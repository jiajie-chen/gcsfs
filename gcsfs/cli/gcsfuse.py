import click
import logging
from fuse import FUSE

from gcsfs.gcsfuse import GCSFS


@click.command()
@click.argument('bucket', type=str, required=True)
@click.argument('mount_point', type=str, required=True)
@click.option('--token', type=str, required=False, default=None,
              help="Token to use for authentication")
@click.option('--project-id', type=str, required=False, default='',
              help="Billing Project ID")
@click.option('--foreground/--background', default=True,
              help="Run in the foreground or as a background process")
<<<<<<< HEAD
@click.option('--threads/--no-threads', default=True,
              help="Run in the foreground or as a background process")
@click.option('--cache_files', type=int, default=10,
              help="Number of open files to cache")
@click.option('-v', '--verbose', count=True,
              help="Set logging level. '-v' for 'gcsfuse' logging."
                   "'-v -v' for complete debug logging.")
def main(bucket, mount_point, token, project_id, foreground, threads,
         cache_files, verbose):
=======
@click.option('-v', '--verbose', count=True,
              help="Set logging level. '-v' for 'gcsfuse' logging."
                   "'-v -v' for complete debug logging.")
def main(bucket, mount_point, token, project_id, foreground, verbose):

    if verbose == 1:
        logging.basicConfig(level=logging.INFO)
        logging.getLogger("gcsfs.gcsfuse").setLevel(logging.DEBUG)
    if verbose > 1:
        logging.basicConfig(level=logging.DEBUG)

>>>>>>> 59de2bcf
    """ Mount a Google Cloud Storage (GCS) bucket to a local directory """
    fmt = '%(asctime)s %(name)-12s %(levelname)-8s %(message)s'
    if verbose == 1:
        logging.basicConfig(level=logging.INFO, format=fmt)
        logging.getLogger("gcsfs.gcsfuse").setLevel(logging.DEBUG)
    if verbose > 1:
        logging.basicConfig(level=logging.DEBUG, format=fmt)

    print("Mounting bucket %s to directory %s" % (bucket, mount_point))
    print('foreground:', foreground, ', nothreads:', not threads)
    FUSE(GCSFS(bucket, token=token, project=project_id, nfiles=cache_files),
         mount_point, nothreads=not threads, foreground=foreground)


if __name__ == '__main__':
    main()<|MERGE_RESOLUTION|>--- conflicted
+++ resolved
@@ -14,7 +14,6 @@
               help="Billing Project ID")
 @click.option('--foreground/--background', default=True,
               help="Run in the foreground or as a background process")
-<<<<<<< HEAD
 @click.option('--threads/--no-threads', default=True,
               help="Run in the foreground or as a background process")
 @click.option('--cache_files', type=int, default=10,
@@ -24,11 +23,7 @@
                    "'-v -v' for complete debug logging.")
 def main(bucket, mount_point, token, project_id, foreground, threads,
          cache_files, verbose):
-=======
-@click.option('-v', '--verbose', count=True,
-              help="Set logging level. '-v' for 'gcsfuse' logging."
-                   "'-v -v' for complete debug logging.")
-def main(bucket, mount_point, token, project_id, foreground, verbose):
+    """ Mount a Google Cloud Storage (GCS) bucket to a local directory """
 
     if verbose == 1:
         logging.basicConfig(level=logging.INFO)
@@ -36,8 +31,6 @@
     if verbose > 1:
         logging.basicConfig(level=logging.DEBUG)
 
->>>>>>> 59de2bcf
-    """ Mount a Google Cloud Storage (GCS) bucket to a local directory """
     fmt = '%(asctime)s %(name)-12s %(levelname)-8s %(message)s'
     if verbose == 1:
         logging.basicConfig(level=logging.INFO, format=fmt)
