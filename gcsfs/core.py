--- conflicted
+++ resolved
@@ -36,14 +36,6 @@
 
 logger = logging.getLogger(__name__)
 
-<<<<<<< HEAD
-@decorator.decorator
-def _tracemethod(f, self, *args, **kwargs):
-   logger.debug("%s(args=%s, kwargs=%s)", f.__name__, args, kwargs)
-   return f(self, *args, **kwargs)
-
-# client created 16-Jan-2018
-=======
 # Allow optional tracing of call locations for api calls.
 # Disabled by default to avoid *massive* test logs.
 _TRACE_METHOD_INVOCATIONS = False
@@ -59,7 +51,7 @@
    return f(self, *args, **kwargs)
 
 # client created 23-Sept-2017
->>>>>>> 59de2bcf
+
 not_secret = {"client_id": "586241054156-0asut23a7m10790r2ik24309flribp7j"
                            ".apps.googleusercontent.com",
               "client_secret": "w6VkI99jS6e9mECscNztXvQv"}
@@ -75,12 +67,9 @@
 bACLs = {"authenticatedRead", "private", "projectPrivate", "publicRead",
          "publicReadWrite"}
 DEFAULT_PROJECT = os.environ.get('GCSFS_DEFAULT_PROJECT', '')
-<<<<<<< HEAD
-=======
 
 GCS_MIN_BLOCK_SIZE = 2 ** 18
 DEFAULT_BLOCK_SIZE = 5 * 2 ** 20
->>>>>>> 59de2bcf
 
 if PY2:
     FileNotFoundError = IOError
@@ -107,12 +96,7 @@
 
 
 def norm_path(path):
-<<<<<<< HEAD
-    """Canonicalize path by split and rejoining."""
-    # TODO Should canonical path include protocol?
-=======
     """Canonicalize path to '{bucket}/{name}' form."""
->>>>>>> 59de2bcf
     return "/".join(split_path(path))
 
 def split_path(path):
@@ -278,12 +262,8 @@
     default_block_size = DEFAULT_BLOCK_SIZE
 
     def __init__(self, project=DEFAULT_PROJECT, access='full_control',
-<<<<<<< HEAD
                  token=None, block_size=None, consistency='none',
-                 cache_timeout=60):
-=======
-                 token=None, block_size=None, consistency='none', cache_timeout = None):
->>>>>>> 59de2bcf
+                 cache_timeout=None):
         if access not in self.scopes:
             raise ValueError('access must be one of {}', self.scopes)
         if project is None:
@@ -297,7 +277,6 @@
         self.token = token
         self.session = None
         self.connect(method=token)
-
 
         self._singleton[0] = self
 
@@ -453,11 +432,7 @@
                 r = meth(self.base + path, params=kwargs, json=json)
                 validate_response(r, path)
                 break
-<<<<<<< HEAD
-            except (HtmlError, RequestException) as e:
-=======
             except (HtmlError, RequestException, GoogleAuthError) as e:
->>>>>>> 59de2bcf
                 logger.exception("_call exception: %s", e)
                 if retry == self.retries - 1:
                     raise e
@@ -476,19 +451,6 @@
         """Return list of available project buckets."""
         return [b["name"] for b in self._list_buckets()["items"]]
 
-<<<<<<< HEAD
-    @classmethod
-    def _process_object(self, bucket, object_metadata):
-        object_metadata["size"] = int(object_metadata.get("size", 0))
-        return object_metadata
-
-    def _get_object(self, path):
-        """Return object information at the given path."""
-        logger.debug("_get_object(%s)", path)
-        bucket, key = split_path(path)
-        fn = "/".join([bucket, key.rstrip("/")]) + "/"
-=======
-
     @classmethod
     def _process_object(self, bucket, object_metadata):
         object_metadata["size"] = int(object_metadata.get("size", 0))
@@ -500,7 +462,7 @@
     def _get_object(self, path):
         """Return object information at the given path."""
         bucket, key = split_path(path)
->>>>>>> 59de2bcf
+        fn = "/".join([bucket, key.rstrip("/")]) + "/"
 
         # Check if parent dir is in listing cache
         parent = "/".join([bucket, posixpath.dirname(key.rstrip("/"))]) + "/"
@@ -508,27 +470,11 @@
         if parent_cache:
             cached_obj = [o for o in parent_cache["items"] if o["name"] == key]
             if cached_obj:
-<<<<<<< HEAD
-                logging.debug("found cached object: %s", cached_obj)
-                return cached_obj[0]
-            else:
-                # Should error on missing cache or reprobe?
-                raise FileNotFoundError
-        if fn in self._listing_cache:
-            return {
-                'bucket': bucket,
-                'name': key,
-                'kind': 'storage#object',
-                'size': 0,
-                'storageClass': 'DIRECTORY',
-            }
-=======
                 logger.debug("found cached object: %s", cached_obj)
                 return cached_obj[0]
             else:
                 logger.debug("object not found cached parent listing")
                 raise FileNotFoundError(path)
->>>>>>> 59de2bcf
 
         if not key:
             # Attempt to "get" the bucket root, return error instead of
@@ -540,11 +486,7 @@
         logger.debug("_get_object result: %s", result)
         return result
 
-<<<<<<< HEAD
-=======
-
-    @_tracemethod
->>>>>>> 59de2bcf
+    @_tracemethod
     def _maybe_get_cached_listing(self, path):
         logger.debug("_maybe_get_cached_listing: %s", path)
         if path in self._listing_cache:
@@ -562,10 +504,7 @@
 
         return None
 
-<<<<<<< HEAD
-=======
-    @_tracemethod
->>>>>>> 59de2bcf
+    @_tracemethod
     def _list_objects(self, path):
         path = norm_path(path)
 
@@ -579,27 +518,18 @@
         self._listing_cache[path] = (retrieved_time, listing)
         return listing
 
-<<<<<<< HEAD
+    @_tracemethod
     def _do_list_objects(self, path, max_results = None):
-        """Return depaginated object listing for the given path."""
-        logger.debug("_list_objects(%s, max_results=%s)", path, max_results)
-        bucket, prefix = split_path(path)
-        if prefix:
-            assert prefix.endswith("/")
-        else:
-=======
-    @_tracemethod
-    def _do_list_objects(self, path, max_results = None):
-        """Return depaginated object listing for the given {bucket}/{prefix}/ path."""
+        """Object listing for the given {bucket}/{prefix}/ path."""
         bucket, prefix = split_path(path)
         if not prefix:
->>>>>>> 59de2bcf
             prefix = None
 
         prefixes = []
         items = []
         page = self._call(
-            'get', 'b/{}/o/', bucket, delimiter="/", prefix=prefix, maxResults=max_results)
+            'get', 'b/{}/o/', bucket, delimiter="/", prefix=prefix,
+            maxResults=max_results)
 
         assert page["kind"] == "storage#objects"
         prefixes.extend(page.get("prefixes", []))
@@ -608,8 +538,8 @@
 
         while next_page_token is not None:
             page = self._call(
-                'get', 'b/{}/o/', bucket, delimiter="/", prefix=prefix, maxResults=max_results,
-                pageToken=next_page_token)
+                'get', 'b/{}/o/', bucket, delimiter="/", prefix=prefix,
+                maxResults=max_results, pageToken=next_page_token)
 
             assert page["kind"] == "storage#objects"
             prefixes.extend(page.get("prefixes", []))
@@ -622,9 +552,6 @@
             "items" : items,
         }
 
-        logger.debug("_list_objects result: %s", {k : len(result[k]) for k in ("prefixes", "items")})
-        items = [self._process_object(bucket, i) for i in items]
-
         return result
 
     def _list_buckets(self):
@@ -636,7 +563,6 @@
         page = self._call(
             'get', 'b/', project=self.project
         )
-<<<<<<< HEAD
 
         assert page["kind"] == "storage#buckets"
         items.extend(page.get("items", []))
@@ -655,30 +581,6 @@
             "items" : items,
         }
 
-        logger.debug("_list_buckets result: %s", {k : len(result[k]) for k in ("items",)})
-
-=======
-
-        assert page["kind"] == "storage#buckets"
-        items.extend(page.get("items", []))
-        next_page_token = page.get('nextPageToken', None)
-
-        while next_page_token is not None:
-            page = self._call(
-                'get', 'b/', project=self.roject, pageToken=next_page_token)
-
-            assert page["kind"] == "storage#buckets"
-            items.extend(page.get("items", []))
-            next_page_token = page.get('nextPageToken', None)
-
-        result = {
-            "kind" : "storage#buckets",
-            "items" : items,
-        }
-
-        logger.debug("_list_buckets result: %s", {k : len(result[k]) for k in ("items",)})
-
->>>>>>> 59de2bcf
         return result
 
     @_tracemethod
@@ -730,49 +632,6 @@
         """Delete an empty bucket"""
         self._call('delete', 'b/' + bucket)
         self.invalidate_cache(bucket)
-<<<<<<< HEAD
-
-    @_tracemethod
-    def ls(self, path, detail=False):
-        """List objects under the given '/{bucket}/{prefix} path."""
-        if path in ['/', '']:
-            out = self.buckets
-        else:
-            if not path.endswith("/"):
-                path = path + "/"
-
-            listing = self._list_objects(path)
-            bucket, key = split_path(path)
-
-            if not detail:
-                result = []
-
-                # Convert item listing into list of 'item' and 'subdir/'
-                # entries. Items may be of form "key/", in which case there
-                # will be duplicate entries in prefix and item_names.
-                item_names = [
-                    f["name"][len(key):] for f in listing["items"]
-                    if f["name"][len(key):]
-                ]
-                prefixes = [p for p in listing["prefixes"]]
-
-                return list(set(item_names + prefixes))
-
-            else:
-                item_details = listing["items"]
-
-                pseudodirs = [{
-                        'bucket': bucket,
-                        'name': prefix,
-                        'kind': 'storage#object',
-                        'size': 0,
-                        'storageClass': 'DIRECTORY',
-                    }
-                    for prefix in listing["prefixes"]
-                ]
-
-                return item_details + pseudodirs
-=======
 
     @_tracemethod
     def ls(self, path, detail=False):
@@ -797,7 +656,6 @@
         bucket, key = split_path(path)
 
         if not detail:
-            result = []
 
             # Convert item listing into list of 'item' and 'subdir/'
             # entries. Items may be of form "key/", in which case there
@@ -807,7 +665,8 @@
             ]
             prefixes = [p for p in listing["prefixes"]]
 
-            logger.debug("path: %s item_names: %s prefixes: %s", path, item_names, prefixes)
+            logger.debug("path: %s item_names: %s prefixes: %s", path,
+                         item_names, prefixes)
 
             return [
                 posixpath.join(bucket, n) for n in set(item_names + prefixes)
@@ -828,43 +687,21 @@
             ]
 
             return item_details + pseudodirs
->>>>>>> 59de2bcf
 
     @_tracemethod
     def walk(self, path, detail=False):
         """ Return all real keys belows path. """
-<<<<<<< HEAD
-        bucket, prefix = split_path(path)
-
-        if not bucket:
-            raise ValueError(
-                "walk path must include target bucket: %s" % path)
-
-        path = '/'.join([bucket, prefix])
-=======
         path = norm_path(path)
 
         if path in ("/", ""):
             raise ValueError("path must include at least target bucket")
->>>>>>> 59de2bcf
 
         if path.endswith('/'):
-            results = []
             listing = self.ls(path, detail=True)
 
             files = [l for l in listing if l["storageClass"] != "DIRECTORY"]
             dirs = [l for l in listing if l["storageClass"] == "DIRECTORY"]
             for d in dirs:
-<<<<<<< HEAD
-                files.extend(
-                        self.walk(posixpath.join(bucket, d["name"]), detail=True))
-        else:
-            files = self.walk(path + "/", detail=True)
-            files.extend([
-                f for f in self.ls(posixpath.dirname(path), detail=True)
-                if f["name"] == prefix
-            ])
-=======
                 files.extend(self.walk(d["path"], detail=True))
         else:
             files = self.walk(path + "/", detail=True)
@@ -875,16 +712,11 @@
                     files.append(obj)
             except FileNotFoundError:
                 pass
->>>>>>> 59de2bcf
 
         if detail:
             return files
         else:
-<<<<<<< HEAD
-            return [posixpath.join(f["bucket"], f['name']) for f in files]
-=======
             return [f["path"] for f in files]
->>>>>>> 59de2bcf
 
     @_tracemethod
     def du(self, path, total=False, deep=False):
@@ -951,18 +783,12 @@
         bucket, key = split_path(path)
         if not key:
             # Return a pseudo dir for the bucket root
-<<<<<<< HEAD
             # TODO: check that it exists (either is in bucket list,
             # or can list it)
             return {
                 'bucket': bucket,
                 'name': "/",
-=======
-            return {
-                'bucket': bucket,
-                'name': "/",
                 'path': bucket + "/",
->>>>>>> 59de2bcf
                 'kind': 'storage#object',
                 'size': 0,
                 'storageClass': 'DIRECTORY',
@@ -1505,16 +1331,12 @@
         if self.mode == 'rb':
             self.cache = None
         else:
-<<<<<<< HEAD
-            self.flush(force=True)
-=======
             if not self.forced:
                 self.flush(force=True)
             else:
                 logger.debug("close with forced=True, bypassing final flush.")
                 assert self.buffer.tell() == 0
 
->>>>>>> 59de2bcf
             self.gcsfs.invalidate_cache(
                 posixpath.dirname("/".join([self.bucket, self.key])))
         self.closed = True
@@ -1558,10 +1380,6 @@
     start, end : None or integers
         if not both None, fetch only given range
     """
-<<<<<<< HEAD
-=======
-    logger.debug("Fetch: %s, %i-%i", obj_dict['name'], start, end)
->>>>>>> 59de2bcf
     if start is not None or end is not None:
         start = start or 0
         end = end or 0
