# -*- coding: utf-8 -*-
"""
Google Cloud Storage pythonic interface
"""
from __future__ import print_function

import decorator

import array
from base64 import b64encode
import google.auth as gauth
import google.auth.compute_engine
from google.auth.transport.requests import AuthorizedSession
from google.auth.exceptions import GoogleAuthError
from google.oauth2.credentials import Credentials
from google_auth_oauthlib.flow import InstalledAppFlow
from google.oauth2 import service_account
from hashlib import md5
import io
import json
import logging
import traceback
import os
import posixpath
import pickle
import re
import requests
import sys
import time
import warnings

from requests.exceptions import RequestException
from .utils import HtmlError, is_retriable, read_block

PY2 = sys.version_info.major == 2

logger = logging.getLogger(__name__)

# Allow optional tracing of call locations for api calls.
# Disabled by default to avoid *massive* test logs.
_TRACE_METHOD_INVOCATIONS = False

@decorator.decorator
def _tracemethod(f, self, *args, **kwargs):
    logger.debug("%s(args=%s, kwargs=%s)", f.__name__, args, kwargs)
    if _TRACE_METHOD_INVOCATIONS and logger.isEnabledFor(logging.DEBUG-1):
        tb_io = io.StringIO()
        traceback.print_stack(file=tb_io)
        logger.log(logging.DEBUG - 1, tb_io.getvalue())

    return f(self, *args, **kwargs)

<<<<<<< HEAD
# client created 23-Sept-2017

=======

# client created 2018-01-16
>>>>>>> 488cb491
not_secret = {"client_id": "586241054156-0asut23a7m10790r2ik24309flribp7j"
                           ".apps.googleusercontent.com",
              "client_secret": "w6VkI99jS6e9mECscNztXvQv"}
client_config = {'installed': {
    'client_id': not_secret['client_id'],
    'client_secret': not_secret['client_secret'],
    "auth_uri": "https://accounts.google.com/o/oauth2/auth",
    "token_uri": "https://accounts.google.com/o/oauth2/token"
}}
tfile = os.path.join(os.path.expanduser("~"), '.gcs_tokens')
ACLs = {"authenticatedread", "bucketownerfullcontrol", "bucketownerread",
        "private", "projectprivate", "publicread"}
bACLs = {"authenticatedRead", "private", "projectPrivate", "publicRead",
         "publicReadWrite"}
DEFAULT_PROJECT = os.environ.get('GCSFS_DEFAULT_PROJECT', '')

GCS_MIN_BLOCK_SIZE = 2 ** 18
DEFAULT_BLOCK_SIZE = 5 * 2 ** 20

if PY2:
    FileNotFoundError = IOError


def quote_plus(s):
    """
    Convert some URL elements to be HTTP-safe.

    Not the same as in urllib, because, for instance, parentheses and commas
    are passed through.

    Parameters
    ----------
    s: input URL/portion

    Returns
    -------
    corrected URL
    """
    s = s.replace('/', '%2F')
    s = s.replace(' ', '%20')
    return s


def norm_path(path):
    """Canonicalize path to '{bucket}/{name}' form."""
    return "/".join(split_path(path))

def split_path(path):
    """
    Normalise GCS path string into bucket and key.

    Parameters
    ----------
    path : string
        Input path, like `gcs://mybucket/path/to/file`.
        Path is of the form: '[gs|gcs://]bucket[/key]'

    Returns
    -------
        (bucket, key) tuple

    Examples
    --------
    >>> split_path("gcs://mybucket/path/to/file")
    ['mybucket', 'path/to/file']
    >>> split_path("mybucket/path/to/file")
    ['mybucket', 'path/to/file']
    >>> split_path("gs://mybucket")
    ['mybucket', '']
    """
    if path.startswith('gcs://'):
        path = path[6:]
    if path.startswith('gs://'):
        path = path[5:]
    if path.startswith('/'):
        path = path[1:]
    if '/' not in path:
        return path, ""
    else:
        return path.split('/', 1)


def validate_response(r, path):
    """
    Check the requests object r, raise error if it's not ok.

    Parameters
    ----------
    r: requests response object
    path: associated URL path, for error messages
    """
    if not r.ok:
        m = str(r.content)
        error = None
        try:
            error = r.json()['error']
            msg = error['message']
        except:
            msg = str(r.content)

        if "Not Found" in m:
            raise FileNotFoundError(path)
        elif "forbidden" in m:
            raise IOError("Forbidden: %s\n%s" % (path, msg))
        elif "invalid" in m:
            raise ValueError("Bad Request: %s\n%s" % (path, msg))
        elif error:
            raise HtmlError(error)
        else:
            raise RuntimeError(m)


class GCSFileSystem(object):
    """
    Connect to Google Cloud Storage.

    The following modes of authentication are supported:
    - ``token=None``, GCSFS will attempt to guess your credentials in the
      following order: gcloud CLI default, gcsfs cached token, google compute
      metadata service, anonymous.
    - ``token='google_default'``, your default gcloud credentials will be used,
      which are typically established by doing ``gcloud login`` in a terminal.
    - ``token=='cache'``, credentials from previously successful gcsfs
      authentication will be used (use this after "browser" auth succeeded)
    - ``token='anon'``, no authentication is preformed, and you can only
      access data which is accessible to allUsers (in this case, the project and
      access level parameters are meaningless)
    - ``token='browser'``, you get an access code with which you can
      authenticate via a specially provided URL
    - if ``token='cloud'``, we assume we are running within google compute
      or google container engine, and query the internal metadata directly for
      a token.
    - you may supply a token generated by the
      [gcloud](https://cloud.google.com/sdk/docs/)
      utility; this is either a python dictionary, the name of a file
      containing the JSON returned by logging in with the gcloud CLI tool,
      or a Credentials object. gcloud typically stores its tokens in locations
      such as
      ``~/.config/gcloud/application_default_credentials.json``,
      `` ~/.config/gcloud/credentials``, or
      ``~\AppData\Roaming\gcloud\credentials``, etc.

    Objects
    -------

    Specific methods, (eg. `ls`, `info`, ...) may return object details from GCS.

    These detailed listings include the 
    [object resource](https://cloud.google.com/storage/docs/json_api/v1/objects#resource)
    with additional properties:
        - "path" : string
            The "{bucket}/{name}" path of the object, used in calls to GCSFileSystem or GCSFile.

    GCS *does not* include  "directory" objects but instead generates directories by splitting
    [object names](https://cloud.google.com/storage/docs/key-terms). This means that, for example,
    a directory does not need to exist for an object to be created within it. Creating an object 
    implicitly creates it's parent directories, and removing all objects from a directory implicitly
    deletes the empty directory.

    `GCSFileSystem` generates listing entries for these implied directories in listing apis with the 
    object properies:
        - "path" : string
            The "{bucket}/{name}" path of the dir, used in calls to GCSFileSystem or GCSFile.
        - "bucket" : string
            The name of the bucket containing this object.
        - "name" : string
            The "/" terminated name of the directory within the bucket.
        - "kind" : 'storage#object'
        - "size" : 0
        - "storageClass" : 'DIRECTORY'
    
    Caching
    -------

    GCSFileSystem maintains a per-implied-directory cache of object listings and fulfills all
    object information and listing requests from cache. This implied, for example, that objects
    created via other processes *will not* be visible to the GCSFileSystem until the cache
    refreshed. Calls to GCSFileSystem.open and calls to GCSFile are not effected by this cache.

    In the default case the cache is never expired. This may be controlled via the `cache_timeout`
    GCSFileSystem parameter or via explicit calls to `GCSFileSystem.invalidate_cache`.

    Parameters
    ----------
    project : string
        project_id to work under. Note that this is not the same as, but ofter
        very similar to, the project name.
        This is required in order
        to list all the buckets you have access to within a project and to
        create/delete buckets, or update their access policies.
        If ``token='google_default'``, the value is overriden by the default,
        if ``token='anon'``, the value is ignored.
    access : one of {'read_only', 'read_write', 'full_control'}
        Full control implies read/write as well as modifying metadata,
        e.g., access control.
    token: None, dict or string
        (see description of authentication methods, above)
    consistency: 'none', 'size', 'md5'
        Check method when writing files. Can be overridden in open().
    cache_timeout: float, seconds
        Cache expiration time in seconds for object metadata cache.
        Set cache_timeout <= 0 for no caching, None for no cache expiration.
    """
    scopes = {'read_only', 'read_write', 'full_control'}
    retries = 4  # number of retries on http failure
    base = "https://www.googleapis.com/storage/v1/"
    _singleton = [None]
    default_block_size = DEFAULT_BLOCK_SIZE

    def __init__(self, project=DEFAULT_PROJECT, access='full_control',
                 token=None, block_size=None, consistency='none',
                 cache_timeout=None):
        if access not in self.scopes:
            raise ValueError('access must be one of {}', self.scopes)
        if project is None:
            warnings.warn('GCS project not set - cannot list or create buckets')
        if block_size is not None:
            self.default_block_size = block_size
        self.project = project
        self.access = access
        self.scope = "https://www.googleapis.com/auth/devstorage." + access
        self.consistency = consistency
        self.token = token
        self.session = None
        self.connect(method=token)

        self._singleton[0] = self

        self.cache_timeout = cache_timeout
        self._listing_cache = {}

    @classmethod
    def current(cls):
        """ Return the most recently created GCSFileSystem

        If no GCSFileSystem has been created, then create one
        """
        if not cls._singleton[0]:
            return GCSFileSystem()
        else:
            return cls._singleton[0]

    @staticmethod
    def load_tokens():
        try:
            with open(tfile, 'rb') as f:
                tokens = pickle.load(f)
            # backwards compatability
            tokens = {k: (GCSFileSystem._dict_to_credentials(v)
                          if isinstance(v, dict) else v)
                      for k, v in tokens.items()}
        except Exception:
            tokens = {}
        GCSFileSystem.tokens = tokens

    def _connect_google_default(self):
        credentials, project = gauth.default()
        self.project = project
        self.session = AuthorizedSession(credentials)

    def _connect_cloud(self):
        credentials = gauth.compute_engine.Credentials()
        self.session = AuthorizedSession(credentials)

    def _connect_cache(self):
        project, access = self.project, self.access
        if (project, access) in self.tokens:
            credentials = self.tokens[(project, access)]
            self.session = AuthorizedSession(credentials)

    @staticmethod
    def _dict_to_credentials(token):
        """
        Convert old dict-style token.

        Does not preserve access token itself, assumes refresh required.
        """
        return Credentials(
            None, refresh_token=token['refresh_token'],
            client_secret=token['client_secret'],
            client_id=token['client_id'],
            token_uri='https://www.googleapis.com/oauth2/v4/token'
        )

    def _connect_token(self, token):
        """
        Connect using a concrete token

        Parameters
        ----------
        token: str, dict or Credentials
            If a str, try to load as a Service file, or next as a JSON; if
            dict, try to interpret as credentials; if Credentials, use directly.
        """
        if isinstance(token, str):
            if not os.path.exists(token):
                raise FileNotFoundError(token)
            try:
                # is this a "service" token?
                self._connect_service(token)
                return
            except:
                # some other kind of token file
                # will raise exception if is not json
                token = json.load(open(token))
        if isinstance(token, dict):
            credentials = GCSFileSystem._dict_to_credentials(token)
        elif isinstance(token, Credentials):
            credentials = token
        else:
            raise ValueError('Token format no understood')
        self.session = AuthorizedSession(credentials)

    def _connect_service(self, fn):
        # raises exception if file does not match expectation
        credentials = service_account.Credentials.from_service_account_file(
            fn, scopes=[self.scope])
        self.session = AuthorizedSession(credentials)

    def _connect_anon(self):
        self.session = requests.Session()

    def _connect_browser(self):
        flow = InstalledAppFlow.from_client_config(client_config, [self.scope])
        credentials = flow.run_console()
        self.tokens[(self.project, self.access)] = credentials
        self._save_tokens()
        self.session = AuthorizedSession(credentials)

    def connect(self, method=None):
        """
        Establish session token. A new token will be requested if the current
        one is within 100s of expiry.

        Parameters
        ----------
        method: str (google_default|cache|cloud|token|anon|browser) or None
            Type of authorisation to implement - calls `_connect_*` methods.
            If None, will try sequence of methods.
        """
        if method not in ['google_default', 'cache', 'cloud', 'token', 'anon',
                          'browser', None]:
            self._connect_token(method)
        elif method is None:
            for meth in ['google_default', 'cache', 'cloud', 'anon']:
                try:
                    self.connect(method=meth)
                except:
                    logger.debug('Connection with method "%s" failed' % meth)
                if self.session:
                    break
        else:
            self.__getattribute__('_connect_' + method)()
            self.method = method

    @staticmethod
    def _save_tokens():
        try:
            with open(tfile, 'wb') as f:
                pickle.dump(GCSFileSystem.tokens, f, 2)
        except Exception as e:
            warnings.warn('Saving token cache failed: ' + str(e))

    def _call(self, method, path, *args, **kwargs):
        logger.debug("_call(%s, %s, args=%s, kwargs=%s)", method, path, args, kwargs)

        for k, v in list(kwargs.items()):
            # only pass parameters that have values
            if v is None:
                del kwargs[k]
        json = kwargs.pop('json', None)
        meth = getattr(self.session, method)
        if args:
            path = path.format(*[quote_plus(p) for p in args])
        for retry in range(self.retries):
            try:
                time.sleep(2**retry - 1)
                r = meth(self.base + path, params=kwargs, json=json)
                validate_response(r, path)
                break
            except (HtmlError, RequestException, GoogleAuthError) as e:
                logger.exception("_call exception: %s", e)
                if retry == self.retries - 1:
                    raise e
                if is_retriable(e):
                    # retry
                    continue
                raise e
        try:
            out = r.json()
        except ValueError:
            out = r.content
        return out

    @property
    def buckets(self):
        """Return list of available project buckets."""
        return [b["name"] for b in self._list_buckets()["items"]]

    @classmethod
    def _process_object(self, bucket, object_metadata):
        object_metadata["size"] = int(object_metadata.get("size", 0))
        object_metadata["path"] = posixpath.join(bucket, object_metadata["name"])

        return object_metadata

    @_tracemethod
    def _get_object(self, path):
        """Return object information at the given path."""
        bucket, key = split_path(path)

        # Check if parent dir is in listing cache
        parent = "/".join([bucket, posixpath.dirname(key.rstrip("/"))]) + "/"
        parent_cache = self._maybe_get_cached_listing(parent)
        if parent_cache:
            cached_obj = [o for o in parent_cache["items"] if o["name"] == key]
            if cached_obj:
                logger.debug("found cached object: %s", cached_obj)
                return cached_obj[0]
            else:
                logger.debug("object not found cached parent listing")
                raise FileNotFoundError(path)

        if not key:
            # Attempt to "get" the bucket root, return error instead of
            # listing.
            raise FileNotFoundError(path)

        result = self._process_object(bucket, self._call('get', 'b/{}/o/{}',
                                                         bucket, key))

        logger.debug("_get_object result: %s", result)
        return result

    @_tracemethod
    def _maybe_get_cached_listing(self, path):
        logger.debug("_maybe_get_cached_listing: %s", path)
        if path in self._listing_cache:
            retrieved_time, listing = self._listing_cache[path]
            cache_age = time.time() - retrieved_time
            if self.cache_timeout is not None and cache_age > self.cache_timeout:
                logger.debug(
                    "expired cache path: %s retrieved_time: %.3f cache_age: %.3f cache_timeout: %.3f",
                    path, retrieved_time, cache_age, self.cache_timeout
                )
                del self._listing_cache[path]
                return None

            return listing

        return None

    @_tracemethod
    def _list_objects(self, path):
        path = norm_path(path)

        clisting = self._maybe_get_cached_listing(path)
        if clisting:
            return clisting

        listing = self._do_list_objects(path)
        retrieved_time = time.time()

        self._listing_cache[path] = (retrieved_time, listing)
        return listing

    @_tracemethod
    def _do_list_objects(self, path, max_results = None):
        """Object listing for the given {bucket}/{prefix}/ path."""
        bucket, prefix = split_path(path)
        if not prefix:
            prefix = None

        prefixes = []
        items = []
        page = self._call(
            'get', 'b/{}/o/', bucket, delimiter="/", prefix=prefix,
            maxResults=max_results)

        assert page["kind"] == "storage#objects"
        prefixes.extend(page.get("prefixes", []))
        items.extend(page.get("items", []))
        next_page_token = page.get('nextPageToken', None)

        while next_page_token is not None:
            page = self._call(
                'get', 'b/{}/o/', bucket, delimiter="/", prefix=prefix,
                maxResults=max_results, pageToken=next_page_token)

            assert page["kind"] == "storage#objects"
            prefixes.extend(page.get("prefixes", []))
            items.extend(page.get("items", []))
            next_page_token = page.get('nextPageToken', None)

        result = {
            "kind": "storage#objects",
            "prefixes": prefixes,
            "items": items
        }
        [self._process_object(bucket, i) for i in items],

        return result

    def _list_buckets(self):
        """Return list of all buckets under the current project."""

        logger.debug("_list_buckets")

        items = []
        page = self._call(
            'get', 'b/', project=self.project
        )

        assert page["kind"] == "storage#buckets"
        items.extend(page.get("items", []))
        next_page_token = page.get('nextPageToken', None)

        while next_page_token is not None:
            page = self._call(
                'get', 'b/', project=self.roject, pageToken=next_page_token)

            assert page["kind"] == "storage#buckets"
            items.extend(page.get("items", []))
            next_page_token = page.get('nextPageToken', None)

        result = {
            "kind": "storage#buckets",
            "items": items,
        }

        return result

    @_tracemethod
    def invalidate_cache(self, path=None):
        """
        Invalidate listing cache for given path, so that it is reloaded on next use.

        Parameters
        ----------
        path: string or None
            If None, clear all listings cached else listings at or under given path.
        """

        if not path:
            logger.debug("invalidate_cache clearing cache")
            self._listing_cache.clear()
        else:
            path = norm_path(path)
            logger.debug("invalidate_cache prefix: %s", path)

            invalid_keys = [k for k in self._listing_cache if k.startswith(path)]
            logger.debug("invalidate_cache keys: %s", invalid_keys)

            for k in invalid_keys:
                self._listing_cache.pop(k, None)

    @_tracemethod
    def mkdir(self, bucket, acl='projectPrivate',
              default_acl='bucketOwnerFullControl'):
        """
        New bucket

        Parameters
        ----------
        bucket: str
            bucket name
        acl: string, one of bACLs
            access for the bucket itself
        default_acl: str, one of ACLs
            default ACL for objects created in this bucket
        """
        self._call('post', 'b/', predefinedAcl=acl, project=self.project,
                   predefinedDefaultObjectAcl=default_acl,
                   json={"name": bucket})
        self.invalidate_cache(bucket)

    @_tracemethod
    def rmdir(self, bucket):
        """Delete an empty bucket"""
        self._call('delete', 'b/' + bucket)
        self.invalidate_cache(bucket)

    @_tracemethod
    def ls(self, path, detail=False):
        """List objects under the given '/{bucket}/{prefix} path."""
        path = norm_path(path)

        if path in ['/', '']:
            return self.buckets
        elif path.endswith("/"):
            return self._ls(path, detail)
        else:
            combined_listing = self._ls(path, detail) + self._ls(path + "/",
                                                                 detail)
            if detail:
                combined_entries = dict(
                    (l["path"], l) for l in combined_listing)
                combined_entries.pop(path + "/", None)
                return list(combined_entries.values())
            else:
                return list(set(combined_listing) - {path + "/"})

    def _ls(self, path, detail=False):
        listing = self._list_objects(path)
        bucket, key = split_path(path)

        if not detail:

            # Convert item listing into list of 'item' and 'subdir/'
            # entries. Items may be of form "key/", in which case there
            # will be duplicate entries in prefix and item_names.
            item_names = [
                f["name"] for f in listing["items"] if f["name"]
            ]
            prefixes = [p for p in listing["prefixes"]]

            logger.debug("path: %s item_names: %s prefixes: %s", path,
                         item_names, prefixes)

            return [
                posixpath.join(bucket, n) for n in set(item_names + prefixes)
            ]

        else:
            item_details = listing["items"]

            pseudodirs = [{
                    'bucket': bucket,
                    'name': prefix,
                    'path': bucket + "/" + prefix,
                    'kind': 'storage#object',
                    'size': 0,
                    'storageClass': 'DIRECTORY',
                }
                for prefix in listing["prefixes"]
            ]

            return item_details + pseudodirs

    @_tracemethod
    def walk(self, path, detail=False):
        """ Return all real keys belows path. """
        path = norm_path(path)

        if path in ("/", ""):
            raise ValueError("path must include at least target bucket")

        if path.endswith('/'):
            listing = self.ls(path, detail=True)

            files = [l for l in listing if l["storageClass"] != "DIRECTORY"]
            dirs = [l for l in listing if l["storageClass"] == "DIRECTORY"]
            for d in dirs:
                files.extend(self.walk(d["path"], detail=True))
        else:
            files = self.walk(path + "/", detail=True)

            try:
                obj = self.info(path)
                if obj["storageClass"] != "DIRECTORY":
                    files.append(obj)
            except FileNotFoundError:
                pass

        if detail:
            return files
        else:
            return [f["path"] for f in files]

    @_tracemethod
    def du(self, path, total=False, deep=False):
        if deep:
            files = self.walk(path, True)
        else:
            files = [f for f in self.ls(path, True)]
        if total:
            return sum(f['size'] for f in files)
        return {f['path']: f['size'] for f in files}

    @_tracemethod
    def glob(self, path):
        """
        Find files by glob-matching.

        Note that the bucket part of the path must not contain a "*"
        """
        path = path.rstrip('/')
        bucket, key = split_path(path)
        path = '/'.join([bucket, key])
        if "*" in bucket:
            raise ValueError('Bucket cannot contain a "*"')
        if '*' not in path:
            path = path.rstrip('/') + '/*'
        if '/' in path[:path.index('*')]:
            ind = path[:path.index('*')].rindex('/')
            root = path[:ind + 1]
        else:
            root = ''
        allfiles = self.walk(root)
        pattern = re.compile("^" + path.replace('//', '/')
                             .rstrip('/').replace('**', '.+')
                             .replace('*', '[^/]+')
                             .replace('?', '.') + "$")
        out = [f for f in allfiles if re.match(pattern,
               f.replace('//', '/').rstrip('/'))]
        return out

    @_tracemethod
    def exists(self, path):
        bucket, key = split_path(path)
        try:
            if key:
                return bool(self.info(path))
            else:
                if bucket in self.buckets:
                    return True
                else:
                    try:
                        # Bucket may be present & viewable, but not owned by
                        # the current project. Attempt to list.
                        self._list_objects(path)
                        return True
                    except (FileNotFoundError, IOError, ValueError):
                        # bucket listing failed as it doesn't exist or we can't
                        # see it
                        return False
        except FileNotFoundError:
            return False

    @_tracemethod
    def info(self, path):
        bucket, key = split_path(path)
        if not key:
            # Return a pseudo dir for the bucket root
            # TODO: check that it exists (either is in bucket list,
            # or can list it)
            return {
                'bucket': bucket,
                'name': "/",
                'path': bucket + "/",
                'kind': 'storage#object',
                'size': 0,
                'storageClass': 'DIRECTORY',
            }

        try:
            return self._get_object(path)
        except FileNotFoundError:
            logger.debug("info FileNotFound at path: %s", path)
            # ls containing directory of path to determine
            # if a pseudodirectory is needed for this entry.
            ikey = key.rstrip("/")
            dkey = ikey + "/"
            assert ikey, "Stripped path resulted in root object."

            parent_listing = self.ls(
                posixpath.join(bucket, posixpath.dirname(ikey)), detail=True)
            pseudo_listing = [
                i for i in parent_listing
                if i["storageClass"] == "DIRECTORY" and i["name"] == dkey ]

            if pseudo_listing:
                return pseudo_listing[0]
            else:
                raise

    @_tracemethod
    def url(self, path):
        return self.info(path)['mediaLink']

    @_tracemethod
    def cat(self, path):
        """ Simple one-shot get of file data """
        details = self.info(path)
        return _fetch_range(details, self.session)

    @_tracemethod
    def get(self, rpath, lpath, blocksize=5 * 2 ** 20):
        with self.open(rpath, 'rb', block_size=blocksize) as f1:
            with open(lpath, 'wb') as f2:
                while True:
                    d = f1.read(blocksize)
                    if not d:
                        break
                    f2.write(d)

    @_tracemethod
    def put(self, lpath, rpath, blocksize=5 * 2 ** 20, acl=None):
        with self.open(rpath, 'wb', block_size=blocksize, acl=acl) as f1:
            with open(lpath, 'rb') as f2:
                while True:
                    d = f2.read(blocksize)
                    if not d:
                        break
                    f1.write(d)

    @_tracemethod
    def head(self, path, size=1024):
        with self.open(path, 'rb') as f:
            return f.read(size)

    @_tracemethod
    def tail(self, path, size=1024):
        if size > self.info(path)['size']:
            return self.cat(path)
        with self.open(path, 'rb') as f:
            f.seek(-size, 2)
            return f.read()

    @_tracemethod
    def merge(self, path, paths, acl=None):
        """Concatenate objects within a single bucket"""
        bucket, key = split_path(path)
        source = [{'name': split_path(p)[1]} for p in paths]
        self._call('post', 'b/{}/o/{}/compose', bucket, key,
                   destinationPredefinedAcl=acl,
                   json={'sourceObjects': source,
                         "kind": "storage#composeRequest",
                         'destination': {'name': key, 'bucket': bucket}})

    @_tracemethod
    def copy(self, path1, path2, acl=None):
        b1, k1 = split_path(path1)
        b2, k2 = split_path(path2)
        self._call('post', 'b/{}/o/{}/copyTo/b/{}/o/{}', b1, k1, b2, k2,
                   destinationPredefinedAcl=acl)

    @_tracemethod
    def mv(self, path1, path2, acl=None):
        self.copy(path1, path2, acl)
        self.rm(path1)

    @_tracemethod
    def rm(self, path, recursive=False):
        """Delete keys. If recursive, also delete all keys
        given by walk(path)"""
        if recursive:
            for p in self.walk(path):
                self.rm(p)
        else:
            bucket, key = split_path(path)
            self._call('delete', "b/{}/o/{}", bucket, key)
            self.invalidate_cache(posixpath.dirname(norm_path(path)))

    @_tracemethod
    def open(self, path, mode='rb', block_size=None, acl=None,
             consistency=None, metadata=None):
        """
        See ``GCSFile``.

        consistency: None or str
            If None, use default for this instance
        """
        if block_size is None:
            block_size = self.default_block_size
        const = consistency or self.consistency
        if 'b' in mode:
            return GCSFile(self, path, mode, block_size, consistency=const,
                           metadata=metadata)
        else:
            mode = mode.replace('t', '') + 'b'
            return io.TextIOWrapper(
                GCSFile(self, path, mode, block_size, consistency=const,
                        metadata=metadata))

    @_tracemethod
    def touch(self, path):
        with self.open(path, 'wb'):
            pass

    @_tracemethod
    def read_block(self, fn, offset, length, delimiter=None):
        """ Read a block of bytes from a GCS file

        Starting at ``offset`` of the file, read ``length`` bytes.  If
        ``delimiter`` is set then we ensure that the read starts and stops at
        delimiter boundaries that follow the locations ``offset`` and ``offset
        + length``.  If ``offset`` is zero then we start at zero.  The
        bytestring returned WILL include the end delimiter string.

        If offset+length is beyond the eof, reads to eof.

        Parameters
        ----------
        fn: string
            Path to filename on GCS
        offset: int
            Byte offset to start read
        length: int
            Number of bytes to read
        delimiter: bytes (optional)
            Ensure reading starts and stops at delimiter bytestring

        Examples
        --------
        >>> gcs.read_block('data/file.csv', 0, 13)  # doctest: +SKIP
        b'Alice, 100\\nBo'
        >>> gcs.read_block('data/file.csv', 0, 13, delimiter=b'\\n')  # doctest: +SKIP
        b'Alice, 100\\nBob, 200\\n'

        Use ``length=None`` to read to the end of the file.
        >>> gcs.read_block('data/file.csv', 0, None, delimiter=b'\\n')  # doctest: +SKIP
        b'Alice, 100\\nBob, 200\\nCharlie, 300'

        See Also
        --------
        distributed.utils.read_block
        """
        with self.open(fn, 'rb') as f:
            size = f.size
            if length is None:
                length = size
            if offset + length > size:
                length = size - offset
            bytes = read_block(f, offset, length, delimiter)
        return bytes

    def __getstate__(self):
        d = self.__dict__.copy()
        d["_listing_cache"] = {}
        logger.debug("Serialize with state: %s", d)
        return d

    def __setstate__(self, state):
        self.__dict__.update(state)
        self.connect(self.token)


GCSFileSystem.load_tokens()


class GCSFile:

    @_tracemethod
    def __init__(self, gcsfs, path, mode='rb', block_size=DEFAULT_BLOCK_SIZE,
                 acl=None, consistency='md5', metadata=None):
        """
        Open a file.

        Parameters
        ----------
        gcsfs: instance of GCSFileSystem
        path: str
            location in GCS, like 'bucket/path/to/file'
        mode: str
            Normal file modes. Currently only 'wb' amd 'rb'.
        block_size: int
            Buffer size for reading or writing
        acl: str
            ACL to apply, if any, one of ``ACLs``. New files are normally
            "bucketownerfullcontrol", but a default can be configured per
            bucket.
        consistency: str, 'none', 'size', 'md5'
            Check for success in writing, applied at file close.
            'size' ensures that the number of bytes reported by GCS matches
            the number we wrote; 'md5' does a full checksum. Any value other
            than 'size' or 'md5' is assumed to mean no checking.
        metadata: dict
            Custom metadata, in key/value pairs, added at file creation
        """
        bucket, key = split_path(path)
        if not key:
            raise OSError('Attempt to open a bucket')
        self.gcsfs = gcsfs
        self.bucket = bucket
        self.key = key
        self.metadata = metadata
        self.mode = mode
        self.blocksize = block_size
        self.cache = b""
        self.loc = 0
        self.acl = acl
        self.end = None
        self.start = None
        self.closed = False
        self.trim = True
        self.consistency = consistency
        if self.consistency == 'md5':
            self.md5 = md5()
        if mode not in {'rb', 'wb'}:
            raise NotImplementedError('File mode not supported')
        if mode == 'rb':
            self.details = gcsfs.info(path)
            self.size = self.details['size']
        else:
            if block_size < GCS_MIN_BLOCK_SIZE:
                warnings.warn('Setting block size to minimum value, 2**18')
                self.blocksize = GCS_MIN_BLOCK_SIZE
            self.buffer = io.BytesIO()
            self.offset = 0
            self.forced = False
            self.location = None

    def info(self):
        """ File information about this path """
        return self.details

    def url(self):
        return self.details['mediaLink']

    def tell(self):
        """ Current file location """
        return self.loc

    @_tracemethod
    def seek(self, loc, whence=0):
        """ Set current file location

        Parameters
        ----------
        loc : int
            byte location
        whence : {0, 1, 2}
            from start of file, current location or end of file, resp.
        """
        if not self.mode == 'rb':
            raise ValueError('Seek only available in read mode')
        if whence == 0:
            nloc = loc
        elif whence == 1:
            nloc = self.loc + loc
        elif whence == 2:
            nloc = self.size + loc
        else:
            raise ValueError(
                "invalid whence (%s, should be 0, 1 or 2)" % whence)
        if nloc < 0:
            raise ValueError('Seek before start of file')
        self.loc = nloc
        return self.loc

    def readline(self, length=-1):
        """
        Read and return a line from the stream.

        If length is specified, at most size bytes will be read.
        """
        self._fetch(self.loc, self.loc + 1)
        while True:
            found = self.cache[self.loc - self.start:].find(b'\n') + 1
            if 0 < length < found:
                return self.read(length)
            if found:
                return self.read(found)
            if self.end > self.size:
                return self.read(length)
            self._fetch(self.start, self.end + self.blocksize)

    def __next__(self):
        data = self.readline()
        if data:
            return data
        else:
            raise StopIteration

    next = __next__

    def __iter__(self):
        return self

    def readlines(self):
        """ Return all lines in a file as a list """
        return list(self)

    def write(self, data):
        """
        Write data to buffer.

        Buffer only sent to GCS on flush() or if buffer is greater than
        or equal to blocksize.

        Parameters
        ----------
        data : bytes
            Set of bytes to be written.
        """
        if self.mode not in {'wb', 'ab'}:
            raise ValueError('File not in write mode')
        if self.closed:
            raise ValueError('I/O operation on closed file.')
        if self.forced:
            raise ValueError('This file has been force-flushed, can only close')
        out = self.buffer.write(ensure_writable(data))
        self.loc += out
        if self.buffer.tell() >= self.blocksize:
            self.flush()
        return out

    @_tracemethod
    def flush(self, force=False):
        """
        Write buffered data to GCS.

        Uploads the current buffer, if it is larger than the block-size, or if
        the file is being closed.

        Parameters
        ----------
        force : bool
            When closing, write the last block even if it is smaller than
            blocks are allowed to be. Disallows further writing to this file.
        """

        if self.closed:
            raise ValueError('Flush on closed file')
        if force and self.forced:
            raise ValueError("Force flush cannot be called more than once")

        if self.mode not in {'wb', 'ab'}:
            assert not hasattr(self, "buffer"), "flush on read-mode file with non-empty buffer"
            return
        if self.buffer.tell() == 0 and not force:
            # no data in the buffer to write
            return
        if self.buffer.tell() < GCS_MIN_BLOCK_SIZE and not force:
            logger.debug(
                "flush(force=False) with buffer (%i) < min size (2 ** 18), "
                "skipping block upload.", self.buffer.tell()
            )
            return

        if not self.offset:
            if force and self.buffer.tell() <= self.blocksize:
                # Force-write a buffer below blocksize with a single write
                self._simple_upload()
            elif not force and self.buffer.tell() <= self.blocksize:
                # Defer initialization of multipart upload, *may* still
                # be able to simple upload.
                return
            else:
                # At initialize a multipart upload, setting self.location
                self._initiate_upload()

        if self.location is not None:
            # Continue with multipart upload has been initialized
            self._upload_chunk(final=force)

        if force:
            self.forced = True

    @_tracemethod
    def _upload_chunk(self, final=False):
        self.buffer.seek(0)
        data = self.buffer.read()
        head = {}
        l = self.buffer.tell()
        if final:
            if l:
                head['Content-Range'] = 'bytes %i-%i/%i' % (
                    self.offset, self.offset + l - 1, self.offset + l)
            else:
                # closing when buffer is empty
                head['Content-Range'] = 'bytes */%i' % self.offset
                data = None
        else:
            assert l >= GCS_MIN_BLOCK_SIZE, "Non-final chunk write below min size."
            head['Content-Range'] = 'bytes %i-%i/*' % (
                self.offset, self.offset + l - 1)
        head.update({'Content-Type': 'application/octet-stream',
                     'Content-Length': str(l)})
        r = self.gcsfs.session.post(
            self.location, params={'uploadType': 'resumable'},
            headers=head, data=data)
        validate_response(r, self.location)
        if 'Range' in r.headers:
            assert not final, "Response looks like upload is partial"
            shortfall = (self.offset + l - 1) - int(
                    r.headers['Range'].split('-')[1])
            if shortfall:
                if self.consistency == 'md5':
                    self.md5.update(data[:-shortfall])
                self.buffer = io.BytesIO(data[-shortfall:])
                self.buffer.seek(shortfall)
            else:
                if self.consistency == 'md5':
                    self.md5.update(data)
                self.buffer = io.BytesIO()
            self.offset += l - shortfall
        else:
            assert final, "Response looks like upload is over"
            size, md5 = int(r.json()['size']), r.json()['md5Hash']
            if self.consistency == 'size':
                assert size == self.buffer.tell() + self.offset, "Size mismatch"
            if self.consistency == 'md5':
                assert b64encode(
                    self.md5.digest()) == md5.encode(), "MD5 checksum failed"
            self.buffer = io.BytesIO()
            self.offset += l

    @_tracemethod
    def _initiate_upload(self):
        r = self.gcsfs.session.post(
            'https://www.googleapis.com/upload/storage/v1/b/%s/o'
            % quote_plus(self.bucket),
            params={'uploadType': 'resumable'},
            json={'name': self.key, 'metadata': self.metadata})
        self.location = r.headers['Location']

    @_tracemethod
    def _simple_upload(self):
        """One-shot upload, less than 5MB"""
        self.buffer.seek(0)
        data = self.buffer.read()
        path = ('https://www.googleapis.com/upload/storage/v1/b/%s/o'
                % quote_plus(self.bucket))
        r = self.gcsfs.session.post(
            path, params={'uploadType': 'media', 'name': self.key}, data=data)
        validate_response(r, path)
        size, md5 = int(r.json()['size']), r.json()['md5Hash']
        if self.consistency == 'size':
            assert size == self.buffer.tell(), "Size mismatch"
        if self.consistency == 'md5':
            self.md5.update(data)
            assert b64encode(self.md5.digest()) == md5.encode(), "MD5 checksum failed"

    @_tracemethod
    def _fetch(self, start, end):
        if self.start is None and self.end is None:
            # First read
            self.start = start
            self.end = end + self.blocksize
            self.cache = _fetch_range(self.details, self.gcsfs.session,
                                      self.start, self.end)
        if start < self.start:
            if self.end - end > self.blocksize:
                self.start = start
                self.end = end + self.blocksize
                self.cache = _fetch_range(self.details, self.gcsfs.session,
                                          self.start, self.end)
            else:
                new = _fetch_range(self.details, self.gcsfs.session,
                                   start, self.start)
                self.start = start
                self.cache = new + self.cache
        if end > self.end:
            if self.end > self.size:
                return
            if end - self.end > self.blocksize:
                self.start = start
                self.end = end + self.blocksize
                self.cache = _fetch_range(self.details, self.gcsfs.session,
                                          self.start, self.end)
            else:
                new = _fetch_range(self.details, self.gcsfs.session, self.end,
                                   end + self.blocksize)
                self.end = end + self.blocksize
                self.cache = self.cache + new

    def read(self, length=-1):
        """
        Return data from cache, or fetch pieces as necessary

        Parameters
        ----------
        length : int (-1)
            Number of bytes to read; if <0, all remaining bytes.
        """
        if self.mode != 'rb':
            raise ValueError('File not in read mode')
        if length < 0:
            length = self.size
        if self.closed:
            raise ValueError('I/O operation on closed file.')
        self._fetch(self.loc, self.loc + length)
        out = self.cache[self.loc - self.start:
                         self.loc - self.start + length]
        self.loc += len(out)
        if self.trim:
            num = (self.loc - self.start) // self.blocksize - 1
            if num > 0:
                self.start += self.blocksize * num
                self.cache = self.cache[self.blocksize * num:]
        return out

    @_tracemethod
    def close(self):
        """ Close file """
        if self.closed:
            return
        if self.mode == 'rb':
            self.cache = None
        else:
            if not self.forced:
                self.flush(force=True)
            else:
                logger.debug("close with forced=True, bypassing final flush.")
                assert self.buffer.tell() == 0

            self.gcsfs.invalidate_cache(
                posixpath.dirname("/".join([self.bucket, self.key])))
        self.closed = True

    def readable(self):
        """Return whether the GCSFile was opened for reading"""
        return self.mode == 'rb'

    def seekable(self):
        """Return whether the GCSFile is seekable (only in read mode)"""
        return self.readable()

    def writable(self):
        """Return whether the GCSFile was opened for writing"""
        return self.mode in {'wb', 'ab'}

    @_tracemethod
    def __del__(self):
        self.close()

    def __str__(self):
        return "<GCSFile %s/%s>" % (self.bucket, self.key)

    __repr__ = __str__

    @_tracemethod
    def __enter__(self):
        return self

    @_tracemethod
    def __exit__(self, *args):
        self.close()


@_tracemethod
def _fetch_range(obj_dict, session, start=None, end=None):
    """ Get data from GCS

    obj_dict : an entry from ls() or info()
    session: requests.Session instance
    start, end : None or integers
        if not both None, fetch only given range
    """
    if start is not None or end is not None:
        start = start or 0
        end = end or 0
        head = {'Range': 'bytes=%i-%i' % (start, end - 1)}
    else:
        head = None
    back = session.get(obj_dict['mediaLink'], headers=head)
    data = back.content
    if data == b'Request range not satisfiable':
        return b''
    return data


def put_object(credentials, bucket, name, data, session):
    """ Simple put, up to 5MB of data

    credentials : from auth()
    bucket : string
    name : object name
    data : binary
    session: requests.Session instance
    """
    out = session.post('https://www.googleapis.com/upload/storage/'
                       'v1/b/%s/o?uploadType=media&name=%s' % (
                           quote_plus(bucket), quote_plus(name)),
                       headers={'Authorization': 'Bearer ' +
                                                 credentials.access_token,
                                'Content-Type': 'application/octet-stream',
                                'Content-Length': len(data)}, data=data)
    assert out.status_code == 200


def ensure_writable(b):
    if PY2 and isinstance(b, array.array):
        return b.tostring()
    return b<|MERGE_RESOLUTION|>--- conflicted
+++ resolved
@@ -50,13 +50,8 @@
 
     return f(self, *args, **kwargs)
 
-<<<<<<< HEAD
-# client created 23-Sept-2017
-
-=======
 
 # client created 2018-01-16
->>>>>>> 488cb491
 not_secret = {"client_id": "586241054156-0asut23a7m10790r2ik24309flribp7j"
                            ".apps.googleusercontent.com",
               "client_secret": "w6VkI99jS6e9mECscNztXvQv"}
