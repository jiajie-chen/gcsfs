--- conflicted
+++ resolved
@@ -1338,15 +1338,12 @@
         else:
             if not self.forced:
                 self.flush(force=True)
-<<<<<<< HEAD
-            self.gcsfs.invalidate_cache(
-                posixpath.dirname("/".join([self.bucket, self.key])))
-=======
             else:
                 logger.debug("close with forced=True, bypassing final flush.")
                 assert self.buffer.tell() == 0
-            self.gcsfs.invalidate_cache(self.bucket)
->>>>>>> ac0b4afa
+
+            self.gcsfs.invalidate_cache(
+                posixpath.dirname("/".join([self.bucket, self.key])))
         self.closed = True
 
     def readable(self):
