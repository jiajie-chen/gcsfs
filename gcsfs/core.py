# -*- coding: utf-8 -*-
"""
Google Cloud Storage pythonic interface
"""
from __future__ import print_function

import array
from base64 import b64encode
import google.auth as gauth
from google.auth.transport.requests import AuthorizedSession
from google.oauth2.credentials import Credentials
from google_auth_oauthlib.flow import InstalledAppFlow
from google.oauth2 import service_account
from hashlib import md5
import io
import json
import logging
import os
import pickle
import re
import requests
import sys
import time
import warnings

from requests.exceptions import RequestException
from .utils import HtmlError
from .utils import is_retriable
from .utils import read_block

PY2 = sys.version_info.major == 2

logger = logging.getLogger(__name__)

# client created 23-Sept-2017
not_secret = {"client_id": "586241054156-7a3vrghs70ffkkfkmnnatjnbjg03cq9a."
                           "apps.googleusercontent.com",
              "client_secret": "RsSQZJKYE00oRv2ibYlj28Sx"}
client_config = {'installed': {
    'client_id': not_secret['client_id'],
    'client_secret': not_secret['client_secret'],
    "auth_uri": "https://accounts.google.com/o/oauth2/auth",
    "token_uri": "https://accounts.google.com/o/oauth2/token"
}}
tfile = os.path.join(os.path.expanduser("~"), '.gcs_tokens')
ACLs = {"authenticatedread", "bucketownerfullcontrol", "bucketownerread",
        "private", "projectprivate", "publicread"}
bACLs = {"authenticatedRead", "private", "projectPrivate", "publicRead",
         "publicReadWrite"}
DEFAULT_PROJECT = os.environ.get('GCSFS_DEFAULT_PROJECT', '')
DEBUG = False

if PY2:
    FileNotFoundError = IOError


def quote_plus(s):
    """
    Convert some URL elements to be HTTP-safe.

    Not the same as in urllib, because, for instance, parentheses and commas
    are passed through.

    Parameters
    ----------
    s: input URL/portion

    Returns
    -------
    corrected URL
    """
    s = s.replace('/', '%2F')
    s = s.replace(' ', '%20')
    return s


def split_path(path):
    """
    Normalise GCS path string into bucket and key.

    Parameters
    ----------
    path : string
        Input path, like `gcs://mybucket/path/to/file`

    Examples
    --------
    >>> split_path("gcs://mybucket/path/to/file")
    ['mybucket', 'path/to/file']
    """
    if path.startswith('gcs://'):
        path = path[6:]
    if path.startswith('gs://'):
        path = path[5:]
    if '/' not in path:
        return path, ""
    else:
        return path.split('/', 1)


def validate_response(r, path):
    """
    Check the requests object r, raise error if it's not ok.

    Parameters
    ----------
    r: requests response object
    path: associated URL path, for error messages
    """
    if not r.ok:
        m = str(r.content)
        error = None
        try:
            error = r.json()['error']
            msg = error['message']
        except:
            msg = str(r.content)

        if DEBUG:
            print(r.url, r.headers, sep='\n')
        if "Not Found" in m:
            raise FileNotFoundError(path)
        elif "forbidden" in m:
            raise IOError("Forbidden: %s\n%s" % (path, msg))
        elif "invalid" in m:
            raise ValueError("Bad Request: %s\n%s" % (path, msg))
        elif error:
            raise HtmlError(error)
        else:
            raise RuntimeError(m)


class GCSFileSystem(object):
    """
    Connect to Google Cloud Storage.

    The following modes of authentication are supported:
    - ``token=None``, GCSFS will attempt to guess your credentials in the
      following order: gcloud CLI default, gcsfs cached token, google compute
      metadata service, anonymous.
    - ``token='google_default'``, your default gcloud credentials will be used,
      which are typically established by doing ``gcloud login`` in a terminal.
    - ``token=='cache'``, credentials from previously successful gcsfs
      authentication will be used (use this after "browser" auth succeeded)
    - ``token='anon'``, no authentication is preformed, and you can only
      access data which is accessible to allUsers (in this case, the project and
      access level parameters are meaningless)
    - ``token='browser'``, you get an access code with which you can
      authenticate via a specially provided URL
    - if ``token='cloud'``, we assume we are running within google compute
      or google container engine, and query the internal metadata directly for
      a token.
    - you may supply a token generated by the
      [gcloud](https://cloud.google.com/sdk/docs/)
      utility; this is either a python dictionary, the name of a file
      containing the JSON returned by logging in with the gcloud CLI tool,
      or a Credentials object. gcloud typically stores its tokens in locations
      such as
      ``~/.config/gcloud/application_default_credentials.json``,
      `` ~/.config/gcloud/credentials``, or
      ``~\AppData\Roaming\gcloud\credentials``, etc.

    Parameters
    ----------
    project : string
        project_id to work under. Note that this is not the same as, but ofter
        very similar to, the project name.
        This is required in order
        to list all the buckets you have access to within a project and to
        create/delete buckets, or update their access policies.
        If ``token='google_default'``, the value is overriden by the default,
        if ``token='anon'``, the value is ignored.
    access : one of {'read_only', 'read_write', 'full_control'}
        Full control implies read/write as well as modifying metadata,
        e.g., access control.
    token: None, dict or string
        (see description of authentication methods, above)
    consistency: 'none', 'size', 'md5'
        Check method when writing files. Can be overridden in open().
    """
    scopes = {'read_only', 'read_write', 'full_control'}
    retries = 4  # number of retries on http failure
    base = "https://www.googleapis.com/storage/v1/"
    _singleton = [None]
    default_block_size = 5 * 2**20

    def __init__(self, project=DEFAULT_PROJECT, access='full_control',
                 token=None, block_size=None, consistency='none'):
        if access not in self.scopes:
            raise ValueError('access must be one of {}', self.scopes)
        if project is None:
            warnings.warn('GCS project not set - cannot list or create buckets')
        if block_size is not None:
            self.default_block_size = block_size
        self.project = project
        self.access = access
        self.scope = "https://www.googleapis.com/auth/devstorage." + access
        self.consistency = consistency
        self.dirs = {}
        self.token = token
        self.session = None
        self.connect(method=token)
        self._singleton[0] = self

    @classmethod
    def current(cls):
        """ Return the most recently created GCSFileSystem

        If no GCSFileSystem has been created, then create one
        """
        if not cls._singleton[0]:
            return GCSFileSystem()
        else:
            return cls._singleton[0]

    @staticmethod
    def load_tokens():
        try:
            with open(tfile, 'rb') as f:
                tokens = pickle.load(f)
            # backwards compatability
            tokens = {k: (GCSFileSystem._dict_to_credentials(v)
                          if isinstance(v, dict) else v)
                      for k, v in tokens.items()}
        except IOError:
            tokens = {}
        GCSFileSystem.tokens = tokens

    def _connect_google_default(self):
        credentials, project = gauth.default()
        self.project = project
        self.session = AuthorizedSession(credentials)

    def _connect_cloud(self):
        credentials = gauth.compute_engine.Credentials()
        self.session = AuthorizedSession(credentials)

    def _connect_cache(self):
        project, access = self.project, self.access
        if (project, access) in self.tokens:
            credentials = self.tokens[(project, access)]
            self.session = AuthorizedSession(credentials)

    @staticmethod
    def _dict_to_credentials(token):
        """
        Convert old dict-style token.

        Does not preserve access token itself, assumes refresh required.
        """
        return Credentials(
            None, refresh_token=token['refresh_token'],
            client_secret=token['client_secret'],
            client_id=token['client_id'],
            token_uri='https://www.googleapis.com/oauth2/v4/token'
        )

    def _connect_token(self, token):
        """
        Connect using a concrete token

        Parameters
        ----------
        token: str, dict or Credentials
            If a str, try to load as a Service file, or next as a JSON; if
            dict, try to interpret as credentials; if Credentials, use directly.
        """
        if isinstance(token, str):
            if not os.path.exists(token):
                raise FileNotFoundError(token)
            try:
                # is this a "service" token?
                self._connect_service(token)
                return
            except:
                # some other kind of token file
                # will raise exception if is not json
                token = json.load(open(token))
        if isinstance(token, dict):
            credentials = GCSFileSystem._dict_to_credentials(token)
        elif isinstance(token, Credentials):
            credentials = token
        else:
            raise ValueError('Token format no understood')
        self.session = AuthorizedSession(credentials)

    def _connect_service(self, fn):
        # raises exception if file does not match expectation
        credentials = service_account.Credentials.from_service_account_file(fn)
        self.session = AuthorizedSession(credentials)

    def _connect_anon(self):
        self.session = requests.Session()

    def _connect_browser(self):
        flow = InstalledAppFlow.from_client_config(client_config, [self.scope])
        credentials = flow.run_console()
        self.tokens[(self.project, self.access)] = credentials
        self._save_tokens()
        self.session = AuthorizedSession(credentials)

    def connect(self, method=None):
        """
        Establish session token. A new token will be requested if the current
        one is within 100s of expiry.

        Parameters
        ----------
        method: str (google_default|cache|cloud|token|anon|browser) or None
            Type of authorisation to implement - calls `_connect_*` methods.
            If None, will try sequence of methods.
        """
        if method not in ['google_default', 'cache', 'cloud', 'token', 'anon',
                          'browser', None]:
            self._connect_token(method)
        elif method is None:
            for meth in ['google_default', 'cache', 'cloud', 'anon']:
                try:
                    self.connect(method=meth)
                except:
                    logging.debug('Connection with method "%s" failed' % meth)
                if self.session:
                    break
        else:
            self.__getattribute__('_connect_' + method)()
            self.method = method

    @staticmethod
    def _save_tokens():
        try:
            with open(tfile, 'wb') as f:
                pickle.dump(GCSFileSystem.tokens, f, 2)
        except Exception as e:
            warnings.warn('Saving token cache failed: ' + str(e))

    def _call(self, method, path, *args, **kwargs):
        for k, v in list(kwargs.items()):
            # only pass parameters that have values
            if v is None:
                del kwargs[k]
        json = kwargs.pop('json', None)
        meth = getattr(self.session, method)
        if args:
            path = path.format(*[quote_plus(p) for p in args])
        for retry in range(self.retries):
            try:
                time.sleep(2**retry - 1)
                r = meth(self.base + path, params=kwargs, json=json)
                validate_response(r, path)
                break
            except (HtmlError, RequestException) as e:
                if retry == self.retries - 1:
                    raise e
                if is_retriable(e):
                    # retry
                    continue
                raise e
        try:
            out = r.json()
        except ValueError:
            out = r.content
        return out

    def _list_buckets(self):
        if '' not in self.dirs:
            try:
                out = self._call('get', 'b/', project=self.project)
                dirs = out.get('items', [])
            except (FileNotFoundError, IOError, ValueError):
                dirs = []
            self.dirs[''] = dirs
        return self.dirs['']

    def _list_bucket(self, bucket, max_results=1000):
        if bucket not in self.dirs:
            out = self._call('get', 'b/{}/o/', bucket, maxResults=max_results)
            dirs = out.get('items', [])
            next_page_token = out.get('nextPageToken', None)
            while next_page_token is not None:
                out = self._call('get', 'b/{}/o/', bucket,
                                 maxResults=max_results,
                                 pageToken=next_page_token)
                dirs.extend(out.get('items', []))
                next_page_token = out.get('nextPageToken', None)
            for f in dirs:
                f['name'] = '%s/%s' % (bucket, f['name'])
                f['size'] = int(f.get('size'), 0)
            self.dirs[bucket] = dirs
        return self.dirs[bucket]

    def mkdir(self, bucket, acl='projectPrivate',
              default_acl='bucketOwnerFullControl'):
        """
        New bucket

        Parameters
        ----------
        bucket: str
            bucket name
        acl: string, one of bACLs
            access for the bucket itself
        default_acl: str, one of ACLs
            default ACL for objects created in this bucket
        """
        self._call('post', 'b/', predefinedAcl=acl, project=self.project,
                   predefinedDefaultObjectAcl=default_acl,
                   json={"name": bucket})
        self.invalidate_cache(bucket)
        self.invalidate_cache('')

    def rmdir(self, bucket):
        """Delete an empty bucket"""
        self._call('delete', 'b/' + bucket)
        if '' in self.dirs:
            for v in self.dirs[''][:]:
                if v['name'] == bucket:
                    self.dirs[''].remove(v)
        self.dirs.pop(bucket, None)

    def invalidate_cache(self, bucket=None):
        """
        Mark files cache as dirty, so that it is reloaded on next use.

        Parameters
        ----------
        bucket: string or None
            If None, clear all files cached; if a string, clear the files
            corresponding to that bucket.
        """
        if bucket in {'/', '', None}:
            self.dirs.clear()
        else:
            self.dirs.pop(bucket, None)

    def ls(self, path, detail=False):
        if path in ['', '/']:
            out = self._list_buckets()
        else:
            bucket, prefix = split_path(path)
            path = '/'.join([bucket, prefix])
            files = self._list_bucket(bucket)
            seek, l, bit = (path, len(path), '') if path.endswith('/') else (
                path+'/', len(path)+1, '/')
            out = []
            for f in files:
                if (f['name'].startswith(seek) and '/' not in f['name'][l:] or
                        f['name'] == path):
                    out.append(f)
                elif f['name'].startswith(seek) and '/' in f['name'][l:]:
                    directory = {
                        'bucket': bucket, 'kind': 'storage#object',
                        'size': 0, 'storageClass': 'DIRECTORY',
                        'name': path+bit+f['name'][l:].split('/', 1)[0]+'/'}
                    if directory not in out:
                        out.append(directory)
        if detail:
            return out
        else:
            return [f['name'] for f in out]

    def walk(self, path, detail=False):
        bucket, prefix = split_path(path)
        if not bucket:
            raise ValueError('Cannot walk all of GCS')
        path = '/'.join([bucket, prefix])
        files = self._list_bucket(bucket)
        if path.endswith('/'):
            files = [f for f in files if f['name'].startswith(path) or
                     f['name'] == path]
        else:
            files = [f for f in files if f['name'].startswith(path+'/') or
                     f['name'] == path]
        if detail:
            return files
        else:
            return [f['name'] for f in files]

    def du(self, path, total=False, deep=False):
        if deep:
            files = self.walk(path, True)
        else:
            files = [f for f in self.ls(path, True)]
        if total:
            return sum(f['size'] for f in files)
        return {f['name']: f['size'] for f in files}

    def glob(self, path):
        """
        Find files by glob-matching.

        Note that the bucket part of the path must not contain a "*"
        """
        path = path.rstrip('/')
        bucket, key = split_path(path)
        path = '/'.join([bucket, key])
        if "*" in bucket:
            raise ValueError('Bucket cannot contain a "*"')
        if '*' not in path:
            path = path.rstrip('/') + '/*'
        if '/' in path[:path.index('*')]:
            ind = path[:path.index('*')].rindex('/')
            root = path[:ind + 1]
        else:
            root = ''
        allfiles = self.walk(root)
        pattern = re.compile("^" + path.replace('//', '/')
                             .rstrip('/').replace('**', '.+')
                             .replace('*', '[^/]+')
                             .replace('?', '.') + "$")
        out = [f for f in allfiles if re.match(pattern,
               f.replace('//', '/').rstrip('/'))]
        return out

    def exists(self, path):
        bucket, key = split_path(path)
        try:
            if key:
                return bool(self.info(path))
            else:
                if bucket in self.ls(''):
                    return True
                else:
                    try:
                        self._list_bucket(bucket)
                        return True
                    except (FileNotFoundError, IOError, ValueError):
                        # bucket listing failed as it doesn't exist or we can't
                        # see it
                        return False
        except FileNotFoundError:
            return False

    def info(self, path):
        bucket, key = split_path(path)
        if not key:
            files = self.ls('', True)
            f = [f for f in files if f['name'] == bucket]
            if f:
                return f
            if self.ls(bucket):
                return {'bucket': bucket, 'kind': 'storage#object',
                        'size': 0, 'storageClass': 'DIRECTORY',
                        'name': bucket+'/'}
            raise FileNotFoundError
        if bucket not in self.dirs:
            try:
                d = self._call('get', 'b/{}/o/{}', bucket, key)
                d['name'] = '%s/%s' % (bucket, d['name'])
                d['size'] = int(d.get('size'), 0)
                return d
            except FileNotFoundError:
                pass
        path1 = '/'.join(split_path(path))
        out = []
        try:
            files = self.ls(path1, True)
            out = [f for f in files if f['name'] == path1]
        except FileNotFoundError:
            pass
        if not out:
            # no such file, but try for such a directory
            parent = path.rstrip('/').rsplit('/', 1)[0]
            files = self.ls(parent, True)
            out = [f for f in files if f['name'] == path.rstrip('/') + '/']
        if out:
            return out[0]
        raise FileNotFoundError(path)

    def url(self, path):
        return self.info(path)['mediaLink']

    def cat(self, path):
        """ Simple one-shot get of file data """
        details = self.info(path)
        return _fetch_range(details, self.session)

    def get(self, rpath, lpath, blocksize=5 * 2 ** 20):
        with self.open(rpath, 'rb', block_size=blocksize) as f1:
            with open(lpath, 'wb') as f2:
                while True:
                    d = f1.read(blocksize)
                    if not d:
                        break
                    f2.write(d)

    def put(self, lpath, rpath, blocksize=5 * 2 ** 20, acl=None):
        with self.open(rpath, 'wb', block_size=blocksize, acl=acl) as f1:
            with open(lpath, 'rb') as f2:
                while True:
                    d = f2.read(blocksize)
                    if not d:
                        break
                    f1.write(d)

    def head(self, path, size=1024):
        with self.open(path, 'rb') as f:
            return f.read(size)

    def tail(self, path, size=1024):
        if size > self.info(path)['size']:
            return self.cat(path)
        with self.open(path, 'rb') as f:
            f.seek(-size, 2)
            return f.read()

    def merge(self, path, paths, acl=None):
        """Concatenate objects within a single bucket"""
        bucket, key = split_path(path)
        source = [{'name': split_path(p)[1]} for p in paths]
        self._call('post', 'b/{}/o/{}/compose', bucket, key,
                   destinationPredefinedAcl=acl,
                   json={'sourceObjects': source,
                         "kind": "storage#composeRequest",
                         'destination': {'name': key, 'bucket': bucket}})

    def copy(self, path1, path2, acl=None):
        b1, k1 = split_path(path1)
        b2, k2 = split_path(path2)
        self._call('post', 'b/{}/o/{}/copyTo/b/{}/o/{}', b1, k1, b2, k2,
                   destinationPredefinedAcl=acl)

    def mv(self, path1, path2, acl=None):
        self.copy(path1, path2, acl)
        self.rm(path1)

    def rm(self, path, recursive=False):
        """Delete keys. If recursive, also delete all keys
        given by walk(path)"""
        if recursive:
            for p in self.walk(path):
                self.rm(p)
        else:
            bucket, path = split_path(path)
            self._call('delete', "b/{}/o/{}", bucket, path)
            self.invalidate_cache(bucket)

    def open(self, path, mode='rb', block_size=None, acl=None,
             consistency=None, metadata=None):
        """
        See ``GCSFile``.

        consistency: None or str
            If None, use default for this instance
        """
        if block_size is None:
            block_size = self.default_block_size
        const = consistency or self.consistency
        if 'b' in mode:
            return GCSFile(self, path, mode, block_size, consistency=const,
                           metadata=metadata)
        else:
            mode = mode.replace('t', '') + 'b'
            return io.TextIOWrapper(
                GCSFile(self, path, mode, block_size, consistency=const,
                        metadata=metadata))

    def touch(self, path):
        with self.open(path, 'wb'):
            pass

    def read_block(self, fn, offset, length, delimiter=None):
        """ Read a block of bytes from a GCS file

        Starting at ``offset`` of the file, read ``length`` bytes.  If
        ``delimiter`` is set then we ensure that the read starts and stops at
        delimiter boundaries that follow the locations ``offset`` and ``offset
        + length``.  If ``offset`` is zero then we start at zero.  The
        bytestring returned WILL include the end delimiter string.

        If offset+length is beyond the eof, reads to eof.

        Parameters
        ----------
        fn: string
            Path to filename on GCS
        offset: int
            Byte offset to start read
        length: int
            Number of bytes to read
        delimiter: bytes (optional)
            Ensure reading starts and stops at delimiter bytestring

        Examples
        --------
        >>> gcs.read_block('data/file.csv', 0, 13)  # doctest: +SKIP
        b'Alice, 100\\nBo'
        >>> gcs.read_block('data/file.csv', 0, 13, delimiter=b'\\n')  # doctest: +SKIP
        b'Alice, 100\\nBob, 200\\n'

        Use ``length=None`` to read to the end of the file.
        >>> gcs.read_block('data/file.csv', 0, None, delimiter=b'\\n')  # doctest: +SKIP
        b'Alice, 100\\nBob, 200\\nCharlie, 300'

        See Also
        --------
        distributed.utils.read_block
        """
        with self.open(fn, 'rb') as f:
            size = f.size
            if length is None:
                length = size
            if offset + length > size:
                length = size - offset
            bytes = read_block(f, offset, length, delimiter)
        return bytes

    def __getstate__(self):
        d = self.__dict__.copy()
        del d['dirs']
        logger.debug("Serialize with state: %s", d)
        return d

    def __setstate__(self, state):
        self.__dict__.update(state)
        self.dirs = {}
        self.connect(self.token)


GCSFileSystem.load_tokens()


class GCSFile:

    def __init__(self, gcsfs, path, mode='rb', block_size=5 * 2 ** 20,
                 acl=None, consistency='md5', metadata=None):
        """
        Open a file.

        Parameters
        ----------
        gcsfs: instance of GCSFileSystem
        path: str
            location in GCS, like 'bucket/path/to/file'
        mode: str
            Normal file modes. Currently only 'wb' amd 'rb'.
        block_size: int
            Buffer size for reading or writing
        acl: str
            ACL to apply, if any, one of ``ACLs``. New files are normally
            "bucketownerfullcontrol", but a default can be configured per
            bucket.
        consistency: str, 'none', 'size', 'md5'
            Check for success in writing, applied at file close.
            'size' ensures that the number of bytes reported by GCS matches
            the number we wrote; 'md5' does a full checksum. Any value other
            than 'size' or 'md5' is assumed to mean no checking.
        metadata: dict
            Custom metadata, in key/value pairs, added at file creation
        """
        bucket, key = split_path(path)
        if not key:
            raise OSError('Attempt to open a bucket')
        self.gcsfs = gcsfs
        self.bucket = bucket
        self.key = key
        self.metadata = metadata
        self.mode = mode
        self.blocksize = block_size
        self.cache = b""
        self.loc = 0
        self.acl = acl
        self.end = None
        self.start = None
        self.closed = False
        self.trim = True
        self.consistency = consistency
        if self.consistency == 'md5':
            self.md5 = md5()
        if mode not in {'rb', 'wb'}:
            raise NotImplementedError('File mode not supported')
        if mode == 'rb':
            self.details = gcsfs.info(path)
            self.size = self.details['size']
        else:
            if block_size < 2**18:
                warnings.warn('Setting block size to minimum value, 2**18')
                self.blocksize = 2**18
            self.buffer = io.BytesIO()
            self.offset = 0
            self.forced = False
            self.location = None

    def info(self):
        """ File information about this path """
        return self.details

    def url(self):
        return self.details['mediaLink']

    def tell(self):
        """ Current file location """
        return self.loc

    def seek(self, loc, whence=0):
        """ Set current file location

        Parameters
        ----------
        loc : int
            byte location
        whence : {0, 1, 2}
            from start of file, current location or end of file, resp.
        """
        if not self.mode == 'rb':
            raise ValueError('Seek only available in read mode')
        if whence == 0:
            nloc = loc
        elif whence == 1:
            nloc = self.loc + loc
        elif whence == 2:
            nloc = self.size + loc
        else:
            raise ValueError(
                "invalid whence (%s, should be 0, 1 or 2)" % whence)
        if nloc < 0:
            raise ValueError('Seek before start of file')
        self.loc = nloc
        return self.loc

    def readline(self, length=-1):
        """
        Read and return a line from the stream.

        If length is specified, at most size bytes will be read.
        """
        self._fetch(self.loc, self.loc + 1)
        while True:
            found = self.cache[self.loc - self.start:].find(b'\n') + 1
            if 0 < length < found:
                return self.read(length)
            if found:
                return self.read(found)
            if self.end > self.size:
                return self.read(length)
            self._fetch(self.start, self.end + self.blocksize)

    def __next__(self):
        data = self.readline()
        if data:
            return data
        else:
            raise StopIteration

    next = __next__

    def __iter__(self):
        return self

    def readlines(self):
        """ Return all lines in a file as a list """
        return list(self)

    def write(self, data):
        """
        Write data to buffer.

        Buffer only sent to GCS on flush() or if buffer is greater than
        or equal to blocksize.

        Parameters
        ----------
        data : bytes
            Set of bytes to be written.
        """
        if self.mode not in {'wb', 'ab'}:
            raise ValueError('File not in write mode')
        if self.closed:
            raise ValueError('I/O operation on closed file.')
        if self.forced:
            raise ValueError('This file has been force-flushed, can only close')
        out = self.buffer.write(ensure_writable(data))
        self.loc += out
        if self.buffer.tell() >= self.blocksize:
            self.flush()
        return out

    def flush(self, force=False):
        """
        Write buffered data to GCS.

        Uploads the current buffer, if it is larger than the block-size, or if
        the file is being closed.

        Parameters
        ----------
        force : bool
            When closing, write the last block even if it is smaller than
            blocks are allowed to be. Disallows further writing to this file.
        """
        if self.mode not in {'wb', 'ab'}:
            raise ValueError('Flush on a file not in write mode')
        if self.closed:
            raise ValueError('Flush on closed file')
        if self.buffer.tell() == 0 and not force:
            # no data in the buffer to write
            return
        if force and self.forced:
            raise ValueError("Force flush cannot be called more than once")
        if force and not self.offset and self.buffer.tell() <= 5 * 2**20:
            self._simple_upload()
        elif not self.offset:
            self._initiate_upload()
        if self.location is not None:
            self._upload_chunk(final=force)
        if force:
            self.forced = True

    def _upload_chunk(self, final=False):
        self.buffer.seek(0)
        data = self.buffer.read()
        head = {}
        l = self.buffer.tell()
        if final:
            if l:
                head['Content-Range'] = 'bytes %i-%i/%i' % (
                    self.offset, self.offset + l - 1, self.offset + l)
            else:
                # closing when buffer is empty
                head['Content-Range'] = 'bytes */%i' % self.offset
                data = None
        else:
            head['Content-Range'] = 'bytes %i-%i/*' % (
                self.offset, self.offset + l - 1)
        head.update({'Content-Type': 'application/octet-stream',
                     'Content-Length': str(l)})
        r = self.gcsfs.session.post(
            self.location, params={'uploadType': 'resumable'},
            headers=head, data=data)
        validate_response(r, self.location)
        if 'Range' in r.headers:
            assert not final, "Response looks like upload is partial"
            shortfall = (self.offset + l - 1) - int(
                    r.headers['Range'].split('-')[1])
            if shortfall:
                if self.consistency == 'md5':
                    self.md5.update(data[:-shortfall])
                self.buffer = io.BytesIO(data[-shortfall:])
                self.buffer.seek(shortfall)
            else:
                if self.consistency == 'md5':
                    self.md5.update(data)
                self.buffer = io.BytesIO()
            self.offset += l - shortfall
        else:
            assert final, "Response looks like upload is over"
            size, md5 = int(r.json()['size']), r.json()['md5Hash']
            if self.consistency == 'size':
                assert size == self.buffer.tell() + self.offset, "Size mismatch"
            if self.consistency == 'md5':
                assert b64encode(
                    self.md5.digest()) == md5.encode(), "MD5 checksum failed"
            self.buffer = io.BytesIO()
            self.offset += l

    def _initiate_upload(self):
        r = self.gcsfs.session.post(
            'https://www.googleapis.com/upload/storage/v1/b/%s/o'
            % quote_plus(self.bucket),
            params={'uploadType': 'resumable'},
            json={'name': self.key, 'metadata': self.metadata})
        self.location = r.headers['Location']

    def _simple_upload(self):
        """One-shot upload, less than 5MB"""
        self.buffer.seek(0)
        data = self.buffer.read()
        path = ('https://www.googleapis.com/upload/storage/v1/b/%s/o'
                % quote_plus(self.bucket))
        r = self.gcsfs.session.post(
            path, params={'uploadType': 'media', 'name': self.key}, data=data)
        validate_response(r, path)
        size, md5 = int(r.json()['size']), r.json()['md5Hash']
        if self.consistency == 'size':
            assert size == self.buffer.tell(), "Size mismatch"
        if self.consistency == 'md5':
            self.md5.update(data)
            assert b64encode(self.md5.digest()) == md5.encode(), "MD5 checksum failed"

    def _fetch(self, start, end):
        # force read to 5MB boundaries
        start = start // (5 * 2**20) * 5 * 2**20
        end = (end // (5 * 2 ** 20) + 1) * 5 * 2 ** 20
        if self.start is None and self.end is None:
            # First read
            self.start = start
            self.end = end + self.blocksize
            self.cache = _fetch_range(self.details, self.gcsfs.session, start,
                                      self.end)
        if start < self.start:
<<<<<<< HEAD
            if self.end - end > self.blocksize:
                self.start = start
                self.end = end + self.blocksize
                self.cache = _fetch_range(self.gcsfs.header, self.details,
                                          self.gcsfs.session, self.start,
                                          self.end)
            else:
                new = _fetch_range(self.gcsfs.header, self.details,
                                   self.gcsfs.session, start, self.start)
                self.start = start
                self.cache = new + self.cache
        if end > self.end:
            if self.end > self.size:
                return
            if end - self.end > self.blocksize:
                self.start = start
                self.end = end + self.blocksize
                self.cache = _fetch_range(self.gcsfs.header, self.details,
                                          self.gcsfs.session, self.start,
                                          self.end)
            else:
                new = _fetch_range(self.gcsfs.header, self.details,
                                   self.gcsfs.session, self.end,
                                   end + self.blocksize)
                self.end = end + self.blocksize
                self.cache = self.cache + new
=======
            new = _fetch_range(self.details, self.gcsfs.session, start,
                               self.start)
            self.start = start
            self.cache = new + self.cache
        if end > self.end:
            if self.end > self.size:
                return
            new = _fetch_range(self.details, self.gcsfs.session, self.end,
                               end + self.blocksize)
            self.end = end + self.blocksize
            self.cache = self.cache + new
>>>>>>> 789459f0

    def read(self, length=-1):
        """
        Return data from cache, or fetch pieces as necessary

        Parameters
        ----------
        length : int (-1)
            Number of bytes to read; if <0, all remaining bytes.
        """
        if self.mode != 'rb':
            raise ValueError('File not in read mode')
        if length < 0:
            length = self.size
        if self.closed:
            raise ValueError('I/O operation on closed file.')
        self._fetch(self.loc, self.loc + length)
        out = self.cache[self.loc - self.start:
                         self.loc - self.start + length]
        self.loc += len(out)
        if self.trim:
            num = (self.loc - self.start) // self.blocksize - 1
            if num > 0:
                self.start += self.blocksize * num
                self.cache = self.cache[self.blocksize * num:]
        return out

    def close(self):
        """ Close file """
        if self.closed:
            return
        if self.mode == 'rb':
            self.cache = None
        else:
            self.flush(force=True)
            self.gcsfs.invalidate_cache(self.bucket)
        self.closed = True

    def readable(self):
        """Return whether the GCSFile was opened for reading"""
        return self.mode == 'rb'

    def seekable(self):
        """Return whether the GCSFile is seekable (only in read mode)"""
        return self.readable()

    def writable(self):
        """Return whether the GCSFile was opened for writing"""
        return self.mode in {'wb', 'ab'}

    def __del__(self):
        self.close()

    def __str__(self):
        return "<GCSFile %s/%s>" % (self.bucket, self.key)

    __repr__ = __str__

    def __enter__(self):
        return self

    def __exit__(self, *args):
        self.close()


def _fetch_range(obj_dict, session, start=None, end=None):
    """ Get data from GCS

    obj_dict : an entry from ls() or info()
    session: requests.Session instance
    start, end : None or integers
        if not both None, fetch only given range
    """
    if DEBUG:
        print('Fetch: ', start, end)
    logger.debug("Fetch: {}, {}-{}", obj_dict['name'], start, end)
    if start is not None or end is not None:
        start = start or 0
        end = end or 0
        head = {'Range': 'bytes=%i-%i' % (start, end - 1)}
    else:
        head = None
    back = session.get(obj_dict['mediaLink'], headers=head)
    data = back.content
    if data == b'Request range not satisfiable':
        return b''
    return data


def put_object(credentials, bucket, name, data, session):
    """ Simple put, up to 5MB of data

    credentials : from auth()
    bucket : string
    name : object name
    data : binary
    session: requests.Session instance
    """
    out = session.post('https://www.googleapis.com/upload/storage/'
                       'v1/b/%s/o?uploadType=media&name=%s' % (
                           quote_plus(bucket), quote_plus(name)),
                       headers={'Authorization': 'Bearer ' +
                                                 credentials.access_token,
                                'Content-Type': 'application/octet-stream',
                                'Content-Length': len(data)}, data=data)
    assert out.status_code == 200


def ensure_writable(b):
    if PY2 and isinstance(b, array.array):
        return b.tostring()
    return b<|MERGE_RESOLUTION|>--- conflicted
+++ resolved
@@ -987,16 +987,14 @@
             self.cache = _fetch_range(self.details, self.gcsfs.session, start,
                                       self.end)
         if start < self.start:
-<<<<<<< HEAD
             if self.end - end > self.blocksize:
                 self.start = start
                 self.end = end + self.blocksize
-                self.cache = _fetch_range(self.gcsfs.header, self.details,
-                                          self.gcsfs.session, self.start,
-                                          self.end)
+                self.cache = _fetch_range(self.details, self.gcsfs.session,
+                                          self.start, self.end)
             else:
-                new = _fetch_range(self.gcsfs.header, self.details,
-                                   self.gcsfs.session, start, self.start)
+                new = _fetch_range(self.details, self.gcsfs.session, start,
+                                   self.start)
                 self.start = start
                 self.cache = new + self.cache
         if end > self.end:
@@ -1005,28 +1003,13 @@
             if end - self.end > self.blocksize:
                 self.start = start
                 self.end = end + self.blocksize
-                self.cache = _fetch_range(self.gcsfs.header, self.details,
-                                          self.gcsfs.session, self.start,
-                                          self.end)
+                self.cache = _fetch_range(self.details, self.gcsfs.session,
+                                          self.start, self.end)
             else:
-                new = _fetch_range(self.gcsfs.header, self.details,
-                                   self.gcsfs.session, self.end,
+                new = _fetch_range(self.details, self.gcsfs.session, self.end,
                                    end + self.blocksize)
                 self.end = end + self.blocksize
                 self.cache = self.cache + new
-=======
-            new = _fetch_range(self.details, self.gcsfs.session, start,
-                               self.start)
-            self.start = start
-            self.cache = new + self.cache
-        if end > self.end:
-            if self.end > self.size:
-                return
-            new = _fetch_range(self.details, self.gcsfs.session, self.end,
-                               end + self.blocksize)
-            self.end = end + self.blocksize
-            self.cache = self.cache + new
->>>>>>> 789459f0
 
     def read(self, length=-1):
         """
