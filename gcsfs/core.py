# -*- coding: utf-8 -*-
"""
Google Cloud Storage pythonic interface
"""
from __future__ import print_function

import decorator

import array
from base64 import b64encode
import google.auth as gauth
import google.auth.compute_engine
from google.auth.transport.requests import AuthorizedSession
from google.auth.exceptions import GoogleAuthError
from google.oauth2.credentials import Credentials
from google_auth_oauthlib.flow import InstalledAppFlow
from google.oauth2 import service_account
from hashlib import md5
import io
import json
import logging
import traceback
import os
import posixpath
import pickle
import re
import requests
import sys
import time
import warnings

from requests.exceptions import RequestException
from .utils import HtmlError, is_retriable, read_block

PY2 = sys.version_info.major == 2

logger = logging.getLogger(__name__)

# Allow optional tracing of call locations for api calls.
# Disabled by default to avoid *massive* test logs.
_TRACE_METHOD_INVOCATIONS = False

@decorator.decorator
def _tracemethod(f, self, *args, **kwargs):
    logger.debug("%s(args=%s, kwargs=%s)", f.__name__, args, kwargs)
    if _TRACE_METHOD_INVOCATIONS and logger.isEnabledFor(logging.DEBUG-1):
        tb_io = io.StringIO()
        traceback.print_stack(file=tb_io)
        logger.log(logging.DEBUG - 1, tb_io.getvalue())

    return f(self, *args, **kwargs)


# client created 2018-01-16
not_secret = {"client_id": "586241054156-0asut23a7m10790r2ik24309flribp7j"
                           ".apps.googleusercontent.com",
              "client_secret": "w6VkI99jS6e9mECscNztXvQv"}
client_config = {'installed': {
    'client_id': not_secret['client_id'],
    'client_secret': not_secret['client_secret'],
    "auth_uri": "https://accounts.google.com/o/oauth2/auth",
    "token_uri": "https://accounts.google.com/o/oauth2/token"
}}
tfile = os.path.join(os.path.expanduser("~"), '.gcs_tokens')
ACLs = {"authenticatedread", "bucketownerfullcontrol", "bucketownerread",
        "private", "projectprivate", "publicread"}
bACLs = {"authenticatedRead", "private", "projectPrivate", "publicRead",
         "publicReadWrite"}
DEFAULT_PROJECT = os.environ.get('GCSFS_DEFAULT_PROJECT', '')

GCS_MIN_BLOCK_SIZE = 2 ** 18
DEFAULT_BLOCK_SIZE = 5 * 2 ** 20

if PY2:
    FileNotFoundError = IOError


def quote_plus(s):
    """
    Convert some URL elements to be HTTP-safe.

    Not the same as in urllib, because, for instance, parentheses and commas
    are passed through.

    Parameters
    ----------
    s: input URL/portion

    Returns
    -------
    corrected URL
    """
    s = s.replace('/', '%2F')
    s = s.replace(' ', '%20')
    return s


def norm_path(path):
    """Canonicalize path to '{bucket}/{name}' form."""
    return "/".join(split_path(path))

def split_path(path):
    """
    Normalise GCS path string into bucket and key.

    Parameters
    ----------
    path : string
        Input path, like `gcs://mybucket/path/to/file`.
        Path is of the form: '[gs|gcs://]bucket[/key]'

    Returns
    -------
        (bucket, key) tuple

    Examples
    --------
    >>> split_path("gcs://mybucket/path/to/file")
    ['mybucket', 'path/to/file']
    >>> split_path("mybucket/path/to/file")
    ['mybucket', 'path/to/file']
    >>> split_path("gs://mybucket")
    ['mybucket', '']
    """
    if path.startswith('gcs://'):
        path = path[6:]
    if path.startswith('gs://'):
        path = path[5:]
    if path.startswith('/'):
        path = path[1:]
    if '/' not in path:
        return path, ""
    else:
        return path.split('/', 1)


def validate_response(r, path):
    """
    Check the requests object r, raise error if it's not ok.

    Parameters
    ----------
    r: requests response object
    path: associated URL path, for error messages
    """
    if not r.ok:
        m = str(r.content)
        error = None
        try:
            error = r.json()['error']
            msg = error['message']
        except:
            msg = str(r.content)

        if "Not Found" in m:
            raise FileNotFoundError(path)
        elif "forbidden" in m:
            raise IOError("Forbidden: %s\n%s" % (path, msg))
        elif "invalid" in m:
            raise ValueError("Bad Request: %s\n%s" % (path, msg))
        elif error:
            raise HtmlError(error)
        else:
            raise RuntimeError(m)


class GCSFileSystem(object):
    """
    Connect to Google Cloud Storage.

    The following modes of authentication are supported:
    - ``token=None``, GCSFS will attempt to guess your credentials in the
      following order: gcloud CLI default, gcsfs cached token, google compute
      metadata service, anonymous.
    - ``token='google_default'``, your default gcloud credentials will be used,
      which are typically established by doing ``gcloud login`` in a terminal.
    - ``token=='cache'``, credentials from previously successful gcsfs
      authentication will be used (use this after "browser" auth succeeded)
    - ``token='anon'``, no authentication is preformed, and you can only
      access data which is accessible to allUsers (in this case, the project and
      access level parameters are meaningless)
    - ``token='browser'``, you get an access code with which you can
      authenticate via a specially provided URL
    - if ``token='cloud'``, we assume we are running within google compute
      or google container engine, and query the internal metadata directly for
      a token.
    - you may supply a token generated by the
      [gcloud](https://cloud.google.com/sdk/docs/)
      utility; this is either a python dictionary, the name of a file
      containing the JSON returned by logging in with the gcloud CLI tool,
      or a Credentials object. gcloud typically stores its tokens in locations
      such as
      ``~/.config/gcloud/application_default_credentials.json``,
      `` ~/.config/gcloud/credentials``, or
      ``~\AppData\Roaming\gcloud\credentials``, etc.

    Objects
    -------

    Specific methods, (eg. `ls`, `info`, ...) may return object details from GCS.

    These detailed listings include the 
    [object resource](https://cloud.google.com/storage/docs/json_api/v1/objects#resource)
    with additional properties:
        - "path" : string
            The "{bucket}/{name}" path of the object, used in calls to GCSFileSystem or GCSFile.

    GCS *does not* include  "directory" objects but instead generates directories by splitting
    [object names](https://cloud.google.com/storage/docs/key-terms). This means that, for example,
    a directory does not need to exist for an object to be created within it. Creating an object 
    implicitly creates it's parent directories, and removing all objects from a directory implicitly
    deletes the empty directory.

    `GCSFileSystem` generates listing entries for these implied directories in listing apis with the 
    object properies:
        - "path" : string
            The "{bucket}/{name}" path of the dir, used in calls to GCSFileSystem or GCSFile.
        - "bucket" : string
            The name of the bucket containing this object.
        - "name" : string
            The "/" terminated name of the directory within the bucket.
        - "kind" : 'storage#object'
        - "size" : 0
        - "storageClass" : 'DIRECTORY'
    
    Caching
    -------

    GCSFileSystem maintains a per-implied-directory cache of object listings and fulfills all
    object information and listing requests from cache. This implied, for example, that objects
    created via other processes *will not* be visible to the GCSFileSystem until the cache
    refreshed. Calls to GCSFileSystem.open and calls to GCSFile are not effected by this cache.

    In the default case the cache is never expired. This may be controlled via the `cache_timeout`
    GCSFileSystem parameter or via explicit calls to `GCSFileSystem.invalidate_cache`.

    Parameters
    ----------
    project : string
        project_id to work under. Note that this is not the same as, but ofter
        very similar to, the project name.
        This is required in order
        to list all the buckets you have access to within a project and to
        create/delete buckets, or update their access policies.
        If ``token='google_default'``, the value is overriden by the default,
        if ``token='anon'``, the value is ignored.
    access : one of {'read_only', 'read_write', 'full_control'}
        Full control implies read/write as well as modifying metadata,
        e.g., access control.
    token: None, dict or string
        (see description of authentication methods, above)
    consistency: 'none', 'size', 'md5'
        Check method when writing files. Can be overridden in open().
    cache_timeout: float, seconds
        Cache expiration time in seconds for object metadata cache.
        Set cache_timeout <= 0 for no caching, None for no cache expiration.
    """
    scopes = {'read_only', 'read_write', 'full_control'}
    retries = 4  # number of retries on http failure
    base = "https://www.googleapis.com/storage/v1/"
    _singleton = [None]
    default_block_size = DEFAULT_BLOCK_SIZE

    def __init__(self, project=DEFAULT_PROJECT, access='full_control',
                 token=None, block_size=None, consistency='none',
                 cache_timeout=None):
        if access not in self.scopes:
            raise ValueError('access must be one of {}', self.scopes)
        if project is None:
            warnings.warn('GCS project not set - cannot list or create buckets')
        if block_size is not None:
            self.default_block_size = block_size
        self.project = project
        self.access = access
        self.scope = "https://www.googleapis.com/auth/devstorage." + access
        self.consistency = consistency
        self.token = token
        self.session = None
        self.connect(method=token)

        self._singleton[0] = self

        self.cache_timeout = cache_timeout
        self._listing_cache = {}

    @classmethod
    def current(cls):
        """ Return the most recently created GCSFileSystem

        If no GCSFileSystem has been created, then create one
        """
        if not cls._singleton[0]:
            return GCSFileSystem()
        else:
            return cls._singleton[0]

    @staticmethod
    def load_tokens():
        try:
            with open(tfile, 'rb') as f:
                tokens = pickle.load(f)
            # backwards compatability
            tokens = {k: (GCSFileSystem._dict_to_credentials(v)
                          if isinstance(v, dict) else v)
                      for k, v in tokens.items()}
        except Exception:
            tokens = {}
        GCSFileSystem.tokens = tokens

    def _connect_google_default(self):
        credentials, project = gauth.default()
        self.project = project
        self.session = AuthorizedSession(credentials)

    def _connect_cloud(self):
        credentials = gauth.compute_engine.Credentials()
        self.session = AuthorizedSession(credentials)

    def _connect_cache(self):
        project, access = self.project, self.access
        if (project, access) in self.tokens:
            credentials = self.tokens[(project, access)]
            self.session = AuthorizedSession(credentials)

    @staticmethod
    def _dict_to_credentials(token):
        """
        Convert old dict-style token.

        Does not preserve access token itself, assumes refresh required.
        """
        return Credentials(
            None, refresh_token=token['refresh_token'],
            client_secret=token['client_secret'],
            client_id=token['client_id'],
            token_uri='https://www.googleapis.com/oauth2/v4/token'
        )

    def _connect_token(self, token):
        """
        Connect using a concrete token

        Parameters
        ----------
        token: str, dict or Credentials
            If a str, try to load as a Service file, or next as a JSON; if
            dict, try to interpret as credentials; if Credentials, use directly.
        """
        if isinstance(token, str):
            if not os.path.exists(token):
                raise FileNotFoundError(token)
            try:
                # is this a "service" token?
                self._connect_service(token)
                return
            except:
                # some other kind of token file
                # will raise exception if is not json
                token = json.load(open(token))
        if isinstance(token, dict):
            credentials = GCSFileSystem._dict_to_credentials(token)
        elif isinstance(token, Credentials):
            credentials = token
        else:
            raise ValueError('Token format no understood')
        self.session = AuthorizedSession(credentials)

    def _connect_service(self, fn):
        # raises exception if file does not match expectation
        credentials = service_account.Credentials.from_service_account_file(
            fn, scopes=[self.scope])
        self.session = AuthorizedSession(credentials)

    def _connect_anon(self):
        self.session = requests.Session()

    def _connect_browser(self):
        flow = InstalledAppFlow.from_client_config(client_config, [self.scope])
        credentials = flow.run_console()
        self.tokens[(self.project, self.access)] = credentials
        self._save_tokens()
        self.session = AuthorizedSession(credentials)

    def connect(self, method=None):
        """
        Establish session token. A new token will be requested if the current
        one is within 100s of expiry.

        Parameters
        ----------
        method: str (google_default|cache|cloud|token|anon|browser) or None
            Type of authorisation to implement - calls `_connect_*` methods.
            If None, will try sequence of methods.
        """
        if method not in ['google_default', 'cache', 'cloud', 'token', 'anon',
                          'browser', None]:
            self._connect_token(method)
        elif method is None:
            for meth in ['google_default', 'cache', 'cloud', 'anon']:
                try:
                    self.connect(method=meth)
                except:
                    logger.debug('Connection with method "%s" failed' % meth)
                if self.session:
                    break
        else:
            self.__getattribute__('_connect_' + method)()
            self.method = method

    @staticmethod
    def _save_tokens():
        try:
            with open(tfile, 'wb') as f:
                pickle.dump(GCSFileSystem.tokens, f, 2)
        except Exception as e:
            warnings.warn('Saving token cache failed: ' + str(e))

    def _call(self, method, path, *args, **kwargs):
        logger.debug("_call(%s, %s, args=%s, kwargs=%s)", method, path, args, kwargs)

        for k, v in list(kwargs.items()):
            # only pass parameters that have values
            if v is None:
                del kwargs[k]
        json = kwargs.pop('json', None)
        meth = getattr(self.session, method)
        if args:
            path = path.format(*[quote_plus(p) for p in args])
        for retry in range(self.retries):
            try:
                time.sleep(2**retry - 1)
                r = meth(self.base + path, params=kwargs, json=json)
                validate_response(r, path)
                break
            except (HtmlError, RequestException, GoogleAuthError) as e:
                logger.exception("_call exception: %s", e)
                if retry == self.retries - 1:
                    raise e
                if is_retriable(e):
                    # retry
                    continue
                raise e
        try:
            out = r.json()
        except ValueError:
            out = r.content
        return out

    @property
    def buckets(self):
        """Return list of available project buckets."""
        return [b["name"] for b in self._list_buckets()["items"]]

    @classmethod
    def _process_object(self, bucket, object_metadata):
        """Process object resource into gcsfs object information format.
        
        Process GCS object resource via type casting and attribute updates to
        the cache-able gcsf object information format. Returns an updated copy
        of the object resource.

        (See https://cloud.google.com/storage/docs/json_api/v1/objects#resource)
        """
        result = dict(object_metadata)
        result["size"] = int(object_metadata.get("size", 0))
        result["path"] = posixpath.join(bucket, object_metadata["name"])

        return result

    @_tracemethod
    def _get_object(self, path):
        """Return object information at the given path."""
        bucket, key = split_path(path)

        # Check if parent dir is in listing cache
        parent = "/".join([bucket, posixpath.dirname(key.rstrip("/"))]) + "/"
        parent_cache = self._maybe_get_cached_listing(parent)
        if parent_cache:
            cached_obj = [o for o in parent_cache["items"] if o["name"] == key]
            if cached_obj:
                logger.debug("found cached object: %s", cached_obj)
                return cached_obj[0]
            else:
                logger.debug("object not found cached parent listing")
                raise FileNotFoundError(path)

        if not key:
            # Attempt to "get" the bucket root, return error instead of
            # listing.
            raise FileNotFoundError(path)

        result = self._process_object(bucket, self._call('get', 'b/{}/o/{}',
                                                         bucket, key))

        logger.debug("_get_object result: %s", result)
        return result

    @_tracemethod
    def _maybe_get_cached_listing(self, path):
        logger.debug("_maybe_get_cached_listing: %s", path)
        if path in self._listing_cache:
            retrieved_time, listing = self._listing_cache[path]
            cache_age = time.time() - retrieved_time
            if self.cache_timeout is not None and cache_age > self.cache_timeout:
                logger.debug(
                    "expired cache path: %s retrieved_time: %.3f cache_age: %.3f cache_timeout: %.3f",
                    path, retrieved_time, cache_age, self.cache_timeout
                )
                del self._listing_cache[path]
                return None

            return listing

        return None

    @_tracemethod
    def _list_objects(self, path):
        path = norm_path(path)

        clisting = self._maybe_get_cached_listing(path)
        if clisting:
            return clisting

        listing = self._do_list_objects(path)
        retrieved_time = time.time()

        self._listing_cache[path] = (retrieved_time, listing)
        return listing

    @_tracemethod
    def _do_list_objects(self, path, max_results = None):
        """Object listing for the given {bucket}/{prefix}/ path."""
        bucket, prefix = split_path(path)
        if not prefix:
            prefix = None

        prefixes = []
        items = []
        page = self._call(
            'get', 'b/{}/o/', bucket, delimiter="/", prefix=prefix,
            maxResults=max_results)

        assert page["kind"] == "storage#objects"
        prefixes.extend(page.get("prefixes", []))
        items.extend(page.get("items", []))
        next_page_token = page.get('nextPageToken', None)

        while next_page_token is not None:
            page = self._call(
                'get', 'b/{}/o/', bucket, delimiter="/", prefix=prefix,
                maxResults=max_results, pageToken=next_page_token)

            assert page["kind"] == "storage#objects"
            prefixes.extend(page.get("prefixes", []))
            items.extend(page.get("items", []))
            next_page_token = page.get('nextPageToken', None)

        result = {
<<<<<<< HEAD
            "kind": "storage#objects",
            "prefixes": prefixes,
            "items": items
        }
        [self._process_object(bucket, i) for i in items],
=======
            "kind" : "storage#objects",
            "prefixes" : prefixes,
            "items" : [self._process_object(bucket, i) for i in items],
        }

        logger.debug("_list_objects result: %s", {k : len(result[k]) for k in ("prefixes", "items")})
>>>>>>> dccd3f5d

        return result

    def _list_buckets(self):
        """Return list of all buckets under the current project."""

        logger.debug("_list_buckets")

        items = []
        page = self._call(
            'get', 'b/', project=self.project
        )

        assert page["kind"] == "storage#buckets"
        items.extend(page.get("items", []))
        next_page_token = page.get('nextPageToken', None)

        while next_page_token is not None:
            page = self._call(
                'get', 'b/', project=self.roject, pageToken=next_page_token)

            assert page["kind"] == "storage#buckets"
            items.extend(page.get("items", []))
            next_page_token = page.get('nextPageToken', None)

        result = {
            "kind": "storage#buckets",
            "items": items,
        }

        return result

    @_tracemethod
    def invalidate_cache(self, path=None):
        """
        Invalidate listing cache for given path, so that it is reloaded on next use.

        Parameters
        ----------
        path: string or None
            If None, clear all listings cached else listings at or under given path.
        """

        if not path:
            logger.debug("invalidate_cache clearing cache")
            self._listing_cache.clear()
        else:
            path = norm_path(path)
            logger.debug("invalidate_cache prefix: %s", path)

            invalid_keys = [k for k in self._listing_cache if k.startswith(path)]
            logger.debug("invalidate_cache keys: %s", invalid_keys)

            for k in invalid_keys:
                self._listing_cache.pop(k, None)

    @_tracemethod
    def mkdir(self, bucket, acl='projectPrivate',
              default_acl='bucketOwnerFullControl'):
        """
        New bucket

        Parameters
        ----------
        bucket: str
            bucket name
        acl: string, one of bACLs
            access for the bucket itself
        default_acl: str, one of ACLs
            default ACL for objects created in this bucket
        """
        self._call('post', 'b/', predefinedAcl=acl, project=self.project,
                   predefinedDefaultObjectAcl=default_acl,
                   json={"name": bucket})
        self.invalidate_cache(bucket)

    @_tracemethod
    def rmdir(self, bucket):
        """Delete an empty bucket"""
        self._call('delete', 'b/' + bucket)
        self.invalidate_cache(bucket)

    @_tracemethod
    def ls(self, path, detail=False):
        """List objects under the given '/{bucket}/{prefix} path."""
        path = norm_path(path)

        if path in ['/', '']:
            return self.buckets
        elif path.endswith("/"):
            return self._ls(path, detail)
        else:
            combined_listing = self._ls(path, detail) + self._ls(path + "/",
                                                                 detail)
            if detail:
                combined_entries = dict(
                    (l["path"], l) for l in combined_listing)
                combined_entries.pop(path + "/", None)
                return list(combined_entries.values())
            else:
                return list(set(combined_listing) - {path + "/"})

    def _ls(self, path, detail=False):
        listing = self._list_objects(path)
        bucket, key = split_path(path)

        if not detail:

            # Convert item listing into list of 'item' and 'subdir/'
            # entries. Items may be of form "key/", in which case there
            # will be duplicate entries in prefix and item_names.
            item_names = [
                f["name"] for f in listing["items"] if f["name"]
            ]
            prefixes = [p for p in listing["prefixes"]]

            logger.debug("path: %s item_names: %s prefixes: %s", path,
                         item_names, prefixes)

            return [
                posixpath.join(bucket, n) for n in set(item_names + prefixes)
            ]

        else:
            item_details = listing["items"]

            pseudodirs = [{
                    'bucket': bucket,
                    'name': prefix,
                    'path': bucket + "/" + prefix,
                    'kind': 'storage#object',
                    'size': 0,
                    'storageClass': 'DIRECTORY',
                }
                for prefix in listing["prefixes"]
            ]

            return item_details + pseudodirs

    @_tracemethod
    def walk(self, path, detail=False):
        """ Return all real keys belows path. """
        path = norm_path(path)

        if path in ("/", ""):
            raise ValueError("path must include at least target bucket")

        if path.endswith('/'):
            listing = self.ls(path, detail=True)

            files = [l for l in listing if l["storageClass"] != "DIRECTORY"]
            dirs = [l for l in listing if l["storageClass"] == "DIRECTORY"]
            for d in dirs:
                files.extend(self.walk(d["path"], detail=True))
        else:
            files = self.walk(path + "/", detail=True)

            try:
                obj = self.info(path)
                if obj["storageClass"] != "DIRECTORY":
                    files.append(obj)
            except FileNotFoundError:
                pass

        if detail:
            return files
        else:
            return [f["path"] for f in files]

    @_tracemethod
    def du(self, path, total=False, deep=False):
        if deep:
            files = self.walk(path, True)
        else:
            files = [f for f in self.ls(path, True)]
        if total:
            return sum(f['size'] for f in files)
        return {f['path']: f['size'] for f in files}

    @_tracemethod
    def glob(self, path):
        """
        Find files by glob-matching.

        Note that the bucket part of the path must not contain a "*"
        """
        path = path.rstrip('/')
        bucket, key = split_path(path)
        path = '/'.join([bucket, key])
        if "*" in bucket:
            raise ValueError('Bucket cannot contain a "*"')
        if '*' not in path:
            path = path.rstrip('/') + '/*'
        if '/' in path[:path.index('*')]:
            ind = path[:path.index('*')].rindex('/')
            root = path[:ind + 1]
        else:
            root = ''
        allfiles = self.walk(root)
        pattern = re.compile("^" + path.replace('//', '/')
                             .rstrip('/').replace('**', '.+')
                             .replace('*', '[^/]+')
                             .replace('?', '.') + "$")
        out = [f for f in allfiles if re.match(pattern,
               f.replace('//', '/').rstrip('/'))]
        return out

    @_tracemethod
    def exists(self, path):
        bucket, key = split_path(path)
        try:
            if key:
                return bool(self.info(path))
            else:
                if bucket in self.buckets:
                    return True
                else:
                    try:
                        # Bucket may be present & viewable, but not owned by
                        # the current project. Attempt to list.
                        self._list_objects(path)
                        return True
                    except (FileNotFoundError, IOError, ValueError):
                        # bucket listing failed as it doesn't exist or we can't
                        # see it
                        return False
        except FileNotFoundError:
            return False

    @_tracemethod
    def info(self, path):
        bucket, key = split_path(path)
        if not key:
            # Return a pseudo dir for the bucket root
            # TODO: check that it exists (either is in bucket list,
            # or can list it)
            return {
                'bucket': bucket,
                'name': "/",
                'path': bucket + "/",
                'kind': 'storage#object',
                'size': 0,
                'storageClass': 'DIRECTORY',
            }

        try:
            return self._get_object(path)
        except FileNotFoundError:
            logger.debug("info FileNotFound at path: %s", path)
            # ls containing directory of path to determine
            # if a pseudodirectory is needed for this entry.
            ikey = key.rstrip("/")
            dkey = ikey + "/"
            assert ikey, "Stripped path resulted in root object."

            parent_listing = self.ls(
                posixpath.join(bucket, posixpath.dirname(ikey)), detail=True)
            pseudo_listing = [
                i for i in parent_listing
                if i["storageClass"] == "DIRECTORY" and i["name"] == dkey ]

            if pseudo_listing:
                return pseudo_listing[0]
            else:
                raise

    @_tracemethod
    def url(self, path):
        return self.info(path)['mediaLink']

    @_tracemethod
    def cat(self, path):
        """ Simple one-shot get of file data """
        details = self.info(path)
        return _fetch_range(details, self.session)

    @_tracemethod
    def get(self, rpath, lpath, blocksize=5 * 2 ** 20):
        with self.open(rpath, 'rb', block_size=blocksize) as f1:
            with open(lpath, 'wb') as f2:
                while True:
                    d = f1.read(blocksize)
                    if not d:
                        break
                    f2.write(d)

    @_tracemethod
    def put(self, lpath, rpath, blocksize=5 * 2 ** 20, acl=None):
        with self.open(rpath, 'wb', block_size=blocksize, acl=acl) as f1:
            with open(lpath, 'rb') as f2:
                while True:
                    d = f2.read(blocksize)
                    if not d:
                        break
                    f1.write(d)

    @_tracemethod
    def head(self, path, size=1024):
        with self.open(path, 'rb') as f:
            return f.read(size)

    @_tracemethod
    def tail(self, path, size=1024):
        if size > self.info(path)['size']:
            return self.cat(path)
        with self.open(path, 'rb') as f:
            f.seek(-size, 2)
            return f.read()

    @_tracemethod
    def merge(self, path, paths, acl=None):
        """Concatenate objects within a single bucket"""
        bucket, key = split_path(path)
        source = [{'name': split_path(p)[1]} for p in paths]
        self._call('post', 'b/{}/o/{}/compose', bucket, key,
                   destinationPredefinedAcl=acl,
                   json={'sourceObjects': source,
                         "kind": "storage#composeRequest",
                         'destination': {'name': key, 'bucket': bucket}})

    @_tracemethod
    def copy(self, path1, path2, acl=None):
        b1, k1 = split_path(path1)
        b2, k2 = split_path(path2)
        self._call('post', 'b/{}/o/{}/copyTo/b/{}/o/{}', b1, k1, b2, k2,
                   destinationPredefinedAcl=acl)

    @_tracemethod
    def mv(self, path1, path2, acl=None):
        self.copy(path1, path2, acl)
        self.rm(path1)

    @_tracemethod
    def rm(self, path, recursive=False):
        """Delete keys. If recursive, also delete all keys
        given by walk(path)"""
        if recursive:
            for p in self.walk(path):
                self.rm(p)
        else:
            bucket, key = split_path(path)
            self._call('delete', "b/{}/o/{}", bucket, key)
            self.invalidate_cache(posixpath.dirname(norm_path(path)))

    @_tracemethod
    def open(self, path, mode='rb', block_size=None, acl=None,
             consistency=None, metadata=None):
        """
        See ``GCSFile``.

        consistency: None or str
            If None, use default for this instance
        """
        if block_size is None:
            block_size = self.default_block_size
        const = consistency or self.consistency
        if 'b' in mode:
            return GCSFile(self, path, mode, block_size, consistency=const,
                           metadata=metadata)
        else:
            mode = mode.replace('t', '') + 'b'
            return io.TextIOWrapper(
                GCSFile(self, path, mode, block_size, consistency=const,
                        metadata=metadata))

    @_tracemethod
    def touch(self, path):
        with self.open(path, 'wb'):
            pass

    @_tracemethod
    def read_block(self, fn, offset, length, delimiter=None):
        """ Read a block of bytes from a GCS file

        Starting at ``offset`` of the file, read ``length`` bytes.  If
        ``delimiter`` is set then we ensure that the read starts and stops at
        delimiter boundaries that follow the locations ``offset`` and ``offset
        + length``.  If ``offset`` is zero then we start at zero.  The
        bytestring returned WILL include the end delimiter string.

        If offset+length is beyond the eof, reads to eof.

        Parameters
        ----------
        fn: string
            Path to filename on GCS
        offset: int
            Byte offset to start read
        length: int
            Number of bytes to read
        delimiter: bytes (optional)
            Ensure reading starts and stops at delimiter bytestring

        Examples
        --------
        >>> gcs.read_block('data/file.csv', 0, 13)  # doctest: +SKIP
        b'Alice, 100\\nBo'
        >>> gcs.read_block('data/file.csv', 0, 13, delimiter=b'\\n')  # doctest: +SKIP
        b'Alice, 100\\nBob, 200\\n'

        Use ``length=None`` to read to the end of the file.
        >>> gcs.read_block('data/file.csv', 0, None, delimiter=b'\\n')  # doctest: +SKIP
        b'Alice, 100\\nBob, 200\\nCharlie, 300'

        See Also
        --------
        distributed.utils.read_block
        """
        with self.open(fn, 'rb') as f:
            size = f.size
            if length is None:
                length = size
            if offset + length > size:
                length = size - offset
            bytes = read_block(f, offset, length, delimiter)
        return bytes

    def __getstate__(self):
        d = self.__dict__.copy()
        d["_listing_cache"] = {}
        logger.debug("Serialize with state: %s", d)
        return d

    def __setstate__(self, state):
        self.__dict__.update(state)
        self.connect(self.token)


GCSFileSystem.load_tokens()


class GCSFile:

    @_tracemethod
    def __init__(self, gcsfs, path, mode='rb', block_size=DEFAULT_BLOCK_SIZE,
                 acl=None, consistency='md5', metadata=None):
        """
        Open a file.

        Parameters
        ----------
        gcsfs: instance of GCSFileSystem
        path: str
            location in GCS, like 'bucket/path/to/file'
        mode: str
            Normal file modes. Currently only 'wb' amd 'rb'.
        block_size: int
            Buffer size for reading or writing
        acl: str
            ACL to apply, if any, one of ``ACLs``. New files are normally
            "bucketownerfullcontrol", but a default can be configured per
            bucket.
        consistency: str, 'none', 'size', 'md5'
            Check for success in writing, applied at file close.
            'size' ensures that the number of bytes reported by GCS matches
            the number we wrote; 'md5' does a full checksum. Any value other
            than 'size' or 'md5' is assumed to mean no checking.
        metadata: dict
            Custom metadata, in key/value pairs, added at file creation
        """
        bucket, key = split_path(path)
        if not key:
            raise OSError('Attempt to open a bucket')
        self.gcsfs = gcsfs
        self.bucket = bucket
        self.key = key
        self.metadata = metadata
        self.mode = mode
        self.blocksize = block_size
        self.cache = b""
        self.loc = 0
        self.acl = acl
        self.end = None
        self.start = None
        self.closed = False
        self.trim = True
        self.consistency = consistency
        if self.consistency == 'md5':
            self.md5 = md5()
        if mode not in {'rb', 'wb'}:
            raise NotImplementedError('File mode not supported')
        if mode == 'rb':
            self.details = gcsfs.info(path)
            self.size = self.details['size']
        else:
            if block_size < GCS_MIN_BLOCK_SIZE:
                warnings.warn('Setting block size to minimum value, 2**18')
                self.blocksize = GCS_MIN_BLOCK_SIZE
            self.buffer = io.BytesIO()
            self.offset = 0
            self.forced = False
            self.location = None

    def info(self):
        """ File information about this path """
        return self.details

    def url(self):
        return self.details['mediaLink']

    def tell(self):
        """ Current file location """
        return self.loc

    @_tracemethod
    def seek(self, loc, whence=0):
        """ Set current file location

        Parameters
        ----------
        loc : int
            byte location
        whence : {0, 1, 2}
            from start of file, current location or end of file, resp.
        """
        if not self.mode == 'rb':
            raise ValueError('Seek only available in read mode')
        if whence == 0:
            nloc = loc
        elif whence == 1:
            nloc = self.loc + loc
        elif whence == 2:
            nloc = self.size + loc
        else:
            raise ValueError(
                "invalid whence (%s, should be 0, 1 or 2)" % whence)
        if nloc < 0:
            raise ValueError('Seek before start of file')
        self.loc = nloc
        return self.loc

    def readline(self, length=-1):
        """
        Read and return a line from the stream.

        If length is specified, at most size bytes will be read.
        """
        self._fetch(self.loc, self.loc + 1)
        while True:
            found = self.cache[self.loc - self.start:].find(b'\n') + 1
            if 0 < length < found:
                return self.read(length)
            if found:
                return self.read(found)
            if self.end > self.size:
                return self.read(length)
            self._fetch(self.start, self.end + self.blocksize)

    def __next__(self):
        data = self.readline()
        if data:
            return data
        else:
            raise StopIteration

    next = __next__

    def __iter__(self):
        return self

    def readlines(self):
        """ Return all lines in a file as a list """
        return list(self)

    def write(self, data):
        """
        Write data to buffer.

        Buffer only sent to GCS on flush() or if buffer is greater than
        or equal to blocksize.

        Parameters
        ----------
        data : bytes
            Set of bytes to be written.
        """
        if self.mode not in {'wb', 'ab'}:
            raise ValueError('File not in write mode')
        if self.closed:
            raise ValueError('I/O operation on closed file.')
        if self.forced:
            raise ValueError('This file has been force-flushed, can only close')
        out = self.buffer.write(ensure_writable(data))
        self.loc += out
        if self.buffer.tell() >= self.blocksize:
            self.flush()
        return out

    @_tracemethod
    def flush(self, force=False):
        """
        Write buffered data to GCS.

        Uploads the current buffer, if it is larger than the block-size, or if
        the file is being closed.

        Parameters
        ----------
        force : bool
            When closing, write the last block even if it is smaller than
            blocks are allowed to be. Disallows further writing to this file.
        """

        if self.closed:
            raise ValueError('Flush on closed file')
        if force and self.forced:
            raise ValueError("Force flush cannot be called more than once")

        if self.mode not in {'wb', 'ab'}:
            assert not hasattr(self, "buffer"), "flush on read-mode file with non-empty buffer"
            return
        if self.buffer.tell() == 0 and not force:
            # no data in the buffer to write
            return
        if self.buffer.tell() < GCS_MIN_BLOCK_SIZE and not force:
            logger.debug(
                "flush(force=False) with buffer (%i) < min size (2 ** 18), "
                "skipping block upload.", self.buffer.tell()
            )
            return

        if not self.offset:
            if force and self.buffer.tell() <= self.blocksize:
                # Force-write a buffer below blocksize with a single write
                self._simple_upload()
            elif not force and self.buffer.tell() <= self.blocksize:
                # Defer initialization of multipart upload, *may* still
                # be able to simple upload.
                return
            else:
                # At initialize a multipart upload, setting self.location
                self._initiate_upload()

        if self.location is not None:
            # Continue with multipart upload has been initialized
            self._upload_chunk(final=force)

        if force:
            self.forced = True

    @_tracemethod
    def _upload_chunk(self, final=False):
        self.buffer.seek(0)
        data = self.buffer.read()
        head = {}
        l = self.buffer.tell()
        if final:
            if l:
                head['Content-Range'] = 'bytes %i-%i/%i' % (
                    self.offset, self.offset + l - 1, self.offset + l)
            else:
                # closing when buffer is empty
                head['Content-Range'] = 'bytes */%i' % self.offset
                data = None
        else:
            assert l >= GCS_MIN_BLOCK_SIZE, "Non-final chunk write below min size."
            head['Content-Range'] = 'bytes %i-%i/*' % (
                self.offset, self.offset + l - 1)
        head.update({'Content-Type': 'application/octet-stream',
                     'Content-Length': str(l)})
        r = self.gcsfs.session.post(
            self.location, params={'uploadType': 'resumable'},
            headers=head, data=data)
        validate_response(r, self.location)
        if 'Range' in r.headers:
            assert not final, "Response looks like upload is partial"
            shortfall = (self.offset + l - 1) - int(
                    r.headers['Range'].split('-')[1])
            if shortfall:
                if self.consistency == 'md5':
                    self.md5.update(data[:-shortfall])
                self.buffer = io.BytesIO(data[-shortfall:])
                self.buffer.seek(shortfall)
            else:
                if self.consistency == 'md5':
                    self.md5.update(data)
                self.buffer = io.BytesIO()
            self.offset += l - shortfall
        else:
            assert final, "Response looks like upload is over"
            size, md5 = int(r.json()['size']), r.json()['md5Hash']
            if self.consistency == 'size':
                assert size == self.buffer.tell() + self.offset, "Size mismatch"
            if self.consistency == 'md5':
                assert b64encode(
                    self.md5.digest()) == md5.encode(), "MD5 checksum failed"
            self.buffer = io.BytesIO()
            self.offset += l

    @_tracemethod
    def _initiate_upload(self):
        r = self.gcsfs.session.post(
            'https://www.googleapis.com/upload/storage/v1/b/%s/o'
            % quote_plus(self.bucket),
            params={'uploadType': 'resumable'},
            json={'name': self.key, 'metadata': self.metadata})
        self.location = r.headers['Location']

    @_tracemethod
    def _simple_upload(self):
        """One-shot upload, less than 5MB"""
        self.buffer.seek(0)
        data = self.buffer.read()
        path = ('https://www.googleapis.com/upload/storage/v1/b/%s/o'
                % quote_plus(self.bucket))
        r = self.gcsfs.session.post(
            path, params={'uploadType': 'media', 'name': self.key}, data=data)
        validate_response(r, path)
        size, md5 = int(r.json()['size']), r.json()['md5Hash']
        if self.consistency == 'size':
            assert size == self.buffer.tell(), "Size mismatch"
        if self.consistency == 'md5':
            self.md5.update(data)
            assert b64encode(self.md5.digest()) == md5.encode(), "MD5 checksum failed"

    @_tracemethod
    def _fetch(self, start, end):
        if self.start is None and self.end is None:
            # First read
            self.start = start
            self.end = end + self.blocksize
            self.cache = _fetch_range(self.details, self.gcsfs.session,
                                      self.start, self.end)
        if start < self.start:
            if self.end - end > self.blocksize:
                self.start = start
                self.end = end + self.blocksize
                self.cache = _fetch_range(self.details, self.gcsfs.session,
                                          self.start, self.end)
            else:
                new = _fetch_range(self.details, self.gcsfs.session,
                                   start, self.start)
                self.start = start
                self.cache = new + self.cache
        if end > self.end:
            if self.end > self.size:
                return
            if end - self.end > self.blocksize:
                self.start = start
                self.end = end + self.blocksize
                self.cache = _fetch_range(self.details, self.gcsfs.session,
                                          self.start, self.end)
            else:
                new = _fetch_range(self.details, self.gcsfs.session, self.end,
                                   end + self.blocksize)
                self.end = end + self.blocksize
                self.cache = self.cache + new

    def read(self, length=-1):
        """
        Return data from cache, or fetch pieces as necessary

        Parameters
        ----------
        length : int (-1)
            Number of bytes to read; if <0, all remaining bytes.
        """
        if self.mode != 'rb':
            raise ValueError('File not in read mode')
        if length < 0:
            length = self.size
        if self.closed:
            raise ValueError('I/O operation on closed file.')
        self._fetch(self.loc, self.loc + length)
        out = self.cache[self.loc - self.start:
                         self.loc - self.start + length]
        self.loc += len(out)
        if self.trim:
            num = (self.loc - self.start) // self.blocksize - 1
            if num > 0:
                self.start += self.blocksize * num
                self.cache = self.cache[self.blocksize * num:]
        return out

    @_tracemethod
    def close(self):
        """ Close file """
        if self.closed:
            return
        if self.mode == 'rb':
            self.cache = None
        else:
            if not self.forced:
                self.flush(force=True)
            else:
                logger.debug("close with forced=True, bypassing final flush.")
                assert self.buffer.tell() == 0

            self.gcsfs.invalidate_cache(
                posixpath.dirname("/".join([self.bucket, self.key])))
        self.closed = True

    def readable(self):
        """Return whether the GCSFile was opened for reading"""
        return self.mode == 'rb'

    def seekable(self):
        """Return whether the GCSFile is seekable (only in read mode)"""
        return self.readable()

    def writable(self):
        """Return whether the GCSFile was opened for writing"""
        return self.mode in {'wb', 'ab'}

    @_tracemethod
    def __del__(self):
        self.close()

    def __str__(self):
        return "<GCSFile %s/%s>" % (self.bucket, self.key)

    __repr__ = __str__

    @_tracemethod
    def __enter__(self):
        return self

    @_tracemethod
    def __exit__(self, *args):
        self.close()


@_tracemethod
def _fetch_range(obj_dict, session, start=None, end=None):
    """ Get data from GCS

    obj_dict : an entry from ls() or info()
    session: requests.Session instance
    start, end : None or integers
        if not both None, fetch only given range
    """
    if start is not None or end is not None:
        start = start or 0
        end = end or 0
        head = {'Range': 'bytes=%i-%i' % (start, end - 1)}
    else:
        head = None
    back = session.get(obj_dict['mediaLink'], headers=head)
    data = back.content
    if data == b'Request range not satisfiable':
        return b''
    return data


def put_object(credentials, bucket, name, data, session):
    """ Simple put, up to 5MB of data

    credentials : from auth()
    bucket : string
    name : object name
    data : binary
    session: requests.Session instance
    """
    out = session.post('https://www.googleapis.com/upload/storage/'
                       'v1/b/%s/o?uploadType=media&name=%s' % (
                           quote_plus(bucket), quote_plus(name)),
                       headers={'Authorization': 'Bearer ' +
                                                 credentials.access_token,
                                'Content-Type': 'application/octet-stream',
                                'Content-Length': len(data)}, data=data)
    assert out.status_code == 200


def ensure_writable(b):
    if PY2 and isinstance(b, array.array):
        return b.tostring()
    return b<|MERGE_RESOLUTION|>--- conflicted
+++ resolved
@@ -556,20 +556,12 @@
             next_page_token = page.get('nextPageToken', None)
 
         result = {
-<<<<<<< HEAD
-            "kind": "storage#objects",
-            "prefixes": prefixes,
-            "items": items
-        }
-        [self._process_object(bucket, i) for i in items],
-=======
             "kind" : "storage#objects",
             "prefixes" : prefixes,
             "items" : [self._process_object(bucket, i) for i in items],
         }
 
         logger.debug("_list_objects result: %s", {k : len(result[k]) for k in ("prefixes", "items")})
->>>>>>> dccd3f5d
 
         return result
 
