# -*- coding: utf-8 -*-
"""
Google Cloud Storage pythonic interface
"""
from __future__ import print_function

import decorator

import array
from base64 import b64encode
import google.auth as gauth
from google.auth.transport.requests import AuthorizedSession
from google.auth.exceptions import GoogleAuthError
from google.oauth2.credentials import Credentials
from google_auth_oauthlib.flow import InstalledAppFlow
from google.oauth2 import service_account
from hashlib import md5
import io
import json
import logging
import traceback
import os
import posixpath
import pickle
import re
import requests
import sys
import time
import warnings

from requests.exceptions import RequestException
from .utils import HtmlError
from .utils import is_retriable
from .utils import read_block

PY2 = sys.version_info.major == 2

logger = logging.getLogger(__name__)

# Allow optional tracing of call locations for api calls.
# Disabled by default to avoid *massive* test logs.
_TRACE_METHOD_INVOCATIONS = False

@decorator.decorator
def _tracemethod(f, self, *args, **kwargs):
   logger.debug("%s(args=%s, kwargs=%s)", f.__name__, args, kwargs)
   if _TRACE_METHOD_INVOCATIONS and logger.isEnabledFor(logging.DEBUG-1):
       tb_io = io.StringIO()
       traceback.print_stack(file=tb_io)
       logger.log(logging.DEBUG - 1, tb_io.getvalue())

   return f(self, *args, **kwargs)

# client created 23-Sept-2017
not_secret = {"client_id": "586241054156-0asut23a7m10790r2ik24309flribp7j"
                           ".apps.googleusercontent.com",
              "client_secret": "w6VkI99jS6e9mECscNztXvQv"}
client_config = {'installed': {
    'client_id': not_secret['client_id'],
    'client_secret': not_secret['client_secret'],
    "auth_uri": "https://accounts.google.com/o/oauth2/auth",
    "token_uri": "https://accounts.google.com/o/oauth2/token"
}}
tfile = os.path.join(os.path.expanduser("~"), '.gcs_tokens')
ACLs = {"authenticatedread", "bucketownerfullcontrol", "bucketownerread",
        "private", "projectprivate", "publicread"}
bACLs = {"authenticatedRead", "private", "projectPrivate", "publicRead",
         "publicReadWrite"}
DEFAULT_PROJECT = os.environ.get('GCSFS_DEFAULT_PROJECT', '')
DEBUG = False

GCS_MIN_BLOCK_SIZE = 2 ** 18
DEFAULT_BLOCK_SIZE = 5 * 2 ** 20
<<<<<<< HEAD
READ_BLOCK_SIZE = 5 * 2 ** 20
=======
>>>>>>> 3af77a19

if PY2:
    FileNotFoundError = IOError


def quote_plus(s):
    """
    Convert some URL elements to be HTTP-safe.

    Not the same as in urllib, because, for instance, parentheses and commas
    are passed through.

    Parameters
    ----------
    s: input URL/portion

    Returns
    -------
    corrected URL
    """
    s = s.replace('/', '%2F')
    s = s.replace(' ', '%20')
    return s


def norm_path(path):
    """Canonicalize path to '{bucket}/{name}' form."""
    return "/".join(split_path(path))

def split_path(path):
    """
    Normalise GCS path string into bucket and key.

    Parameters
    ----------
    path : string
        Input path, like `gcs://mybucket/path/to/file`.
        Path is of the form: '[gs|gcs://]bucket[/key]'

    Returns
    -------
        (bucket, key) tuple

    Examples
    --------
    >>> split_path("gcs://mybucket/path/to/file")
    ['mybucket', 'path/to/file']
    >>> split_path("mybucket/path/to/file")
    ['mybucket', 'path/to/file']
    >>> split_path("gs://mybucket")
    ['mybucket', '']
    """
    if path.startswith('gcs://'):
        path = path[6:]
    if path.startswith('gs://'):
        path = path[5:]
    if path.startswith('/'):
        path = path[1:]
    if '/' not in path:
        return path, ""
    else:
        return path.split('/', 1)


def validate_response(r, path):
    """
    Check the requests object r, raise error if it's not ok.

    Parameters
    ----------
    r: requests response object
    path: associated URL path, for error messages
    """
    if not r.ok:
        m = str(r.content)
        error = None
        try:
            error = r.json()['error']
            msg = error['message']
        except:
            msg = str(r.content)

        if DEBUG:
            print(r.url, r.headers, sep='\n')
        if "Not Found" in m:
            raise FileNotFoundError(path)
        elif "forbidden" in m:
            raise IOError("Forbidden: %s\n%s" % (path, msg))
        elif "invalid" in m:
            raise ValueError("Bad Request: %s\n%s" % (path, msg))
        elif error:
            raise HtmlError(error)
        else:
            raise RuntimeError(m)


class GCSFileSystem(object):
    """
    Connect to Google Cloud Storage.

    The following modes of authentication are supported:
    - ``token=None``, GCSFS will attempt to guess your credentials in the
      following order: gcloud CLI default, gcsfs cached token, google compute
      metadata service, anonymous.
    - ``token='google_default'``, your default gcloud credentials will be used,
      which are typically established by doing ``gcloud login`` in a terminal.
    - ``token=='cache'``, credentials from previously successful gcsfs
      authentication will be used (use this after "browser" auth succeeded)
    - ``token='anon'``, no authentication is preformed, and you can only
      access data which is accessible to allUsers (in this case, the project and
      access level parameters are meaningless)
    - ``token='browser'``, you get an access code with which you can
      authenticate via a specially provided URL
    - if ``token='cloud'``, we assume we are running within google compute
      or google container engine, and query the internal metadata directly for
      a token.
    - you may supply a token generated by the
      [gcloud](https://cloud.google.com/sdk/docs/)
      utility; this is either a python dictionary, the name of a file
      containing the JSON returned by logging in with the gcloud CLI tool,
      or a Credentials object. gcloud typically stores its tokens in locations
      such as
      ``~/.config/gcloud/application_default_credentials.json``,
      `` ~/.config/gcloud/credentials``, or
      ``~\AppData\Roaming\gcloud\credentials``, etc.

    Objects
    -------

    Specific methods, (eg. `ls`, `info`, ...) may return object details from GCS.

    These detailed listings include the 
    [object resource](https://cloud.google.com/storage/docs/json_api/v1/objects#resource)
    with additional properties:
        - "path" : string
            The "{bucket}/{name}" path of the object, used in calls to GCSFileSystem or GCSFile.

    GCS *does not* include  "directory" objects but instead generates directories by splitting
    [object names](https://cloud.google.com/storage/docs/key-terms). This means that, for example,
    a directory does not need to exist for an object to be created within it. Creating an object 
    implicitly creates it's parent directories, and removing all objects from a directory implicitly
    deletes the empty directory.

    `GCSFileSystem` generates listing entries for these implied directories in listing apis with the 
    object properies:
        - "path" : string
            The "{bucket}/{name}" path of the dir, used in calls to GCSFileSystem or GCSFile.
        - "bucket" : string
            The name of the bucket containing this object.
        - "name" : string
            The "/" terminated name of the directory within the bucket.
        - "kind" : 'storage#object'
        - "size" : 0
        - "storageClass" : 'DIRECTORY'
    
    Caching
    -------

    GCSFileSystem maintains a per-implied-directory cache of object listings and fulfills all
    object information and listing requests from cache. This implied, for example, that objects
    created via other processes *will not* be visible to the GCSFileSystem until the cache
    refreshed. Calls to GCSFileSystem.open and calls to GCSFile are not effected by this cache.

    In the default case the cache is never expired. This may be controlled via the `cache_timeout`
    GCSFileSystem parameter or via explicit calls to `GCSFileSystem.invalidate_cache`.

    Parameters
    ----------
    project : string
        project_id to work under. Note that this is not the same as, but ofter
        very similar to, the project name.
        This is required in order
        to list all the buckets you have access to within a project and to
        create/delete buckets, or update their access policies.
        If ``token='google_default'``, the value is overriden by the default,
        if ``token='anon'``, the value is ignored.
    access : one of {'read_only', 'read_write', 'full_control'}
        Full control implies read/write as well as modifying metadata,
        e.g., access control.
    token: None, dict or string
        (see description of authentication methods, above)
    consistency: 'none', 'size', 'md5'
        Check method when writing files. Can be overridden in open().
    cache_timeout: float, seconds
        Cache expiration time in seconds for object metadata cache.
        Set cache_timeout <= 0 for no caching, None for no cache expiration.
    """
    scopes = {'read_only', 'read_write', 'full_control'}
    retries = 4  # number of retries on http failure
    base = "https://www.googleapis.com/storage/v1/"
    _singleton = [None]
    default_block_size = DEFAULT_BLOCK_SIZE

    def __init__(self, project=DEFAULT_PROJECT, access='full_control',
                 token=None, block_size=None, consistency='none', cache_timeout = None):
        if access not in self.scopes:
            raise ValueError('access must be one of {}', self.scopes)
        if project is None:
            warnings.warn('GCS project not set - cannot list or create buckets')
        if block_size is not None:
            self.default_block_size = block_size
        self.project = project
        self.access = access
        self.scope = "https://www.googleapis.com/auth/devstorage." + access
        self.consistency = consistency
        self.token = token
        self.session = None
        self.connect(method=token)


        self._singleton[0] = self

        self.cache_timeout = cache_timeout
        self._listing_cache = {}

    @classmethod
    def current(cls):
        """ Return the most recently created GCSFileSystem

        If no GCSFileSystem has been created, then create one
        """
        if not cls._singleton[0]:
            return GCSFileSystem()
        else:
            return cls._singleton[0]

    @staticmethod
    def load_tokens():
        try:
            with open(tfile, 'rb') as f:
                tokens = pickle.load(f)
            # backwards compatability
            tokens = {k: (GCSFileSystem._dict_to_credentials(v)
                          if isinstance(v, dict) else v)
                      for k, v in tokens.items()}
        except IOError:
            tokens = {}
        GCSFileSystem.tokens = tokens

    def _connect_google_default(self):
        credentials, project = gauth.default()
        self.project = project
        self.session = AuthorizedSession(credentials)

    def _connect_cloud(self):
        credentials = gauth.compute_engine.Credentials()
        self.session = AuthorizedSession(credentials)

    def _connect_cache(self):
        project, access = self.project, self.access
        if (project, access) in self.tokens:
            credentials = self.tokens[(project, access)]
            self.session = AuthorizedSession(credentials)

    @staticmethod
    def _dict_to_credentials(token):
        """
        Convert old dict-style token.

        Does not preserve access token itself, assumes refresh required.
        """
        return Credentials(
            None, refresh_token=token['refresh_token'],
            client_secret=token['client_secret'],
            client_id=token['client_id'],
            token_uri='https://www.googleapis.com/oauth2/v4/token'
        )

    def _connect_token(self, token):
        """
        Connect using a concrete token

        Parameters
        ----------
        token: str, dict or Credentials
            If a str, try to load as a Service file, or next as a JSON; if
            dict, try to interpret as credentials; if Credentials, use directly.
        """
        if isinstance(token, str):
            if not os.path.exists(token):
                raise FileNotFoundError(token)
            try:
                # is this a "service" token?
                self._connect_service(token)
                return
            except:
                # some other kind of token file
                # will raise exception if is not json
                token = json.load(open(token))
        if isinstance(token, dict):
            credentials = GCSFileSystem._dict_to_credentials(token)
        elif isinstance(token, Credentials):
            credentials = token
        else:
            raise ValueError('Token format no understood')
        self.session = AuthorizedSession(credentials)

    def _connect_service(self, fn):
        # raises exception if file does not match expectation
        credentials = service_account.Credentials.from_service_account_file(fn)
        self.session = AuthorizedSession(credentials)

    def _connect_anon(self):
        self.session = requests.Session()

    def _connect_browser(self):
        flow = InstalledAppFlow.from_client_config(client_config, [self.scope])
        credentials = flow.run_console()
        self.tokens[(self.project, self.access)] = credentials
        self._save_tokens()
        self.session = AuthorizedSession(credentials)

    def connect(self, method=None):
        """
        Establish session token. A new token will be requested if the current
        one is within 100s of expiry.

        Parameters
        ----------
        method: str (google_default|cache|cloud|token|anon|browser) or None
            Type of authorisation to implement - calls `_connect_*` methods.
            If None, will try sequence of methods.
        """
        if method not in ['google_default', 'cache', 'cloud', 'token', 'anon',
                          'browser', None]:
            self._connect_token(method)
        elif method is None:
            for meth in ['google_default', 'cache', 'cloud', 'anon']:
                try:
                    self.connect(method=meth)
                except:
                    logger.debug('Connection with method "%s" failed' % meth)
                if self.session:
                    break
        else:
            self.__getattribute__('_connect_' + method)()
            self.method = method

    @staticmethod
    def _save_tokens():
        try:
            with open(tfile, 'wb') as f:
                pickle.dump(GCSFileSystem.tokens, f, 2)
        except Exception as e:
            warnings.warn('Saving token cache failed: ' + str(e))

    def _call(self, method, path, *args, **kwargs):
        logger.debug("_call(%s, %s, args=%s, kwargs=%s)", method, path, args, kwargs)

        for k, v in list(kwargs.items()):
            # only pass parameters that have values
            if v is None:
                del kwargs[k]
        json = kwargs.pop('json', None)
        meth = getattr(self.session, method)
        if args:
            path = path.format(*[quote_plus(p) for p in args])
        for retry in range(self.retries):
            try:
                time.sleep(2**retry - 1)
                r = meth(self.base + path, params=kwargs, json=json)
                validate_response(r, path)
                break
            except (HtmlError, RequestException, GoogleAuthError) as e:
                logger.exception("_call exception: %s", e)
                if retry == self.retries - 1:
                    raise e
                if is_retriable(e):
                    # retry
                    continue
                raise e
        try:
            out = r.json()
        except ValueError:
            out = r.content
        return out

    @property
    def buckets(self):
        """Return list of available project buckets."""
        return [b["name"] for b in self._list_buckets()["items"]]


    @classmethod
    def _process_object(self, bucket, object_metadata):
        object_metadata["size"] = int(object_metadata.get("size", 0))
        object_metadata["path"] = posixpath.join(bucket, object_metadata["name"])

        return object_metadata

    @_tracemethod
    def _get_object(self, path):
        """Return object information at the given path."""
        bucket, key = split_path(path)

        # Check if parent dir is in listing cache
        parent = "/".join([bucket, posixpath.dirname(key.rstrip("/"))]) + "/"
        parent_cache = self._maybe_get_cached_listing(parent)
        if parent_cache:
            cached_obj = [o for o in parent_cache["items"] if o["name"] == key]
            if cached_obj:
                logger.debug("found cached object: %s", cached_obj)
                return cached_obj[0]
            else:
                logger.debug("object not found cached parent listing")
                raise FileNotFoundError(path)

        if not key:
            # Attempt to "get" the bucket root, return error instead of
            # listing.
            raise FileNotFoundError(path)

        result = self._process_object(bucket, self._call('get', 'b/{}/o/{}', bucket, key))

        logger.debug("_get_object result: %s", result)
        return result


    @_tracemethod
    def _maybe_get_cached_listing(self, path):
        logger.debug("_maybe_get_cached_listing: %s", path)
        if path in self._listing_cache:
            retrieved_time, listing = self._listing_cache[path]
            cache_age = time.time() - retrieved_time
            if self.cache_timeout is not None and cache_age > self.cache_timeout:
                logger.debug(
                    "expired cache path: %s retrieved_time: %.3f cache_age: %.3f cache_timeout: %.3f",
                    path, retrieved_time, cache_age, self.cache_timeout
                )
                del self._listing_cache[path]
                return None

            return listing

        return None

    @_tracemethod
    def _list_objects(self, path):
        path = norm_path(path)

        clisting = self._maybe_get_cached_listing(path)
        if clisting:
            return clisting

        listing = self._do_list_objects(path)
        retrieved_time = time.time()

        self._listing_cache[path] = (retrieved_time, listing)
        return listing

    @_tracemethod
    def _do_list_objects(self, path, max_results = None):
        """Return depaginated object listing for the given {bucket}/{prefix}/ path."""
        bucket, prefix = split_path(path)
        if not prefix:
            prefix = None

        prefixes = []
        items = []
        page = self._call(
            'get', 'b/{}/o/', bucket, delimiter="/", prefix=prefix, maxResults=max_results)

        assert page["kind"] == "storage#objects"
        prefixes.extend(page.get("prefixes", []))
        items.extend(page.get("items", []))
        next_page_token = page.get('nextPageToken', None)

        while next_page_token is not None:
            page = self._call(
                'get', 'b/{}/o/', bucket, delimiter="/", prefix=prefix, maxResults=max_results,
                pageToken=next_page_token)

            assert page["kind"] == "storage#objects"
            prefixes.extend(page.get("prefixes", []))
            items.extend(page.get("items", []))
            next_page_token = page.get('nextPageToken', None)

        result = {
            "kind" : "storage#objects",
            "prefixes" : prefixes,
            "items" : items,
        }

        logger.debug("_list_objects result: %s", {k : len(result[k]) for k in ("prefixes", "items")})
        items = [self._process_object(bucket, i) for i in items]

        return result

    def _list_buckets(self):
        """Return list of all buckets under the current project."""

        logger.debug("_list_buckets")

        items = []
        page = self._call(
            'get', 'b/', project=self.project
        )

        assert page["kind"] == "storage#buckets"
        items.extend(page.get("items", []))
        next_page_token = page.get('nextPageToken', None)

        while next_page_token is not None:
            page = self._call(
                'get', 'b/', project=self.roject, pageToken=next_page_token)

            assert page["kind"] == "storage#buckets"
            items.extend(page.get("items", []))
            next_page_token = page.get('nextPageToken', None)

        result = {
            "kind" : "storage#buckets",
            "items" : items,
        }

        logger.debug("_list_buckets result: %s", {k : len(result[k]) for k in ("items",)})

        return result

    @_tracemethod
    def invalidate_cache(self, path=None):
        """
        Invalidate listing cache for given path, so that it is reloaded on next use.

        Parameters
        ----------
        path: string or None
            If None, clear all listings cached else listings at or under given path.
        """

        if not path:
            logger.debug("invalidate_cache clearing cache")
            self._listing_cache.clear()
        else:
            path = norm_path(path)
            logger.debug("invalidate_cache prefix: %s", path)

            invalid_keys = [k for k in self._listing_cache if k.startswith(path)]
            logger.debug("invalidate_cache keys: %s", invalid_keys)

            for k in invalid_keys:
                self._listing_cache.pop(k, None)

    @_tracemethod
    def mkdir(self, bucket, acl='projectPrivate',
              default_acl='bucketOwnerFullControl'):
        """
        New bucket

        Parameters
        ----------
        bucket: str
            bucket name
        acl: string, one of bACLs
            access for the bucket itself
        default_acl: str, one of ACLs
            default ACL for objects created in this bucket
        """
        self._call('post', 'b/', predefinedAcl=acl, project=self.project,
                   predefinedDefaultObjectAcl=default_acl,
                   json={"name": bucket})
        self.invalidate_cache(bucket)

    @_tracemethod
    def rmdir(self, bucket):
        """Delete an empty bucket"""
        self._call('delete', 'b/' + bucket)
        self.invalidate_cache(bucket)

    @_tracemethod
    def ls(self, path, detail=False):
        """List objects under the given '/{bucket}/{prefix} path."""
        path = norm_path(path)

        if path in ['/', '']:
            return self.buckets
        elif path.endswith("/"):
            return self._ls(path, detail)
        else:
            combined_listing = self._ls(path, detail) + self._ls(path + "/", detail)
            if detail:
                combined_entries = dict((l["path"],l) for l in combined_listing )
                combined_entries.pop(path+"/", None)
                return list(combined_entries.values())
            else:
                return list(set(combined_listing) - {path + "/"})

    def _ls(self, path, detail=False):
        listing = self._list_objects(path)
        bucket, key = split_path(path)

        if not detail:
            result = []

            # Convert item listing into list of 'item' and 'subdir/'
            # entries. Items may be of form "key/", in which case there
            # will be duplicate entries in prefix and item_names.
            item_names = [
                f["name"] for f in listing["items"] if f["name"]
            ]
            prefixes = [p for p in listing["prefixes"]]

            logger.debug("path: %s item_names: %s prefixes: %s", path, item_names, prefixes)

            return [
                posixpath.join(bucket, n) for n in set(item_names + prefixes)
            ]

        else:
            item_details = listing["items"]

            pseudodirs = [{
                    'bucket': bucket,
                    'name': prefix,
                    'path': bucket + "/" + prefix,
                    'kind': 'storage#object',
                    'size': 0,
                    'storageClass': 'DIRECTORY',
                }
                for prefix in listing["prefixes"]
            ]

            return item_details + pseudodirs

    @_tracemethod
    def walk(self, path, detail=False):
        """ Return all real keys belows path. """
        path = norm_path(path)

        if path in ("/", ""):
            raise ValueError("path must include at least target bucket")

        if path.endswith('/'):
            results = []
            listing = self.ls(path, detail=True)

            files = [l for l in listing if l["storageClass"] != "DIRECTORY"]
            dirs = [l for l in listing if l["storageClass"] == "DIRECTORY"]
            for d in dirs:
                files.extend(self.walk(d["path"], detail=True))
        else:
            files = self.walk(path + "/", detail=True)

            try:
                obj = self.info(path)
                if obj["storageClass"] != "DIRECTORY":
                    files.append(obj)
            except FileNotFoundError:
                pass

        if detail:
            return files
        else:
            return [f["path"] for f in files]

    @_tracemethod
    def du(self, path, total=False, deep=False):
        if deep:
            files = self.walk(path, True)
        else:
            files = [f for f in self.ls(path, True)]
        if total:
            return sum(f['size'] for f in files)
        return {f['path']: f['size'] for f in files}

    @_tracemethod
    def glob(self, path):
        """
        Find files by glob-matching.

        Note that the bucket part of the path must not contain a "*"
        """
        path = path.rstrip('/')
        bucket, key = split_path(path)
        path = '/'.join([bucket, key])
        if "*" in bucket:
            raise ValueError('Bucket cannot contain a "*"')
        if '*' not in path:
            path = path.rstrip('/') + '/*'
        if '/' in path[:path.index('*')]:
            ind = path[:path.index('*')].rindex('/')
            root = path[:ind + 1]
        else:
            root = ''
        allfiles = self.walk(root)
        pattern = re.compile("^" + path.replace('//', '/')
                             .rstrip('/').replace('**', '.+')
                             .replace('*', '[^/]+')
                             .replace('?', '.') + "$")
        out = [f for f in allfiles if re.match(pattern,
               f.replace('//', '/').rstrip('/'))]
        return out

    @_tracemethod
    def exists(self, path):
        bucket, key = split_path(path)
        try:
            if key:
                return bool(self.info(path))
            else:
                if bucket in self.buckets:
                    return True
                else:
                    try:
                        # Bucket may be present & viewable, but not owned by
                        # the current project. Attempt to list.
                        self._list_objects(path)
                        return True
                    except (FileNotFoundError, IOError, ValueError):
                        # bucket listing failed as it doesn't exist or we can't
                        # see it
                        return False
        except FileNotFoundError:
            return False

    @_tracemethod
    def info(self, path):
        bucket, key = split_path(path)
        if not key:
            # Return a pseudo dir for the bucket root
            return {
                'bucket': bucket,
                'name': "/",
                'path': bucket + "/",
                'kind': 'storage#object',
                'size': 0,
                'storageClass': 'DIRECTORY',
            }

        try:
            return self._get_object(path)
        except FileNotFoundError:
            logger.debug("info FileNotFound at path: %s", path)
            # ls containing directory of path to determine
            # if a pseudodirectory is needed for this entry.
            ikey = key.rstrip("/")
            dkey = ikey + "/"
            assert ikey, "Stripped path resulted in root object."

            parent_listing = self.ls(
                posixpath.join(bucket, posixpath.dirname(ikey)), detail=True)
            pseudo_listing = [
                i for i in parent_listing
                if i["storageClass"] == "DIRECTORY" and i["name"] == dkey ]

            if pseudo_listing:
                return pseudo_listing[0]
            else:
                raise

    @_tracemethod
    def url(self, path):
        return self.info(path)['mediaLink']

    @_tracemethod
    def cat(self, path):
        """ Simple one-shot get of file data """
        details = self.info(path)
        return _fetch_range(details, self.session)

    @_tracemethod
    def get(self, rpath, lpath, blocksize=5 * 2 ** 20):
        with self.open(rpath, 'rb', block_size=blocksize) as f1:
            with open(lpath, 'wb') as f2:
                while True:
                    d = f1.read(blocksize)
                    if not d:
                        break
                    f2.write(d)

    @_tracemethod
    def put(self, lpath, rpath, blocksize=5 * 2 ** 20, acl=None):
        with self.open(rpath, 'wb', block_size=blocksize, acl=acl) as f1:
            with open(lpath, 'rb') as f2:
                while True:
                    d = f2.read(blocksize)
                    if not d:
                        break
                    f1.write(d)

    @_tracemethod
    def head(self, path, size=1024):
        with self.open(path, 'rb') as f:
            return f.read(size)

    @_tracemethod
    def tail(self, path, size=1024):
        if size > self.info(path)['size']:
            return self.cat(path)
        with self.open(path, 'rb') as f:
            f.seek(-size, 2)
            return f.read()

    @_tracemethod
    def merge(self, path, paths, acl=None):
        """Concatenate objects within a single bucket"""
        bucket, key = split_path(path)
        source = [{'name': split_path(p)[1]} for p in paths]
        self._call('post', 'b/{}/o/{}/compose', bucket, key,
                   destinationPredefinedAcl=acl,
                   json={'sourceObjects': source,
                         "kind": "storage#composeRequest",
                         'destination': {'name': key, 'bucket': bucket}})

    @_tracemethod
    def copy(self, path1, path2, acl=None):
        b1, k1 = split_path(path1)
        b2, k2 = split_path(path2)
        self._call('post', 'b/{}/o/{}/copyTo/b/{}/o/{}', b1, k1, b2, k2,
                   destinationPredefinedAcl=acl)

    @_tracemethod
    def mv(self, path1, path2, acl=None):
        self.copy(path1, path2, acl)
        self.rm(path1)

    @_tracemethod
    def rm(self, path, recursive=False):
        """Delete keys. If recursive, also delete all keys
        given by walk(path)"""
        if recursive:
            for p in self.walk(path):
                self.rm(p)
        else:
            bucket, key = split_path(path)
            self._call('delete', "b/{}/o/{}", bucket, key)
            self.invalidate_cache(posixpath.dirname(norm_path(path)))

    @_tracemethod
    def open(self, path, mode='rb', block_size=None, acl=None,
             consistency=None, metadata=None):
        """
        See ``GCSFile``.

        consistency: None or str
            If None, use default for this instance
        """
        if block_size is None:
            block_size = self.default_block_size
        const = consistency or self.consistency
        if 'b' in mode:
            return GCSFile(self, path, mode, block_size, consistency=const,
                           metadata=metadata)
        else:
            mode = mode.replace('t', '') + 'b'
            return io.TextIOWrapper(
                GCSFile(self, path, mode, block_size, consistency=const,
                        metadata=metadata))

    @_tracemethod
    def touch(self, path):
        with self.open(path, 'wb'):
            pass

    def read_block(self, fn, offset, length, delimiter=None):
        """ Read a block of bytes from a GCS file

        Starting at ``offset`` of the file, read ``length`` bytes.  If
        ``delimiter`` is set then we ensure that the read starts and stops at
        delimiter boundaries that follow the locations ``offset`` and ``offset
        + length``.  If ``offset`` is zero then we start at zero.  The
        bytestring returned WILL include the end delimiter string.

        If offset+length is beyond the eof, reads to eof.

        Parameters
        ----------
        fn: string
            Path to filename on GCS
        offset: int
            Byte offset to start read
        length: int
            Number of bytes to read
        delimiter: bytes (optional)
            Ensure reading starts and stops at delimiter bytestring

        Examples
        --------
        >>> gcs.read_block('data/file.csv', 0, 13)  # doctest: +SKIP
        b'Alice, 100\\nBo'
        >>> gcs.read_block('data/file.csv', 0, 13, delimiter=b'\\n')  # doctest: +SKIP
        b'Alice, 100\\nBob, 200\\n'

        Use ``length=None`` to read to the end of the file.
        >>> gcs.read_block('data/file.csv', 0, None, delimiter=b'\\n')  # doctest: +SKIP
        b'Alice, 100\\nBob, 200\\nCharlie, 300'

        See Also
        --------
        distributed.utils.read_block
        """
        with self.open(fn, 'rb') as f:
            size = f.size
            if length is None:
                length = size
            if offset + length > size:
                length = size - offset
            bytes = read_block(f, offset, length, delimiter)
        return bytes

    def __getstate__(self):
        d = self.__dict__.copy()
        d["_listing_cache"] = {}
        logger.debug("Serialize with state: %s", d)
        return d

    def __setstate__(self, state):
        self.__dict__.update(state)
        self.connect(self.token)


GCSFileSystem.load_tokens()


class GCSFile:

<<<<<<< HEAD
    @_tracemethod
=======
>>>>>>> 3af77a19
    def __init__(self, gcsfs, path, mode='rb', block_size=DEFAULT_BLOCK_SIZE,
                 acl=None, consistency='md5', metadata=None):
        """
        Open a file.

        Parameters
        ----------
        gcsfs: instance of GCSFileSystem
        path: str
            location in GCS, like 'bucket/path/to/file'
        mode: str
            Normal file modes. Currently only 'wb' amd 'rb'.
        block_size: int
            Buffer size for reading or writing
        acl: str
            ACL to apply, if any, one of ``ACLs``. New files are normally
            "bucketownerfullcontrol", but a default can be configured per
            bucket.
        consistency: str, 'none', 'size', 'md5'
            Check for success in writing, applied at file close.
            'size' ensures that the number of bytes reported by GCS matches
            the number we wrote; 'md5' does a full checksum. Any value other
            than 'size' or 'md5' is assumed to mean no checking.
        metadata: dict
            Custom metadata, in key/value pairs, added at file creation
        """
        bucket, key = split_path(path)
        if not key:
            raise OSError('Attempt to open a bucket')
        self.gcsfs = gcsfs
        self.bucket = bucket
        self.key = key
        self.metadata = metadata
        self.mode = mode
        self.blocksize = block_size
        self.cache = b""
        self.loc = 0
        self.acl = acl
        self.end = None
        self.start = None
        self.closed = False
        self.trim = True
        self.consistency = consistency
        if self.consistency == 'md5':
            self.md5 = md5()
        if mode not in {'rb', 'wb'}:
            raise NotImplementedError('File mode not supported')
        if mode == 'rb':
            self.details = gcsfs.info(path)
            self.size = self.details['size']
        else:
            if block_size < GCS_MIN_BLOCK_SIZE:
                warnings.warn('Setting block size to minimum value, 2**18')
                self.blocksize = GCS_MIN_BLOCK_SIZE
            self.buffer = io.BytesIO()
            self.offset = 0
            self.forced = False
            self.location = None

    def info(self):
        """ File information about this path """
        return self.details

    def url(self):
        return self.details['mediaLink']

    def tell(self):
        """ Current file location """
        return self.loc

    @_tracemethod
    def seek(self, loc, whence=0):
        """ Set current file location

        Parameters
        ----------
        loc : int
            byte location
        whence : {0, 1, 2}
            from start of file, current location or end of file, resp.
        """
        if not self.mode == 'rb':
            raise ValueError('Seek only available in read mode')
        if whence == 0:
            nloc = loc
        elif whence == 1:
            nloc = self.loc + loc
        elif whence == 2:
            nloc = self.size + loc
        else:
            raise ValueError(
                "invalid whence (%s, should be 0, 1 or 2)" % whence)
        if nloc < 0:
            raise ValueError('Seek before start of file')
        self.loc = nloc
        return self.loc

    def readline(self, length=-1):
        """
        Read and return a line from the stream.

        If length is specified, at most size bytes will be read.
        """
        self._fetch(self.loc, self.loc + 1)
        while True:
            found = self.cache[self.loc - self.start:].find(b'\n') + 1
            if 0 < length < found:
                return self.read(length)
            if found:
                return self.read(found)
            if self.end > self.size:
                return self.read(length)
            self._fetch(self.start, self.end + self.blocksize)

    def __next__(self):
        data = self.readline()
        if data:
            return data
        else:
            raise StopIteration

    next = __next__

    def __iter__(self):
        return self

    def readlines(self):
        """ Return all lines in a file as a list """
        return list(self)

    def write(self, data):
        """
        Write data to buffer.

        Buffer only sent to GCS on flush() or if buffer is greater than
        or equal to blocksize.

        Parameters
        ----------
        data : bytes
            Set of bytes to be written.
        """
        if self.mode not in {'wb', 'ab'}:
            raise ValueError('File not in write mode')
        if self.closed:
            raise ValueError('I/O operation on closed file.')
        if self.forced:
            raise ValueError('This file has been force-flushed, can only close')
        out = self.buffer.write(ensure_writable(data))
        self.loc += out
        if self.buffer.tell() >= self.blocksize:
            self.flush()
        return out

    @_tracemethod
    def flush(self, force=False):
        """
        Write buffered data to GCS.

        Uploads the current buffer, if it is larger than the block-size, or if
        the file is being closed.

        Parameters
        ----------
        force : bool
            When closing, write the last block even if it is smaller than
            blocks are allowed to be. Disallows further writing to this file.
        """
<<<<<<< HEAD
        if self.mode not in {'wb', 'ab'}:
            if self.mode == "rb" and not force:
                return

            raise ValueError('Flush on a file not in write mode')
        if self.closed:
            raise ValueError('Flush on closed file')

=======

        if self.closed:
            raise ValueError('Flush on closed file')
        if force and self.forced:
            raise ValueError("Force flush cannot be called more than once")

        if self.mode not in {'wb', 'ab'}:
            assert not hasattr(self, "buffer"), "flush on read-mode file with non-empty buffer"
            return
>>>>>>> 3af77a19
        if self.buffer.tell() == 0 and not force:
            # no data in the buffer to write
            return
        if self.buffer.tell() < GCS_MIN_BLOCK_SIZE and not force:
<<<<<<< HEAD
            warnings.warn(
                "GCSFile.flush(force=False) with buffer size (%s) below minimum GCS chunk size (2 ** 18), "
                "skipping block upload." % self.buffer.tell()
            )
            return

        if force and self.forced:
            raise ValueError("Force flush cannot be called more than once")


        if not self.offset:
            if force and self.buffer.tell() <= self.blocksize:
                # Force-write a buffer below blocksizev with a single write
                self._simple_upload()
=======
            logger.debug(
                "flush(force=False) with buffer (%i) < min size (2 ** 18), "
                "skipping block upload.", self.buffer.tell()
            )
            return

        if not self.offset:
            if force and self.buffer.tell() <= self.blocksize:
                # Force-write a buffer below blocksize with a single write
                self._simple_upload()
            elif not force and self.buffer.tell() <= self.blocksize:
                # Defer initialization of multipart upload, *may* still
                # be able to simple upload.
                return
>>>>>>> 3af77a19
            else:
                # At initialize a multipart upload, setting self.location
                self._initiate_upload()

        if self.location is not None:
<<<<<<< HEAD
            # Continue with multipart upload has been initalized
=======
            # Continue with multipart upload has been initialized
>>>>>>> 3af77a19
            self._upload_chunk(final=force)

        if force:
            self.forced = True

    @_tracemethod
    def _upload_chunk(self, final=False):
        self.buffer.seek(0)
        data = self.buffer.read()
        head = {}
        l = self.buffer.tell()
        if final:
            if l:
                head['Content-Range'] = 'bytes %i-%i/%i' % (
                    self.offset, self.offset + l - 1, self.offset + l)
            else:
                # closing when buffer is empty
                head['Content-Range'] = 'bytes */%i' % self.offset
                data = None
        else:
<<<<<<< HEAD

=======
            assert l >= GCS_MIN_BLOCK_SIZE, "Non-final chunk write below min size."
>>>>>>> 3af77a19
            head['Content-Range'] = 'bytes %i-%i/*' % (
                self.offset, self.offset + l - 1)
        head.update({'Content-Type': 'application/octet-stream',
                     'Content-Length': str(l)})
        r = self.gcsfs.session.post(
            self.location, params={'uploadType': 'resumable'},
            headers=head, data=data)
        validate_response(r, self.location)
        if 'Range' in r.headers:
            assert not final, "Response looks like upload is partial"
            shortfall = (self.offset + l - 1) - int(
                    r.headers['Range'].split('-')[1])
            if shortfall:
                if self.consistency == 'md5':
                    self.md5.update(data[:-shortfall])
                self.buffer = io.BytesIO(data[-shortfall:])
                self.buffer.seek(shortfall)
            else:
                if self.consistency == 'md5':
                    self.md5.update(data)
                self.buffer = io.BytesIO()
            self.offset += l - shortfall
        else:
            assert final, "Response looks like upload is over"
            size, md5 = int(r.json()['size']), r.json()['md5Hash']
            if self.consistency == 'size':
                assert size == self.buffer.tell() + self.offset, "Size mismatch"
            if self.consistency == 'md5':
                assert b64encode(
                    self.md5.digest()) == md5.encode(), "MD5 checksum failed"
            self.buffer = io.BytesIO()
            self.offset += l

    @_tracemethod
    def _initiate_upload(self):
        r = self.gcsfs.session.post(
            'https://www.googleapis.com/upload/storage/v1/b/%s/o'
            % quote_plus(self.bucket),
            params={'uploadType': 'resumable'},
            json={'name': self.key, 'metadata': self.metadata})
        self.location = r.headers['Location']

    @_tracemethod
    def _simple_upload(self):
        """One-shot upload, less than 5MB"""
        self.buffer.seek(0)
        data = self.buffer.read()
        path = ('https://www.googleapis.com/upload/storage/v1/b/%s/o'
                % quote_plus(self.bucket))
        r = self.gcsfs.session.post(
            path, params={'uploadType': 'media', 'name': self.key}, data=data)
        validate_response(r, path)
        size, md5 = int(r.json()['size']), r.json()['md5Hash']
        if self.consistency == 'size':
            assert size == self.buffer.tell(), "Size mismatch"
        if self.consistency == 'md5':
            self.md5.update(data)
            assert b64encode(self.md5.digest()) == md5.encode(), "MD5 checksum failed"

    @_tracemethod
    def _fetch(self, start, end):
<<<<<<< HEAD
        # force read to 5MB boundaries
        start = start // (READ_BLOCK_SIZE) * READ_BLOCK_SIZE
        end = (end // (READ_BLOCK_SIZE) + 1) * READ_BLOCK_SIZE
=======
>>>>>>> 3af77a19
        if self.start is None and self.end is None:
            # First read
            self.start = start
            self.end = end + self.blocksize
            self.cache = _fetch_range(self.details, self.gcsfs.session, start,
                                      self.end)
        if start < self.start:
            if self.end - end > self.blocksize:
                self.start = start
                self.end = end + self.blocksize
                self.cache = _fetch_range(self.details, self.gcsfs.session,
                                          self.start, self.end)
            else:
                new = _fetch_range(self.details, self.gcsfs.session, start,
                                   self.start)
                self.start = start
                self.cache = new + self.cache
        if end > self.end:
            if self.end > self.size:
                return
            if end - self.end > self.blocksize:
                self.start = start
                self.end = end + self.blocksize
                self.cache = _fetch_range(self.details, self.gcsfs.session,
                                          self.start, self.end)
            else:
                new = _fetch_range(self.details, self.gcsfs.session, self.end,
                                   end + self.blocksize)
                self.end = end + self.blocksize
                self.cache = self.cache + new

    def read(self, length=-1):
        """
        Return data from cache, or fetch pieces as necessary

        Parameters
        ----------
        length : int (-1)
            Number of bytes to read; if <0, all remaining bytes.
        """
        if self.mode != 'rb':
            raise ValueError('File not in read mode')
        if length < 0:
            length = self.size
        if self.closed:
            raise ValueError('I/O operation on closed file.')
        self._fetch(self.loc, self.loc + length)
        out = self.cache[self.loc - self.start:
                         self.loc - self.start + length]
        self.loc += len(out)
        if self.trim:
            num = (self.loc - self.start) // self.blocksize - 1
            if num > 0:
                self.start += self.blocksize * num
                self.cache = self.cache[self.blocksize * num:]
        return out

    @_tracemethod
    def close(self):
        """ Close file """
        if self.closed:
            return
        if self.mode == 'rb':
            self.cache = None
        else:
<<<<<<< HEAD
            self.flush(force=True)
            self.gcsfs.invalidate_cache(
                posixpath.dirname("/".join([self.bucket, self.key])))
=======
            if not self.forced:
                self.flush(force=True)
            self.gcsfs.invalidate_cache(self.bucket)
>>>>>>> 3af77a19
        self.closed = True

    def readable(self):
        """Return whether the GCSFile was opened for reading"""
        return self.mode == 'rb'

    def seekable(self):
        """Return whether the GCSFile is seekable (only in read mode)"""
        return self.readable()

    def writable(self):
        """Return whether the GCSFile was opened for writing"""
        return self.mode in {'wb', 'ab'}

    @_tracemethod
    def __del__(self):
        self.close()

    def __str__(self):
        return "<GCSFile %s/%s>" % (self.bucket, self.key)

    __repr__ = __str__

    @_tracemethod
    def __enter__(self):
        return self

    @_tracemethod
    def __exit__(self, *args):
        self.close()


def _fetch_range(obj_dict, session, start=None, end=None):
    """ Get data from GCS

    obj_dict : an entry from ls() or info()
    session: requests.Session instance
    start, end : None or integers
        if not both None, fetch only given range
    """
    if DEBUG:
        print('Fetch: ', start, end)
    logger.debug("Fetch: %s, %i-%i", obj_dict['name'], start, end)
    if start is not None or end is not None:
        start = start or 0
        end = end or 0
        head = {'Range': 'bytes=%i-%i' % (start, end - 1)}
    else:
        head = None
    back = session.get(obj_dict['mediaLink'], headers=head)
    data = back.content
    if data == b'Request range not satisfiable':
        return b''
    return data


def put_object(credentials, bucket, name, data, session):
    """ Simple put, up to 5MB of data

    credentials : from auth()
    bucket : string
    name : object name
    data : binary
    session: requests.Session instance
    """
    out = session.post('https://www.googleapis.com/upload/storage/'
                       'v1/b/%s/o?uploadType=media&name=%s' % (
                           quote_plus(bucket), quote_plus(name)),
                       headers={'Authorization': 'Bearer ' +
                                                 credentials.access_token,
                                'Content-Type': 'application/octet-stream',
                                'Content-Length': len(data)}, data=data)
    assert out.status_code == 200


def ensure_writable(b):
    if PY2 and isinstance(b, array.array):
        return b.tostring()
    return b<|MERGE_RESOLUTION|>--- conflicted
+++ resolved
@@ -71,10 +71,6 @@
 
 GCS_MIN_BLOCK_SIZE = 2 ** 18
 DEFAULT_BLOCK_SIZE = 5 * 2 ** 20
-<<<<<<< HEAD
-READ_BLOCK_SIZE = 5 * 2 ** 20
-=======
->>>>>>> 3af77a19
 
 if PY2:
     FileNotFoundError = IOError
@@ -991,10 +987,7 @@
 
 class GCSFile:
 
-<<<<<<< HEAD
-    @_tracemethod
-=======
->>>>>>> 3af77a19
+    @_tracemethod
     def __init__(self, gcsfs, path, mode='rb', block_size=DEFAULT_BLOCK_SIZE,
                  acl=None, consistency='md5', metadata=None):
         """
@@ -1163,16 +1156,6 @@
             When closing, write the last block even if it is smaller than
             blocks are allowed to be. Disallows further writing to this file.
         """
-<<<<<<< HEAD
-        if self.mode not in {'wb', 'ab'}:
-            if self.mode == "rb" and not force:
-                return
-
-            raise ValueError('Flush on a file not in write mode')
-        if self.closed:
-            raise ValueError('Flush on closed file')
-
-=======
 
         if self.closed:
             raise ValueError('Flush on closed file')
@@ -1182,27 +1165,10 @@
         if self.mode not in {'wb', 'ab'}:
             assert not hasattr(self, "buffer"), "flush on read-mode file with non-empty buffer"
             return
->>>>>>> 3af77a19
         if self.buffer.tell() == 0 and not force:
             # no data in the buffer to write
             return
         if self.buffer.tell() < GCS_MIN_BLOCK_SIZE and not force:
-<<<<<<< HEAD
-            warnings.warn(
-                "GCSFile.flush(force=False) with buffer size (%s) below minimum GCS chunk size (2 ** 18), "
-                "skipping block upload." % self.buffer.tell()
-            )
-            return
-
-        if force and self.forced:
-            raise ValueError("Force flush cannot be called more than once")
-
-
-        if not self.offset:
-            if force and self.buffer.tell() <= self.blocksize:
-                # Force-write a buffer below blocksizev with a single write
-                self._simple_upload()
-=======
             logger.debug(
                 "flush(force=False) with buffer (%i) < min size (2 ** 18), "
                 "skipping block upload.", self.buffer.tell()
@@ -1217,17 +1183,12 @@
                 # Defer initialization of multipart upload, *may* still
                 # be able to simple upload.
                 return
->>>>>>> 3af77a19
             else:
                 # At initialize a multipart upload, setting self.location
                 self._initiate_upload()
 
         if self.location is not None:
-<<<<<<< HEAD
-            # Continue with multipart upload has been initalized
-=======
             # Continue with multipart upload has been initialized
->>>>>>> 3af77a19
             self._upload_chunk(final=force)
 
         if force:
@@ -1248,11 +1209,7 @@
                 head['Content-Range'] = 'bytes */%i' % self.offset
                 data = None
         else:
-<<<<<<< HEAD
-
-=======
             assert l >= GCS_MIN_BLOCK_SIZE, "Non-final chunk write below min size."
->>>>>>> 3af77a19
             head['Content-Range'] = 'bytes %i-%i/*' % (
                 self.offset, self.offset + l - 1)
         head.update({'Content-Type': 'application/octet-stream',
@@ -1314,12 +1271,6 @@
 
     @_tracemethod
     def _fetch(self, start, end):
-<<<<<<< HEAD
-        # force read to 5MB boundaries
-        start = start // (READ_BLOCK_SIZE) * READ_BLOCK_SIZE
-        end = (end // (READ_BLOCK_SIZE) + 1) * READ_BLOCK_SIZE
-=======
->>>>>>> 3af77a19
         if self.start is None and self.end is None:
             # First read
             self.start = start
@@ -1385,15 +1336,10 @@
         if self.mode == 'rb':
             self.cache = None
         else:
-<<<<<<< HEAD
-            self.flush(force=True)
+            if not self.forced:
+                self.flush(force=True)
             self.gcsfs.invalidate_cache(
                 posixpath.dirname("/".join([self.bucket, self.key])))
-=======
-            if not self.forced:
-                self.flush(force=True)
-            self.gcsfs.invalidate_cache(self.bucket)
->>>>>>> 3af77a19
         self.closed = True
 
     def readable(self):
