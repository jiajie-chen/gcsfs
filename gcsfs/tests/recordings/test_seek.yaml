interactions:
- request:
    body: null
    headers:
      Accept: ['*/*']
      Accept-Encoding: ['gzip, deflate']
      Connection: [keep-alive]
      Content-Length: ['0']
      User-Agent: [python-requests/2.18.4]
    method: POST
    uri: https://www.googleapis.com/oauth2/v4/token?grant_type=refresh_token
  response:
    body:
      string: !!binary |
<<<<<<< HEAD
        H4sIAKUJMFoC/6tWykyJL8nPTs1TslJQqqioUNJRUALz40sqC1JBgk6piUWpRSDxxOTk1OJiDOWp
        FQWZRanF8ZkgQWMzA4NaAMCTibZWAAAA
    headers:
      Alt-Svc: ['quic=":443"; ma=2592000; v="39,38,37,35"']
      Cache-Control: ['no-cache, no-store, max-age=0, must-revalidate']
      Content-Encoding: [gzip]
      Content-Type: [application/json; charset=UTF-8]
      Date: ['Wed, 11 Oct 2017 14:33:22 GMT']
=======
        H4sIABGTTloC/6tWykyJL8nPTs1TslJQqqioUNJRUEqtKMgsSi2OzwQJGpsZGADFEpOTU4uLMZSC
        +fEllQWpIEGn1MSi1CKlWgDtYoPeVgAAAA==
    headers:
      Alt-Svc: ['hq=":443"; ma=2592000; quic=51303431; quic=51303339; quic=51303338;
          quic=51303337; quic=51303335,quic=":443"; ma=2592000; v="41,39,38,37,35"']
      Cache-Control: ['no-cache, no-store, max-age=0, must-revalidate']
      Content-Encoding: [gzip]
      Content-Type: [application/json; charset=UTF-8]
      Date: ['Thu, 04 Jan 2018 20:48:17 GMT']
>>>>>>> 899a4518
      Expires: ['Mon, 01 Jan 1990 00:00:00 GMT']
      Pragma: [no-cache]
      Server: [GSE]
      Transfer-Encoding: [chunked]
      Vary: [Origin, X-Origin]
      X-Content-Type-Options: [nosniff]
      X-Frame-Options: [SAMEORIGIN]
      X-XSS-Protection: [1; mode=block]
    status: {code: 200, message: OK}
- request:
    body: null
    headers:
      Accept: ['*/*']
      Accept-Encoding: ['gzip, deflate']
      Connection: [keep-alive]
      User-Agent: [python-requests/2.18.4]
    method: GET
    uri: https://www.googleapis.com/storage/v1/b/?project=test_project
  response:
    body: {string: "{\n \"kind\": \"storage#buckets\",\n \"items\": [\n  {\n   \"kind\":
        \"storage#bucket\",\n   \"id\": \"anaconda-enterprise\",\n   \"selfLink\":
        \"https://www.googleapis.com/storage/v1/b/anaconda-enterprise\",\n   \"projectNumber\":
        \"586241054156\",\n   \"name\": \"anaconda-enterprise\",\n   \"timeCreated\":
        \"2017-07-05T23:53:06.552Z\",\n   \"updated\": \"2017-07-14T17:39:54.178Z\",\n
        \  \"metageneration\": \"3\",\n   \"location\": \"US\",\n   \"storageClass\":
        \"MULTI_REGIONAL\",\n   \"etag\": \"CAM=\"\n  },\n  {\n   \"kind\": \"storage#bucket\",\n
        \  \"id\": \"anaconda-public-data\",\n   \"selfLink\": \"https://www.googleapis.com/storage/v1/b/anaconda-public-data\",\n
        \  \"projectNumber\": \"586241054156\",\n   \"name\": \"anaconda-public-data\",\n
        \  \"timeCreated\": \"2017-04-05T20:22:12.865Z\",\n   \"updated\": \"2017-07-10T16:32:07.980Z\",\n
        \  \"metageneration\": \"2\",\n   \"location\": \"US\",\n   \"storageClass\":
        \"MULTI_REGIONAL\",\n   \"etag\": \"CAI=\"\n  },\n  {\n   \"kind\": \"storage#bucket\",\n
        \  \"id\": \"artifacts.test_project.appspot.com\",\n   \"selfLink\": \"https://www.googleapis.com/storage/v1/b/artifacts.test_project.appspot.com\",\n
        \  \"projectNumber\": \"586241054156\",\n   \"name\": \"artifacts.test_project.appspot.com\",\n
        \  \"timeCreated\": \"2016-05-17T18:29:22.774Z\",\n   \"updated\": \"2016-05-17T18:29:22.774Z\",\n
        \  \"metageneration\": \"1\",\n   \"location\": \"US\",\n   \"storageClass\":
        \"STANDARD\",\n   \"etag\": \"CAE=\"\n  },\n  {\n   \"kind\": \"storage#bucket\",\n
<<<<<<< HEAD
        \  \"id\": \"dataflow-anaconda-compute\",\n   \"selfLink\": \"https://www.googleapis.com/storage/v1/b/dataflow-anaconda-compute\",\n
        \  \"projectNumber\": \"586241054156\",\n   \"name\": \"dataflow-anaconda-compute\",\n
        \  \"timeCreated\": \"2017-09-14T18:55:42.848Z\",\n   \"updated\": \"2017-09-14T18:55:42.848Z\",\n
        \  \"metageneration\": \"1\",\n   \"location\": \"US\",\n   \"storageClass\":
        \"MULTI_REGIONAL\",\n   \"etag\": \"CAE=\"\n  },\n  {\n   \"kind\": \"storage#bucket\",\n
        \  \"id\": \"gcsfs-testing\",\n   \"selfLink\": \"https://www.googleapis.com/storage/v1/b/gcsfs-testing\",\n
        \  \"projectNumber\": \"586241054156\",\n   \"name\": \"gcsfs-testing\",\n
        \  \"timeCreated\": \"2017-10-11T14:25:41.055Z\",\n   \"updated\": \"2017-10-11T14:25:41.055Z\",\n
        \  \"metageneration\": \"1\",\n   \"location\": \"US\",\n   \"storageClass\":
        \"STANDARD\",\n   \"etag\": \"CAE=\"\n  },\n  {\n   \"kind\": \"storage#bucket\",\n
        \  \"id\": \"mytempdir\",\n   \"selfLink\": \"https://www.googleapis.com/storage/v1/b/mytempdir\",\n
        \  \"projectNumber\": \"586241054156\",\n   \"name\": \"mytempdir\",\n   \"timeCreated\":
        \"2017-10-02T20:32:40.893Z\",\n   \"updated\": \"2017-10-02T20:32:40.893Z\",\n
        \  \"metageneration\": \"1\",\n   \"location\": \"US\",\n   \"storageClass\":
        \"STANDARD\",\n   \"etag\": \"CAE=\"\n  }\n ]\n}\n"}
    headers:
      Alt-Svc: ['quic=":443"; ma=2592000; v="39,38,37,35"']
      Cache-Control: ['private, max-age=0, must-revalidate, no-transform']
      Content-Length: ['2512']
      Content-Type: [application/json; charset=UTF-8]
      Date: ['Wed, 11 Oct 2017 14:33:23 GMT']
      Expires: ['Wed, 11 Oct 2017 14:33:23 GMT']
      Server: [UploadServer]
      Vary: [Origin, X-Origin]
      X-GUploader-UploadID: [AEnB2UpsyCcmCwMzfi8_kjqOr1HACP041UlwN5ZjiEC-Sg9kw9TjIAHnROE4tw0a1IXaaNSCiHTl5jsSROZzMQfmKVlNUVV8rQ]
=======
        \  \"id\": \"test_project_cloudbuild\",\n   \"selfLink\": \"https://www.googleapis.com/storage/v1/b/test_project_cloudbuild\",\n
        \  \"projectNumber\": \"586241054156\",\n   \"name\": \"test_project_cloudbuild\",\n
        \  \"timeCreated\": \"2017-11-03T20:06:49.744Z\",\n   \"updated\": \"2017-11-03T20:06:49.744Z\",\n
        \  \"metageneration\": \"1\",\n   \"location\": \"US\",\n   \"storageClass\":
        \"STANDARD\",\n   \"etag\": \"CAE=\"\n  },\n  {\n   \"kind\": \"storage#bucket\",\n
        \  \"id\": \"dataflow-anaconda-compute\",\n   \"selfLink\": \"https://www.googleapis.com/storage/v1/b/dataflow-anaconda-compute\",\n
        \  \"projectNumber\": \"586241054156\",\n   \"name\": \"dataflow-anaconda-compute\",\n
        \  \"timeCreated\": \"2017-09-14T18:55:42.848Z\",\n   \"updated\": \"2017-09-14T18:55:42.848Z\",\n
        \  \"metageneration\": \"1\",\n   \"location\": \"US\",\n   \"storageClass\":
        \"MULTI_REGIONAL\",\n   \"etag\": \"CAE=\"\n  },\n  {\n   \"kind\": \"storage#bucket\",\n
        \  \"id\": \"gcsfs-test\",\n   \"selfLink\": \"https://www.googleapis.com/storage/v1/b/gcsfs-test\",\n
        \  \"projectNumber\": \"586241054156\",\n   \"name\": \"gcsfs-test\",\n   \"timeCreated\":
        \"2017-12-02T23:25:23.058Z\",\n   \"updated\": \"2018-01-04T14:07:08.519Z\",\n
        \  \"metageneration\": \"2\",\n   \"location\": \"US\",\n   \"storageClass\":
        \"MULTI_REGIONAL\",\n   \"etag\": \"CAI=\"\n  },\n  {\n   \"kind\": \"storage#bucket\",\n
        \  \"id\": \"gcsfs-testing\",\n   \"selfLink\": \"https://www.googleapis.com/storage/v1/b/gcsfs-testing\",\n
        \  \"projectNumber\": \"586241054156\",\n   \"name\": \"gcsfs-testing\",\n
        \  \"timeCreated\": \"2017-12-12T16:52:13.675Z\",\n   \"updated\": \"2017-12-12T16:52:13.675Z\",\n
        \  \"metageneration\": \"1\",\n   \"location\": \"US\",\n   \"storageClass\":
        \"STANDARD\",\n   \"etag\": \"CAE=\"\n  }\n ]\n}\n"}
    headers:
      Alt-Svc: ['hq=":443"; ma=2592000; quic=51303431; quic=51303339; quic=51303338;
          quic=51303337; quic=51303335,quic=":443"; ma=2592000; v="41,39,38,37,35"']
      Cache-Control: ['private, max-age=0, must-revalidate, no-transform']
      Content-Length: ['2944']
      Content-Type: [application/json; charset=UTF-8]
      Date: ['Thu, 04 Jan 2018 20:48:17 GMT']
      Expires: ['Thu, 04 Jan 2018 20:48:17 GMT']
      Server: [UploadServer]
      Vary: [Origin, X-Origin]
      X-GUploader-UploadID: [AEnB2Uqr0yC0BNxzCHRL43KfPwx7x16_Mpn8Ndgf1lMu6IkDA4xfOMcy1DEgpu0yDvvz45EVguvcZ3Fw4HfJQJ3m6gz9A-Clyw]
>>>>>>> 899a4518
    status: {code: 200, message: OK}
- request:
    body: null
    headers:
      Accept: ['*/*']
      Accept-Encoding: ['gzip, deflate']
      Connection: [keep-alive]
      Content-Length: ['0']
      User-Agent: [python-requests/2.18.4]
    method: DELETE
    uri: https://www.googleapis.com/storage/v1/b/gcsfs-testing/o/tmp%2Ftest%2Fa
  response:
    body: {string: "{\n \"error\": {\n  \"errors\": [\n   {\n    \"domain\": \"global\",\n
        \   \"reason\": \"notFound\",\n    \"message\": \"Not Found\"\n   }\n  ],\n
        \ \"code\": 404,\n  \"message\": \"Not Found\"\n }\n}\n"}
    headers:
<<<<<<< HEAD
      Alt-Svc: ['quic=":443"; ma=2592000; v="39,38,37,35"']
      Cache-Control: ['private, max-age=0']
      Content-Length: ['165']
      Content-Type: [application/json; charset=UTF-8]
      Date: ['Wed, 11 Oct 2017 14:33:23 GMT']
      Expires: ['Wed, 11 Oct 2017 14:33:23 GMT']
      Server: [UploadServer]
      Vary: [Origin, X-Origin]
      X-GUploader-UploadID: [AEnB2UpEqmeNmb2Jhzm8_1OkYF3aPGb7xoR8wCtQ4pk8EHGOY4zNPEdCRBNFALMRd_Vb4ZzN6UocTpTAagnoSMOZJRUwPwKT9w]
=======
      Alt-Svc: ['hq=":443"; ma=2592000; quic=51303431; quic=51303339; quic=51303338;
          quic=51303337; quic=51303335,quic=":443"; ma=2592000; v="41,39,38,37,35"']
      Cache-Control: ['private, max-age=0']
      Content-Length: ['165']
      Content-Type: [application/json; charset=UTF-8]
      Date: ['Thu, 04 Jan 2018 20:48:17 GMT']
      Expires: ['Thu, 04 Jan 2018 20:48:17 GMT']
      Server: [UploadServer]
      Vary: [Origin, X-Origin]
      X-GUploader-UploadID: [AEnB2UoKf8RxwbUvCIFeyZo40lPb4ZZdbABH0y3VOeJ8_wFlv_7vjx7eQaPCpV5c-OzHOy9Udl5g3LBPEiTbyhCh_TJiLZEXFQ]
>>>>>>> 899a4518
    status: {code: 404, message: Not Found}
- request:
    body: null
    headers:
      Accept: ['*/*']
      Accept-Encoding: ['gzip, deflate']
      Connection: [keep-alive]
      Content-Length: ['0']
      User-Agent: [python-requests/2.18.4]
    method: DELETE
    uri: https://www.googleapis.com/storage/v1/b/gcsfs-testing/o/tmp%2Ftest%2Fb
  response:
    body: {string: "{\n \"error\": {\n  \"errors\": [\n   {\n    \"domain\": \"global\",\n
        \   \"reason\": \"notFound\",\n    \"message\": \"Not Found\"\n   }\n  ],\n
        \ \"code\": 404,\n  \"message\": \"Not Found\"\n }\n}\n"}
    headers:
<<<<<<< HEAD
      Alt-Svc: ['quic=":443"; ma=2592000; v="39,38,37,35"']
      Cache-Control: ['private, max-age=0']
      Content-Length: ['165']
      Content-Type: [application/json; charset=UTF-8]
      Date: ['Wed, 11 Oct 2017 14:33:23 GMT']
      Expires: ['Wed, 11 Oct 2017 14:33:23 GMT']
      Server: [UploadServer]
      Vary: [Origin, X-Origin]
      X-GUploader-UploadID: [AEnB2Up9EiKpcoBFM0IXriRcv_y202X1DpmSL3a63Xj3AHzZ4RAppCCAsJHUGRCeq81Px6I-Ynp2ppUUFKYfNGi5_5n6ljGQHw]
=======
      Alt-Svc: ['hq=":443"; ma=2592000; quic=51303431; quic=51303339; quic=51303338;
          quic=51303337; quic=51303335,quic=":443"; ma=2592000; v="41,39,38,37,35"']
      Cache-Control: ['private, max-age=0']
      Content-Length: ['165']
      Content-Type: [application/json; charset=UTF-8]
      Date: ['Thu, 04 Jan 2018 20:48:17 GMT']
      Expires: ['Thu, 04 Jan 2018 20:48:17 GMT']
      Server: [UploadServer]
      Vary: [Origin, X-Origin]
      X-GUploader-UploadID: [AEnB2UrdknoM6lXLEP8LzxQRzb0ubJU-UulNvi5ohXwJLhzgGNJSuVam6WKatF-fKgsCvKsI9vihqoZk15RE8doz5ZTgh6pjkA]
>>>>>>> 899a4518
    status: {code: 404, message: Not Found}
- request:
    body: null
    headers:
      Accept: ['*/*']
      Accept-Encoding: ['gzip, deflate']
      Connection: [keep-alive]
      Content-Length: ['0']
      User-Agent: [python-requests/2.18.4]
    method: DELETE
    uri: https://www.googleapis.com/storage/v1/b/gcsfs-testing/o/tmp%2Ftest%2Fc
  response:
    body: {string: "{\n \"error\": {\n  \"errors\": [\n   {\n    \"domain\": \"global\",\n
        \   \"reason\": \"notFound\",\n    \"message\": \"Not Found\"\n   }\n  ],\n
        \ \"code\": 404,\n  \"message\": \"Not Found\"\n }\n}\n"}
    headers:
<<<<<<< HEAD
      Alt-Svc: ['quic=":443"; ma=2592000; v="39,38,37,35"']
      Cache-Control: ['private, max-age=0']
      Content-Length: ['165']
      Content-Type: [application/json; charset=UTF-8]
      Date: ['Wed, 11 Oct 2017 14:33:23 GMT']
      Expires: ['Wed, 11 Oct 2017 14:33:23 GMT']
      Server: [UploadServer]
      Vary: [Origin, X-Origin]
      X-GUploader-UploadID: [AEnB2UoLEWg0MGpmxnJNSSdp6DBkEXOcFG4rc-8Iu78DfFYdxVEPhD7gtpVdoeG3rObO8lgbxcJFmdUZsrc_Jy_E8CUAixKVYQ]
=======
      Alt-Svc: ['hq=":443"; ma=2592000; quic=51303431; quic=51303339; quic=51303338;
          quic=51303337; quic=51303335,quic=":443"; ma=2592000; v="41,39,38,37,35"']
      Cache-Control: ['private, max-age=0']
      Content-Length: ['165']
      Content-Type: [application/json; charset=UTF-8]
      Date: ['Thu, 04 Jan 2018 20:48:17 GMT']
      Expires: ['Thu, 04 Jan 2018 20:48:17 GMT']
      Server: [UploadServer]
      Vary: [Origin, X-Origin]
      X-GUploader-UploadID: [AEnB2Ur2jEGeMfkZmo7wNqobgD55qi3HN2fMYlISEZr58hNCqwSUGxnXkJT7zAMsrIpVikdEVWyEwP3g7VGBJc_X0CB0fz2mYQ]
>>>>>>> 899a4518
    status: {code: 404, message: Not Found}
- request:
    body: null
    headers:
      Accept: ['*/*']
      Accept-Encoding: ['gzip, deflate']
      Connection: [keep-alive]
      Content-Length: ['0']
      User-Agent: [python-requests/2.18.4]
    method: DELETE
    uri: https://www.googleapis.com/storage/v1/b/gcsfs-testing/o/tmp%2Ftest%2Fd
  response:
    body: {string: "{\n \"error\": {\n  \"errors\": [\n   {\n    \"domain\": \"global\",\n
        \   \"reason\": \"notFound\",\n    \"message\": \"Not Found\"\n   }\n  ],\n
        \ \"code\": 404,\n  \"message\": \"Not Found\"\n }\n}\n"}
    headers:
<<<<<<< HEAD
      Alt-Svc: ['quic=":443"; ma=2592000; v="39,38,37,35"']
      Cache-Control: ['private, max-age=0']
      Content-Length: ['165']
      Content-Type: [application/json; charset=UTF-8]
      Date: ['Wed, 11 Oct 2017 14:33:23 GMT']
      Expires: ['Wed, 11 Oct 2017 14:33:23 GMT']
      Server: [UploadServer]
      Vary: [Origin, X-Origin]
      X-GUploader-UploadID: [AEnB2UoM-3GPe8TnBzdl-qfB6R6jaupMj0A4X5TYaZcqc6ggPppYKGGprUlTisfQOIpokBYOUylH-OHG1Uwkf0iVf8-Voir5hw]
    status: {code: 404, message: Not Found}
- request:
    body: '{"amount": 100, "name": "Alice"}

      {"amount": 200, "name": "Bob"}

      {"amount": 300, "name": "Charlie"}

      {"amount": 400, "name": "Dennis"}

'
    headers:
      Accept: ['*/*']
      Accept-Encoding: ['gzip, deflate']
      Connection: [keep-alive]
      Content-Length: ['133']
      User-Agent: [python-requests/2.13.0]
    method: POST
    uri: https://www.googleapis.com/upload/storage/v1/b/gcsfs-testing/o?name=test%2Faccounts.1.json&uploadType=media
  response:
    body: {string: "{\n \"kind\": \"storage#object\",\n \"id\": \"gcsfs-testing/test/accounts.1.json/1507732404146676\",\n
        \"selfLink\": \"https://www.googleapis.com/storage/v1/b/gcsfs-testing/o/test%2Faccounts.1.json\",\n
        \"name\": \"test/accounts.1.json\",\n \"bucket\": \"gcsfs-testing\",\n \"generation\":
        \"1507732404146676\",\n \"metageneration\": \"1\",\n \"timeCreated\": \"2017-10-11T14:33:24.093Z\",\n
        \"updated\": \"2017-10-11T14:33:24.093Z\",\n \"storageClass\": \"STANDARD\",\n
        \"timeStorageClassUpdated\": \"2017-10-11T14:33:24.093Z\",\n \"size\": \"133\",\n
        \"md5Hash\": \"xK7pmJz/Oj5HGIyfQpYTig==\",\n \"mediaLink\": \"https://www.googleapis.com/download/storage/v1/b/gcsfs-testing/o/test%2Faccounts.1.json?generation=1507732404146676&alt=media\",\n
        \"crc32c\": \"6wJAgQ==\",\n \"etag\": \"CPSj9vLk6NYCEAE=\"\n}\n"}
    headers:
      Alt-Svc: ['quic=":443"; ma=2592000; v="39,38,37,35"']
      Cache-Control: ['no-cache, no-store, max-age=0, must-revalidate']
      Content-Length: ['731']
      Content-Type: [application/json; charset=UTF-8]
      Date: ['Wed, 11 Oct 2017 14:33:24 GMT']
      ETag: [CPSj9vLk6NYCEAE=]
      Expires: ['Mon, 01 Jan 1990 00:00:00 GMT']
      Pragma: [no-cache]
      Server: [UploadServer]
      Vary: [Origin, X-Origin]
      X-GUploader-UploadID: [AEnB2UpTIQO6Yu_qanmYKW1BeNv-zUy1MSuEvCpsz7Xpo0PEdTaB0GQrEhSJh6VxrKxWJME8WZOuwmR64tBshwmWTSb2Cc22qQ]
    status: {code: 200, message: OK}
- request:
    body: '{"amount": 500, "name": "Alice"}
=======
      Alt-Svc: ['hq=":443"; ma=2592000; quic=51303431; quic=51303339; quic=51303338;
          quic=51303337; quic=51303335,quic=":443"; ma=2592000; v="41,39,38,37,35"']
      Cache-Control: ['private, max-age=0']
      Content-Length: ['165']
      Content-Type: [application/json; charset=UTF-8]
      Date: ['Thu, 04 Jan 2018 20:48:17 GMT']
      Expires: ['Thu, 04 Jan 2018 20:48:17 GMT']
      Server: [UploadServer]
      Vary: [Origin, X-Origin]
      X-GUploader-UploadID: [AEnB2Ur5u_6Eb69KuzI9x7bMX20E1M7BlxPxlwaYWfI5gfB4Y3g2FNeuNcjSZS_c9izJwNR-8qAHdcUGUswmBb-1RBCyYXw4uA]
    status: {code: 404, message: Not Found}
- request:
    body: '{"amount": 100, "name": "Alice"}
>>>>>>> 899a4518

      {"amount": 600, "name": "Bob"}

      {"amount": 700, "name": "Charlie"}

      {"amount": 800, "name": "Dennis"}

'
    headers:
      Accept: ['*/*']
      Accept-Encoding: ['gzip, deflate']
      Connection: [keep-alive]
      Content-Length: ['133']
      User-Agent: [python-requests/2.18.4]
    method: POST
    uri: https://www.googleapis.com/upload/storage/v1/b/gcsfs-testing/o?name=test%2Faccounts.2.json&uploadType=media
  response:
<<<<<<< HEAD
    body: {string: "{\n \"kind\": \"storage#object\",\n \"id\": \"gcsfs-testing/test/accounts.2.json/1507732404483636\",\n
        \"selfLink\": \"https://www.googleapis.com/storage/v1/b/gcsfs-testing/o/test%2Faccounts.2.json\",\n
        \"name\": \"test/accounts.2.json\",\n \"bucket\": \"gcsfs-testing\",\n \"generation\":
        \"1507732404483636\",\n \"metageneration\": \"1\",\n \"timeCreated\": \"2017-10-11T14:33:24.430Z\",\n
        \"updated\": \"2017-10-11T14:33:24.430Z\",\n \"storageClass\": \"STANDARD\",\n
        \"timeStorageClassUpdated\": \"2017-10-11T14:33:24.430Z\",\n \"size\": \"133\",\n
        \"md5Hash\": \"bjhC5OCrzKV+8MGMCF2BQA==\",\n \"mediaLink\": \"https://www.googleapis.com/download/storage/v1/b/gcsfs-testing/o/test%2Faccounts.2.json?generation=1507732404483636&alt=media\",\n
        \"crc32c\": \"Su+F+g==\",\n \"etag\": \"CLTsivPk6NYCEAE=\"\n}\n"}
    headers:
      Alt-Svc: ['quic=":443"; ma=2592000; v="39,38,37,35"']
      Cache-Control: ['no-cache, no-store, max-age=0, must-revalidate']
      Content-Length: ['731']
      Content-Type: [application/json; charset=UTF-8]
      Date: ['Wed, 11 Oct 2017 14:33:24 GMT']
      ETag: [CLTsivPk6NYCEAE=]
=======
    body: {string: "{\n \"kind\": \"storage#object\",\n \"id\": \"gcsfs-testing/test/accounts.1.json/1515098897881352\",\n
        \"selfLink\": \"https://www.googleapis.com/storage/v1/b/gcsfs-testing/o/test%2Faccounts.1.json\",\n
        \"name\": \"test/accounts.1.json\",\n \"bucket\": \"gcsfs-testing\",\n \"generation\":
        \"1515098897881352\",\n \"metageneration\": \"1\",\n \"timeCreated\": \"2018-01-04T20:48:17.777Z\",\n
        \"updated\": \"2018-01-04T20:48:17.777Z\",\n \"storageClass\": \"STANDARD\",\n
        \"timeStorageClassUpdated\": \"2018-01-04T20:48:17.777Z\",\n \"size\": \"133\",\n
        \"md5Hash\": \"xK7pmJz/Oj5HGIyfQpYTig==\",\n \"mediaLink\": \"https://www.googleapis.com/download/storage/v1/b/gcsfs-testing/o/test%2Faccounts.1.json?generation=1515098897881352&alt=media\",\n
        \"crc32c\": \"6wJAgQ==\",\n \"etag\": \"CIiy7pyXv9gCEAE=\"\n}\n"}
    headers:
      Alt-Svc: ['hq=":443"; ma=2592000; quic=51303431; quic=51303339; quic=51303338;
          quic=51303337; quic=51303335,quic=":443"; ma=2592000; v="41,39,38,37,35"']
      Cache-Control: ['no-cache, no-store, max-age=0, must-revalidate']
      Content-Length: ['723']
      Content-Type: [application/json; charset=UTF-8]
      Date: ['Thu, 04 Jan 2018 20:48:18 GMT']
      ETag: [CIiy7pyXv9gCEAE=]
>>>>>>> 899a4518
      Expires: ['Mon, 01 Jan 1990 00:00:00 GMT']
      Pragma: [no-cache]
      Server: [UploadServer]
      Vary: [Origin, X-Origin]
<<<<<<< HEAD
      X-GUploader-UploadID: [AEnB2UrW2qMv9QVkRHOLqNVTnYuDHnAoFb-L6F9oRqc8pcxzXafxvmrho2lQq1Cu8axVjCsmJaLT9xRmEiTLuMnHPs-8RO6mlA]
=======
      X-GUploader-UploadID: [AEnB2Uqf5RY4C8FAkrho2KJIwx2ZeAuToIOc-Kznn8kdFlppE85bq-Z61-XeBNDsOG1saKsASK5uefkI5WIMLSPt2NHrPW5DAA]
>>>>>>> 899a4518
    status: {code: 200, message: OK}
- request:
    body: '{"amount": 500, "name": "Alice"}

      {"amount": 600, "name": "Bob"}

      {"amount": 700, "name": "Charlie"}

      {"amount": 800, "name": "Dennis"}

'
    headers:
      Accept: ['*/*']
      Accept-Encoding: ['gzip, deflate']
      Connection: [keep-alive]
      Content-Length: ['133']
      User-Agent: [python-requests/2.18.4]
    method: POST
    uri: https://www.googleapis.com/upload/storage/v1/b/gcsfs-testing/o?name=test%2Faccounts.2.json&uploadType=media
  response:
<<<<<<< HEAD
    body: {string: "{\n \"kind\": \"storage#object\",\n \"id\": \"gcsfs-testing/2014-01-03.csv/1507732404795626\",\n
        \"selfLink\": \"https://www.googleapis.com/storage/v1/b/gcsfs-testing/o/2014-01-03.csv\",\n
        \"name\": \"2014-01-03.csv\",\n \"bucket\": \"gcsfs-testing\",\n \"generation\":
        \"1507732404795626\",\n \"metageneration\": \"1\",\n \"timeCreated\": \"2017-10-11T14:33:24.744Z\",\n
        \"updated\": \"2017-10-11T14:33:24.744Z\",\n \"storageClass\": \"STANDARD\",\n
        \"timeStorageClassUpdated\": \"2017-10-11T14:33:24.744Z\",\n \"size\": \"52\",\n
        \"md5Hash\": \"9keZXdUu0YtMynECFSOiMg==\",\n \"mediaLink\": \"https://www.googleapis.com/download/storage/v1/b/gcsfs-testing/o/2014-01-03.csv?generation=1507732404795626&alt=media\",\n
        \"crc32c\": \"x/fq7w==\",\n \"etag\": \"COrxnfPk6NYCEAE=\"\n}\n"}
    headers:
      Alt-Svc: ['quic=":443"; ma=2592000; v="39,38,37,35"']
      Cache-Control: ['no-cache, no-store, max-age=0, must-revalidate']
      Content-Length: ['702']
      Content-Type: [application/json; charset=UTF-8]
      Date: ['Wed, 11 Oct 2017 14:33:24 GMT']
      ETag: [COrxnfPk6NYCEAE=]
      Expires: ['Mon, 01 Jan 1990 00:00:00 GMT']
      Pragma: [no-cache]
      Server: [UploadServer]
      Vary: [Origin, X-Origin]
      X-GUploader-UploadID: [AEnB2UrP907LN2dRhwTJ_e8ImonSV37yCQUYfdbCLTRWcdbhVLx2wL25PXGbiN4Mq-kPTdO34ZGyaXdYq5sJquAs9pE2Pf8eAg]
    status: {code: 200, message: OK}
- request:
    body: 'name,amount,id

'
    headers:
      Accept: ['*/*']
      Accept-Encoding: ['gzip, deflate']
      Connection: [keep-alive]
      Content-Length: ['15']
      User-Agent: [python-requests/2.13.0]
    method: POST
    uri: https://www.googleapis.com/upload/storage/v1/b/gcsfs-testing/o?name=2014-01-02.csv&uploadType=media
  response:
    body: {string: "{\n \"kind\": \"storage#object\",\n \"id\": \"gcsfs-testing/2014-01-02.csv/1507732405119625\",\n
        \"selfLink\": \"https://www.googleapis.com/storage/v1/b/gcsfs-testing/o/2014-01-02.csv\",\n
        \"name\": \"2014-01-02.csv\",\n \"bucket\": \"gcsfs-testing\",\n \"generation\":
        \"1507732405119625\",\n \"metageneration\": \"1\",\n \"timeCreated\": \"2017-10-11T14:33:25.056Z\",\n
        \"updated\": \"2017-10-11T14:33:25.056Z\",\n \"storageClass\": \"STANDARD\",\n
        \"timeStorageClassUpdated\": \"2017-10-11T14:33:25.056Z\",\n \"size\": \"15\",\n
        \"md5Hash\": \"cGwL6TebGKiJzgyNBJNb6Q==\",\n \"mediaLink\": \"https://www.googleapis.com/download/storage/v1/b/gcsfs-testing/o/2014-01-02.csv?generation=1507732405119625&alt=media\",\n
        \"crc32c\": \"Mpt4QQ==\",\n \"etag\": \"CInVsfPk6NYCEAE=\"\n}\n"}
    headers:
      Alt-Svc: ['quic=":443"; ma=2592000; v="39,38,37,35"']
      Cache-Control: ['no-cache, no-store, max-age=0, must-revalidate']
      Content-Length: ['702']
      Content-Type: [application/json; charset=UTF-8]
      Date: ['Wed, 11 Oct 2017 14:33:25 GMT']
      ETag: [CInVsfPk6NYCEAE=]
=======
    body: {string: "{\n \"kind\": \"storage#object\",\n \"id\": \"gcsfs-testing/test/accounts.2.json/1515098898178747\",\n
        \"selfLink\": \"https://www.googleapis.com/storage/v1/b/gcsfs-testing/o/test%2Faccounts.2.json\",\n
        \"name\": \"test/accounts.2.json\",\n \"bucket\": \"gcsfs-testing\",\n \"generation\":
        \"1515098898178747\",\n \"metageneration\": \"1\",\n \"timeCreated\": \"2018-01-04T20:48:18.118Z\",\n
        \"updated\": \"2018-01-04T20:48:18.118Z\",\n \"storageClass\": \"STANDARD\",\n
        \"timeStorageClassUpdated\": \"2018-01-04T20:48:18.118Z\",\n \"size\": \"133\",\n
        \"md5Hash\": \"bjhC5OCrzKV+8MGMCF2BQA==\",\n \"mediaLink\": \"https://www.googleapis.com/download/storage/v1/b/gcsfs-testing/o/test%2Faccounts.2.json?generation=1515098898178747&alt=media\",\n
        \"crc32c\": \"Su+F+g==\",\n \"etag\": \"CLvFgJ2Xv9gCEAE=\"\n}\n"}
    headers:
      Alt-Svc: ['hq=":443"; ma=2592000; quic=51303431; quic=51303339; quic=51303338;
          quic=51303337; quic=51303335,quic=":443"; ma=2592000; v="41,39,38,37,35"']
      Cache-Control: ['no-cache, no-store, max-age=0, must-revalidate']
      Content-Length: ['723']
      Content-Type: [application/json; charset=UTF-8]
      Date: ['Thu, 04 Jan 2018 20:48:18 GMT']
      ETag: [CLvFgJ2Xv9gCEAE=]
>>>>>>> 899a4518
      Expires: ['Mon, 01 Jan 1990 00:00:00 GMT']
      Pragma: [no-cache]
      Server: [UploadServer]
      Vary: [Origin, X-Origin]
<<<<<<< HEAD
      X-GUploader-UploadID: [AEnB2UrRII5JOCSWuyd8pFfpFsiyR8YPxyOZI_0w0mKemZrfb1L1K2u_-NlWDor7DU4dWFOp0ocmL5NpC9LODSXMODOm9uZkVQ]
=======
      X-GUploader-UploadID: [AEnB2Urb96FwjiZtAUBpVd5K0PwBw214t7bMS_Axr7sDF86h059--6_DpFLPxOwJrztMjU2Bzn90NPRfHnztiCGS7K8QAL9hrA]
>>>>>>> 899a4518
    status: {code: 200, message: OK}
- request:
    body: 'name,amount,id

      Alice,100,1

      Bob,200,2

      Charlie,300,3

'
    headers:
      Accept: ['*/*']
      Accept-Encoding: ['gzip, deflate']
      Connection: [keep-alive]
      Content-Length: ['51']
      User-Agent: [python-requests/2.18.4]
    method: POST
    uri: https://www.googleapis.com/upload/storage/v1/b/gcsfs-testing/o?name=2014-01-01.csv&uploadType=media
  response:
<<<<<<< HEAD
    body: {string: "{\n \"kind\": \"storage#object\",\n \"id\": \"gcsfs-testing/2014-01-01.csv/1507732405514006\",\n
        \"selfLink\": \"https://www.googleapis.com/storage/v1/b/gcsfs-testing/o/2014-01-01.csv\",\n
        \"name\": \"2014-01-01.csv\",\n \"bucket\": \"gcsfs-testing\",\n \"generation\":
        \"1507732405514006\",\n \"metageneration\": \"1\",\n \"timeCreated\": \"2017-10-11T14:33:25.456Z\",\n
        \"updated\": \"2017-10-11T14:33:25.456Z\",\n \"storageClass\": \"STANDARD\",\n
        \"timeStorageClassUpdated\": \"2017-10-11T14:33:25.456Z\",\n \"size\": \"51\",\n
        \"md5Hash\": \"Auycd2AT7x5m8G1W0NXcuA==\",\n \"mediaLink\": \"https://www.googleapis.com/download/storage/v1/b/gcsfs-testing/o/2014-01-01.csv?generation=1507732405514006&alt=media\",\n
        \"crc32c\": \"yR1u0w==\",\n \"etag\": \"CJbeyfPk6NYCEAE=\"\n}\n"}
    headers:
      Alt-Svc: ['quic=":443"; ma=2592000; v="39,38,37,35"']
      Cache-Control: ['no-cache, no-store, max-age=0, must-revalidate']
      Content-Length: ['702']
      Content-Type: [application/json; charset=UTF-8]
      Date: ['Wed, 11 Oct 2017 14:33:25 GMT']
      ETag: [CJbeyfPk6NYCEAE=]
=======
    body: {string: "{\n \"kind\": \"storage#object\",\n \"id\": \"gcsfs-testing/2014-01-01.csv/1515098898382207\",\n
        \"selfLink\": \"https://www.googleapis.com/storage/v1/b/gcsfs-testing/o/2014-01-01.csv\",\n
        \"name\": \"2014-01-01.csv\",\n \"bucket\": \"gcsfs-testing\",\n \"generation\":
        \"1515098898382207\",\n \"metageneration\": \"1\",\n \"timeCreated\": \"2018-01-04T20:48:18.326Z\",\n
        \"updated\": \"2018-01-04T20:48:18.326Z\",\n \"storageClass\": \"STANDARD\",\n
        \"timeStorageClassUpdated\": \"2018-01-04T20:48:18.326Z\",\n \"size\": \"51\",\n
        \"md5Hash\": \"Auycd2AT7x5m8G1W0NXcuA==\",\n \"mediaLink\": \"https://www.googleapis.com/download/storage/v1/b/gcsfs-testing/o/2014-01-01.csv?generation=1515098898382207&alt=media\",\n
        \"crc32c\": \"yR1u0w==\",\n \"etag\": \"CP/6jJ2Xv9gCEAE=\"\n}\n"}
    headers:
      Alt-Svc: ['hq=":443"; ma=2592000; quic=51303431; quic=51303339; quic=51303338;
          quic=51303337; quic=51303335,quic=":443"; ma=2592000; v="41,39,38,37,35"']
      Cache-Control: ['no-cache, no-store, max-age=0, must-revalidate']
      Content-Length: ['694']
      Content-Type: [application/json; charset=UTF-8]
      Date: ['Thu, 04 Jan 2018 20:48:18 GMT']
      ETag: [CP/6jJ2Xv9gCEAE=]
>>>>>>> 899a4518
      Expires: ['Mon, 01 Jan 1990 00:00:00 GMT']
      Pragma: [no-cache]
      Server: [UploadServer]
      Vary: [Origin, X-Origin]
<<<<<<< HEAD
      X-GUploader-UploadID: [AEnB2UrY243b8128fv7zKgpULcrfjdiN9pL7_l5dNPxMG2pbJXecggydqsnkoZ9wAgSe9f6jrhZPXDu44kaxJw9TytAbOrkUMA]
=======
      X-GUploader-UploadID: [AEnB2Uofg7gYic5ndAeP67Ufud0-dNqpGgIxw11_EC8Mjv46DfbhnjM4feLR8qjhLjwofEXXiDxdvVmCMNCkuqZQ0K8-QUGX9Q]
>>>>>>> 899a4518
    status: {code: 200, message: OK}
- request:
    body: 'hello

'
    headers:
      Accept: ['*/*']
      Accept-Encoding: ['gzip, deflate']
      Connection: [keep-alive]
<<<<<<< HEAD
      Content-Length: ['6']
      User-Agent: [python-requests/2.13.0]
=======
      Content-Length: ['15']
      User-Agent: [python-requests/2.18.4]
>>>>>>> 899a4518
    method: POST
    uri: https://www.googleapis.com/upload/storage/v1/b/gcsfs-testing/o?name=nested%2Fnested2%2Ffile1&uploadType=media
  response:
<<<<<<< HEAD
    body: {string: "{\n \"kind\": \"storage#object\",\n \"id\": \"gcsfs-testing/nested/nested2/file1/1507732405803276\",\n
        \"selfLink\": \"https://www.googleapis.com/storage/v1/b/gcsfs-testing/o/nested%2Fnested2%2Ffile1\",\n
        \"name\": \"nested/nested2/file1\",\n \"bucket\": \"gcsfs-testing\",\n \"generation\":
        \"1507732405803276\",\n \"metageneration\": \"1\",\n \"timeCreated\": \"2017-10-11T14:33:25.750Z\",\n
        \"updated\": \"2017-10-11T14:33:25.750Z\",\n \"storageClass\": \"STANDARD\",\n
        \"timeStorageClassUpdated\": \"2017-10-11T14:33:25.750Z\",\n \"size\": \"6\",\n
        \"md5Hash\": \"sZRqySSS0jR8YjW00mERhA==\",\n \"mediaLink\": \"https://www.googleapis.com/download/storage/v1/b/gcsfs-testing/o/nested%2Fnested2%2Ffile1?generation=1507732405803276&alt=media\",\n
        \"crc32c\": \"NT3Yvg==\",\n \"etag\": \"CIyy2/Pk6NYCEAE=\"\n}\n"}
    headers:
      Alt-Svc: ['quic=":443"; ma=2592000; v="39,38,37,35"']
      Cache-Control: ['no-cache, no-store, max-age=0, must-revalidate']
      Content-Length: ['733']
      Content-Type: [application/json; charset=UTF-8]
      Date: ['Wed, 11 Oct 2017 14:33:25 GMT']
      ETag: [CIyy2/Pk6NYCEAE=]
=======
    body: {string: "{\n \"kind\": \"storage#object\",\n \"id\": \"gcsfs-testing/2014-01-02.csv/1515098898773760\",\n
        \"selfLink\": \"https://www.googleapis.com/storage/v1/b/gcsfs-testing/o/2014-01-02.csv\",\n
        \"name\": \"2014-01-02.csv\",\n \"bucket\": \"gcsfs-testing\",\n \"generation\":
        \"1515098898773760\",\n \"metageneration\": \"1\",\n \"timeCreated\": \"2018-01-04T20:48:18.716Z\",\n
        \"updated\": \"2018-01-04T20:48:18.716Z\",\n \"storageClass\": \"STANDARD\",\n
        \"timeStorageClassUpdated\": \"2018-01-04T20:48:18.716Z\",\n \"size\": \"15\",\n
        \"md5Hash\": \"cGwL6TebGKiJzgyNBJNb6Q==\",\n \"mediaLink\": \"https://www.googleapis.com/download/storage/v1/b/gcsfs-testing/o/2014-01-02.csv?generation=1515098898773760&alt=media\",\n
        \"crc32c\": \"Mpt4QQ==\",\n \"etag\": \"CIDupJ2Xv9gCEAE=\"\n}\n"}
    headers:
      Alt-Svc: ['hq=":443"; ma=2592000; quic=51303431; quic=51303339; quic=51303338;
          quic=51303337; quic=51303335,quic=":443"; ma=2592000; v="41,39,38,37,35"']
      Cache-Control: ['no-cache, no-store, max-age=0, must-revalidate']
      Content-Length: ['694']
      Content-Type: [application/json; charset=UTF-8]
      Date: ['Thu, 04 Jan 2018 20:48:18 GMT']
      ETag: [CIDupJ2Xv9gCEAE=]
      Expires: ['Mon, 01 Jan 1990 00:00:00 GMT']
      Pragma: [no-cache]
      Server: [UploadServer]
      Vary: [Origin, X-Origin]
      X-GUploader-UploadID: [AEnB2UpgWt5_n2jt4P4GnUIo4hERdivcOOpI5dm96kPGKjKaxIHsmBkouSm0-X35ocmPM6MJbCGNo5cCZ9xyAlLLH8DVYd6fbQ]
    status: {code: 200, message: OK}
- request:
    body: 'name,amount,id

      Dennis,400,4

      Edith,500,5

      Frank,600,6

'
    headers:
      Accept: ['*/*']
      Accept-Encoding: ['gzip, deflate']
      Connection: [keep-alive]
      Content-Length: ['52']
      User-Agent: [python-requests/2.18.4]
    method: POST
    uri: https://www.googleapis.com/upload/storage/v1/b/gcsfs-testing/o?name=2014-01-03.csv&uploadType=media
  response:
    body: {string: "{\n \"kind\": \"storage#object\",\n \"id\": \"gcsfs-testing/2014-01-03.csv/1515098898976633\",\n
        \"selfLink\": \"https://www.googleapis.com/storage/v1/b/gcsfs-testing/o/2014-01-03.csv\",\n
        \"name\": \"2014-01-03.csv\",\n \"bucket\": \"gcsfs-testing\",\n \"generation\":
        \"1515098898976633\",\n \"metageneration\": \"1\",\n \"timeCreated\": \"2018-01-04T20:48:18.926Z\",\n
        \"updated\": \"2018-01-04T20:48:18.926Z\",\n \"storageClass\": \"STANDARD\",\n
        \"timeStorageClassUpdated\": \"2018-01-04T20:48:18.926Z\",\n \"size\": \"52\",\n
        \"md5Hash\": \"9keZXdUu0YtMynECFSOiMg==\",\n \"mediaLink\": \"https://www.googleapis.com/download/storage/v1/b/gcsfs-testing/o/2014-01-03.csv?generation=1515098898976633&alt=media\",\n
        \"crc32c\": \"x/fq7w==\",\n \"etag\": \"CPmesZ2Xv9gCEAE=\"\n}\n"}
    headers:
      Alt-Svc: ['hq=":443"; ma=2592000; quic=51303431; quic=51303339; quic=51303338;
          quic=51303337; quic=51303335,quic=":443"; ma=2592000; v="41,39,38,37,35"']
      Cache-Control: ['no-cache, no-store, max-age=0, must-revalidate']
      Content-Length: ['694']
      Content-Type: [application/json; charset=UTF-8]
      Date: ['Thu, 04 Jan 2018 20:48:19 GMT']
      ETag: [CPmesZ2Xv9gCEAE=]
>>>>>>> 899a4518
      Expires: ['Mon, 01 Jan 1990 00:00:00 GMT']
      Pragma: [no-cache]
      Server: [UploadServer]
      Vary: [Origin, X-Origin]
<<<<<<< HEAD
      X-GUploader-UploadID: [AEnB2UoIBAu2FEdkevAFgJ48em9fsuPSNjQ3PQ2nIHRHx1kLI-wpl4nrSXTIsi7ePvv7K1w-srSTlgLggdVOMYIzrSNj7dtNHg]
=======
      X-GUploader-UploadID: [AEnB2UqQI5_7SxdXgiMCrFaXJRjKyyO77N0Jh7XnMH6MotcGOLsM-Q1tRoMTbcN-CqNnC83fmtAEQsfnGdLPXjMAICKA8EzMNA]
>>>>>>> 899a4518
    status: {code: 200, message: OK}
- request:
    body: world
    headers:
      Accept: ['*/*']
      Accept-Encoding: ['gzip, deflate']
      Connection: [keep-alive]
<<<<<<< HEAD
      Content-Length: ['5']
      User-Agent: [python-requests/2.13.0]
=======
      Content-Length: ['6']
      User-Agent: [python-requests/2.18.4]
>>>>>>> 899a4518
    method: POST
    uri: https://www.googleapis.com/upload/storage/v1/b/gcsfs-testing/o?name=nested%2Fnested2%2Ffile2&uploadType=media
  response:
<<<<<<< HEAD
    body: {string: "{\n \"kind\": \"storage#object\",\n \"id\": \"gcsfs-testing/nested/nested2/file2/1507732406245172\",\n
        \"selfLink\": \"https://www.googleapis.com/storage/v1/b/gcsfs-testing/o/nested%2Fnested2%2Ffile2\",\n
        \"name\": \"nested/nested2/file2\",\n \"bucket\": \"gcsfs-testing\",\n \"generation\":
        \"1507732406245172\",\n \"metageneration\": \"1\",\n \"timeCreated\": \"2017-10-11T14:33:26.177Z\",\n
        \"updated\": \"2017-10-11T14:33:26.177Z\",\n \"storageClass\": \"STANDARD\",\n
        \"timeStorageClassUpdated\": \"2017-10-11T14:33:26.177Z\",\n \"size\": \"5\",\n
        \"md5Hash\": \"fXkwN6B2AYZXSwKC8vQ15w==\",\n \"mediaLink\": \"https://www.googleapis.com/download/storage/v1/b/gcsfs-testing/o/nested%2Fnested2%2Ffile2?generation=1507732406245172&alt=media\",\n
        \"crc32c\": \"MaqBTg==\",\n \"etag\": \"CLSu9vPk6NYCEAE=\"\n}\n"}
    headers:
      Alt-Svc: ['quic=":443"; ma=2592000; v="39,38,37,35"']
      Cache-Control: ['no-cache, no-store, max-age=0, must-revalidate']
      Content-Length: ['733']
      Content-Type: [application/json; charset=UTF-8]
      Date: ['Wed, 11 Oct 2017 14:33:26 GMT']
      ETag: [CLSu9vPk6NYCEAE=]
=======
    body: {string: "{\n \"kind\": \"storage#object\",\n \"id\": \"gcsfs-testing/nested/nested2/file1/1515098899185553\",\n
        \"selfLink\": \"https://www.googleapis.com/storage/v1/b/gcsfs-testing/o/nested%2Fnested2%2Ffile1\",\n
        \"name\": \"nested/nested2/file1\",\n \"bucket\": \"gcsfs-testing\",\n \"generation\":
        \"1515098899185553\",\n \"metageneration\": \"1\",\n \"timeCreated\": \"2018-01-04T20:48:19.131Z\",\n
        \"updated\": \"2018-01-04T20:48:19.131Z\",\n \"storageClass\": \"STANDARD\",\n
        \"timeStorageClassUpdated\": \"2018-01-04T20:48:19.131Z\",\n \"size\": \"6\",\n
        \"md5Hash\": \"sZRqySSS0jR8YjW00mERhA==\",\n \"mediaLink\": \"https://www.googleapis.com/download/storage/v1/b/gcsfs-testing/o/nested%2Fnested2%2Ffile1?generation=1515098899185553&alt=media\",\n
        \"crc32c\": \"NT3Yvg==\",\n \"etag\": \"CJH/vZ2Xv9gCEAE=\"\n}\n"}
    headers:
      Alt-Svc: ['hq=":443"; ma=2592000; quic=51303431; quic=51303339; quic=51303338;
          quic=51303337; quic=51303335,quic=":443"; ma=2592000; v="41,39,38,37,35"']
      Cache-Control: ['no-cache, no-store, max-age=0, must-revalidate']
      Content-Length: ['725']
      Content-Type: [application/json; charset=UTF-8]
      Date: ['Thu, 04 Jan 2018 20:48:19 GMT']
      ETag: [CJH/vZ2Xv9gCEAE=]
>>>>>>> 899a4518
      Expires: ['Mon, 01 Jan 1990 00:00:00 GMT']
      Pragma: [no-cache]
      Server: [UploadServer]
      Vary: [Origin, X-Origin]
<<<<<<< HEAD
      X-GUploader-UploadID: [AEnB2UqJugzEzIDa_ZzCB1HtS6p4UaOJPjiuaMODxBaAbZRjAk6Uj44-yIIktwZesbyQ6fu9qMo_5yNpWW_yUCTOuZ3Ifq8ZvQ]
=======
      X-GUploader-UploadID: [AEnB2UqDL-mitwF7Hig02B6brJU_fb7OXL3ajFGj3Xog-EsmkWOC3JLXYOY528tfq15DA3zEfFeuzu8mamwekyDMOoKSBoUNzw]
>>>>>>> 899a4518
    status: {code: 200, message: OK}
- request:
    body: world
    headers:
      Accept: ['*/*']
      Accept-Encoding: ['gzip, deflate']
      Connection: [keep-alive]
      Content-Length: ['5']
      User-Agent: [python-requests/2.18.4]
    method: POST
    uri: https://www.googleapis.com/upload/storage/v1/b/gcsfs-testing/o?name=nested%2Fnested2%2Ffile2&uploadType=media
  response:
<<<<<<< HEAD
    body: {string: "{\n \"kind\": \"storage#object\",\n \"id\": \"gcsfs-testing/nested/file2/1507732406532136\",\n
        \"selfLink\": \"https://www.googleapis.com/storage/v1/b/gcsfs-testing/o/nested%2Ffile2\",\n
        \"name\": \"nested/file2\",\n \"bucket\": \"gcsfs-testing\",\n \"generation\":
        \"1507732406532136\",\n \"metageneration\": \"1\",\n \"timeCreated\": \"2017-10-11T14:33:26.479Z\",\n
        \"updated\": \"2017-10-11T14:33:26.479Z\",\n \"storageClass\": \"STANDARD\",\n
        \"timeStorageClassUpdated\": \"2017-10-11T14:33:26.479Z\",\n \"size\": \"5\",\n
        \"md5Hash\": \"fXkwN6B2AYZXSwKC8vQ15w==\",\n \"mediaLink\": \"https://www.googleapis.com/download/storage/v1/b/gcsfs-testing/o/nested%2Ffile2?generation=1507732406532136&alt=media\",\n
        \"crc32c\": \"MaqBTg==\",\n \"etag\": \"CKjwh/Tk6NYCEAE=\"\n}\n"}
    headers:
      Alt-Svc: ['quic=":443"; ma=2592000; v="39,38,37,35"']
      Cache-Control: ['no-cache, no-store, max-age=0, must-revalidate']
      Content-Length: ['697']
      Content-Type: [application/json; charset=UTF-8]
      Date: ['Wed, 11 Oct 2017 14:33:26 GMT']
      ETag: [CKjwh/Tk6NYCEAE=]
=======
    body: {string: "{\n \"kind\": \"storage#object\",\n \"id\": \"gcsfs-testing/nested/nested2/file2/1515098899389353\",\n
        \"selfLink\": \"https://www.googleapis.com/storage/v1/b/gcsfs-testing/o/nested%2Fnested2%2Ffile2\",\n
        \"name\": \"nested/nested2/file2\",\n \"bucket\": \"gcsfs-testing\",\n \"generation\":
        \"1515098899389353\",\n \"metageneration\": \"1\",\n \"timeCreated\": \"2018-01-04T20:48:19.333Z\",\n
        \"updated\": \"2018-01-04T20:48:19.333Z\",\n \"storageClass\": \"STANDARD\",\n
        \"timeStorageClassUpdated\": \"2018-01-04T20:48:19.333Z\",\n \"size\": \"5\",\n
        \"md5Hash\": \"fXkwN6B2AYZXSwKC8vQ15w==\",\n \"mediaLink\": \"https://www.googleapis.com/download/storage/v1/b/gcsfs-testing/o/nested%2Fnested2%2Ffile2?generation=1515098899389353&alt=media\",\n
        \"crc32c\": \"MaqBTg==\",\n \"etag\": \"CKm3yp2Xv9gCEAE=\"\n}\n"}
    headers:
      Alt-Svc: ['hq=":443"; ma=2592000; quic=51303431; quic=51303339; quic=51303338;
          quic=51303337; quic=51303335,quic=":443"; ma=2592000; v="41,39,38,37,35"']
      Cache-Control: ['no-cache, no-store, max-age=0, must-revalidate']
      Content-Length: ['725']
      Content-Type: [application/json; charset=UTF-8]
      Date: ['Thu, 04 Jan 2018 20:48:19 GMT']
      ETag: [CKm3yp2Xv9gCEAE=]
>>>>>>> 899a4518
      Expires: ['Mon, 01 Jan 1990 00:00:00 GMT']
      Pragma: [no-cache]
      Server: [UploadServer]
      Vary: [Origin, X-Origin]
<<<<<<< HEAD
      X-GUploader-UploadID: [AEnB2Upipy9sDy9BUyIaBy6xjBRR4Pm2RY6g9jhEVIgPmx3Olu4p0gnv7aguG4LQZIVI_M1OcLbjSss8K_4hUZfTP50qgUfCyA]
=======
      X-GUploader-UploadID: [AEnB2UqvrhW_lSJyizPDai5S8dr8PaXZYEgbwre9xjMqpwTEmdJHo3Ct-KWYAa1SvjL0G2UM2mN4dftht4Es3Hk0mhoJm2OrZA]
>>>>>>> 899a4518
    status: {code: 200, message: OK}
- request:
    body: 'hello

'
    headers:
      Accept: ['*/*']
      Accept-Encoding: ['gzip, deflate']
      Connection: [keep-alive]
      Content-Length: ['6']
      User-Agent: [python-requests/2.18.4]
    method: POST
    uri: https://www.googleapis.com/upload/storage/v1/b/gcsfs-testing/o?name=nested%2Ffile1&uploadType=media
  response:
<<<<<<< HEAD
    body: {string: "{\n \"kind\": \"storage#object\",\n \"id\": \"gcsfs-testing/nested/file1/1507732406834875\",\n
        \"selfLink\": \"https://www.googleapis.com/storage/v1/b/gcsfs-testing/o/nested%2Ffile1\",\n
        \"name\": \"nested/file1\",\n \"bucket\": \"gcsfs-testing\",\n \"generation\":
        \"1507732406834875\",\n \"metageneration\": \"1\",\n \"timeCreated\": \"2017-10-11T14:33:26.784Z\",\n
        \"updated\": \"2017-10-11T14:33:26.784Z\",\n \"storageClass\": \"STANDARD\",\n
        \"timeStorageClassUpdated\": \"2017-10-11T14:33:26.784Z\",\n \"size\": \"6\",\n
        \"md5Hash\": \"sZRqySSS0jR8YjW00mERhA==\",\n \"mediaLink\": \"https://www.googleapis.com/download/storage/v1/b/gcsfs-testing/o/nested%2Ffile1?generation=1507732406834875&alt=media\",\n
        \"crc32c\": \"NT3Yvg==\",\n \"etag\": \"CLutmvTk6NYCEAE=\"\n}\n"}
    headers:
      Alt-Svc: ['quic=":443"; ma=2592000; v="39,38,37,35"']
      Cache-Control: ['no-cache, no-store, max-age=0, must-revalidate']
      Content-Length: ['697']
      Content-Type: [application/json; charset=UTF-8]
      Date: ['Wed, 11 Oct 2017 14:33:26 GMT']
      ETag: [CLutmvTk6NYCEAE=]
=======
    body: {string: "{\n \"kind\": \"storage#object\",\n \"id\": \"gcsfs-testing/nested/file1/1515098899616562\",\n
        \"selfLink\": \"https://www.googleapis.com/storage/v1/b/gcsfs-testing/o/nested%2Ffile1\",\n
        \"name\": \"nested/file1\",\n \"bucket\": \"gcsfs-testing\",\n \"generation\":
        \"1515098899616562\",\n \"metageneration\": \"1\",\n \"timeCreated\": \"2018-01-04T20:48:19.555Z\",\n
        \"updated\": \"2018-01-04T20:48:19.555Z\",\n \"storageClass\": \"STANDARD\",\n
        \"timeStorageClassUpdated\": \"2018-01-04T20:48:19.555Z\",\n \"size\": \"6\",\n
        \"md5Hash\": \"sZRqySSS0jR8YjW00mERhA==\",\n \"mediaLink\": \"https://www.googleapis.com/download/storage/v1/b/gcsfs-testing/o/nested%2Ffile1?generation=1515098899616562&alt=media\",\n
        \"crc32c\": \"NT3Yvg==\",\n \"etag\": \"CLKm2J2Xv9gCEAE=\"\n}\n"}
    headers:
      Alt-Svc: ['hq=":443"; ma=2592000; quic=51303431; quic=51303339; quic=51303338;
          quic=51303337; quic=51303335,quic=":443"; ma=2592000; v="41,39,38,37,35"']
      Cache-Control: ['no-cache, no-store, max-age=0, must-revalidate']
      Content-Length: ['689']
      Content-Type: [application/json; charset=UTF-8]
      Date: ['Thu, 04 Jan 2018 20:48:19 GMT']
      ETag: [CLKm2J2Xv9gCEAE=]
>>>>>>> 899a4518
      Expires: ['Mon, 01 Jan 1990 00:00:00 GMT']
      Pragma: [no-cache]
      Server: [UploadServer]
      Vary: [Origin, X-Origin]
<<<<<<< HEAD
      X-GUploader-UploadID: [AEnB2UrRy5jEL79_2Jl7o8VEWduvdvphJG8_b3z1xDFQ67GXcFtqD7VLcyXhiigLI-yTiVnyJJ1ggUoFFa4bgmazfTEszLOmvg]
=======
      X-GUploader-UploadID: [AEnB2Ur0eiVoqAP3UlTJRD1wNJttx-XDUsTR0aSDfgB5NlaJjHLZtt_9mGEokWKzlp7lK32vE1HD6Lf-UlV14o1i-8bE0GFv7Q]
>>>>>>> 899a4518
    status: {code: 200, message: OK}
- request:
    body: '123'
    headers:
      Accept: ['*/*']
      Accept-Encoding: ['gzip, deflate']
      Connection: [keep-alive]
<<<<<<< HEAD
      Content-Length: ['3']
      User-Agent: [python-requests/2.13.0]
    method: POST
    uri: https://www.googleapis.com/upload/storage/v1/b/gcsfs-testing/o?name=tmp%2Ftest%2Fa&uploadType=media
  response:
    body: {string: "{\n \"kind\": \"storage#object\",\n \"id\": \"gcsfs-testing/tmp/test/a/1507732407141907\",\n
        \"selfLink\": \"https://www.googleapis.com/storage/v1/b/gcsfs-testing/o/tmp%2Ftest%2Fa\",\n
        \"name\": \"tmp/test/a\",\n \"bucket\": \"gcsfs-testing\",\n \"generation\":
        \"1507732407141907\",\n \"metageneration\": \"1\",\n \"timeCreated\": \"2017-10-11T14:33:27.088Z\",\n
        \"updated\": \"2017-10-11T14:33:27.088Z\",\n \"storageClass\": \"STANDARD\",\n
        \"timeStorageClassUpdated\": \"2017-10-11T14:33:27.088Z\",\n \"size\": \"3\",\n
        \"md5Hash\": \"ICy5YqxZB1uWSwcVLSNLcA==\",\n \"mediaLink\": \"https://www.googleapis.com/download/storage/v1/b/gcsfs-testing/o/tmp%2Ftest%2Fa?generation=1507732407141907&alt=media\",\n
        \"crc32c\": \"EHsvsg==\",\n \"etag\": \"CJOMrfTk6NYCEAE=\"\n}\n"}
    headers:
      Alt-Svc: ['quic=":443"; ma=2592000; v="39,38,37,35"']
      Cache-Control: ['no-cache, no-store, max-age=0, must-revalidate']
      Content-Length: ['693']
      Content-Type: [application/json; charset=UTF-8]
      Date: ['Wed, 11 Oct 2017 14:33:27 GMT']
      ETag: [CJOMrfTk6NYCEAE=]
=======
      Content-Length: ['5']
      User-Agent: [python-requests/2.18.4]
    method: POST
    uri: https://www.googleapis.com/upload/storage/v1/b/gcsfs-testing/o?name=nested%2Ffile2&uploadType=media
  response:
    body: {string: "{\n \"kind\": \"storage#object\",\n \"id\": \"gcsfs-testing/nested/file2/1515098900009911\",\n
        \"selfLink\": \"https://www.googleapis.com/storage/v1/b/gcsfs-testing/o/nested%2Ffile2\",\n
        \"name\": \"nested/file2\",\n \"bucket\": \"gcsfs-testing\",\n \"generation\":
        \"1515098900009911\",\n \"metageneration\": \"1\",\n \"timeCreated\": \"2018-01-04T20:48:19.955Z\",\n
        \"updated\": \"2018-01-04T20:48:19.955Z\",\n \"storageClass\": \"STANDARD\",\n
        \"timeStorageClassUpdated\": \"2018-01-04T20:48:19.955Z\",\n \"size\": \"5\",\n
        \"md5Hash\": \"fXkwN6B2AYZXSwKC8vQ15w==\",\n \"mediaLink\": \"https://www.googleapis.com/download/storage/v1/b/gcsfs-testing/o/nested%2Ffile2?generation=1515098900009911&alt=media\",\n
        \"crc32c\": \"MaqBTg==\",\n \"etag\": \"CLen8J2Xv9gCEAE=\"\n}\n"}
    headers:
      Alt-Svc: ['hq=":443"; ma=2592000; quic=51303431; quic=51303339; quic=51303338;
          quic=51303337; quic=51303335,quic=":443"; ma=2592000; v="41,39,38,37,35"']
      Cache-Control: ['no-cache, no-store, max-age=0, must-revalidate']
      Content-Length: ['689']
      Content-Type: [application/json; charset=UTF-8]
      Date: ['Thu, 04 Jan 2018 20:48:20 GMT']
      ETag: [CLen8J2Xv9gCEAE=]
>>>>>>> 899a4518
      Expires: ['Mon, 01 Jan 1990 00:00:00 GMT']
      Pragma: [no-cache]
      Server: [UploadServer]
      Vary: [Origin, X-Origin]
<<<<<<< HEAD
      X-GUploader-UploadID: [AEnB2UoRZEVp-Bl5JxHX43Lkm19Ue5Ni4X1Lzadf7ytQ7lFw0UhIzXELEN7waLCpgNLRCWkJmMLnRfT2_HZpKv1tupARiJDBCA]
=======
      X-GUploader-UploadID: [AEnB2Uo568cZHqSgKYxnYXpJDfRqzfI6fhDA8jZXd6i4lAzKIaeKaS-XuqObH5klZ-j0Hdd_HWQ2w77N7wAq62N57XytvdK8dA]
>>>>>>> 899a4518
    status: {code: 200, message: OK}
- request:
    body: null
    headers:
      Accept: ['*/*']
      Accept-Encoding: ['gzip, deflate']
      Connection: [keep-alive]
<<<<<<< HEAD
      User-Agent: [python-requests/2.13.0]
    method: GET
    uri: https://www.googleapis.com/storage/v1/b/gcsfs-testing/o/tmp%2Ftest%2Fa
  response:
    body: {string: "{\n \"kind\": \"storage#object\",\n \"id\": \"gcsfs-testing/tmp/test/a/1507732407141907\",\n
        \"selfLink\": \"https://www.googleapis.com/storage/v1/b/gcsfs-testing/o/tmp%2Ftest%2Fa\",\n
        \"name\": \"tmp/test/a\",\n \"bucket\": \"gcsfs-testing\",\n \"generation\":
        \"1507732407141907\",\n \"metageneration\": \"1\",\n \"timeCreated\": \"2017-10-11T14:33:27.088Z\",\n
        \"updated\": \"2017-10-11T14:33:27.088Z\",\n \"storageClass\": \"STANDARD\",\n
        \"timeStorageClassUpdated\": \"2017-10-11T14:33:27.088Z\",\n \"size\": \"3\",\n
        \"md5Hash\": \"ICy5YqxZB1uWSwcVLSNLcA==\",\n \"mediaLink\": \"https://www.googleapis.com/download/storage/v1/b/gcsfs-testing/o/tmp%2Ftest%2Fa?generation=1507732407141907&alt=media\",\n
        \"crc32c\": \"EHsvsg==\",\n \"etag\": \"CJOMrfTk6NYCEAE=\"\n}\n"}
    headers:
      Alt-Svc: ['quic=":443"; ma=2592000; v="39,38,37,35"']
      Cache-Control: ['no-cache, no-store, max-age=0, must-revalidate']
      Content-Length: ['693']
      Content-Type: [application/json; charset=UTF-8]
      Date: ['Wed, 11 Oct 2017 14:33:27 GMT']
      ETag: [CJOMrfTk6NYCEAE=]
=======
      Content-Length: ['3']
      User-Agent: [python-requests/2.18.4]
    method: POST
    uri: https://www.googleapis.com/upload/storage/v1/b/gcsfs-testing/o?name=tmp%2Ftest%2Fa&uploadType=media
  response:
    body: {string: "{\n \"kind\": \"storage#object\",\n \"id\": \"gcsfs-testing/tmp/test/a/1515098900291810\",\n
        \"selfLink\": \"https://www.googleapis.com/storage/v1/b/gcsfs-testing/o/tmp%2Ftest%2Fa\",\n
        \"name\": \"tmp/test/a\",\n \"bucket\": \"gcsfs-testing\",\n \"generation\":
        \"1515098900291810\",\n \"metageneration\": \"1\",\n \"timeCreated\": \"2018-01-04T20:48:20.237Z\",\n
        \"updated\": \"2018-01-04T20:48:20.237Z\",\n \"storageClass\": \"STANDARD\",\n
        \"timeStorageClassUpdated\": \"2018-01-04T20:48:20.237Z\",\n \"size\": \"3\",\n
        \"md5Hash\": \"ICy5YqxZB1uWSwcVLSNLcA==\",\n \"mediaLink\": \"https://www.googleapis.com/download/storage/v1/b/gcsfs-testing/o/tmp%2Ftest%2Fa?generation=1515098900291810&alt=media\",\n
        \"crc32c\": \"EHsvsg==\",\n \"etag\": \"COLBgZ6Xv9gCEAE=\"\n}\n"}
    headers:
      Alt-Svc: ['hq=":443"; ma=2592000; quic=51303431; quic=51303339; quic=51303338;
          quic=51303337; quic=51303335,quic=":443"; ma=2592000; v="41,39,38,37,35"']
      Cache-Control: ['no-cache, no-store, max-age=0, must-revalidate']
      Content-Length: ['685']
      Content-Type: [application/json; charset=UTF-8]
      Date: ['Thu, 04 Jan 2018 20:48:20 GMT']
      ETag: [COLBgZ6Xv9gCEAE=]
      Expires: ['Mon, 01 Jan 1990 00:00:00 GMT']
      Pragma: [no-cache]
      Server: [UploadServer]
      Vary: [Origin, X-Origin]
      X-GUploader-UploadID: [AEnB2UqMr4iPJdPY5C090LiSaaNFeOdYMCU3RiHHKvsSY8TG6WZMhQMYI3qq8hV_CvqHAuh2WKYvhmevyWQo2l6gWbeF02BgLA]
    status: {code: 200, message: OK}
- request:
    body: null
    headers:
      Accept: ['*/*']
      Accept-Encoding: ['gzip, deflate']
      Connection: [keep-alive]
      User-Agent: [python-requests/2.18.4]
    method: GET
    uri: https://www.googleapis.com/storage/v1/b/gcsfs-testing/o/tmp%2Ftest%2Fa
  response:
    body: {string: "{\n \"kind\": \"storage#object\",\n \"id\": \"gcsfs-testing/tmp/test/a/1515098900291810\",\n
        \"selfLink\": \"https://www.googleapis.com/storage/v1/b/gcsfs-testing/o/tmp%2Ftest%2Fa\",\n
        \"name\": \"tmp/test/a\",\n \"bucket\": \"gcsfs-testing\",\n \"generation\":
        \"1515098900291810\",\n \"metageneration\": \"1\",\n \"timeCreated\": \"2018-01-04T20:48:20.237Z\",\n
        \"updated\": \"2018-01-04T20:48:20.237Z\",\n \"storageClass\": \"STANDARD\",\n
        \"timeStorageClassUpdated\": \"2018-01-04T20:48:20.237Z\",\n \"size\": \"3\",\n
        \"md5Hash\": \"ICy5YqxZB1uWSwcVLSNLcA==\",\n \"mediaLink\": \"https://www.googleapis.com/download/storage/v1/b/gcsfs-testing/o/tmp%2Ftest%2Fa?generation=1515098900291810&alt=media\",\n
        \"crc32c\": \"EHsvsg==\",\n \"etag\": \"COLBgZ6Xv9gCEAE=\"\n}\n"}
    headers:
      Alt-Svc: ['hq=":443"; ma=2592000; quic=51303431; quic=51303339; quic=51303338;
          quic=51303337; quic=51303335,quic=":443"; ma=2592000; v="41,39,38,37,35"']
      Cache-Control: ['no-cache, no-store, max-age=0, must-revalidate']
      Content-Length: ['685']
      Content-Type: [application/json; charset=UTF-8]
      Date: ['Thu, 04 Jan 2018 20:48:20 GMT']
      ETag: [COLBgZ6Xv9gCEAE=]
>>>>>>> 899a4518
      Expires: ['Mon, 01 Jan 1990 00:00:00 GMT']
      Pragma: [no-cache]
      Server: [UploadServer]
      Vary: [Origin, X-Origin]
<<<<<<< HEAD
      X-GUploader-UploadID: [AEnB2Uob3ZaNCVhePot3OIwnmaM9jhKJRrf9Dd0Zom4VlYJm7v5ujqPyodQyka6jcEsWzTwkndAgrf11U0HVZ4ptWBUJpJEZ7Q]
=======
      X-GUploader-UploadID: [AEnB2UrKaIxAgAvB9HSIqe0EucTJedzfSGkuqifBCcmziD170BM9tRonJNnwR0NKUre0bLyAes2oDUxxJ-1aIvpnEY4DMs1HxA]
>>>>>>> 899a4518
    status: {code: 200, message: OK}
- request:
    body: null
    headers:
      Accept: ['*/*']
      Accept-Encoding: ['gzip, deflate']
      Connection: [keep-alive]
      Range: [bytes=0-10485759]
<<<<<<< HEAD
      User-Agent: [python-requests/2.13.0]
    method: GET
    uri: https://www.googleapis.com/download/storage/v1/b/gcsfs-testing/o/tmp%2Ftest%2Fa?alt=media&generation=1507732407141907
  response:
    body: {string: '123'}
    headers:
      Alt-Svc: ['quic=":443"; ma=2592000; v="39,38,37,35"']
=======
      User-Agent: [python-requests/2.18.4]
    method: GET
    uri: https://www.googleapis.com/download/storage/v1/b/gcsfs-testing/o/tmp%2Ftest%2Fa?alt=media&generation=1515098900291810
  response:
    body: {string: '123'}
    headers:
      Alt-Svc: ['hq=":443"; ma=2592000; quic=51303431; quic=51303339; quic=51303338;
          quic=51303337; quic=51303335,quic=":443"; ma=2592000; v="41,39,38,37,35"']
>>>>>>> 899a4518
      Cache-Control: ['no-cache, no-store, max-age=0, must-revalidate']
      Content-Disposition: [attachment]
      Content-Length: ['3']
      Content-Range: [bytes 0-2/3]
      Content-Type: [application/octet-stream]
<<<<<<< HEAD
      Date: ['Wed, 11 Oct 2017 14:33:27 GMT']
      ETag: [CJOMrfTk6NYCEAE=]
=======
      Date: ['Thu, 04 Jan 2018 20:48:20 GMT']
      ETag: [COLBgZ6Xv9gCEAE=]
>>>>>>> 899a4518
      Expires: ['Mon, 01 Jan 1990 00:00:00 GMT']
      Pragma: [no-cache]
      Server: [UploadServer]
      Vary: [Origin, X-Origin]
<<<<<<< HEAD
      X-GUploader-UploadID: [AEnB2Ur9bDNY5gKZm-OOnEZwLKx0WEcgz8iBFTgRVwwHFDu0s6dIFEJGy5JufPjKEEl86BQcVgz2y-5KfADzfypKBHmkAmKOiw]
      X-Goog-Generation: ['1507732407141907']
      X-Goog-Hash: [crc32c=EHsvsg==]
=======
      X-GUploader-UploadID: [AEnB2Uqie2wduE3JnU8lDxgdALIx2IXxFrRL6_s11pnSqS3zVEkShI6TS6_tugmOOtvOLvX8nfU-pQ8ru6aT2Gu3bziR2-SFgg]
      X-Goog-Generation: ['1515098900291810']
>>>>>>> 899a4518
      X-Goog-Metageneration: ['1']
      X-Goog-Storage-Class: [STANDARD]
    status: {code: 206, message: Partial Content}
- request:
    body: null
    headers:
      Accept: ['*/*']
      Accept-Encoding: ['gzip, deflate']
      Connection: [keep-alive]
<<<<<<< HEAD
      User-Agent: [python-requests/2.13.0]
=======
      User-Agent: [python-requests/2.18.4]
>>>>>>> 899a4518
    method: GET
    uri: https://www.googleapis.com/storage/v1/b/gcsfs-testing/o/?maxResults=1000
  response:
    body: {string: "{\n \"kind\": \"storage#objects\",\n \"items\": [\n  {\n   \"kind\":
<<<<<<< HEAD
        \"storage#object\",\n   \"id\": \"gcsfs-testing/2014-01-01.csv/1507732405514006\",\n
        \  \"selfLink\": \"https://www.googleapis.com/storage/v1/b/gcsfs-testing/o/2014-01-01.csv\",\n
        \  \"name\": \"2014-01-01.csv\",\n   \"bucket\": \"gcsfs-testing\",\n   \"generation\":
        \"1507732405514006\",\n   \"metageneration\": \"1\",\n   \"timeCreated\":
        \"2017-10-11T14:33:25.456Z\",\n   \"updated\": \"2017-10-11T14:33:25.456Z\",\n
        \  \"storageClass\": \"STANDARD\",\n   \"timeStorageClassUpdated\": \"2017-10-11T14:33:25.456Z\",\n
        \  \"size\": \"51\",\n   \"md5Hash\": \"Auycd2AT7x5m8G1W0NXcuA==\",\n   \"mediaLink\":
        \"https://www.googleapis.com/download/storage/v1/b/gcsfs-testing/o/2014-01-01.csv?generation=1507732405514006&alt=media\",\n
        \  \"crc32c\": \"yR1u0w==\",\n   \"etag\": \"CJbeyfPk6NYCEAE=\"\n  },\n  {\n
        \  \"kind\": \"storage#object\",\n   \"id\": \"gcsfs-testing/2014-01-02.csv/1507732405119625\",\n
        \  \"selfLink\": \"https://www.googleapis.com/storage/v1/b/gcsfs-testing/o/2014-01-02.csv\",\n
        \  \"name\": \"2014-01-02.csv\",\n   \"bucket\": \"gcsfs-testing\",\n   \"generation\":
        \"1507732405119625\",\n   \"metageneration\": \"1\",\n   \"timeCreated\":
        \"2017-10-11T14:33:25.056Z\",\n   \"updated\": \"2017-10-11T14:33:25.056Z\",\n
        \  \"storageClass\": \"STANDARD\",\n   \"timeStorageClassUpdated\": \"2017-10-11T14:33:25.056Z\",\n
        \  \"size\": \"15\",\n   \"md5Hash\": \"cGwL6TebGKiJzgyNBJNb6Q==\",\n   \"mediaLink\":
        \"https://www.googleapis.com/download/storage/v1/b/gcsfs-testing/o/2014-01-02.csv?generation=1507732405119625&alt=media\",\n
        \  \"crc32c\": \"Mpt4QQ==\",\n   \"etag\": \"CInVsfPk6NYCEAE=\"\n  },\n  {\n
        \  \"kind\": \"storage#object\",\n   \"id\": \"gcsfs-testing/2014-01-03.csv/1507732404795626\",\n
        \  \"selfLink\": \"https://www.googleapis.com/storage/v1/b/gcsfs-testing/o/2014-01-03.csv\",\n
        \  \"name\": \"2014-01-03.csv\",\n   \"bucket\": \"gcsfs-testing\",\n   \"generation\":
        \"1507732404795626\",\n   \"metageneration\": \"1\",\n   \"timeCreated\":
        \"2017-10-11T14:33:24.744Z\",\n   \"updated\": \"2017-10-11T14:33:24.744Z\",\n
        \  \"storageClass\": \"STANDARD\",\n   \"timeStorageClassUpdated\": \"2017-10-11T14:33:24.744Z\",\n
        \  \"size\": \"52\",\n   \"md5Hash\": \"9keZXdUu0YtMynECFSOiMg==\",\n   \"mediaLink\":
        \"https://www.googleapis.com/download/storage/v1/b/gcsfs-testing/o/2014-01-03.csv?generation=1507732404795626&alt=media\",\n
        \  \"crc32c\": \"x/fq7w==\",\n   \"etag\": \"COrxnfPk6NYCEAE=\"\n  },\n  {\n
        \  \"kind\": \"storage#object\",\n   \"id\": \"gcsfs-testing/nested/file1/1507732406834875\",\n
        \  \"selfLink\": \"https://www.googleapis.com/storage/v1/b/gcsfs-testing/o/nested%2Ffile1\",\n
        \  \"name\": \"nested/file1\",\n   \"bucket\": \"gcsfs-testing\",\n   \"generation\":
        \"1507732406834875\",\n   \"metageneration\": \"1\",\n   \"timeCreated\":
        \"2017-10-11T14:33:26.784Z\",\n   \"updated\": \"2017-10-11T14:33:26.784Z\",\n
        \  \"storageClass\": \"STANDARD\",\n   \"timeStorageClassUpdated\": \"2017-10-11T14:33:26.784Z\",\n
        \  \"size\": \"6\",\n   \"md5Hash\": \"sZRqySSS0jR8YjW00mERhA==\",\n   \"mediaLink\":
        \"https://www.googleapis.com/download/storage/v1/b/gcsfs-testing/o/nested%2Ffile1?generation=1507732406834875&alt=media\",\n
        \  \"crc32c\": \"NT3Yvg==\",\n   \"etag\": \"CLutmvTk6NYCEAE=\"\n  },\n  {\n
        \  \"kind\": \"storage#object\",\n   \"id\": \"gcsfs-testing/nested/file2/1507732406532136\",\n
        \  \"selfLink\": \"https://www.googleapis.com/storage/v1/b/gcsfs-testing/o/nested%2Ffile2\",\n
        \  \"name\": \"nested/file2\",\n   \"bucket\": \"gcsfs-testing\",\n   \"generation\":
        \"1507732406532136\",\n   \"metageneration\": \"1\",\n   \"timeCreated\":
        \"2017-10-11T14:33:26.479Z\",\n   \"updated\": \"2017-10-11T14:33:26.479Z\",\n
        \  \"storageClass\": \"STANDARD\",\n   \"timeStorageClassUpdated\": \"2017-10-11T14:33:26.479Z\",\n
        \  \"size\": \"5\",\n   \"md5Hash\": \"fXkwN6B2AYZXSwKC8vQ15w==\",\n   \"mediaLink\":
        \"https://www.googleapis.com/download/storage/v1/b/gcsfs-testing/o/nested%2Ffile2?generation=1507732406532136&alt=media\",\n
        \  \"crc32c\": \"MaqBTg==\",\n   \"etag\": \"CKjwh/Tk6NYCEAE=\"\n  },\n  {\n
        \  \"kind\": \"storage#object\",\n   \"id\": \"gcsfs-testing/nested/nested2/file1/1507732405803276\",\n
        \  \"selfLink\": \"https://www.googleapis.com/storage/v1/b/gcsfs-testing/o/nested%2Fnested2%2Ffile1\",\n
        \  \"name\": \"nested/nested2/file1\",\n   \"bucket\": \"gcsfs-testing\",\n
        \  \"generation\": \"1507732405803276\",\n   \"metageneration\": \"1\",\n
        \  \"timeCreated\": \"2017-10-11T14:33:25.750Z\",\n   \"updated\": \"2017-10-11T14:33:25.750Z\",\n
        \  \"storageClass\": \"STANDARD\",\n   \"timeStorageClassUpdated\": \"2017-10-11T14:33:25.750Z\",\n
        \  \"size\": \"6\",\n   \"md5Hash\": \"sZRqySSS0jR8YjW00mERhA==\",\n   \"mediaLink\":
        \"https://www.googleapis.com/download/storage/v1/b/gcsfs-testing/o/nested%2Fnested2%2Ffile1?generation=1507732405803276&alt=media\",\n
        \  \"crc32c\": \"NT3Yvg==\",\n   \"etag\": \"CIyy2/Pk6NYCEAE=\"\n  },\n  {\n
        \  \"kind\": \"storage#object\",\n   \"id\": \"gcsfs-testing/nested/nested2/file2/1507732406245172\",\n
        \  \"selfLink\": \"https://www.googleapis.com/storage/v1/b/gcsfs-testing/o/nested%2Fnested2%2Ffile2\",\n
        \  \"name\": \"nested/nested2/file2\",\n   \"bucket\": \"gcsfs-testing\",\n
        \  \"generation\": \"1507732406245172\",\n   \"metageneration\": \"1\",\n
        \  \"timeCreated\": \"2017-10-11T14:33:26.177Z\",\n   \"updated\": \"2017-10-11T14:33:26.177Z\",\n
        \  \"storageClass\": \"STANDARD\",\n   \"timeStorageClassUpdated\": \"2017-10-11T14:33:26.177Z\",\n
        \  \"size\": \"5\",\n   \"md5Hash\": \"fXkwN6B2AYZXSwKC8vQ15w==\",\n   \"mediaLink\":
        \"https://www.googleapis.com/download/storage/v1/b/gcsfs-testing/o/nested%2Fnested2%2Ffile2?generation=1507732406245172&alt=media\",\n
        \  \"crc32c\": \"MaqBTg==\",\n   \"etag\": \"CLSu9vPk6NYCEAE=\"\n  },\n  {\n
        \  \"kind\": \"storage#object\",\n   \"id\": \"gcsfs-testing/test/accounts.1.json/1507732404146676\",\n
        \  \"selfLink\": \"https://www.googleapis.com/storage/v1/b/gcsfs-testing/o/test%2Faccounts.1.json\",\n
        \  \"name\": \"test/accounts.1.json\",\n   \"bucket\": \"gcsfs-testing\",\n
        \  \"generation\": \"1507732404146676\",\n   \"metageneration\": \"1\",\n
        \  \"timeCreated\": \"2017-10-11T14:33:24.093Z\",\n   \"updated\": \"2017-10-11T14:33:24.093Z\",\n
        \  \"storageClass\": \"STANDARD\",\n   \"timeStorageClassUpdated\": \"2017-10-11T14:33:24.093Z\",\n
        \  \"size\": \"133\",\n   \"md5Hash\": \"xK7pmJz/Oj5HGIyfQpYTig==\",\n   \"mediaLink\":
        \"https://www.googleapis.com/download/storage/v1/b/gcsfs-testing/o/test%2Faccounts.1.json?generation=1507732404146676&alt=media\",\n
        \  \"crc32c\": \"6wJAgQ==\",\n   \"etag\": \"CPSj9vLk6NYCEAE=\"\n  },\n  {\n
        \  \"kind\": \"storage#object\",\n   \"id\": \"gcsfs-testing/test/accounts.2.json/1507732404483636\",\n
        \  \"selfLink\": \"https://www.googleapis.com/storage/v1/b/gcsfs-testing/o/test%2Faccounts.2.json\",\n
        \  \"name\": \"test/accounts.2.json\",\n   \"bucket\": \"gcsfs-testing\",\n
        \  \"generation\": \"1507732404483636\",\n   \"metageneration\": \"1\",\n
        \  \"timeCreated\": \"2017-10-11T14:33:24.430Z\",\n   \"updated\": \"2017-10-11T14:33:24.430Z\",\n
        \  \"storageClass\": \"STANDARD\",\n   \"timeStorageClassUpdated\": \"2017-10-11T14:33:24.430Z\",\n
        \  \"size\": \"133\",\n   \"md5Hash\": \"bjhC5OCrzKV+8MGMCF2BQA==\",\n   \"mediaLink\":
        \"https://www.googleapis.com/download/storage/v1/b/gcsfs-testing/o/test%2Faccounts.2.json?generation=1507732404483636&alt=media\",\n
        \  \"crc32c\": \"Su+F+g==\",\n   \"etag\": \"CLTsivPk6NYCEAE=\"\n  },\n  {\n
        \  \"kind\": \"storage#object\",\n   \"id\": \"gcsfs-testing/tmp/test/a/1507732407141907\",\n
        \  \"selfLink\": \"https://www.googleapis.com/storage/v1/b/gcsfs-testing/o/tmp%2Ftest%2Fa\",\n
        \  \"name\": \"tmp/test/a\",\n   \"bucket\": \"gcsfs-testing\",\n   \"generation\":
        \"1507732407141907\",\n   \"metageneration\": \"1\",\n   \"timeCreated\":
        \"2017-10-11T14:33:27.088Z\",\n   \"updated\": \"2017-10-11T14:33:27.088Z\",\n
        \  \"storageClass\": \"STANDARD\",\n   \"timeStorageClassUpdated\": \"2017-10-11T14:33:27.088Z\",\n
        \  \"size\": \"3\",\n   \"md5Hash\": \"ICy5YqxZB1uWSwcVLSNLcA==\",\n   \"mediaLink\":
        \"https://www.googleapis.com/download/storage/v1/b/gcsfs-testing/o/tmp%2Ftest%2Fa?generation=1507732407141907&alt=media\",\n
        \  \"crc32c\": \"EHsvsg==\",\n   \"etag\": \"CJOMrfTk6NYCEAE=\"\n  }\n ]\n}\n"}
    headers:
      Alt-Svc: ['quic=":443"; ma=2592000; v="39,38,37,35"']
      Cache-Control: ['private, max-age=0, must-revalidate, no-transform']
      Content-Length: ['7537']
      Content-Type: [application/json; charset=UTF-8]
      Date: ['Wed, 11 Oct 2017 14:33:27 GMT']
      Expires: ['Wed, 11 Oct 2017 14:33:27 GMT']
      Server: [UploadServer]
      Vary: [Origin, X-Origin]
      X-GUploader-UploadID: [AEnB2UqVGpq4rH1zSTxJDy0r_AMYQ3GN7_t5tbrCf-E3PooTODx8o3P-fbctR-uyRKosrc6xgFKu11pZ8NU9xPYgCNQW0vK0mg]
=======
        \"storage#object\",\n   \"id\": \"gcsfs-testing/2014-01-01.csv/1515098898382207\",\n
        \  \"selfLink\": \"https://www.googleapis.com/storage/v1/b/gcsfs-testing/o/2014-01-01.csv\",\n
        \  \"name\": \"2014-01-01.csv\",\n   \"bucket\": \"gcsfs-testing\",\n   \"generation\":
        \"1515098898382207\",\n   \"metageneration\": \"1\",\n   \"timeCreated\":
        \"2018-01-04T20:48:18.326Z\",\n   \"updated\": \"2018-01-04T20:48:18.326Z\",\n
        \  \"storageClass\": \"STANDARD\",\n   \"timeStorageClassUpdated\": \"2018-01-04T20:48:18.326Z\",\n
        \  \"size\": \"51\",\n   \"md5Hash\": \"Auycd2AT7x5m8G1W0NXcuA==\",\n   \"mediaLink\":
        \"https://www.googleapis.com/download/storage/v1/b/gcsfs-testing/o/2014-01-01.csv?generation=1515098898382207&alt=media\",\n
        \  \"crc32c\": \"yR1u0w==\",\n   \"etag\": \"CP/6jJ2Xv9gCEAE=\"\n  },\n  {\n
        \  \"kind\": \"storage#object\",\n   \"id\": \"gcsfs-testing/2014-01-02.csv/1515098898773760\",\n
        \  \"selfLink\": \"https://www.googleapis.com/storage/v1/b/gcsfs-testing/o/2014-01-02.csv\",\n
        \  \"name\": \"2014-01-02.csv\",\n   \"bucket\": \"gcsfs-testing\",\n   \"generation\":
        \"1515098898773760\",\n   \"metageneration\": \"1\",\n   \"timeCreated\":
        \"2018-01-04T20:48:18.716Z\",\n   \"updated\": \"2018-01-04T20:48:18.716Z\",\n
        \  \"storageClass\": \"STANDARD\",\n   \"timeStorageClassUpdated\": \"2018-01-04T20:48:18.716Z\",\n
        \  \"size\": \"15\",\n   \"md5Hash\": \"cGwL6TebGKiJzgyNBJNb6Q==\",\n   \"mediaLink\":
        \"https://www.googleapis.com/download/storage/v1/b/gcsfs-testing/o/2014-01-02.csv?generation=1515098898773760&alt=media\",\n
        \  \"crc32c\": \"Mpt4QQ==\",\n   \"etag\": \"CIDupJ2Xv9gCEAE=\"\n  },\n  {\n
        \  \"kind\": \"storage#object\",\n   \"id\": \"gcsfs-testing/2014-01-03.csv/1515098898976633\",\n
        \  \"selfLink\": \"https://www.googleapis.com/storage/v1/b/gcsfs-testing/o/2014-01-03.csv\",\n
        \  \"name\": \"2014-01-03.csv\",\n   \"bucket\": \"gcsfs-testing\",\n   \"generation\":
        \"1515098898976633\",\n   \"metageneration\": \"1\",\n   \"timeCreated\":
        \"2018-01-04T20:48:18.926Z\",\n   \"updated\": \"2018-01-04T20:48:18.926Z\",\n
        \  \"storageClass\": \"STANDARD\",\n   \"timeStorageClassUpdated\": \"2018-01-04T20:48:18.926Z\",\n
        \  \"size\": \"52\",\n   \"md5Hash\": \"9keZXdUu0YtMynECFSOiMg==\",\n   \"mediaLink\":
        \"https://www.googleapis.com/download/storage/v1/b/gcsfs-testing/o/2014-01-03.csv?generation=1515098898976633&alt=media\",\n
        \  \"crc32c\": \"x/fq7w==\",\n   \"etag\": \"CPmesZ2Xv9gCEAE=\"\n  },\n  {\n
        \  \"kind\": \"storage#object\",\n   \"id\": \"gcsfs-testing/nested/file1/1515098899616562\",\n
        \  \"selfLink\": \"https://www.googleapis.com/storage/v1/b/gcsfs-testing/o/nested%2Ffile1\",\n
        \  \"name\": \"nested/file1\",\n   \"bucket\": \"gcsfs-testing\",\n   \"generation\":
        \"1515098899616562\",\n   \"metageneration\": \"1\",\n   \"timeCreated\":
        \"2018-01-04T20:48:19.555Z\",\n   \"updated\": \"2018-01-04T20:48:19.555Z\",\n
        \  \"storageClass\": \"STANDARD\",\n   \"timeStorageClassUpdated\": \"2018-01-04T20:48:19.555Z\",\n
        \  \"size\": \"6\",\n   \"md5Hash\": \"sZRqySSS0jR8YjW00mERhA==\",\n   \"mediaLink\":
        \"https://www.googleapis.com/download/storage/v1/b/gcsfs-testing/o/nested%2Ffile1?generation=1515098899616562&alt=media\",\n
        \  \"crc32c\": \"NT3Yvg==\",\n   \"etag\": \"CLKm2J2Xv9gCEAE=\"\n  },\n  {\n
        \  \"kind\": \"storage#object\",\n   \"id\": \"gcsfs-testing/nested/file2/1515098900009911\",\n
        \  \"selfLink\": \"https://www.googleapis.com/storage/v1/b/gcsfs-testing/o/nested%2Ffile2\",\n
        \  \"name\": \"nested/file2\",\n   \"bucket\": \"gcsfs-testing\",\n   \"generation\":
        \"1515098900009911\",\n   \"metageneration\": \"1\",\n   \"timeCreated\":
        \"2018-01-04T20:48:19.955Z\",\n   \"updated\": \"2018-01-04T20:48:19.955Z\",\n
        \  \"storageClass\": \"STANDARD\",\n   \"timeStorageClassUpdated\": \"2018-01-04T20:48:19.955Z\",\n
        \  \"size\": \"5\",\n   \"md5Hash\": \"fXkwN6B2AYZXSwKC8vQ15w==\",\n   \"mediaLink\":
        \"https://www.googleapis.com/download/storage/v1/b/gcsfs-testing/o/nested%2Ffile2?generation=1515098900009911&alt=media\",\n
        \  \"crc32c\": \"MaqBTg==\",\n   \"etag\": \"CLen8J2Xv9gCEAE=\"\n  },\n  {\n
        \  \"kind\": \"storage#object\",\n   \"id\": \"gcsfs-testing/nested/nested2/file1/1515098899185553\",\n
        \  \"selfLink\": \"https://www.googleapis.com/storage/v1/b/gcsfs-testing/o/nested%2Fnested2%2Ffile1\",\n
        \  \"name\": \"nested/nested2/file1\",\n   \"bucket\": \"gcsfs-testing\",\n
        \  \"generation\": \"1515098899185553\",\n   \"metageneration\": \"1\",\n
        \  \"timeCreated\": \"2018-01-04T20:48:19.131Z\",\n   \"updated\": \"2018-01-04T20:48:19.131Z\",\n
        \  \"storageClass\": \"STANDARD\",\n   \"timeStorageClassUpdated\": \"2018-01-04T20:48:19.131Z\",\n
        \  \"size\": \"6\",\n   \"md5Hash\": \"sZRqySSS0jR8YjW00mERhA==\",\n   \"mediaLink\":
        \"https://www.googleapis.com/download/storage/v1/b/gcsfs-testing/o/nested%2Fnested2%2Ffile1?generation=1515098899185553&alt=media\",\n
        \  \"crc32c\": \"NT3Yvg==\",\n   \"etag\": \"CJH/vZ2Xv9gCEAE=\"\n  },\n  {\n
        \  \"kind\": \"storage#object\",\n   \"id\": \"gcsfs-testing/nested/nested2/file2/1515098899389353\",\n
        \  \"selfLink\": \"https://www.googleapis.com/storage/v1/b/gcsfs-testing/o/nested%2Fnested2%2Ffile2\",\n
        \  \"name\": \"nested/nested2/file2\",\n   \"bucket\": \"gcsfs-testing\",\n
        \  \"generation\": \"1515098899389353\",\n   \"metageneration\": \"1\",\n
        \  \"timeCreated\": \"2018-01-04T20:48:19.333Z\",\n   \"updated\": \"2018-01-04T20:48:19.333Z\",\n
        \  \"storageClass\": \"STANDARD\",\n   \"timeStorageClassUpdated\": \"2018-01-04T20:48:19.333Z\",\n
        \  \"size\": \"5\",\n   \"md5Hash\": \"fXkwN6B2AYZXSwKC8vQ15w==\",\n   \"mediaLink\":
        \"https://www.googleapis.com/download/storage/v1/b/gcsfs-testing/o/nested%2Fnested2%2Ffile2?generation=1515098899389353&alt=media\",\n
        \  \"crc32c\": \"MaqBTg==\",\n   \"etag\": \"CKm3yp2Xv9gCEAE=\"\n  },\n  {\n
        \  \"kind\": \"storage#object\",\n   \"id\": \"gcsfs-testing/test/accounts.1.json/1515098897881352\",\n
        \  \"selfLink\": \"https://www.googleapis.com/storage/v1/b/gcsfs-testing/o/test%2Faccounts.1.json\",\n
        \  \"name\": \"test/accounts.1.json\",\n   \"bucket\": \"gcsfs-testing\",\n
        \  \"generation\": \"1515098897881352\",\n   \"metageneration\": \"1\",\n
        \  \"timeCreated\": \"2018-01-04T20:48:17.777Z\",\n   \"updated\": \"2018-01-04T20:48:17.777Z\",\n
        \  \"storageClass\": \"STANDARD\",\n   \"timeStorageClassUpdated\": \"2018-01-04T20:48:17.777Z\",\n
        \  \"size\": \"133\",\n   \"md5Hash\": \"xK7pmJz/Oj5HGIyfQpYTig==\",\n   \"mediaLink\":
        \"https://www.googleapis.com/download/storage/v1/b/gcsfs-testing/o/test%2Faccounts.1.json?generation=1515098897881352&alt=media\",\n
        \  \"crc32c\": \"6wJAgQ==\",\n   \"etag\": \"CIiy7pyXv9gCEAE=\"\n  },\n  {\n
        \  \"kind\": \"storage#object\",\n   \"id\": \"gcsfs-testing/test/accounts.2.json/1515098898178747\",\n
        \  \"selfLink\": \"https://www.googleapis.com/storage/v1/b/gcsfs-testing/o/test%2Faccounts.2.json\",\n
        \  \"name\": \"test/accounts.2.json\",\n   \"bucket\": \"gcsfs-testing\",\n
        \  \"generation\": \"1515098898178747\",\n   \"metageneration\": \"1\",\n
        \  \"timeCreated\": \"2018-01-04T20:48:18.118Z\",\n   \"updated\": \"2018-01-04T20:48:18.118Z\",\n
        \  \"storageClass\": \"STANDARD\",\n   \"timeStorageClassUpdated\": \"2018-01-04T20:48:18.118Z\",\n
        \  \"size\": \"133\",\n   \"md5Hash\": \"bjhC5OCrzKV+8MGMCF2BQA==\",\n   \"mediaLink\":
        \"https://www.googleapis.com/download/storage/v1/b/gcsfs-testing/o/test%2Faccounts.2.json?generation=1515098898178747&alt=media\",\n
        \  \"crc32c\": \"Su+F+g==\",\n   \"etag\": \"CLvFgJ2Xv9gCEAE=\"\n  },\n  {\n
        \  \"kind\": \"storage#object\",\n   \"id\": \"gcsfs-testing/tmp/test/a/1515098900291810\",\n
        \  \"selfLink\": \"https://www.googleapis.com/storage/v1/b/gcsfs-testing/o/tmp%2Ftest%2Fa\",\n
        \  \"name\": \"tmp/test/a\",\n   \"bucket\": \"gcsfs-testing\",\n   \"generation\":
        \"1515098900291810\",\n   \"metageneration\": \"1\",\n   \"timeCreated\":
        \"2018-01-04T20:48:20.237Z\",\n   \"updated\": \"2018-01-04T20:48:20.237Z\",\n
        \  \"storageClass\": \"STANDARD\",\n   \"timeStorageClassUpdated\": \"2018-01-04T20:48:20.237Z\",\n
        \  \"size\": \"3\",\n   \"md5Hash\": \"ICy5YqxZB1uWSwcVLSNLcA==\",\n   \"mediaLink\":
        \"https://www.googleapis.com/download/storage/v1/b/gcsfs-testing/o/tmp%2Ftest%2Fa?generation=1515098900291810&alt=media\",\n
        \  \"crc32c\": \"EHsvsg==\",\n   \"etag\": \"COLBgZ6Xv9gCEAE=\"\n  }\n ]\n}\n"}
    headers:
      Alt-Svc: ['hq=":443"; ma=2592000; quic=51303431; quic=51303339; quic=51303338;
          quic=51303337; quic=51303335,quic=":443"; ma=2592000; v="41,39,38,37,35"']
      Cache-Control: ['private, max-age=0, must-revalidate, no-transform']
      Content-Length: ['7457']
      Content-Type: [application/json; charset=UTF-8]
      Date: ['Thu, 04 Jan 2018 20:48:20 GMT']
      Expires: ['Thu, 04 Jan 2018 20:48:20 GMT']
      Server: [UploadServer]
      Vary: [Origin, X-Origin]
      X-GUploader-UploadID: [AEnB2UpcGoNPUv2eIv9sxxuakAYgPo4L8O3ZlZFx_ZRIkVm3h9HgP_lDk9gv5is6J_ynkmfzs5yOV1GIYeuh_UwrqTkkF7tOWA]
>>>>>>> 899a4518
    status: {code: 200, message: OK}
- request:
    body: null
    headers:
      Accept: ['*/*']
      Accept-Encoding: ['gzip, deflate']
      Connection: [keep-alive]
<<<<<<< HEAD
      Content-Length: ['0']
      User-Agent: [python-requests/2.13.0]
    method: DELETE
    uri: https://www.googleapis.com/storage/v1/b/gcsfs-testing/o/2014-01-01.csv
  response:
    body: {string: ''}
    headers:
      Alt-Svc: ['quic=":443"; ma=2592000; v="39,38,37,35"']
      Cache-Control: ['no-cache, no-store, max-age=0, must-revalidate']
      Content-Length: ['0']
      Content-Type: [application/json]
      Date: ['Wed, 11 Oct 2017 14:33:28 GMT']
      Expires: ['Mon, 01 Jan 1990 00:00:00 GMT']
      Pragma: [no-cache]
      Server: [UploadServer]
      Vary: [Origin, X-Origin]
      X-GUploader-UploadID: [AEnB2Upr8zyOkvDjScRZPaYHZ2h4BuDvof0sQbRWHn8vG6H9LRSr5f5pgSjtNblXcKRvT4sHM7JsvnNBLq11ppoPt9_YLDAjzw]
    status: {code: 204, message: No Content}
- request:
    body: null
    headers:
      Accept: ['*/*']
      Accept-Encoding: ['gzip, deflate']
      Connection: [keep-alive]
=======
>>>>>>> 899a4518
      Content-Length: ['0']
      User-Agent: [python-requests/2.18.4]
    method: DELETE
    uri: https://www.googleapis.com/storage/v1/b/gcsfs-testing/o/2014-01-02.csv
  response:
    body: {string: ''}
    headers:
<<<<<<< HEAD
      Alt-Svc: ['quic=":443"; ma=2592000; v="39,38,37,35"']
      Cache-Control: ['no-cache, no-store, max-age=0, must-revalidate']
      Content-Length: ['0']
      Content-Type: [application/json]
      Date: ['Wed, 11 Oct 2017 14:33:28 GMT']
=======
      Alt-Svc: ['hq=":443"; ma=2592000; quic=51303431; quic=51303339; quic=51303338;
          quic=51303337; quic=51303335,quic=":443"; ma=2592000; v="41,39,38,37,35"']
      Cache-Control: ['no-cache, no-store, max-age=0, must-revalidate']
      Content-Length: ['0']
      Content-Type: [application/json]
      Date: ['Thu, 04 Jan 2018 20:48:20 GMT']
>>>>>>> 899a4518
      Expires: ['Mon, 01 Jan 1990 00:00:00 GMT']
      Pragma: [no-cache]
      Server: [UploadServer]
      Vary: [Origin, X-Origin]
<<<<<<< HEAD
      X-GUploader-UploadID: [AEnB2UooaCuOX4HpEglPBd45fIRY2aigzeydI-5ggO9OH-wAJPqGdO-EAWaiJErDJ6YuHB4zT0k3NX8hHGkF4DWEJRJP-3d5QA]
=======
      X-GUploader-UploadID: [AEnB2UrChgOHgkGMKB4M8jyvw2n48WfzNyN0559UfhFVzIKHope_nf7961jYPXPo7S0VM7Yb076kSiLELiVgySwOSU5r7UarCA]
>>>>>>> 899a4518
    status: {code: 204, message: No Content}
- request:
    body: null
    headers:
      Accept: ['*/*']
      Accept-Encoding: ['gzip, deflate']
      Connection: [keep-alive]
      Content-Length: ['0']
      User-Agent: [python-requests/2.18.4]
    method: DELETE
    uri: https://www.googleapis.com/storage/v1/b/gcsfs-testing/o/2014-01-03.csv
  response:
    body: {string: ''}
    headers:
<<<<<<< HEAD
      Alt-Svc: ['quic=":443"; ma=2592000; v="39,38,37,35"']
      Cache-Control: ['no-cache, no-store, max-age=0, must-revalidate']
      Content-Length: ['0']
      Content-Type: [application/json]
      Date: ['Wed, 11 Oct 2017 14:33:28 GMT']
=======
      Alt-Svc: ['hq=":443"; ma=2592000; quic=51303431; quic=51303339; quic=51303338;
          quic=51303337; quic=51303335,quic=":443"; ma=2592000; v="41,39,38,37,35"']
      Cache-Control: ['no-cache, no-store, max-age=0, must-revalidate']
      Content-Length: ['0']
      Content-Type: [application/json]
      Date: ['Thu, 04 Jan 2018 20:48:21 GMT']
>>>>>>> 899a4518
      Expires: ['Mon, 01 Jan 1990 00:00:00 GMT']
      Pragma: [no-cache]
      Server: [UploadServer]
      Vary: [Origin, X-Origin]
<<<<<<< HEAD
      X-GUploader-UploadID: [AEnB2UpR40ry6NFVxhQ2F1jqzX8DhNo1bavufBHzHQ1aBcUqYmJ0sEYkNd-LTyCLiWkZ0-E3JfrJBWgJzNWsQw1Zz4oXFa38hQ]
=======
      X-GUploader-UploadID: [AEnB2Uo_5ASSe4aJ6hGh5xDrmKLT4rt1DoDvkSJVOQkxPPZn8RHLcRVkD1tMQjugSiWT1qah98OJNpWOuerz3QQMBPt1up5DTQ]
>>>>>>> 899a4518
    status: {code: 204, message: No Content}
- request:
    body: null
    headers:
      Accept: ['*/*']
      Accept-Encoding: ['gzip, deflate']
      Connection: [keep-alive]
      Content-Length: ['0']
      User-Agent: [python-requests/2.18.4]
    method: DELETE
    uri: https://www.googleapis.com/storage/v1/b/gcsfs-testing/o/nested%2Ffile1
  response:
    body: {string: ''}
    headers:
<<<<<<< HEAD
      Alt-Svc: ['quic=":443"; ma=2592000; v="39,38,37,35"']
      Cache-Control: ['no-cache, no-store, max-age=0, must-revalidate']
      Content-Length: ['0']
      Content-Type: [application/json]
      Date: ['Wed, 11 Oct 2017 14:33:28 GMT']
=======
      Alt-Svc: ['hq=":443"; ma=2592000; quic=51303431; quic=51303339; quic=51303338;
          quic=51303337; quic=51303335,quic=":443"; ma=2592000; v="41,39,38,37,35"']
      Cache-Control: ['no-cache, no-store, max-age=0, must-revalidate']
      Content-Length: ['0']
      Content-Type: [application/json]
      Date: ['Thu, 04 Jan 2018 20:48:21 GMT']
>>>>>>> 899a4518
      Expires: ['Mon, 01 Jan 1990 00:00:00 GMT']
      Pragma: [no-cache]
      Server: [UploadServer]
      Vary: [Origin, X-Origin]
<<<<<<< HEAD
      X-GUploader-UploadID: [AEnB2UoIoFaTyMaygbU9uGkAQ3lRfBczXc7ekSmawR8ynMcDRN2HBOV94G4O0FXAk4hmdJfrR7SNMySdeadQyjc7bI6BaqGHjQ]
=======
      X-GUploader-UploadID: [AEnB2UrKBMZibOis34D7I70132Vz9W1cg-F8dVzQph8PBXqtGYqHTy8VxbmKJuEJzP_eua_Lezqgml7Pl7U1fYby1KUElHLfIQ]
>>>>>>> 899a4518
    status: {code: 204, message: No Content}
- request:
    body: null
    headers:
      Accept: ['*/*']
      Accept-Encoding: ['gzip, deflate']
      Connection: [keep-alive]
      Content-Length: ['0']
      User-Agent: [python-requests/2.18.4]
    method: DELETE
    uri: https://www.googleapis.com/storage/v1/b/gcsfs-testing/o/nested%2Ffile2
  response:
    body: {string: ''}
    headers:
<<<<<<< HEAD
      Alt-Svc: ['quic=":443"; ma=2592000; v="39,38,37,35"']
      Cache-Control: ['no-cache, no-store, max-age=0, must-revalidate']
      Content-Length: ['0']
      Content-Type: [application/json]
      Date: ['Wed, 11 Oct 2017 14:33:29 GMT']
=======
      Alt-Svc: ['hq=":443"; ma=2592000; quic=51303431; quic=51303339; quic=51303338;
          quic=51303337; quic=51303335,quic=":443"; ma=2592000; v="41,39,38,37,35"']
      Cache-Control: ['no-cache, no-store, max-age=0, must-revalidate']
      Content-Length: ['0']
      Content-Type: [application/json]
      Date: ['Thu, 04 Jan 2018 20:48:21 GMT']
>>>>>>> 899a4518
      Expires: ['Mon, 01 Jan 1990 00:00:00 GMT']
      Pragma: [no-cache]
      Server: [UploadServer]
      Vary: [Origin, X-Origin]
<<<<<<< HEAD
      X-GUploader-UploadID: [AEnB2UqcIYbDU9HzBxWmnWXIOXoaansQMvK6I87PYBgVobtbt9iL98HiQVeFkVV2Z-2Z2h5InsgkgnrfR2enLPEYOng7v5WGZg]
=======
      X-GUploader-UploadID: [AEnB2UpwGCnu--wGWVNc_YQQgsliKyRhV4qSELAdu04DCRxS3rX-n--fQPC5dK3jdlrW5YKVLViFryyLeztWInnjq9Y3mBopIQ]
>>>>>>> 899a4518
    status: {code: 204, message: No Content}
- request:
    body: null
    headers:
      Accept: ['*/*']
      Accept-Encoding: ['gzip, deflate']
      Connection: [keep-alive]
      Content-Length: ['0']
      User-Agent: [python-requests/2.18.4]
    method: DELETE
    uri: https://www.googleapis.com/storage/v1/b/gcsfs-testing/o/nested%2Fnested2%2Ffile1
  response:
    body: {string: ''}
    headers:
<<<<<<< HEAD
      Alt-Svc: ['quic=":443"; ma=2592000; v="39,38,37,35"']
      Cache-Control: ['no-cache, no-store, max-age=0, must-revalidate']
      Content-Length: ['0']
      Content-Type: [application/json]
      Date: ['Wed, 11 Oct 2017 14:33:29 GMT']
=======
      Alt-Svc: ['hq=":443"; ma=2592000; quic=51303431; quic=51303339; quic=51303338;
          quic=51303337; quic=51303335,quic=":443"; ma=2592000; v="41,39,38,37,35"']
      Cache-Control: ['no-cache, no-store, max-age=0, must-revalidate']
      Content-Length: ['0']
      Content-Type: [application/json]
      Date: ['Thu, 04 Jan 2018 20:48:21 GMT']
>>>>>>> 899a4518
      Expires: ['Mon, 01 Jan 1990 00:00:00 GMT']
      Pragma: [no-cache]
      Server: [UploadServer]
      Vary: [Origin, X-Origin]
<<<<<<< HEAD
      X-GUploader-UploadID: [AEnB2Uqc0XFIPiq5mqUqEG6IMgnKDiKuJU_Gkft2GbixUboujPrGz8jvh3ldRRZzNgMQPHrOrUvPLVgpf8_WxWifxpSOeUUDMA]
=======
      X-GUploader-UploadID: [AEnB2UqlTy8RyptnjIAGiVVF7E6Beux21CXgWpwuXXO6pdU3vTi9ZJc7yUofgq2dMcFVkZkj5DKzZHFS9g67g-RlHxo8chcFKQ]
>>>>>>> 899a4518
    status: {code: 204, message: No Content}
- request:
    body: null
    headers:
      Accept: ['*/*']
      Accept-Encoding: ['gzip, deflate']
      Connection: [keep-alive]
      Content-Length: ['0']
      User-Agent: [python-requests/2.18.4]
    method: DELETE
    uri: https://www.googleapis.com/storage/v1/b/gcsfs-testing/o/nested%2Fnested2%2Ffile2
  response:
    body: {string: ''}
    headers:
<<<<<<< HEAD
      Alt-Svc: ['quic=":443"; ma=2592000; v="39,38,37,35"']
      Cache-Control: ['no-cache, no-store, max-age=0, must-revalidate']
      Content-Length: ['0']
      Content-Type: [application/json]
      Date: ['Wed, 11 Oct 2017 14:33:29 GMT']
=======
      Alt-Svc: ['hq=":443"; ma=2592000; quic=51303431; quic=51303339; quic=51303338;
          quic=51303337; quic=51303335,quic=":443"; ma=2592000; v="41,39,38,37,35"']
      Cache-Control: ['no-cache, no-store, max-age=0, must-revalidate']
      Content-Length: ['0']
      Content-Type: [application/json]
      Date: ['Thu, 04 Jan 2018 20:48:22 GMT']
>>>>>>> 899a4518
      Expires: ['Mon, 01 Jan 1990 00:00:00 GMT']
      Pragma: [no-cache]
      Server: [UploadServer]
      Vary: [Origin, X-Origin]
<<<<<<< HEAD
      X-GUploader-UploadID: [AEnB2UrXAvmYXra1BVm_2ZWbqAPReBOzfo3eTAzUyS_G7-HmqxTzFleZG1g7AK9t5m1mOMiGV3uUGWya96xRkQWjiqomikYNOg]
=======
      X-GUploader-UploadID: [AEnB2Uosl3mX-_mq1EK8XDWVjDWSJacrE6XxUkwDYzwaffJJ4ULMRKYIEfRWimxtN9imhaHit2FY7GSRXWAJsknd36Rj8KxiFg]
>>>>>>> 899a4518
    status: {code: 204, message: No Content}
- request:
    body: null
    headers:
      Accept: ['*/*']
      Accept-Encoding: ['gzip, deflate']
      Connection: [keep-alive]
      Content-Length: ['0']
      User-Agent: [python-requests/2.18.4]
    method: DELETE
    uri: https://www.googleapis.com/storage/v1/b/gcsfs-testing/o/test%2Faccounts.1.json
  response:
    body: {string: ''}
    headers:
<<<<<<< HEAD
      Alt-Svc: ['quic=":443"; ma=2592000; v="39,38,37,35"']
      Cache-Control: ['no-cache, no-store, max-age=0, must-revalidate']
      Content-Length: ['0']
      Content-Type: [application/json]
      Date: ['Wed, 11 Oct 2017 14:33:30 GMT']
=======
      Alt-Svc: ['hq=":443"; ma=2592000; quic=51303431; quic=51303339; quic=51303338;
          quic=51303337; quic=51303335,quic=":443"; ma=2592000; v="41,39,38,37,35"']
      Cache-Control: ['no-cache, no-store, max-age=0, must-revalidate']
      Content-Length: ['0']
      Content-Type: [application/json]
      Date: ['Thu, 04 Jan 2018 20:48:22 GMT']
>>>>>>> 899a4518
      Expires: ['Mon, 01 Jan 1990 00:00:00 GMT']
      Pragma: [no-cache]
      Server: [UploadServer]
      Vary: [Origin, X-Origin]
<<<<<<< HEAD
      X-GUploader-UploadID: [AEnB2Uq8QxVH68wHrJofU9Q4i_EyByjMFzUIz5TmU7eep7VuQ-_OuTKwLIHZwMvZhc4rfk7dYFK4cbzMLrBg2WfL7HWGedgODg]
=======
      X-GUploader-UploadID: [AEnB2UowptIyjY3sQTqbNst3PtmQqdJne1BMJ9YB3FOq1dCQ1-MfxfmGlAQL1g4BKITlfkJy7mNvKgSqYx3OrsFHlZP6zgarSw]
>>>>>>> 899a4518
    status: {code: 204, message: No Content}
- request:
    body: null
    headers:
      Accept: ['*/*']
      Accept-Encoding: ['gzip, deflate']
      Connection: [keep-alive]
      Content-Length: ['0']
      User-Agent: [python-requests/2.18.4]
    method: DELETE
    uri: https://www.googleapis.com/storage/v1/b/gcsfs-testing/o/test%2Faccounts.2.json
  response:
    body: {string: ''}
    headers:
<<<<<<< HEAD
      Alt-Svc: ['quic=":443"; ma=2592000; v="39,38,37,35"']
      Cache-Control: ['no-cache, no-store, max-age=0, must-revalidate']
      Content-Length: ['0']
      Content-Type: [application/json]
      Date: ['Wed, 11 Oct 2017 14:33:30 GMT']
=======
      Alt-Svc: ['hq=":443"; ma=2592000; quic=51303431; quic=51303339; quic=51303338;
          quic=51303337; quic=51303335,quic=":443"; ma=2592000; v="41,39,38,37,35"']
      Cache-Control: ['no-cache, no-store, max-age=0, must-revalidate']
      Content-Length: ['0']
      Content-Type: [application/json]
      Date: ['Thu, 04 Jan 2018 20:48:22 GMT']
>>>>>>> 899a4518
      Expires: ['Mon, 01 Jan 1990 00:00:00 GMT']
      Pragma: [no-cache]
      Server: [UploadServer]
      Vary: [Origin, X-Origin]
<<<<<<< HEAD
      X-GUploader-UploadID: [AEnB2UoHpvM4vLBj7JA1cMhzb6kMY4J-Lh7dc7YWoEmXV-FfQd82nUQv3G7qPHPYVhAlp4wJjFDiC7rYsgaL8TEztmI3_r-ozw]
=======
      X-GUploader-UploadID: [AEnB2UoyBN90P46w5-Xj5E4S_9JQbehNYX9Z0P8xuqArAdDVxlaVo2ycUNbyLSvayun4H28CgIuzwYLKE5HG71_4be5vTc482Q]
>>>>>>> 899a4518
    status: {code: 204, message: No Content}
- request:
    body: null
    headers:
      Accept: ['*/*']
      Accept-Encoding: ['gzip, deflate']
      Connection: [keep-alive]
      Content-Length: ['0']
      User-Agent: [python-requests/2.18.4]
    method: DELETE
    uri: https://www.googleapis.com/storage/v1/b/gcsfs-testing/o/tmp%2Ftest%2Fa
  response:
    body: {string: ''}
    headers:
<<<<<<< HEAD
      Alt-Svc: ['quic=":443"; ma=2592000; v="39,38,37,35"']
      Cache-Control: ['no-cache, no-store, max-age=0, must-revalidate']
      Content-Length: ['0']
      Content-Type: [application/json]
      Date: ['Wed, 11 Oct 2017 14:33:30 GMT']
=======
      Alt-Svc: ['hq=":443"; ma=2592000; quic=51303431; quic=51303339; quic=51303338;
          quic=51303337; quic=51303335,quic=":443"; ma=2592000; v="41,39,38,37,35"']
      Cache-Control: ['no-cache, no-store, max-age=0, must-revalidate']
      Content-Length: ['0']
      Content-Type: [application/json]
      Date: ['Thu, 04 Jan 2018 20:48:22 GMT']
>>>>>>> 899a4518
      Expires: ['Mon, 01 Jan 1990 00:00:00 GMT']
      Pragma: [no-cache]
      Server: [UploadServer]
      Vary: [Origin, X-Origin]
<<<<<<< HEAD
      X-GUploader-UploadID: [AEnB2UpWGLs3y-iU0xiUdynRc9qfVw67QxjaaB3vDdFsguVOre0iQz2b2KVWP5ID2vqEkQXHkdWC9IHfLrQLP4_ajbHWJCVCXQ]
=======
      X-GUploader-UploadID: [AEnB2Uo6wUGU5rQqxfaB4qedAf5rDwWylaPg3Zkheb1KjrzlurYqLRT_QYGEf4MDSCY8Dy2BXXDrDqoagsUvQ-ts5zhElzd93A]
>>>>>>> 899a4518
    status: {code: 204, message: No Content}
- request:
    body: null
    headers:
      Accept: ['*/*']
      Accept-Encoding: ['gzip, deflate']
      Connection: [keep-alive]
      Content-Length: ['0']
      User-Agent: [python-requests/2.18.4]
<<<<<<< HEAD
    method: POST
    uri: https://www.googleapis.com/oauth2/v4/token?grant_type=refresh_token
  response:
    body:
      string: !!binary |
        H4sIAKUJMFoC/6tWykyJL8nPTs1TslJQqqioUNJRUALz40sqC1JBgk6piUWpRSDx1IqCzKLU4vhM
        kGJjMwMDoFhicnJqcTGqEbUAnoD1nVYAAAA=
    headers:
      Alt-Svc: ['hq=":443"; ma=2592000; quic=51303431; quic=51303339; quic=51303338;
          quic=51303337; quic=51303335,quic=":443"; ma=2592000; v="41,39,38,37,35"']
      Cache-Control: ['no-cache, no-store, max-age=0, must-revalidate']
      Content-Encoding: [gzip]
      Content-Type: [application/json; charset=UTF-8]
      Date: ['Tue, 12 Dec 2017 16:53:57 GMT']
      Expires: ['Mon, 01 Jan 1990 00:00:00 GMT']
      Pragma: [no-cache]
      Server: [GSE]
      Transfer-Encoding: [chunked]
      Vary: [Origin, X-Origin]
      X-Content-Type-Options: [nosniff]
      X-Frame-Options: [SAMEORIGIN]
      X-XSS-Protection: [1; mode=block]
    status: {code: 200, message: OK}
- request:
    body: null
    headers:
      Accept: ['*/*']
      Accept-Encoding: ['gzip, deflate']
      Connection: [keep-alive]
      User-Agent: [python-requests/2.18.4]
    method: GET
    uri: https://www.googleapis.com/storage/v1/b/?project=test_project
  response:
    body: {string: "{\n \"kind\": \"storage#buckets\",\n \"items\": [\n  {\n   \"kind\":
        \"storage#bucket\",\n   \"id\": \"anaconda-enterprise\",\n   \"selfLink\":
        \"https://www.googleapis.com/storage/v1/b/anaconda-enterprise\",\n   \"projectNumber\":
        \"586241054156\",\n   \"name\": \"anaconda-enterprise\",\n   \"timeCreated\":
        \"2017-07-05T23:53:06.552Z\",\n   \"updated\": \"2017-07-14T17:39:54.178Z\",\n
        \  \"metageneration\": \"3\",\n   \"location\": \"US\",\n   \"storageClass\":
        \"MULTI_REGIONAL\",\n   \"etag\": \"CAM=\"\n  },\n  {\n   \"kind\": \"storage#bucket\",\n
        \  \"id\": \"anaconda-public-data\",\n   \"selfLink\": \"https://www.googleapis.com/storage/v1/b/anaconda-public-data\",\n
        \  \"projectNumber\": \"586241054156\",\n   \"name\": \"anaconda-public-data\",\n
        \  \"timeCreated\": \"2017-04-05T20:22:12.865Z\",\n   \"updated\": \"2017-07-10T16:32:07.980Z\",\n
        \  \"metageneration\": \"2\",\n   \"location\": \"US\",\n   \"storageClass\":
        \"MULTI_REGIONAL\",\n   \"etag\": \"CAI=\"\n  },\n  {\n   \"kind\": \"storage#bucket\",\n
        \  \"id\": \"artifacts.test_project.appspot.com\",\n   \"selfLink\": \"https://www.googleapis.com/storage/v1/b/artifacts.test_project.appspot.com\",\n
        \  \"projectNumber\": \"586241054156\",\n   \"name\": \"artifacts.test_project.appspot.com\",\n
        \  \"timeCreated\": \"2016-05-17T18:29:22.774Z\",\n   \"updated\": \"2016-05-17T18:29:22.774Z\",\n
        \  \"metageneration\": \"1\",\n   \"location\": \"US\",\n   \"storageClass\":
        \"STANDARD\",\n   \"etag\": \"CAE=\"\n  },\n  {\n   \"kind\": \"storage#bucket\",\n
        \  \"id\": \"test_project_cloudbuild\",\n   \"selfLink\": \"https://www.googleapis.com/storage/v1/b/test_project_cloudbuild\",\n
        \  \"projectNumber\": \"586241054156\",\n   \"name\": \"test_project_cloudbuild\",\n
        \  \"timeCreated\": \"2017-11-03T20:06:49.744Z\",\n   \"updated\": \"2017-11-03T20:06:49.744Z\",\n
        \  \"metageneration\": \"1\",\n   \"location\": \"US\",\n   \"storageClass\":
        \"STANDARD\",\n   \"etag\": \"CAE=\"\n  },\n  {\n   \"kind\": \"storage#bucket\",\n
        \  \"id\": \"dataflow-anaconda-compute\",\n   \"selfLink\": \"https://www.googleapis.com/storage/v1/b/dataflow-anaconda-compute\",\n
        \  \"projectNumber\": \"586241054156\",\n   \"name\": \"dataflow-anaconda-compute\",\n
        \  \"timeCreated\": \"2017-09-14T18:55:42.848Z\",\n   \"updated\": \"2017-09-14T18:55:42.848Z\",\n
        \  \"metageneration\": \"1\",\n   \"location\": \"US\",\n   \"storageClass\":
        \"MULTI_REGIONAL\",\n   \"etag\": \"CAE=\"\n  },\n  {\n   \"kind\": \"storage#bucket\",\n
        \  \"id\": \"gcsfs-test\",\n   \"selfLink\": \"https://www.googleapis.com/storage/v1/b/gcsfs-test\",\n
        \  \"projectNumber\": \"586241054156\",\n   \"name\": \"gcsfs-test\",\n   \"timeCreated\":
        \"2017-12-02T23:25:23.058Z\",\n   \"updated\": \"2017-12-02T23:25:23.058Z\",\n
        \  \"metageneration\": \"1\",\n   \"location\": \"US\",\n   \"storageClass\":
        \"MULTI_REGIONAL\",\n   \"etag\": \"CAE=\"\n  },\n  {\n   \"kind\": \"storage#bucket\",\n
        \  \"id\": \"gcsfs-testing\",\n   \"selfLink\": \"https://www.googleapis.com/storage/v1/b/gcsfs-testing\",\n
        \  \"projectNumber\": \"586241054156\",\n   \"name\": \"gcsfs-testing\",\n
        \  \"timeCreated\": \"2017-12-12T16:52:13.675Z\",\n   \"updated\": \"2017-12-12T16:52:13.675Z\",\n
        \  \"metageneration\": \"1\",\n   \"location\": \"US\",\n   \"storageClass\":
        \"STANDARD\",\n   \"etag\": \"CAE=\"\n  }\n ]\n}\n"}
    headers:
      Alt-Svc: ['hq=":443"; ma=2592000; quic=51303431; quic=51303339; quic=51303338;
          quic=51303337; quic=51303335,quic=":443"; ma=2592000; v="41,39,38,37,35"']
      Cache-Control: ['private, max-age=0, must-revalidate, no-transform']
      Content-Length: ['2944']
      Content-Type: [application/json; charset=UTF-8]
      Date: ['Tue, 12 Dec 2017 16:53:57 GMT']
      Expires: ['Tue, 12 Dec 2017 16:53:57 GMT']
      Server: [UploadServer]
      Vary: [Origin, X-Origin]
      X-GUploader-UploadID: [AEnB2UqEhxEzAAQBBZ6m311l_lEz0sVTzru7HWWInMl5MgNGcaKr8cnSQcNyAS6vKi3ETNOn5JlqM6sVmCvKxnK3LxkeMcRVjA]
    status: {code: 200, message: OK}
- request:
    body: null
    headers:
      Accept: ['*/*']
      Accept-Encoding: ['gzip, deflate']
      Connection: [keep-alive]
      Content-Length: ['0']
      User-Agent: [python-requests/2.18.4]
    method: DELETE
    uri: https://www.googleapis.com/storage/v1/b/gcsfs-testing/o/tmp%2Ftest%2Fa
  response:
    body: {string: "{\n \"error\": {\n  \"errors\": [\n   {\n    \"domain\": \"global\",\n
        \   \"reason\": \"notFound\",\n    \"message\": \"Not Found\"\n   }\n  ],\n
        \ \"code\": 404,\n  \"message\": \"Not Found\"\n }\n}\n"}
    headers:
      Alt-Svc: ['hq=":443"; ma=2592000; quic=51303431; quic=51303339; quic=51303338;
          quic=51303337; quic=51303335,quic=":443"; ma=2592000; v="41,39,38,37,35"']
      Cache-Control: ['private, max-age=0']
      Content-Length: ['165']
      Content-Type: [application/json; charset=UTF-8]
      Date: ['Tue, 12 Dec 2017 16:53:57 GMT']
      Expires: ['Tue, 12 Dec 2017 16:53:57 GMT']
      Server: [UploadServer]
      Vary: [Origin, X-Origin]
      X-GUploader-UploadID: [AEnB2UrjV7NBOyDY5ZJ9jY2caFKl63Eh0-c5qEhqD6axv7J-Z6-zQ6JcgeoX8BZViu4vdm7oS66c41RSff6jq35rBicgtbKcqQ]
    status: {code: 404, message: Not Found}
- request:
    body: null
    headers:
      Accept: ['*/*']
      Accept-Encoding: ['gzip, deflate']
      Connection: [keep-alive]
      Content-Length: ['0']
      User-Agent: [python-requests/2.18.4]
    method: DELETE
    uri: https://www.googleapis.com/storage/v1/b/gcsfs-testing/o/tmp%2Ftest%2Fb
  response:
    body: {string: "{\n \"error\": {\n  \"errors\": [\n   {\n    \"domain\": \"global\",\n
        \   \"reason\": \"notFound\",\n    \"message\": \"Not Found\"\n   }\n  ],\n
        \ \"code\": 404,\n  \"message\": \"Not Found\"\n }\n}\n"}
    headers:
      Alt-Svc: ['hq=":443"; ma=2592000; quic=51303431; quic=51303339; quic=51303338;
          quic=51303337; quic=51303335,quic=":443"; ma=2592000; v="41,39,38,37,35"']
      Cache-Control: ['private, max-age=0']
      Content-Length: ['165']
      Content-Type: [application/json; charset=UTF-8]
      Date: ['Tue, 12 Dec 2017 16:53:57 GMT']
      Expires: ['Tue, 12 Dec 2017 16:53:57 GMT']
      Server: [UploadServer]
      Vary: [Origin, X-Origin]
      X-GUploader-UploadID: [AEnB2UodOReXWxzoq9LcmNt3QfHusGoNWceKYRqSoDpSRs9myd5jVltfZeFA9rfiv0prDXzRpdrH5SiK62SPRGNRl1ivSpaX_A]
    status: {code: 404, message: Not Found}
- request:
    body: null
    headers:
      Accept: ['*/*']
      Accept-Encoding: ['gzip, deflate']
      Connection: [keep-alive]
      Content-Length: ['0']
      User-Agent: [python-requests/2.18.4]
    method: DELETE
    uri: https://www.googleapis.com/storage/v1/b/gcsfs-testing/o/tmp%2Ftest%2Fc
  response:
    body: {string: "{\n \"error\": {\n  \"errors\": [\n   {\n    \"domain\": \"global\",\n
        \   \"reason\": \"notFound\",\n    \"message\": \"Not Found\"\n   }\n  ],\n
        \ \"code\": 404,\n  \"message\": \"Not Found\"\n }\n}\n"}
    headers:
      Alt-Svc: ['hq=":443"; ma=2592000; quic=51303431; quic=51303339; quic=51303338;
          quic=51303337; quic=51303335,quic=":443"; ma=2592000; v="41,39,38,37,35"']
      Cache-Control: ['private, max-age=0']
      Content-Length: ['165']
      Content-Type: [application/json; charset=UTF-8]
      Date: ['Tue, 12 Dec 2017 16:53:58 GMT']
      Expires: ['Tue, 12 Dec 2017 16:53:58 GMT']
      Server: [UploadServer]
      Vary: [Origin, X-Origin]
      X-GUploader-UploadID: [AEnB2Uo_yBo4G655VEeo650UihnfKzuCVU-l-J-j7UIaNxxkFQkiA3JA9bzYLlb44V-N1zIfmu3FFkcCM1yBJHnQomcj1VvrmQ]
    status: {code: 404, message: Not Found}
- request:
    body: null
    headers:
      Accept: ['*/*']
      Accept-Encoding: ['gzip, deflate']
      Connection: [keep-alive]
      Content-Length: ['0']
      User-Agent: [python-requests/2.18.4]
    method: DELETE
    uri: https://www.googleapis.com/storage/v1/b/gcsfs-testing/o/tmp%2Ftest%2Fd
  response:
    body: {string: "{\n \"error\": {\n  \"errors\": [\n   {\n    \"domain\": \"global\",\n
        \   \"reason\": \"notFound\",\n    \"message\": \"Not Found\"\n   }\n  ],\n
        \ \"code\": 404,\n  \"message\": \"Not Found\"\n }\n}\n"}
    headers:
      Alt-Svc: ['hq=":443"; ma=2592000; quic=51303431; quic=51303339; quic=51303338;
          quic=51303337; quic=51303335,quic=":443"; ma=2592000; v="41,39,38,37,35"']
      Cache-Control: ['private, max-age=0']
      Content-Length: ['165']
      Content-Type: [application/json; charset=UTF-8]
      Date: ['Tue, 12 Dec 2017 16:53:58 GMT']
      Expires: ['Tue, 12 Dec 2017 16:53:58 GMT']
      Server: [UploadServer]
      Vary: [Origin, X-Origin]
      X-GUploader-UploadID: [AEnB2UqfedTFhzDBkY3FoD1M9HJ_WYokfiWusYKNy56lLZC2I7vQsM0_sErBWSokRZjljm8ApD_v1az82pKK3DclWDjLSXbvLA]
    status: {code: 404, message: Not Found}
- request:
    body: '{"amount": 500, "name": "Alice"}

      {"amount": 600, "name": "Bob"}

      {"amount": 700, "name": "Charlie"}

      {"amount": 800, "name": "Dennis"}

'
    headers:
      Accept: ['*/*']
      Accept-Encoding: ['gzip, deflate']
      Connection: [keep-alive]
      Content-Length: ['133']
      User-Agent: [python-requests/2.18.4]
    method: POST
    uri: https://www.googleapis.com/upload/storage/v1/b/gcsfs-testing/o?name=test%2Faccounts.2.json&uploadType=media
  response:
    body: {string: "{\n \"kind\": \"storage#object\",\n \"id\": \"gcsfs-testing/test/accounts.2.json/1513097638441059\",\n
        \"selfLink\": \"https://www.googleapis.com/storage/v1/b/gcsfs-testing/o/test%2Faccounts.2.json\",\n
        \"name\": \"test/accounts.2.json\",\n \"bucket\": \"gcsfs-testing\",\n \"generation\":
        \"1513097638441059\",\n \"metageneration\": \"1\",\n \"timeCreated\": \"2017-12-12T16:53:58.364Z\",\n
        \"updated\": \"2017-12-12T16:53:58.364Z\",\n \"storageClass\": \"STANDARD\",\n
        \"timeStorageClassUpdated\": \"2017-12-12T16:53:58.364Z\",\n \"size\": \"133\",\n
        \"md5Hash\": \"bjhC5OCrzKV+8MGMCF2BQA==\",\n \"mediaLink\": \"https://www.googleapis.com/download/storage/v1/b/gcsfs-testing/o/test%2Faccounts.2.json?generation=1513097638441059&alt=media\",\n
        \"crc32c\": \"Su+F+g==\",\n \"etag\": \"COPg//n3hNgCEAE=\"\n}\n"}
    headers:
      Alt-Svc: ['hq=":443"; ma=2592000; quic=51303431; quic=51303339; quic=51303338;
          quic=51303337; quic=51303335,quic=":443"; ma=2592000; v="41,39,38,37,35"']
      Cache-Control: ['no-cache, no-store, max-age=0, must-revalidate']
      Content-Length: ['723']
      Content-Type: [application/json; charset=UTF-8]
      Date: ['Tue, 12 Dec 2017 16:53:58 GMT']
      ETag: [COPg//n3hNgCEAE=]
      Expires: ['Mon, 01 Jan 1990 00:00:00 GMT']
      Pragma: [no-cache]
      Server: [UploadServer]
      Vary: [Origin, X-Origin]
      X-GUploader-UploadID: [AEnB2Up3zciR_NxVB8k7pHpuG29BxdLcC5rnda-RsZ1jF9lzKZIiK1-QQdSQdq1iCGkFEy6qMW1dQ-o2lC1PYKiMlZ11Dp0uWg]
    status: {code: 200, message: OK}
- request:
    body: '{"amount": 100, "name": "Alice"}

      {"amount": 200, "name": "Bob"}

      {"amount": 300, "name": "Charlie"}

      {"amount": 400, "name": "Dennis"}

'
    headers:
      Accept: ['*/*']
      Accept-Encoding: ['gzip, deflate']
      Connection: [keep-alive]
      Content-Length: ['133']
      User-Agent: [python-requests/2.18.4]
    method: POST
    uri: https://www.googleapis.com/upload/storage/v1/b/gcsfs-testing/o?name=test%2Faccounts.1.json&uploadType=media
  response:
    body: {string: "{\n \"kind\": \"storage#object\",\n \"id\": \"gcsfs-testing/test/accounts.1.json/1513097638767633\",\n
        \"selfLink\": \"https://www.googleapis.com/storage/v1/b/gcsfs-testing/o/test%2Faccounts.1.json\",\n
        \"name\": \"test/accounts.1.json\",\n \"bucket\": \"gcsfs-testing\",\n \"generation\":
        \"1513097638767633\",\n \"metageneration\": \"1\",\n \"timeCreated\": \"2017-12-12T16:53:58.693Z\",\n
        \"updated\": \"2017-12-12T16:53:58.693Z\",\n \"storageClass\": \"STANDARD\",\n
        \"timeStorageClassUpdated\": \"2017-12-12T16:53:58.693Z\",\n \"size\": \"133\",\n
        \"md5Hash\": \"xK7pmJz/Oj5HGIyfQpYTig==\",\n \"mediaLink\": \"https://www.googleapis.com/download/storage/v1/b/gcsfs-testing/o/test%2Faccounts.1.json?generation=1513097638767633&alt=media\",\n
        \"crc32c\": \"6wJAgQ==\",\n \"etag\": \"CJHYk/r3hNgCEAE=\"\n}\n"}
    headers:
      Alt-Svc: ['hq=":443"; ma=2592000; quic=51303431; quic=51303339; quic=51303338;
          quic=51303337; quic=51303335,quic=":443"; ma=2592000; v="41,39,38,37,35"']
      Cache-Control: ['no-cache, no-store, max-age=0, must-revalidate']
      Content-Length: ['723']
      Content-Type: [application/json; charset=UTF-8]
      Date: ['Tue, 12 Dec 2017 16:53:58 GMT']
      ETag: [CJHYk/r3hNgCEAE=]
      Expires: ['Mon, 01 Jan 1990 00:00:00 GMT']
      Pragma: [no-cache]
      Server: [UploadServer]
      Vary: [Origin, X-Origin]
      X-GUploader-UploadID: [AEnB2Ur4xHkLE_P67R0PPqJL8wwIyy6lX20wEr_N8YQYwxtHGBSpA2QmSs5DEZHnlrldiq4aI5WGiBUK_LMfhQT7sKhUMBCIOQ]
    status: {code: 200, message: OK}
- request:
    body: 'name,amount,id

      Dennis,400,4

      Edith,500,5

      Frank,600,6

'
    headers:
      Accept: ['*/*']
      Accept-Encoding: ['gzip, deflate']
      Connection: [keep-alive]
      Content-Length: ['52']
      User-Agent: [python-requests/2.18.4]
    method: POST
    uri: https://www.googleapis.com/upload/storage/v1/b/gcsfs-testing/o?name=2014-01-03.csv&uploadType=media
  response:
    body: {string: "{\n \"kind\": \"storage#object\",\n \"id\": \"gcsfs-testing/2014-01-03.csv/1513097639094117\",\n
        \"selfLink\": \"https://www.googleapis.com/storage/v1/b/gcsfs-testing/o/2014-01-03.csv\",\n
        \"name\": \"2014-01-03.csv\",\n \"bucket\": \"gcsfs-testing\",\n \"generation\":
        \"1513097639094117\",\n \"metageneration\": \"1\",\n \"timeCreated\": \"2017-12-12T16:53:59.022Z\",\n
        \"updated\": \"2017-12-12T16:53:59.022Z\",\n \"storageClass\": \"STANDARD\",\n
        \"timeStorageClassUpdated\": \"2017-12-12T16:53:59.022Z\",\n \"size\": \"52\",\n
        \"md5Hash\": \"9keZXdUu0YtMynECFSOiMg==\",\n \"mediaLink\": \"https://www.googleapis.com/download/storage/v1/b/gcsfs-testing/o/2014-01-03.csv?generation=1513097639094117&alt=media\",\n
        \"crc32c\": \"x/fq7w==\",\n \"etag\": \"COXOp/r3hNgCEAE=\"\n}\n"}
    headers:
      Alt-Svc: ['hq=":443"; ma=2592000; quic=51303431; quic=51303339; quic=51303338;
          quic=51303337; quic=51303335,quic=":443"; ma=2592000; v="41,39,38,37,35"']
      Cache-Control: ['no-cache, no-store, max-age=0, must-revalidate']
      Content-Length: ['694']
      Content-Type: [application/json; charset=UTF-8]
      Date: ['Tue, 12 Dec 2017 16:53:59 GMT']
      ETag: [COXOp/r3hNgCEAE=]
      Expires: ['Mon, 01 Jan 1990 00:00:00 GMT']
      Pragma: [no-cache]
      Server: [UploadServer]
      Vary: [Origin, X-Origin]
      X-GUploader-UploadID: [AEnB2UqeEhLDcJ1xaCV3tkRRNvZDeuEzsan4eqQ3AgPt1StZb5iDUqr3dS2zkhY-qgZq7_7xhDImA2tOJk10IJwOkKGm77vtHg]
    status: {code: 200, message: OK}
- request:
    body: 'name,amount,id

'
    headers:
      Accept: ['*/*']
      Accept-Encoding: ['gzip, deflate']
      Connection: [keep-alive]
      Content-Length: ['15']
      User-Agent: [python-requests/2.18.4]
    method: POST
    uri: https://www.googleapis.com/upload/storage/v1/b/gcsfs-testing/o?name=2014-01-02.csv&uploadType=media
  response:
    body: {string: "{\n \"kind\": \"storage#object\",\n \"id\": \"gcsfs-testing/2014-01-02.csv/1513097639579304\",\n
        \"selfLink\": \"https://www.googleapis.com/storage/v1/b/gcsfs-testing/o/2014-01-02.csv\",\n
        \"name\": \"2014-01-02.csv\",\n \"bucket\": \"gcsfs-testing\",\n \"generation\":
        \"1513097639579304\",\n \"metageneration\": \"1\",\n \"timeCreated\": \"2017-12-12T16:53:59.496Z\",\n
        \"updated\": \"2017-12-12T16:53:59.496Z\",\n \"storageClass\": \"STANDARD\",\n
        \"timeStorageClassUpdated\": \"2017-12-12T16:53:59.496Z\",\n \"size\": \"15\",\n
        \"md5Hash\": \"cGwL6TebGKiJzgyNBJNb6Q==\",\n \"mediaLink\": \"https://www.googleapis.com/download/storage/v1/b/gcsfs-testing/o/2014-01-02.csv?generation=1513097639579304&alt=media\",\n
        \"crc32c\": \"Mpt4QQ==\",\n \"etag\": \"CKidxfr3hNgCEAE=\"\n}\n"}
    headers:
      Alt-Svc: ['hq=":443"; ma=2592000; quic=51303431; quic=51303339; quic=51303338;
          quic=51303337; quic=51303335,quic=":443"; ma=2592000; v="41,39,38,37,35"']
      Cache-Control: ['no-cache, no-store, max-age=0, must-revalidate']
      Content-Length: ['694']
      Content-Type: [application/json; charset=UTF-8]
      Date: ['Tue, 12 Dec 2017 16:53:59 GMT']
      ETag: [CKidxfr3hNgCEAE=]
      Expires: ['Mon, 01 Jan 1990 00:00:00 GMT']
      Pragma: [no-cache]
      Server: [UploadServer]
      Vary: [Origin, X-Origin]
      X-GUploader-UploadID: [AEnB2UpxBUTPCUKEKO4a3I4DJZPx9GSnuRaF-n6M9aer-y8XJrKproLc6d3Vxs-cyuK3MJqtUSBod2tfTscED5rTAxEhAYiVlg]
    status: {code: 200, message: OK}
- request:
    body: 'name,amount,id

      Alice,100,1

      Bob,200,2

      Charlie,300,3

'
    headers:
      Accept: ['*/*']
      Accept-Encoding: ['gzip, deflate']
      Connection: [keep-alive]
      Content-Length: ['51']
      User-Agent: [python-requests/2.18.4]
    method: POST
    uri: https://www.googleapis.com/upload/storage/v1/b/gcsfs-testing/o?name=2014-01-01.csv&uploadType=media
  response:
    body: {string: "{\n \"kind\": \"storage#object\",\n \"id\": \"gcsfs-testing/2014-01-01.csv/1513097640068431\",\n
        \"selfLink\": \"https://www.googleapis.com/storage/v1/b/gcsfs-testing/o/2014-01-01.csv\",\n
        \"name\": \"2014-01-01.csv\",\n \"bucket\": \"gcsfs-testing\",\n \"generation\":
        \"1513097640068431\",\n \"metageneration\": \"1\",\n \"timeCreated\": \"2017-12-12T16:54:00.000Z\",\n
        \"updated\": \"2017-12-12T16:54:00.000Z\",\n \"storageClass\": \"STANDARD\",\n
        \"timeStorageClassUpdated\": \"2017-12-12T16:54:00.000Z\",\n \"size\": \"51\",\n
        \"md5Hash\": \"Auycd2AT7x5m8G1W0NXcuA==\",\n \"mediaLink\": \"https://www.googleapis.com/download/storage/v1/b/gcsfs-testing/o/2014-01-01.csv?generation=1513097640068431&alt=media\",\n
        \"crc32c\": \"yR1u0w==\",\n \"etag\": \"CM+K4/r3hNgCEAE=\"\n}\n"}
    headers:
      Alt-Svc: ['hq=":443"; ma=2592000; quic=51303431; quic=51303339; quic=51303338;
          quic=51303337; quic=51303335,quic=":443"; ma=2592000; v="41,39,38,37,35"']
      Cache-Control: ['no-cache, no-store, max-age=0, must-revalidate']
      Content-Length: ['694']
      Content-Type: [application/json; charset=UTF-8]
      Date: ['Tue, 12 Dec 2017 16:54:00 GMT']
      ETag: [CM+K4/r3hNgCEAE=]
      Expires: ['Mon, 01 Jan 1990 00:00:00 GMT']
      Pragma: [no-cache]
      Server: [UploadServer]
      Vary: [Origin, X-Origin]
      X-GUploader-UploadID: [AEnB2Uqja3L8XKWqtJeb7NWG6l_rPWKfJlVYOwTKg4IJj38BjWQEuxORycsxa4pmIq6dcVlRk6kXm-cz3NsHZwZPbiRU80EkWQ]
    status: {code: 200, message: OK}
- request:
    body: 'hello

'
    headers:
      Accept: ['*/*']
      Accept-Encoding: ['gzip, deflate']
      Connection: [keep-alive]
      Content-Length: ['6']
      User-Agent: [python-requests/2.18.4]
    method: POST
    uri: https://www.googleapis.com/upload/storage/v1/b/gcsfs-testing/o?name=nested%2Fnested2%2Ffile1&uploadType=media
  response:
    body: {string: "{\n \"kind\": \"storage#object\",\n \"id\": \"gcsfs-testing/nested/nested2/file1/1513097640411501\",\n
        \"selfLink\": \"https://www.googleapis.com/storage/v1/b/gcsfs-testing/o/nested%2Fnested2%2Ffile1\",\n
        \"name\": \"nested/nested2/file1\",\n \"bucket\": \"gcsfs-testing\",\n \"generation\":
        \"1513097640411501\",\n \"metageneration\": \"1\",\n \"timeCreated\": \"2017-12-12T16:54:00.344Z\",\n
        \"updated\": \"2017-12-12T16:54:00.344Z\",\n \"storageClass\": \"STANDARD\",\n
        \"timeStorageClassUpdated\": \"2017-12-12T16:54:00.344Z\",\n \"size\": \"6\",\n
        \"md5Hash\": \"sZRqySSS0jR8YjW00mERhA==\",\n \"mediaLink\": \"https://www.googleapis.com/download/storage/v1/b/gcsfs-testing/o/nested%2Fnested2%2Ffile1?generation=1513097640411501&alt=media\",\n
        \"crc32c\": \"NT3Yvg==\",\n \"etag\": \"CO2C+Pr3hNgCEAE=\"\n}\n"}
    headers:
      Alt-Svc: ['hq=":443"; ma=2592000; quic=51303431; quic=51303339; quic=51303338;
          quic=51303337; quic=51303335,quic=":443"; ma=2592000; v="41,39,38,37,35"']
      Cache-Control: ['no-cache, no-store, max-age=0, must-revalidate']
      Content-Length: ['725']
      Content-Type: [application/json; charset=UTF-8]
      Date: ['Tue, 12 Dec 2017 16:54:00 GMT']
      ETag: [CO2C+Pr3hNgCEAE=]
      Expires: ['Mon, 01 Jan 1990 00:00:00 GMT']
      Pragma: [no-cache]
      Server: [UploadServer]
      Vary: [Origin, X-Origin]
      X-GUploader-UploadID: [AEnB2UqvORBsaAIkCG-SURJU0vgn7cwdpcNTTbOLnGBapTy8ubZ6CEooXUgVOwA3dOYxOUz7WD2yhBIJ1bIDEcM8DXcBmdjzgw]
    status: {code: 200, message: OK}
- request:
    body: world
    headers:
      Accept: ['*/*']
      Accept-Encoding: ['gzip, deflate']
      Connection: [keep-alive]
      Content-Length: ['5']
      User-Agent: [python-requests/2.18.4]
    method: POST
    uri: https://www.googleapis.com/upload/storage/v1/b/gcsfs-testing/o?name=nested%2Ffile2&uploadType=media
  response:
    body: {string: "{\n \"kind\": \"storage#object\",\n \"id\": \"gcsfs-testing/nested/file2/1513097640903486\",\n
        \"selfLink\": \"https://www.googleapis.com/storage/v1/b/gcsfs-testing/o/nested%2Ffile2\",\n
        \"name\": \"nested/file2\",\n \"bucket\": \"gcsfs-testing\",\n \"generation\":
        \"1513097640903486\",\n \"metageneration\": \"1\",\n \"timeCreated\": \"2017-12-12T16:54:00.844Z\",\n
        \"updated\": \"2017-12-12T16:54:00.844Z\",\n \"storageClass\": \"STANDARD\",\n
        \"timeStorageClassUpdated\": \"2017-12-12T16:54:00.844Z\",\n \"size\": \"5\",\n
        \"md5Hash\": \"fXkwN6B2AYZXSwKC8vQ15w==\",\n \"mediaLink\": \"https://www.googleapis.com/download/storage/v1/b/gcsfs-testing/o/nested%2Ffile2?generation=1513097640903486&alt=media\",\n
        \"crc32c\": \"MaqBTg==\",\n \"etag\": \"CL6Glvv3hNgCEAE=\"\n}\n"}
    headers:
      Alt-Svc: ['hq=":443"; ma=2592000; quic=51303431; quic=51303339; quic=51303338;
          quic=51303337; quic=51303335,quic=":443"; ma=2592000; v="41,39,38,37,35"']
      Cache-Control: ['no-cache, no-store, max-age=0, must-revalidate']
      Content-Length: ['689']
      Content-Type: [application/json; charset=UTF-8]
      Date: ['Tue, 12 Dec 2017 16:54:01 GMT']
      ETag: [CL6Glvv3hNgCEAE=]
      Expires: ['Mon, 01 Jan 1990 00:00:00 GMT']
      Pragma: [no-cache]
      Server: [UploadServer]
      Vary: [Origin, X-Origin]
      X-GUploader-UploadID: [AEnB2UqnmscyPYHJhmYeO7bYfvDSa4Mab4yGxlhZhQipNfB5O-uBpNRkMY2EDqjzW7fOBff2syEQJC3ufLhLLHZmX1eLsw-HQA]
    status: {code: 200, message: OK}
- request:
    body: world
    headers:
      Accept: ['*/*']
      Accept-Encoding: ['gzip, deflate']
      Connection: [keep-alive]
      Content-Length: ['5']
      User-Agent: [python-requests/2.18.4]
    method: POST
    uri: https://www.googleapis.com/upload/storage/v1/b/gcsfs-testing/o?name=nested%2Fnested2%2Ffile2&uploadType=media
  response:
    body: {string: "{\n \"kind\": \"storage#object\",\n \"id\": \"gcsfs-testing/nested/nested2/file2/1513097641314980\",\n
        \"selfLink\": \"https://www.googleapis.com/storage/v1/b/gcsfs-testing/o/nested%2Fnested2%2Ffile2\",\n
        \"name\": \"nested/nested2/file2\",\n \"bucket\": \"gcsfs-testing\",\n \"generation\":
        \"1513097641314980\",\n \"metageneration\": \"1\",\n \"timeCreated\": \"2017-12-12T16:54:01.256Z\",\n
        \"updated\": \"2017-12-12T16:54:01.256Z\",\n \"storageClass\": \"STANDARD\",\n
        \"timeStorageClassUpdated\": \"2017-12-12T16:54:01.256Z\",\n \"size\": \"5\",\n
        \"md5Hash\": \"fXkwN6B2AYZXSwKC8vQ15w==\",\n \"mediaLink\": \"https://www.googleapis.com/download/storage/v1/b/gcsfs-testing/o/nested%2Fnested2%2Ffile2?generation=1513097641314980&alt=media\",\n
        \"crc32c\": \"MaqBTg==\",\n \"etag\": \"CKSVr/v3hNgCEAE=\"\n}\n"}
    headers:
      Alt-Svc: ['hq=":443"; ma=2592000; quic=51303431; quic=51303339; quic=51303338;
          quic=51303337; quic=51303335,quic=":443"; ma=2592000; v="41,39,38,37,35"']
      Cache-Control: ['no-cache, no-store, max-age=0, must-revalidate']
      Content-Length: ['725']
      Content-Type: [application/json; charset=UTF-8]
      Date: ['Tue, 12 Dec 2017 16:54:01 GMT']
      ETag: [CKSVr/v3hNgCEAE=]
      Expires: ['Mon, 01 Jan 1990 00:00:00 GMT']
      Pragma: [no-cache]
      Server: [UploadServer]
      Vary: [Origin, X-Origin]
      X-GUploader-UploadID: [AEnB2UreB4c322yiT16IAd2_a8R88hsHm3CCP8IAPRqobs4UPZ81avD0g9Pu-cvO4dwMJvIRhKaFgSKvoWJbav1FuV_J6RrU-Q]
    status: {code: 200, message: OK}
- request:
    body: 'hello

'
    headers:
      Accept: ['*/*']
      Accept-Encoding: ['gzip, deflate']
      Connection: [keep-alive]
      Content-Length: ['6']
      User-Agent: [python-requests/2.18.4]
    method: POST
    uri: https://www.googleapis.com/upload/storage/v1/b/gcsfs-testing/o?name=nested%2Ffile1&uploadType=media
  response:
    body: {string: "{\n \"kind\": \"storage#object\",\n \"id\": \"gcsfs-testing/nested/file1/1513097641659562\",\n
        \"selfLink\": \"https://www.googleapis.com/storage/v1/b/gcsfs-testing/o/nested%2Ffile1\",\n
        \"name\": \"nested/file1\",\n \"bucket\": \"gcsfs-testing\",\n \"generation\":
        \"1513097641659562\",\n \"metageneration\": \"1\",\n \"timeCreated\": \"2017-12-12T16:54:01.590Z\",\n
        \"updated\": \"2017-12-12T16:54:01.590Z\",\n \"storageClass\": \"STANDARD\",\n
        \"timeStorageClassUpdated\": \"2017-12-12T16:54:01.590Z\",\n \"size\": \"6\",\n
        \"md5Hash\": \"sZRqySSS0jR8YjW00mERhA==\",\n \"mediaLink\": \"https://www.googleapis.com/download/storage/v1/b/gcsfs-testing/o/nested%2Ffile1?generation=1513097641659562&alt=media\",\n
        \"crc32c\": \"NT3Yvg==\",\n \"etag\": \"CKqZxPv3hNgCEAE=\"\n}\n"}
    headers:
      Alt-Svc: ['hq=":443"; ma=2592000; quic=51303431; quic=51303339; quic=51303338;
          quic=51303337; quic=51303335,quic=":443"; ma=2592000; v="41,39,38,37,35"']
      Cache-Control: ['no-cache, no-store, max-age=0, must-revalidate']
      Content-Length: ['689']
      Content-Type: [application/json; charset=UTF-8]
      Date: ['Tue, 12 Dec 2017 16:54:01 GMT']
      ETag: [CKqZxPv3hNgCEAE=]
      Expires: ['Mon, 01 Jan 1990 00:00:00 GMT']
      Pragma: [no-cache]
      Server: [UploadServer]
      Vary: [Origin, X-Origin]
      X-GUploader-UploadID: [AEnB2UrVGEnx2WIilte2TtKN7Aby80xwDmLNnupZolSEAzS0VQ1folwshu52onwyF10DmBMYbdCOJ29BbDOO3-OCa8Vhkkjpkw]
    status: {code: 200, message: OK}
- request:
    body: '123'
    headers:
      Accept: ['*/*']
      Accept-Encoding: ['gzip, deflate']
      Connection: [keep-alive]
      Content-Length: ['3']
      User-Agent: [python-requests/2.18.4]
    method: POST
    uri: https://www.googleapis.com/upload/storage/v1/b/gcsfs-testing/o?name=tmp%2Ftest%2Fa&uploadType=media
  response:
    body: {string: "{\n \"kind\": \"storage#object\",\n \"id\": \"gcsfs-testing/tmp/test/a/1513097642094835\",\n
        \"selfLink\": \"https://www.googleapis.com/storage/v1/b/gcsfs-testing/o/tmp%2Ftest%2Fa\",\n
        \"name\": \"tmp/test/a\",\n \"bucket\": \"gcsfs-testing\",\n \"generation\":
        \"1513097642094835\",\n \"metageneration\": \"1\",\n \"timeCreated\": \"2017-12-12T16:54:02.032Z\",\n
        \"updated\": \"2017-12-12T16:54:02.032Z\",\n \"storageClass\": \"STANDARD\",\n
        \"timeStorageClassUpdated\": \"2017-12-12T16:54:02.032Z\",\n \"size\": \"3\",\n
        \"md5Hash\": \"ICy5YqxZB1uWSwcVLSNLcA==\",\n \"mediaLink\": \"https://www.googleapis.com/download/storage/v1/b/gcsfs-testing/o/tmp%2Ftest%2Fa?generation=1513097642094835&alt=media\",\n
        \"crc32c\": \"EHsvsg==\",\n \"etag\": \"CPPh3vv3hNgCEAE=\"\n}\n"}
    headers:
      Alt-Svc: ['hq=":443"; ma=2592000; quic=51303431; quic=51303339; quic=51303338;
          quic=51303337; quic=51303335,quic=":443"; ma=2592000; v="41,39,38,37,35"']
      Cache-Control: ['no-cache, no-store, max-age=0, must-revalidate']
      Content-Length: ['685']
      Content-Type: [application/json; charset=UTF-8]
      Date: ['Tue, 12 Dec 2017 16:54:02 GMT']
      ETag: [CPPh3vv3hNgCEAE=]
      Expires: ['Mon, 01 Jan 1990 00:00:00 GMT']
      Pragma: [no-cache]
      Server: [UploadServer]
      Vary: [Origin, X-Origin]
      X-GUploader-UploadID: [AEnB2UqqBo8T54IpuwLGc4qhqRDpa1CtjqXCdbDeYBkynfYMXiwgLZKpMtW5KugLqr6olcQfo34-e-8wYpTS9IpkXfj_-3wFQA]
    status: {code: 200, message: OK}
- request:
    body: null
    headers:
      Accept: ['*/*']
      Accept-Encoding: ['gzip, deflate']
      Connection: [keep-alive]
      User-Agent: [python-requests/2.18.4]
    method: GET
    uri: https://www.googleapis.com/storage/v1/b/gcsfs-testing/o/tmp%2Ftest%2Fa
  response:
    body: {string: "{\n \"kind\": \"storage#object\",\n \"id\": \"gcsfs-testing/tmp/test/a/1513097642094835\",\n
        \"selfLink\": \"https://www.googleapis.com/storage/v1/b/gcsfs-testing/o/tmp%2Ftest%2Fa\",\n
        \"name\": \"tmp/test/a\",\n \"bucket\": \"gcsfs-testing\",\n \"generation\":
        \"1513097642094835\",\n \"metageneration\": \"1\",\n \"timeCreated\": \"2017-12-12T16:54:02.032Z\",\n
        \"updated\": \"2017-12-12T16:54:02.032Z\",\n \"storageClass\": \"STANDARD\",\n
        \"timeStorageClassUpdated\": \"2017-12-12T16:54:02.032Z\",\n \"size\": \"3\",\n
        \"md5Hash\": \"ICy5YqxZB1uWSwcVLSNLcA==\",\n \"mediaLink\": \"https://www.googleapis.com/download/storage/v1/b/gcsfs-testing/o/tmp%2Ftest%2Fa?generation=1513097642094835&alt=media\",\n
        \"crc32c\": \"EHsvsg==\",\n \"etag\": \"CPPh3vv3hNgCEAE=\"\n}\n"}
    headers:
      Alt-Svc: ['hq=":443"; ma=2592000; quic=51303431; quic=51303339; quic=51303338;
          quic=51303337; quic=51303335,quic=":443"; ma=2592000; v="41,39,38,37,35"']
      Cache-Control: ['no-cache, no-store, max-age=0, must-revalidate']
      Content-Length: ['685']
      Content-Type: [application/json; charset=UTF-8]
      Date: ['Tue, 12 Dec 2017 16:54:02 GMT']
      ETag: [CPPh3vv3hNgCEAE=]
      Expires: ['Mon, 01 Jan 1990 00:00:00 GMT']
      Pragma: [no-cache]
      Server: [UploadServer]
      Vary: [Origin, X-Origin]
      X-GUploader-UploadID: [AEnB2UqjklluOFoH4E6HptgwadsqYcwmWz9ZknARotGV30J7yUD1CaScYW-tZKxmMEN1T0VSYZjYVIMS6g5wKHkhRgM7cn06Dw]
    status: {code: 200, message: OK}
- request:
    body: null
    headers:
      Accept: ['*/*']
      Accept-Encoding: ['gzip, deflate']
      Connection: [keep-alive]
      Range: [bytes=0-10485759]
      User-Agent: [python-requests/2.18.4]
    method: GET
    uri: https://www.googleapis.com/download/storage/v1/b/gcsfs-testing/o/tmp%2Ftest%2Fa?alt=media&generation=1513097642094835
  response:
    body: {string: '123'}
    headers:
      Alt-Svc: ['hq=":443"; ma=2592000; quic=51303431; quic=51303339; quic=51303338;
          quic=51303337; quic=51303335,quic=":443"; ma=2592000; v="41,39,38,37,35"']
      Cache-Control: ['no-cache, no-store, max-age=0, must-revalidate']
      Content-Disposition: [attachment]
      Content-Length: ['3']
      Content-Range: [bytes 0-2/3]
      Content-Type: [application/octet-stream]
      Date: ['Tue, 12 Dec 2017 16:54:02 GMT']
      ETag: [CPPh3vv3hNgCEAE=]
      Expires: ['Mon, 01 Jan 1990 00:00:00 GMT']
      Pragma: [no-cache]
      Server: [UploadServer]
      Vary: [Origin, X-Origin]
      X-GUploader-UploadID: [AEnB2UoAULgCxwDiuOjgq47K7vhpDunuRcj7xQyDqpXsm0vEo_6Ach761S_IDoD-zC8jEP60yrsMkMxgis5w9dvu6iokFWMg1w]
      X-Goog-Generation: ['1513097642094835']
      X-Goog-Metageneration: ['1']
      X-Goog-Storage-Class: [STANDARD]
    status: {code: 206, message: Partial Content}
- request:
    body: null
    headers:
      Accept: ['*/*']
      Accept-Encoding: ['gzip, deflate']
      Connection: [keep-alive]
      User-Agent: [python-requests/2.18.4]
    method: GET
    uri: https://www.googleapis.com/storage/v1/b/gcsfs-testing/o/?maxResults=1000
  response:
    body: {string: "{\n \"kind\": \"storage#objects\",\n \"items\": [\n  {\n   \"kind\":
        \"storage#object\",\n   \"id\": \"gcsfs-testing/2014-01-01.csv/1513097640068431\",\n
        \  \"selfLink\": \"https://www.googleapis.com/storage/v1/b/gcsfs-testing/o/2014-01-01.csv\",\n
        \  \"name\": \"2014-01-01.csv\",\n   \"bucket\": \"gcsfs-testing\",\n   \"generation\":
        \"1513097640068431\",\n   \"metageneration\": \"1\",\n   \"timeCreated\":
        \"2017-12-12T16:54:00.000Z\",\n   \"updated\": \"2017-12-12T16:54:00.000Z\",\n
        \  \"storageClass\": \"STANDARD\",\n   \"timeStorageClassUpdated\": \"2017-12-12T16:54:00.000Z\",\n
        \  \"size\": \"51\",\n   \"md5Hash\": \"Auycd2AT7x5m8G1W0NXcuA==\",\n   \"mediaLink\":
        \"https://www.googleapis.com/download/storage/v1/b/gcsfs-testing/o/2014-01-01.csv?generation=1513097640068431&alt=media\",\n
        \  \"crc32c\": \"yR1u0w==\",\n   \"etag\": \"CM+K4/r3hNgCEAE=\"\n  },\n  {\n
        \  \"kind\": \"storage#object\",\n   \"id\": \"gcsfs-testing/2014-01-02.csv/1513097639579304\",\n
        \  \"selfLink\": \"https://www.googleapis.com/storage/v1/b/gcsfs-testing/o/2014-01-02.csv\",\n
        \  \"name\": \"2014-01-02.csv\",\n   \"bucket\": \"gcsfs-testing\",\n   \"generation\":
        \"1513097639579304\",\n   \"metageneration\": \"1\",\n   \"timeCreated\":
        \"2017-12-12T16:53:59.496Z\",\n   \"updated\": \"2017-12-12T16:53:59.496Z\",\n
        \  \"storageClass\": \"STANDARD\",\n   \"timeStorageClassUpdated\": \"2017-12-12T16:53:59.496Z\",\n
        \  \"size\": \"15\",\n   \"md5Hash\": \"cGwL6TebGKiJzgyNBJNb6Q==\",\n   \"mediaLink\":
        \"https://www.googleapis.com/download/storage/v1/b/gcsfs-testing/o/2014-01-02.csv?generation=1513097639579304&alt=media\",\n
        \  \"crc32c\": \"Mpt4QQ==\",\n   \"etag\": \"CKidxfr3hNgCEAE=\"\n  },\n  {\n
        \  \"kind\": \"storage#object\",\n   \"id\": \"gcsfs-testing/2014-01-03.csv/1513097639094117\",\n
        \  \"selfLink\": \"https://www.googleapis.com/storage/v1/b/gcsfs-testing/o/2014-01-03.csv\",\n
        \  \"name\": \"2014-01-03.csv\",\n   \"bucket\": \"gcsfs-testing\",\n   \"generation\":
        \"1513097639094117\",\n   \"metageneration\": \"1\",\n   \"timeCreated\":
        \"2017-12-12T16:53:59.022Z\",\n   \"updated\": \"2017-12-12T16:53:59.022Z\",\n
        \  \"storageClass\": \"STANDARD\",\n   \"timeStorageClassUpdated\": \"2017-12-12T16:53:59.022Z\",\n
        \  \"size\": \"52\",\n   \"md5Hash\": \"9keZXdUu0YtMynECFSOiMg==\",\n   \"mediaLink\":
        \"https://www.googleapis.com/download/storage/v1/b/gcsfs-testing/o/2014-01-03.csv?generation=1513097639094117&alt=media\",\n
        \  \"crc32c\": \"x/fq7w==\",\n   \"etag\": \"COXOp/r3hNgCEAE=\"\n  },\n  {\n
        \  \"kind\": \"storage#object\",\n   \"id\": \"gcsfs-testing/nested/file1/1513097641659562\",\n
        \  \"selfLink\": \"https://www.googleapis.com/storage/v1/b/gcsfs-testing/o/nested%2Ffile1\",\n
        \  \"name\": \"nested/file1\",\n   \"bucket\": \"gcsfs-testing\",\n   \"generation\":
        \"1513097641659562\",\n   \"metageneration\": \"1\",\n   \"timeCreated\":
        \"2017-12-12T16:54:01.590Z\",\n   \"updated\": \"2017-12-12T16:54:01.590Z\",\n
        \  \"storageClass\": \"STANDARD\",\n   \"timeStorageClassUpdated\": \"2017-12-12T16:54:01.590Z\",\n
        \  \"size\": \"6\",\n   \"md5Hash\": \"sZRqySSS0jR8YjW00mERhA==\",\n   \"mediaLink\":
        \"https://www.googleapis.com/download/storage/v1/b/gcsfs-testing/o/nested%2Ffile1?generation=1513097641659562&alt=media\",\n
        \  \"crc32c\": \"NT3Yvg==\",\n   \"etag\": \"CKqZxPv3hNgCEAE=\"\n  },\n  {\n
        \  \"kind\": \"storage#object\",\n   \"id\": \"gcsfs-testing/nested/file2/1513097640903486\",\n
        \  \"selfLink\": \"https://www.googleapis.com/storage/v1/b/gcsfs-testing/o/nested%2Ffile2\",\n
        \  \"name\": \"nested/file2\",\n   \"bucket\": \"gcsfs-testing\",\n   \"generation\":
        \"1513097640903486\",\n   \"metageneration\": \"1\",\n   \"timeCreated\":
        \"2017-12-12T16:54:00.844Z\",\n   \"updated\": \"2017-12-12T16:54:00.844Z\",\n
        \  \"storageClass\": \"STANDARD\",\n   \"timeStorageClassUpdated\": \"2017-12-12T16:54:00.844Z\",\n
        \  \"size\": \"5\",\n   \"md5Hash\": \"fXkwN6B2AYZXSwKC8vQ15w==\",\n   \"mediaLink\":
        \"https://www.googleapis.com/download/storage/v1/b/gcsfs-testing/o/nested%2Ffile2?generation=1513097640903486&alt=media\",\n
        \  \"crc32c\": \"MaqBTg==\",\n   \"etag\": \"CL6Glvv3hNgCEAE=\"\n  },\n  {\n
        \  \"kind\": \"storage#object\",\n   \"id\": \"gcsfs-testing/nested/nested2/file1/1513097640411501\",\n
        \  \"selfLink\": \"https://www.googleapis.com/storage/v1/b/gcsfs-testing/o/nested%2Fnested2%2Ffile1\",\n
        \  \"name\": \"nested/nested2/file1\",\n   \"bucket\": \"gcsfs-testing\",\n
        \  \"generation\": \"1513097640411501\",\n   \"metageneration\": \"1\",\n
        \  \"timeCreated\": \"2017-12-12T16:54:00.344Z\",\n   \"updated\": \"2017-12-12T16:54:00.344Z\",\n
        \  \"storageClass\": \"STANDARD\",\n   \"timeStorageClassUpdated\": \"2017-12-12T16:54:00.344Z\",\n
        \  \"size\": \"6\",\n   \"md5Hash\": \"sZRqySSS0jR8YjW00mERhA==\",\n   \"mediaLink\":
        \"https://www.googleapis.com/download/storage/v1/b/gcsfs-testing/o/nested%2Fnested2%2Ffile1?generation=1513097640411501&alt=media\",\n
        \  \"crc32c\": \"NT3Yvg==\",\n   \"etag\": \"CO2C+Pr3hNgCEAE=\"\n  },\n  {\n
        \  \"kind\": \"storage#object\",\n   \"id\": \"gcsfs-testing/nested/nested2/file2/1513097641314980\",\n
        \  \"selfLink\": \"https://www.googleapis.com/storage/v1/b/gcsfs-testing/o/nested%2Fnested2%2Ffile2\",\n
        \  \"name\": \"nested/nested2/file2\",\n   \"bucket\": \"gcsfs-testing\",\n
        \  \"generation\": \"1513097641314980\",\n   \"metageneration\": \"1\",\n
        \  \"timeCreated\": \"2017-12-12T16:54:01.256Z\",\n   \"updated\": \"2017-12-12T16:54:01.256Z\",\n
        \  \"storageClass\": \"STANDARD\",\n   \"timeStorageClassUpdated\": \"2017-12-12T16:54:01.256Z\",\n
        \  \"size\": \"5\",\n   \"md5Hash\": \"fXkwN6B2AYZXSwKC8vQ15w==\",\n   \"mediaLink\":
        \"https://www.googleapis.com/download/storage/v1/b/gcsfs-testing/o/nested%2Fnested2%2Ffile2?generation=1513097641314980&alt=media\",\n
        \  \"crc32c\": \"MaqBTg==\",\n   \"etag\": \"CKSVr/v3hNgCEAE=\"\n  },\n  {\n
        \  \"kind\": \"storage#object\",\n   \"id\": \"gcsfs-testing/test/accounts.1.json/1513097638767633\",\n
        \  \"selfLink\": \"https://www.googleapis.com/storage/v1/b/gcsfs-testing/o/test%2Faccounts.1.json\",\n
        \  \"name\": \"test/accounts.1.json\",\n   \"bucket\": \"gcsfs-testing\",\n
        \  \"generation\": \"1513097638767633\",\n   \"metageneration\": \"1\",\n
        \  \"timeCreated\": \"2017-12-12T16:53:58.693Z\",\n   \"updated\": \"2017-12-12T16:53:58.693Z\",\n
        \  \"storageClass\": \"STANDARD\",\n   \"timeStorageClassUpdated\": \"2017-12-12T16:53:58.693Z\",\n
        \  \"size\": \"133\",\n   \"md5Hash\": \"xK7pmJz/Oj5HGIyfQpYTig==\",\n   \"mediaLink\":
        \"https://www.googleapis.com/download/storage/v1/b/gcsfs-testing/o/test%2Faccounts.1.json?generation=1513097638767633&alt=media\",\n
        \  \"crc32c\": \"6wJAgQ==\",\n   \"etag\": \"CJHYk/r3hNgCEAE=\"\n  },\n  {\n
        \  \"kind\": \"storage#object\",\n   \"id\": \"gcsfs-testing/test/accounts.2.json/1513097638441059\",\n
        \  \"selfLink\": \"https://www.googleapis.com/storage/v1/b/gcsfs-testing/o/test%2Faccounts.2.json\",\n
        \  \"name\": \"test/accounts.2.json\",\n   \"bucket\": \"gcsfs-testing\",\n
        \  \"generation\": \"1513097638441059\",\n   \"metageneration\": \"1\",\n
        \  \"timeCreated\": \"2017-12-12T16:53:58.364Z\",\n   \"updated\": \"2017-12-12T16:53:58.364Z\",\n
        \  \"storageClass\": \"STANDARD\",\n   \"timeStorageClassUpdated\": \"2017-12-12T16:53:58.364Z\",\n
        \  \"size\": \"133\",\n   \"md5Hash\": \"bjhC5OCrzKV+8MGMCF2BQA==\",\n   \"mediaLink\":
        \"https://www.googleapis.com/download/storage/v1/b/gcsfs-testing/o/test%2Faccounts.2.json?generation=1513097638441059&alt=media\",\n
        \  \"crc32c\": \"Su+F+g==\",\n   \"etag\": \"COPg//n3hNgCEAE=\"\n  },\n  {\n
        \  \"kind\": \"storage#object\",\n   \"id\": \"gcsfs-testing/tmp/test/a/1513097642094835\",\n
        \  \"selfLink\": \"https://www.googleapis.com/storage/v1/b/gcsfs-testing/o/tmp%2Ftest%2Fa\",\n
        \  \"name\": \"tmp/test/a\",\n   \"bucket\": \"gcsfs-testing\",\n   \"generation\":
        \"1513097642094835\",\n   \"metageneration\": \"1\",\n   \"timeCreated\":
        \"2017-12-12T16:54:02.032Z\",\n   \"updated\": \"2017-12-12T16:54:02.032Z\",\n
        \  \"storageClass\": \"STANDARD\",\n   \"timeStorageClassUpdated\": \"2017-12-12T16:54:02.032Z\",\n
        \  \"size\": \"3\",\n   \"md5Hash\": \"ICy5YqxZB1uWSwcVLSNLcA==\",\n   \"mediaLink\":
        \"https://www.googleapis.com/download/storage/v1/b/gcsfs-testing/o/tmp%2Ftest%2Fa?generation=1513097642094835&alt=media\",\n
        \  \"crc32c\": \"EHsvsg==\",\n   \"etag\": \"CPPh3vv3hNgCEAE=\"\n  }\n ]\n}\n"}
    headers:
      Alt-Svc: ['hq=":443"; ma=2592000; quic=51303431; quic=51303339; quic=51303338;
          quic=51303337; quic=51303335,quic=":443"; ma=2592000; v="41,39,38,37,35"']
      Cache-Control: ['private, max-age=0, must-revalidate, no-transform']
      Content-Length: ['7457']
      Content-Type: [application/json; charset=UTF-8]
      Date: ['Tue, 12 Dec 2017 16:54:02 GMT']
      Expires: ['Tue, 12 Dec 2017 16:54:02 GMT']
      Server: [UploadServer]
      Vary: [Origin, X-Origin]
      X-GUploader-UploadID: [AEnB2UrbrE9NanzaPe-mm1uKygerHZ520czgpD8i_wybT3Qycwz_xKEqxMBUSEuVOZg1YDV4Ktv0P6kK6b2wLhZxCbgp4OssYA]
    status: {code: 200, message: OK}
- request:
    body: null
    headers:
      Accept: ['*/*']
      Accept-Encoding: ['gzip, deflate']
      Connection: [keep-alive]
      Content-Length: ['0']
      User-Agent: [python-requests/2.18.4]
    method: DELETE
    uri: https://www.googleapis.com/storage/v1/b/gcsfs-testing/o/2014-01-01.csv
  response:
    body: {string: ''}
    headers:
      Alt-Svc: ['hq=":443"; ma=2592000; quic=51303431; quic=51303339; quic=51303338;
          quic=51303337; quic=51303335,quic=":443"; ma=2592000; v="41,39,38,37,35"']
      Cache-Control: ['no-cache, no-store, max-age=0, must-revalidate']
      Content-Length: ['0']
      Content-Type: [application/json]
      Date: ['Tue, 12 Dec 2017 16:54:03 GMT']
      Expires: ['Mon, 01 Jan 1990 00:00:00 GMT']
      Pragma: [no-cache]
      Server: [UploadServer]
      Vary: [Origin, X-Origin]
      X-GUploader-UploadID: [AEnB2UqZ0WNVryUCdspE07mEPYAaIzLVOGmWrdF9YDxBzocETDi9Wd_qJN0B3nodrJLVH1wdw2ZeB9zgNq91-xavl9r8ntJ-hg]
    status: {code: 204, message: No Content}
- request:
    body: null
    headers:
      Accept: ['*/*']
      Accept-Encoding: ['gzip, deflate']
      Connection: [keep-alive]
      Content-Length: ['0']
      User-Agent: [python-requests/2.18.4]
    method: DELETE
    uri: https://www.googleapis.com/storage/v1/b/gcsfs-testing/o/2014-01-02.csv
  response:
    body: {string: ''}
    headers:
      Alt-Svc: ['hq=":443"; ma=2592000; quic=51303431; quic=51303339; quic=51303338;
          quic=51303337; quic=51303335,quic=":443"; ma=2592000; v="41,39,38,37,35"']
      Cache-Control: ['no-cache, no-store, max-age=0, must-revalidate']
      Content-Length: ['0']
      Content-Type: [application/json]
      Date: ['Tue, 12 Dec 2017 16:54:03 GMT']
      Expires: ['Mon, 01 Jan 1990 00:00:00 GMT']
      Pragma: [no-cache]
      Server: [UploadServer]
      Vary: [Origin, X-Origin]
      X-GUploader-UploadID: [AEnB2UrUjgSdUraLNv-rAIWoO1-naHqS127D4IahaI2tcZwMa-vaEE37IdkTZ-HgNfnjBAMuQLLPfRYZIDwLsq0_qVKr8-IoTQ]
    status: {code: 204, message: No Content}
- request:
    body: null
    headers:
      Accept: ['*/*']
      Accept-Encoding: ['gzip, deflate']
      Connection: [keep-alive]
      Content-Length: ['0']
      User-Agent: [python-requests/2.18.4]
    method: DELETE
    uri: https://www.googleapis.com/storage/v1/b/gcsfs-testing/o/2014-01-03.csv
  response:
    body: {string: ''}
    headers:
      Alt-Svc: ['hq=":443"; ma=2592000; quic=51303431; quic=51303339; quic=51303338;
          quic=51303337; quic=51303335,quic=":443"; ma=2592000; v="41,39,38,37,35"']
      Cache-Control: ['no-cache, no-store, max-age=0, must-revalidate']
      Content-Length: ['0']
      Content-Type: [application/json]
      Date: ['Tue, 12 Dec 2017 16:54:03 GMT']
      Expires: ['Mon, 01 Jan 1990 00:00:00 GMT']
      Pragma: [no-cache]
      Server: [UploadServer]
      Vary: [Origin, X-Origin]
      X-GUploader-UploadID: [AEnB2UrMNoalT39obbRILF-34T75DyFex6ZP_HAyufeNDD2qzL8LGplWYdCINyIQnWuwKKfwGhzYAZqi5kLSR2p1BihA4xN1nA]
    status: {code: 204, message: No Content}
- request:
    body: null
    headers:
      Accept: ['*/*']
      Accept-Encoding: ['gzip, deflate']
      Connection: [keep-alive]
      Content-Length: ['0']
      User-Agent: [python-requests/2.18.4]
    method: DELETE
    uri: https://www.googleapis.com/storage/v1/b/gcsfs-testing/o/nested%2Ffile1
  response:
    body: {string: ''}
    headers:
      Alt-Svc: ['hq=":443"; ma=2592000; quic=51303431; quic=51303339; quic=51303338;
          quic=51303337; quic=51303335,quic=":443"; ma=2592000; v="41,39,38,37,35"']
      Cache-Control: ['no-cache, no-store, max-age=0, must-revalidate']
      Content-Length: ['0']
      Content-Type: [application/json]
      Date: ['Tue, 12 Dec 2017 16:54:04 GMT']
      Expires: ['Mon, 01 Jan 1990 00:00:00 GMT']
      Pragma: [no-cache]
      Server: [UploadServer]
      Vary: [Origin, X-Origin]
      X-GUploader-UploadID: [AEnB2Uox9bJaAZkcS-7x1macYc0uogBsN_qjOLsmtvCXJbHYO1jpoO4IVezg1R1pH9OBhs3IsPm7ddvUabyGc47bx3qirP3sOQ]
    status: {code: 204, message: No Content}
- request:
    body: null
    headers:
      Accept: ['*/*']
      Accept-Encoding: ['gzip, deflate']
      Connection: [keep-alive]
      Content-Length: ['0']
      User-Agent: [python-requests/2.18.4]
    method: DELETE
    uri: https://www.googleapis.com/storage/v1/b/gcsfs-testing/o/nested%2Ffile2
  response:
    body: {string: ''}
    headers:
      Alt-Svc: ['hq=":443"; ma=2592000; quic=51303431; quic=51303339; quic=51303338;
          quic=51303337; quic=51303335,quic=":443"; ma=2592000; v="41,39,38,37,35"']
      Cache-Control: ['no-cache, no-store, max-age=0, must-revalidate']
      Content-Length: ['0']
      Content-Type: [application/json]
      Date: ['Tue, 12 Dec 2017 16:54:04 GMT']
      Expires: ['Mon, 01 Jan 1990 00:00:00 GMT']
      Pragma: [no-cache]
      Server: [UploadServer]
      Vary: [Origin, X-Origin]
      X-GUploader-UploadID: [AEnB2UrM-3LH_43QmJe2hiZPeEvGus-cBJhsWpqTATlojJx4L9eEEHQTHBVq6zHHwZlqUMR8OZQ8tAFBpKC59y9ea4U9L_eA6g]
    status: {code: 204, message: No Content}
- request:
    body: null
    headers:
      Accept: ['*/*']
      Accept-Encoding: ['gzip, deflate']
      Connection: [keep-alive]
      Content-Length: ['0']
      User-Agent: [python-requests/2.18.4]
    method: DELETE
    uri: https://www.googleapis.com/storage/v1/b/gcsfs-testing/o/nested%2Fnested2%2Ffile1
  response:
    body: {string: ''}
    headers:
      Alt-Svc: ['hq=":443"; ma=2592000; quic=51303431; quic=51303339; quic=51303338;
          quic=51303337; quic=51303335,quic=":443"; ma=2592000; v="41,39,38,37,35"']
      Cache-Control: ['no-cache, no-store, max-age=0, must-revalidate']
      Content-Length: ['0']
      Content-Type: [application/json]
      Date: ['Tue, 12 Dec 2017 16:54:05 GMT']
      Expires: ['Mon, 01 Jan 1990 00:00:00 GMT']
      Pragma: [no-cache]
      Server: [UploadServer]
      Vary: [Origin, X-Origin]
      X-GUploader-UploadID: [AEnB2UqKVgu7ISN9zDlZLQCQexUXQOZNiizrwvfcMAtLe_o1HsdHTJ_x499LleWjsKcS9rs4hjL7guDri_nIbII1n9HGCr7DwA]
    status: {code: 204, message: No Content}
- request:
    body: null
    headers:
      Accept: ['*/*']
      Accept-Encoding: ['gzip, deflate']
      Connection: [keep-alive]
      Content-Length: ['0']
      User-Agent: [python-requests/2.18.4]
    method: DELETE
    uri: https://www.googleapis.com/storage/v1/b/gcsfs-testing/o/nested%2Fnested2%2Ffile2
  response:
    body: {string: ''}
    headers:
      Alt-Svc: ['hq=":443"; ma=2592000; quic=51303431; quic=51303339; quic=51303338;
          quic=51303337; quic=51303335,quic=":443"; ma=2592000; v="41,39,38,37,35"']
      Cache-Control: ['no-cache, no-store, max-age=0, must-revalidate']
      Content-Length: ['0']
      Content-Type: [application/json]
      Date: ['Tue, 12 Dec 2017 16:54:05 GMT']
      Expires: ['Mon, 01 Jan 1990 00:00:00 GMT']
      Pragma: [no-cache]
      Server: [UploadServer]
      Vary: [Origin, X-Origin]
      X-GUploader-UploadID: [AEnB2Uoy5rnorsm-j2ueGVnMbd6PkcwjUPsN9FvKdJ1itlefvVv4N3iOi54Ev8HXhTfOeS2kjm7sh_JuxvpoA1fhS9LpAUG2MA]
    status: {code: 204, message: No Content}
- request:
    body: null
    headers:
      Accept: ['*/*']
      Accept-Encoding: ['gzip, deflate']
      Connection: [keep-alive]
      Content-Length: ['0']
      User-Agent: [python-requests/2.18.4]
    method: DELETE
    uri: https://www.googleapis.com/storage/v1/b/gcsfs-testing/o/test%2Faccounts.1.json
  response:
    body: {string: ''}
    headers:
      Alt-Svc: ['hq=":443"; ma=2592000; quic=51303431; quic=51303339; quic=51303338;
          quic=51303337; quic=51303335,quic=":443"; ma=2592000; v="41,39,38,37,35"']
      Cache-Control: ['no-cache, no-store, max-age=0, must-revalidate']
      Content-Length: ['0']
      Content-Type: [application/json]
      Date: ['Tue, 12 Dec 2017 16:54:06 GMT']
      Expires: ['Mon, 01 Jan 1990 00:00:00 GMT']
      Pragma: [no-cache]
      Server: [UploadServer]
      Vary: [Origin, X-Origin]
      X-GUploader-UploadID: [AEnB2UpW4d6l7z0-W_2qQ1Fo4Fajhk7R3_p-ZU5vDczqXbfwMLoUk8drzQ7tZRamocZHK1HJlkAZV8tdVjnC0_jHHaJKmoIyag]
    status: {code: 204, message: No Content}
- request:
    body: null
    headers:
      Accept: ['*/*']
      Accept-Encoding: ['gzip, deflate']
      Connection: [keep-alive]
      Content-Length: ['0']
      User-Agent: [python-requests/2.18.4]
    method: DELETE
    uri: https://www.googleapis.com/storage/v1/b/gcsfs-testing/o/test%2Faccounts.2.json
  response:
    body: {string: ''}
    headers:
      Alt-Svc: ['hq=":443"; ma=2592000; quic=51303431; quic=51303339; quic=51303338;
          quic=51303337; quic=51303335,quic=":443"; ma=2592000; v="41,39,38,37,35"']
      Cache-Control: ['no-cache, no-store, max-age=0, must-revalidate']
      Content-Length: ['0']
      Content-Type: [application/json]
      Date: ['Tue, 12 Dec 2017 16:54:06 GMT']
      Expires: ['Mon, 01 Jan 1990 00:00:00 GMT']
      Pragma: [no-cache]
      Server: [UploadServer]
      Vary: [Origin, X-Origin]
      X-GUploader-UploadID: [AEnB2UpoCfes4_-s9KbgZuT3rx0rMOoBB49cBqB7PxO39clMG7gbK2HegOxIq64CxqjZ-4rRI759K5qDzzIhaiD17CIwwlz7-g]
    status: {code: 204, message: No Content}
- request:
    body: null
    headers:
      Accept: ['*/*']
      Accept-Encoding: ['gzip, deflate']
      Connection: [keep-alive]
      Content-Length: ['0']
      User-Agent: [python-requests/2.18.4]
=======
>>>>>>> 899a4518
    method: DELETE
    uri: https://www.googleapis.com/storage/v1/b/gcsfs-testing/o/tmp%2Ftest%2Fa
  response:
    body: {string: ''}
    headers:
      Alt-Svc: ['hq=":443"; ma=2592000; quic=51303431; quic=51303339; quic=51303338;
          quic=51303337; quic=51303335,quic=":443"; ma=2592000; v="41,39,38,37,35"']
      Cache-Control: ['no-cache, no-store, max-age=0, must-revalidate']
      Content-Length: ['0']
      Content-Type: [application/json]
<<<<<<< HEAD
      Date: ['Tue, 12 Dec 2017 16:54:06 GMT']
=======
      Date: ['Thu, 04 Jan 2018 20:48:22 GMT']
>>>>>>> 899a4518
      Expires: ['Mon, 01 Jan 1990 00:00:00 GMT']
      Pragma: [no-cache]
      Server: [UploadServer]
      Vary: [Origin, X-Origin]
<<<<<<< HEAD
      X-GUploader-UploadID: [AEnB2UpORig3gUuYRItffptZkLg9--9RdWOIZPQk70M0RVproZHzABkY3qCy7LS486I5r5JucjTr39XQ862E7XgcZjUelY7QvA]
=======
      X-GUploader-UploadID: [AEnB2UqXZFUSR9YlCt992HcFPWv-nGuGQGtxMMYLkLAlgZCRYXfSQDYvsGsdbatm4xLJWQh2riKgNbThdn8oQA5a_gdGjWU4ag]
>>>>>>> 899a4518
    status: {code: 204, message: No Content}
version: 1<|MERGE_RESOLUTION|>--- conflicted
+++ resolved
@@ -12,16 +12,6 @@
   response:
     body:
       string: !!binary |
-<<<<<<< HEAD
-        H4sIAKUJMFoC/6tWykyJL8nPTs1TslJQqqioUNJRUALz40sqC1JBgk6piUWpRSDxxOTk1OJiDOWp
-        FQWZRanF8ZkgQWMzA4NaAMCTibZWAAAA
-    headers:
-      Alt-Svc: ['quic=":443"; ma=2592000; v="39,38,37,35"']
-      Cache-Control: ['no-cache, no-store, max-age=0, must-revalidate']
-      Content-Encoding: [gzip]
-      Content-Type: [application/json; charset=UTF-8]
-      Date: ['Wed, 11 Oct 2017 14:33:22 GMT']
-=======
         H4sIABGTTloC/6tWykyJL8nPTs1TslJQqqioUNJRUEqtKMgsSi2OzwQJGpsZGADFEpOTU4uLMZSC
         +fEllQWpIEGn1MSi1CKlWgDtYoPeVgAAAA==
     headers:
@@ -31,7 +21,6 @@
       Content-Encoding: [gzip]
       Content-Type: [application/json; charset=UTF-8]
       Date: ['Thu, 04 Jan 2018 20:48:17 GMT']
->>>>>>> 899a4518
       Expires: ['Mon, 01 Jan 1990 00:00:00 GMT']
       Pragma: [no-cache]
       Server: [GSE]
@@ -68,33 +57,6 @@
         \  \"timeCreated\": \"2016-05-17T18:29:22.774Z\",\n   \"updated\": \"2016-05-17T18:29:22.774Z\",\n
         \  \"metageneration\": \"1\",\n   \"location\": \"US\",\n   \"storageClass\":
         \"STANDARD\",\n   \"etag\": \"CAE=\"\n  },\n  {\n   \"kind\": \"storage#bucket\",\n
-<<<<<<< HEAD
-        \  \"id\": \"dataflow-anaconda-compute\",\n   \"selfLink\": \"https://www.googleapis.com/storage/v1/b/dataflow-anaconda-compute\",\n
-        \  \"projectNumber\": \"586241054156\",\n   \"name\": \"dataflow-anaconda-compute\",\n
-        \  \"timeCreated\": \"2017-09-14T18:55:42.848Z\",\n   \"updated\": \"2017-09-14T18:55:42.848Z\",\n
-        \  \"metageneration\": \"1\",\n   \"location\": \"US\",\n   \"storageClass\":
-        \"MULTI_REGIONAL\",\n   \"etag\": \"CAE=\"\n  },\n  {\n   \"kind\": \"storage#bucket\",\n
-        \  \"id\": \"gcsfs-testing\",\n   \"selfLink\": \"https://www.googleapis.com/storage/v1/b/gcsfs-testing\",\n
-        \  \"projectNumber\": \"586241054156\",\n   \"name\": \"gcsfs-testing\",\n
-        \  \"timeCreated\": \"2017-10-11T14:25:41.055Z\",\n   \"updated\": \"2017-10-11T14:25:41.055Z\",\n
-        \  \"metageneration\": \"1\",\n   \"location\": \"US\",\n   \"storageClass\":
-        \"STANDARD\",\n   \"etag\": \"CAE=\"\n  },\n  {\n   \"kind\": \"storage#bucket\",\n
-        \  \"id\": \"mytempdir\",\n   \"selfLink\": \"https://www.googleapis.com/storage/v1/b/mytempdir\",\n
-        \  \"projectNumber\": \"586241054156\",\n   \"name\": \"mytempdir\",\n   \"timeCreated\":
-        \"2017-10-02T20:32:40.893Z\",\n   \"updated\": \"2017-10-02T20:32:40.893Z\",\n
-        \  \"metageneration\": \"1\",\n   \"location\": \"US\",\n   \"storageClass\":
-        \"STANDARD\",\n   \"etag\": \"CAE=\"\n  }\n ]\n}\n"}
-    headers:
-      Alt-Svc: ['quic=":443"; ma=2592000; v="39,38,37,35"']
-      Cache-Control: ['private, max-age=0, must-revalidate, no-transform']
-      Content-Length: ['2512']
-      Content-Type: [application/json; charset=UTF-8]
-      Date: ['Wed, 11 Oct 2017 14:33:23 GMT']
-      Expires: ['Wed, 11 Oct 2017 14:33:23 GMT']
-      Server: [UploadServer]
-      Vary: [Origin, X-Origin]
-      X-GUploader-UploadID: [AEnB2UpsyCcmCwMzfi8_kjqOr1HACP041UlwN5ZjiEC-Sg9kw9TjIAHnROE4tw0a1IXaaNSCiHTl5jsSROZzMQfmKVlNUVV8rQ]
-=======
         \  \"id\": \"test_project_cloudbuild\",\n   \"selfLink\": \"https://www.googleapis.com/storage/v1/b/test_project_cloudbuild\",\n
         \  \"projectNumber\": \"586241054156\",\n   \"name\": \"test_project_cloudbuild\",\n
         \  \"timeCreated\": \"2017-11-03T20:06:49.744Z\",\n   \"updated\": \"2017-11-03T20:06:49.744Z\",\n
@@ -126,7 +88,6 @@
       Server: [UploadServer]
       Vary: [Origin, X-Origin]
       X-GUploader-UploadID: [AEnB2Uqr0yC0BNxzCHRL43KfPwx7x16_Mpn8Ndgf1lMu6IkDA4xfOMcy1DEgpu0yDvvz45EVguvcZ3Fw4HfJQJ3m6gz9A-Clyw]
->>>>>>> 899a4518
     status: {code: 200, message: OK}
 - request:
     body: null
@@ -143,28 +104,16 @@
         \   \"reason\": \"notFound\",\n    \"message\": \"Not Found\"\n   }\n  ],\n
         \ \"code\": 404,\n  \"message\": \"Not Found\"\n }\n}\n"}
     headers:
-<<<<<<< HEAD
-      Alt-Svc: ['quic=":443"; ma=2592000; v="39,38,37,35"']
+      Alt-Svc: ['hq=":443"; ma=2592000; quic=51303431; quic=51303339; quic=51303338;
+          quic=51303337; quic=51303335,quic=":443"; ma=2592000; v="41,39,38,37,35"']
       Cache-Control: ['private, max-age=0']
       Content-Length: ['165']
       Content-Type: [application/json; charset=UTF-8]
-      Date: ['Wed, 11 Oct 2017 14:33:23 GMT']
-      Expires: ['Wed, 11 Oct 2017 14:33:23 GMT']
-      Server: [UploadServer]
-      Vary: [Origin, X-Origin]
-      X-GUploader-UploadID: [AEnB2UpEqmeNmb2Jhzm8_1OkYF3aPGb7xoR8wCtQ4pk8EHGOY4zNPEdCRBNFALMRd_Vb4ZzN6UocTpTAagnoSMOZJRUwPwKT9w]
-=======
-      Alt-Svc: ['hq=":443"; ma=2592000; quic=51303431; quic=51303339; quic=51303338;
-          quic=51303337; quic=51303335,quic=":443"; ma=2592000; v="41,39,38,37,35"']
-      Cache-Control: ['private, max-age=0']
-      Content-Length: ['165']
-      Content-Type: [application/json; charset=UTF-8]
       Date: ['Thu, 04 Jan 2018 20:48:17 GMT']
       Expires: ['Thu, 04 Jan 2018 20:48:17 GMT']
       Server: [UploadServer]
       Vary: [Origin, X-Origin]
       X-GUploader-UploadID: [AEnB2UoKf8RxwbUvCIFeyZo40lPb4ZZdbABH0y3VOeJ8_wFlv_7vjx7eQaPCpV5c-OzHOy9Udl5g3LBPEiTbyhCh_TJiLZEXFQ]
->>>>>>> 899a4518
     status: {code: 404, message: Not Found}
 - request:
     body: null
@@ -181,28 +130,16 @@
         \   \"reason\": \"notFound\",\n    \"message\": \"Not Found\"\n   }\n  ],\n
         \ \"code\": 404,\n  \"message\": \"Not Found\"\n }\n}\n"}
     headers:
-<<<<<<< HEAD
-      Alt-Svc: ['quic=":443"; ma=2592000; v="39,38,37,35"']
+      Alt-Svc: ['hq=":443"; ma=2592000; quic=51303431; quic=51303339; quic=51303338;
+          quic=51303337; quic=51303335,quic=":443"; ma=2592000; v="41,39,38,37,35"']
       Cache-Control: ['private, max-age=0']
       Content-Length: ['165']
       Content-Type: [application/json; charset=UTF-8]
-      Date: ['Wed, 11 Oct 2017 14:33:23 GMT']
-      Expires: ['Wed, 11 Oct 2017 14:33:23 GMT']
-      Server: [UploadServer]
-      Vary: [Origin, X-Origin]
-      X-GUploader-UploadID: [AEnB2Up9EiKpcoBFM0IXriRcv_y202X1DpmSL3a63Xj3AHzZ4RAppCCAsJHUGRCeq81Px6I-Ynp2ppUUFKYfNGi5_5n6ljGQHw]
-=======
-      Alt-Svc: ['hq=":443"; ma=2592000; quic=51303431; quic=51303339; quic=51303338;
-          quic=51303337; quic=51303335,quic=":443"; ma=2592000; v="41,39,38,37,35"']
-      Cache-Control: ['private, max-age=0']
-      Content-Length: ['165']
-      Content-Type: [application/json; charset=UTF-8]
       Date: ['Thu, 04 Jan 2018 20:48:17 GMT']
       Expires: ['Thu, 04 Jan 2018 20:48:17 GMT']
       Server: [UploadServer]
       Vary: [Origin, X-Origin]
       X-GUploader-UploadID: [AEnB2UrdknoM6lXLEP8LzxQRzb0ubJU-UulNvi5ohXwJLhzgGNJSuVam6WKatF-fKgsCvKsI9vihqoZk15RE8doz5ZTgh6pjkA]
->>>>>>> 899a4518
     status: {code: 404, message: Not Found}
 - request:
     body: null
@@ -219,28 +156,16 @@
         \   \"reason\": \"notFound\",\n    \"message\": \"Not Found\"\n   }\n  ],\n
         \ \"code\": 404,\n  \"message\": \"Not Found\"\n }\n}\n"}
     headers:
-<<<<<<< HEAD
-      Alt-Svc: ['quic=":443"; ma=2592000; v="39,38,37,35"']
+      Alt-Svc: ['hq=":443"; ma=2592000; quic=51303431; quic=51303339; quic=51303338;
+          quic=51303337; quic=51303335,quic=":443"; ma=2592000; v="41,39,38,37,35"']
       Cache-Control: ['private, max-age=0']
       Content-Length: ['165']
       Content-Type: [application/json; charset=UTF-8]
-      Date: ['Wed, 11 Oct 2017 14:33:23 GMT']
-      Expires: ['Wed, 11 Oct 2017 14:33:23 GMT']
-      Server: [UploadServer]
-      Vary: [Origin, X-Origin]
-      X-GUploader-UploadID: [AEnB2UoLEWg0MGpmxnJNSSdp6DBkEXOcFG4rc-8Iu78DfFYdxVEPhD7gtpVdoeG3rObO8lgbxcJFmdUZsrc_Jy_E8CUAixKVYQ]
-=======
-      Alt-Svc: ['hq=":443"; ma=2592000; quic=51303431; quic=51303339; quic=51303338;
-          quic=51303337; quic=51303335,quic=":443"; ma=2592000; v="41,39,38,37,35"']
-      Cache-Control: ['private, max-age=0']
-      Content-Length: ['165']
-      Content-Type: [application/json; charset=UTF-8]
       Date: ['Thu, 04 Jan 2018 20:48:17 GMT']
       Expires: ['Thu, 04 Jan 2018 20:48:17 GMT']
       Server: [UploadServer]
       Vary: [Origin, X-Origin]
       X-GUploader-UploadID: [AEnB2Ur2jEGeMfkZmo7wNqobgD55qi3HN2fMYlISEZr58hNCqwSUGxnXkJT7zAMsrIpVikdEVWyEwP3g7VGBJc_X0CB0fz2mYQ]
->>>>>>> 899a4518
     status: {code: 404, message: Not Found}
 - request:
     body: null
@@ -257,65 +182,11 @@
         \   \"reason\": \"notFound\",\n    \"message\": \"Not Found\"\n   }\n  ],\n
         \ \"code\": 404,\n  \"message\": \"Not Found\"\n }\n}\n"}
     headers:
-<<<<<<< HEAD
-      Alt-Svc: ['quic=":443"; ma=2592000; v="39,38,37,35"']
+      Alt-Svc: ['hq=":443"; ma=2592000; quic=51303431; quic=51303339; quic=51303338;
+          quic=51303337; quic=51303335,quic=":443"; ma=2592000; v="41,39,38,37,35"']
       Cache-Control: ['private, max-age=0']
       Content-Length: ['165']
       Content-Type: [application/json; charset=UTF-8]
-      Date: ['Wed, 11 Oct 2017 14:33:23 GMT']
-      Expires: ['Wed, 11 Oct 2017 14:33:23 GMT']
-      Server: [UploadServer]
-      Vary: [Origin, X-Origin]
-      X-GUploader-UploadID: [AEnB2UoM-3GPe8TnBzdl-qfB6R6jaupMj0A4X5TYaZcqc6ggPppYKGGprUlTisfQOIpokBYOUylH-OHG1Uwkf0iVf8-Voir5hw]
-    status: {code: 404, message: Not Found}
-- request:
-    body: '{"amount": 100, "name": "Alice"}
-
-      {"amount": 200, "name": "Bob"}
-
-      {"amount": 300, "name": "Charlie"}
-
-      {"amount": 400, "name": "Dennis"}
-
-'
-    headers:
-      Accept: ['*/*']
-      Accept-Encoding: ['gzip, deflate']
-      Connection: [keep-alive]
-      Content-Length: ['133']
-      User-Agent: [python-requests/2.13.0]
-    method: POST
-    uri: https://www.googleapis.com/upload/storage/v1/b/gcsfs-testing/o?name=test%2Faccounts.1.json&uploadType=media
-  response:
-    body: {string: "{\n \"kind\": \"storage#object\",\n \"id\": \"gcsfs-testing/test/accounts.1.json/1507732404146676\",\n
-        \"selfLink\": \"https://www.googleapis.com/storage/v1/b/gcsfs-testing/o/test%2Faccounts.1.json\",\n
-        \"name\": \"test/accounts.1.json\",\n \"bucket\": \"gcsfs-testing\",\n \"generation\":
-        \"1507732404146676\",\n \"metageneration\": \"1\",\n \"timeCreated\": \"2017-10-11T14:33:24.093Z\",\n
-        \"updated\": \"2017-10-11T14:33:24.093Z\",\n \"storageClass\": \"STANDARD\",\n
-        \"timeStorageClassUpdated\": \"2017-10-11T14:33:24.093Z\",\n \"size\": \"133\",\n
-        \"md5Hash\": \"xK7pmJz/Oj5HGIyfQpYTig==\",\n \"mediaLink\": \"https://www.googleapis.com/download/storage/v1/b/gcsfs-testing/o/test%2Faccounts.1.json?generation=1507732404146676&alt=media\",\n
-        \"crc32c\": \"6wJAgQ==\",\n \"etag\": \"CPSj9vLk6NYCEAE=\"\n}\n"}
-    headers:
-      Alt-Svc: ['quic=":443"; ma=2592000; v="39,38,37,35"']
-      Cache-Control: ['no-cache, no-store, max-age=0, must-revalidate']
-      Content-Length: ['731']
-      Content-Type: [application/json; charset=UTF-8]
-      Date: ['Wed, 11 Oct 2017 14:33:24 GMT']
-      ETag: [CPSj9vLk6NYCEAE=]
-      Expires: ['Mon, 01 Jan 1990 00:00:00 GMT']
-      Pragma: [no-cache]
-      Server: [UploadServer]
-      Vary: [Origin, X-Origin]
-      X-GUploader-UploadID: [AEnB2UpTIQO6Yu_qanmYKW1BeNv-zUy1MSuEvCpsz7Xpo0PEdTaB0GQrEhSJh6VxrKxWJME8WZOuwmR64tBshwmWTSb2Cc22qQ]
-    status: {code: 200, message: OK}
-- request:
-    body: '{"amount": 500, "name": "Alice"}
-=======
-      Alt-Svc: ['hq=":443"; ma=2592000; quic=51303431; quic=51303339; quic=51303338;
-          quic=51303337; quic=51303335,quic=":443"; ma=2592000; v="41,39,38,37,35"']
-      Cache-Control: ['private, max-age=0']
-      Content-Length: ['165']
-      Content-Type: [application/json; charset=UTF-8]
       Date: ['Thu, 04 Jan 2018 20:48:17 GMT']
       Expires: ['Thu, 04 Jan 2018 20:48:17 GMT']
       Server: [UploadServer]
@@ -324,13 +195,12 @@
     status: {code: 404, message: Not Found}
 - request:
     body: '{"amount": 100, "name": "Alice"}
->>>>>>> 899a4518
-
-      {"amount": 600, "name": "Bob"}
-
-      {"amount": 700, "name": "Charlie"}
-
-      {"amount": 800, "name": "Dennis"}
+
+      {"amount": 200, "name": "Bob"}
+
+      {"amount": 300, "name": "Charlie"}
+
+      {"amount": 400, "name": "Dennis"}
 
 '
     headers:
@@ -340,25 +210,8 @@
       Content-Length: ['133']
       User-Agent: [python-requests/2.18.4]
     method: POST
-    uri: https://www.googleapis.com/upload/storage/v1/b/gcsfs-testing/o?name=test%2Faccounts.2.json&uploadType=media
-  response:
-<<<<<<< HEAD
-    body: {string: "{\n \"kind\": \"storage#object\",\n \"id\": \"gcsfs-testing/test/accounts.2.json/1507732404483636\",\n
-        \"selfLink\": \"https://www.googleapis.com/storage/v1/b/gcsfs-testing/o/test%2Faccounts.2.json\",\n
-        \"name\": \"test/accounts.2.json\",\n \"bucket\": \"gcsfs-testing\",\n \"generation\":
-        \"1507732404483636\",\n \"metageneration\": \"1\",\n \"timeCreated\": \"2017-10-11T14:33:24.430Z\",\n
-        \"updated\": \"2017-10-11T14:33:24.430Z\",\n \"storageClass\": \"STANDARD\",\n
-        \"timeStorageClassUpdated\": \"2017-10-11T14:33:24.430Z\",\n \"size\": \"133\",\n
-        \"md5Hash\": \"bjhC5OCrzKV+8MGMCF2BQA==\",\n \"mediaLink\": \"https://www.googleapis.com/download/storage/v1/b/gcsfs-testing/o/test%2Faccounts.2.json?generation=1507732404483636&alt=media\",\n
-        \"crc32c\": \"Su+F+g==\",\n \"etag\": \"CLTsivPk6NYCEAE=\"\n}\n"}
-    headers:
-      Alt-Svc: ['quic=":443"; ma=2592000; v="39,38,37,35"']
-      Cache-Control: ['no-cache, no-store, max-age=0, must-revalidate']
-      Content-Length: ['731']
-      Content-Type: [application/json; charset=UTF-8]
-      Date: ['Wed, 11 Oct 2017 14:33:24 GMT']
-      ETag: [CLTsivPk6NYCEAE=]
-=======
+    uri: https://www.googleapis.com/upload/storage/v1/b/gcsfs-testing/o?name=test%2Faccounts.1.json&uploadType=media
+  response:
     body: {string: "{\n \"kind\": \"storage#object\",\n \"id\": \"gcsfs-testing/test/accounts.1.json/1515098897881352\",\n
         \"selfLink\": \"https://www.googleapis.com/storage/v1/b/gcsfs-testing/o/test%2Faccounts.1.json\",\n
         \"name\": \"test/accounts.1.json\",\n \"bucket\": \"gcsfs-testing\",\n \"generation\":
@@ -375,16 +228,11 @@
       Content-Type: [application/json; charset=UTF-8]
       Date: ['Thu, 04 Jan 2018 20:48:18 GMT']
       ETag: [CIiy7pyXv9gCEAE=]
->>>>>>> 899a4518
-      Expires: ['Mon, 01 Jan 1990 00:00:00 GMT']
-      Pragma: [no-cache]
-      Server: [UploadServer]
-      Vary: [Origin, X-Origin]
-<<<<<<< HEAD
-      X-GUploader-UploadID: [AEnB2UrW2qMv9QVkRHOLqNVTnYuDHnAoFb-L6F9oRqc8pcxzXafxvmrho2lQq1Cu8axVjCsmJaLT9xRmEiTLuMnHPs-8RO6mlA]
-=======
+      Expires: ['Mon, 01 Jan 1990 00:00:00 GMT']
+      Pragma: [no-cache]
+      Server: [UploadServer]
+      Vary: [Origin, X-Origin]
       X-GUploader-UploadID: [AEnB2Uqf5RY4C8FAkrho2KJIwx2ZeAuToIOc-Kznn8kdFlppE85bq-Z61-XeBNDsOG1saKsASK5uefkI5WIMLSPt2NHrPW5DAA]
->>>>>>> 899a4518
     status: {code: 200, message: OK}
 - request:
     body: '{"amount": 500, "name": "Alice"}
@@ -405,57 +253,6 @@
     method: POST
     uri: https://www.googleapis.com/upload/storage/v1/b/gcsfs-testing/o?name=test%2Faccounts.2.json&uploadType=media
   response:
-<<<<<<< HEAD
-    body: {string: "{\n \"kind\": \"storage#object\",\n \"id\": \"gcsfs-testing/2014-01-03.csv/1507732404795626\",\n
-        \"selfLink\": \"https://www.googleapis.com/storage/v1/b/gcsfs-testing/o/2014-01-03.csv\",\n
-        \"name\": \"2014-01-03.csv\",\n \"bucket\": \"gcsfs-testing\",\n \"generation\":
-        \"1507732404795626\",\n \"metageneration\": \"1\",\n \"timeCreated\": \"2017-10-11T14:33:24.744Z\",\n
-        \"updated\": \"2017-10-11T14:33:24.744Z\",\n \"storageClass\": \"STANDARD\",\n
-        \"timeStorageClassUpdated\": \"2017-10-11T14:33:24.744Z\",\n \"size\": \"52\",\n
-        \"md5Hash\": \"9keZXdUu0YtMynECFSOiMg==\",\n \"mediaLink\": \"https://www.googleapis.com/download/storage/v1/b/gcsfs-testing/o/2014-01-03.csv?generation=1507732404795626&alt=media\",\n
-        \"crc32c\": \"x/fq7w==\",\n \"etag\": \"COrxnfPk6NYCEAE=\"\n}\n"}
-    headers:
-      Alt-Svc: ['quic=":443"; ma=2592000; v="39,38,37,35"']
-      Cache-Control: ['no-cache, no-store, max-age=0, must-revalidate']
-      Content-Length: ['702']
-      Content-Type: [application/json; charset=UTF-8]
-      Date: ['Wed, 11 Oct 2017 14:33:24 GMT']
-      ETag: [COrxnfPk6NYCEAE=]
-      Expires: ['Mon, 01 Jan 1990 00:00:00 GMT']
-      Pragma: [no-cache]
-      Server: [UploadServer]
-      Vary: [Origin, X-Origin]
-      X-GUploader-UploadID: [AEnB2UrP907LN2dRhwTJ_e8ImonSV37yCQUYfdbCLTRWcdbhVLx2wL25PXGbiN4Mq-kPTdO34ZGyaXdYq5sJquAs9pE2Pf8eAg]
-    status: {code: 200, message: OK}
-- request:
-    body: 'name,amount,id
-
-'
-    headers:
-      Accept: ['*/*']
-      Accept-Encoding: ['gzip, deflate']
-      Connection: [keep-alive]
-      Content-Length: ['15']
-      User-Agent: [python-requests/2.13.0]
-    method: POST
-    uri: https://www.googleapis.com/upload/storage/v1/b/gcsfs-testing/o?name=2014-01-02.csv&uploadType=media
-  response:
-    body: {string: "{\n \"kind\": \"storage#object\",\n \"id\": \"gcsfs-testing/2014-01-02.csv/1507732405119625\",\n
-        \"selfLink\": \"https://www.googleapis.com/storage/v1/b/gcsfs-testing/o/2014-01-02.csv\",\n
-        \"name\": \"2014-01-02.csv\",\n \"bucket\": \"gcsfs-testing\",\n \"generation\":
-        \"1507732405119625\",\n \"metageneration\": \"1\",\n \"timeCreated\": \"2017-10-11T14:33:25.056Z\",\n
-        \"updated\": \"2017-10-11T14:33:25.056Z\",\n \"storageClass\": \"STANDARD\",\n
-        \"timeStorageClassUpdated\": \"2017-10-11T14:33:25.056Z\",\n \"size\": \"15\",\n
-        \"md5Hash\": \"cGwL6TebGKiJzgyNBJNb6Q==\",\n \"mediaLink\": \"https://www.googleapis.com/download/storage/v1/b/gcsfs-testing/o/2014-01-02.csv?generation=1507732405119625&alt=media\",\n
-        \"crc32c\": \"Mpt4QQ==\",\n \"etag\": \"CInVsfPk6NYCEAE=\"\n}\n"}
-    headers:
-      Alt-Svc: ['quic=":443"; ma=2592000; v="39,38,37,35"']
-      Cache-Control: ['no-cache, no-store, max-age=0, must-revalidate']
-      Content-Length: ['702']
-      Content-Type: [application/json; charset=UTF-8]
-      Date: ['Wed, 11 Oct 2017 14:33:25 GMT']
-      ETag: [CInVsfPk6NYCEAE=]
-=======
     body: {string: "{\n \"kind\": \"storage#object\",\n \"id\": \"gcsfs-testing/test/accounts.2.json/1515098898178747\",\n
         \"selfLink\": \"https://www.googleapis.com/storage/v1/b/gcsfs-testing/o/test%2Faccounts.2.json\",\n
         \"name\": \"test/accounts.2.json\",\n \"bucket\": \"gcsfs-testing\",\n \"generation\":
@@ -472,16 +269,11 @@
       Content-Type: [application/json; charset=UTF-8]
       Date: ['Thu, 04 Jan 2018 20:48:18 GMT']
       ETag: [CLvFgJ2Xv9gCEAE=]
->>>>>>> 899a4518
-      Expires: ['Mon, 01 Jan 1990 00:00:00 GMT']
-      Pragma: [no-cache]
-      Server: [UploadServer]
-      Vary: [Origin, X-Origin]
-<<<<<<< HEAD
-      X-GUploader-UploadID: [AEnB2UrRII5JOCSWuyd8pFfpFsiyR8YPxyOZI_0w0mKemZrfb1L1K2u_-NlWDor7DU4dWFOp0ocmL5NpC9LODSXMODOm9uZkVQ]
-=======
+      Expires: ['Mon, 01 Jan 1990 00:00:00 GMT']
+      Pragma: [no-cache]
+      Server: [UploadServer]
+      Vary: [Origin, X-Origin]
       X-GUploader-UploadID: [AEnB2Urb96FwjiZtAUBpVd5K0PwBw214t7bMS_Axr7sDF86h059--6_DpFLPxOwJrztMjU2Bzn90NPRfHnztiCGS7K8QAL9hrA]
->>>>>>> 899a4518
     status: {code: 200, message: OK}
 - request:
     body: 'name,amount,id
@@ -502,23 +294,6 @@
     method: POST
     uri: https://www.googleapis.com/upload/storage/v1/b/gcsfs-testing/o?name=2014-01-01.csv&uploadType=media
   response:
-<<<<<<< HEAD
-    body: {string: "{\n \"kind\": \"storage#object\",\n \"id\": \"gcsfs-testing/2014-01-01.csv/1507732405514006\",\n
-        \"selfLink\": \"https://www.googleapis.com/storage/v1/b/gcsfs-testing/o/2014-01-01.csv\",\n
-        \"name\": \"2014-01-01.csv\",\n \"bucket\": \"gcsfs-testing\",\n \"generation\":
-        \"1507732405514006\",\n \"metageneration\": \"1\",\n \"timeCreated\": \"2017-10-11T14:33:25.456Z\",\n
-        \"updated\": \"2017-10-11T14:33:25.456Z\",\n \"storageClass\": \"STANDARD\",\n
-        \"timeStorageClassUpdated\": \"2017-10-11T14:33:25.456Z\",\n \"size\": \"51\",\n
-        \"md5Hash\": \"Auycd2AT7x5m8G1W0NXcuA==\",\n \"mediaLink\": \"https://www.googleapis.com/download/storage/v1/b/gcsfs-testing/o/2014-01-01.csv?generation=1507732405514006&alt=media\",\n
-        \"crc32c\": \"yR1u0w==\",\n \"etag\": \"CJbeyfPk6NYCEAE=\"\n}\n"}
-    headers:
-      Alt-Svc: ['quic=":443"; ma=2592000; v="39,38,37,35"']
-      Cache-Control: ['no-cache, no-store, max-age=0, must-revalidate']
-      Content-Length: ['702']
-      Content-Type: [application/json; charset=UTF-8]
-      Date: ['Wed, 11 Oct 2017 14:33:25 GMT']
-      ETag: [CJbeyfPk6NYCEAE=]
-=======
     body: {string: "{\n \"kind\": \"storage#object\",\n \"id\": \"gcsfs-testing/2014-01-01.csv/1515098898382207\",\n
         \"selfLink\": \"https://www.googleapis.com/storage/v1/b/gcsfs-testing/o/2014-01-01.csv\",\n
         \"name\": \"2014-01-01.csv\",\n \"bucket\": \"gcsfs-testing\",\n \"generation\":
@@ -535,52 +310,25 @@
       Content-Type: [application/json; charset=UTF-8]
       Date: ['Thu, 04 Jan 2018 20:48:18 GMT']
       ETag: [CP/6jJ2Xv9gCEAE=]
->>>>>>> 899a4518
-      Expires: ['Mon, 01 Jan 1990 00:00:00 GMT']
-      Pragma: [no-cache]
-      Server: [UploadServer]
-      Vary: [Origin, X-Origin]
-<<<<<<< HEAD
-      X-GUploader-UploadID: [AEnB2UrY243b8128fv7zKgpULcrfjdiN9pL7_l5dNPxMG2pbJXecggydqsnkoZ9wAgSe9f6jrhZPXDu44kaxJw9TytAbOrkUMA]
-=======
+      Expires: ['Mon, 01 Jan 1990 00:00:00 GMT']
+      Pragma: [no-cache]
+      Server: [UploadServer]
+      Vary: [Origin, X-Origin]
       X-GUploader-UploadID: [AEnB2Uofg7gYic5ndAeP67Ufud0-dNqpGgIxw11_EC8Mjv46DfbhnjM4feLR8qjhLjwofEXXiDxdvVmCMNCkuqZQ0K8-QUGX9Q]
->>>>>>> 899a4518
-    status: {code: 200, message: OK}
-- request:
-    body: 'hello
+    status: {code: 200, message: OK}
+- request:
+    body: 'name,amount,id
 
 '
     headers:
       Accept: ['*/*']
       Accept-Encoding: ['gzip, deflate']
       Connection: [keep-alive]
-<<<<<<< HEAD
-      Content-Length: ['6']
-      User-Agent: [python-requests/2.13.0]
-=======
       Content-Length: ['15']
       User-Agent: [python-requests/2.18.4]
->>>>>>> 899a4518
-    method: POST
-    uri: https://www.googleapis.com/upload/storage/v1/b/gcsfs-testing/o?name=nested%2Fnested2%2Ffile1&uploadType=media
-  response:
-<<<<<<< HEAD
-    body: {string: "{\n \"kind\": \"storage#object\",\n \"id\": \"gcsfs-testing/nested/nested2/file1/1507732405803276\",\n
-        \"selfLink\": \"https://www.googleapis.com/storage/v1/b/gcsfs-testing/o/nested%2Fnested2%2Ffile1\",\n
-        \"name\": \"nested/nested2/file1\",\n \"bucket\": \"gcsfs-testing\",\n \"generation\":
-        \"1507732405803276\",\n \"metageneration\": \"1\",\n \"timeCreated\": \"2017-10-11T14:33:25.750Z\",\n
-        \"updated\": \"2017-10-11T14:33:25.750Z\",\n \"storageClass\": \"STANDARD\",\n
-        \"timeStorageClassUpdated\": \"2017-10-11T14:33:25.750Z\",\n \"size\": \"6\",\n
-        \"md5Hash\": \"sZRqySSS0jR8YjW00mERhA==\",\n \"mediaLink\": \"https://www.googleapis.com/download/storage/v1/b/gcsfs-testing/o/nested%2Fnested2%2Ffile1?generation=1507732405803276&alt=media\",\n
-        \"crc32c\": \"NT3Yvg==\",\n \"etag\": \"CIyy2/Pk6NYCEAE=\"\n}\n"}
-    headers:
-      Alt-Svc: ['quic=":443"; ma=2592000; v="39,38,37,35"']
-      Cache-Control: ['no-cache, no-store, max-age=0, must-revalidate']
-      Content-Length: ['733']
-      Content-Type: [application/json; charset=UTF-8]
-      Date: ['Wed, 11 Oct 2017 14:33:25 GMT']
-      ETag: [CIyy2/Pk6NYCEAE=]
-=======
+    method: POST
+    uri: https://www.googleapis.com/upload/storage/v1/b/gcsfs-testing/o?name=2014-01-02.csv&uploadType=media
+  response:
     body: {string: "{\n \"kind\": \"storage#object\",\n \"id\": \"gcsfs-testing/2014-01-02.csv/1515098898773760\",\n
         \"selfLink\": \"https://www.googleapis.com/storage/v1/b/gcsfs-testing/o/2014-01-02.csv\",\n
         \"name\": \"2014-01-02.csv\",\n \"bucket\": \"gcsfs-testing\",\n \"generation\":
@@ -638,50 +386,25 @@
       Content-Type: [application/json; charset=UTF-8]
       Date: ['Thu, 04 Jan 2018 20:48:19 GMT']
       ETag: [CPmesZ2Xv9gCEAE=]
->>>>>>> 899a4518
-      Expires: ['Mon, 01 Jan 1990 00:00:00 GMT']
-      Pragma: [no-cache]
-      Server: [UploadServer]
-      Vary: [Origin, X-Origin]
-<<<<<<< HEAD
-      X-GUploader-UploadID: [AEnB2UoIBAu2FEdkevAFgJ48em9fsuPSNjQ3PQ2nIHRHx1kLI-wpl4nrSXTIsi7ePvv7K1w-srSTlgLggdVOMYIzrSNj7dtNHg]
-=======
+      Expires: ['Mon, 01 Jan 1990 00:00:00 GMT']
+      Pragma: [no-cache]
+      Server: [UploadServer]
+      Vary: [Origin, X-Origin]
       X-GUploader-UploadID: [AEnB2UqQI5_7SxdXgiMCrFaXJRjKyyO77N0Jh7XnMH6MotcGOLsM-Q1tRoMTbcN-CqNnC83fmtAEQsfnGdLPXjMAICKA8EzMNA]
->>>>>>> 899a4518
-    status: {code: 200, message: OK}
-- request:
-    body: world
-    headers:
-      Accept: ['*/*']
-      Accept-Encoding: ['gzip, deflate']
-      Connection: [keep-alive]
-<<<<<<< HEAD
-      Content-Length: ['5']
-      User-Agent: [python-requests/2.13.0]
-=======
+    status: {code: 200, message: OK}
+- request:
+    body: 'hello
+
+'
+    headers:
+      Accept: ['*/*']
+      Accept-Encoding: ['gzip, deflate']
+      Connection: [keep-alive]
       Content-Length: ['6']
       User-Agent: [python-requests/2.18.4]
->>>>>>> 899a4518
-    method: POST
-    uri: https://www.googleapis.com/upload/storage/v1/b/gcsfs-testing/o?name=nested%2Fnested2%2Ffile2&uploadType=media
-  response:
-<<<<<<< HEAD
-    body: {string: "{\n \"kind\": \"storage#object\",\n \"id\": \"gcsfs-testing/nested/nested2/file2/1507732406245172\",\n
-        \"selfLink\": \"https://www.googleapis.com/storage/v1/b/gcsfs-testing/o/nested%2Fnested2%2Ffile2\",\n
-        \"name\": \"nested/nested2/file2\",\n \"bucket\": \"gcsfs-testing\",\n \"generation\":
-        \"1507732406245172\",\n \"metageneration\": \"1\",\n \"timeCreated\": \"2017-10-11T14:33:26.177Z\",\n
-        \"updated\": \"2017-10-11T14:33:26.177Z\",\n \"storageClass\": \"STANDARD\",\n
-        \"timeStorageClassUpdated\": \"2017-10-11T14:33:26.177Z\",\n \"size\": \"5\",\n
-        \"md5Hash\": \"fXkwN6B2AYZXSwKC8vQ15w==\",\n \"mediaLink\": \"https://www.googleapis.com/download/storage/v1/b/gcsfs-testing/o/nested%2Fnested2%2Ffile2?generation=1507732406245172&alt=media\",\n
-        \"crc32c\": \"MaqBTg==\",\n \"etag\": \"CLSu9vPk6NYCEAE=\"\n}\n"}
-    headers:
-      Alt-Svc: ['quic=":443"; ma=2592000; v="39,38,37,35"']
-      Cache-Control: ['no-cache, no-store, max-age=0, must-revalidate']
-      Content-Length: ['733']
-      Content-Type: [application/json; charset=UTF-8]
-      Date: ['Wed, 11 Oct 2017 14:33:26 GMT']
-      ETag: [CLSu9vPk6NYCEAE=]
-=======
+    method: POST
+    uri: https://www.googleapis.com/upload/storage/v1/b/gcsfs-testing/o?name=nested%2Fnested2%2Ffile1&uploadType=media
+  response:
     body: {string: "{\n \"kind\": \"storage#object\",\n \"id\": \"gcsfs-testing/nested/nested2/file1/1515098899185553\",\n
         \"selfLink\": \"https://www.googleapis.com/storage/v1/b/gcsfs-testing/o/nested%2Fnested2%2Ffile1\",\n
         \"name\": \"nested/nested2/file1\",\n \"bucket\": \"gcsfs-testing\",\n \"generation\":
@@ -698,16 +421,11 @@
       Content-Type: [application/json; charset=UTF-8]
       Date: ['Thu, 04 Jan 2018 20:48:19 GMT']
       ETag: [CJH/vZ2Xv9gCEAE=]
->>>>>>> 899a4518
-      Expires: ['Mon, 01 Jan 1990 00:00:00 GMT']
-      Pragma: [no-cache]
-      Server: [UploadServer]
-      Vary: [Origin, X-Origin]
-<<<<<<< HEAD
-      X-GUploader-UploadID: [AEnB2UqJugzEzIDa_ZzCB1HtS6p4UaOJPjiuaMODxBaAbZRjAk6Uj44-yIIktwZesbyQ6fu9qMo_5yNpWW_yUCTOuZ3Ifq8ZvQ]
-=======
+      Expires: ['Mon, 01 Jan 1990 00:00:00 GMT']
+      Pragma: [no-cache]
+      Server: [UploadServer]
+      Vary: [Origin, X-Origin]
       X-GUploader-UploadID: [AEnB2UqDL-mitwF7Hig02B6brJU_fb7OXL3ajFGj3Xog-EsmkWOC3JLXYOY528tfq15DA3zEfFeuzu8mamwekyDMOoKSBoUNzw]
->>>>>>> 899a4518
     status: {code: 200, message: OK}
 - request:
     body: world
@@ -720,23 +438,6 @@
     method: POST
     uri: https://www.googleapis.com/upload/storage/v1/b/gcsfs-testing/o?name=nested%2Fnested2%2Ffile2&uploadType=media
   response:
-<<<<<<< HEAD
-    body: {string: "{\n \"kind\": \"storage#object\",\n \"id\": \"gcsfs-testing/nested/file2/1507732406532136\",\n
-        \"selfLink\": \"https://www.googleapis.com/storage/v1/b/gcsfs-testing/o/nested%2Ffile2\",\n
-        \"name\": \"nested/file2\",\n \"bucket\": \"gcsfs-testing\",\n \"generation\":
-        \"1507732406532136\",\n \"metageneration\": \"1\",\n \"timeCreated\": \"2017-10-11T14:33:26.479Z\",\n
-        \"updated\": \"2017-10-11T14:33:26.479Z\",\n \"storageClass\": \"STANDARD\",\n
-        \"timeStorageClassUpdated\": \"2017-10-11T14:33:26.479Z\",\n \"size\": \"5\",\n
-        \"md5Hash\": \"fXkwN6B2AYZXSwKC8vQ15w==\",\n \"mediaLink\": \"https://www.googleapis.com/download/storage/v1/b/gcsfs-testing/o/nested%2Ffile2?generation=1507732406532136&alt=media\",\n
-        \"crc32c\": \"MaqBTg==\",\n \"etag\": \"CKjwh/Tk6NYCEAE=\"\n}\n"}
-    headers:
-      Alt-Svc: ['quic=":443"; ma=2592000; v="39,38,37,35"']
-      Cache-Control: ['no-cache, no-store, max-age=0, must-revalidate']
-      Content-Length: ['697']
-      Content-Type: [application/json; charset=UTF-8]
-      Date: ['Wed, 11 Oct 2017 14:33:26 GMT']
-      ETag: [CKjwh/Tk6NYCEAE=]
-=======
     body: {string: "{\n \"kind\": \"storage#object\",\n \"id\": \"gcsfs-testing/nested/nested2/file2/1515098899389353\",\n
         \"selfLink\": \"https://www.googleapis.com/storage/v1/b/gcsfs-testing/o/nested%2Fnested2%2Ffile2\",\n
         \"name\": \"nested/nested2/file2\",\n \"bucket\": \"gcsfs-testing\",\n \"generation\":
@@ -753,16 +454,11 @@
       Content-Type: [application/json; charset=UTF-8]
       Date: ['Thu, 04 Jan 2018 20:48:19 GMT']
       ETag: [CKm3yp2Xv9gCEAE=]
->>>>>>> 899a4518
-      Expires: ['Mon, 01 Jan 1990 00:00:00 GMT']
-      Pragma: [no-cache]
-      Server: [UploadServer]
-      Vary: [Origin, X-Origin]
-<<<<<<< HEAD
-      X-GUploader-UploadID: [AEnB2Upipy9sDy9BUyIaBy6xjBRR4Pm2RY6g9jhEVIgPmx3Olu4p0gnv7aguG4LQZIVI_M1OcLbjSss8K_4hUZfTP50qgUfCyA]
-=======
+      Expires: ['Mon, 01 Jan 1990 00:00:00 GMT']
+      Pragma: [no-cache]
+      Server: [UploadServer]
+      Vary: [Origin, X-Origin]
       X-GUploader-UploadID: [AEnB2UqvrhW_lSJyizPDai5S8dr8PaXZYEgbwre9xjMqpwTEmdJHo3Ct-KWYAa1SvjL0G2UM2mN4dftht4Es3Hk0mhoJm2OrZA]
->>>>>>> 899a4518
     status: {code: 200, message: OK}
 - request:
     body: 'hello
@@ -777,23 +473,6 @@
     method: POST
     uri: https://www.googleapis.com/upload/storage/v1/b/gcsfs-testing/o?name=nested%2Ffile1&uploadType=media
   response:
-<<<<<<< HEAD
-    body: {string: "{\n \"kind\": \"storage#object\",\n \"id\": \"gcsfs-testing/nested/file1/1507732406834875\",\n
-        \"selfLink\": \"https://www.googleapis.com/storage/v1/b/gcsfs-testing/o/nested%2Ffile1\",\n
-        \"name\": \"nested/file1\",\n \"bucket\": \"gcsfs-testing\",\n \"generation\":
-        \"1507732406834875\",\n \"metageneration\": \"1\",\n \"timeCreated\": \"2017-10-11T14:33:26.784Z\",\n
-        \"updated\": \"2017-10-11T14:33:26.784Z\",\n \"storageClass\": \"STANDARD\",\n
-        \"timeStorageClassUpdated\": \"2017-10-11T14:33:26.784Z\",\n \"size\": \"6\",\n
-        \"md5Hash\": \"sZRqySSS0jR8YjW00mERhA==\",\n \"mediaLink\": \"https://www.googleapis.com/download/storage/v1/b/gcsfs-testing/o/nested%2Ffile1?generation=1507732406834875&alt=media\",\n
-        \"crc32c\": \"NT3Yvg==\",\n \"etag\": \"CLutmvTk6NYCEAE=\"\n}\n"}
-    headers:
-      Alt-Svc: ['quic=":443"; ma=2592000; v="39,38,37,35"']
-      Cache-Control: ['no-cache, no-store, max-age=0, must-revalidate']
-      Content-Length: ['697']
-      Content-Type: [application/json; charset=UTF-8]
-      Date: ['Wed, 11 Oct 2017 14:33:26 GMT']
-      ETag: [CLutmvTk6NYCEAE=]
-=======
     body: {string: "{\n \"kind\": \"storage#object\",\n \"id\": \"gcsfs-testing/nested/file1/1515098899616562\",\n
         \"selfLink\": \"https://www.googleapis.com/storage/v1/b/gcsfs-testing/o/nested%2Ffile1\",\n
         \"name\": \"nested/file1\",\n \"bucket\": \"gcsfs-testing\",\n \"generation\":
@@ -810,45 +489,18 @@
       Content-Type: [application/json; charset=UTF-8]
       Date: ['Thu, 04 Jan 2018 20:48:19 GMT']
       ETag: [CLKm2J2Xv9gCEAE=]
->>>>>>> 899a4518
-      Expires: ['Mon, 01 Jan 1990 00:00:00 GMT']
-      Pragma: [no-cache]
-      Server: [UploadServer]
-      Vary: [Origin, X-Origin]
-<<<<<<< HEAD
-      X-GUploader-UploadID: [AEnB2UrRy5jEL79_2Jl7o8VEWduvdvphJG8_b3z1xDFQ67GXcFtqD7VLcyXhiigLI-yTiVnyJJ1ggUoFFa4bgmazfTEszLOmvg]
-=======
+      Expires: ['Mon, 01 Jan 1990 00:00:00 GMT']
+      Pragma: [no-cache]
+      Server: [UploadServer]
+      Vary: [Origin, X-Origin]
       X-GUploader-UploadID: [AEnB2Ur0eiVoqAP3UlTJRD1wNJttx-XDUsTR0aSDfgB5NlaJjHLZtt_9mGEokWKzlp7lK32vE1HD6Lf-UlV14o1i-8bE0GFv7Q]
->>>>>>> 899a4518
-    status: {code: 200, message: OK}
-- request:
-    body: '123'
-    headers:
-      Accept: ['*/*']
-      Accept-Encoding: ['gzip, deflate']
-      Connection: [keep-alive]
-<<<<<<< HEAD
-      Content-Length: ['3']
-      User-Agent: [python-requests/2.13.0]
-    method: POST
-    uri: https://www.googleapis.com/upload/storage/v1/b/gcsfs-testing/o?name=tmp%2Ftest%2Fa&uploadType=media
-  response:
-    body: {string: "{\n \"kind\": \"storage#object\",\n \"id\": \"gcsfs-testing/tmp/test/a/1507732407141907\",\n
-        \"selfLink\": \"https://www.googleapis.com/storage/v1/b/gcsfs-testing/o/tmp%2Ftest%2Fa\",\n
-        \"name\": \"tmp/test/a\",\n \"bucket\": \"gcsfs-testing\",\n \"generation\":
-        \"1507732407141907\",\n \"metageneration\": \"1\",\n \"timeCreated\": \"2017-10-11T14:33:27.088Z\",\n
-        \"updated\": \"2017-10-11T14:33:27.088Z\",\n \"storageClass\": \"STANDARD\",\n
-        \"timeStorageClassUpdated\": \"2017-10-11T14:33:27.088Z\",\n \"size\": \"3\",\n
-        \"md5Hash\": \"ICy5YqxZB1uWSwcVLSNLcA==\",\n \"mediaLink\": \"https://www.googleapis.com/download/storage/v1/b/gcsfs-testing/o/tmp%2Ftest%2Fa?generation=1507732407141907&alt=media\",\n
-        \"crc32c\": \"EHsvsg==\",\n \"etag\": \"CJOMrfTk6NYCEAE=\"\n}\n"}
-    headers:
-      Alt-Svc: ['quic=":443"; ma=2592000; v="39,38,37,35"']
-      Cache-Control: ['no-cache, no-store, max-age=0, must-revalidate']
-      Content-Length: ['693']
-      Content-Type: [application/json; charset=UTF-8]
-      Date: ['Wed, 11 Oct 2017 14:33:27 GMT']
-      ETag: [CJOMrfTk6NYCEAE=]
-=======
+    status: {code: 200, message: OK}
+- request:
+    body: world
+    headers:
+      Accept: ['*/*']
+      Accept-Encoding: ['gzip, deflate']
+      Connection: [keep-alive]
       Content-Length: ['5']
       User-Agent: [python-requests/2.18.4]
     method: POST
@@ -870,44 +522,18 @@
       Content-Type: [application/json; charset=UTF-8]
       Date: ['Thu, 04 Jan 2018 20:48:20 GMT']
       ETag: [CLen8J2Xv9gCEAE=]
->>>>>>> 899a4518
-      Expires: ['Mon, 01 Jan 1990 00:00:00 GMT']
-      Pragma: [no-cache]
-      Server: [UploadServer]
-      Vary: [Origin, X-Origin]
-<<<<<<< HEAD
-      X-GUploader-UploadID: [AEnB2UoRZEVp-Bl5JxHX43Lkm19Ue5Ni4X1Lzadf7ytQ7lFw0UhIzXELEN7waLCpgNLRCWkJmMLnRfT2_HZpKv1tupARiJDBCA]
-=======
+      Expires: ['Mon, 01 Jan 1990 00:00:00 GMT']
+      Pragma: [no-cache]
+      Server: [UploadServer]
+      Vary: [Origin, X-Origin]
       X-GUploader-UploadID: [AEnB2Uo568cZHqSgKYxnYXpJDfRqzfI6fhDA8jZXd6i4lAzKIaeKaS-XuqObH5klZ-j0Hdd_HWQ2w77N7wAq62N57XytvdK8dA]
->>>>>>> 899a4518
-    status: {code: 200, message: OK}
-- request:
-    body: null
-    headers:
-      Accept: ['*/*']
-      Accept-Encoding: ['gzip, deflate']
-      Connection: [keep-alive]
-<<<<<<< HEAD
-      User-Agent: [python-requests/2.13.0]
-    method: GET
-    uri: https://www.googleapis.com/storage/v1/b/gcsfs-testing/o/tmp%2Ftest%2Fa
-  response:
-    body: {string: "{\n \"kind\": \"storage#object\",\n \"id\": \"gcsfs-testing/tmp/test/a/1507732407141907\",\n
-        \"selfLink\": \"https://www.googleapis.com/storage/v1/b/gcsfs-testing/o/tmp%2Ftest%2Fa\",\n
-        \"name\": \"tmp/test/a\",\n \"bucket\": \"gcsfs-testing\",\n \"generation\":
-        \"1507732407141907\",\n \"metageneration\": \"1\",\n \"timeCreated\": \"2017-10-11T14:33:27.088Z\",\n
-        \"updated\": \"2017-10-11T14:33:27.088Z\",\n \"storageClass\": \"STANDARD\",\n
-        \"timeStorageClassUpdated\": \"2017-10-11T14:33:27.088Z\",\n \"size\": \"3\",\n
-        \"md5Hash\": \"ICy5YqxZB1uWSwcVLSNLcA==\",\n \"mediaLink\": \"https://www.googleapis.com/download/storage/v1/b/gcsfs-testing/o/tmp%2Ftest%2Fa?generation=1507732407141907&alt=media\",\n
-        \"crc32c\": \"EHsvsg==\",\n \"etag\": \"CJOMrfTk6NYCEAE=\"\n}\n"}
-    headers:
-      Alt-Svc: ['quic=":443"; ma=2592000; v="39,38,37,35"']
-      Cache-Control: ['no-cache, no-store, max-age=0, must-revalidate']
-      Content-Length: ['693']
-      Content-Type: [application/json; charset=UTF-8]
-      Date: ['Wed, 11 Oct 2017 14:33:27 GMT']
-      ETag: [CJOMrfTk6NYCEAE=]
-=======
+    status: {code: 200, message: OK}
+- request:
+    body: '123'
+    headers:
+      Accept: ['*/*']
+      Accept-Encoding: ['gzip, deflate']
+      Connection: [keep-alive]
       Content-Length: ['3']
       User-Agent: [python-requests/2.18.4]
     method: POST
@@ -961,16 +587,11 @@
       Content-Type: [application/json; charset=UTF-8]
       Date: ['Thu, 04 Jan 2018 20:48:20 GMT']
       ETag: [COLBgZ6Xv9gCEAE=]
->>>>>>> 899a4518
-      Expires: ['Mon, 01 Jan 1990 00:00:00 GMT']
-      Pragma: [no-cache]
-      Server: [UploadServer]
-      Vary: [Origin, X-Origin]
-<<<<<<< HEAD
-      X-GUploader-UploadID: [AEnB2Uob3ZaNCVhePot3OIwnmaM9jhKJRrf9Dd0Zom4VlYJm7v5ujqPyodQyka6jcEsWzTwkndAgrf11U0HVZ4ptWBUJpJEZ7Q]
-=======
+      Expires: ['Mon, 01 Jan 1990 00:00:00 GMT']
+      Pragma: [no-cache]
+      Server: [UploadServer]
+      Vary: [Origin, X-Origin]
       X-GUploader-UploadID: [AEnB2UrKaIxAgAvB9HSIqe0EucTJedzfSGkuqifBCcmziD170BM9tRonJNnwR0NKUre0bLyAes2oDUxxJ-1aIvpnEY4DMs1HxA]
->>>>>>> 899a4518
     status: {code: 200, message: OK}
 - request:
     body: null
@@ -979,15 +600,6 @@
       Accept-Encoding: ['gzip, deflate']
       Connection: [keep-alive]
       Range: [bytes=0-10485759]
-<<<<<<< HEAD
-      User-Agent: [python-requests/2.13.0]
-    method: GET
-    uri: https://www.googleapis.com/download/storage/v1/b/gcsfs-testing/o/tmp%2Ftest%2Fa?alt=media&generation=1507732407141907
-  response:
-    body: {string: '123'}
-    headers:
-      Alt-Svc: ['quic=":443"; ma=2592000; v="39,38,37,35"']
-=======
       User-Agent: [python-requests/2.18.4]
     method: GET
     uri: https://www.googleapis.com/download/storage/v1/b/gcsfs-testing/o/tmp%2Ftest%2Fa?alt=media&generation=1515098900291810
@@ -996,31 +608,19 @@
     headers:
       Alt-Svc: ['hq=":443"; ma=2592000; quic=51303431; quic=51303339; quic=51303338;
           quic=51303337; quic=51303335,quic=":443"; ma=2592000; v="41,39,38,37,35"']
->>>>>>> 899a4518
       Cache-Control: ['no-cache, no-store, max-age=0, must-revalidate']
       Content-Disposition: [attachment]
       Content-Length: ['3']
       Content-Range: [bytes 0-2/3]
       Content-Type: [application/octet-stream]
-<<<<<<< HEAD
-      Date: ['Wed, 11 Oct 2017 14:33:27 GMT']
-      ETag: [CJOMrfTk6NYCEAE=]
-=======
       Date: ['Thu, 04 Jan 2018 20:48:20 GMT']
       ETag: [COLBgZ6Xv9gCEAE=]
->>>>>>> 899a4518
-      Expires: ['Mon, 01 Jan 1990 00:00:00 GMT']
-      Pragma: [no-cache]
-      Server: [UploadServer]
-      Vary: [Origin, X-Origin]
-<<<<<<< HEAD
-      X-GUploader-UploadID: [AEnB2Ur9bDNY5gKZm-OOnEZwLKx0WEcgz8iBFTgRVwwHFDu0s6dIFEJGy5JufPjKEEl86BQcVgz2y-5KfADzfypKBHmkAmKOiw]
-      X-Goog-Generation: ['1507732407141907']
-      X-Goog-Hash: [crc32c=EHsvsg==]
-=======
+      Expires: ['Mon, 01 Jan 1990 00:00:00 GMT']
+      Pragma: [no-cache]
+      Server: [UploadServer]
+      Vary: [Origin, X-Origin]
       X-GUploader-UploadID: [AEnB2Uqie2wduE3JnU8lDxgdALIx2IXxFrRL6_s11pnSqS3zVEkShI6TS6_tugmOOtvOLvX8nfU-pQ8ru6aT2Gu3bziR2-SFgg]
       X-Goog-Generation: ['1515098900291810']
->>>>>>> 899a4518
       X-Goog-Metageneration: ['1']
       X-Goog-Storage-Class: [STANDARD]
     status: {code: 206, message: Partial Content}
@@ -1030,117 +630,11 @@
       Accept: ['*/*']
       Accept-Encoding: ['gzip, deflate']
       Connection: [keep-alive]
-<<<<<<< HEAD
-      User-Agent: [python-requests/2.13.0]
-=======
-      User-Agent: [python-requests/2.18.4]
->>>>>>> 899a4518
+      User-Agent: [python-requests/2.18.4]
     method: GET
     uri: https://www.googleapis.com/storage/v1/b/gcsfs-testing/o/?maxResults=1000
   response:
     body: {string: "{\n \"kind\": \"storage#objects\",\n \"items\": [\n  {\n   \"kind\":
-<<<<<<< HEAD
-        \"storage#object\",\n   \"id\": \"gcsfs-testing/2014-01-01.csv/1507732405514006\",\n
-        \  \"selfLink\": \"https://www.googleapis.com/storage/v1/b/gcsfs-testing/o/2014-01-01.csv\",\n
-        \  \"name\": \"2014-01-01.csv\",\n   \"bucket\": \"gcsfs-testing\",\n   \"generation\":
-        \"1507732405514006\",\n   \"metageneration\": \"1\",\n   \"timeCreated\":
-        \"2017-10-11T14:33:25.456Z\",\n   \"updated\": \"2017-10-11T14:33:25.456Z\",\n
-        \  \"storageClass\": \"STANDARD\",\n   \"timeStorageClassUpdated\": \"2017-10-11T14:33:25.456Z\",\n
-        \  \"size\": \"51\",\n   \"md5Hash\": \"Auycd2AT7x5m8G1W0NXcuA==\",\n   \"mediaLink\":
-        \"https://www.googleapis.com/download/storage/v1/b/gcsfs-testing/o/2014-01-01.csv?generation=1507732405514006&alt=media\",\n
-        \  \"crc32c\": \"yR1u0w==\",\n   \"etag\": \"CJbeyfPk6NYCEAE=\"\n  },\n  {\n
-        \  \"kind\": \"storage#object\",\n   \"id\": \"gcsfs-testing/2014-01-02.csv/1507732405119625\",\n
-        \  \"selfLink\": \"https://www.googleapis.com/storage/v1/b/gcsfs-testing/o/2014-01-02.csv\",\n
-        \  \"name\": \"2014-01-02.csv\",\n   \"bucket\": \"gcsfs-testing\",\n   \"generation\":
-        \"1507732405119625\",\n   \"metageneration\": \"1\",\n   \"timeCreated\":
-        \"2017-10-11T14:33:25.056Z\",\n   \"updated\": \"2017-10-11T14:33:25.056Z\",\n
-        \  \"storageClass\": \"STANDARD\",\n   \"timeStorageClassUpdated\": \"2017-10-11T14:33:25.056Z\",\n
-        \  \"size\": \"15\",\n   \"md5Hash\": \"cGwL6TebGKiJzgyNBJNb6Q==\",\n   \"mediaLink\":
-        \"https://www.googleapis.com/download/storage/v1/b/gcsfs-testing/o/2014-01-02.csv?generation=1507732405119625&alt=media\",\n
-        \  \"crc32c\": \"Mpt4QQ==\",\n   \"etag\": \"CInVsfPk6NYCEAE=\"\n  },\n  {\n
-        \  \"kind\": \"storage#object\",\n   \"id\": \"gcsfs-testing/2014-01-03.csv/1507732404795626\",\n
-        \  \"selfLink\": \"https://www.googleapis.com/storage/v1/b/gcsfs-testing/o/2014-01-03.csv\",\n
-        \  \"name\": \"2014-01-03.csv\",\n   \"bucket\": \"gcsfs-testing\",\n   \"generation\":
-        \"1507732404795626\",\n   \"metageneration\": \"1\",\n   \"timeCreated\":
-        \"2017-10-11T14:33:24.744Z\",\n   \"updated\": \"2017-10-11T14:33:24.744Z\",\n
-        \  \"storageClass\": \"STANDARD\",\n   \"timeStorageClassUpdated\": \"2017-10-11T14:33:24.744Z\",\n
-        \  \"size\": \"52\",\n   \"md5Hash\": \"9keZXdUu0YtMynECFSOiMg==\",\n   \"mediaLink\":
-        \"https://www.googleapis.com/download/storage/v1/b/gcsfs-testing/o/2014-01-03.csv?generation=1507732404795626&alt=media\",\n
-        \  \"crc32c\": \"x/fq7w==\",\n   \"etag\": \"COrxnfPk6NYCEAE=\"\n  },\n  {\n
-        \  \"kind\": \"storage#object\",\n   \"id\": \"gcsfs-testing/nested/file1/1507732406834875\",\n
-        \  \"selfLink\": \"https://www.googleapis.com/storage/v1/b/gcsfs-testing/o/nested%2Ffile1\",\n
-        \  \"name\": \"nested/file1\",\n   \"bucket\": \"gcsfs-testing\",\n   \"generation\":
-        \"1507732406834875\",\n   \"metageneration\": \"1\",\n   \"timeCreated\":
-        \"2017-10-11T14:33:26.784Z\",\n   \"updated\": \"2017-10-11T14:33:26.784Z\",\n
-        \  \"storageClass\": \"STANDARD\",\n   \"timeStorageClassUpdated\": \"2017-10-11T14:33:26.784Z\",\n
-        \  \"size\": \"6\",\n   \"md5Hash\": \"sZRqySSS0jR8YjW00mERhA==\",\n   \"mediaLink\":
-        \"https://www.googleapis.com/download/storage/v1/b/gcsfs-testing/o/nested%2Ffile1?generation=1507732406834875&alt=media\",\n
-        \  \"crc32c\": \"NT3Yvg==\",\n   \"etag\": \"CLutmvTk6NYCEAE=\"\n  },\n  {\n
-        \  \"kind\": \"storage#object\",\n   \"id\": \"gcsfs-testing/nested/file2/1507732406532136\",\n
-        \  \"selfLink\": \"https://www.googleapis.com/storage/v1/b/gcsfs-testing/o/nested%2Ffile2\",\n
-        \  \"name\": \"nested/file2\",\n   \"bucket\": \"gcsfs-testing\",\n   \"generation\":
-        \"1507732406532136\",\n   \"metageneration\": \"1\",\n   \"timeCreated\":
-        \"2017-10-11T14:33:26.479Z\",\n   \"updated\": \"2017-10-11T14:33:26.479Z\",\n
-        \  \"storageClass\": \"STANDARD\",\n   \"timeStorageClassUpdated\": \"2017-10-11T14:33:26.479Z\",\n
-        \  \"size\": \"5\",\n   \"md5Hash\": \"fXkwN6B2AYZXSwKC8vQ15w==\",\n   \"mediaLink\":
-        \"https://www.googleapis.com/download/storage/v1/b/gcsfs-testing/o/nested%2Ffile2?generation=1507732406532136&alt=media\",\n
-        \  \"crc32c\": \"MaqBTg==\",\n   \"etag\": \"CKjwh/Tk6NYCEAE=\"\n  },\n  {\n
-        \  \"kind\": \"storage#object\",\n   \"id\": \"gcsfs-testing/nested/nested2/file1/1507732405803276\",\n
-        \  \"selfLink\": \"https://www.googleapis.com/storage/v1/b/gcsfs-testing/o/nested%2Fnested2%2Ffile1\",\n
-        \  \"name\": \"nested/nested2/file1\",\n   \"bucket\": \"gcsfs-testing\",\n
-        \  \"generation\": \"1507732405803276\",\n   \"metageneration\": \"1\",\n
-        \  \"timeCreated\": \"2017-10-11T14:33:25.750Z\",\n   \"updated\": \"2017-10-11T14:33:25.750Z\",\n
-        \  \"storageClass\": \"STANDARD\",\n   \"timeStorageClassUpdated\": \"2017-10-11T14:33:25.750Z\",\n
-        \  \"size\": \"6\",\n   \"md5Hash\": \"sZRqySSS0jR8YjW00mERhA==\",\n   \"mediaLink\":
-        \"https://www.googleapis.com/download/storage/v1/b/gcsfs-testing/o/nested%2Fnested2%2Ffile1?generation=1507732405803276&alt=media\",\n
-        \  \"crc32c\": \"NT3Yvg==\",\n   \"etag\": \"CIyy2/Pk6NYCEAE=\"\n  },\n  {\n
-        \  \"kind\": \"storage#object\",\n   \"id\": \"gcsfs-testing/nested/nested2/file2/1507732406245172\",\n
-        \  \"selfLink\": \"https://www.googleapis.com/storage/v1/b/gcsfs-testing/o/nested%2Fnested2%2Ffile2\",\n
-        \  \"name\": \"nested/nested2/file2\",\n   \"bucket\": \"gcsfs-testing\",\n
-        \  \"generation\": \"1507732406245172\",\n   \"metageneration\": \"1\",\n
-        \  \"timeCreated\": \"2017-10-11T14:33:26.177Z\",\n   \"updated\": \"2017-10-11T14:33:26.177Z\",\n
-        \  \"storageClass\": \"STANDARD\",\n   \"timeStorageClassUpdated\": \"2017-10-11T14:33:26.177Z\",\n
-        \  \"size\": \"5\",\n   \"md5Hash\": \"fXkwN6B2AYZXSwKC8vQ15w==\",\n   \"mediaLink\":
-        \"https://www.googleapis.com/download/storage/v1/b/gcsfs-testing/o/nested%2Fnested2%2Ffile2?generation=1507732406245172&alt=media\",\n
-        \  \"crc32c\": \"MaqBTg==\",\n   \"etag\": \"CLSu9vPk6NYCEAE=\"\n  },\n  {\n
-        \  \"kind\": \"storage#object\",\n   \"id\": \"gcsfs-testing/test/accounts.1.json/1507732404146676\",\n
-        \  \"selfLink\": \"https://www.googleapis.com/storage/v1/b/gcsfs-testing/o/test%2Faccounts.1.json\",\n
-        \  \"name\": \"test/accounts.1.json\",\n   \"bucket\": \"gcsfs-testing\",\n
-        \  \"generation\": \"1507732404146676\",\n   \"metageneration\": \"1\",\n
-        \  \"timeCreated\": \"2017-10-11T14:33:24.093Z\",\n   \"updated\": \"2017-10-11T14:33:24.093Z\",\n
-        \  \"storageClass\": \"STANDARD\",\n   \"timeStorageClassUpdated\": \"2017-10-11T14:33:24.093Z\",\n
-        \  \"size\": \"133\",\n   \"md5Hash\": \"xK7pmJz/Oj5HGIyfQpYTig==\",\n   \"mediaLink\":
-        \"https://www.googleapis.com/download/storage/v1/b/gcsfs-testing/o/test%2Faccounts.1.json?generation=1507732404146676&alt=media\",\n
-        \  \"crc32c\": \"6wJAgQ==\",\n   \"etag\": \"CPSj9vLk6NYCEAE=\"\n  },\n  {\n
-        \  \"kind\": \"storage#object\",\n   \"id\": \"gcsfs-testing/test/accounts.2.json/1507732404483636\",\n
-        \  \"selfLink\": \"https://www.googleapis.com/storage/v1/b/gcsfs-testing/o/test%2Faccounts.2.json\",\n
-        \  \"name\": \"test/accounts.2.json\",\n   \"bucket\": \"gcsfs-testing\",\n
-        \  \"generation\": \"1507732404483636\",\n   \"metageneration\": \"1\",\n
-        \  \"timeCreated\": \"2017-10-11T14:33:24.430Z\",\n   \"updated\": \"2017-10-11T14:33:24.430Z\",\n
-        \  \"storageClass\": \"STANDARD\",\n   \"timeStorageClassUpdated\": \"2017-10-11T14:33:24.430Z\",\n
-        \  \"size\": \"133\",\n   \"md5Hash\": \"bjhC5OCrzKV+8MGMCF2BQA==\",\n   \"mediaLink\":
-        \"https://www.googleapis.com/download/storage/v1/b/gcsfs-testing/o/test%2Faccounts.2.json?generation=1507732404483636&alt=media\",\n
-        \  \"crc32c\": \"Su+F+g==\",\n   \"etag\": \"CLTsivPk6NYCEAE=\"\n  },\n  {\n
-        \  \"kind\": \"storage#object\",\n   \"id\": \"gcsfs-testing/tmp/test/a/1507732407141907\",\n
-        \  \"selfLink\": \"https://www.googleapis.com/storage/v1/b/gcsfs-testing/o/tmp%2Ftest%2Fa\",\n
-        \  \"name\": \"tmp/test/a\",\n   \"bucket\": \"gcsfs-testing\",\n   \"generation\":
-        \"1507732407141907\",\n   \"metageneration\": \"1\",\n   \"timeCreated\":
-        \"2017-10-11T14:33:27.088Z\",\n   \"updated\": \"2017-10-11T14:33:27.088Z\",\n
-        \  \"storageClass\": \"STANDARD\",\n   \"timeStorageClassUpdated\": \"2017-10-11T14:33:27.088Z\",\n
-        \  \"size\": \"3\",\n   \"md5Hash\": \"ICy5YqxZB1uWSwcVLSNLcA==\",\n   \"mediaLink\":
-        \"https://www.googleapis.com/download/storage/v1/b/gcsfs-testing/o/tmp%2Ftest%2Fa?generation=1507732407141907&alt=media\",\n
-        \  \"crc32c\": \"EHsvsg==\",\n   \"etag\": \"CJOMrfTk6NYCEAE=\"\n  }\n ]\n}\n"}
-    headers:
-      Alt-Svc: ['quic=":443"; ma=2592000; v="39,38,37,35"']
-      Cache-Control: ['private, max-age=0, must-revalidate, no-transform']
-      Content-Length: ['7537']
-      Content-Type: [application/json; charset=UTF-8]
-      Date: ['Wed, 11 Oct 2017 14:33:27 GMT']
-      Expires: ['Wed, 11 Oct 2017 14:33:27 GMT']
-      Server: [UploadServer]
-      Vary: [Origin, X-Origin]
-      X-GUploader-UploadID: [AEnB2UqVGpq4rH1zSTxJDy0r_AMYQ3GN7_t5tbrCf-E3PooTODx8o3P-fbctR-uyRKosrc6xgFKu11pZ8NU9xPYgCNQW0vK0mg]
-=======
         \"storage#object\",\n   \"id\": \"gcsfs-testing/2014-01-01.csv/1515098898382207\",\n
         \  \"selfLink\": \"https://www.googleapis.com/storage/v1/b/gcsfs-testing/o/2014-01-01.csv\",\n
         \  \"name\": \"2014-01-01.csv\",\n   \"bucket\": \"gcsfs-testing\",\n   \"generation\":
@@ -1242,71 +736,31 @@
       Server: [UploadServer]
       Vary: [Origin, X-Origin]
       X-GUploader-UploadID: [AEnB2UpcGoNPUv2eIv9sxxuakAYgPo4L8O3ZlZFx_ZRIkVm3h9HgP_lDk9gv5is6J_ynkmfzs5yOV1GIYeuh_UwrqTkkF7tOWA]
->>>>>>> 899a4518
-    status: {code: 200, message: OK}
-- request:
-    body: null
-    headers:
-      Accept: ['*/*']
-      Accept-Encoding: ['gzip, deflate']
-      Connection: [keep-alive]
-<<<<<<< HEAD
-      Content-Length: ['0']
-      User-Agent: [python-requests/2.13.0]
+    status: {code: 200, message: OK}
+- request:
+    body: null
+    headers:
+      Accept: ['*/*']
+      Accept-Encoding: ['gzip, deflate']
+      Connection: [keep-alive]
+      Content-Length: ['0']
+      User-Agent: [python-requests/2.18.4]
     method: DELETE
     uri: https://www.googleapis.com/storage/v1/b/gcsfs-testing/o/2014-01-01.csv
   response:
     body: {string: ''}
     headers:
-      Alt-Svc: ['quic=":443"; ma=2592000; v="39,38,37,35"']
-      Cache-Control: ['no-cache, no-store, max-age=0, must-revalidate']
-      Content-Length: ['0']
-      Content-Type: [application/json]
-      Date: ['Wed, 11 Oct 2017 14:33:28 GMT']
-      Expires: ['Mon, 01 Jan 1990 00:00:00 GMT']
-      Pragma: [no-cache]
-      Server: [UploadServer]
-      Vary: [Origin, X-Origin]
-      X-GUploader-UploadID: [AEnB2Upr8zyOkvDjScRZPaYHZ2h4BuDvof0sQbRWHn8vG6H9LRSr5f5pgSjtNblXcKRvT4sHM7JsvnNBLq11ppoPt9_YLDAjzw]
-    status: {code: 204, message: No Content}
-- request:
-    body: null
-    headers:
-      Accept: ['*/*']
-      Accept-Encoding: ['gzip, deflate']
-      Connection: [keep-alive]
-=======
->>>>>>> 899a4518
-      Content-Length: ['0']
-      User-Agent: [python-requests/2.18.4]
-    method: DELETE
-    uri: https://www.googleapis.com/storage/v1/b/gcsfs-testing/o/2014-01-02.csv
-  response:
-    body: {string: ''}
-    headers:
-<<<<<<< HEAD
-      Alt-Svc: ['quic=":443"; ma=2592000; v="39,38,37,35"']
-      Cache-Control: ['no-cache, no-store, max-age=0, must-revalidate']
-      Content-Length: ['0']
-      Content-Type: [application/json]
-      Date: ['Wed, 11 Oct 2017 14:33:28 GMT']
-=======
       Alt-Svc: ['hq=":443"; ma=2592000; quic=51303431; quic=51303339; quic=51303338;
           quic=51303337; quic=51303335,quic=":443"; ma=2592000; v="41,39,38,37,35"']
       Cache-Control: ['no-cache, no-store, max-age=0, must-revalidate']
       Content-Length: ['0']
       Content-Type: [application/json]
       Date: ['Thu, 04 Jan 2018 20:48:20 GMT']
->>>>>>> 899a4518
-      Expires: ['Mon, 01 Jan 1990 00:00:00 GMT']
-      Pragma: [no-cache]
-      Server: [UploadServer]
-      Vary: [Origin, X-Origin]
-<<<<<<< HEAD
-      X-GUploader-UploadID: [AEnB2UooaCuOX4HpEglPBd45fIRY2aigzeydI-5ggO9OH-wAJPqGdO-EAWaiJErDJ6YuHB4zT0k3NX8hHGkF4DWEJRJP-3d5QA]
-=======
+      Expires: ['Mon, 01 Jan 1990 00:00:00 GMT']
+      Pragma: [no-cache]
+      Server: [UploadServer]
+      Vary: [Origin, X-Origin]
       X-GUploader-UploadID: [AEnB2UrChgOHgkGMKB4M8jyvw2n48WfzNyN0559UfhFVzIKHope_nf7961jYPXPo7S0VM7Yb076kSiLELiVgySwOSU5r7UarCA]
->>>>>>> 899a4518
     status: {code: 204, message: No Content}
 - request:
     body: null
@@ -1317,33 +771,21 @@
       Content-Length: ['0']
       User-Agent: [python-requests/2.18.4]
     method: DELETE
-    uri: https://www.googleapis.com/storage/v1/b/gcsfs-testing/o/2014-01-03.csv
+    uri: https://www.googleapis.com/storage/v1/b/gcsfs-testing/o/2014-01-02.csv
   response:
     body: {string: ''}
     headers:
-<<<<<<< HEAD
-      Alt-Svc: ['quic=":443"; ma=2592000; v="39,38,37,35"']
-      Cache-Control: ['no-cache, no-store, max-age=0, must-revalidate']
-      Content-Length: ['0']
-      Content-Type: [application/json]
-      Date: ['Wed, 11 Oct 2017 14:33:28 GMT']
-=======
       Alt-Svc: ['hq=":443"; ma=2592000; quic=51303431; quic=51303339; quic=51303338;
           quic=51303337; quic=51303335,quic=":443"; ma=2592000; v="41,39,38,37,35"']
       Cache-Control: ['no-cache, no-store, max-age=0, must-revalidate']
       Content-Length: ['0']
       Content-Type: [application/json]
       Date: ['Thu, 04 Jan 2018 20:48:21 GMT']
->>>>>>> 899a4518
-      Expires: ['Mon, 01 Jan 1990 00:00:00 GMT']
-      Pragma: [no-cache]
-      Server: [UploadServer]
-      Vary: [Origin, X-Origin]
-<<<<<<< HEAD
-      X-GUploader-UploadID: [AEnB2UpR40ry6NFVxhQ2F1jqzX8DhNo1bavufBHzHQ1aBcUqYmJ0sEYkNd-LTyCLiWkZ0-E3JfrJBWgJzNWsQw1Zz4oXFa38hQ]
-=======
+      Expires: ['Mon, 01 Jan 1990 00:00:00 GMT']
+      Pragma: [no-cache]
+      Server: [UploadServer]
+      Vary: [Origin, X-Origin]
       X-GUploader-UploadID: [AEnB2Uo_5ASSe4aJ6hGh5xDrmKLT4rt1DoDvkSJVOQkxPPZn8RHLcRVkD1tMQjugSiWT1qah98OJNpWOuerz3QQMBPt1up5DTQ]
->>>>>>> 899a4518
     status: {code: 204, message: No Content}
 - request:
     body: null
@@ -1354,33 +796,21 @@
       Content-Length: ['0']
       User-Agent: [python-requests/2.18.4]
     method: DELETE
-    uri: https://www.googleapis.com/storage/v1/b/gcsfs-testing/o/nested%2Ffile1
+    uri: https://www.googleapis.com/storage/v1/b/gcsfs-testing/o/2014-01-03.csv
   response:
     body: {string: ''}
     headers:
-<<<<<<< HEAD
-      Alt-Svc: ['quic=":443"; ma=2592000; v="39,38,37,35"']
-      Cache-Control: ['no-cache, no-store, max-age=0, must-revalidate']
-      Content-Length: ['0']
-      Content-Type: [application/json]
-      Date: ['Wed, 11 Oct 2017 14:33:28 GMT']
-=======
       Alt-Svc: ['hq=":443"; ma=2592000; quic=51303431; quic=51303339; quic=51303338;
           quic=51303337; quic=51303335,quic=":443"; ma=2592000; v="41,39,38,37,35"']
       Cache-Control: ['no-cache, no-store, max-age=0, must-revalidate']
       Content-Length: ['0']
       Content-Type: [application/json]
       Date: ['Thu, 04 Jan 2018 20:48:21 GMT']
->>>>>>> 899a4518
-      Expires: ['Mon, 01 Jan 1990 00:00:00 GMT']
-      Pragma: [no-cache]
-      Server: [UploadServer]
-      Vary: [Origin, X-Origin]
-<<<<<<< HEAD
-      X-GUploader-UploadID: [AEnB2UoIoFaTyMaygbU9uGkAQ3lRfBczXc7ekSmawR8ynMcDRN2HBOV94G4O0FXAk4hmdJfrR7SNMySdeadQyjc7bI6BaqGHjQ]
-=======
+      Expires: ['Mon, 01 Jan 1990 00:00:00 GMT']
+      Pragma: [no-cache]
+      Server: [UploadServer]
+      Vary: [Origin, X-Origin]
       X-GUploader-UploadID: [AEnB2UrKBMZibOis34D7I70132Vz9W1cg-F8dVzQph8PBXqtGYqHTy8VxbmKJuEJzP_eua_Lezqgml7Pl7U1fYby1KUElHLfIQ]
->>>>>>> 899a4518
     status: {code: 204, message: No Content}
 - request:
     body: null
@@ -1391,33 +821,21 @@
       Content-Length: ['0']
       User-Agent: [python-requests/2.18.4]
     method: DELETE
-    uri: https://www.googleapis.com/storage/v1/b/gcsfs-testing/o/nested%2Ffile2
+    uri: https://www.googleapis.com/storage/v1/b/gcsfs-testing/o/nested%2Ffile1
   response:
     body: {string: ''}
     headers:
-<<<<<<< HEAD
-      Alt-Svc: ['quic=":443"; ma=2592000; v="39,38,37,35"']
-      Cache-Control: ['no-cache, no-store, max-age=0, must-revalidate']
-      Content-Length: ['0']
-      Content-Type: [application/json]
-      Date: ['Wed, 11 Oct 2017 14:33:29 GMT']
-=======
       Alt-Svc: ['hq=":443"; ma=2592000; quic=51303431; quic=51303339; quic=51303338;
           quic=51303337; quic=51303335,quic=":443"; ma=2592000; v="41,39,38,37,35"']
       Cache-Control: ['no-cache, no-store, max-age=0, must-revalidate']
       Content-Length: ['0']
       Content-Type: [application/json]
       Date: ['Thu, 04 Jan 2018 20:48:21 GMT']
->>>>>>> 899a4518
-      Expires: ['Mon, 01 Jan 1990 00:00:00 GMT']
-      Pragma: [no-cache]
-      Server: [UploadServer]
-      Vary: [Origin, X-Origin]
-<<<<<<< HEAD
-      X-GUploader-UploadID: [AEnB2UqcIYbDU9HzBxWmnWXIOXoaansQMvK6I87PYBgVobtbt9iL98HiQVeFkVV2Z-2Z2h5InsgkgnrfR2enLPEYOng7v5WGZg]
-=======
+      Expires: ['Mon, 01 Jan 1990 00:00:00 GMT']
+      Pragma: [no-cache]
+      Server: [UploadServer]
+      Vary: [Origin, X-Origin]
       X-GUploader-UploadID: [AEnB2UpwGCnu--wGWVNc_YQQgsliKyRhV4qSELAdu04DCRxS3rX-n--fQPC5dK3jdlrW5YKVLViFryyLeztWInnjq9Y3mBopIQ]
->>>>>>> 899a4518
     status: {code: 204, message: No Content}
 - request:
     body: null
@@ -1428,33 +846,21 @@
       Content-Length: ['0']
       User-Agent: [python-requests/2.18.4]
     method: DELETE
-    uri: https://www.googleapis.com/storage/v1/b/gcsfs-testing/o/nested%2Fnested2%2Ffile1
+    uri: https://www.googleapis.com/storage/v1/b/gcsfs-testing/o/nested%2Ffile2
   response:
     body: {string: ''}
     headers:
-<<<<<<< HEAD
-      Alt-Svc: ['quic=":443"; ma=2592000; v="39,38,37,35"']
-      Cache-Control: ['no-cache, no-store, max-age=0, must-revalidate']
-      Content-Length: ['0']
-      Content-Type: [application/json]
-      Date: ['Wed, 11 Oct 2017 14:33:29 GMT']
-=======
       Alt-Svc: ['hq=":443"; ma=2592000; quic=51303431; quic=51303339; quic=51303338;
           quic=51303337; quic=51303335,quic=":443"; ma=2592000; v="41,39,38,37,35"']
       Cache-Control: ['no-cache, no-store, max-age=0, must-revalidate']
       Content-Length: ['0']
       Content-Type: [application/json]
       Date: ['Thu, 04 Jan 2018 20:48:21 GMT']
->>>>>>> 899a4518
-      Expires: ['Mon, 01 Jan 1990 00:00:00 GMT']
-      Pragma: [no-cache]
-      Server: [UploadServer]
-      Vary: [Origin, X-Origin]
-<<<<<<< HEAD
-      X-GUploader-UploadID: [AEnB2Uqc0XFIPiq5mqUqEG6IMgnKDiKuJU_Gkft2GbixUboujPrGz8jvh3ldRRZzNgMQPHrOrUvPLVgpf8_WxWifxpSOeUUDMA]
-=======
+      Expires: ['Mon, 01 Jan 1990 00:00:00 GMT']
+      Pragma: [no-cache]
+      Server: [UploadServer]
+      Vary: [Origin, X-Origin]
       X-GUploader-UploadID: [AEnB2UqlTy8RyptnjIAGiVVF7E6Beux21CXgWpwuXXO6pdU3vTi9ZJc7yUofgq2dMcFVkZkj5DKzZHFS9g67g-RlHxo8chcFKQ]
->>>>>>> 899a4518
     status: {code: 204, message: No Content}
 - request:
     body: null
@@ -1465,33 +871,21 @@
       Content-Length: ['0']
       User-Agent: [python-requests/2.18.4]
     method: DELETE
-    uri: https://www.googleapis.com/storage/v1/b/gcsfs-testing/o/nested%2Fnested2%2Ffile2
+    uri: https://www.googleapis.com/storage/v1/b/gcsfs-testing/o/nested%2Fnested2%2Ffile1
   response:
     body: {string: ''}
     headers:
-<<<<<<< HEAD
-      Alt-Svc: ['quic=":443"; ma=2592000; v="39,38,37,35"']
-      Cache-Control: ['no-cache, no-store, max-age=0, must-revalidate']
-      Content-Length: ['0']
-      Content-Type: [application/json]
-      Date: ['Wed, 11 Oct 2017 14:33:29 GMT']
-=======
       Alt-Svc: ['hq=":443"; ma=2592000; quic=51303431; quic=51303339; quic=51303338;
           quic=51303337; quic=51303335,quic=":443"; ma=2592000; v="41,39,38,37,35"']
       Cache-Control: ['no-cache, no-store, max-age=0, must-revalidate']
       Content-Length: ['0']
       Content-Type: [application/json]
       Date: ['Thu, 04 Jan 2018 20:48:22 GMT']
->>>>>>> 899a4518
-      Expires: ['Mon, 01 Jan 1990 00:00:00 GMT']
-      Pragma: [no-cache]
-      Server: [UploadServer]
-      Vary: [Origin, X-Origin]
-<<<<<<< HEAD
-      X-GUploader-UploadID: [AEnB2UrXAvmYXra1BVm_2ZWbqAPReBOzfo3eTAzUyS_G7-HmqxTzFleZG1g7AK9t5m1mOMiGV3uUGWya96xRkQWjiqomikYNOg]
-=======
+      Expires: ['Mon, 01 Jan 1990 00:00:00 GMT']
+      Pragma: [no-cache]
+      Server: [UploadServer]
+      Vary: [Origin, X-Origin]
       X-GUploader-UploadID: [AEnB2Uosl3mX-_mq1EK8XDWVjDWSJacrE6XxUkwDYzwaffJJ4ULMRKYIEfRWimxtN9imhaHit2FY7GSRXWAJsknd36Rj8KxiFg]
->>>>>>> 899a4518
     status: {code: 204, message: No Content}
 - request:
     body: null
@@ -1502,33 +896,21 @@
       Content-Length: ['0']
       User-Agent: [python-requests/2.18.4]
     method: DELETE
-    uri: https://www.googleapis.com/storage/v1/b/gcsfs-testing/o/test%2Faccounts.1.json
+    uri: https://www.googleapis.com/storage/v1/b/gcsfs-testing/o/nested%2Fnested2%2Ffile2
   response:
     body: {string: ''}
     headers:
-<<<<<<< HEAD
-      Alt-Svc: ['quic=":443"; ma=2592000; v="39,38,37,35"']
-      Cache-Control: ['no-cache, no-store, max-age=0, must-revalidate']
-      Content-Length: ['0']
-      Content-Type: [application/json]
-      Date: ['Wed, 11 Oct 2017 14:33:30 GMT']
-=======
       Alt-Svc: ['hq=":443"; ma=2592000; quic=51303431; quic=51303339; quic=51303338;
           quic=51303337; quic=51303335,quic=":443"; ma=2592000; v="41,39,38,37,35"']
       Cache-Control: ['no-cache, no-store, max-age=0, must-revalidate']
       Content-Length: ['0']
       Content-Type: [application/json]
       Date: ['Thu, 04 Jan 2018 20:48:22 GMT']
->>>>>>> 899a4518
-      Expires: ['Mon, 01 Jan 1990 00:00:00 GMT']
-      Pragma: [no-cache]
-      Server: [UploadServer]
-      Vary: [Origin, X-Origin]
-<<<<<<< HEAD
-      X-GUploader-UploadID: [AEnB2Uq8QxVH68wHrJofU9Q4i_EyByjMFzUIz5TmU7eep7VuQ-_OuTKwLIHZwMvZhc4rfk7dYFK4cbzMLrBg2WfL7HWGedgODg]
-=======
+      Expires: ['Mon, 01 Jan 1990 00:00:00 GMT']
+      Pragma: [no-cache]
+      Server: [UploadServer]
+      Vary: [Origin, X-Origin]
       X-GUploader-UploadID: [AEnB2UowptIyjY3sQTqbNst3PtmQqdJne1BMJ9YB3FOq1dCQ1-MfxfmGlAQL1g4BKITlfkJy7mNvKgSqYx3OrsFHlZP6zgarSw]
->>>>>>> 899a4518
     status: {code: 204, message: No Content}
 - request:
     body: null
@@ -1539,33 +921,21 @@
       Content-Length: ['0']
       User-Agent: [python-requests/2.18.4]
     method: DELETE
-    uri: https://www.googleapis.com/storage/v1/b/gcsfs-testing/o/test%2Faccounts.2.json
+    uri: https://www.googleapis.com/storage/v1/b/gcsfs-testing/o/test%2Faccounts.1.json
   response:
     body: {string: ''}
     headers:
-<<<<<<< HEAD
-      Alt-Svc: ['quic=":443"; ma=2592000; v="39,38,37,35"']
-      Cache-Control: ['no-cache, no-store, max-age=0, must-revalidate']
-      Content-Length: ['0']
-      Content-Type: [application/json]
-      Date: ['Wed, 11 Oct 2017 14:33:30 GMT']
-=======
       Alt-Svc: ['hq=":443"; ma=2592000; quic=51303431; quic=51303339; quic=51303338;
           quic=51303337; quic=51303335,quic=":443"; ma=2592000; v="41,39,38,37,35"']
       Cache-Control: ['no-cache, no-store, max-age=0, must-revalidate']
       Content-Length: ['0']
       Content-Type: [application/json]
       Date: ['Thu, 04 Jan 2018 20:48:22 GMT']
->>>>>>> 899a4518
-      Expires: ['Mon, 01 Jan 1990 00:00:00 GMT']
-      Pragma: [no-cache]
-      Server: [UploadServer]
-      Vary: [Origin, X-Origin]
-<<<<<<< HEAD
-      X-GUploader-UploadID: [AEnB2UoHpvM4vLBj7JA1cMhzb6kMY4J-Lh7dc7YWoEmXV-FfQd82nUQv3G7qPHPYVhAlp4wJjFDiC7rYsgaL8TEztmI3_r-ozw]
-=======
+      Expires: ['Mon, 01 Jan 1990 00:00:00 GMT']
+      Pragma: [no-cache]
+      Server: [UploadServer]
+      Vary: [Origin, X-Origin]
       X-GUploader-UploadID: [AEnB2UoyBN90P46w5-Xj5E4S_9JQbehNYX9Z0P8xuqArAdDVxlaVo2ycUNbyLSvayun4H28CgIuzwYLKE5HG71_4be5vTc482Q]
->>>>>>> 899a4518
     status: {code: 204, message: No Content}
 - request:
     body: null
@@ -1576,33 +946,21 @@
       Content-Length: ['0']
       User-Agent: [python-requests/2.18.4]
     method: DELETE
-    uri: https://www.googleapis.com/storage/v1/b/gcsfs-testing/o/tmp%2Ftest%2Fa
+    uri: https://www.googleapis.com/storage/v1/b/gcsfs-testing/o/test%2Faccounts.2.json
   response:
     body: {string: ''}
     headers:
-<<<<<<< HEAD
-      Alt-Svc: ['quic=":443"; ma=2592000; v="39,38,37,35"']
-      Cache-Control: ['no-cache, no-store, max-age=0, must-revalidate']
-      Content-Length: ['0']
-      Content-Type: [application/json]
-      Date: ['Wed, 11 Oct 2017 14:33:30 GMT']
-=======
       Alt-Svc: ['hq=":443"; ma=2592000; quic=51303431; quic=51303339; quic=51303338;
           quic=51303337; quic=51303335,quic=":443"; ma=2592000; v="41,39,38,37,35"']
       Cache-Control: ['no-cache, no-store, max-age=0, must-revalidate']
       Content-Length: ['0']
       Content-Type: [application/json]
       Date: ['Thu, 04 Jan 2018 20:48:22 GMT']
->>>>>>> 899a4518
-      Expires: ['Mon, 01 Jan 1990 00:00:00 GMT']
-      Pragma: [no-cache]
-      Server: [UploadServer]
-      Vary: [Origin, X-Origin]
-<<<<<<< HEAD
-      X-GUploader-UploadID: [AEnB2UpWGLs3y-iU0xiUdynRc9qfVw67QxjaaB3vDdFsguVOre0iQz2b2KVWP5ID2vqEkQXHkdWC9IHfLrQLP4_ajbHWJCVCXQ]
-=======
+      Expires: ['Mon, 01 Jan 1990 00:00:00 GMT']
+      Pragma: [no-cache]
+      Server: [UploadServer]
+      Vary: [Origin, X-Origin]
       X-GUploader-UploadID: [AEnB2Uo6wUGU5rQqxfaB4qedAf5rDwWylaPg3Zkheb1KjrzlurYqLRT_QYGEf4MDSCY8Dy2BXXDrDqoagsUvQ-ts5zhElzd93A]
->>>>>>> 899a4518
     status: {code: 204, message: No Content}
 - request:
     body: null
@@ -1612,748 +970,9 @@
       Connection: [keep-alive]
       Content-Length: ['0']
       User-Agent: [python-requests/2.18.4]
-<<<<<<< HEAD
-    method: POST
-    uri: https://www.googleapis.com/oauth2/v4/token?grant_type=refresh_token
-  response:
-    body:
-      string: !!binary |
-        H4sIAKUJMFoC/6tWykyJL8nPTs1TslJQqqioUNJRUALz40sqC1JBgk6piUWpRSDx1IqCzKLU4vhM
-        kGJjMwMDoFhicnJqcTGqEbUAnoD1nVYAAAA=
-    headers:
-      Alt-Svc: ['hq=":443"; ma=2592000; quic=51303431; quic=51303339; quic=51303338;
-          quic=51303337; quic=51303335,quic=":443"; ma=2592000; v="41,39,38,37,35"']
-      Cache-Control: ['no-cache, no-store, max-age=0, must-revalidate']
-      Content-Encoding: [gzip]
-      Content-Type: [application/json; charset=UTF-8]
-      Date: ['Tue, 12 Dec 2017 16:53:57 GMT']
-      Expires: ['Mon, 01 Jan 1990 00:00:00 GMT']
-      Pragma: [no-cache]
-      Server: [GSE]
-      Transfer-Encoding: [chunked]
-      Vary: [Origin, X-Origin]
-      X-Content-Type-Options: [nosniff]
-      X-Frame-Options: [SAMEORIGIN]
-      X-XSS-Protection: [1; mode=block]
-    status: {code: 200, message: OK}
-- request:
-    body: null
-    headers:
-      Accept: ['*/*']
-      Accept-Encoding: ['gzip, deflate']
-      Connection: [keep-alive]
-      User-Agent: [python-requests/2.18.4]
-    method: GET
-    uri: https://www.googleapis.com/storage/v1/b/?project=test_project
-  response:
-    body: {string: "{\n \"kind\": \"storage#buckets\",\n \"items\": [\n  {\n   \"kind\":
-        \"storage#bucket\",\n   \"id\": \"anaconda-enterprise\",\n   \"selfLink\":
-        \"https://www.googleapis.com/storage/v1/b/anaconda-enterprise\",\n   \"projectNumber\":
-        \"586241054156\",\n   \"name\": \"anaconda-enterprise\",\n   \"timeCreated\":
-        \"2017-07-05T23:53:06.552Z\",\n   \"updated\": \"2017-07-14T17:39:54.178Z\",\n
-        \  \"metageneration\": \"3\",\n   \"location\": \"US\",\n   \"storageClass\":
-        \"MULTI_REGIONAL\",\n   \"etag\": \"CAM=\"\n  },\n  {\n   \"kind\": \"storage#bucket\",\n
-        \  \"id\": \"anaconda-public-data\",\n   \"selfLink\": \"https://www.googleapis.com/storage/v1/b/anaconda-public-data\",\n
-        \  \"projectNumber\": \"586241054156\",\n   \"name\": \"anaconda-public-data\",\n
-        \  \"timeCreated\": \"2017-04-05T20:22:12.865Z\",\n   \"updated\": \"2017-07-10T16:32:07.980Z\",\n
-        \  \"metageneration\": \"2\",\n   \"location\": \"US\",\n   \"storageClass\":
-        \"MULTI_REGIONAL\",\n   \"etag\": \"CAI=\"\n  },\n  {\n   \"kind\": \"storage#bucket\",\n
-        \  \"id\": \"artifacts.test_project.appspot.com\",\n   \"selfLink\": \"https://www.googleapis.com/storage/v1/b/artifacts.test_project.appspot.com\",\n
-        \  \"projectNumber\": \"586241054156\",\n   \"name\": \"artifacts.test_project.appspot.com\",\n
-        \  \"timeCreated\": \"2016-05-17T18:29:22.774Z\",\n   \"updated\": \"2016-05-17T18:29:22.774Z\",\n
-        \  \"metageneration\": \"1\",\n   \"location\": \"US\",\n   \"storageClass\":
-        \"STANDARD\",\n   \"etag\": \"CAE=\"\n  },\n  {\n   \"kind\": \"storage#bucket\",\n
-        \  \"id\": \"test_project_cloudbuild\",\n   \"selfLink\": \"https://www.googleapis.com/storage/v1/b/test_project_cloudbuild\",\n
-        \  \"projectNumber\": \"586241054156\",\n   \"name\": \"test_project_cloudbuild\",\n
-        \  \"timeCreated\": \"2017-11-03T20:06:49.744Z\",\n   \"updated\": \"2017-11-03T20:06:49.744Z\",\n
-        \  \"metageneration\": \"1\",\n   \"location\": \"US\",\n   \"storageClass\":
-        \"STANDARD\",\n   \"etag\": \"CAE=\"\n  },\n  {\n   \"kind\": \"storage#bucket\",\n
-        \  \"id\": \"dataflow-anaconda-compute\",\n   \"selfLink\": \"https://www.googleapis.com/storage/v1/b/dataflow-anaconda-compute\",\n
-        \  \"projectNumber\": \"586241054156\",\n   \"name\": \"dataflow-anaconda-compute\",\n
-        \  \"timeCreated\": \"2017-09-14T18:55:42.848Z\",\n   \"updated\": \"2017-09-14T18:55:42.848Z\",\n
-        \  \"metageneration\": \"1\",\n   \"location\": \"US\",\n   \"storageClass\":
-        \"MULTI_REGIONAL\",\n   \"etag\": \"CAE=\"\n  },\n  {\n   \"kind\": \"storage#bucket\",\n
-        \  \"id\": \"gcsfs-test\",\n   \"selfLink\": \"https://www.googleapis.com/storage/v1/b/gcsfs-test\",\n
-        \  \"projectNumber\": \"586241054156\",\n   \"name\": \"gcsfs-test\",\n   \"timeCreated\":
-        \"2017-12-02T23:25:23.058Z\",\n   \"updated\": \"2017-12-02T23:25:23.058Z\",\n
-        \  \"metageneration\": \"1\",\n   \"location\": \"US\",\n   \"storageClass\":
-        \"MULTI_REGIONAL\",\n   \"etag\": \"CAE=\"\n  },\n  {\n   \"kind\": \"storage#bucket\",\n
-        \  \"id\": \"gcsfs-testing\",\n   \"selfLink\": \"https://www.googleapis.com/storage/v1/b/gcsfs-testing\",\n
-        \  \"projectNumber\": \"586241054156\",\n   \"name\": \"gcsfs-testing\",\n
-        \  \"timeCreated\": \"2017-12-12T16:52:13.675Z\",\n   \"updated\": \"2017-12-12T16:52:13.675Z\",\n
-        \  \"metageneration\": \"1\",\n   \"location\": \"US\",\n   \"storageClass\":
-        \"STANDARD\",\n   \"etag\": \"CAE=\"\n  }\n ]\n}\n"}
-    headers:
-      Alt-Svc: ['hq=":443"; ma=2592000; quic=51303431; quic=51303339; quic=51303338;
-          quic=51303337; quic=51303335,quic=":443"; ma=2592000; v="41,39,38,37,35"']
-      Cache-Control: ['private, max-age=0, must-revalidate, no-transform']
-      Content-Length: ['2944']
-      Content-Type: [application/json; charset=UTF-8]
-      Date: ['Tue, 12 Dec 2017 16:53:57 GMT']
-      Expires: ['Tue, 12 Dec 2017 16:53:57 GMT']
-      Server: [UploadServer]
-      Vary: [Origin, X-Origin]
-      X-GUploader-UploadID: [AEnB2UqEhxEzAAQBBZ6m311l_lEz0sVTzru7HWWInMl5MgNGcaKr8cnSQcNyAS6vKi3ETNOn5JlqM6sVmCvKxnK3LxkeMcRVjA]
-    status: {code: 200, message: OK}
-- request:
-    body: null
-    headers:
-      Accept: ['*/*']
-      Accept-Encoding: ['gzip, deflate']
-      Connection: [keep-alive]
-      Content-Length: ['0']
-      User-Agent: [python-requests/2.18.4]
     method: DELETE
     uri: https://www.googleapis.com/storage/v1/b/gcsfs-testing/o/tmp%2Ftest%2Fa
   response:
-    body: {string: "{\n \"error\": {\n  \"errors\": [\n   {\n    \"domain\": \"global\",\n
-        \   \"reason\": \"notFound\",\n    \"message\": \"Not Found\"\n   }\n  ],\n
-        \ \"code\": 404,\n  \"message\": \"Not Found\"\n }\n}\n"}
-    headers:
-      Alt-Svc: ['hq=":443"; ma=2592000; quic=51303431; quic=51303339; quic=51303338;
-          quic=51303337; quic=51303335,quic=":443"; ma=2592000; v="41,39,38,37,35"']
-      Cache-Control: ['private, max-age=0']
-      Content-Length: ['165']
-      Content-Type: [application/json; charset=UTF-8]
-      Date: ['Tue, 12 Dec 2017 16:53:57 GMT']
-      Expires: ['Tue, 12 Dec 2017 16:53:57 GMT']
-      Server: [UploadServer]
-      Vary: [Origin, X-Origin]
-      X-GUploader-UploadID: [AEnB2UrjV7NBOyDY5ZJ9jY2caFKl63Eh0-c5qEhqD6axv7J-Z6-zQ6JcgeoX8BZViu4vdm7oS66c41RSff6jq35rBicgtbKcqQ]
-    status: {code: 404, message: Not Found}
-- request:
-    body: null
-    headers:
-      Accept: ['*/*']
-      Accept-Encoding: ['gzip, deflate']
-      Connection: [keep-alive]
-      Content-Length: ['0']
-      User-Agent: [python-requests/2.18.4]
-    method: DELETE
-    uri: https://www.googleapis.com/storage/v1/b/gcsfs-testing/o/tmp%2Ftest%2Fb
-  response:
-    body: {string: "{\n \"error\": {\n  \"errors\": [\n   {\n    \"domain\": \"global\",\n
-        \   \"reason\": \"notFound\",\n    \"message\": \"Not Found\"\n   }\n  ],\n
-        \ \"code\": 404,\n  \"message\": \"Not Found\"\n }\n}\n"}
-    headers:
-      Alt-Svc: ['hq=":443"; ma=2592000; quic=51303431; quic=51303339; quic=51303338;
-          quic=51303337; quic=51303335,quic=":443"; ma=2592000; v="41,39,38,37,35"']
-      Cache-Control: ['private, max-age=0']
-      Content-Length: ['165']
-      Content-Type: [application/json; charset=UTF-8]
-      Date: ['Tue, 12 Dec 2017 16:53:57 GMT']
-      Expires: ['Tue, 12 Dec 2017 16:53:57 GMT']
-      Server: [UploadServer]
-      Vary: [Origin, X-Origin]
-      X-GUploader-UploadID: [AEnB2UodOReXWxzoq9LcmNt3QfHusGoNWceKYRqSoDpSRs9myd5jVltfZeFA9rfiv0prDXzRpdrH5SiK62SPRGNRl1ivSpaX_A]
-    status: {code: 404, message: Not Found}
-- request:
-    body: null
-    headers:
-      Accept: ['*/*']
-      Accept-Encoding: ['gzip, deflate']
-      Connection: [keep-alive]
-      Content-Length: ['0']
-      User-Agent: [python-requests/2.18.4]
-    method: DELETE
-    uri: https://www.googleapis.com/storage/v1/b/gcsfs-testing/o/tmp%2Ftest%2Fc
-  response:
-    body: {string: "{\n \"error\": {\n  \"errors\": [\n   {\n    \"domain\": \"global\",\n
-        \   \"reason\": \"notFound\",\n    \"message\": \"Not Found\"\n   }\n  ],\n
-        \ \"code\": 404,\n  \"message\": \"Not Found\"\n }\n}\n"}
-    headers:
-      Alt-Svc: ['hq=":443"; ma=2592000; quic=51303431; quic=51303339; quic=51303338;
-          quic=51303337; quic=51303335,quic=":443"; ma=2592000; v="41,39,38,37,35"']
-      Cache-Control: ['private, max-age=0']
-      Content-Length: ['165']
-      Content-Type: [application/json; charset=UTF-8]
-      Date: ['Tue, 12 Dec 2017 16:53:58 GMT']
-      Expires: ['Tue, 12 Dec 2017 16:53:58 GMT']
-      Server: [UploadServer]
-      Vary: [Origin, X-Origin]
-      X-GUploader-UploadID: [AEnB2Uo_yBo4G655VEeo650UihnfKzuCVU-l-J-j7UIaNxxkFQkiA3JA9bzYLlb44V-N1zIfmu3FFkcCM1yBJHnQomcj1VvrmQ]
-    status: {code: 404, message: Not Found}
-- request:
-    body: null
-    headers:
-      Accept: ['*/*']
-      Accept-Encoding: ['gzip, deflate']
-      Connection: [keep-alive]
-      Content-Length: ['0']
-      User-Agent: [python-requests/2.18.4]
-    method: DELETE
-    uri: https://www.googleapis.com/storage/v1/b/gcsfs-testing/o/tmp%2Ftest%2Fd
-  response:
-    body: {string: "{\n \"error\": {\n  \"errors\": [\n   {\n    \"domain\": \"global\",\n
-        \   \"reason\": \"notFound\",\n    \"message\": \"Not Found\"\n   }\n  ],\n
-        \ \"code\": 404,\n  \"message\": \"Not Found\"\n }\n}\n"}
-    headers:
-      Alt-Svc: ['hq=":443"; ma=2592000; quic=51303431; quic=51303339; quic=51303338;
-          quic=51303337; quic=51303335,quic=":443"; ma=2592000; v="41,39,38,37,35"']
-      Cache-Control: ['private, max-age=0']
-      Content-Length: ['165']
-      Content-Type: [application/json; charset=UTF-8]
-      Date: ['Tue, 12 Dec 2017 16:53:58 GMT']
-      Expires: ['Tue, 12 Dec 2017 16:53:58 GMT']
-      Server: [UploadServer]
-      Vary: [Origin, X-Origin]
-      X-GUploader-UploadID: [AEnB2UqfedTFhzDBkY3FoD1M9HJ_WYokfiWusYKNy56lLZC2I7vQsM0_sErBWSokRZjljm8ApD_v1az82pKK3DclWDjLSXbvLA]
-    status: {code: 404, message: Not Found}
-- request:
-    body: '{"amount": 500, "name": "Alice"}
-
-      {"amount": 600, "name": "Bob"}
-
-      {"amount": 700, "name": "Charlie"}
-
-      {"amount": 800, "name": "Dennis"}
-
-'
-    headers:
-      Accept: ['*/*']
-      Accept-Encoding: ['gzip, deflate']
-      Connection: [keep-alive]
-      Content-Length: ['133']
-      User-Agent: [python-requests/2.18.4]
-    method: POST
-    uri: https://www.googleapis.com/upload/storage/v1/b/gcsfs-testing/o?name=test%2Faccounts.2.json&uploadType=media
-  response:
-    body: {string: "{\n \"kind\": \"storage#object\",\n \"id\": \"gcsfs-testing/test/accounts.2.json/1513097638441059\",\n
-        \"selfLink\": \"https://www.googleapis.com/storage/v1/b/gcsfs-testing/o/test%2Faccounts.2.json\",\n
-        \"name\": \"test/accounts.2.json\",\n \"bucket\": \"gcsfs-testing\",\n \"generation\":
-        \"1513097638441059\",\n \"metageneration\": \"1\",\n \"timeCreated\": \"2017-12-12T16:53:58.364Z\",\n
-        \"updated\": \"2017-12-12T16:53:58.364Z\",\n \"storageClass\": \"STANDARD\",\n
-        \"timeStorageClassUpdated\": \"2017-12-12T16:53:58.364Z\",\n \"size\": \"133\",\n
-        \"md5Hash\": \"bjhC5OCrzKV+8MGMCF2BQA==\",\n \"mediaLink\": \"https://www.googleapis.com/download/storage/v1/b/gcsfs-testing/o/test%2Faccounts.2.json?generation=1513097638441059&alt=media\",\n
-        \"crc32c\": \"Su+F+g==\",\n \"etag\": \"COPg//n3hNgCEAE=\"\n}\n"}
-    headers:
-      Alt-Svc: ['hq=":443"; ma=2592000; quic=51303431; quic=51303339; quic=51303338;
-          quic=51303337; quic=51303335,quic=":443"; ma=2592000; v="41,39,38,37,35"']
-      Cache-Control: ['no-cache, no-store, max-age=0, must-revalidate']
-      Content-Length: ['723']
-      Content-Type: [application/json; charset=UTF-8]
-      Date: ['Tue, 12 Dec 2017 16:53:58 GMT']
-      ETag: [COPg//n3hNgCEAE=]
-      Expires: ['Mon, 01 Jan 1990 00:00:00 GMT']
-      Pragma: [no-cache]
-      Server: [UploadServer]
-      Vary: [Origin, X-Origin]
-      X-GUploader-UploadID: [AEnB2Up3zciR_NxVB8k7pHpuG29BxdLcC5rnda-RsZ1jF9lzKZIiK1-QQdSQdq1iCGkFEy6qMW1dQ-o2lC1PYKiMlZ11Dp0uWg]
-    status: {code: 200, message: OK}
-- request:
-    body: '{"amount": 100, "name": "Alice"}
-
-      {"amount": 200, "name": "Bob"}
-
-      {"amount": 300, "name": "Charlie"}
-
-      {"amount": 400, "name": "Dennis"}
-
-'
-    headers:
-      Accept: ['*/*']
-      Accept-Encoding: ['gzip, deflate']
-      Connection: [keep-alive]
-      Content-Length: ['133']
-      User-Agent: [python-requests/2.18.4]
-    method: POST
-    uri: https://www.googleapis.com/upload/storage/v1/b/gcsfs-testing/o?name=test%2Faccounts.1.json&uploadType=media
-  response:
-    body: {string: "{\n \"kind\": \"storage#object\",\n \"id\": \"gcsfs-testing/test/accounts.1.json/1513097638767633\",\n
-        \"selfLink\": \"https://www.googleapis.com/storage/v1/b/gcsfs-testing/o/test%2Faccounts.1.json\",\n
-        \"name\": \"test/accounts.1.json\",\n \"bucket\": \"gcsfs-testing\",\n \"generation\":
-        \"1513097638767633\",\n \"metageneration\": \"1\",\n \"timeCreated\": \"2017-12-12T16:53:58.693Z\",\n
-        \"updated\": \"2017-12-12T16:53:58.693Z\",\n \"storageClass\": \"STANDARD\",\n
-        \"timeStorageClassUpdated\": \"2017-12-12T16:53:58.693Z\",\n \"size\": \"133\",\n
-        \"md5Hash\": \"xK7pmJz/Oj5HGIyfQpYTig==\",\n \"mediaLink\": \"https://www.googleapis.com/download/storage/v1/b/gcsfs-testing/o/test%2Faccounts.1.json?generation=1513097638767633&alt=media\",\n
-        \"crc32c\": \"6wJAgQ==\",\n \"etag\": \"CJHYk/r3hNgCEAE=\"\n}\n"}
-    headers:
-      Alt-Svc: ['hq=":443"; ma=2592000; quic=51303431; quic=51303339; quic=51303338;
-          quic=51303337; quic=51303335,quic=":443"; ma=2592000; v="41,39,38,37,35"']
-      Cache-Control: ['no-cache, no-store, max-age=0, must-revalidate']
-      Content-Length: ['723']
-      Content-Type: [application/json; charset=UTF-8]
-      Date: ['Tue, 12 Dec 2017 16:53:58 GMT']
-      ETag: [CJHYk/r3hNgCEAE=]
-      Expires: ['Mon, 01 Jan 1990 00:00:00 GMT']
-      Pragma: [no-cache]
-      Server: [UploadServer]
-      Vary: [Origin, X-Origin]
-      X-GUploader-UploadID: [AEnB2Ur4xHkLE_P67R0PPqJL8wwIyy6lX20wEr_N8YQYwxtHGBSpA2QmSs5DEZHnlrldiq4aI5WGiBUK_LMfhQT7sKhUMBCIOQ]
-    status: {code: 200, message: OK}
-- request:
-    body: 'name,amount,id
-
-      Dennis,400,4
-
-      Edith,500,5
-
-      Frank,600,6
-
-'
-    headers:
-      Accept: ['*/*']
-      Accept-Encoding: ['gzip, deflate']
-      Connection: [keep-alive]
-      Content-Length: ['52']
-      User-Agent: [python-requests/2.18.4]
-    method: POST
-    uri: https://www.googleapis.com/upload/storage/v1/b/gcsfs-testing/o?name=2014-01-03.csv&uploadType=media
-  response:
-    body: {string: "{\n \"kind\": \"storage#object\",\n \"id\": \"gcsfs-testing/2014-01-03.csv/1513097639094117\",\n
-        \"selfLink\": \"https://www.googleapis.com/storage/v1/b/gcsfs-testing/o/2014-01-03.csv\",\n
-        \"name\": \"2014-01-03.csv\",\n \"bucket\": \"gcsfs-testing\",\n \"generation\":
-        \"1513097639094117\",\n \"metageneration\": \"1\",\n \"timeCreated\": \"2017-12-12T16:53:59.022Z\",\n
-        \"updated\": \"2017-12-12T16:53:59.022Z\",\n \"storageClass\": \"STANDARD\",\n
-        \"timeStorageClassUpdated\": \"2017-12-12T16:53:59.022Z\",\n \"size\": \"52\",\n
-        \"md5Hash\": \"9keZXdUu0YtMynECFSOiMg==\",\n \"mediaLink\": \"https://www.googleapis.com/download/storage/v1/b/gcsfs-testing/o/2014-01-03.csv?generation=1513097639094117&alt=media\",\n
-        \"crc32c\": \"x/fq7w==\",\n \"etag\": \"COXOp/r3hNgCEAE=\"\n}\n"}
-    headers:
-      Alt-Svc: ['hq=":443"; ma=2592000; quic=51303431; quic=51303339; quic=51303338;
-          quic=51303337; quic=51303335,quic=":443"; ma=2592000; v="41,39,38,37,35"']
-      Cache-Control: ['no-cache, no-store, max-age=0, must-revalidate']
-      Content-Length: ['694']
-      Content-Type: [application/json; charset=UTF-8]
-      Date: ['Tue, 12 Dec 2017 16:53:59 GMT']
-      ETag: [COXOp/r3hNgCEAE=]
-      Expires: ['Mon, 01 Jan 1990 00:00:00 GMT']
-      Pragma: [no-cache]
-      Server: [UploadServer]
-      Vary: [Origin, X-Origin]
-      X-GUploader-UploadID: [AEnB2UqeEhLDcJ1xaCV3tkRRNvZDeuEzsan4eqQ3AgPt1StZb5iDUqr3dS2zkhY-qgZq7_7xhDImA2tOJk10IJwOkKGm77vtHg]
-    status: {code: 200, message: OK}
-- request:
-    body: 'name,amount,id
-
-'
-    headers:
-      Accept: ['*/*']
-      Accept-Encoding: ['gzip, deflate']
-      Connection: [keep-alive]
-      Content-Length: ['15']
-      User-Agent: [python-requests/2.18.4]
-    method: POST
-    uri: https://www.googleapis.com/upload/storage/v1/b/gcsfs-testing/o?name=2014-01-02.csv&uploadType=media
-  response:
-    body: {string: "{\n \"kind\": \"storage#object\",\n \"id\": \"gcsfs-testing/2014-01-02.csv/1513097639579304\",\n
-        \"selfLink\": \"https://www.googleapis.com/storage/v1/b/gcsfs-testing/o/2014-01-02.csv\",\n
-        \"name\": \"2014-01-02.csv\",\n \"bucket\": \"gcsfs-testing\",\n \"generation\":
-        \"1513097639579304\",\n \"metageneration\": \"1\",\n \"timeCreated\": \"2017-12-12T16:53:59.496Z\",\n
-        \"updated\": \"2017-12-12T16:53:59.496Z\",\n \"storageClass\": \"STANDARD\",\n
-        \"timeStorageClassUpdated\": \"2017-12-12T16:53:59.496Z\",\n \"size\": \"15\",\n
-        \"md5Hash\": \"cGwL6TebGKiJzgyNBJNb6Q==\",\n \"mediaLink\": \"https://www.googleapis.com/download/storage/v1/b/gcsfs-testing/o/2014-01-02.csv?generation=1513097639579304&alt=media\",\n
-        \"crc32c\": \"Mpt4QQ==\",\n \"etag\": \"CKidxfr3hNgCEAE=\"\n}\n"}
-    headers:
-      Alt-Svc: ['hq=":443"; ma=2592000; quic=51303431; quic=51303339; quic=51303338;
-          quic=51303337; quic=51303335,quic=":443"; ma=2592000; v="41,39,38,37,35"']
-      Cache-Control: ['no-cache, no-store, max-age=0, must-revalidate']
-      Content-Length: ['694']
-      Content-Type: [application/json; charset=UTF-8]
-      Date: ['Tue, 12 Dec 2017 16:53:59 GMT']
-      ETag: [CKidxfr3hNgCEAE=]
-      Expires: ['Mon, 01 Jan 1990 00:00:00 GMT']
-      Pragma: [no-cache]
-      Server: [UploadServer]
-      Vary: [Origin, X-Origin]
-      X-GUploader-UploadID: [AEnB2UpxBUTPCUKEKO4a3I4DJZPx9GSnuRaF-n6M9aer-y8XJrKproLc6d3Vxs-cyuK3MJqtUSBod2tfTscED5rTAxEhAYiVlg]
-    status: {code: 200, message: OK}
-- request:
-    body: 'name,amount,id
-
-      Alice,100,1
-
-      Bob,200,2
-
-      Charlie,300,3
-
-'
-    headers:
-      Accept: ['*/*']
-      Accept-Encoding: ['gzip, deflate']
-      Connection: [keep-alive]
-      Content-Length: ['51']
-      User-Agent: [python-requests/2.18.4]
-    method: POST
-    uri: https://www.googleapis.com/upload/storage/v1/b/gcsfs-testing/o?name=2014-01-01.csv&uploadType=media
-  response:
-    body: {string: "{\n \"kind\": \"storage#object\",\n \"id\": \"gcsfs-testing/2014-01-01.csv/1513097640068431\",\n
-        \"selfLink\": \"https://www.googleapis.com/storage/v1/b/gcsfs-testing/o/2014-01-01.csv\",\n
-        \"name\": \"2014-01-01.csv\",\n \"bucket\": \"gcsfs-testing\",\n \"generation\":
-        \"1513097640068431\",\n \"metageneration\": \"1\",\n \"timeCreated\": \"2017-12-12T16:54:00.000Z\",\n
-        \"updated\": \"2017-12-12T16:54:00.000Z\",\n \"storageClass\": \"STANDARD\",\n
-        \"timeStorageClassUpdated\": \"2017-12-12T16:54:00.000Z\",\n \"size\": \"51\",\n
-        \"md5Hash\": \"Auycd2AT7x5m8G1W0NXcuA==\",\n \"mediaLink\": \"https://www.googleapis.com/download/storage/v1/b/gcsfs-testing/o/2014-01-01.csv?generation=1513097640068431&alt=media\",\n
-        \"crc32c\": \"yR1u0w==\",\n \"etag\": \"CM+K4/r3hNgCEAE=\"\n}\n"}
-    headers:
-      Alt-Svc: ['hq=":443"; ma=2592000; quic=51303431; quic=51303339; quic=51303338;
-          quic=51303337; quic=51303335,quic=":443"; ma=2592000; v="41,39,38,37,35"']
-      Cache-Control: ['no-cache, no-store, max-age=0, must-revalidate']
-      Content-Length: ['694']
-      Content-Type: [application/json; charset=UTF-8]
-      Date: ['Tue, 12 Dec 2017 16:54:00 GMT']
-      ETag: [CM+K4/r3hNgCEAE=]
-      Expires: ['Mon, 01 Jan 1990 00:00:00 GMT']
-      Pragma: [no-cache]
-      Server: [UploadServer]
-      Vary: [Origin, X-Origin]
-      X-GUploader-UploadID: [AEnB2Uqja3L8XKWqtJeb7NWG6l_rPWKfJlVYOwTKg4IJj38BjWQEuxORycsxa4pmIq6dcVlRk6kXm-cz3NsHZwZPbiRU80EkWQ]
-    status: {code: 200, message: OK}
-- request:
-    body: 'hello
-
-'
-    headers:
-      Accept: ['*/*']
-      Accept-Encoding: ['gzip, deflate']
-      Connection: [keep-alive]
-      Content-Length: ['6']
-      User-Agent: [python-requests/2.18.4]
-    method: POST
-    uri: https://www.googleapis.com/upload/storage/v1/b/gcsfs-testing/o?name=nested%2Fnested2%2Ffile1&uploadType=media
-  response:
-    body: {string: "{\n \"kind\": \"storage#object\",\n \"id\": \"gcsfs-testing/nested/nested2/file1/1513097640411501\",\n
-        \"selfLink\": \"https://www.googleapis.com/storage/v1/b/gcsfs-testing/o/nested%2Fnested2%2Ffile1\",\n
-        \"name\": \"nested/nested2/file1\",\n \"bucket\": \"gcsfs-testing\",\n \"generation\":
-        \"1513097640411501\",\n \"metageneration\": \"1\",\n \"timeCreated\": \"2017-12-12T16:54:00.344Z\",\n
-        \"updated\": \"2017-12-12T16:54:00.344Z\",\n \"storageClass\": \"STANDARD\",\n
-        \"timeStorageClassUpdated\": \"2017-12-12T16:54:00.344Z\",\n \"size\": \"6\",\n
-        \"md5Hash\": \"sZRqySSS0jR8YjW00mERhA==\",\n \"mediaLink\": \"https://www.googleapis.com/download/storage/v1/b/gcsfs-testing/o/nested%2Fnested2%2Ffile1?generation=1513097640411501&alt=media\",\n
-        \"crc32c\": \"NT3Yvg==\",\n \"etag\": \"CO2C+Pr3hNgCEAE=\"\n}\n"}
-    headers:
-      Alt-Svc: ['hq=":443"; ma=2592000; quic=51303431; quic=51303339; quic=51303338;
-          quic=51303337; quic=51303335,quic=":443"; ma=2592000; v="41,39,38,37,35"']
-      Cache-Control: ['no-cache, no-store, max-age=0, must-revalidate']
-      Content-Length: ['725']
-      Content-Type: [application/json; charset=UTF-8]
-      Date: ['Tue, 12 Dec 2017 16:54:00 GMT']
-      ETag: [CO2C+Pr3hNgCEAE=]
-      Expires: ['Mon, 01 Jan 1990 00:00:00 GMT']
-      Pragma: [no-cache]
-      Server: [UploadServer]
-      Vary: [Origin, X-Origin]
-      X-GUploader-UploadID: [AEnB2UqvORBsaAIkCG-SURJU0vgn7cwdpcNTTbOLnGBapTy8ubZ6CEooXUgVOwA3dOYxOUz7WD2yhBIJ1bIDEcM8DXcBmdjzgw]
-    status: {code: 200, message: OK}
-- request:
-    body: world
-    headers:
-      Accept: ['*/*']
-      Accept-Encoding: ['gzip, deflate']
-      Connection: [keep-alive]
-      Content-Length: ['5']
-      User-Agent: [python-requests/2.18.4]
-    method: POST
-    uri: https://www.googleapis.com/upload/storage/v1/b/gcsfs-testing/o?name=nested%2Ffile2&uploadType=media
-  response:
-    body: {string: "{\n \"kind\": \"storage#object\",\n \"id\": \"gcsfs-testing/nested/file2/1513097640903486\",\n
-        \"selfLink\": \"https://www.googleapis.com/storage/v1/b/gcsfs-testing/o/nested%2Ffile2\",\n
-        \"name\": \"nested/file2\",\n \"bucket\": \"gcsfs-testing\",\n \"generation\":
-        \"1513097640903486\",\n \"metageneration\": \"1\",\n \"timeCreated\": \"2017-12-12T16:54:00.844Z\",\n
-        \"updated\": \"2017-12-12T16:54:00.844Z\",\n \"storageClass\": \"STANDARD\",\n
-        \"timeStorageClassUpdated\": \"2017-12-12T16:54:00.844Z\",\n \"size\": \"5\",\n
-        \"md5Hash\": \"fXkwN6B2AYZXSwKC8vQ15w==\",\n \"mediaLink\": \"https://www.googleapis.com/download/storage/v1/b/gcsfs-testing/o/nested%2Ffile2?generation=1513097640903486&alt=media\",\n
-        \"crc32c\": \"MaqBTg==\",\n \"etag\": \"CL6Glvv3hNgCEAE=\"\n}\n"}
-    headers:
-      Alt-Svc: ['hq=":443"; ma=2592000; quic=51303431; quic=51303339; quic=51303338;
-          quic=51303337; quic=51303335,quic=":443"; ma=2592000; v="41,39,38,37,35"']
-      Cache-Control: ['no-cache, no-store, max-age=0, must-revalidate']
-      Content-Length: ['689']
-      Content-Type: [application/json; charset=UTF-8]
-      Date: ['Tue, 12 Dec 2017 16:54:01 GMT']
-      ETag: [CL6Glvv3hNgCEAE=]
-      Expires: ['Mon, 01 Jan 1990 00:00:00 GMT']
-      Pragma: [no-cache]
-      Server: [UploadServer]
-      Vary: [Origin, X-Origin]
-      X-GUploader-UploadID: [AEnB2UqnmscyPYHJhmYeO7bYfvDSa4Mab4yGxlhZhQipNfB5O-uBpNRkMY2EDqjzW7fOBff2syEQJC3ufLhLLHZmX1eLsw-HQA]
-    status: {code: 200, message: OK}
-- request:
-    body: world
-    headers:
-      Accept: ['*/*']
-      Accept-Encoding: ['gzip, deflate']
-      Connection: [keep-alive]
-      Content-Length: ['5']
-      User-Agent: [python-requests/2.18.4]
-    method: POST
-    uri: https://www.googleapis.com/upload/storage/v1/b/gcsfs-testing/o?name=nested%2Fnested2%2Ffile2&uploadType=media
-  response:
-    body: {string: "{\n \"kind\": \"storage#object\",\n \"id\": \"gcsfs-testing/nested/nested2/file2/1513097641314980\",\n
-        \"selfLink\": \"https://www.googleapis.com/storage/v1/b/gcsfs-testing/o/nested%2Fnested2%2Ffile2\",\n
-        \"name\": \"nested/nested2/file2\",\n \"bucket\": \"gcsfs-testing\",\n \"generation\":
-        \"1513097641314980\",\n \"metageneration\": \"1\",\n \"timeCreated\": \"2017-12-12T16:54:01.256Z\",\n
-        \"updated\": \"2017-12-12T16:54:01.256Z\",\n \"storageClass\": \"STANDARD\",\n
-        \"timeStorageClassUpdated\": \"2017-12-12T16:54:01.256Z\",\n \"size\": \"5\",\n
-        \"md5Hash\": \"fXkwN6B2AYZXSwKC8vQ15w==\",\n \"mediaLink\": \"https://www.googleapis.com/download/storage/v1/b/gcsfs-testing/o/nested%2Fnested2%2Ffile2?generation=1513097641314980&alt=media\",\n
-        \"crc32c\": \"MaqBTg==\",\n \"etag\": \"CKSVr/v3hNgCEAE=\"\n}\n"}
-    headers:
-      Alt-Svc: ['hq=":443"; ma=2592000; quic=51303431; quic=51303339; quic=51303338;
-          quic=51303337; quic=51303335,quic=":443"; ma=2592000; v="41,39,38,37,35"']
-      Cache-Control: ['no-cache, no-store, max-age=0, must-revalidate']
-      Content-Length: ['725']
-      Content-Type: [application/json; charset=UTF-8]
-      Date: ['Tue, 12 Dec 2017 16:54:01 GMT']
-      ETag: [CKSVr/v3hNgCEAE=]
-      Expires: ['Mon, 01 Jan 1990 00:00:00 GMT']
-      Pragma: [no-cache]
-      Server: [UploadServer]
-      Vary: [Origin, X-Origin]
-      X-GUploader-UploadID: [AEnB2UreB4c322yiT16IAd2_a8R88hsHm3CCP8IAPRqobs4UPZ81avD0g9Pu-cvO4dwMJvIRhKaFgSKvoWJbav1FuV_J6RrU-Q]
-    status: {code: 200, message: OK}
-- request:
-    body: 'hello
-
-'
-    headers:
-      Accept: ['*/*']
-      Accept-Encoding: ['gzip, deflate']
-      Connection: [keep-alive]
-      Content-Length: ['6']
-      User-Agent: [python-requests/2.18.4]
-    method: POST
-    uri: https://www.googleapis.com/upload/storage/v1/b/gcsfs-testing/o?name=nested%2Ffile1&uploadType=media
-  response:
-    body: {string: "{\n \"kind\": \"storage#object\",\n \"id\": \"gcsfs-testing/nested/file1/1513097641659562\",\n
-        \"selfLink\": \"https://www.googleapis.com/storage/v1/b/gcsfs-testing/o/nested%2Ffile1\",\n
-        \"name\": \"nested/file1\",\n \"bucket\": \"gcsfs-testing\",\n \"generation\":
-        \"1513097641659562\",\n \"metageneration\": \"1\",\n \"timeCreated\": \"2017-12-12T16:54:01.590Z\",\n
-        \"updated\": \"2017-12-12T16:54:01.590Z\",\n \"storageClass\": \"STANDARD\",\n
-        \"timeStorageClassUpdated\": \"2017-12-12T16:54:01.590Z\",\n \"size\": \"6\",\n
-        \"md5Hash\": \"sZRqySSS0jR8YjW00mERhA==\",\n \"mediaLink\": \"https://www.googleapis.com/download/storage/v1/b/gcsfs-testing/o/nested%2Ffile1?generation=1513097641659562&alt=media\",\n
-        \"crc32c\": \"NT3Yvg==\",\n \"etag\": \"CKqZxPv3hNgCEAE=\"\n}\n"}
-    headers:
-      Alt-Svc: ['hq=":443"; ma=2592000; quic=51303431; quic=51303339; quic=51303338;
-          quic=51303337; quic=51303335,quic=":443"; ma=2592000; v="41,39,38,37,35"']
-      Cache-Control: ['no-cache, no-store, max-age=0, must-revalidate']
-      Content-Length: ['689']
-      Content-Type: [application/json; charset=UTF-8]
-      Date: ['Tue, 12 Dec 2017 16:54:01 GMT']
-      ETag: [CKqZxPv3hNgCEAE=]
-      Expires: ['Mon, 01 Jan 1990 00:00:00 GMT']
-      Pragma: [no-cache]
-      Server: [UploadServer]
-      Vary: [Origin, X-Origin]
-      X-GUploader-UploadID: [AEnB2UrVGEnx2WIilte2TtKN7Aby80xwDmLNnupZolSEAzS0VQ1folwshu52onwyF10DmBMYbdCOJ29BbDOO3-OCa8Vhkkjpkw]
-    status: {code: 200, message: OK}
-- request:
-    body: '123'
-    headers:
-      Accept: ['*/*']
-      Accept-Encoding: ['gzip, deflate']
-      Connection: [keep-alive]
-      Content-Length: ['3']
-      User-Agent: [python-requests/2.18.4]
-    method: POST
-    uri: https://www.googleapis.com/upload/storage/v1/b/gcsfs-testing/o?name=tmp%2Ftest%2Fa&uploadType=media
-  response:
-    body: {string: "{\n \"kind\": \"storage#object\",\n \"id\": \"gcsfs-testing/tmp/test/a/1513097642094835\",\n
-        \"selfLink\": \"https://www.googleapis.com/storage/v1/b/gcsfs-testing/o/tmp%2Ftest%2Fa\",\n
-        \"name\": \"tmp/test/a\",\n \"bucket\": \"gcsfs-testing\",\n \"generation\":
-        \"1513097642094835\",\n \"metageneration\": \"1\",\n \"timeCreated\": \"2017-12-12T16:54:02.032Z\",\n
-        \"updated\": \"2017-12-12T16:54:02.032Z\",\n \"storageClass\": \"STANDARD\",\n
-        \"timeStorageClassUpdated\": \"2017-12-12T16:54:02.032Z\",\n \"size\": \"3\",\n
-        \"md5Hash\": \"ICy5YqxZB1uWSwcVLSNLcA==\",\n \"mediaLink\": \"https://www.googleapis.com/download/storage/v1/b/gcsfs-testing/o/tmp%2Ftest%2Fa?generation=1513097642094835&alt=media\",\n
-        \"crc32c\": \"EHsvsg==\",\n \"etag\": \"CPPh3vv3hNgCEAE=\"\n}\n"}
-    headers:
-      Alt-Svc: ['hq=":443"; ma=2592000; quic=51303431; quic=51303339; quic=51303338;
-          quic=51303337; quic=51303335,quic=":443"; ma=2592000; v="41,39,38,37,35"']
-      Cache-Control: ['no-cache, no-store, max-age=0, must-revalidate']
-      Content-Length: ['685']
-      Content-Type: [application/json; charset=UTF-8]
-      Date: ['Tue, 12 Dec 2017 16:54:02 GMT']
-      ETag: [CPPh3vv3hNgCEAE=]
-      Expires: ['Mon, 01 Jan 1990 00:00:00 GMT']
-      Pragma: [no-cache]
-      Server: [UploadServer]
-      Vary: [Origin, X-Origin]
-      X-GUploader-UploadID: [AEnB2UqqBo8T54IpuwLGc4qhqRDpa1CtjqXCdbDeYBkynfYMXiwgLZKpMtW5KugLqr6olcQfo34-e-8wYpTS9IpkXfj_-3wFQA]
-    status: {code: 200, message: OK}
-- request:
-    body: null
-    headers:
-      Accept: ['*/*']
-      Accept-Encoding: ['gzip, deflate']
-      Connection: [keep-alive]
-      User-Agent: [python-requests/2.18.4]
-    method: GET
-    uri: https://www.googleapis.com/storage/v1/b/gcsfs-testing/o/tmp%2Ftest%2Fa
-  response:
-    body: {string: "{\n \"kind\": \"storage#object\",\n \"id\": \"gcsfs-testing/tmp/test/a/1513097642094835\",\n
-        \"selfLink\": \"https://www.googleapis.com/storage/v1/b/gcsfs-testing/o/tmp%2Ftest%2Fa\",\n
-        \"name\": \"tmp/test/a\",\n \"bucket\": \"gcsfs-testing\",\n \"generation\":
-        \"1513097642094835\",\n \"metageneration\": \"1\",\n \"timeCreated\": \"2017-12-12T16:54:02.032Z\",\n
-        \"updated\": \"2017-12-12T16:54:02.032Z\",\n \"storageClass\": \"STANDARD\",\n
-        \"timeStorageClassUpdated\": \"2017-12-12T16:54:02.032Z\",\n \"size\": \"3\",\n
-        \"md5Hash\": \"ICy5YqxZB1uWSwcVLSNLcA==\",\n \"mediaLink\": \"https://www.googleapis.com/download/storage/v1/b/gcsfs-testing/o/tmp%2Ftest%2Fa?generation=1513097642094835&alt=media\",\n
-        \"crc32c\": \"EHsvsg==\",\n \"etag\": \"CPPh3vv3hNgCEAE=\"\n}\n"}
-    headers:
-      Alt-Svc: ['hq=":443"; ma=2592000; quic=51303431; quic=51303339; quic=51303338;
-          quic=51303337; quic=51303335,quic=":443"; ma=2592000; v="41,39,38,37,35"']
-      Cache-Control: ['no-cache, no-store, max-age=0, must-revalidate']
-      Content-Length: ['685']
-      Content-Type: [application/json; charset=UTF-8]
-      Date: ['Tue, 12 Dec 2017 16:54:02 GMT']
-      ETag: [CPPh3vv3hNgCEAE=]
-      Expires: ['Mon, 01 Jan 1990 00:00:00 GMT']
-      Pragma: [no-cache]
-      Server: [UploadServer]
-      Vary: [Origin, X-Origin]
-      X-GUploader-UploadID: [AEnB2UqjklluOFoH4E6HptgwadsqYcwmWz9ZknARotGV30J7yUD1CaScYW-tZKxmMEN1T0VSYZjYVIMS6g5wKHkhRgM7cn06Dw]
-    status: {code: 200, message: OK}
-- request:
-    body: null
-    headers:
-      Accept: ['*/*']
-      Accept-Encoding: ['gzip, deflate']
-      Connection: [keep-alive]
-      Range: [bytes=0-10485759]
-      User-Agent: [python-requests/2.18.4]
-    method: GET
-    uri: https://www.googleapis.com/download/storage/v1/b/gcsfs-testing/o/tmp%2Ftest%2Fa?alt=media&generation=1513097642094835
-  response:
-    body: {string: '123'}
-    headers:
-      Alt-Svc: ['hq=":443"; ma=2592000; quic=51303431; quic=51303339; quic=51303338;
-          quic=51303337; quic=51303335,quic=":443"; ma=2592000; v="41,39,38,37,35"']
-      Cache-Control: ['no-cache, no-store, max-age=0, must-revalidate']
-      Content-Disposition: [attachment]
-      Content-Length: ['3']
-      Content-Range: [bytes 0-2/3]
-      Content-Type: [application/octet-stream]
-      Date: ['Tue, 12 Dec 2017 16:54:02 GMT']
-      ETag: [CPPh3vv3hNgCEAE=]
-      Expires: ['Mon, 01 Jan 1990 00:00:00 GMT']
-      Pragma: [no-cache]
-      Server: [UploadServer]
-      Vary: [Origin, X-Origin]
-      X-GUploader-UploadID: [AEnB2UoAULgCxwDiuOjgq47K7vhpDunuRcj7xQyDqpXsm0vEo_6Ach761S_IDoD-zC8jEP60yrsMkMxgis5w9dvu6iokFWMg1w]
-      X-Goog-Generation: ['1513097642094835']
-      X-Goog-Metageneration: ['1']
-      X-Goog-Storage-Class: [STANDARD]
-    status: {code: 206, message: Partial Content}
-- request:
-    body: null
-    headers:
-      Accept: ['*/*']
-      Accept-Encoding: ['gzip, deflate']
-      Connection: [keep-alive]
-      User-Agent: [python-requests/2.18.4]
-    method: GET
-    uri: https://www.googleapis.com/storage/v1/b/gcsfs-testing/o/?maxResults=1000
-  response:
-    body: {string: "{\n \"kind\": \"storage#objects\",\n \"items\": [\n  {\n   \"kind\":
-        \"storage#object\",\n   \"id\": \"gcsfs-testing/2014-01-01.csv/1513097640068431\",\n
-        \  \"selfLink\": \"https://www.googleapis.com/storage/v1/b/gcsfs-testing/o/2014-01-01.csv\",\n
-        \  \"name\": \"2014-01-01.csv\",\n   \"bucket\": \"gcsfs-testing\",\n   \"generation\":
-        \"1513097640068431\",\n   \"metageneration\": \"1\",\n   \"timeCreated\":
-        \"2017-12-12T16:54:00.000Z\",\n   \"updated\": \"2017-12-12T16:54:00.000Z\",\n
-        \  \"storageClass\": \"STANDARD\",\n   \"timeStorageClassUpdated\": \"2017-12-12T16:54:00.000Z\",\n
-        \  \"size\": \"51\",\n   \"md5Hash\": \"Auycd2AT7x5m8G1W0NXcuA==\",\n   \"mediaLink\":
-        \"https://www.googleapis.com/download/storage/v1/b/gcsfs-testing/o/2014-01-01.csv?generation=1513097640068431&alt=media\",\n
-        \  \"crc32c\": \"yR1u0w==\",\n   \"etag\": \"CM+K4/r3hNgCEAE=\"\n  },\n  {\n
-        \  \"kind\": \"storage#object\",\n   \"id\": \"gcsfs-testing/2014-01-02.csv/1513097639579304\",\n
-        \  \"selfLink\": \"https://www.googleapis.com/storage/v1/b/gcsfs-testing/o/2014-01-02.csv\",\n
-        \  \"name\": \"2014-01-02.csv\",\n   \"bucket\": \"gcsfs-testing\",\n   \"generation\":
-        \"1513097639579304\",\n   \"metageneration\": \"1\",\n   \"timeCreated\":
-        \"2017-12-12T16:53:59.496Z\",\n   \"updated\": \"2017-12-12T16:53:59.496Z\",\n
-        \  \"storageClass\": \"STANDARD\",\n   \"timeStorageClassUpdated\": \"2017-12-12T16:53:59.496Z\",\n
-        \  \"size\": \"15\",\n   \"md5Hash\": \"cGwL6TebGKiJzgyNBJNb6Q==\",\n   \"mediaLink\":
-        \"https://www.googleapis.com/download/storage/v1/b/gcsfs-testing/o/2014-01-02.csv?generation=1513097639579304&alt=media\",\n
-        \  \"crc32c\": \"Mpt4QQ==\",\n   \"etag\": \"CKidxfr3hNgCEAE=\"\n  },\n  {\n
-        \  \"kind\": \"storage#object\",\n   \"id\": \"gcsfs-testing/2014-01-03.csv/1513097639094117\",\n
-        \  \"selfLink\": \"https://www.googleapis.com/storage/v1/b/gcsfs-testing/o/2014-01-03.csv\",\n
-        \  \"name\": \"2014-01-03.csv\",\n   \"bucket\": \"gcsfs-testing\",\n   \"generation\":
-        \"1513097639094117\",\n   \"metageneration\": \"1\",\n   \"timeCreated\":
-        \"2017-12-12T16:53:59.022Z\",\n   \"updated\": \"2017-12-12T16:53:59.022Z\",\n
-        \  \"storageClass\": \"STANDARD\",\n   \"timeStorageClassUpdated\": \"2017-12-12T16:53:59.022Z\",\n
-        \  \"size\": \"52\",\n   \"md5Hash\": \"9keZXdUu0YtMynECFSOiMg==\",\n   \"mediaLink\":
-        \"https://www.googleapis.com/download/storage/v1/b/gcsfs-testing/o/2014-01-03.csv?generation=1513097639094117&alt=media\",\n
-        \  \"crc32c\": \"x/fq7w==\",\n   \"etag\": \"COXOp/r3hNgCEAE=\"\n  },\n  {\n
-        \  \"kind\": \"storage#object\",\n   \"id\": \"gcsfs-testing/nested/file1/1513097641659562\",\n
-        \  \"selfLink\": \"https://www.googleapis.com/storage/v1/b/gcsfs-testing/o/nested%2Ffile1\",\n
-        \  \"name\": \"nested/file1\",\n   \"bucket\": \"gcsfs-testing\",\n   \"generation\":
-        \"1513097641659562\",\n   \"metageneration\": \"1\",\n   \"timeCreated\":
-        \"2017-12-12T16:54:01.590Z\",\n   \"updated\": \"2017-12-12T16:54:01.590Z\",\n
-        \  \"storageClass\": \"STANDARD\",\n   \"timeStorageClassUpdated\": \"2017-12-12T16:54:01.590Z\",\n
-        \  \"size\": \"6\",\n   \"md5Hash\": \"sZRqySSS0jR8YjW00mERhA==\",\n   \"mediaLink\":
-        \"https://www.googleapis.com/download/storage/v1/b/gcsfs-testing/o/nested%2Ffile1?generation=1513097641659562&alt=media\",\n
-        \  \"crc32c\": \"NT3Yvg==\",\n   \"etag\": \"CKqZxPv3hNgCEAE=\"\n  },\n  {\n
-        \  \"kind\": \"storage#object\",\n   \"id\": \"gcsfs-testing/nested/file2/1513097640903486\",\n
-        \  \"selfLink\": \"https://www.googleapis.com/storage/v1/b/gcsfs-testing/o/nested%2Ffile2\",\n
-        \  \"name\": \"nested/file2\",\n   \"bucket\": \"gcsfs-testing\",\n   \"generation\":
-        \"1513097640903486\",\n   \"metageneration\": \"1\",\n   \"timeCreated\":
-        \"2017-12-12T16:54:00.844Z\",\n   \"updated\": \"2017-12-12T16:54:00.844Z\",\n
-        \  \"storageClass\": \"STANDARD\",\n   \"timeStorageClassUpdated\": \"2017-12-12T16:54:00.844Z\",\n
-        \  \"size\": \"5\",\n   \"md5Hash\": \"fXkwN6B2AYZXSwKC8vQ15w==\",\n   \"mediaLink\":
-        \"https://www.googleapis.com/download/storage/v1/b/gcsfs-testing/o/nested%2Ffile2?generation=1513097640903486&alt=media\",\n
-        \  \"crc32c\": \"MaqBTg==\",\n   \"etag\": \"CL6Glvv3hNgCEAE=\"\n  },\n  {\n
-        \  \"kind\": \"storage#object\",\n   \"id\": \"gcsfs-testing/nested/nested2/file1/1513097640411501\",\n
-        \  \"selfLink\": \"https://www.googleapis.com/storage/v1/b/gcsfs-testing/o/nested%2Fnested2%2Ffile1\",\n
-        \  \"name\": \"nested/nested2/file1\",\n   \"bucket\": \"gcsfs-testing\",\n
-        \  \"generation\": \"1513097640411501\",\n   \"metageneration\": \"1\",\n
-        \  \"timeCreated\": \"2017-12-12T16:54:00.344Z\",\n   \"updated\": \"2017-12-12T16:54:00.344Z\",\n
-        \  \"storageClass\": \"STANDARD\",\n   \"timeStorageClassUpdated\": \"2017-12-12T16:54:00.344Z\",\n
-        \  \"size\": \"6\",\n   \"md5Hash\": \"sZRqySSS0jR8YjW00mERhA==\",\n   \"mediaLink\":
-        \"https://www.googleapis.com/download/storage/v1/b/gcsfs-testing/o/nested%2Fnested2%2Ffile1?generation=1513097640411501&alt=media\",\n
-        \  \"crc32c\": \"NT3Yvg==\",\n   \"etag\": \"CO2C+Pr3hNgCEAE=\"\n  },\n  {\n
-        \  \"kind\": \"storage#object\",\n   \"id\": \"gcsfs-testing/nested/nested2/file2/1513097641314980\",\n
-        \  \"selfLink\": \"https://www.googleapis.com/storage/v1/b/gcsfs-testing/o/nested%2Fnested2%2Ffile2\",\n
-        \  \"name\": \"nested/nested2/file2\",\n   \"bucket\": \"gcsfs-testing\",\n
-        \  \"generation\": \"1513097641314980\",\n   \"metageneration\": \"1\",\n
-        \  \"timeCreated\": \"2017-12-12T16:54:01.256Z\",\n   \"updated\": \"2017-12-12T16:54:01.256Z\",\n
-        \  \"storageClass\": \"STANDARD\",\n   \"timeStorageClassUpdated\": \"2017-12-12T16:54:01.256Z\",\n
-        \  \"size\": \"5\",\n   \"md5Hash\": \"fXkwN6B2AYZXSwKC8vQ15w==\",\n   \"mediaLink\":
-        \"https://www.googleapis.com/download/storage/v1/b/gcsfs-testing/o/nested%2Fnested2%2Ffile2?generation=1513097641314980&alt=media\",\n
-        \  \"crc32c\": \"MaqBTg==\",\n   \"etag\": \"CKSVr/v3hNgCEAE=\"\n  },\n  {\n
-        \  \"kind\": \"storage#object\",\n   \"id\": \"gcsfs-testing/test/accounts.1.json/1513097638767633\",\n
-        \  \"selfLink\": \"https://www.googleapis.com/storage/v1/b/gcsfs-testing/o/test%2Faccounts.1.json\",\n
-        \  \"name\": \"test/accounts.1.json\",\n   \"bucket\": \"gcsfs-testing\",\n
-        \  \"generation\": \"1513097638767633\",\n   \"metageneration\": \"1\",\n
-        \  \"timeCreated\": \"2017-12-12T16:53:58.693Z\",\n   \"updated\": \"2017-12-12T16:53:58.693Z\",\n
-        \  \"storageClass\": \"STANDARD\",\n   \"timeStorageClassUpdated\": \"2017-12-12T16:53:58.693Z\",\n
-        \  \"size\": \"133\",\n   \"md5Hash\": \"xK7pmJz/Oj5HGIyfQpYTig==\",\n   \"mediaLink\":
-        \"https://www.googleapis.com/download/storage/v1/b/gcsfs-testing/o/test%2Faccounts.1.json?generation=1513097638767633&alt=media\",\n
-        \  \"crc32c\": \"6wJAgQ==\",\n   \"etag\": \"CJHYk/r3hNgCEAE=\"\n  },\n  {\n
-        \  \"kind\": \"storage#object\",\n   \"id\": \"gcsfs-testing/test/accounts.2.json/1513097638441059\",\n
-        \  \"selfLink\": \"https://www.googleapis.com/storage/v1/b/gcsfs-testing/o/test%2Faccounts.2.json\",\n
-        \  \"name\": \"test/accounts.2.json\",\n   \"bucket\": \"gcsfs-testing\",\n
-        \  \"generation\": \"1513097638441059\",\n   \"metageneration\": \"1\",\n
-        \  \"timeCreated\": \"2017-12-12T16:53:58.364Z\",\n   \"updated\": \"2017-12-12T16:53:58.364Z\",\n
-        \  \"storageClass\": \"STANDARD\",\n   \"timeStorageClassUpdated\": \"2017-12-12T16:53:58.364Z\",\n
-        \  \"size\": \"133\",\n   \"md5Hash\": \"bjhC5OCrzKV+8MGMCF2BQA==\",\n   \"mediaLink\":
-        \"https://www.googleapis.com/download/storage/v1/b/gcsfs-testing/o/test%2Faccounts.2.json?generation=1513097638441059&alt=media\",\n
-        \  \"crc32c\": \"Su+F+g==\",\n   \"etag\": \"COPg//n3hNgCEAE=\"\n  },\n  {\n
-        \  \"kind\": \"storage#object\",\n   \"id\": \"gcsfs-testing/tmp/test/a/1513097642094835\",\n
-        \  \"selfLink\": \"https://www.googleapis.com/storage/v1/b/gcsfs-testing/o/tmp%2Ftest%2Fa\",\n
-        \  \"name\": \"tmp/test/a\",\n   \"bucket\": \"gcsfs-testing\",\n   \"generation\":
-        \"1513097642094835\",\n   \"metageneration\": \"1\",\n   \"timeCreated\":
-        \"2017-12-12T16:54:02.032Z\",\n   \"updated\": \"2017-12-12T16:54:02.032Z\",\n
-        \  \"storageClass\": \"STANDARD\",\n   \"timeStorageClassUpdated\": \"2017-12-12T16:54:02.032Z\",\n
-        \  \"size\": \"3\",\n   \"md5Hash\": \"ICy5YqxZB1uWSwcVLSNLcA==\",\n   \"mediaLink\":
-        \"https://www.googleapis.com/download/storage/v1/b/gcsfs-testing/o/tmp%2Ftest%2Fa?generation=1513097642094835&alt=media\",\n
-        \  \"crc32c\": \"EHsvsg==\",\n   \"etag\": \"CPPh3vv3hNgCEAE=\"\n  }\n ]\n}\n"}
-    headers:
-      Alt-Svc: ['hq=":443"; ma=2592000; quic=51303431; quic=51303339; quic=51303338;
-          quic=51303337; quic=51303335,quic=":443"; ma=2592000; v="41,39,38,37,35"']
-      Cache-Control: ['private, max-age=0, must-revalidate, no-transform']
-      Content-Length: ['7457']
-      Content-Type: [application/json; charset=UTF-8]
-      Date: ['Tue, 12 Dec 2017 16:54:02 GMT']
-      Expires: ['Tue, 12 Dec 2017 16:54:02 GMT']
-      Server: [UploadServer]
-      Vary: [Origin, X-Origin]
-      X-GUploader-UploadID: [AEnB2UrbrE9NanzaPe-mm1uKygerHZ520czgpD8i_wybT3Qycwz_xKEqxMBUSEuVOZg1YDV4Ktv0P6kK6b2wLhZxCbgp4OssYA]
-    status: {code: 200, message: OK}
-- request:
-    body: null
-    headers:
-      Accept: ['*/*']
-      Accept-Encoding: ['gzip, deflate']
-      Connection: [keep-alive]
-      Content-Length: ['0']
-      User-Agent: [python-requests/2.18.4]
-    method: DELETE
-    uri: https://www.googleapis.com/storage/v1/b/gcsfs-testing/o/2014-01-01.csv
-  response:
     body: {string: ''}
     headers:
       Alt-Svc: ['hq=":443"; ma=2592000; quic=51303431; quic=51303339; quic=51303338;
@@ -2361,246 +980,11 @@
       Cache-Control: ['no-cache, no-store, max-age=0, must-revalidate']
       Content-Length: ['0']
       Content-Type: [application/json]
-      Date: ['Tue, 12 Dec 2017 16:54:03 GMT']
-      Expires: ['Mon, 01 Jan 1990 00:00:00 GMT']
-      Pragma: [no-cache]
-      Server: [UploadServer]
-      Vary: [Origin, X-Origin]
-      X-GUploader-UploadID: [AEnB2UqZ0WNVryUCdspE07mEPYAaIzLVOGmWrdF9YDxBzocETDi9Wd_qJN0B3nodrJLVH1wdw2ZeB9zgNq91-xavl9r8ntJ-hg]
-    status: {code: 204, message: No Content}
-- request:
-    body: null
-    headers:
-      Accept: ['*/*']
-      Accept-Encoding: ['gzip, deflate']
-      Connection: [keep-alive]
-      Content-Length: ['0']
-      User-Agent: [python-requests/2.18.4]
-    method: DELETE
-    uri: https://www.googleapis.com/storage/v1/b/gcsfs-testing/o/2014-01-02.csv
-  response:
-    body: {string: ''}
-    headers:
-      Alt-Svc: ['hq=":443"; ma=2592000; quic=51303431; quic=51303339; quic=51303338;
-          quic=51303337; quic=51303335,quic=":443"; ma=2592000; v="41,39,38,37,35"']
-      Cache-Control: ['no-cache, no-store, max-age=0, must-revalidate']
-      Content-Length: ['0']
-      Content-Type: [application/json]
-      Date: ['Tue, 12 Dec 2017 16:54:03 GMT']
-      Expires: ['Mon, 01 Jan 1990 00:00:00 GMT']
-      Pragma: [no-cache]
-      Server: [UploadServer]
-      Vary: [Origin, X-Origin]
-      X-GUploader-UploadID: [AEnB2UrUjgSdUraLNv-rAIWoO1-naHqS127D4IahaI2tcZwMa-vaEE37IdkTZ-HgNfnjBAMuQLLPfRYZIDwLsq0_qVKr8-IoTQ]
-    status: {code: 204, message: No Content}
-- request:
-    body: null
-    headers:
-      Accept: ['*/*']
-      Accept-Encoding: ['gzip, deflate']
-      Connection: [keep-alive]
-      Content-Length: ['0']
-      User-Agent: [python-requests/2.18.4]
-    method: DELETE
-    uri: https://www.googleapis.com/storage/v1/b/gcsfs-testing/o/2014-01-03.csv
-  response:
-    body: {string: ''}
-    headers:
-      Alt-Svc: ['hq=":443"; ma=2592000; quic=51303431; quic=51303339; quic=51303338;
-          quic=51303337; quic=51303335,quic=":443"; ma=2592000; v="41,39,38,37,35"']
-      Cache-Control: ['no-cache, no-store, max-age=0, must-revalidate']
-      Content-Length: ['0']
-      Content-Type: [application/json]
-      Date: ['Tue, 12 Dec 2017 16:54:03 GMT']
-      Expires: ['Mon, 01 Jan 1990 00:00:00 GMT']
-      Pragma: [no-cache]
-      Server: [UploadServer]
-      Vary: [Origin, X-Origin]
-      X-GUploader-UploadID: [AEnB2UrMNoalT39obbRILF-34T75DyFex6ZP_HAyufeNDD2qzL8LGplWYdCINyIQnWuwKKfwGhzYAZqi5kLSR2p1BihA4xN1nA]
-    status: {code: 204, message: No Content}
-- request:
-    body: null
-    headers:
-      Accept: ['*/*']
-      Accept-Encoding: ['gzip, deflate']
-      Connection: [keep-alive]
-      Content-Length: ['0']
-      User-Agent: [python-requests/2.18.4]
-    method: DELETE
-    uri: https://www.googleapis.com/storage/v1/b/gcsfs-testing/o/nested%2Ffile1
-  response:
-    body: {string: ''}
-    headers:
-      Alt-Svc: ['hq=":443"; ma=2592000; quic=51303431; quic=51303339; quic=51303338;
-          quic=51303337; quic=51303335,quic=":443"; ma=2592000; v="41,39,38,37,35"']
-      Cache-Control: ['no-cache, no-store, max-age=0, must-revalidate']
-      Content-Length: ['0']
-      Content-Type: [application/json]
-      Date: ['Tue, 12 Dec 2017 16:54:04 GMT']
-      Expires: ['Mon, 01 Jan 1990 00:00:00 GMT']
-      Pragma: [no-cache]
-      Server: [UploadServer]
-      Vary: [Origin, X-Origin]
-      X-GUploader-UploadID: [AEnB2Uox9bJaAZkcS-7x1macYc0uogBsN_qjOLsmtvCXJbHYO1jpoO4IVezg1R1pH9OBhs3IsPm7ddvUabyGc47bx3qirP3sOQ]
-    status: {code: 204, message: No Content}
-- request:
-    body: null
-    headers:
-      Accept: ['*/*']
-      Accept-Encoding: ['gzip, deflate']
-      Connection: [keep-alive]
-      Content-Length: ['0']
-      User-Agent: [python-requests/2.18.4]
-    method: DELETE
-    uri: https://www.googleapis.com/storage/v1/b/gcsfs-testing/o/nested%2Ffile2
-  response:
-    body: {string: ''}
-    headers:
-      Alt-Svc: ['hq=":443"; ma=2592000; quic=51303431; quic=51303339; quic=51303338;
-          quic=51303337; quic=51303335,quic=":443"; ma=2592000; v="41,39,38,37,35"']
-      Cache-Control: ['no-cache, no-store, max-age=0, must-revalidate']
-      Content-Length: ['0']
-      Content-Type: [application/json]
-      Date: ['Tue, 12 Dec 2017 16:54:04 GMT']
-      Expires: ['Mon, 01 Jan 1990 00:00:00 GMT']
-      Pragma: [no-cache]
-      Server: [UploadServer]
-      Vary: [Origin, X-Origin]
-      X-GUploader-UploadID: [AEnB2UrM-3LH_43QmJe2hiZPeEvGus-cBJhsWpqTATlojJx4L9eEEHQTHBVq6zHHwZlqUMR8OZQ8tAFBpKC59y9ea4U9L_eA6g]
-    status: {code: 204, message: No Content}
-- request:
-    body: null
-    headers:
-      Accept: ['*/*']
-      Accept-Encoding: ['gzip, deflate']
-      Connection: [keep-alive]
-      Content-Length: ['0']
-      User-Agent: [python-requests/2.18.4]
-    method: DELETE
-    uri: https://www.googleapis.com/storage/v1/b/gcsfs-testing/o/nested%2Fnested2%2Ffile1
-  response:
-    body: {string: ''}
-    headers:
-      Alt-Svc: ['hq=":443"; ma=2592000; quic=51303431; quic=51303339; quic=51303338;
-          quic=51303337; quic=51303335,quic=":443"; ma=2592000; v="41,39,38,37,35"']
-      Cache-Control: ['no-cache, no-store, max-age=0, must-revalidate']
-      Content-Length: ['0']
-      Content-Type: [application/json]
-      Date: ['Tue, 12 Dec 2017 16:54:05 GMT']
-      Expires: ['Mon, 01 Jan 1990 00:00:00 GMT']
-      Pragma: [no-cache]
-      Server: [UploadServer]
-      Vary: [Origin, X-Origin]
-      X-GUploader-UploadID: [AEnB2UqKVgu7ISN9zDlZLQCQexUXQOZNiizrwvfcMAtLe_o1HsdHTJ_x499LleWjsKcS9rs4hjL7guDri_nIbII1n9HGCr7DwA]
-    status: {code: 204, message: No Content}
-- request:
-    body: null
-    headers:
-      Accept: ['*/*']
-      Accept-Encoding: ['gzip, deflate']
-      Connection: [keep-alive]
-      Content-Length: ['0']
-      User-Agent: [python-requests/2.18.4]
-    method: DELETE
-    uri: https://www.googleapis.com/storage/v1/b/gcsfs-testing/o/nested%2Fnested2%2Ffile2
-  response:
-    body: {string: ''}
-    headers:
-      Alt-Svc: ['hq=":443"; ma=2592000; quic=51303431; quic=51303339; quic=51303338;
-          quic=51303337; quic=51303335,quic=":443"; ma=2592000; v="41,39,38,37,35"']
-      Cache-Control: ['no-cache, no-store, max-age=0, must-revalidate']
-      Content-Length: ['0']
-      Content-Type: [application/json]
-      Date: ['Tue, 12 Dec 2017 16:54:05 GMT']
-      Expires: ['Mon, 01 Jan 1990 00:00:00 GMT']
-      Pragma: [no-cache]
-      Server: [UploadServer]
-      Vary: [Origin, X-Origin]
-      X-GUploader-UploadID: [AEnB2Uoy5rnorsm-j2ueGVnMbd6PkcwjUPsN9FvKdJ1itlefvVv4N3iOi54Ev8HXhTfOeS2kjm7sh_JuxvpoA1fhS9LpAUG2MA]
-    status: {code: 204, message: No Content}
-- request:
-    body: null
-    headers:
-      Accept: ['*/*']
-      Accept-Encoding: ['gzip, deflate']
-      Connection: [keep-alive]
-      Content-Length: ['0']
-      User-Agent: [python-requests/2.18.4]
-    method: DELETE
-    uri: https://www.googleapis.com/storage/v1/b/gcsfs-testing/o/test%2Faccounts.1.json
-  response:
-    body: {string: ''}
-    headers:
-      Alt-Svc: ['hq=":443"; ma=2592000; quic=51303431; quic=51303339; quic=51303338;
-          quic=51303337; quic=51303335,quic=":443"; ma=2592000; v="41,39,38,37,35"']
-      Cache-Control: ['no-cache, no-store, max-age=0, must-revalidate']
-      Content-Length: ['0']
-      Content-Type: [application/json]
-      Date: ['Tue, 12 Dec 2017 16:54:06 GMT']
-      Expires: ['Mon, 01 Jan 1990 00:00:00 GMT']
-      Pragma: [no-cache]
-      Server: [UploadServer]
-      Vary: [Origin, X-Origin]
-      X-GUploader-UploadID: [AEnB2UpW4d6l7z0-W_2qQ1Fo4Fajhk7R3_p-ZU5vDczqXbfwMLoUk8drzQ7tZRamocZHK1HJlkAZV8tdVjnC0_jHHaJKmoIyag]
-    status: {code: 204, message: No Content}
-- request:
-    body: null
-    headers:
-      Accept: ['*/*']
-      Accept-Encoding: ['gzip, deflate']
-      Connection: [keep-alive]
-      Content-Length: ['0']
-      User-Agent: [python-requests/2.18.4]
-    method: DELETE
-    uri: https://www.googleapis.com/storage/v1/b/gcsfs-testing/o/test%2Faccounts.2.json
-  response:
-    body: {string: ''}
-    headers:
-      Alt-Svc: ['hq=":443"; ma=2592000; quic=51303431; quic=51303339; quic=51303338;
-          quic=51303337; quic=51303335,quic=":443"; ma=2592000; v="41,39,38,37,35"']
-      Cache-Control: ['no-cache, no-store, max-age=0, must-revalidate']
-      Content-Length: ['0']
-      Content-Type: [application/json]
-      Date: ['Tue, 12 Dec 2017 16:54:06 GMT']
-      Expires: ['Mon, 01 Jan 1990 00:00:00 GMT']
-      Pragma: [no-cache]
-      Server: [UploadServer]
-      Vary: [Origin, X-Origin]
-      X-GUploader-UploadID: [AEnB2UpoCfes4_-s9KbgZuT3rx0rMOoBB49cBqB7PxO39clMG7gbK2HegOxIq64CxqjZ-4rRI759K5qDzzIhaiD17CIwwlz7-g]
-    status: {code: 204, message: No Content}
-- request:
-    body: null
-    headers:
-      Accept: ['*/*']
-      Accept-Encoding: ['gzip, deflate']
-      Connection: [keep-alive]
-      Content-Length: ['0']
-      User-Agent: [python-requests/2.18.4]
-=======
->>>>>>> 899a4518
-    method: DELETE
-    uri: https://www.googleapis.com/storage/v1/b/gcsfs-testing/o/tmp%2Ftest%2Fa
-  response:
-    body: {string: ''}
-    headers:
-      Alt-Svc: ['hq=":443"; ma=2592000; quic=51303431; quic=51303339; quic=51303338;
-          quic=51303337; quic=51303335,quic=":443"; ma=2592000; v="41,39,38,37,35"']
-      Cache-Control: ['no-cache, no-store, max-age=0, must-revalidate']
-      Content-Length: ['0']
-      Content-Type: [application/json]
-<<<<<<< HEAD
-      Date: ['Tue, 12 Dec 2017 16:54:06 GMT']
-=======
       Date: ['Thu, 04 Jan 2018 20:48:22 GMT']
->>>>>>> 899a4518
-      Expires: ['Mon, 01 Jan 1990 00:00:00 GMT']
-      Pragma: [no-cache]
-      Server: [UploadServer]
-      Vary: [Origin, X-Origin]
-<<<<<<< HEAD
-      X-GUploader-UploadID: [AEnB2UpORig3gUuYRItffptZkLg9--9RdWOIZPQk70M0RVproZHzABkY3qCy7LS486I5r5JucjTr39XQ862E7XgcZjUelY7QvA]
-=======
+      Expires: ['Mon, 01 Jan 1990 00:00:00 GMT']
+      Pragma: [no-cache]
+      Server: [UploadServer]
+      Vary: [Origin, X-Origin]
       X-GUploader-UploadID: [AEnB2UqXZFUSR9YlCt992HcFPWv-nGuGQGtxMMYLkLAlgZCRYXfSQDYvsGsdbatm4xLJWQh2riKgNbThdn8oQA5a_gdGjWU4ag]
->>>>>>> 899a4518
     status: {code: 204, message: No Content}
 version: 1