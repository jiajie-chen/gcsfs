interactions:
- request:
    body: null
    headers:
      Accept: ['*/*']
      Accept-Encoding: ['gzip, deflate']
      Connection: [keep-alive]
      Content-Length: ['0']
      User-Agent: [python-requests/2.13.0]
    method: POST
    uri: https://www.googleapis.com/oauth2/v4/token?grant_type=refresh_token
  response:
    body:
      string: !!binary |
<<<<<<< HEAD
        H4sIAAr35VgC/6tWSkxOTi0uji/Jz07NU7JSUKqoqFDSUVDKTMEQSq0oyCxKLY7PBAkamxkYAMXA
        auJLKgtSQQqdUhOLUouUagFOYrb0VgAAAA==
=======
        H4sIAHZZ5VgC/6tWSq0oyCxKLY7PzFOyUjA2MzDQUVDKTIkvyc9OBYkoVVRUKAGFwPz4ksqCVJCg
        U2piUWoRSDwxOTm1uBhVeS0A03RPm1YAAAA=
>>>>>>> b795204b
    headers:
      Alt-Svc: ['quic=":443"; ma=2592000; v="37,36,35"']
      Cache-Control: ['no-cache, no-store, max-age=0, must-revalidate']
      Content-Encoding: [gzip]
      Content-Type: [application/json; charset=UTF-8]
<<<<<<< HEAD
      Date: ['Thu, 06 Apr 2017 08:06:34 GMT']
=======
      Date: ['Wed, 05 Apr 2017 20:54:14 GMT']
>>>>>>> b795204b
      Expires: ['Mon, 01 Jan 1990 00:00:00 GMT']
      Pragma: [no-cache]
      Server: [GSE]
      Transfer-Encoding: [chunked]
      Vary: [Origin, X-Origin]
      X-Content-Type-Options: [nosniff]
      X-Frame-Options: [SAMEORIGIN]
      X-XSS-Protection: [1; mode=block]
    status: {code: 200, message: OK}
- request:
    body: null
    headers:
      Accept: ['*/*']
      Accept-Encoding: ['gzip, deflate']
      Connection: [keep-alive]
      User-Agent: [python-requests/2.13.0]
    method: GET
    uri: https://www.googleapis.com/storage/v1/b/?project=test_project
  response:
    body: {string: "{\n \"kind\": \"storage#buckets\",\n \"items\": [\n  {\n   \"kind\":
<<<<<<< HEAD
        \"storage#bucket\",\n   \"id\": \"dask-zarr-cache\",\n   \"selfLink\": \"https://www.googleapis.com/storage/v1/b/dask-zarr-cache\",\n
        \  \"projectNumber\": \"211880518801\",\n   \"name\": \"dask-zarr-cache\",\n
        \  \"timeCreated\": \"2017-04-03T14:58:15.917Z\",\n   \"updated\": \"2017-04-03T14:58:15.917Z\",\n
        \  \"metageneration\": \"1\",\n   \"location\": \"EUROPE-WEST1\",\n   \"storageClass\":
        \"REGIONAL\",\n   \"etag\": \"CAE=\"\n  },\n  {\n   \"kind\": \"storage#bucket\",\n
        \  \"id\": \"gcsfs-testing\",\n   \"selfLink\": \"https://www.googleapis.com/storage/v1/b/gcsfs-testing\",\n
        \  \"projectNumber\": \"211880518801\",\n   \"name\": \"gcsfs-testing\",\n
        \  \"timeCreated\": \"2017-04-06T07:16:38.076Z\",\n   \"updated\": \"2017-04-06T07:16:38.076Z\",\n
        \  \"metageneration\": \"1\",\n   \"location\": \"US\",\n   \"storageClass\":
        \"STANDARD\",\n   \"etag\": \"CAE=\"\n  },\n  {\n   \"kind\": \"storage#bucket\",\n
        \  \"id\": \"modis-incoming\",\n   \"selfLink\": \"https://www.googleapis.com/storage/v1/b/modis-incoming\",\n
        \  \"projectNumber\": \"211880518801\",\n   \"name\": \"modis-incoming\",\n
        \  \"timeCreated\": \"2017-03-22T14:30:09.809Z\",\n   \"updated\": \"2017-03-22T14:30:09.809Z\",\n
        \  \"metageneration\": \"1\",\n   \"location\": \"EUROPE-WEST1\",\n   \"storageClass\":
        \"REGIONAL\",\n   \"etag\": \"CAE=\"\n  },\n  {\n   \"kind\": \"storage#bucket\",\n
        \  \"id\": \"satelligence-test\",\n   \"selfLink\": \"https://www.googleapis.com/storage/v1/b/satelligence-test\",\n
        \  \"projectNumber\": \"211880518801\",\n   \"name\": \"satelligence-test\",\n
        \  \"timeCreated\": \"2017-03-22T13:27:09.373Z\",\n   \"updated\": \"2017-03-22T13:27:09.373Z\",\n
        \  \"metageneration\": \"1\",\n   \"location\": \"EUROPE-WEST1\",\n   \"storageClass\":
        \"REGIONAL\",\n   \"etag\": \"CAE=\"\n  }\n ]\n}\n"}
    headers:
      Alt-Svc: ['quic=":443"; ma=2592000; v="37,36,35"']
      Cache-Control: ['private, max-age=0, must-revalidate, no-transform']
      Content-Length: ['1633']
      Content-Type: [application/json; charset=UTF-8]
      Date: ['Thu, 06 Apr 2017 08:06:34 GMT']
      Expires: ['Thu, 06 Apr 2017 08:06:34 GMT']
      Server: [UploadServer]
      Vary: [Origin, X-Origin]
      X-GUploader-UploadID: [AEnB2UpI7XlxNPg-JbO3ekyc0WtZ9RCSdO2GXFc_P-TqQvhU5e9DYON4wlCUAa41vwnLmve_fn6wR07JkIfLOUI--HobH_5p9Az59XU5i7dgfdAv9nWDrfI]
=======
        \"storage#bucket\",\n   \"id\": \"anaconda-enterprise\",\n   \"selfLink\":
        \"https://www.googleapis.com/storage/v1/b/anaconda-enterprise\",\n   \"projectNumber\":
        \"586241054156\",\n   \"name\": \"anaconda-enterprise\",\n   \"timeCreated\":
        \"2017-03-30T22:33:29.085Z\",\n   \"updated\": \"2017-03-30T22:33:29.085Z\",\n
        \  \"metageneration\": \"1\",\n   \"location\": \"US\",\n   \"storageClass\":
        \"MULTI_REGIONAL\",\n   \"etag\": \"CAE=\"\n  },\n  {\n   \"kind\": \"storage#bucket\",\n
        \  \"id\": \"anaconda-public-data\",\n   \"selfLink\": \"https://www.googleapis.com/storage/v1/b/anaconda-public-data\",\n
        \  \"projectNumber\": \"586241054156\",\n   \"name\": \"anaconda-public-data\",\n
        \  \"timeCreated\": \"2017-04-05T20:22:12.865Z\",\n   \"updated\": \"2017-04-05T20:22:12.865Z\",\n
        \  \"metageneration\": \"1\",\n   \"location\": \"US\",\n   \"storageClass\":
        \"MULTI_REGIONAL\",\n   \"etag\": \"CAE=\"\n  },\n  {\n   \"kind\": \"storage#bucket\",\n
        \  \"id\": \"artifacts.test_project.appspot.com\",\n   \"selfLink\": \"https://www.googleapis.com/storage/v1/b/artifacts.test_project.appspot.com\",\n
        \  \"projectNumber\": \"586241054156\",\n   \"name\": \"artifacts.test_project.appspot.com\",\n
        \  \"timeCreated\": \"2016-05-17T18:29:22.774Z\",\n   \"updated\": \"2016-05-17T18:29:22.774Z\",\n
        \  \"metageneration\": \"1\",\n   \"location\": \"US\",\n   \"storageClass\":
        \"STANDARD\",\n   \"etag\": \"CAE=\"\n  },\n  {\n   \"kind\": \"storage#bucket\",\n
        \  \"id\": \"blaze-data\",\n   \"selfLink\": \"https://www.googleapis.com/storage/v1/b/blaze-data\",\n
        \  \"projectNumber\": \"586241054156\",\n   \"name\": \"blaze-data\",\n   \"timeCreated\":
        \"2015-09-06T04:08:21.262Z\",\n   \"updated\": \"2015-09-06T15:55:01.051Z\",\n
        \  \"metageneration\": \"2\",\n   \"location\": \"US\",\n   \"storageClass\":
        \"STANDARD\",\n   \"etag\": \"CAI=\"\n  },\n  {\n   \"kind\": \"storage#bucket\",\n
        \  \"id\": \"dask_example_data\",\n   \"selfLink\": \"https://www.googleapis.com/storage/v1/b/dask_example_data\",\n
        \  \"projectNumber\": \"586241054156\",\n   \"name\": \"dask_example_data\",\n
        \  \"timeCreated\": \"2017-02-15T18:07:45.948Z\",\n   \"updated\": \"2017-02-15T18:07:45.948Z\",\n
        \  \"metageneration\": \"1\",\n   \"location\": \"US\",\n   \"storageClass\":
        \"STANDARD\",\n   \"etag\": \"CAE=\"\n  },\n  {\n   \"kind\": \"storage#bucket\",\n
        \  \"id\": \"dataproc-9a39e84b-a055-4877-9be9-ddd9334e6145-us\",\n   \"selfLink\":
        \"https://www.googleapis.com/storage/v1/b/dataproc-9a39e84b-a055-4877-9be9-ddd9334e6145-us\",\n
        \  \"projectNumber\": \"586241054156\",\n   \"name\": \"dataproc-9a39e84b-a055-4877-9be9-ddd9334e6145-us\",\n
        \  \"timeCreated\": \"2017-04-05T02:56:05.533Z\",\n   \"updated\": \"2017-04-05T02:56:05.533Z\",\n
        \  \"metageneration\": \"1\",\n   \"location\": \"US\",\n   \"storageClass\":
        \"STANDARD\",\n   \"etag\": \"CAE=\"\n  },\n  {\n   \"kind\": \"storage#bucket\",\n
        \  \"id\": \"gcsfs-testing\",\n   \"selfLink\": \"https://www.googleapis.com/storage/v1/b/gcsfs-testing\",\n
        \  \"projectNumber\": \"586241054156\",\n   \"name\": \"gcsfs-testing\",\n
        \  \"timeCreated\": \"2017-04-05T13:45:05.641Z\",\n   \"updated\": \"2017-04-05T13:45:05.641Z\",\n
        \  \"metageneration\": \"1\",\n   \"location\": \"US\",\n   \"storageClass\":
        \"STANDARD\",\n   \"etag\": \"CAE=\"\n  }\n ]\n}\n"}
    headers:
      Alt-Svc: ['quic=":443"; ma=2592000; v="37,36,35"']
      Cache-Control: ['private, max-age=0, must-revalidate, no-transform']
      Content-Length: ['2971']
      Content-Type: [application/json; charset=UTF-8]
      Date: ['Wed, 05 Apr 2017 20:54:14 GMT']
      Expires: ['Wed, 05 Apr 2017 20:54:14 GMT']
      Server: [UploadServer]
      Vary: [Origin, X-Origin]
      X-GUploader-UploadID: [AEnB2UpcfsWGVtOjl6rt5uo8iX2-XKPgU4-KabS3OeGQymIdkEK8A1H_DR__5jywubj2cdXECoyJGKndoAyOcVK2iksyMXiDJw]
>>>>>>> b795204b
    status: {code: 200, message: OK}
- request:
    body: null
    headers:
      Accept: ['*/*']
      Accept-Encoding: ['gzip, deflate']
      Connection: [keep-alive]
      Content-Length: ['0']
      User-Agent: [python-requests/2.13.0]
    method: DELETE
    uri: https://www.googleapis.com/storage/v1/b/gcsfs-testing/o/tmp%2Ftest%2Fa
  response:
    body: {string: "{\n \"error\": {\n  \"errors\": [\n   {\n    \"domain\": \"global\",\n
        \   \"reason\": \"notFound\",\n    \"message\": \"Not Found\"\n   }\n  ],\n
        \ \"code\": 404,\n  \"message\": \"Not Found\"\n }\n}\n"}
    headers:
      Alt-Svc: ['quic=":443"; ma=2592000; v="37,36,35"']
      Cache-Control: ['private, max-age=0']
      Content-Length: ['165']
      Content-Type: [application/json; charset=UTF-8]
<<<<<<< HEAD
      Date: ['Thu, 06 Apr 2017 08:06:34 GMT']
      Expires: ['Thu, 06 Apr 2017 08:06:34 GMT']
      Server: [UploadServer]
      Vary: [Origin, X-Origin]
      X-GUploader-UploadID: [AEnB2UoVNZRYKBOgVzi__F_y-8JCbh_5EAGr9uui-krtF58_Vj90zWyTSyv3qb5gLhtwYjGFgzN-3fIujIdpW3ZmUPG67pApKzVwy4Z7YgjhMpoFhY17r_4]
=======
      Date: ['Wed, 05 Apr 2017 20:54:15 GMT']
      Expires: ['Wed, 05 Apr 2017 20:54:15 GMT']
      Server: [UploadServer]
      Vary: [Origin, X-Origin]
      X-GUploader-UploadID: [AEnB2Uo2etnhIN4fgFQreGLOjZy69Iq1pmDiDcI589BcczPELYPnOOsCJ83FNVluN1yqScFNb1MWwGAGn-tBD2eo4BAYDLjLFg]
>>>>>>> b795204b
    status: {code: 404, message: Not Found}
- request:
    body: null
    headers:
      Accept: ['*/*']
      Accept-Encoding: ['gzip, deflate']
      Connection: [keep-alive]
      Content-Length: ['0']
      User-Agent: [python-requests/2.13.0]
    method: DELETE
    uri: https://www.googleapis.com/storage/v1/b/gcsfs-testing/o/tmp%2Ftest%2Fb
  response:
    body: {string: "{\n \"error\": {\n  \"errors\": [\n   {\n    \"domain\": \"global\",\n
        \   \"reason\": \"notFound\",\n    \"message\": \"Not Found\"\n   }\n  ],\n
        \ \"code\": 404,\n  \"message\": \"Not Found\"\n }\n}\n"}
    headers:
      Alt-Svc: ['quic=":443"; ma=2592000; v="37,36,35"']
      Cache-Control: ['private, max-age=0']
      Content-Length: ['165']
      Content-Type: [application/json; charset=UTF-8]
<<<<<<< HEAD
      Date: ['Thu, 06 Apr 2017 08:06:35 GMT']
      Expires: ['Thu, 06 Apr 2017 08:06:35 GMT']
      Server: [UploadServer]
      Vary: [Origin, X-Origin]
      X-GUploader-UploadID: [AEnB2UqXgiC7-t1Kag5340z5Fwf0XZvr340q_U0Ao3e7wPDhBc16U9YZ8s2TpfIpIo1vfEbs1XD2RumccZ__KnViBpGGMwZ6lzPEf_VyRmdvJaqeK9nSeyg]
=======
      Date: ['Wed, 05 Apr 2017 20:54:15 GMT']
      Expires: ['Wed, 05 Apr 2017 20:54:15 GMT']
      Server: [UploadServer]
      Vary: [Origin, X-Origin]
      X-GUploader-UploadID: [AEnB2UoCj9fZHVx1IwW4xPSzwfNAczSBsOHN0ZjiwnUtAgy95cbw5oN919ysuZNvO8v245RnvNMcZTYvpdkVcW5yuPEiXoreLw]
>>>>>>> b795204b
    status: {code: 404, message: Not Found}
- request:
    body: null
    headers:
      Accept: ['*/*']
      Accept-Encoding: ['gzip, deflate']
      Connection: [keep-alive]
      Content-Length: ['0']
      User-Agent: [python-requests/2.13.0]
    method: DELETE
    uri: https://www.googleapis.com/storage/v1/b/gcsfs-testing/o/tmp%2Ftest%2Fc
  response:
    body: {string: "{\n \"error\": {\n  \"errors\": [\n   {\n    \"domain\": \"global\",\n
        \   \"reason\": \"notFound\",\n    \"message\": \"Not Found\"\n   }\n  ],\n
        \ \"code\": 404,\n  \"message\": \"Not Found\"\n }\n}\n"}
    headers:
      Alt-Svc: ['quic=":443"; ma=2592000; v="37,36,35"']
      Cache-Control: ['private, max-age=0']
      Content-Length: ['165']
      Content-Type: [application/json; charset=UTF-8]
<<<<<<< HEAD
      Date: ['Thu, 06 Apr 2017 08:06:35 GMT']
      Expires: ['Thu, 06 Apr 2017 08:06:35 GMT']
      Server: [UploadServer]
      Vary: [Origin, X-Origin]
      X-GUploader-UploadID: [AEnB2Uqm2B3M-Kx23iC92bbsiYUbaspqLDn0PLM0IsTvZgyklnOKtEzfAZ4JnpOJfI2vr7Hov_DhRIL5chsZm0iDQszg0zVsBnN77VneAXW_PxZcP8S3DcM]
=======
      Date: ['Wed, 05 Apr 2017 20:54:15 GMT']
      Expires: ['Wed, 05 Apr 2017 20:54:15 GMT']
      Server: [UploadServer]
      Vary: [Origin, X-Origin]
      X-GUploader-UploadID: [AEnB2Upy6u5fqW5Hm-tkIHNRkedIKP-xfTimE9hzeMuAgfNLSgO8GIQX_ysHKOAVKRnfcWTP2JgPUGjnAeAv_-Nd3yIfbsGRhw]
>>>>>>> b795204b
    status: {code: 404, message: Not Found}
- request:
    body: null
    headers:
      Accept: ['*/*']
      Accept-Encoding: ['gzip, deflate']
      Connection: [keep-alive]
      Content-Length: ['0']
      User-Agent: [python-requests/2.13.0]
    method: DELETE
    uri: https://www.googleapis.com/storage/v1/b/gcsfs-testing/o/tmp%2Ftest%2Fd
  response:
    body: {string: "{\n \"error\": {\n  \"errors\": [\n   {\n    \"domain\": \"global\",\n
        \   \"reason\": \"notFound\",\n    \"message\": \"Not Found\"\n   }\n  ],\n
        \ \"code\": 404,\n  \"message\": \"Not Found\"\n }\n}\n"}
    headers:
      Alt-Svc: ['quic=":443"; ma=2592000; v="37,36,35"']
      Cache-Control: ['private, max-age=0']
      Content-Length: ['165']
      Content-Type: [application/json; charset=UTF-8]
<<<<<<< HEAD
      Date: ['Thu, 06 Apr 2017 08:06:35 GMT']
      Expires: ['Thu, 06 Apr 2017 08:06:35 GMT']
      Server: [UploadServer]
      Vary: [Origin, X-Origin]
      X-GUploader-UploadID: [AEnB2UqsWStJ0A8niSM6Ys_PnH9dA5QV6XT1335sDO6Dn_shllOh8LKe4iqvgG0ra-hcMI1jYxAbaljEDQGlJmT35PYk9AZD-g3Cg1vPB75yYZIDBG03qFA]
=======
      Date: ['Wed, 05 Apr 2017 20:54:15 GMT']
      Expires: ['Wed, 05 Apr 2017 20:54:15 GMT']
      Server: [UploadServer]
      Vary: [Origin, X-Origin]
      X-GUploader-UploadID: [AEnB2Uoc2uu1rS_SEsCHZc5rExDVph8_Otq-oE5ttEEFZdrOr63g8AFinVim9uVrfThxjseJj2axh9FmqK5LnnmqV__wnSghMA]
>>>>>>> b795204b
    status: {code: 404, message: Not Found}
- request:
    body: hello
    headers:
      Accept: ['*/*']
      Accept-Encoding: ['gzip, deflate']
      Connection: [keep-alive]
      Content-Length: ['5']
      User-Agent: [python-requests/2.13.0]
    method: POST
    uri: https://www.googleapis.com/upload/storage/v1/b/gcsfs-testing/o?name=mapping%2F1&uploadType=media
  response:
<<<<<<< HEAD
    body: {string: "{\n \"kind\": \"storage#object\",\n \"id\": \"gcsfs-testing/mapping/1/1491465995608977\",\n
        \"selfLink\": \"https://www.googleapis.com/storage/v1/b/gcsfs-testing/o/mapping%2F1\",\n
        \"name\": \"mapping/1\",\n \"bucket\": \"gcsfs-testing\",\n \"generation\":
        \"1491465995608977\",\n \"metageneration\": \"1\",\n \"timeCreated\": \"2017-04-06T08:06:35.531Z\",\n
        \"updated\": \"2017-04-06T08:06:35.531Z\",\n \"storageClass\": \"STANDARD\",\n
        \"timeStorageClassUpdated\": \"2017-04-06T08:06:35.531Z\",\n \"size\": \"5\",\n
        \"md5Hash\": \"XUFAKrxLKna5cZ2REBfFkg==\",\n \"mediaLink\": \"https://www.googleapis.com/download/storage/v1/b/gcsfs-testing/o/mapping%2F1?generation=1491465995608977&alt=media\",\n
        \"crc32c\": \"mnG7TA==\",\n \"etag\": \"CJHH8+avj9MCEAE=\"\n}\n"}
=======
    body: {string: "{\n \"kind\": \"storage#object\",\n \"id\": \"gcsfs-testing/mapping/1/1491425655975749\",\n
        \"selfLink\": \"https://www.googleapis.com/storage/v1/b/gcsfs-testing/o/mapping%2F1\",\n
        \"name\": \"mapping/1\",\n \"bucket\": \"gcsfs-testing\",\n \"generation\":
        \"1491425655975749\",\n \"metageneration\": \"1\",\n \"timeCreated\": \"2017-04-05T20:54:15.953Z\",\n
        \"updated\": \"2017-04-05T20:54:15.953Z\",\n \"storageClass\": \"STANDARD\",\n
        \"timeStorageClassUpdated\": \"2017-04-05T20:54:15.953Z\",\n \"size\": \"5\",\n
        \"md5Hash\": \"XUFAKrxLKna5cZ2REBfFkg==\",\n \"mediaLink\": \"https://www.googleapis.com/download/storage/v1/b/gcsfs-testing/o/mapping%2F1?generation=1491425655975749&alt=media\",\n
        \"crc32c\": \"mnG7TA==\",\n \"etag\": \"CMXeu8OZjtMCEAE=\"\n}\n"}
>>>>>>> b795204b
    headers:
      Alt-Svc: ['quic=":443"; ma=2592000; v="37,36,35"']
      Cache-Control: ['no-cache, no-store, max-age=0, must-revalidate']
      Content-Length: ['681']
      Content-Type: [application/json; charset=UTF-8]
<<<<<<< HEAD
      Date: ['Thu, 06 Apr 2017 08:06:35 GMT']
      ETag: [CJHH8+avj9MCEAE=]
=======
      Date: ['Wed, 05 Apr 2017 20:54:16 GMT']
      ETag: [CMXeu8OZjtMCEAE=]
>>>>>>> b795204b
      Expires: ['Mon, 01 Jan 1990 00:00:00 GMT']
      Pragma: [no-cache]
      Server: [UploadServer]
      Vary: [Origin, X-Origin]
<<<<<<< HEAD
      X-GUploader-UploadID: [AEnB2UoZPkpg158TxfI2dT-sW8K2KaUYokSWfWyvzx-PXFbgmjaxcS5V-kY6NU1z3JZZ3e2-mV8n1cJT3iH5HfP6wMGm4XeyDr0xPVi1DVLrdX1eXUqxpVM]
=======
      X-GUploader-UploadID: [AEnB2UrSuepi84slwGUrey8rsQ8Nwf5zrQka0uCsm5Oq_-GlSsq9vlFkLG7ls2N4MxZ3WuTnAiqMxGyDWieZqzjlI89K8t9c0w]
>>>>>>> b795204b
    status: {code: 200, message: OK}
- request:
    body: null
    headers:
      Accept: ['*/*']
      Accept-Encoding: ['gzip, deflate']
      Connection: [keep-alive]
      User-Agent: [python-requests/2.13.0]
    method: GET
    uri: https://www.googleapis.com/storage/v1/b/gcsfs-testing/o/?maxResults=1000
  response:
    body: {string: "{\n \"kind\": \"storage#objects\",\n \"items\": [\n  {\n   \"kind\":
<<<<<<< HEAD
        \"storage#object\",\n   \"id\": \"gcsfs-testing/mapping/1/1491465995608977\",\n
        \  \"selfLink\": \"https://www.googleapis.com/storage/v1/b/gcsfs-testing/o/mapping%2F1\",\n
        \  \"name\": \"mapping/1\",\n   \"bucket\": \"gcsfs-testing\",\n   \"generation\":
        \"1491465995608977\",\n   \"metageneration\": \"1\",\n   \"timeCreated\":
        \"2017-04-06T08:06:35.531Z\",\n   \"updated\": \"2017-04-06T08:06:35.531Z\",\n
        \  \"storageClass\": \"STANDARD\",\n   \"timeStorageClassUpdated\": \"2017-04-06T08:06:35.531Z\",\n
        \  \"size\": \"5\",\n   \"md5Hash\": \"XUFAKrxLKna5cZ2REBfFkg==\",\n   \"mediaLink\":
        \"https://www.googleapis.com/download/storage/v1/b/gcsfs-testing/o/mapping%2F1?generation=1491465995608977&alt=media\",\n
        \  \"crc32c\": \"mnG7TA==\",\n   \"etag\": \"CJHH8+avj9MCEAE=\"\n  }\n ]\n}\n"}
=======
        \"storage#object\",\n   \"id\": \"gcsfs-testing/mapping/1/1491425655975749\",\n
        \  \"selfLink\": \"https://www.googleapis.com/storage/v1/b/gcsfs-testing/o/mapping%2F1\",\n
        \  \"name\": \"mapping/1\",\n   \"bucket\": \"gcsfs-testing\",\n   \"generation\":
        \"1491425655975749\",\n   \"metageneration\": \"1\",\n   \"timeCreated\":
        \"2017-04-05T20:54:15.953Z\",\n   \"updated\": \"2017-04-05T20:54:15.953Z\",\n
        \  \"storageClass\": \"STANDARD\",\n   \"timeStorageClassUpdated\": \"2017-04-05T20:54:15.953Z\",\n
        \  \"size\": \"5\",\n   \"md5Hash\": \"XUFAKrxLKna5cZ2REBfFkg==\",\n   \"mediaLink\":
        \"https://www.googleapis.com/download/storage/v1/b/gcsfs-testing/o/mapping%2F1?generation=1491425655975749&alt=media\",\n
        \  \"crc32c\": \"mnG7TA==\",\n   \"etag\": \"CMXeu8OZjtMCEAE=\"\n  }\n ]\n}\n"}
>>>>>>> b795204b
    headers:
      Alt-Svc: ['quic=":443"; ma=2592000; v="37,36,35"']
      Cache-Control: ['private, max-age=0, must-revalidate, no-transform']
      Content-Length: ['764']
      Content-Type: [application/json; charset=UTF-8]
<<<<<<< HEAD
      Date: ['Thu, 06 Apr 2017 08:06:36 GMT']
      Expires: ['Thu, 06 Apr 2017 08:06:36 GMT']
      Server: [UploadServer]
      Vary: [Origin, X-Origin]
      X-GUploader-UploadID: [AEnB2Ur2bSjU0J_FNx4Zq2AgmPpO1gWdzZ30H8sMcvFR4OLHcnk0B4o8PEqYETJ6r9CrUgg2ATtghRG9TbaE9t1YKDjsTar1-2dpKQjkRF1KaQbv7Hr8JFg]
=======
      Date: ['Wed, 05 Apr 2017 20:54:16 GMT']
      Expires: ['Wed, 05 Apr 2017 20:54:16 GMT']
      Server: [UploadServer]
      Vary: [Origin, X-Origin]
      X-GUploader-UploadID: [AEnB2UqMfWe76I3cRFAYo9sAH8N03ei7Ggym-gugZkonksSxpcRp9-bUE747XGsk2tMrDC7QBGlptgtUccVLepaYLm7Lgwr5pA]
>>>>>>> b795204b
    status: {code: 200, message: OK}
- request:
    body: null
    headers:
      Accept: ['*/*']
      Accept-Encoding: ['gzip, deflate']
      Connection: [keep-alive]
      Range: [bytes=0-10485759]
      User-Agent: [python-requests/2.13.0]
    method: GET
<<<<<<< HEAD
    uri: https://www.googleapis.com/download/storage/v1/b/gcsfs-testing/o/mapping%2F1?alt=media&generation=1491465995608977
=======
    uri: https://www.googleapis.com/download/storage/v1/b/gcsfs-testing/o/mapping%2F1?alt=media&generation=1491425655975749
>>>>>>> b795204b
  response:
    body: {string: hello}
    headers:
      Alt-Svc: ['quic=":443"; ma=2592000; v="37,36,35"']
      Cache-Control: ['no-cache, no-store, max-age=0, must-revalidate']
      Content-Disposition: [attachment]
      Content-Length: ['5']
      Content-Range: [bytes 0-4/5]
      Content-Type: [application/octet-stream]
<<<<<<< HEAD
      Date: ['Thu, 06 Apr 2017 08:06:36 GMT']
      ETag: [CJHH8+avj9MCEAE=]
=======
      Date: ['Wed, 05 Apr 2017 20:54:16 GMT']
      ETag: [CMXeu8OZjtMCEAE=]
>>>>>>> b795204b
      Expires: ['Mon, 01 Jan 1990 00:00:00 GMT']
      Pragma: [no-cache]
      Server: [UploadServer]
      Vary: [Origin, X-Origin]
<<<<<<< HEAD
      X-GUploader-UploadID: [AEnB2UrHpAISwxNGkqbN8V2Jfd5eNP4xmJC0nRPDR-6CgjWbiCclLuLq4HWishkuwxlONmdYGkU0ZCJs8ZKw0fhJpAMKserO0LYii1UuMZfnWHX7mgrNOHM]
      X-Goog-Generation: ['1491465995608977']
=======
      X-GUploader-UploadID: [AEnB2Uq2uqwgBkKI5dryOIAODRqHWI-ETQt8WuxX5gq7rSA1wOKbbNMIGsgyBIE78j8tkjUt80fyRvlW6OCLAHATS_BEg4dZQA]
      X-Goog-Generation: ['1491425655975749']
>>>>>>> b795204b
      X-Goog-Hash: [crc32c=mnG7TA==]
      X-Goog-Metageneration: ['1']
      X-Goog-Storage-Class: [STANDARD]
    status: {code: 206, message: Partial Content}
- request:
    body: null
    headers:
      Accept: ['*/*']
      Accept-Encoding: ['gzip, deflate']
      Connection: [keep-alive]
      Content-Length: ['0']
      User-Agent: [python-requests/2.13.0]
    method: DELETE
    uri: https://www.googleapis.com/storage/v1/b/gcsfs-testing/o/mapping%2F1
  response:
    body: {string: ''}
    headers:
      Alt-Svc: ['quic=":443"; ma=2592000; v="37,36,35"']
      Cache-Control: ['no-cache, no-store, max-age=0, must-revalidate']
      Content-Length: ['0']
      Content-Type: [application/json]
<<<<<<< HEAD
      Date: ['Thu, 06 Apr 2017 08:06:36 GMT']
=======
      Date: ['Wed, 05 Apr 2017 20:54:17 GMT']
>>>>>>> b795204b
      Expires: ['Mon, 01 Jan 1990 00:00:00 GMT']
      Pragma: [no-cache]
      Server: [UploadServer]
      Vary: [Origin, X-Origin]
<<<<<<< HEAD
      X-GUploader-UploadID: [AEnB2UpwM6mVFOqU_9-t2XhstWD5JX4cj7_H4Jkw_E3Yh3kkiNZvCEJ6oKNa7nG1JDj2KtxcHsEoakDZ22KDvRX3vK6DVJVqCqts4wUc94Mfp_yfND5x9TE]
=======
      X-GUploader-UploadID: [AEnB2UrvtrrcQsBAfdcHE3ZGA4Kt_173OYTNM-QVoE6FhssnJGI2zIm9VVPcIWzpu6dNv47d1l_3yJItw-i2erjUaSywvU_jLQ]
>>>>>>> b795204b
    status: {code: 204, message: No Content}
- request:
    body: world
    headers:
      Accept: ['*/*']
      Accept-Encoding: ['gzip, deflate']
      Connection: [keep-alive]
      Content-Length: ['5']
      User-Agent: [python-requests/2.13.0]
    method: POST
    uri: https://www.googleapis.com/upload/storage/v1/b/gcsfs-testing/o?name=mapping%2F%281%2C+2%29&uploadType=media
  response:
    body: {string: "{\n \"kind\": \"storage#object\",\n \"id\": \"gcsfs-testing/mapping/(1,
<<<<<<< HEAD
        2)/1491465997034116\",\n \"selfLink\": \"https://www.googleapis.com/storage/v1/b/gcsfs-testing/o/mapping%2F(1,%202)\",\n
        \"name\": \"mapping/(1, 2)\",\n \"bucket\": \"gcsfs-testing\",\n \"generation\":
        \"1491465997034116\",\n \"metageneration\": \"1\",\n \"timeCreated\": \"2017-04-06T08:06:36.966Z\",\n
        \"updated\": \"2017-04-06T08:06:36.966Z\",\n \"storageClass\": \"STANDARD\",\n
        \"timeStorageClassUpdated\": \"2017-04-06T08:06:36.966Z\",\n \"size\": \"5\",\n
        \"md5Hash\": \"fXkwN6B2AYZXSwKC8vQ15w==\",\n \"mediaLink\": \"https://www.googleapis.com/download/storage/v1/b/gcsfs-testing/o/mapping%2F(1,%202)?generation=1491465997034116&alt=media\",\n
        \"crc32c\": \"MaqBTg==\",\n \"etag\": \"CITFyuevj9MCEAE=\"\n}\n"}
=======
        2)/1491425657360728\",\n \"selfLink\": \"https://www.googleapis.com/storage/v1/b/gcsfs-testing/o/mapping%2F(1,%202)\",\n
        \"name\": \"mapping/(1, 2)\",\n \"bucket\": \"gcsfs-testing\",\n \"generation\":
        \"1491425657360728\",\n \"metageneration\": \"1\",\n \"timeCreated\": \"2017-04-05T20:54:17.344Z\",\n
        \"updated\": \"2017-04-05T20:54:17.344Z\",\n \"storageClass\": \"STANDARD\",\n
        \"timeStorageClassUpdated\": \"2017-04-05T20:54:17.344Z\",\n \"size\": \"5\",\n
        \"md5Hash\": \"fXkwN6B2AYZXSwKC8vQ15w==\",\n \"mediaLink\": \"https://www.googleapis.com/download/storage/v1/b/gcsfs-testing/o/mapping%2F(1,%202)?generation=1491425657360728&alt=media\",\n
        \"crc32c\": \"MaqBTg==\",\n \"etag\": \"CNiikMSZjtMCEAE=\"\n}\n"}
>>>>>>> b795204b
    headers:
      Alt-Svc: ['quic=":443"; ma=2592000; v="37,36,35"']
      Cache-Control: ['no-cache, no-store, max-age=0, must-revalidate']
      Content-Length: ['705']
      Content-Type: [application/json; charset=UTF-8]
<<<<<<< HEAD
      Date: ['Thu, 06 Apr 2017 08:06:37 GMT']
      ETag: [CITFyuevj9MCEAE=]
=======
      Date: ['Wed, 05 Apr 2017 20:54:17 GMT']
      ETag: [CNiikMSZjtMCEAE=]
>>>>>>> b795204b
      Expires: ['Mon, 01 Jan 1990 00:00:00 GMT']
      Pragma: [no-cache]
      Server: [UploadServer]
      Vary: [Origin, X-Origin]
<<<<<<< HEAD
      X-GUploader-UploadID: [AEnB2UpB6YLTjo2U1xKUc1I6HYRH_8rFwtXe8mMzY2H0iqQEjdP3v7AtYtrBOiY8J6TBhS2EXeF7JfWAGhEssj59RIPNbTJ3vGrWrCR85D9EdJKAji9o6-s]
=======
      X-GUploader-UploadID: [AEnB2UrUdg8vRfouJ6hRgdLTGbFs05AZatCSp1Y1gP5zVNszuInIJejaQkRMVe8RF2Nb4ntljVBbPsfp1-JSuKUGdiPRNFOcfA]
>>>>>>> b795204b
    status: {code: 200, message: OK}
- request:
    body: null
    headers:
      Accept: ['*/*']
      Accept-Encoding: ['gzip, deflate']
      Connection: [keep-alive]
      User-Agent: [python-requests/2.13.0]
    method: GET
    uri: https://www.googleapis.com/storage/v1/b/gcsfs-testing/o/?maxResults=1000
  response:
    body: {string: "{\n \"kind\": \"storage#objects\",\n \"items\": [\n  {\n   \"kind\":
<<<<<<< HEAD
        \"storage#object\",\n   \"id\": \"gcsfs-testing/mapping/(1, 2)/1491465997034116\",\n
        \  \"selfLink\": \"https://www.googleapis.com/storage/v1/b/gcsfs-testing/o/mapping%2F(1,%202)\",\n
        \  \"name\": \"mapping/(1, 2)\",\n   \"bucket\": \"gcsfs-testing\",\n   \"generation\":
        \"1491465997034116\",\n   \"metageneration\": \"1\",\n   \"timeCreated\":
        \"2017-04-06T08:06:36.966Z\",\n   \"updated\": \"2017-04-06T08:06:36.966Z\",\n
        \  \"storageClass\": \"STANDARD\",\n   \"timeStorageClassUpdated\": \"2017-04-06T08:06:36.966Z\",\n
        \  \"size\": \"5\",\n   \"md5Hash\": \"fXkwN6B2AYZXSwKC8vQ15w==\",\n   \"mediaLink\":
        \"https://www.googleapis.com/download/storage/v1/b/gcsfs-testing/o/mapping%2F(1,%202)?generation=1491465997034116&alt=media\",\n
        \  \"crc32c\": \"MaqBTg==\",\n   \"etag\": \"CITFyuevj9MCEAE=\"\n  }\n ]\n}\n"}
=======
        \"storage#object\",\n   \"id\": \"gcsfs-testing/mapping/(1, 2)/1491425657360728\",\n
        \  \"selfLink\": \"https://www.googleapis.com/storage/v1/b/gcsfs-testing/o/mapping%2F(1,%202)\",\n
        \  \"name\": \"mapping/(1, 2)\",\n   \"bucket\": \"gcsfs-testing\",\n   \"generation\":
        \"1491425657360728\",\n   \"metageneration\": \"1\",\n   \"timeCreated\":
        \"2017-04-05T20:54:17.344Z\",\n   \"updated\": \"2017-04-05T20:54:17.344Z\",\n
        \  \"storageClass\": \"STANDARD\",\n   \"timeStorageClassUpdated\": \"2017-04-05T20:54:17.344Z\",\n
        \  \"size\": \"5\",\n   \"md5Hash\": \"fXkwN6B2AYZXSwKC8vQ15w==\",\n   \"mediaLink\":
        \"https://www.googleapis.com/download/storage/v1/b/gcsfs-testing/o/mapping%2F(1,%202)?generation=1491425657360728&alt=media\",\n
        \  \"crc32c\": \"MaqBTg==\",\n   \"etag\": \"CNiikMSZjtMCEAE=\"\n  }\n ]\n}\n"}
>>>>>>> b795204b
    headers:
      Alt-Svc: ['quic=":443"; ma=2592000; v="37,36,35"']
      Cache-Control: ['private, max-age=0, must-revalidate, no-transform']
      Content-Length: ['788']
      Content-Type: [application/json; charset=UTF-8]
<<<<<<< HEAD
      Date: ['Thu, 06 Apr 2017 08:06:37 GMT']
      Expires: ['Thu, 06 Apr 2017 08:06:37 GMT']
      Server: [UploadServer]
      Vary: [Origin, X-Origin]
      X-GUploader-UploadID: [AEnB2UrItI23sY_P94Tov3SswoqUscz4PGcXQqZth_V-qxGAGoeeICSuqWhVaD0nwjWg_cn5WLLAaK7nX6AlR3l3D4ptktQvd_ykucdbeMYjyOcovMeVKSg]
=======
      Date: ['Wed, 05 Apr 2017 20:54:17 GMT']
      Expires: ['Wed, 05 Apr 2017 20:54:17 GMT']
      Server: [UploadServer]
      Vary: [Origin, X-Origin]
      X-GUploader-UploadID: [AEnB2UrZ-osECEb8xr77mfrsLEIAfHWPvtUqaBQKvNBNNbL3vbIIjVpkrY27WKR48znsP2PJp87xlQ-JX1MKSr59ZyraXzR_IQ]
>>>>>>> b795204b
    status: {code: 200, message: OK}
- request:
    body: null
    headers:
      Accept: ['*/*']
      Accept-Encoding: ['gzip, deflate']
      Connection: [keep-alive]
      Range: [bytes=0-10485759]
      User-Agent: [python-requests/2.13.0]
    method: GET
<<<<<<< HEAD
    uri: https://www.googleapis.com/download/storage/v1/b/gcsfs-testing/o/mapping%2F(1,%202)?alt=media&generation=1491465997034116
=======
    uri: https://www.googleapis.com/download/storage/v1/b/gcsfs-testing/o/mapping%2F(1,%202)?alt=media&generation=1491425657360728
>>>>>>> b795204b
  response:
    body: {string: world}
    headers:
      Alt-Svc: ['quic=":443"; ma=2592000; v="37,36,35"']
      Cache-Control: ['no-cache, no-store, max-age=0, must-revalidate']
      Content-Disposition: [attachment]
      Content-Length: ['5']
      Content-Range: [bytes 0-4/5]
      Content-Type: [application/octet-stream]
<<<<<<< HEAD
      Date: ['Thu, 06 Apr 2017 08:06:37 GMT']
      ETag: [CITFyuevj9MCEAE=]
=======
      Date: ['Wed, 05 Apr 2017 20:54:18 GMT']
      ETag: [CNiikMSZjtMCEAE=]
>>>>>>> b795204b
      Expires: ['Mon, 01 Jan 1990 00:00:00 GMT']
      Pragma: [no-cache]
      Server: [UploadServer]
      Vary: [Origin, X-Origin]
<<<<<<< HEAD
      X-GUploader-UploadID: [AEnB2UrCSLXcgFMt_5OmoNeVRq0g_IWSlAw3APvjp1wI50L_ssrTDs86B4paMlbUjy9R-QYC1Qj_YsC6kvJ9B19apaUqHR1p-MzkpAev_JfVVrynEF5lGwk]
      X-Goog-Generation: ['1491465997034116']
=======
      X-GUploader-UploadID: [AEnB2UpQwhyG69WtTYTyLF5o5bHkwz60XAyFIw0sbqDvxRHYHMYnm3aVwiEBcS-BdSd2bKmLFKJ8Cf3IB2W47IoFokHJaGtZiQ]
      X-Goog-Generation: ['1491425657360728']
>>>>>>> b795204b
      X-Goog-Hash: [crc32c=MaqBTg==]
      X-Goog-Metageneration: ['1']
      X-Goog-Storage-Class: [STANDARD]
    status: {code: 206, message: Partial Content}
- request:
    body: null
    headers:
      Accept: ['*/*']
      Accept-Encoding: ['gzip, deflate']
      Connection: [keep-alive]
      Content-Length: ['0']
      User-Agent: [python-requests/2.13.0]
    method: DELETE
    uri: https://www.googleapis.com/storage/v1/b/gcsfs-testing/o/mapping%2F(1,%202)
  response:
    body: {string: ''}
    headers:
      Alt-Svc: ['quic=":443"; ma=2592000; v="37,36,35"']
      Cache-Control: ['no-cache, no-store, max-age=0, must-revalidate']
      Content-Length: ['0']
      Content-Type: [application/json]
<<<<<<< HEAD
      Date: ['Thu, 06 Apr 2017 08:06:38 GMT']
=======
      Date: ['Wed, 05 Apr 2017 20:54:18 GMT']
>>>>>>> b795204b
      Expires: ['Mon, 01 Jan 1990 00:00:00 GMT']
      Pragma: [no-cache]
      Server: [UploadServer]
      Vary: [Origin, X-Origin]
<<<<<<< HEAD
      X-GUploader-UploadID: [AEnB2UoPNPwtEhCcJOSrcYeNO7_-Ag3Ad_pvMF12Dhv_Gp8xeZaED2M5ajhNUAkTdMMNRGtpwv15FD51aLBOWvk7xfPqGNimy-e2rRy6EA2MDitOlxa1FgU]
=======
      X-GUploader-UploadID: [AEnB2UrpAnkag73GpKW2AP-ph9003m0JjZrubxJ_Z8nES551Fe3X-8a8NG5KESrjvfhyQOmwlJN7B71G2XyAQemTQUpCvFzoCw]
>>>>>>> b795204b
    status: {code: 204, message: No Content}
- request:
    body: hello world
    headers:
      Accept: ['*/*']
      Accept-Encoding: ['gzip, deflate']
      Connection: [keep-alive]
      Content-Length: ['11']
      User-Agent: [python-requests/2.13.0]
    method: POST
    uri: https://www.googleapis.com/upload/storage/v1/b/gcsfs-testing/o?name=mapping%2F%28%27x%27%2C+1%2C+2%29&uploadType=media
  response:
    body: {string: "{\n \"kind\": \"storage#object\",\n \"id\": \"gcsfs-testing/mapping/('x',
<<<<<<< HEAD
        1, 2)/1491465998827717\",\n \"selfLink\": \"https://www.googleapis.com/storage/v1/b/gcsfs-testing/o/mapping%2F('x',%201,%202)\",\n
        \"name\": \"mapping/('x', 1, 2)\",\n \"bucket\": \"gcsfs-testing\",\n \"generation\":
        \"1491465998827717\",\n \"metageneration\": \"1\",\n \"timeCreated\": \"2017-04-06T08:06:38.752Z\",\n
        \"updated\": \"2017-04-06T08:06:38.752Z\",\n \"storageClass\": \"STANDARD\",\n
        \"timeStorageClassUpdated\": \"2017-04-06T08:06:38.752Z\",\n \"size\": \"11\",\n
        \"md5Hash\": \"XrY7u+Ae7tCTyyK7j1rNww==\",\n \"mediaLink\": \"https://www.googleapis.com/download/storage/v1/b/gcsfs-testing/o/mapping%2F('x',%201,%202)?generation=1491465998827717&alt=media\",\n
        \"crc32c\": \"yZRlqg==\",\n \"etag\": \"CMWBuOivj9MCEAE=\"\n}\n"}
=======
        1, 2)/1491425659113228\",\n \"selfLink\": \"https://www.googleapis.com/storage/v1/b/gcsfs-testing/o/mapping%2F('x',%201,%202)\",\n
        \"name\": \"mapping/('x', 1, 2)\",\n \"bucket\": \"gcsfs-testing\",\n \"generation\":
        \"1491425659113228\",\n \"metageneration\": \"1\",\n \"timeCreated\": \"2017-04-05T20:54:19.096Z\",\n
        \"updated\": \"2017-04-05T20:54:19.096Z\",\n \"storageClass\": \"STANDARD\",\n
        \"timeStorageClassUpdated\": \"2017-04-05T20:54:19.096Z\",\n \"size\": \"11\",\n
        \"md5Hash\": \"XrY7u+Ae7tCTyyK7j1rNww==\",\n \"mediaLink\": \"https://www.googleapis.com/download/storage/v1/b/gcsfs-testing/o/mapping%2F('x',%201,%202)?generation=1491425659113228&alt=media\",\n
        \"crc32c\": \"yZRlqg==\",\n \"etag\": \"CIye+8SZjtMCEAE=\"\n}\n"}
>>>>>>> b795204b
    headers:
      Alt-Svc: ['quic=":443"; ma=2592000; v="37,36,35"']
      Cache-Control: ['no-cache, no-store, max-age=0, must-revalidate']
      Content-Length: ['730']
      Content-Type: [application/json; charset=UTF-8]
<<<<<<< HEAD
      Date: ['Thu, 06 Apr 2017 08:06:39 GMT']
      ETag: [CMWBuOivj9MCEAE=]
=======
      Date: ['Wed, 05 Apr 2017 20:54:19 GMT']
      ETag: [CIye+8SZjtMCEAE=]
>>>>>>> b795204b
      Expires: ['Mon, 01 Jan 1990 00:00:00 GMT']
      Pragma: [no-cache]
      Server: [UploadServer]
      Vary: [Origin, X-Origin]
<<<<<<< HEAD
      X-GUploader-UploadID: [AEnB2UrJo8l9f9Zmqg12fW3zvhU_M-nam5xj5Gb4cvteLaYhaeje6magYrBH0ALcWxwoPC_lSQiOKQ7BrXua_KuHsA1J4or52gWRZBWwF7fIvKjX2HtA-lI]
=======
      X-GUploader-UploadID: [AEnB2UoCD7dqKHK5Q1RBaHVX-aDvaEYme4Vjt-gHUNViHqkFmNwm5-MguWbQAMFj4g2A82mUBs1OeVppLeMkfb6JHnT6mFguqg]
>>>>>>> b795204b
    status: {code: 200, message: OK}
- request:
    body: null
    headers:
      Accept: ['*/*']
      Accept-Encoding: ['gzip, deflate']
      Connection: [keep-alive]
      User-Agent: [python-requests/2.13.0]
    method: GET
    uri: https://www.googleapis.com/storage/v1/b/gcsfs-testing/o/?maxResults=1000
  response:
    body: {string: "{\n \"kind\": \"storage#objects\",\n \"items\": [\n  {\n   \"kind\":
<<<<<<< HEAD
        \"storage#object\",\n   \"id\": \"gcsfs-testing/mapping/('x', 1, 2)/1491465998827717\",\n
        \  \"selfLink\": \"https://www.googleapis.com/storage/v1/b/gcsfs-testing/o/mapping%2F('x',%201,%202)\",\n
        \  \"name\": \"mapping/('x', 1, 2)\",\n   \"bucket\": \"gcsfs-testing\",\n
        \  \"generation\": \"1491465998827717\",\n   \"metageneration\": \"1\",\n
        \  \"timeCreated\": \"2017-04-06T08:06:38.752Z\",\n   \"updated\": \"2017-04-06T08:06:38.752Z\",\n
        \  \"storageClass\": \"STANDARD\",\n   \"timeStorageClassUpdated\": \"2017-04-06T08:06:38.752Z\",\n
        \  \"size\": \"11\",\n   \"md5Hash\": \"XrY7u+Ae7tCTyyK7j1rNww==\",\n   \"mediaLink\":
        \"https://www.googleapis.com/download/storage/v1/b/gcsfs-testing/o/mapping%2F('x',%201,%202)?generation=1491465998827717&alt=media\",\n
        \  \"crc32c\": \"yZRlqg==\",\n   \"etag\": \"CMWBuOivj9MCEAE=\"\n  }\n ]\n}\n"}
=======
        \"storage#object\",\n   \"id\": \"gcsfs-testing/mapping/('x', 1, 2)/1491425659113228\",\n
        \  \"selfLink\": \"https://www.googleapis.com/storage/v1/b/gcsfs-testing/o/mapping%2F('x',%201,%202)\",\n
        \  \"name\": \"mapping/('x', 1, 2)\",\n   \"bucket\": \"gcsfs-testing\",\n
        \  \"generation\": \"1491425659113228\",\n   \"metageneration\": \"1\",\n
        \  \"timeCreated\": \"2017-04-05T20:54:19.096Z\",\n   \"updated\": \"2017-04-05T20:54:19.096Z\",\n
        \  \"storageClass\": \"STANDARD\",\n   \"timeStorageClassUpdated\": \"2017-04-05T20:54:19.096Z\",\n
        \  \"size\": \"11\",\n   \"md5Hash\": \"XrY7u+Ae7tCTyyK7j1rNww==\",\n   \"mediaLink\":
        \"https://www.googleapis.com/download/storage/v1/b/gcsfs-testing/o/mapping%2F('x',%201,%202)?generation=1491425659113228&alt=media\",\n
        \  \"crc32c\": \"yZRlqg==\",\n   \"etag\": \"CIye+8SZjtMCEAE=\"\n  }\n ]\n}\n"}
>>>>>>> b795204b
    headers:
      Alt-Svc: ['quic=":443"; ma=2592000; v="37,36,35"']
      Cache-Control: ['private, max-age=0, must-revalidate, no-transform']
      Content-Length: ['813']
      Content-Type: [application/json; charset=UTF-8]
<<<<<<< HEAD
      Date: ['Thu, 06 Apr 2017 08:06:39 GMT']
      Expires: ['Thu, 06 Apr 2017 08:06:39 GMT']
      Server: [UploadServer]
      Vary: [Origin, X-Origin]
      X-GUploader-UploadID: [AEnB2Up1LyY3aTrXWVgI7JR7OumZ40CkRthZXOW9mDOHdYvzlHBje0-u62Ef7h-mou9ZdAHkc9JiZlJrkAM7VpEpnUuXeucYk601_Tm63Ua5mqb_iTtqpjI]
=======
      Date: ['Wed, 05 Apr 2017 20:54:19 GMT']
      Expires: ['Wed, 05 Apr 2017 20:54:19 GMT']
      Server: [UploadServer]
      Vary: [Origin, X-Origin]
      X-GUploader-UploadID: [AEnB2UprfiODxacnpJrIrLJMfiHQbDESIVgLO35WxFSR7rAd6LLctA-B3ELJImgvtPX0CMhHhOcUO0_vho_3e1699Hhx6NnFCQ]
>>>>>>> b795204b
    status: {code: 200, message: OK}
- request:
    body: null
    headers:
      Accept: ['*/*']
      Accept-Encoding: ['gzip, deflate']
      Connection: [keep-alive]
      Range: [bytes=0-10485759]
      User-Agent: [python-requests/2.13.0]
    method: GET
<<<<<<< HEAD
    uri: https://www.googleapis.com/download/storage/v1/b/gcsfs-testing/o/mapping%2F('x',%201,%202)?alt=media&generation=1491465998827717
=======
    uri: https://www.googleapis.com/download/storage/v1/b/gcsfs-testing/o/mapping%2F('x',%201,%202)?alt=media&generation=1491425659113228
>>>>>>> b795204b
  response:
    body: {string: hello world}
    headers:
      Alt-Svc: ['quic=":443"; ma=2592000; v="37,36,35"']
      Cache-Control: ['no-cache, no-store, max-age=0, must-revalidate']
      Content-Disposition: [attachment]
      Content-Length: ['11']
      Content-Range: [bytes 0-10/11]
      Content-Type: [application/octet-stream]
<<<<<<< HEAD
      Date: ['Thu, 06 Apr 2017 08:06:39 GMT']
      ETag: [CMWBuOivj9MCEAE=]
=======
      Date: ['Wed, 05 Apr 2017 20:54:19 GMT']
      ETag: [CIye+8SZjtMCEAE=]
>>>>>>> b795204b
      Expires: ['Mon, 01 Jan 1990 00:00:00 GMT']
      Pragma: [no-cache]
      Server: [UploadServer]
      Vary: [Origin, X-Origin]
<<<<<<< HEAD
      X-GUploader-UploadID: [AEnB2UqjrSXlv3lN_jkQn5ngjbj4f3brUod-nNE6OJVZWhacDvWRxOQIwCgpVittZSH_lgX3nEFIIcVriSX6c0eajLqejI_bT3Av5wyouZUYcZwKrhiWfQY]
      X-Goog-Generation: ['1491465998827717']
=======
      X-GUploader-UploadID: [AEnB2UpbaY4J6tzinZ7Z0geZaFRTtp0DMPUC-8zJ9FZwYlK3KMaAecmZY4sukLaSoZobnEAdvvix28sJ9zNNO7XZ6ieptCYDSQ]
      X-Goog-Generation: ['1491425659113228']
>>>>>>> b795204b
      X-Goog-Hash: [crc32c=yZRlqg==]
      X-Goog-Metageneration: ['1']
      X-Goog-Storage-Class: [STANDARD]
    status: {code: 206, message: Partial Content}
- request:
    body: null
    headers:
      Accept: ['*/*']
      Accept-Encoding: ['gzip, deflate']
      Connection: [keep-alive]
      Content-Length: ['0']
      User-Agent: [python-requests/2.13.0]
    method: DELETE
    uri: https://www.googleapis.com/storage/v1/b/gcsfs-testing/o/mapping%2F('x',%201,%202)
  response:
    body: {string: ''}
    headers:
      Alt-Svc: ['quic=":443"; ma=2592000; v="37,36,35"']
      Cache-Control: ['no-cache, no-store, max-age=0, must-revalidate']
      Content-Length: ['0']
      Content-Type: [application/json]
<<<<<<< HEAD
      Date: ['Thu, 06 Apr 2017 08:06:40 GMT']
=======
      Date: ['Wed, 05 Apr 2017 20:54:20 GMT']
>>>>>>> b795204b
      Expires: ['Mon, 01 Jan 1990 00:00:00 GMT']
      Pragma: [no-cache]
      Server: [UploadServer]
      Vary: [Origin, X-Origin]
<<<<<<< HEAD
      X-GUploader-UploadID: [AEnB2UorqhOryZ5TFgXDkkgjQaNuIaCowUDYiACBEriJ5TPO3nMCSpr6zxYFE8bts6RJJ-PhNRur1SGfGrPFasyo_BK7pvW862rmr17eZjtA6YUXzlMTuNk]
=======
      X-GUploader-UploadID: [AEnB2UoaDcnVNlBW6eki2DoB3oclwvY0GkYd9rvC3z3cC-BhaKQJa4ISi2JVLBd-4zgJ7lnXLuoCivcimGZ-epJOJTMsP_Gd_A]
>>>>>>> b795204b
    status: {code: 204, message: No Content}
version: 1<|MERGE_RESOLUTION|>--- conflicted
+++ resolved
@@ -12,23 +12,14 @@
   response:
     body:
       string: !!binary |
-<<<<<<< HEAD
-        H4sIAAr35VgC/6tWSkxOTi0uji/Jz07NU7JSUKqoqFDSUVDKTMEQSq0oyCxKLY7PBAkamxkYAMXA
-        auJLKgtSQQqdUhOLUouUagFOYrb0VgAAAA==
-=======
-        H4sIAHZZ5VgC/6tWSq0oyCxKLY7PzFOyUjA2MzDQUVDKTIkvyc9OBYkoVVRUKAGFwPz4ksqCVJCg
-        U2piUWoRSDwxOTm1uBhVeS0A03RPm1YAAAA=
->>>>>>> b795204b
+        H4sIAHA851gC/6tWSkxOTi0uji/Jz07NU7JSUKqoqFDSUVBKrSjILEotjs8ECRqbGRgAxTJTMJSB
+        +fEllQWpIEGn1MSi1CKlWgA253KRVgAAAA==
     headers:
       Alt-Svc: ['quic=":443"; ma=2592000; v="37,36,35"']
       Cache-Control: ['no-cache, no-store, max-age=0, must-revalidate']
       Content-Encoding: [gzip]
       Content-Type: [application/json; charset=UTF-8]
-<<<<<<< HEAD
-      Date: ['Thu, 06 Apr 2017 08:06:34 GMT']
-=======
-      Date: ['Wed, 05 Apr 2017 20:54:14 GMT']
->>>>>>> b795204b
+      Date: ['Fri, 07 Apr 2017 07:14:56 GMT']
       Expires: ['Mon, 01 Jan 1990 00:00:00 GMT']
       Pragma: [no-cache]
       Server: [GSE]
@@ -49,10 +40,14 @@
     uri: https://www.googleapis.com/storage/v1/b/?project=test_project
   response:
     body: {string: "{\n \"kind\": \"storage#buckets\",\n \"items\": [\n  {\n   \"kind\":
-<<<<<<< HEAD
         \"storage#bucket\",\n   \"id\": \"dask-zarr-cache\",\n   \"selfLink\": \"https://www.googleapis.com/storage/v1/b/dask-zarr-cache\",\n
         \  \"projectNumber\": \"211880518801\",\n   \"name\": \"dask-zarr-cache\",\n
         \  \"timeCreated\": \"2017-04-03T14:58:15.917Z\",\n   \"updated\": \"2017-04-03T14:58:15.917Z\",\n
+        \  \"metageneration\": \"1\",\n   \"location\": \"EUROPE-WEST1\",\n   \"storageClass\":
+        \"REGIONAL\",\n   \"etag\": \"CAE=\"\n  },\n  {\n   \"kind\": \"storage#bucket\",\n
+        \  \"id\": \"dprof-cache\",\n   \"selfLink\": \"https://www.googleapis.com/storage/v1/b/dprof-cache\",\n
+        \  \"projectNumber\": \"211880518801\",\n   \"name\": \"dprof-cache\",\n   \"timeCreated\":
+        \"2017-04-06T09:29:42.248Z\",\n   \"updated\": \"2017-04-06T09:29:42.248Z\",\n
         \  \"metageneration\": \"1\",\n   \"location\": \"EUROPE-WEST1\",\n   \"storageClass\":
         \"REGIONAL\",\n   \"etag\": \"CAE=\"\n  },\n  {\n   \"kind\": \"storage#bucket\",\n
         \  \"id\": \"gcsfs-testing\",\n   \"selfLink\": \"https://www.googleapis.com/storage/v1/b/gcsfs-testing\",\n
@@ -73,62 +68,13 @@
     headers:
       Alt-Svc: ['quic=":443"; ma=2592000; v="37,36,35"']
       Cache-Control: ['private, max-age=0, must-revalidate, no-transform']
-      Content-Length: ['1633']
-      Content-Type: [application/json; charset=UTF-8]
-      Date: ['Thu, 06 Apr 2017 08:06:34 GMT']
-      Expires: ['Thu, 06 Apr 2017 08:06:34 GMT']
-      Server: [UploadServer]
-      Vary: [Origin, X-Origin]
-      X-GUploader-UploadID: [AEnB2UpI7XlxNPg-JbO3ekyc0WtZ9RCSdO2GXFc_P-TqQvhU5e9DYON4wlCUAa41vwnLmve_fn6wR07JkIfLOUI--HobH_5p9Az59XU5i7dgfdAv9nWDrfI]
-=======
-        \"storage#bucket\",\n   \"id\": \"anaconda-enterprise\",\n   \"selfLink\":
-        \"https://www.googleapis.com/storage/v1/b/anaconda-enterprise\",\n   \"projectNumber\":
-        \"586241054156\",\n   \"name\": \"anaconda-enterprise\",\n   \"timeCreated\":
-        \"2017-03-30T22:33:29.085Z\",\n   \"updated\": \"2017-03-30T22:33:29.085Z\",\n
-        \  \"metageneration\": \"1\",\n   \"location\": \"US\",\n   \"storageClass\":
-        \"MULTI_REGIONAL\",\n   \"etag\": \"CAE=\"\n  },\n  {\n   \"kind\": \"storage#bucket\",\n
-        \  \"id\": \"anaconda-public-data\",\n   \"selfLink\": \"https://www.googleapis.com/storage/v1/b/anaconda-public-data\",\n
-        \  \"projectNumber\": \"586241054156\",\n   \"name\": \"anaconda-public-data\",\n
-        \  \"timeCreated\": \"2017-04-05T20:22:12.865Z\",\n   \"updated\": \"2017-04-05T20:22:12.865Z\",\n
-        \  \"metageneration\": \"1\",\n   \"location\": \"US\",\n   \"storageClass\":
-        \"MULTI_REGIONAL\",\n   \"etag\": \"CAE=\"\n  },\n  {\n   \"kind\": \"storage#bucket\",\n
-        \  \"id\": \"artifacts.test_project.appspot.com\",\n   \"selfLink\": \"https://www.googleapis.com/storage/v1/b/artifacts.test_project.appspot.com\",\n
-        \  \"projectNumber\": \"586241054156\",\n   \"name\": \"artifacts.test_project.appspot.com\",\n
-        \  \"timeCreated\": \"2016-05-17T18:29:22.774Z\",\n   \"updated\": \"2016-05-17T18:29:22.774Z\",\n
-        \  \"metageneration\": \"1\",\n   \"location\": \"US\",\n   \"storageClass\":
-        \"STANDARD\",\n   \"etag\": \"CAE=\"\n  },\n  {\n   \"kind\": \"storage#bucket\",\n
-        \  \"id\": \"blaze-data\",\n   \"selfLink\": \"https://www.googleapis.com/storage/v1/b/blaze-data\",\n
-        \  \"projectNumber\": \"586241054156\",\n   \"name\": \"blaze-data\",\n   \"timeCreated\":
-        \"2015-09-06T04:08:21.262Z\",\n   \"updated\": \"2015-09-06T15:55:01.051Z\",\n
-        \  \"metageneration\": \"2\",\n   \"location\": \"US\",\n   \"storageClass\":
-        \"STANDARD\",\n   \"etag\": \"CAI=\"\n  },\n  {\n   \"kind\": \"storage#bucket\",\n
-        \  \"id\": \"dask_example_data\",\n   \"selfLink\": \"https://www.googleapis.com/storage/v1/b/dask_example_data\",\n
-        \  \"projectNumber\": \"586241054156\",\n   \"name\": \"dask_example_data\",\n
-        \  \"timeCreated\": \"2017-02-15T18:07:45.948Z\",\n   \"updated\": \"2017-02-15T18:07:45.948Z\",\n
-        \  \"metageneration\": \"1\",\n   \"location\": \"US\",\n   \"storageClass\":
-        \"STANDARD\",\n   \"etag\": \"CAE=\"\n  },\n  {\n   \"kind\": \"storage#bucket\",\n
-        \  \"id\": \"dataproc-9a39e84b-a055-4877-9be9-ddd9334e6145-us\",\n   \"selfLink\":
-        \"https://www.googleapis.com/storage/v1/b/dataproc-9a39e84b-a055-4877-9be9-ddd9334e6145-us\",\n
-        \  \"projectNumber\": \"586241054156\",\n   \"name\": \"dataproc-9a39e84b-a055-4877-9be9-ddd9334e6145-us\",\n
-        \  \"timeCreated\": \"2017-04-05T02:56:05.533Z\",\n   \"updated\": \"2017-04-05T02:56:05.533Z\",\n
-        \  \"metageneration\": \"1\",\n   \"location\": \"US\",\n   \"storageClass\":
-        \"STANDARD\",\n   \"etag\": \"CAE=\"\n  },\n  {\n   \"kind\": \"storage#bucket\",\n
-        \  \"id\": \"gcsfs-testing\",\n   \"selfLink\": \"https://www.googleapis.com/storage/v1/b/gcsfs-testing\",\n
-        \  \"projectNumber\": \"586241054156\",\n   \"name\": \"gcsfs-testing\",\n
-        \  \"timeCreated\": \"2017-04-05T13:45:05.641Z\",\n   \"updated\": \"2017-04-05T13:45:05.641Z\",\n
-        \  \"metageneration\": \"1\",\n   \"location\": \"US\",\n   \"storageClass\":
-        \"STANDARD\",\n   \"etag\": \"CAE=\"\n  }\n ]\n}\n"}
-    headers:
-      Alt-Svc: ['quic=":443"; ma=2592000; v="37,36,35"']
-      Cache-Control: ['private, max-age=0, must-revalidate, no-transform']
-      Content-Length: ['2971']
-      Content-Type: [application/json; charset=UTF-8]
-      Date: ['Wed, 05 Apr 2017 20:54:14 GMT']
-      Expires: ['Wed, 05 Apr 2017 20:54:14 GMT']
-      Server: [UploadServer]
-      Vary: [Origin, X-Origin]
-      X-GUploader-UploadID: [AEnB2UpcfsWGVtOjl6rt5uo8iX2-XKPgU4-KabS3OeGQymIdkEK8A1H_DR__5jywubj2cdXECoyJGKndoAyOcVK2iksyMXiDJw]
->>>>>>> b795204b
+      Content-Length: ['2021']
+      Content-Type: [application/json; charset=UTF-8]
+      Date: ['Fri, 07 Apr 2017 07:14:56 GMT']
+      Expires: ['Fri, 07 Apr 2017 07:14:56 GMT']
+      Server: [UploadServer]
+      Vary: [Origin, X-Origin]
+      X-GUploader-UploadID: [AEnB2UqPcolCgfYrNiqZzp4d5flUP2h5Q6gJzHdiUcuV8QQ2a5VxmSH0ThbwaG2t_X_9uCrwq1gcn7LVWXD2nrBZl2R2ByMWbw]
     status: {code: 200, message: OK}
 - request:
     body: null
@@ -149,19 +95,11 @@
       Cache-Control: ['private, max-age=0']
       Content-Length: ['165']
       Content-Type: [application/json; charset=UTF-8]
-<<<<<<< HEAD
-      Date: ['Thu, 06 Apr 2017 08:06:34 GMT']
-      Expires: ['Thu, 06 Apr 2017 08:06:34 GMT']
-      Server: [UploadServer]
-      Vary: [Origin, X-Origin]
-      X-GUploader-UploadID: [AEnB2UoVNZRYKBOgVzi__F_y-8JCbh_5EAGr9uui-krtF58_Vj90zWyTSyv3qb5gLhtwYjGFgzN-3fIujIdpW3ZmUPG67pApKzVwy4Z7YgjhMpoFhY17r_4]
-=======
-      Date: ['Wed, 05 Apr 2017 20:54:15 GMT']
-      Expires: ['Wed, 05 Apr 2017 20:54:15 GMT']
-      Server: [UploadServer]
-      Vary: [Origin, X-Origin]
-      X-GUploader-UploadID: [AEnB2Uo2etnhIN4fgFQreGLOjZy69Iq1pmDiDcI589BcczPELYPnOOsCJ83FNVluN1yqScFNb1MWwGAGn-tBD2eo4BAYDLjLFg]
->>>>>>> b795204b
+      Date: ['Fri, 07 Apr 2017 07:14:57 GMT']
+      Expires: ['Fri, 07 Apr 2017 07:14:57 GMT']
+      Server: [UploadServer]
+      Vary: [Origin, X-Origin]
+      X-GUploader-UploadID: [AEnB2Up7QvkLDPj8KqLlhr8wHVkUBXk3vi3D3bce3sGS34CTn8jRiO1pnzel-tMGzE7uWl0V4KuDFemhzAKlFySiuMXi-O2huZ7niHmPDxYkeQdOP8cdVeg]
     status: {code: 404, message: Not Found}
 - request:
     body: null
@@ -182,19 +120,11 @@
       Cache-Control: ['private, max-age=0']
       Content-Length: ['165']
       Content-Type: [application/json; charset=UTF-8]
-<<<<<<< HEAD
-      Date: ['Thu, 06 Apr 2017 08:06:35 GMT']
-      Expires: ['Thu, 06 Apr 2017 08:06:35 GMT']
-      Server: [UploadServer]
-      Vary: [Origin, X-Origin]
-      X-GUploader-UploadID: [AEnB2UqXgiC7-t1Kag5340z5Fwf0XZvr340q_U0Ao3e7wPDhBc16U9YZ8s2TpfIpIo1vfEbs1XD2RumccZ__KnViBpGGMwZ6lzPEf_VyRmdvJaqeK9nSeyg]
-=======
-      Date: ['Wed, 05 Apr 2017 20:54:15 GMT']
-      Expires: ['Wed, 05 Apr 2017 20:54:15 GMT']
-      Server: [UploadServer]
-      Vary: [Origin, X-Origin]
-      X-GUploader-UploadID: [AEnB2UoCj9fZHVx1IwW4xPSzwfNAczSBsOHN0ZjiwnUtAgy95cbw5oN919ysuZNvO8v245RnvNMcZTYvpdkVcW5yuPEiXoreLw]
->>>>>>> b795204b
+      Date: ['Fri, 07 Apr 2017 07:14:57 GMT']
+      Expires: ['Fri, 07 Apr 2017 07:14:57 GMT']
+      Server: [UploadServer]
+      Vary: [Origin, X-Origin]
+      X-GUploader-UploadID: [AEnB2UqAz2X0PyyInvzcWMpdAgHJUcfvwNHCMgq_J60JU19mwe8CMRXKfGeBHHIHbeFtYiT8NrHzqs5et6mbqPzjlvFuocAfHujDalszU3pgNfH6IMZvrS0]
     status: {code: 404, message: Not Found}
 - request:
     body: null
@@ -215,19 +145,11 @@
       Cache-Control: ['private, max-age=0']
       Content-Length: ['165']
       Content-Type: [application/json; charset=UTF-8]
-<<<<<<< HEAD
-      Date: ['Thu, 06 Apr 2017 08:06:35 GMT']
-      Expires: ['Thu, 06 Apr 2017 08:06:35 GMT']
-      Server: [UploadServer]
-      Vary: [Origin, X-Origin]
-      X-GUploader-UploadID: [AEnB2Uqm2B3M-Kx23iC92bbsiYUbaspqLDn0PLM0IsTvZgyklnOKtEzfAZ4JnpOJfI2vr7Hov_DhRIL5chsZm0iDQszg0zVsBnN77VneAXW_PxZcP8S3DcM]
-=======
-      Date: ['Wed, 05 Apr 2017 20:54:15 GMT']
-      Expires: ['Wed, 05 Apr 2017 20:54:15 GMT']
-      Server: [UploadServer]
-      Vary: [Origin, X-Origin]
-      X-GUploader-UploadID: [AEnB2Upy6u5fqW5Hm-tkIHNRkedIKP-xfTimE9hzeMuAgfNLSgO8GIQX_ysHKOAVKRnfcWTP2JgPUGjnAeAv_-Nd3yIfbsGRhw]
->>>>>>> b795204b
+      Date: ['Fri, 07 Apr 2017 07:14:57 GMT']
+      Expires: ['Fri, 07 Apr 2017 07:14:57 GMT']
+      Server: [UploadServer]
+      Vary: [Origin, X-Origin]
+      X-GUploader-UploadID: [AEnB2Uoi3h0YZ8wivR2pJZcvMCaiD7SVEBKR3wDVrduGkyWgFnJ15vioBMtW76pG7SraC38KI0hqyoPksAtdp83UUGdD4IjSuA]
     status: {code: 404, message: Not Found}
 - request:
     body: null
@@ -248,19 +170,11 @@
       Cache-Control: ['private, max-age=0']
       Content-Length: ['165']
       Content-Type: [application/json; charset=UTF-8]
-<<<<<<< HEAD
-      Date: ['Thu, 06 Apr 2017 08:06:35 GMT']
-      Expires: ['Thu, 06 Apr 2017 08:06:35 GMT']
-      Server: [UploadServer]
-      Vary: [Origin, X-Origin]
-      X-GUploader-UploadID: [AEnB2UqsWStJ0A8niSM6Ys_PnH9dA5QV6XT1335sDO6Dn_shllOh8LKe4iqvgG0ra-hcMI1jYxAbaljEDQGlJmT35PYk9AZD-g3Cg1vPB75yYZIDBG03qFA]
-=======
-      Date: ['Wed, 05 Apr 2017 20:54:15 GMT']
-      Expires: ['Wed, 05 Apr 2017 20:54:15 GMT']
-      Server: [UploadServer]
-      Vary: [Origin, X-Origin]
-      X-GUploader-UploadID: [AEnB2Uoc2uu1rS_SEsCHZc5rExDVph8_Otq-oE5ttEEFZdrOr63g8AFinVim9uVrfThxjseJj2axh9FmqK5LnnmqV__wnSghMA]
->>>>>>> b795204b
+      Date: ['Fri, 07 Apr 2017 07:14:58 GMT']
+      Expires: ['Fri, 07 Apr 2017 07:14:58 GMT']
+      Server: [UploadServer]
+      Vary: [Origin, X-Origin]
+      X-GUploader-UploadID: [AEnB2UqxzZsl2UWJ6aNgMLhjiSixSFmtqbFfdocumHx1t8VjPDqp_rVOLGSu6MEKw3weggEm9Osk1t8DKZn-rhGNmY9rJgC-EQ]
     status: {code: 404, message: Not Found}
 - request:
     body: hello
@@ -273,46 +187,26 @@
     method: POST
     uri: https://www.googleapis.com/upload/storage/v1/b/gcsfs-testing/o?name=mapping%2F1&uploadType=media
   response:
-<<<<<<< HEAD
-    body: {string: "{\n \"kind\": \"storage#object\",\n \"id\": \"gcsfs-testing/mapping/1/1491465995608977\",\n
+    body: {string: "{\n \"kind\": \"storage#object\",\n \"id\": \"gcsfs-testing/mapping/1/1491549298352847\",\n
         \"selfLink\": \"https://www.googleapis.com/storage/v1/b/gcsfs-testing/o/mapping%2F1\",\n
         \"name\": \"mapping/1\",\n \"bucket\": \"gcsfs-testing\",\n \"generation\":
-        \"1491465995608977\",\n \"metageneration\": \"1\",\n \"timeCreated\": \"2017-04-06T08:06:35.531Z\",\n
-        \"updated\": \"2017-04-06T08:06:35.531Z\",\n \"storageClass\": \"STANDARD\",\n
-        \"timeStorageClassUpdated\": \"2017-04-06T08:06:35.531Z\",\n \"size\": \"5\",\n
-        \"md5Hash\": \"XUFAKrxLKna5cZ2REBfFkg==\",\n \"mediaLink\": \"https://www.googleapis.com/download/storage/v1/b/gcsfs-testing/o/mapping%2F1?generation=1491465995608977&alt=media\",\n
-        \"crc32c\": \"mnG7TA==\",\n \"etag\": \"CJHH8+avj9MCEAE=\"\n}\n"}
-=======
-    body: {string: "{\n \"kind\": \"storage#object\",\n \"id\": \"gcsfs-testing/mapping/1/1491425655975749\",\n
-        \"selfLink\": \"https://www.googleapis.com/storage/v1/b/gcsfs-testing/o/mapping%2F1\",\n
-        \"name\": \"mapping/1\",\n \"bucket\": \"gcsfs-testing\",\n \"generation\":
-        \"1491425655975749\",\n \"metageneration\": \"1\",\n \"timeCreated\": \"2017-04-05T20:54:15.953Z\",\n
-        \"updated\": \"2017-04-05T20:54:15.953Z\",\n \"storageClass\": \"STANDARD\",\n
-        \"timeStorageClassUpdated\": \"2017-04-05T20:54:15.953Z\",\n \"size\": \"5\",\n
-        \"md5Hash\": \"XUFAKrxLKna5cZ2REBfFkg==\",\n \"mediaLink\": \"https://www.googleapis.com/download/storage/v1/b/gcsfs-testing/o/mapping%2F1?generation=1491425655975749&alt=media\",\n
-        \"crc32c\": \"mnG7TA==\",\n \"etag\": \"CMXeu8OZjtMCEAE=\"\n}\n"}
->>>>>>> b795204b
+        \"1491549298352847\",\n \"metageneration\": \"1\",\n \"timeCreated\": \"2017-04-07T07:14:58.273Z\",\n
+        \"updated\": \"2017-04-07T07:14:58.273Z\",\n \"storageClass\": \"STANDARD\",\n
+        \"timeStorageClassUpdated\": \"2017-04-07T07:14:58.273Z\",\n \"size\": \"5\",\n
+        \"md5Hash\": \"XUFAKrxLKna5cZ2REBfFkg==\",\n \"mediaLink\": \"https://www.googleapis.com/download/storage/v1/b/gcsfs-testing/o/mapping%2F1?generation=1491549298352847&alt=media\",\n
+        \"crc32c\": \"mnG7TA==\",\n \"etag\": \"CM/F35DmkdMCEAE=\"\n}\n"}
     headers:
       Alt-Svc: ['quic=":443"; ma=2592000; v="37,36,35"']
       Cache-Control: ['no-cache, no-store, max-age=0, must-revalidate']
       Content-Length: ['681']
       Content-Type: [application/json; charset=UTF-8]
-<<<<<<< HEAD
-      Date: ['Thu, 06 Apr 2017 08:06:35 GMT']
-      ETag: [CJHH8+avj9MCEAE=]
-=======
-      Date: ['Wed, 05 Apr 2017 20:54:16 GMT']
-      ETag: [CMXeu8OZjtMCEAE=]
->>>>>>> b795204b
-      Expires: ['Mon, 01 Jan 1990 00:00:00 GMT']
-      Pragma: [no-cache]
-      Server: [UploadServer]
-      Vary: [Origin, X-Origin]
-<<<<<<< HEAD
-      X-GUploader-UploadID: [AEnB2UoZPkpg158TxfI2dT-sW8K2KaUYokSWfWyvzx-PXFbgmjaxcS5V-kY6NU1z3JZZ3e2-mV8n1cJT3iH5HfP6wMGm4XeyDr0xPVi1DVLrdX1eXUqxpVM]
-=======
-      X-GUploader-UploadID: [AEnB2UrSuepi84slwGUrey8rsQ8Nwf5zrQka0uCsm5Oq_-GlSsq9vlFkLG7ls2N4MxZ3WuTnAiqMxGyDWieZqzjlI89K8t9c0w]
->>>>>>> b795204b
+      Date: ['Fri, 07 Apr 2017 07:14:58 GMT']
+      ETag: [CM/F35DmkdMCEAE=]
+      Expires: ['Mon, 01 Jan 1990 00:00:00 GMT']
+      Pragma: [no-cache]
+      Server: [UploadServer]
+      Vary: [Origin, X-Origin]
+      X-GUploader-UploadID: [AEnB2UrBu1WHXxIEIBIugYszEqbgU3BWx6Yeoj7snOhRH54zQg20yTjjUlcOw5YO6f8uxr3cDoa5DZxGhlo9ImTa0YUmDUF87wVCBHPODc6EBOfcfq_W9fY]
     status: {code: 200, message: OK}
 - request:
     body: null
@@ -325,45 +219,25 @@
     uri: https://www.googleapis.com/storage/v1/b/gcsfs-testing/o/?maxResults=1000
   response:
     body: {string: "{\n \"kind\": \"storage#objects\",\n \"items\": [\n  {\n   \"kind\":
-<<<<<<< HEAD
-        \"storage#object\",\n   \"id\": \"gcsfs-testing/mapping/1/1491465995608977\",\n
+        \"storage#object\",\n   \"id\": \"gcsfs-testing/mapping/1/1491549298352847\",\n
         \  \"selfLink\": \"https://www.googleapis.com/storage/v1/b/gcsfs-testing/o/mapping%2F1\",\n
         \  \"name\": \"mapping/1\",\n   \"bucket\": \"gcsfs-testing\",\n   \"generation\":
-        \"1491465995608977\",\n   \"metageneration\": \"1\",\n   \"timeCreated\":
-        \"2017-04-06T08:06:35.531Z\",\n   \"updated\": \"2017-04-06T08:06:35.531Z\",\n
-        \  \"storageClass\": \"STANDARD\",\n   \"timeStorageClassUpdated\": \"2017-04-06T08:06:35.531Z\",\n
+        \"1491549298352847\",\n   \"metageneration\": \"1\",\n   \"timeCreated\":
+        \"2017-04-07T07:14:58.273Z\",\n   \"updated\": \"2017-04-07T07:14:58.273Z\",\n
+        \  \"storageClass\": \"STANDARD\",\n   \"timeStorageClassUpdated\": \"2017-04-07T07:14:58.273Z\",\n
         \  \"size\": \"5\",\n   \"md5Hash\": \"XUFAKrxLKna5cZ2REBfFkg==\",\n   \"mediaLink\":
-        \"https://www.googleapis.com/download/storage/v1/b/gcsfs-testing/o/mapping%2F1?generation=1491465995608977&alt=media\",\n
-        \  \"crc32c\": \"mnG7TA==\",\n   \"etag\": \"CJHH8+avj9MCEAE=\"\n  }\n ]\n}\n"}
-=======
-        \"storage#object\",\n   \"id\": \"gcsfs-testing/mapping/1/1491425655975749\",\n
-        \  \"selfLink\": \"https://www.googleapis.com/storage/v1/b/gcsfs-testing/o/mapping%2F1\",\n
-        \  \"name\": \"mapping/1\",\n   \"bucket\": \"gcsfs-testing\",\n   \"generation\":
-        \"1491425655975749\",\n   \"metageneration\": \"1\",\n   \"timeCreated\":
-        \"2017-04-05T20:54:15.953Z\",\n   \"updated\": \"2017-04-05T20:54:15.953Z\",\n
-        \  \"storageClass\": \"STANDARD\",\n   \"timeStorageClassUpdated\": \"2017-04-05T20:54:15.953Z\",\n
-        \  \"size\": \"5\",\n   \"md5Hash\": \"XUFAKrxLKna5cZ2REBfFkg==\",\n   \"mediaLink\":
-        \"https://www.googleapis.com/download/storage/v1/b/gcsfs-testing/o/mapping%2F1?generation=1491425655975749&alt=media\",\n
-        \  \"crc32c\": \"mnG7TA==\",\n   \"etag\": \"CMXeu8OZjtMCEAE=\"\n  }\n ]\n}\n"}
->>>>>>> b795204b
+        \"https://www.googleapis.com/download/storage/v1/b/gcsfs-testing/o/mapping%2F1?generation=1491549298352847&alt=media\",\n
+        \  \"crc32c\": \"mnG7TA==\",\n   \"etag\": \"CM/F35DmkdMCEAE=\"\n  }\n ]\n}\n"}
     headers:
       Alt-Svc: ['quic=":443"; ma=2592000; v="37,36,35"']
       Cache-Control: ['private, max-age=0, must-revalidate, no-transform']
       Content-Length: ['764']
       Content-Type: [application/json; charset=UTF-8]
-<<<<<<< HEAD
-      Date: ['Thu, 06 Apr 2017 08:06:36 GMT']
-      Expires: ['Thu, 06 Apr 2017 08:06:36 GMT']
-      Server: [UploadServer]
-      Vary: [Origin, X-Origin]
-      X-GUploader-UploadID: [AEnB2Ur2bSjU0J_FNx4Zq2AgmPpO1gWdzZ30H8sMcvFR4OLHcnk0B4o8PEqYETJ6r9CrUgg2ATtghRG9TbaE9t1YKDjsTar1-2dpKQjkRF1KaQbv7Hr8JFg]
-=======
-      Date: ['Wed, 05 Apr 2017 20:54:16 GMT']
-      Expires: ['Wed, 05 Apr 2017 20:54:16 GMT']
-      Server: [UploadServer]
-      Vary: [Origin, X-Origin]
-      X-GUploader-UploadID: [AEnB2UqMfWe76I3cRFAYo9sAH8N03ei7Ggym-gugZkonksSxpcRp9-bUE747XGsk2tMrDC7QBGlptgtUccVLepaYLm7Lgwr5pA]
->>>>>>> b795204b
+      Date: ['Fri, 07 Apr 2017 07:14:58 GMT']
+      Expires: ['Fri, 07 Apr 2017 07:14:58 GMT']
+      Server: [UploadServer]
+      Vary: [Origin, X-Origin]
+      X-GUploader-UploadID: [AEnB2UpgWAJoK7vXQ3RoBmpBkNU9kPEQJEjW7YqDDUprKcfgx9dFIIdEcCmMaXR5Na7iYFGTFeyn86er0YIE9Gra6OORA6eJ27u893nIGS7NEdmwwXngqB4]
     status: {code: 200, message: OK}
 - request:
     body: null
@@ -374,11 +248,7 @@
       Range: [bytes=0-10485759]
       User-Agent: [python-requests/2.13.0]
     method: GET
-<<<<<<< HEAD
-    uri: https://www.googleapis.com/download/storage/v1/b/gcsfs-testing/o/mapping%2F1?alt=media&generation=1491465995608977
-=======
-    uri: https://www.googleapis.com/download/storage/v1/b/gcsfs-testing/o/mapping%2F1?alt=media&generation=1491425655975749
->>>>>>> b795204b
+    uri: https://www.googleapis.com/download/storage/v1/b/gcsfs-testing/o/mapping%2F1?alt=media&generation=1491549298352847
   response:
     body: {string: hello}
     headers:
@@ -388,24 +258,14 @@
       Content-Length: ['5']
       Content-Range: [bytes 0-4/5]
       Content-Type: [application/octet-stream]
-<<<<<<< HEAD
-      Date: ['Thu, 06 Apr 2017 08:06:36 GMT']
-      ETag: [CJHH8+avj9MCEAE=]
-=======
-      Date: ['Wed, 05 Apr 2017 20:54:16 GMT']
-      ETag: [CMXeu8OZjtMCEAE=]
->>>>>>> b795204b
-      Expires: ['Mon, 01 Jan 1990 00:00:00 GMT']
-      Pragma: [no-cache]
-      Server: [UploadServer]
-      Vary: [Origin, X-Origin]
-<<<<<<< HEAD
-      X-GUploader-UploadID: [AEnB2UrHpAISwxNGkqbN8V2Jfd5eNP4xmJC0nRPDR-6CgjWbiCclLuLq4HWishkuwxlONmdYGkU0ZCJs8ZKw0fhJpAMKserO0LYii1UuMZfnWHX7mgrNOHM]
-      X-Goog-Generation: ['1491465995608977']
-=======
-      X-GUploader-UploadID: [AEnB2Uq2uqwgBkKI5dryOIAODRqHWI-ETQt8WuxX5gq7rSA1wOKbbNMIGsgyBIE78j8tkjUt80fyRvlW6OCLAHATS_BEg4dZQA]
-      X-Goog-Generation: ['1491425655975749']
->>>>>>> b795204b
+      Date: ['Fri, 07 Apr 2017 07:14:59 GMT']
+      ETag: [CM/F35DmkdMCEAE=]
+      Expires: ['Mon, 01 Jan 1990 00:00:00 GMT']
+      Pragma: [no-cache]
+      Server: [UploadServer]
+      Vary: [Origin, X-Origin]
+      X-GUploader-UploadID: [AEnB2UoFVeC0_-ibzqBJo9DCuONdedW1a0voyL4qGr2UspqREKmE8lAfhMjgwfjEOlHi00Un7_svE24z4hv28LVyRrrlExyXMQ]
+      X-Goog-Generation: ['1491549298352847']
       X-Goog-Hash: [crc32c=mnG7TA==]
       X-Goog-Metageneration: ['1']
       X-Goog-Storage-Class: [STANDARD]
@@ -427,20 +287,12 @@
       Cache-Control: ['no-cache, no-store, max-age=0, must-revalidate']
       Content-Length: ['0']
       Content-Type: [application/json]
-<<<<<<< HEAD
-      Date: ['Thu, 06 Apr 2017 08:06:36 GMT']
-=======
-      Date: ['Wed, 05 Apr 2017 20:54:17 GMT']
->>>>>>> b795204b
-      Expires: ['Mon, 01 Jan 1990 00:00:00 GMT']
-      Pragma: [no-cache]
-      Server: [UploadServer]
-      Vary: [Origin, X-Origin]
-<<<<<<< HEAD
-      X-GUploader-UploadID: [AEnB2UpwM6mVFOqU_9-t2XhstWD5JX4cj7_H4Jkw_E3Yh3kkiNZvCEJ6oKNa7nG1JDj2KtxcHsEoakDZ22KDvRX3vK6DVJVqCqts4wUc94Mfp_yfND5x9TE]
-=======
-      X-GUploader-UploadID: [AEnB2UrvtrrcQsBAfdcHE3ZGA4Kt_173OYTNM-QVoE6FhssnJGI2zIm9VVPcIWzpu6dNv47d1l_3yJItw-i2erjUaSywvU_jLQ]
->>>>>>> b795204b
+      Date: ['Fri, 07 Apr 2017 07:14:59 GMT']
+      Expires: ['Mon, 01 Jan 1990 00:00:00 GMT']
+      Pragma: [no-cache]
+      Server: [UploadServer]
+      Vary: [Origin, X-Origin]
+      X-GUploader-UploadID: [AEnB2Urd5UEdCpugdgAtCYWFGuacESNjpN6h98YFlJEVQZZ1TExFGy5sIBcm8e0YulCpBcCGiwZy-SpsHVfBRSHsPXICfN9Ykpkbsy8QyXivRbcejud6m1E]
     status: {code: 204, message: No Content}
 - request:
     body: world
@@ -454,44 +306,25 @@
     uri: https://www.googleapis.com/upload/storage/v1/b/gcsfs-testing/o?name=mapping%2F%281%2C+2%29&uploadType=media
   response:
     body: {string: "{\n \"kind\": \"storage#object\",\n \"id\": \"gcsfs-testing/mapping/(1,
-<<<<<<< HEAD
-        2)/1491465997034116\",\n \"selfLink\": \"https://www.googleapis.com/storage/v1/b/gcsfs-testing/o/mapping%2F(1,%202)\",\n
+        2)/1491549300290706\",\n \"selfLink\": \"https://www.googleapis.com/storage/v1/b/gcsfs-testing/o/mapping%2F(1,%202)\",\n
         \"name\": \"mapping/(1, 2)\",\n \"bucket\": \"gcsfs-testing\",\n \"generation\":
-        \"1491465997034116\",\n \"metageneration\": \"1\",\n \"timeCreated\": \"2017-04-06T08:06:36.966Z\",\n
-        \"updated\": \"2017-04-06T08:06:36.966Z\",\n \"storageClass\": \"STANDARD\",\n
-        \"timeStorageClassUpdated\": \"2017-04-06T08:06:36.966Z\",\n \"size\": \"5\",\n
-        \"md5Hash\": \"fXkwN6B2AYZXSwKC8vQ15w==\",\n \"mediaLink\": \"https://www.googleapis.com/download/storage/v1/b/gcsfs-testing/o/mapping%2F(1,%202)?generation=1491465997034116&alt=media\",\n
-        \"crc32c\": \"MaqBTg==\",\n \"etag\": \"CITFyuevj9MCEAE=\"\n}\n"}
-=======
-        2)/1491425657360728\",\n \"selfLink\": \"https://www.googleapis.com/storage/v1/b/gcsfs-testing/o/mapping%2F(1,%202)\",\n
-        \"name\": \"mapping/(1, 2)\",\n \"bucket\": \"gcsfs-testing\",\n \"generation\":
-        \"1491425657360728\",\n \"metageneration\": \"1\",\n \"timeCreated\": \"2017-04-05T20:54:17.344Z\",\n
-        \"updated\": \"2017-04-05T20:54:17.344Z\",\n \"storageClass\": \"STANDARD\",\n
-        \"timeStorageClassUpdated\": \"2017-04-05T20:54:17.344Z\",\n \"size\": \"5\",\n
-        \"md5Hash\": \"fXkwN6B2AYZXSwKC8vQ15w==\",\n \"mediaLink\": \"https://www.googleapis.com/download/storage/v1/b/gcsfs-testing/o/mapping%2F(1,%202)?generation=1491425657360728&alt=media\",\n
-        \"crc32c\": \"MaqBTg==\",\n \"etag\": \"CNiikMSZjtMCEAE=\"\n}\n"}
->>>>>>> b795204b
+        \"1491549300290706\",\n \"metageneration\": \"1\",\n \"timeCreated\": \"2017-04-07T07:15:00.191Z\",\n
+        \"updated\": \"2017-04-07T07:15:00.191Z\",\n \"storageClass\": \"STANDARD\",\n
+        \"timeStorageClassUpdated\": \"2017-04-07T07:15:00.191Z\",\n \"size\": \"5\",\n
+        \"md5Hash\": \"fXkwN6B2AYZXSwKC8vQ15w==\",\n \"mediaLink\": \"https://www.googleapis.com/download/storage/v1/b/gcsfs-testing/o/mapping%2F(1,%202)?generation=1491549300290706&alt=media\",\n
+        \"crc32c\": \"MaqBTg==\",\n \"etag\": \"CJLp1ZHmkdMCEAE=\"\n}\n"}
     headers:
       Alt-Svc: ['quic=":443"; ma=2592000; v="37,36,35"']
       Cache-Control: ['no-cache, no-store, max-age=0, must-revalidate']
       Content-Length: ['705']
       Content-Type: [application/json; charset=UTF-8]
-<<<<<<< HEAD
-      Date: ['Thu, 06 Apr 2017 08:06:37 GMT']
-      ETag: [CITFyuevj9MCEAE=]
-=======
-      Date: ['Wed, 05 Apr 2017 20:54:17 GMT']
-      ETag: [CNiikMSZjtMCEAE=]
->>>>>>> b795204b
-      Expires: ['Mon, 01 Jan 1990 00:00:00 GMT']
-      Pragma: [no-cache]
-      Server: [UploadServer]
-      Vary: [Origin, X-Origin]
-<<<<<<< HEAD
-      X-GUploader-UploadID: [AEnB2UpB6YLTjo2U1xKUc1I6HYRH_8rFwtXe8mMzY2H0iqQEjdP3v7AtYtrBOiY8J6TBhS2EXeF7JfWAGhEssj59RIPNbTJ3vGrWrCR85D9EdJKAji9o6-s]
-=======
-      X-GUploader-UploadID: [AEnB2UrUdg8vRfouJ6hRgdLTGbFs05AZatCSp1Y1gP5zVNszuInIJejaQkRMVe8RF2Nb4ntljVBbPsfp1-JSuKUGdiPRNFOcfA]
->>>>>>> b795204b
+      Date: ['Fri, 07 Apr 2017 07:15:00 GMT']
+      ETag: [CJLp1ZHmkdMCEAE=]
+      Expires: ['Mon, 01 Jan 1990 00:00:00 GMT']
+      Pragma: [no-cache]
+      Server: [UploadServer]
+      Vary: [Origin, X-Origin]
+      X-GUploader-UploadID: [AEnB2UriJlLMOkmcR-Mhw7bsKzbci9cSjFVPX0XMzM2x23CoKV_LQ_fjZD1U3UdStupPsWBq297sFlrf906GoPKuaO4pA2TdNaOktwZdpXclFZPTV2w9gcY]
     status: {code: 200, message: OK}
 - request:
     body: null
@@ -504,45 +337,25 @@
     uri: https://www.googleapis.com/storage/v1/b/gcsfs-testing/o/?maxResults=1000
   response:
     body: {string: "{\n \"kind\": \"storage#objects\",\n \"items\": [\n  {\n   \"kind\":
-<<<<<<< HEAD
-        \"storage#object\",\n   \"id\": \"gcsfs-testing/mapping/(1, 2)/1491465997034116\",\n
+        \"storage#object\",\n   \"id\": \"gcsfs-testing/mapping/(1, 2)/1491549300290706\",\n
         \  \"selfLink\": \"https://www.googleapis.com/storage/v1/b/gcsfs-testing/o/mapping%2F(1,%202)\",\n
         \  \"name\": \"mapping/(1, 2)\",\n   \"bucket\": \"gcsfs-testing\",\n   \"generation\":
-        \"1491465997034116\",\n   \"metageneration\": \"1\",\n   \"timeCreated\":
-        \"2017-04-06T08:06:36.966Z\",\n   \"updated\": \"2017-04-06T08:06:36.966Z\",\n
-        \  \"storageClass\": \"STANDARD\",\n   \"timeStorageClassUpdated\": \"2017-04-06T08:06:36.966Z\",\n
+        \"1491549300290706\",\n   \"metageneration\": \"1\",\n   \"timeCreated\":
+        \"2017-04-07T07:15:00.191Z\",\n   \"updated\": \"2017-04-07T07:15:00.191Z\",\n
+        \  \"storageClass\": \"STANDARD\",\n   \"timeStorageClassUpdated\": \"2017-04-07T07:15:00.191Z\",\n
         \  \"size\": \"5\",\n   \"md5Hash\": \"fXkwN6B2AYZXSwKC8vQ15w==\",\n   \"mediaLink\":
-        \"https://www.googleapis.com/download/storage/v1/b/gcsfs-testing/o/mapping%2F(1,%202)?generation=1491465997034116&alt=media\",\n
-        \  \"crc32c\": \"MaqBTg==\",\n   \"etag\": \"CITFyuevj9MCEAE=\"\n  }\n ]\n}\n"}
-=======
-        \"storage#object\",\n   \"id\": \"gcsfs-testing/mapping/(1, 2)/1491425657360728\",\n
-        \  \"selfLink\": \"https://www.googleapis.com/storage/v1/b/gcsfs-testing/o/mapping%2F(1,%202)\",\n
-        \  \"name\": \"mapping/(1, 2)\",\n   \"bucket\": \"gcsfs-testing\",\n   \"generation\":
-        \"1491425657360728\",\n   \"metageneration\": \"1\",\n   \"timeCreated\":
-        \"2017-04-05T20:54:17.344Z\",\n   \"updated\": \"2017-04-05T20:54:17.344Z\",\n
-        \  \"storageClass\": \"STANDARD\",\n   \"timeStorageClassUpdated\": \"2017-04-05T20:54:17.344Z\",\n
-        \  \"size\": \"5\",\n   \"md5Hash\": \"fXkwN6B2AYZXSwKC8vQ15w==\",\n   \"mediaLink\":
-        \"https://www.googleapis.com/download/storage/v1/b/gcsfs-testing/o/mapping%2F(1,%202)?generation=1491425657360728&alt=media\",\n
-        \  \"crc32c\": \"MaqBTg==\",\n   \"etag\": \"CNiikMSZjtMCEAE=\"\n  }\n ]\n}\n"}
->>>>>>> b795204b
+        \"https://www.googleapis.com/download/storage/v1/b/gcsfs-testing/o/mapping%2F(1,%202)?generation=1491549300290706&alt=media\",\n
+        \  \"crc32c\": \"MaqBTg==\",\n   \"etag\": \"CJLp1ZHmkdMCEAE=\"\n  }\n ]\n}\n"}
     headers:
       Alt-Svc: ['quic=":443"; ma=2592000; v="37,36,35"']
       Cache-Control: ['private, max-age=0, must-revalidate, no-transform']
       Content-Length: ['788']
       Content-Type: [application/json; charset=UTF-8]
-<<<<<<< HEAD
-      Date: ['Thu, 06 Apr 2017 08:06:37 GMT']
-      Expires: ['Thu, 06 Apr 2017 08:06:37 GMT']
-      Server: [UploadServer]
-      Vary: [Origin, X-Origin]
-      X-GUploader-UploadID: [AEnB2UrItI23sY_P94Tov3SswoqUscz4PGcXQqZth_V-qxGAGoeeICSuqWhVaD0nwjWg_cn5WLLAaK7nX6AlR3l3D4ptktQvd_ykucdbeMYjyOcovMeVKSg]
-=======
-      Date: ['Wed, 05 Apr 2017 20:54:17 GMT']
-      Expires: ['Wed, 05 Apr 2017 20:54:17 GMT']
-      Server: [UploadServer]
-      Vary: [Origin, X-Origin]
-      X-GUploader-UploadID: [AEnB2UrZ-osECEb8xr77mfrsLEIAfHWPvtUqaBQKvNBNNbL3vbIIjVpkrY27WKR48znsP2PJp87xlQ-JX1MKSr59ZyraXzR_IQ]
->>>>>>> b795204b
+      Date: ['Fri, 07 Apr 2017 07:15:00 GMT']
+      Expires: ['Fri, 07 Apr 2017 07:15:00 GMT']
+      Server: [UploadServer]
+      Vary: [Origin, X-Origin]
+      X-GUploader-UploadID: [AEnB2UozjkYPb4KroSA0_Cl5RxpYyhcpqf49XKSvl-sO5TfUJg4mO8CThBv1HbphqgfOEC-NMQYmKvGq7lYS-D3Hrr4FA-Dakg]
     status: {code: 200, message: OK}
 - request:
     body: null
@@ -553,11 +366,7 @@
       Range: [bytes=0-10485759]
       User-Agent: [python-requests/2.13.0]
     method: GET
-<<<<<<< HEAD
-    uri: https://www.googleapis.com/download/storage/v1/b/gcsfs-testing/o/mapping%2F(1,%202)?alt=media&generation=1491465997034116
-=======
-    uri: https://www.googleapis.com/download/storage/v1/b/gcsfs-testing/o/mapping%2F(1,%202)?alt=media&generation=1491425657360728
->>>>>>> b795204b
+    uri: https://www.googleapis.com/download/storage/v1/b/gcsfs-testing/o/mapping%2F(1,%202)?alt=media&generation=1491549300290706
   response:
     body: {string: world}
     headers:
@@ -567,24 +376,14 @@
       Content-Length: ['5']
       Content-Range: [bytes 0-4/5]
       Content-Type: [application/octet-stream]
-<<<<<<< HEAD
-      Date: ['Thu, 06 Apr 2017 08:06:37 GMT']
-      ETag: [CITFyuevj9MCEAE=]
-=======
-      Date: ['Wed, 05 Apr 2017 20:54:18 GMT']
-      ETag: [CNiikMSZjtMCEAE=]
->>>>>>> b795204b
-      Expires: ['Mon, 01 Jan 1990 00:00:00 GMT']
-      Pragma: [no-cache]
-      Server: [UploadServer]
-      Vary: [Origin, X-Origin]
-<<<<<<< HEAD
-      X-GUploader-UploadID: [AEnB2UrCSLXcgFMt_5OmoNeVRq0g_IWSlAw3APvjp1wI50L_ssrTDs86B4paMlbUjy9R-QYC1Qj_YsC6kvJ9B19apaUqHR1p-MzkpAev_JfVVrynEF5lGwk]
-      X-Goog-Generation: ['1491465997034116']
-=======
-      X-GUploader-UploadID: [AEnB2UpQwhyG69WtTYTyLF5o5bHkwz60XAyFIw0sbqDvxRHYHMYnm3aVwiEBcS-BdSd2bKmLFKJ8Cf3IB2W47IoFokHJaGtZiQ]
-      X-Goog-Generation: ['1491425657360728']
->>>>>>> b795204b
+      Date: ['Fri, 07 Apr 2017 07:15:01 GMT']
+      ETag: [CJLp1ZHmkdMCEAE=]
+      Expires: ['Mon, 01 Jan 1990 00:00:00 GMT']
+      Pragma: [no-cache]
+      Server: [UploadServer]
+      Vary: [Origin, X-Origin]
+      X-GUploader-UploadID: [AEnB2UqmNGeMRW4l1Sf4HuCIqmwl2jYP-ca4Ozv08oiZV6VVaQc196FckmbptGKDI-KducSMAsyIgFo-Ubyg-gxfPzcIREbmTaHyIz-RzqveXSFfh7gccng]
+      X-Goog-Generation: ['1491549300290706']
       X-Goog-Hash: [crc32c=MaqBTg==]
       X-Goog-Metageneration: ['1']
       X-Goog-Storage-Class: [STANDARD]
@@ -606,20 +405,12 @@
       Cache-Control: ['no-cache, no-store, max-age=0, must-revalidate']
       Content-Length: ['0']
       Content-Type: [application/json]
-<<<<<<< HEAD
-      Date: ['Thu, 06 Apr 2017 08:06:38 GMT']
-=======
-      Date: ['Wed, 05 Apr 2017 20:54:18 GMT']
->>>>>>> b795204b
-      Expires: ['Mon, 01 Jan 1990 00:00:00 GMT']
-      Pragma: [no-cache]
-      Server: [UploadServer]
-      Vary: [Origin, X-Origin]
-<<<<<<< HEAD
-      X-GUploader-UploadID: [AEnB2UoPNPwtEhCcJOSrcYeNO7_-Ag3Ad_pvMF12Dhv_Gp8xeZaED2M5ajhNUAkTdMMNRGtpwv15FD51aLBOWvk7xfPqGNimy-e2rRy6EA2MDitOlxa1FgU]
-=======
-      X-GUploader-UploadID: [AEnB2UrpAnkag73GpKW2AP-ph9003m0JjZrubxJ_Z8nES551Fe3X-8a8NG5KESrjvfhyQOmwlJN7B71G2XyAQemTQUpCvFzoCw]
->>>>>>> b795204b
+      Date: ['Fri, 07 Apr 2017 07:15:01 GMT']
+      Expires: ['Mon, 01 Jan 1990 00:00:00 GMT']
+      Pragma: [no-cache]
+      Server: [UploadServer]
+      Vary: [Origin, X-Origin]
+      X-GUploader-UploadID: [AEnB2UryHcDuDfdXB70OOzsXD0dijQMkIQWEOfYQxfxT1Ussb8jnce-YWbCEXrBWFbFXf46AWcP7imE6FEi-t_mquuUx7IBDOg]
     status: {code: 204, message: No Content}
 - request:
     body: hello world
@@ -633,44 +424,25 @@
     uri: https://www.googleapis.com/upload/storage/v1/b/gcsfs-testing/o?name=mapping%2F%28%27x%27%2C+1%2C+2%29&uploadType=media
   response:
     body: {string: "{\n \"kind\": \"storage#object\",\n \"id\": \"gcsfs-testing/mapping/('x',
-<<<<<<< HEAD
-        1, 2)/1491465998827717\",\n \"selfLink\": \"https://www.googleapis.com/storage/v1/b/gcsfs-testing/o/mapping%2F('x',%201,%202)\",\n
+        1, 2)/1491549302176419\",\n \"selfLink\": \"https://www.googleapis.com/storage/v1/b/gcsfs-testing/o/mapping%2F('x',%201,%202)\",\n
         \"name\": \"mapping/('x', 1, 2)\",\n \"bucket\": \"gcsfs-testing\",\n \"generation\":
-        \"1491465998827717\",\n \"metageneration\": \"1\",\n \"timeCreated\": \"2017-04-06T08:06:38.752Z\",\n
-        \"updated\": \"2017-04-06T08:06:38.752Z\",\n \"storageClass\": \"STANDARD\",\n
-        \"timeStorageClassUpdated\": \"2017-04-06T08:06:38.752Z\",\n \"size\": \"11\",\n
-        \"md5Hash\": \"XrY7u+Ae7tCTyyK7j1rNww==\",\n \"mediaLink\": \"https://www.googleapis.com/download/storage/v1/b/gcsfs-testing/o/mapping%2F('x',%201,%202)?generation=1491465998827717&alt=media\",\n
-        \"crc32c\": \"yZRlqg==\",\n \"etag\": \"CMWBuOivj9MCEAE=\"\n}\n"}
-=======
-        1, 2)/1491425659113228\",\n \"selfLink\": \"https://www.googleapis.com/storage/v1/b/gcsfs-testing/o/mapping%2F('x',%201,%202)\",\n
-        \"name\": \"mapping/('x', 1, 2)\",\n \"bucket\": \"gcsfs-testing\",\n \"generation\":
-        \"1491425659113228\",\n \"metageneration\": \"1\",\n \"timeCreated\": \"2017-04-05T20:54:19.096Z\",\n
-        \"updated\": \"2017-04-05T20:54:19.096Z\",\n \"storageClass\": \"STANDARD\",\n
-        \"timeStorageClassUpdated\": \"2017-04-05T20:54:19.096Z\",\n \"size\": \"11\",\n
-        \"md5Hash\": \"XrY7u+Ae7tCTyyK7j1rNww==\",\n \"mediaLink\": \"https://www.googleapis.com/download/storage/v1/b/gcsfs-testing/o/mapping%2F('x',%201,%202)?generation=1491425659113228&alt=media\",\n
-        \"crc32c\": \"yZRlqg==\",\n \"etag\": \"CIye+8SZjtMCEAE=\"\n}\n"}
->>>>>>> b795204b
+        \"1491549302176419\",\n \"metageneration\": \"1\",\n \"timeCreated\": \"2017-04-07T07:15:02.081Z\",\n
+        \"updated\": \"2017-04-07T07:15:02.081Z\",\n \"storageClass\": \"STANDARD\",\n
+        \"timeStorageClassUpdated\": \"2017-04-07T07:15:02.081Z\",\n \"size\": \"11\",\n
+        \"md5Hash\": \"XrY7u+Ae7tCTyyK7j1rNww==\",\n \"mediaLink\": \"https://www.googleapis.com/download/storage/v1/b/gcsfs-testing/o/mapping%2F('x',%201,%202)?generation=1491549302176419&alt=media\",\n
+        \"crc32c\": \"yZRlqg==\",\n \"etag\": \"CKP1yJLmkdMCEAE=\"\n}\n"}
     headers:
       Alt-Svc: ['quic=":443"; ma=2592000; v="37,36,35"']
       Cache-Control: ['no-cache, no-store, max-age=0, must-revalidate']
       Content-Length: ['730']
       Content-Type: [application/json; charset=UTF-8]
-<<<<<<< HEAD
-      Date: ['Thu, 06 Apr 2017 08:06:39 GMT']
-      ETag: [CMWBuOivj9MCEAE=]
-=======
-      Date: ['Wed, 05 Apr 2017 20:54:19 GMT']
-      ETag: [CIye+8SZjtMCEAE=]
->>>>>>> b795204b
-      Expires: ['Mon, 01 Jan 1990 00:00:00 GMT']
-      Pragma: [no-cache]
-      Server: [UploadServer]
-      Vary: [Origin, X-Origin]
-<<<<<<< HEAD
-      X-GUploader-UploadID: [AEnB2UrJo8l9f9Zmqg12fW3zvhU_M-nam5xj5Gb4cvteLaYhaeje6magYrBH0ALcWxwoPC_lSQiOKQ7BrXua_KuHsA1J4or52gWRZBWwF7fIvKjX2HtA-lI]
-=======
-      X-GUploader-UploadID: [AEnB2UoCD7dqKHK5Q1RBaHVX-aDvaEYme4Vjt-gHUNViHqkFmNwm5-MguWbQAMFj4g2A82mUBs1OeVppLeMkfb6JHnT6mFguqg]
->>>>>>> b795204b
+      Date: ['Fri, 07 Apr 2017 07:15:02 GMT']
+      ETag: [CKP1yJLmkdMCEAE=]
+      Expires: ['Mon, 01 Jan 1990 00:00:00 GMT']
+      Pragma: [no-cache]
+      Server: [UploadServer]
+      Vary: [Origin, X-Origin]
+      X-GUploader-UploadID: [AEnB2UpkI0bAfkVvm0HenoCdVW5IAHVFiw9sfIMqTNfGa023Qm5ZSyRAeZflh-aE9ZkTg1q6fl4VxVQkL3LbPwXn_tv5PcCohE56yKvKiCP-ed-H2cLKNpw]
     status: {code: 200, message: OK}
 - request:
     body: null
@@ -683,45 +455,25 @@
     uri: https://www.googleapis.com/storage/v1/b/gcsfs-testing/o/?maxResults=1000
   response:
     body: {string: "{\n \"kind\": \"storage#objects\",\n \"items\": [\n  {\n   \"kind\":
-<<<<<<< HEAD
-        \"storage#object\",\n   \"id\": \"gcsfs-testing/mapping/('x', 1, 2)/1491465998827717\",\n
+        \"storage#object\",\n   \"id\": \"gcsfs-testing/mapping/('x', 1, 2)/1491549302176419\",\n
         \  \"selfLink\": \"https://www.googleapis.com/storage/v1/b/gcsfs-testing/o/mapping%2F('x',%201,%202)\",\n
         \  \"name\": \"mapping/('x', 1, 2)\",\n   \"bucket\": \"gcsfs-testing\",\n
-        \  \"generation\": \"1491465998827717\",\n   \"metageneration\": \"1\",\n
-        \  \"timeCreated\": \"2017-04-06T08:06:38.752Z\",\n   \"updated\": \"2017-04-06T08:06:38.752Z\",\n
-        \  \"storageClass\": \"STANDARD\",\n   \"timeStorageClassUpdated\": \"2017-04-06T08:06:38.752Z\",\n
+        \  \"generation\": \"1491549302176419\",\n   \"metageneration\": \"1\",\n
+        \  \"timeCreated\": \"2017-04-07T07:15:02.081Z\",\n   \"updated\": \"2017-04-07T07:15:02.081Z\",\n
+        \  \"storageClass\": \"STANDARD\",\n   \"timeStorageClassUpdated\": \"2017-04-07T07:15:02.081Z\",\n
         \  \"size\": \"11\",\n   \"md5Hash\": \"XrY7u+Ae7tCTyyK7j1rNww==\",\n   \"mediaLink\":
-        \"https://www.googleapis.com/download/storage/v1/b/gcsfs-testing/o/mapping%2F('x',%201,%202)?generation=1491465998827717&alt=media\",\n
-        \  \"crc32c\": \"yZRlqg==\",\n   \"etag\": \"CMWBuOivj9MCEAE=\"\n  }\n ]\n}\n"}
-=======
-        \"storage#object\",\n   \"id\": \"gcsfs-testing/mapping/('x', 1, 2)/1491425659113228\",\n
-        \  \"selfLink\": \"https://www.googleapis.com/storage/v1/b/gcsfs-testing/o/mapping%2F('x',%201,%202)\",\n
-        \  \"name\": \"mapping/('x', 1, 2)\",\n   \"bucket\": \"gcsfs-testing\",\n
-        \  \"generation\": \"1491425659113228\",\n   \"metageneration\": \"1\",\n
-        \  \"timeCreated\": \"2017-04-05T20:54:19.096Z\",\n   \"updated\": \"2017-04-05T20:54:19.096Z\",\n
-        \  \"storageClass\": \"STANDARD\",\n   \"timeStorageClassUpdated\": \"2017-04-05T20:54:19.096Z\",\n
-        \  \"size\": \"11\",\n   \"md5Hash\": \"XrY7u+Ae7tCTyyK7j1rNww==\",\n   \"mediaLink\":
-        \"https://www.googleapis.com/download/storage/v1/b/gcsfs-testing/o/mapping%2F('x',%201,%202)?generation=1491425659113228&alt=media\",\n
-        \  \"crc32c\": \"yZRlqg==\",\n   \"etag\": \"CIye+8SZjtMCEAE=\"\n  }\n ]\n}\n"}
->>>>>>> b795204b
+        \"https://www.googleapis.com/download/storage/v1/b/gcsfs-testing/o/mapping%2F('x',%201,%202)?generation=1491549302176419&alt=media\",\n
+        \  \"crc32c\": \"yZRlqg==\",\n   \"etag\": \"CKP1yJLmkdMCEAE=\"\n  }\n ]\n}\n"}
     headers:
       Alt-Svc: ['quic=":443"; ma=2592000; v="37,36,35"']
       Cache-Control: ['private, max-age=0, must-revalidate, no-transform']
       Content-Length: ['813']
       Content-Type: [application/json; charset=UTF-8]
-<<<<<<< HEAD
-      Date: ['Thu, 06 Apr 2017 08:06:39 GMT']
-      Expires: ['Thu, 06 Apr 2017 08:06:39 GMT']
-      Server: [UploadServer]
-      Vary: [Origin, X-Origin]
-      X-GUploader-UploadID: [AEnB2Up1LyY3aTrXWVgI7JR7OumZ40CkRthZXOW9mDOHdYvzlHBje0-u62Ef7h-mou9ZdAHkc9JiZlJrkAM7VpEpnUuXeucYk601_Tm63Ua5mqb_iTtqpjI]
-=======
-      Date: ['Wed, 05 Apr 2017 20:54:19 GMT']
-      Expires: ['Wed, 05 Apr 2017 20:54:19 GMT']
-      Server: [UploadServer]
-      Vary: [Origin, X-Origin]
-      X-GUploader-UploadID: [AEnB2UprfiODxacnpJrIrLJMfiHQbDESIVgLO35WxFSR7rAd6LLctA-B3ELJImgvtPX0CMhHhOcUO0_vho_3e1699Hhx6NnFCQ]
->>>>>>> b795204b
+      Date: ['Fri, 07 Apr 2017 07:15:02 GMT']
+      Expires: ['Fri, 07 Apr 2017 07:15:02 GMT']
+      Server: [UploadServer]
+      Vary: [Origin, X-Origin]
+      X-GUploader-UploadID: [AEnB2Uqu4nwTKL2KfGGqoencyrXZ7jU-Q_txyGDMhTWYQLq0cvXsVyHvKto4m5PjLYClYYomQx1pKd4IuxEPJIkfcRgs9PgJCA]
     status: {code: 200, message: OK}
 - request:
     body: null
@@ -732,11 +484,7 @@
       Range: [bytes=0-10485759]
       User-Agent: [python-requests/2.13.0]
     method: GET
-<<<<<<< HEAD
-    uri: https://www.googleapis.com/download/storage/v1/b/gcsfs-testing/o/mapping%2F('x',%201,%202)?alt=media&generation=1491465998827717
-=======
-    uri: https://www.googleapis.com/download/storage/v1/b/gcsfs-testing/o/mapping%2F('x',%201,%202)?alt=media&generation=1491425659113228
->>>>>>> b795204b
+    uri: https://www.googleapis.com/download/storage/v1/b/gcsfs-testing/o/mapping%2F('x',%201,%202)?alt=media&generation=1491549302176419
   response:
     body: {string: hello world}
     headers:
@@ -746,24 +494,14 @@
       Content-Length: ['11']
       Content-Range: [bytes 0-10/11]
       Content-Type: [application/octet-stream]
-<<<<<<< HEAD
-      Date: ['Thu, 06 Apr 2017 08:06:39 GMT']
-      ETag: [CMWBuOivj9MCEAE=]
-=======
-      Date: ['Wed, 05 Apr 2017 20:54:19 GMT']
-      ETag: [CIye+8SZjtMCEAE=]
->>>>>>> b795204b
-      Expires: ['Mon, 01 Jan 1990 00:00:00 GMT']
-      Pragma: [no-cache]
-      Server: [UploadServer]
-      Vary: [Origin, X-Origin]
-<<<<<<< HEAD
-      X-GUploader-UploadID: [AEnB2UqjrSXlv3lN_jkQn5ngjbj4f3brUod-nNE6OJVZWhacDvWRxOQIwCgpVittZSH_lgX3nEFIIcVriSX6c0eajLqejI_bT3Av5wyouZUYcZwKrhiWfQY]
-      X-Goog-Generation: ['1491465998827717']
-=======
-      X-GUploader-UploadID: [AEnB2UpbaY4J6tzinZ7Z0geZaFRTtp0DMPUC-8zJ9FZwYlK3KMaAecmZY4sukLaSoZobnEAdvvix28sJ9zNNO7XZ6ieptCYDSQ]
-      X-Goog-Generation: ['1491425659113228']
->>>>>>> b795204b
+      Date: ['Fri, 07 Apr 2017 07:15:03 GMT']
+      ETag: [CKP1yJLmkdMCEAE=]
+      Expires: ['Mon, 01 Jan 1990 00:00:00 GMT']
+      Pragma: [no-cache]
+      Server: [UploadServer]
+      Vary: [Origin, X-Origin]
+      X-GUploader-UploadID: [AEnB2Ur7LZrrZpGSDDya8aMDK96P4wshMIBrZxrnACy3vZIW5HGuU9WbApr0HHQuc7cLHq72b9nCExOI2YGzNXOh1gFgN-R2Zf6_CiYRRiJ_waFbQd5Mqfs]
+      X-Goog-Generation: ['1491549302176419']
       X-Goog-Hash: [crc32c=yZRlqg==]
       X-Goog-Metageneration: ['1']
       X-Goog-Storage-Class: [STANDARD]
@@ -785,19 +523,11 @@
       Cache-Control: ['no-cache, no-store, max-age=0, must-revalidate']
       Content-Length: ['0']
       Content-Type: [application/json]
-<<<<<<< HEAD
-      Date: ['Thu, 06 Apr 2017 08:06:40 GMT']
-=======
-      Date: ['Wed, 05 Apr 2017 20:54:20 GMT']
->>>>>>> b795204b
-      Expires: ['Mon, 01 Jan 1990 00:00:00 GMT']
-      Pragma: [no-cache]
-      Server: [UploadServer]
-      Vary: [Origin, X-Origin]
-<<<<<<< HEAD
-      X-GUploader-UploadID: [AEnB2UorqhOryZ5TFgXDkkgjQaNuIaCowUDYiACBEriJ5TPO3nMCSpr6zxYFE8bts6RJJ-PhNRur1SGfGrPFasyo_BK7pvW862rmr17eZjtA6YUXzlMTuNk]
-=======
-      X-GUploader-UploadID: [AEnB2UoaDcnVNlBW6eki2DoB3oclwvY0GkYd9rvC3z3cC-BhaKQJa4ISi2JVLBd-4zgJ7lnXLuoCivcimGZ-epJOJTMsP_Gd_A]
->>>>>>> b795204b
+      Date: ['Fri, 07 Apr 2017 07:15:03 GMT']
+      Expires: ['Mon, 01 Jan 1990 00:00:00 GMT']
+      Pragma: [no-cache]
+      Server: [UploadServer]
+      Vary: [Origin, X-Origin]
+      X-GUploader-UploadID: [AEnB2UpwUO8zuaobwE9__-fqYon_0gSt9sB901ME55Fjop9QZefeA1uwabzOS96a3gQOGvi_-IOvAXthryrWjeoIKMU9QBfZpQ]
     status: {code: 204, message: No Content}
 version: 1