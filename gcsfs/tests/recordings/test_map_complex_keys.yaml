--- conflicted
+++ resolved
@@ -1,10 +1,6 @@
 interactions:
 - request:
-<<<<<<< HEAD
-    body: grant_type=refresh_token&client_id=xxx&client_secret=xxx&refresh_token=xxx
-=======
-    body: client_secret=xxx&client_id=xxx&refresh_token=xxx&grant_type=refresh_token
->>>>>>> 2129f8c8
+    body: client_secret=xxx&refresh_token=xxx&grant_type=refresh_token&client_id=xxx
     headers:
       Accept: ['*/*']
       Accept-Encoding: ['gzip, deflate']
@@ -12,25 +8,20 @@
       Content-Length: ['229']
       content-type: [application/x-www-form-urlencoded]
     method: POST
-    uri: https://accounts.google.com/o/oauth2/token
+    uri: https://www.googleapis.com/oauth2/v4/token
   response:
     body:
       string: !!binary |
-<<<<<<< HEAD
-        H4sIAN9Wh1oC/6tWykyJL8nPTs1TslJQqqioUNJRUEpMTk4tLsYQBvPjSyoLUkGCTqmJRalFIPHU
-        ioLMotTi+EyQYmMzA4NaAIbFaipWAAAA
-=======
-        H4sIAMpZh1oC/6tWKsnPTs2LL6ksSFWyUlBySk0sSi1S0lFQykyJB0uBRCsqKkBCicnJqcXFGMKp
-        FQWZRanF8ZkgQWMzA4NaAKg7WRNWAAAA
->>>>>>> 2129f8c8
-    headers:
-      Cache-Control: ['no-cache, no-store, max-age=0, must-revalidate']
-      Content-Disposition: [attachment; filename="json.txt"; filename*=UTF-8''json.txt]
+        H4sIACBch1oC/6tWKsnPTs2LL6ksSFWyUlBySk0sSi1S0lFQSkxOTi0ujgdLg2QqKipAwpkpGEKp
+        FQWZRanF8ZkgQWMzA4NaAAUo03FWAAAA
+    headers:
+      Cache-Control: ['no-cache, no-store, max-age=0, must-revalidate']
       Content-Encoding: [gzip]
-      Content-Type: [application/json; charset=utf-8]
-      Pragma: [no-cache]
-      Server: [ESF]
+      Content-Type: [application/json; charset=UTF-8]
+      Pragma: [no-cache]
+      Server: [GSE]
       Transfer-Encoding: [chunked]
+      Vary: [Origin, X-Origin]
       X-Content-Type-Options: [nosniff]
       X-Frame-Options: [SAMEORIGIN]
       X-XSS-Protection: [1; mode=block]
@@ -49,8 +40,6 @@
         \  \"selfLink\": \"https://www.googleapis.com/storage/v1/b/artifacts.test_project.appspot.com\",\n
         \  \"projectNumber\": \"353972334481\",\n   \"name\": \"artifacts.test_project.appspot.com\",\n
         \  \"timeCreated\": \"2016-05-17T06:25:43.063Z\",\n   \"updated\": \"2016-05-17T06:25:43.063Z\",\n
-<<<<<<< HEAD
-=======
         \  \"metageneration\": \"1\",\n   \"location\": \"US\",\n   \"storageClass\":
         \"STANDARD\",\n   \"etag\": \"CAE=\"\n  },\n  {\n   \"kind\": \"storage#bucket\",\n
         \  \"id\": \"gcfs-testing-ipd\",\n   \"selfLink\": \"https://www.googleapis.com/storage/v1/b/gcfs-testing-ipd\",\n
@@ -171,379 +160,6 @@
       Vary: [Origin, X-Origin]
     status: {code: 404, message: Not Found}
 - request:
-    body: hello
-    headers:
-      Accept: ['*/*']
-      Accept-Encoding: ['gzip, deflate']
-      Connection: [keep-alive]
-      Content-Length: ['5']
-    method: POST
-    uri: https://www.googleapis.com/upload/storage/v1/b/gcsfs-testing/o?name=mapping%2F1&uploadType=media
-  response:
-    body: {string: "{\n \"kind\": \"storage#object\",\n \"id\": \"gcsfs-testing/mapping/1/1518819664107855\",\n
-        \"selfLink\": \"https://www.googleapis.com/storage/v1/b/gcsfs-testing/o/mapping%2F1\",\n
-        \"name\": \"mapping/1\",\n \"bucket\": \"gcsfs-testing\",\n \"generation\":
-        \"1518819664107855\",\n \"metageneration\": \"1\",\n \"timeCreated\": \"2018-02-16T22:21:04.070Z\",\n
-        \"updated\": \"2018-02-16T22:21:04.070Z\",\n \"storageClass\": \"MULTI_REGIONAL\",\n
-        \"timeStorageClassUpdated\": \"2018-02-16T22:21:04.070Z\",\n \"size\": \"5\",\n
-        \"md5Hash\": \"XUFAKrxLKna5cZ2REBfFkg==\",\n \"mediaLink\": \"https://www.googleapis.com/download/storage/v1/b/gcsfs-testing/o/mapping%2F1?generation=1518819664107855&alt=media\",\n
-        \"crc32c\": \"mnG7TA==\",\n \"etag\": \"CM+yupS8q9kCEAE=\"\n}\n"}
-    headers:
-      Cache-Control: ['no-cache, no-store, max-age=0, must-revalidate']
-      Content-Length: ['703']
-      Content-Type: [application/json; charset=UTF-8]
-      ETag: [CM+yupS8q9kCEAE=]
-      Pragma: [no-cache]
-      Server: [UploadServer]
-      Vary: [Origin, X-Origin]
-    status: {code: 200, message: OK}
-- request:
-    body: null
-    headers:
-      Accept: ['*/*']
-      Accept-Encoding: ['gzip, deflate']
-      Connection: [keep-alive]
-    method: GET
-    uri: https://www.googleapis.com/storage/v1/b/gcsfs-testing/o/mapping%2F1
-  response:
-    body: {string: "{\n \"kind\": \"storage#object\",\n \"id\": \"gcsfs-testing/mapping/1/1518819664107855\",\n
-        \"selfLink\": \"https://www.googleapis.com/storage/v1/b/gcsfs-testing/o/mapping%2F1\",\n
-        \"name\": \"mapping/1\",\n \"bucket\": \"gcsfs-testing\",\n \"generation\":
-        \"1518819664107855\",\n \"metageneration\": \"1\",\n \"timeCreated\": \"2018-02-16T22:21:04.070Z\",\n
-        \"updated\": \"2018-02-16T22:21:04.070Z\",\n \"storageClass\": \"MULTI_REGIONAL\",\n
-        \"timeStorageClassUpdated\": \"2018-02-16T22:21:04.070Z\",\n \"size\": \"5\",\n
-        \"md5Hash\": \"XUFAKrxLKna5cZ2REBfFkg==\",\n \"mediaLink\": \"https://www.googleapis.com/download/storage/v1/b/gcsfs-testing/o/mapping%2F1?generation=1518819664107855&alt=media\",\n
-        \"crc32c\": \"mnG7TA==\",\n \"etag\": \"CM+yupS8q9kCEAE=\"\n}\n"}
-    headers:
-      Cache-Control: ['no-cache, no-store, max-age=0, must-revalidate']
-      Content-Length: ['703']
-      Content-Type: [application/json; charset=UTF-8]
-      ETag: [CM+yupS8q9kCEAE=]
-      Pragma: [no-cache]
-      Server: [UploadServer]
-      Vary: [Origin, X-Origin]
-    status: {code: 200, message: OK}
-- request:
-    body: null
-    headers:
-      Accept: ['*/*']
-      Accept-Encoding: ['gzip, deflate']
-      Connection: [keep-alive]
-      Range: [bytes=0-5242884]
-    method: GET
-    uri: https://www.googleapis.com/download/storage/v1/b/gcsfs-testing/o/mapping%2F1?alt=media&generation=1518819664107855
-  response:
-    body: {string: hello}
-    headers:
-      Cache-Control: ['no-cache, no-store, max-age=0, must-revalidate']
-      Content-Disposition: [attachment]
-      Content-Length: ['5']
-      Content-Range: [bytes 0-4/5]
-      Content-Type: [application/octet-stream]
-      ETag: [CM+yupS8q9kCEAE=]
-      Pragma: [no-cache]
-      Server: [UploadServer]
-      Vary: [Origin, X-Origin]
-      X-Goog-Generation: ['1518819664107855']
-      X-Goog-Hash: [crc32c=mnG7TA==]
-      X-Goog-Metageneration: ['1']
-      X-Goog-Storage-Class: [MULTI_REGIONAL]
-    status: {code: 206, message: Partial Content}
-- request:
-    body: null
-    headers:
-      Accept: ['*/*']
-      Accept-Encoding: ['gzip, deflate']
-      Connection: [keep-alive]
-      Content-Length: ['0']
-    method: DELETE
-    uri: https://www.googleapis.com/storage/v1/b/gcsfs-testing/o/mapping%2F1
-  response:
-    body: {string: ''}
-    headers:
-      Cache-Control: ['no-cache, no-store, max-age=0, must-revalidate']
-      Content-Length: ['0']
-      Content-Type: [application/json]
-      Pragma: [no-cache]
-      Server: [UploadServer]
-      Vary: [Origin, X-Origin]
-    status: {code: 204, message: No Content}
-- request:
-    body: world
-    headers:
-      Accept: ['*/*']
-      Accept-Encoding: ['gzip, deflate']
-      Connection: [keep-alive]
-      Content-Length: ['5']
-    method: POST
-    uri: https://www.googleapis.com/upload/storage/v1/b/gcsfs-testing/o?name=mapping%2F%281%2C+2%29&uploadType=media
-  response:
-    body: {string: "{\n \"kind\": \"storage#object\",\n \"id\": \"gcsfs-testing/mapping/(1,
-        2)/1518819664493565\",\n \"selfLink\": \"https://www.googleapis.com/storage/v1/b/gcsfs-testing/o/mapping%2F(1,%202)\",\n
-        \"name\": \"mapping/(1, 2)\",\n \"bucket\": \"gcsfs-testing\",\n \"generation\":
-        \"1518819664493565\",\n \"metageneration\": \"1\",\n \"timeCreated\": \"2018-02-16T22:21:04.483Z\",\n
-        \"updated\": \"2018-02-16T22:21:04.483Z\",\n \"storageClass\": \"MULTI_REGIONAL\",\n
-        \"timeStorageClassUpdated\": \"2018-02-16T22:21:04.483Z\",\n \"size\": \"5\",\n
-        \"md5Hash\": \"fXkwN6B2AYZXSwKC8vQ15w==\",\n \"mediaLink\": \"https://www.googleapis.com/download/storage/v1/b/gcsfs-testing/o/mapping%2F(1,%202)?generation=1518819664493565&alt=media\",\n
-        \"crc32c\": \"MaqBTg==\",\n \"etag\": \"CP330ZS8q9kCEAE=\"\n}\n"}
-    headers:
-      Cache-Control: ['no-cache, no-store, max-age=0, must-revalidate']
-      Content-Length: ['727']
-      Content-Type: [application/json; charset=UTF-8]
-      ETag: [CP330ZS8q9kCEAE=]
-      Pragma: [no-cache]
-      Server: [UploadServer]
-      Vary: [Origin, X-Origin]
-    status: {code: 200, message: OK}
-- request:
-    body: null
-    headers:
-      Accept: ['*/*']
-      Accept-Encoding: ['gzip, deflate']
-      Connection: [keep-alive]
-    method: GET
-    uri: https://www.googleapis.com/storage/v1/b/gcsfs-testing/o/mapping%2F(1,%202)
-  response:
-    body: {string: "{\n \"kind\": \"storage#object\",\n \"id\": \"gcsfs-testing/mapping/(1,
-        2)/1518819664493565\",\n \"selfLink\": \"https://www.googleapis.com/storage/v1/b/gcsfs-testing/o/mapping%2F(1,%202)\",\n
-        \"name\": \"mapping/(1, 2)\",\n \"bucket\": \"gcsfs-testing\",\n \"generation\":
-        \"1518819664493565\",\n \"metageneration\": \"1\",\n \"timeCreated\": \"2018-02-16T22:21:04.483Z\",\n
-        \"updated\": \"2018-02-16T22:21:04.483Z\",\n \"storageClass\": \"MULTI_REGIONAL\",\n
-        \"timeStorageClassUpdated\": \"2018-02-16T22:21:04.483Z\",\n \"size\": \"5\",\n
-        \"md5Hash\": \"fXkwN6B2AYZXSwKC8vQ15w==\",\n \"mediaLink\": \"https://www.googleapis.com/download/storage/v1/b/gcsfs-testing/o/mapping%2F(1,%202)?generation=1518819664493565&alt=media\",\n
-        \"crc32c\": \"MaqBTg==\",\n \"etag\": \"CP330ZS8q9kCEAE=\"\n}\n"}
-    headers:
-      Cache-Control: ['no-cache, no-store, max-age=0, must-revalidate']
-      Content-Length: ['727']
-      Content-Type: [application/json; charset=UTF-8]
-      ETag: [CP330ZS8q9kCEAE=]
-      Pragma: [no-cache]
-      Server: [UploadServer]
-      Vary: [Origin, X-Origin]
-    status: {code: 200, message: OK}
-- request:
-    body: null
-    headers:
-      Accept: ['*/*']
-      Accept-Encoding: ['gzip, deflate']
-      Connection: [keep-alive]
-      Range: [bytes=0-5242884]
-    method: GET
-    uri: https://www.googleapis.com/download/storage/v1/b/gcsfs-testing/o/mapping%2F(1,%202)?alt=media&generation=1518819664493565
-  response:
-    body: {string: world}
-    headers:
-      Cache-Control: ['no-cache, no-store, max-age=0, must-revalidate']
-      Content-Disposition: [attachment]
-      Content-Length: ['5']
-      Content-Range: [bytes 0-4/5]
-      Content-Type: [application/octet-stream]
-      ETag: [CP330ZS8q9kCEAE=]
-      Pragma: [no-cache]
-      Server: [UploadServer]
-      Vary: [Origin, X-Origin]
-      X-Goog-Generation: ['1518819664493565']
-      X-Goog-Hash: [crc32c=MaqBTg==]
-      X-Goog-Metageneration: ['1']
-      X-Goog-Storage-Class: [MULTI_REGIONAL]
-    status: {code: 206, message: Partial Content}
-- request:
-    body: null
-    headers:
-      Accept: ['*/*']
-      Accept-Encoding: ['gzip, deflate']
-      Connection: [keep-alive]
-      Content-Length: ['0']
-    method: DELETE
-    uri: https://www.googleapis.com/storage/v1/b/gcsfs-testing/o/mapping%2F(1,%202)
-  response:
-    body: {string: ''}
-    headers:
-      Cache-Control: ['no-cache, no-store, max-age=0, must-revalidate']
-      Content-Length: ['0']
-      Content-Type: [application/json]
-      Pragma: [no-cache]
-      Server: [UploadServer]
-      Vary: [Origin, X-Origin]
-    status: {code: 204, message: No Content}
-- request:
-    body: hello world
-    headers:
-      Accept: ['*/*']
-      Accept-Encoding: ['gzip, deflate']
-      Connection: [keep-alive]
-      Content-Length: ['11']
-    method: POST
-    uri: https://www.googleapis.com/upload/storage/v1/b/gcsfs-testing/o?name=mapping%2F%28%27x%27%2C+1%2C+2%29&uploadType=media
-  response:
-    body: {string: "{\n \"kind\": \"storage#object\",\n \"id\": \"gcsfs-testing/mapping/('x',
-        1, 2)/1518819664895348\",\n \"selfLink\": \"https://www.googleapis.com/storage/v1/b/gcsfs-testing/o/mapping%2F('x',%201,%202)\",\n
-        \"name\": \"mapping/('x', 1, 2)\",\n \"bucket\": \"gcsfs-testing\",\n \"generation\":
-        \"1518819664895348\",\n \"metageneration\": \"1\",\n \"timeCreated\": \"2018-02-16T22:21:04.884Z\",\n
-        \"updated\": \"2018-02-16T22:21:04.884Z\",\n \"storageClass\": \"MULTI_REGIONAL\",\n
-        \"timeStorageClassUpdated\": \"2018-02-16T22:21:04.884Z\",\n \"size\": \"11\",\n
-        \"md5Hash\": \"XrY7u+Ae7tCTyyK7j1rNww==\",\n \"mediaLink\": \"https://www.googleapis.com/download/storage/v1/b/gcsfs-testing/o/mapping%2F('x',%201,%202)?generation=1518819664895348&alt=media\",\n
-        \"crc32c\": \"yZRlqg==\",\n \"etag\": \"CPS66pS8q9kCEAE=\"\n}\n"}
-    headers:
-      Cache-Control: ['no-cache, no-store, max-age=0, must-revalidate']
-      Content-Length: ['752']
-      Content-Type: [application/json; charset=UTF-8]
-      ETag: [CPS66pS8q9kCEAE=]
-      Pragma: [no-cache]
-      Server: [UploadServer]
-      Vary: [Origin, X-Origin]
-    status: {code: 200, message: OK}
-- request:
-    body: null
-    headers:
-      Accept: ['*/*']
-      Accept-Encoding: ['gzip, deflate']
-      Connection: [keep-alive]
-    method: GET
-    uri: https://www.googleapis.com/storage/v1/b/gcsfs-testing/o/mapping%2F('x',%201,%202)
-  response:
-    body: {string: "{\n \"kind\": \"storage#object\",\n \"id\": \"gcsfs-testing/mapping/('x',
-        1, 2)/1518819664895348\",\n \"selfLink\": \"https://www.googleapis.com/storage/v1/b/gcsfs-testing/o/mapping%2F('x',%201,%202)\",\n
-        \"name\": \"mapping/('x', 1, 2)\",\n \"bucket\": \"gcsfs-testing\",\n \"generation\":
-        \"1518819664895348\",\n \"metageneration\": \"1\",\n \"timeCreated\": \"2018-02-16T22:21:04.884Z\",\n
-        \"updated\": \"2018-02-16T22:21:04.884Z\",\n \"storageClass\": \"MULTI_REGIONAL\",\n
-        \"timeStorageClassUpdated\": \"2018-02-16T22:21:04.884Z\",\n \"size\": \"11\",\n
-        \"md5Hash\": \"XrY7u+Ae7tCTyyK7j1rNww==\",\n \"mediaLink\": \"https://www.googleapis.com/download/storage/v1/b/gcsfs-testing/o/mapping%2F('x',%201,%202)?generation=1518819664895348&alt=media\",\n
-        \"crc32c\": \"yZRlqg==\",\n \"etag\": \"CPS66pS8q9kCEAE=\"\n}\n"}
-    headers:
-      Cache-Control: ['no-cache, no-store, max-age=0, must-revalidate']
-      Content-Length: ['752']
-      Content-Type: [application/json; charset=UTF-8]
-      ETag: [CPS66pS8q9kCEAE=]
-      Pragma: [no-cache]
-      Server: [UploadServer]
-      Vary: [Origin, X-Origin]
-    status: {code: 200, message: OK}
-- request:
-    body: null
-    headers:
-      Accept: ['*/*']
-      Accept-Encoding: ['gzip, deflate']
-      Connection: [keep-alive]
-      Range: [bytes=0-5242890]
-    method: GET
-    uri: https://www.googleapis.com/download/storage/v1/b/gcsfs-testing/o/mapping%2F('x',%201,%202)?alt=media&generation=1518819664895348
-  response:
-    body: {string: hello world}
-    headers:
-      Cache-Control: ['no-cache, no-store, max-age=0, must-revalidate']
-      Content-Disposition: [attachment]
-      Content-Length: ['11']
-      Content-Range: [bytes 0-10/11]
-      Content-Type: [application/octet-stream]
-      ETag: [CPS66pS8q9kCEAE=]
-      Pragma: [no-cache]
-      Server: [UploadServer]
-      Vary: [Origin, X-Origin]
-      X-Goog-Generation: ['1518819664895348']
-      X-Goog-Hash: [crc32c=yZRlqg==]
-      X-Goog-Metageneration: ['1']
-      X-Goog-Storage-Class: [MULTI_REGIONAL]
-    status: {code: 206, message: Partial Content}
-- request:
-    body: null
-    headers:
-      Accept: ['*/*']
-      Accept-Encoding: ['gzip, deflate']
-      Connection: [keep-alive]
-    method: GET
-    uri: https://www.googleapis.com/storage/v1/b/gcsfs-testing/o/mapping%2F('x',%201,%202)
-  response:
-    body: {string: "{\n \"kind\": \"storage#object\",\n \"id\": \"gcsfs-testing/mapping/('x',
-        1, 2)/1518819664895348\",\n \"selfLink\": \"https://www.googleapis.com/storage/v1/b/gcsfs-testing/o/mapping%2F('x',%201,%202)\",\n
-        \"name\": \"mapping/('x', 1, 2)\",\n \"bucket\": \"gcsfs-testing\",\n \"generation\":
-        \"1518819664895348\",\n \"metageneration\": \"1\",\n \"timeCreated\": \"2018-02-16T22:21:04.884Z\",\n
-        \"updated\": \"2018-02-16T22:21:04.884Z\",\n \"storageClass\": \"MULTI_REGIONAL\",\n
-        \"timeStorageClassUpdated\": \"2018-02-16T22:21:04.884Z\",\n \"size\": \"11\",\n
-        \"md5Hash\": \"XrY7u+Ae7tCTyyK7j1rNww==\",\n \"mediaLink\": \"https://www.googleapis.com/download/storage/v1/b/gcsfs-testing/o/mapping%2F('x',%201,%202)?generation=1518819664895348&alt=media\",\n
-        \"crc32c\": \"yZRlqg==\",\n \"etag\": \"CPS66pS8q9kCEAE=\"\n}\n"}
-    headers:
-      Cache-Control: ['no-cache, no-store, max-age=0, must-revalidate']
-      Content-Length: ['752']
-      Content-Type: [application/json; charset=UTF-8]
-      ETag: [CPS66pS8q9kCEAE=]
-      Pragma: [no-cache]
-      Server: [UploadServer]
-      Vary: [Origin, X-Origin]
-    status: {code: 200, message: OK}
-- request:
-    body: null
-    headers:
-      Accept: ['*/*']
-      Accept-Encoding: ['gzip, deflate']
-      Connection: [keep-alive]
-    method: GET
-    uri: https://www.googleapis.com/storage/v1/b/gcsfs-testing/o/?maxResults=1000
-  response:
-    body: {string: "{\n \"kind\": \"storage#objects\",\n \"items\": [\n  {\n   \"kind\":
-        \"storage#object\",\n   \"id\": \"gcsfs-testing/mapping/('x', 1, 2)/1518819664895348\",\n
-        \  \"selfLink\": \"https://www.googleapis.com/storage/v1/b/gcsfs-testing/o/mapping%2F('x',%201,%202)\",\n
-        \  \"name\": \"mapping/('x', 1, 2)\",\n   \"bucket\": \"gcsfs-testing\",\n
-        \  \"generation\": \"1518819664895348\",\n   \"metageneration\": \"1\",\n
-        \  \"timeCreated\": \"2018-02-16T22:21:04.884Z\",\n   \"updated\": \"2018-02-16T22:21:04.884Z\",\n
-        \  \"storageClass\": \"MULTI_REGIONAL\",\n   \"timeStorageClassUpdated\":
-        \"2018-02-16T22:21:04.884Z\",\n   \"size\": \"11\",\n   \"md5Hash\": \"XrY7u+Ae7tCTyyK7j1rNww==\",\n
-        \  \"mediaLink\": \"https://www.googleapis.com/download/storage/v1/b/gcsfs-testing/o/mapping%2F('x',%201,%202)?generation=1518819664895348&alt=media\",\n
-        \  \"crc32c\": \"yZRlqg==\",\n   \"etag\": \"CPS66pS8q9kCEAE=\"\n  }\n ]\n}\n"}
-    headers:
-      Cache-Control: ['private, max-age=0, must-revalidate, no-transform']
-      Content-Length: ['835']
-      Content-Type: [application/json; charset=UTF-8]
-      Server: [UploadServer]
-      Vary: [Origin, X-Origin]
-    status: {code: 200, message: OK}
-- request:
-    body: null
-    headers:
-      Accept: ['*/*']
-      Accept-Encoding: ['gzip, deflate']
-      Connection: [keep-alive]
-      Content-Length: ['0']
-    method: DELETE
-    uri: https://www.googleapis.com/storage/v1/b/gcsfs-testing/o/mapping%2F('x',%201,%202)
-  response:
-    body: {string: ''}
-    headers:
-      Cache-Control: ['no-cache, no-store, max-age=0, must-revalidate']
-      Content-Length: ['0']
-      Content-Type: [application/json]
-      Pragma: [no-cache]
-      Server: [UploadServer]
-      Vary: [Origin, X-Origin]
-    status: {code: 204, message: No Content}
-- request:
-    body: grant_type=refresh_token&client_id=xxx&client_secret=xxx&refresh_token=xxx
-    headers:
-      Accept: ['*/*']
-      Accept-Encoding: ['gzip, deflate']
-      Connection: [keep-alive]
-      Content-Length: ['229']
-      content-type: [application/x-www-form-urlencoded]
-    method: POST
-    uri: https://www.googleapis.com/oauth2/v4/token
-  response:
-    body:
-      string: !!binary |
-        H4sIAMpZh1oC/6tWKsnPTs2LL6ksSFWyUlBySk0sSi1S0lFQykyJB0uBRCsqKkBCicnJqcXFGMKp
-        FQWZRanF8ZkgQWMzA4NaAKg7WRNWAAAA
-    headers:
-      Cache-Control: ['no-cache, no-store, max-age=0, must-revalidate']
-      Content-Encoding: [gzip]
-      Content-Type: [application/json; charset=UTF-8]
-      Pragma: [no-cache]
-      Server: [GSE]
-      Transfer-Encoding: [chunked]
-      Vary: [Origin, X-Origin]
-      X-Content-Type-Options: [nosniff]
-      X-Frame-Options: [SAMEORIGIN]
-      X-XSS-Protection: [1; mode=block]
-    status: {code: 200, message: OK}
-- request:
     body: null
     headers:
       Accept: ['*/*']
@@ -557,7 +173,6 @@
         \  \"selfLink\": \"https://www.googleapis.com/storage/v1/b/artifacts.test_project.appspot.com\",\n
         \  \"projectNumber\": \"353972334481\",\n   \"name\": \"artifacts.test_project.appspot.com\",\n
         \  \"timeCreated\": \"2016-05-17T06:25:43.063Z\",\n   \"updated\": \"2016-05-17T06:25:43.063Z\",\n
->>>>>>> 2129f8c8
         \  \"metageneration\": \"1\",\n   \"location\": \"US\",\n   \"storageClass\":
         \"STANDARD\",\n   \"etag\": \"CAE=\"\n  },\n  {\n   \"kind\": \"storage#bucket\",\n
         \  \"id\": \"gcfs-testing-ipd\",\n   \"selfLink\": \"https://www.googleapis.com/storage/v1/b/gcfs-testing-ipd\",\n
@@ -598,86 +213,6 @@
       Vary: [Origin, X-Origin]
     status: {code: 200, message: OK}
 - request:
-    body: null
-    headers:
-      Accept: ['*/*']
-      Accept-Encoding: ['gzip, deflate']
-      Connection: [keep-alive]
-      Content-Length: ['0']
-    method: DELETE
-    uri: https://www.googleapis.com/storage/v1/b/gcsfs-testing/o/tmp%2Ftest%2Fa
-  response:
-    body: {string: "{\n \"error\": {\n  \"errors\": [\n   {\n    \"domain\": \"global\",\n
-        \   \"reason\": \"notFound\",\n    \"message\": \"Not Found\"\n   }\n  ],\n
-        \ \"code\": 404,\n  \"message\": \"Not Found\"\n }\n}\n"}
-    headers:
-      Cache-Control: ['private, max-age=0']
-      Content-Length: ['165']
-      Content-Type: [application/json; charset=UTF-8]
-      Server: [UploadServer]
-      Vary: [Origin, X-Origin]
-    status: {code: 404, message: Not Found}
-- request:
-    body: null
-    headers:
-      Accept: ['*/*']
-      Accept-Encoding: ['gzip, deflate']
-      Connection: [keep-alive]
-      Content-Length: ['0']
-    method: DELETE
-    uri: https://www.googleapis.com/storage/v1/b/gcsfs-testing/o/tmp%2Ftest%2Fb
-  response:
-    body: {string: "{\n \"error\": {\n  \"errors\": [\n   {\n    \"domain\": \"global\",\n
-        \   \"reason\": \"notFound\",\n    \"message\": \"Not Found\"\n   }\n  ],\n
-        \ \"code\": 404,\n  \"message\": \"Not Found\"\n }\n}\n"}
-    headers:
-      Cache-Control: ['private, max-age=0']
-      Content-Length: ['165']
-      Content-Type: [application/json; charset=UTF-8]
-      Server: [UploadServer]
-      Vary: [Origin, X-Origin]
-    status: {code: 404, message: Not Found}
-- request:
-    body: null
-    headers:
-      Accept: ['*/*']
-      Accept-Encoding: ['gzip, deflate']
-      Connection: [keep-alive]
-      Content-Length: ['0']
-    method: DELETE
-    uri: https://www.googleapis.com/storage/v1/b/gcsfs-testing/o/tmp%2Ftest%2Fc
-  response:
-    body: {string: "{\n \"error\": {\n  \"errors\": [\n   {\n    \"domain\": \"global\",\n
-        \   \"reason\": \"notFound\",\n    \"message\": \"Not Found\"\n   }\n  ],\n
-        \ \"code\": 404,\n  \"message\": \"Not Found\"\n }\n}\n"}
-    headers:
-      Cache-Control: ['private, max-age=0']
-      Content-Length: ['165']
-      Content-Type: [application/json; charset=UTF-8]
-      Server: [UploadServer]
-      Vary: [Origin, X-Origin]
-    status: {code: 404, message: Not Found}
-- request:
-    body: null
-    headers:
-      Accept: ['*/*']
-      Accept-Encoding: ['gzip, deflate']
-      Connection: [keep-alive]
-      Content-Length: ['0']
-    method: DELETE
-    uri: https://www.googleapis.com/storage/v1/b/gcsfs-testing/o/tmp%2Ftest%2Fd
-  response:
-    body: {string: "{\n \"error\": {\n  \"errors\": [\n   {\n    \"domain\": \"global\",\n
-        \   \"reason\": \"notFound\",\n    \"message\": \"Not Found\"\n   }\n  ],\n
-        \ \"code\": 404,\n  \"message\": \"Not Found\"\n }\n}\n"}
-    headers:
-      Cache-Control: ['private, max-age=0']
-      Content-Length: ['165']
-      Content-Type: [application/json; charset=UTF-8]
-      Server: [UploadServer]
-      Vary: [Origin, X-Origin]
-    status: {code: 404, message: Not Found}
-- request:
     body: hello
     headers:
       Accept: ['*/*']
@@ -687,75 +222,45 @@
     method: POST
     uri: https://www.googleapis.com/upload/storage/v1/b/gcsfs-testing/o?name=mapping%2F1&uploadType=media
   response:
-<<<<<<< HEAD
-    body: {string: "{\n \"kind\": \"storage#object\",\n \"id\": \"gcsfs-testing/mapping/1/1518819040062074\",\n
+    body: {string: "{\n \"kind\": \"storage#object\",\n \"id\": \"gcsfs-testing/mapping/1/1518820384876812\",\n
         \"selfLink\": \"https://www.googleapis.com/storage/v1/b/gcsfs-testing/o/mapping%2F1\",\n
         \"name\": \"mapping/1\",\n \"bucket\": \"gcsfs-testing\",\n \"generation\":
-        \"1518819040062074\",\n \"metageneration\": \"1\",\n \"timeCreated\": \"2018-02-16T22:10:40.051Z\",\n
-        \"updated\": \"2018-02-16T22:10:40.051Z\",\n \"storageClass\": \"MULTI_REGIONAL\",\n
-        \"timeStorageClassUpdated\": \"2018-02-16T22:10:40.051Z\",\n \"size\": \"5\",\n
-        \"md5Hash\": \"XUFAKrxLKna5cZ2REBfFkg==\",\n \"mediaLink\": \"https://www.googleapis.com/download/storage/v1/b/gcsfs-testing/o/mapping%2F1?generation=1518819040062074&alt=media\",\n
-        \"crc32c\": \"mnG7TA==\",\n \"etag\": \"CPrU8eq5q9kCEAE=\"\n}\n"}
-=======
-    body: {string: "{\n \"kind\": \"storage#object\",\n \"id\": \"gcsfs-testing/mapping/1/1518819787249619\",\n
+        \"1518820384876812\",\n \"metageneration\": \"1\",\n \"timeCreated\": \"2018-02-16T22:33:04.866Z\",\n
+        \"updated\": \"2018-02-16T22:33:04.866Z\",\n \"storageClass\": \"MULTI_REGIONAL\",\n
+        \"timeStorageClassUpdated\": \"2018-02-16T22:33:04.866Z\",\n \"size\": \"5\",\n
+        \"md5Hash\": \"XUFAKrxLKna5cZ2REBfFkg==\",\n \"mediaLink\": \"https://www.googleapis.com/download/storage/v1/b/gcsfs-testing/o/mapping%2F1?generation=1518820384876812&alt=media\",\n
+        \"crc32c\": \"mnG7TA==\",\n \"etag\": \"CIzSkuy+q9kCEAE=\"\n}\n"}
+    headers:
+      Cache-Control: ['no-cache, no-store, max-age=0, must-revalidate']
+      Content-Length: ['703']
+      Content-Type: [application/json; charset=UTF-8]
+      ETag: [CIzSkuy+q9kCEAE=]
+      Pragma: [no-cache]
+      Server: [UploadServer]
+      Vary: [Origin, X-Origin]
+    status: {code: 200, message: OK}
+- request:
+    body: null
+    headers:
+      Accept: ['*/*']
+      Accept-Encoding: ['gzip, deflate']
+      Connection: [keep-alive]
+    method: GET
+    uri: https://www.googleapis.com/storage/v1/b/gcsfs-testing/o/mapping%2F1
+  response:
+    body: {string: "{\n \"kind\": \"storage#object\",\n \"id\": \"gcsfs-testing/mapping/1/1518820384876812\",\n
         \"selfLink\": \"https://www.googleapis.com/storage/v1/b/gcsfs-testing/o/mapping%2F1\",\n
         \"name\": \"mapping/1\",\n \"bucket\": \"gcsfs-testing\",\n \"generation\":
-        \"1518819787249619\",\n \"metageneration\": \"1\",\n \"timeCreated\": \"2018-02-16T22:23:07.239Z\",\n
-        \"updated\": \"2018-02-16T22:23:07.239Z\",\n \"storageClass\": \"MULTI_REGIONAL\",\n
-        \"timeStorageClassUpdated\": \"2018-02-16T22:23:07.239Z\",\n \"size\": \"5\",\n
-        \"md5Hash\": \"XUFAKrxLKna5cZ2REBfFkg==\",\n \"mediaLink\": \"https://www.googleapis.com/download/storage/v1/b/gcsfs-testing/o/mapping%2F1?generation=1518819787249619&alt=media\",\n
-        \"crc32c\": \"mnG7TA==\",\n \"etag\": \"CNOvls+8q9kCEAE=\"\n}\n"}
->>>>>>> 2129f8c8
+        \"1518820384876812\",\n \"metageneration\": \"1\",\n \"timeCreated\": \"2018-02-16T22:33:04.866Z\",\n
+        \"updated\": \"2018-02-16T22:33:04.866Z\",\n \"storageClass\": \"MULTI_REGIONAL\",\n
+        \"timeStorageClassUpdated\": \"2018-02-16T22:33:04.866Z\",\n \"size\": \"5\",\n
+        \"md5Hash\": \"XUFAKrxLKna5cZ2REBfFkg==\",\n \"mediaLink\": \"https://www.googleapis.com/download/storage/v1/b/gcsfs-testing/o/mapping%2F1?generation=1518820384876812&alt=media\",\n
+        \"crc32c\": \"mnG7TA==\",\n \"etag\": \"CIzSkuy+q9kCEAE=\"\n}\n"}
     headers:
       Cache-Control: ['no-cache, no-store, max-age=0, must-revalidate']
       Content-Length: ['703']
       Content-Type: [application/json; charset=UTF-8]
-<<<<<<< HEAD
-      ETag: [CPrU8eq5q9kCEAE=]
-=======
-      ETag: [CNOvls+8q9kCEAE=]
->>>>>>> 2129f8c8
-      Pragma: [no-cache]
-      Server: [UploadServer]
-      Vary: [Origin, X-Origin]
-    status: {code: 200, message: OK}
-- request:
-    body: null
-    headers:
-      Accept: ['*/*']
-      Accept-Encoding: ['gzip, deflate']
-      Connection: [keep-alive]
-    method: GET
-    uri: https://www.googleapis.com/storage/v1/b/gcsfs-testing/o/mapping%2F1
-  response:
-<<<<<<< HEAD
-    body: {string: "{\n \"kind\": \"storage#object\",\n \"id\": \"gcsfs-testing/mapping/1/1518819040062074\",\n
-        \"selfLink\": \"https://www.googleapis.com/storage/v1/b/gcsfs-testing/o/mapping%2F1\",\n
-        \"name\": \"mapping/1\",\n \"bucket\": \"gcsfs-testing\",\n \"generation\":
-        \"1518819040062074\",\n \"metageneration\": \"1\",\n \"timeCreated\": \"2018-02-16T22:10:40.051Z\",\n
-        \"updated\": \"2018-02-16T22:10:40.051Z\",\n \"storageClass\": \"MULTI_REGIONAL\",\n
-        \"timeStorageClassUpdated\": \"2018-02-16T22:10:40.051Z\",\n \"size\": \"5\",\n
-        \"md5Hash\": \"XUFAKrxLKna5cZ2REBfFkg==\",\n \"mediaLink\": \"https://www.googleapis.com/download/storage/v1/b/gcsfs-testing/o/mapping%2F1?generation=1518819040062074&alt=media\",\n
-        \"crc32c\": \"mnG7TA==\",\n \"etag\": \"CPrU8eq5q9kCEAE=\"\n}\n"}
-=======
-    body: {string: "{\n \"kind\": \"storage#object\",\n \"id\": \"gcsfs-testing/mapping/1/1518819787249619\",\n
-        \"selfLink\": \"https://www.googleapis.com/storage/v1/b/gcsfs-testing/o/mapping%2F1\",\n
-        \"name\": \"mapping/1\",\n \"bucket\": \"gcsfs-testing\",\n \"generation\":
-        \"1518819787249619\",\n \"metageneration\": \"1\",\n \"timeCreated\": \"2018-02-16T22:23:07.239Z\",\n
-        \"updated\": \"2018-02-16T22:23:07.239Z\",\n \"storageClass\": \"MULTI_REGIONAL\",\n
-        \"timeStorageClassUpdated\": \"2018-02-16T22:23:07.239Z\",\n \"size\": \"5\",\n
-        \"md5Hash\": \"XUFAKrxLKna5cZ2REBfFkg==\",\n \"mediaLink\": \"https://www.googleapis.com/download/storage/v1/b/gcsfs-testing/o/mapping%2F1?generation=1518819787249619&alt=media\",\n
-        \"crc32c\": \"mnG7TA==\",\n \"etag\": \"CNOvls+8q9kCEAE=\"\n}\n"}
->>>>>>> 2129f8c8
-    headers:
-      Cache-Control: ['no-cache, no-store, max-age=0, must-revalidate']
-      Content-Length: ['703']
-      Content-Type: [application/json; charset=UTF-8]
-<<<<<<< HEAD
-      ETag: [CPrU8eq5q9kCEAE=]
-=======
-      ETag: [CNOvls+8q9kCEAE=]
->>>>>>> 2129f8c8
+      ETag: [CIzSkuy+q9kCEAE=]
       Pragma: [no-cache]
       Server: [UploadServer]
       Vary: [Origin, X-Origin]
@@ -768,11 +273,7 @@
       Connection: [keep-alive]
       Range: [bytes=0-5242884]
     method: GET
-<<<<<<< HEAD
-    uri: https://www.googleapis.com/download/storage/v1/b/gcsfs-testing/o/mapping%2F1?alt=media&generation=1518819040062074
-=======
-    uri: https://www.googleapis.com/download/storage/v1/b/gcsfs-testing/o/mapping%2F1?alt=media&generation=1518819787249619
->>>>>>> 2129f8c8
+    uri: https://www.googleapis.com/download/storage/v1/b/gcsfs-testing/o/mapping%2F1?alt=media&generation=1518820384876812
   response:
     body: {string: hello}
     headers:
@@ -781,19 +282,11 @@
       Content-Length: ['5']
       Content-Range: [bytes 0-4/5]
       Content-Type: [application/octet-stream]
-<<<<<<< HEAD
-      ETag: [CPrU8eq5q9kCEAE=]
-      Pragma: [no-cache]
-      Server: [UploadServer]
-      Vary: [Origin, X-Origin]
-      X-Goog-Generation: ['1518819040062074']
-=======
-      ETag: [CNOvls+8q9kCEAE=]
-      Pragma: [no-cache]
-      Server: [UploadServer]
-      Vary: [Origin, X-Origin]
-      X-Goog-Generation: ['1518819787249619']
->>>>>>> 2129f8c8
+      ETag: [CIzSkuy+q9kCEAE=]
+      Pragma: [no-cache]
+      Server: [UploadServer]
+      Vary: [Origin, X-Origin]
+      X-Goog-Generation: ['1518820384876812']
       X-Goog-Hash: [crc32c=mnG7TA==]
       X-Goog-Metageneration: ['1']
       X-Goog-Storage-Class: [MULTI_REGIONAL]
@@ -828,72 +321,44 @@
     uri: https://www.googleapis.com/upload/storage/v1/b/gcsfs-testing/o?name=mapping%2F%281%2C+2%29&uploadType=media
   response:
     body: {string: "{\n \"kind\": \"storage#object\",\n \"id\": \"gcsfs-testing/mapping/(1,
-<<<<<<< HEAD
-        2)/1518819040551183\",\n \"selfLink\": \"https://www.googleapis.com/storage/v1/b/gcsfs-testing/o/mapping%2F(1,%202)\",\n
+        2)/1518820385267618\",\n \"selfLink\": \"https://www.googleapis.com/storage/v1/b/gcsfs-testing/o/mapping%2F(1,%202)\",\n
         \"name\": \"mapping/(1, 2)\",\n \"bucket\": \"gcsfs-testing\",\n \"generation\":
-        \"1518819040551183\",\n \"metageneration\": \"1\",\n \"timeCreated\": \"2018-02-16T22:10:40.540Z\",\n
-        \"updated\": \"2018-02-16T22:10:40.540Z\",\n \"storageClass\": \"MULTI_REGIONAL\",\n
-        \"timeStorageClassUpdated\": \"2018-02-16T22:10:40.540Z\",\n \"size\": \"5\",\n
-        \"md5Hash\": \"fXkwN6B2AYZXSwKC8vQ15w==\",\n \"mediaLink\": \"https://www.googleapis.com/download/storage/v1/b/gcsfs-testing/o/mapping%2F(1,%202)?generation=1518819040551183&alt=media\",\n
-        \"crc32c\": \"MaqBTg==\",\n \"etag\": \"CI/Cj+u5q9kCEAE=\"\n}\n"}
-=======
-        2)/1518819787629010\",\n \"selfLink\": \"https://www.googleapis.com/storage/v1/b/gcsfs-testing/o/mapping%2F(1,%202)\",\n
+        \"1518820385267618\",\n \"metageneration\": \"1\",\n \"timeCreated\": \"2018-02-16T22:33:05.257Z\",\n
+        \"updated\": \"2018-02-16T22:33:05.257Z\",\n \"storageClass\": \"MULTI_REGIONAL\",\n
+        \"timeStorageClassUpdated\": \"2018-02-16T22:33:05.257Z\",\n \"size\": \"5\",\n
+        \"md5Hash\": \"fXkwN6B2AYZXSwKC8vQ15w==\",\n \"mediaLink\": \"https://www.googleapis.com/download/storage/v1/b/gcsfs-testing/o/mapping%2F(1,%202)?generation=1518820385267618&alt=media\",\n
+        \"crc32c\": \"MaqBTg==\",\n \"etag\": \"CKK/quy+q9kCEAE=\"\n}\n"}
+    headers:
+      Cache-Control: ['no-cache, no-store, max-age=0, must-revalidate']
+      Content-Length: ['727']
+      Content-Type: [application/json; charset=UTF-8]
+      ETag: [CKK/quy+q9kCEAE=]
+      Pragma: [no-cache]
+      Server: [UploadServer]
+      Vary: [Origin, X-Origin]
+    status: {code: 200, message: OK}
+- request:
+    body: null
+    headers:
+      Accept: ['*/*']
+      Accept-Encoding: ['gzip, deflate']
+      Connection: [keep-alive]
+    method: GET
+    uri: https://www.googleapis.com/storage/v1/b/gcsfs-testing/o/mapping%2F(1,%202)
+  response:
+    body: {string: "{\n \"kind\": \"storage#object\",\n \"id\": \"gcsfs-testing/mapping/(1,
+        2)/1518820385267618\",\n \"selfLink\": \"https://www.googleapis.com/storage/v1/b/gcsfs-testing/o/mapping%2F(1,%202)\",\n
         \"name\": \"mapping/(1, 2)\",\n \"bucket\": \"gcsfs-testing\",\n \"generation\":
-        \"1518819787629010\",\n \"metageneration\": \"1\",\n \"timeCreated\": \"2018-02-16T22:23:07.618Z\",\n
-        \"updated\": \"2018-02-16T22:23:07.618Z\",\n \"storageClass\": \"MULTI_REGIONAL\",\n
-        \"timeStorageClassUpdated\": \"2018-02-16T22:23:07.618Z\",\n \"size\": \"5\",\n
-        \"md5Hash\": \"fXkwN6B2AYZXSwKC8vQ15w==\",\n \"mediaLink\": \"https://www.googleapis.com/download/storage/v1/b/gcsfs-testing/o/mapping%2F(1,%202)?generation=1518819787629010&alt=media\",\n
-        \"crc32c\": \"MaqBTg==\",\n \"etag\": \"CNLDrc+8q9kCEAE=\"\n}\n"}
->>>>>>> 2129f8c8
+        \"1518820385267618\",\n \"metageneration\": \"1\",\n \"timeCreated\": \"2018-02-16T22:33:05.257Z\",\n
+        \"updated\": \"2018-02-16T22:33:05.257Z\",\n \"storageClass\": \"MULTI_REGIONAL\",\n
+        \"timeStorageClassUpdated\": \"2018-02-16T22:33:05.257Z\",\n \"size\": \"5\",\n
+        \"md5Hash\": \"fXkwN6B2AYZXSwKC8vQ15w==\",\n \"mediaLink\": \"https://www.googleapis.com/download/storage/v1/b/gcsfs-testing/o/mapping%2F(1,%202)?generation=1518820385267618&alt=media\",\n
+        \"crc32c\": \"MaqBTg==\",\n \"etag\": \"CKK/quy+q9kCEAE=\"\n}\n"}
     headers:
       Cache-Control: ['no-cache, no-store, max-age=0, must-revalidate']
       Content-Length: ['727']
       Content-Type: [application/json; charset=UTF-8]
-<<<<<<< HEAD
-      ETag: [CI/Cj+u5q9kCEAE=]
-=======
-      ETag: [CNLDrc+8q9kCEAE=]
->>>>>>> 2129f8c8
-      Pragma: [no-cache]
-      Server: [UploadServer]
-      Vary: [Origin, X-Origin]
-    status: {code: 200, message: OK}
-- request:
-    body: null
-    headers:
-      Accept: ['*/*']
-      Accept-Encoding: ['gzip, deflate']
-      Connection: [keep-alive]
-    method: GET
-    uri: https://www.googleapis.com/storage/v1/b/gcsfs-testing/o/mapping%2F(1,%202)
-  response:
-    body: {string: "{\n \"kind\": \"storage#object\",\n \"id\": \"gcsfs-testing/mapping/(1,
-<<<<<<< HEAD
-        2)/1518819040551183\",\n \"selfLink\": \"https://www.googleapis.com/storage/v1/b/gcsfs-testing/o/mapping%2F(1,%202)\",\n
-        \"name\": \"mapping/(1, 2)\",\n \"bucket\": \"gcsfs-testing\",\n \"generation\":
-        \"1518819040551183\",\n \"metageneration\": \"1\",\n \"timeCreated\": \"2018-02-16T22:10:40.540Z\",\n
-        \"updated\": \"2018-02-16T22:10:40.540Z\",\n \"storageClass\": \"MULTI_REGIONAL\",\n
-        \"timeStorageClassUpdated\": \"2018-02-16T22:10:40.540Z\",\n \"size\": \"5\",\n
-        \"md5Hash\": \"fXkwN6B2AYZXSwKC8vQ15w==\",\n \"mediaLink\": \"https://www.googleapis.com/download/storage/v1/b/gcsfs-testing/o/mapping%2F(1,%202)?generation=1518819040551183&alt=media\",\n
-        \"crc32c\": \"MaqBTg==\",\n \"etag\": \"CI/Cj+u5q9kCEAE=\"\n}\n"}
-=======
-        2)/1518819787629010\",\n \"selfLink\": \"https://www.googleapis.com/storage/v1/b/gcsfs-testing/o/mapping%2F(1,%202)\",\n
-        \"name\": \"mapping/(1, 2)\",\n \"bucket\": \"gcsfs-testing\",\n \"generation\":
-        \"1518819787629010\",\n \"metageneration\": \"1\",\n \"timeCreated\": \"2018-02-16T22:23:07.618Z\",\n
-        \"updated\": \"2018-02-16T22:23:07.618Z\",\n \"storageClass\": \"MULTI_REGIONAL\",\n
-        \"timeStorageClassUpdated\": \"2018-02-16T22:23:07.618Z\",\n \"size\": \"5\",\n
-        \"md5Hash\": \"fXkwN6B2AYZXSwKC8vQ15w==\",\n \"mediaLink\": \"https://www.googleapis.com/download/storage/v1/b/gcsfs-testing/o/mapping%2F(1,%202)?generation=1518819787629010&alt=media\",\n
-        \"crc32c\": \"MaqBTg==\",\n \"etag\": \"CNLDrc+8q9kCEAE=\"\n}\n"}
->>>>>>> 2129f8c8
-    headers:
-      Cache-Control: ['no-cache, no-store, max-age=0, must-revalidate']
-      Content-Length: ['727']
-      Content-Type: [application/json; charset=UTF-8]
-<<<<<<< HEAD
-      ETag: [CI/Cj+u5q9kCEAE=]
-=======
-      ETag: [CNLDrc+8q9kCEAE=]
->>>>>>> 2129f8c8
+      ETag: [CKK/quy+q9kCEAE=]
       Pragma: [no-cache]
       Server: [UploadServer]
       Vary: [Origin, X-Origin]
@@ -906,11 +371,7 @@
       Connection: [keep-alive]
       Range: [bytes=0-5242884]
     method: GET
-<<<<<<< HEAD
-    uri: https://www.googleapis.com/download/storage/v1/b/gcsfs-testing/o/mapping%2F(1,%202)?alt=media&generation=1518819040551183
-=======
-    uri: https://www.googleapis.com/download/storage/v1/b/gcsfs-testing/o/mapping%2F(1,%202)?alt=media&generation=1518819787629010
->>>>>>> 2129f8c8
+    uri: https://www.googleapis.com/download/storage/v1/b/gcsfs-testing/o/mapping%2F(1,%202)?alt=media&generation=1518820385267618
   response:
     body: {string: world}
     headers:
@@ -919,19 +380,11 @@
       Content-Length: ['5']
       Content-Range: [bytes 0-4/5]
       Content-Type: [application/octet-stream]
-<<<<<<< HEAD
-      ETag: [CI/Cj+u5q9kCEAE=]
-      Pragma: [no-cache]
-      Server: [UploadServer]
-      Vary: [Origin, X-Origin]
-      X-Goog-Generation: ['1518819040551183']
-=======
-      ETag: [CNLDrc+8q9kCEAE=]
-      Pragma: [no-cache]
-      Server: [UploadServer]
-      Vary: [Origin, X-Origin]
-      X-Goog-Generation: ['1518819787629010']
->>>>>>> 2129f8c8
+      ETag: [CKK/quy+q9kCEAE=]
+      Pragma: [no-cache]
+      Server: [UploadServer]
+      Vary: [Origin, X-Origin]
+      X-Goog-Generation: ['1518820385267618']
       X-Goog-Hash: [crc32c=MaqBTg==]
       X-Goog-Metageneration: ['1']
       X-Goog-Storage-Class: [MULTI_REGIONAL]
@@ -966,72 +419,44 @@
     uri: https://www.googleapis.com/upload/storage/v1/b/gcsfs-testing/o?name=mapping%2F%28%27x%27%2C+1%2C+2%29&uploadType=media
   response:
     body: {string: "{\n \"kind\": \"storage#object\",\n \"id\": \"gcsfs-testing/mapping/('x',
-<<<<<<< HEAD
-        1, 2)/1518819041006708\",\n \"selfLink\": \"https://www.googleapis.com/storage/v1/b/gcsfs-testing/o/mapping%2F('x',%201,%202)\",\n
+        1, 2)/1518820385683048\",\n \"selfLink\": \"https://www.googleapis.com/storage/v1/b/gcsfs-testing/o/mapping%2F('x',%201,%202)\",\n
         \"name\": \"mapping/('x', 1, 2)\",\n \"bucket\": \"gcsfs-testing\",\n \"generation\":
-        \"1518819041006708\",\n \"metageneration\": \"1\",\n \"timeCreated\": \"2018-02-16T22:10:40.968Z\",\n
-        \"updated\": \"2018-02-16T22:10:40.968Z\",\n \"storageClass\": \"MULTI_REGIONAL\",\n
-        \"timeStorageClassUpdated\": \"2018-02-16T22:10:40.968Z\",\n \"size\": \"11\",\n
-        \"md5Hash\": \"XrY7u+Ae7tCTyyK7j1rNww==\",\n \"mediaLink\": \"https://www.googleapis.com/download/storage/v1/b/gcsfs-testing/o/mapping%2F('x',%201,%202)?generation=1518819041006708&alt=media\",\n
-        \"crc32c\": \"yZRlqg==\",\n \"etag\": \"CPSoq+u5q9kCEAE=\"\n}\n"}
-=======
-        1, 2)/1518819788034536\",\n \"selfLink\": \"https://www.googleapis.com/storage/v1/b/gcsfs-testing/o/mapping%2F('x',%201,%202)\",\n
+        \"1518820385683048\",\n \"metageneration\": \"1\",\n \"timeCreated\": \"2018-02-16T22:33:05.671Z\",\n
+        \"updated\": \"2018-02-16T22:33:05.671Z\",\n \"storageClass\": \"MULTI_REGIONAL\",\n
+        \"timeStorageClassUpdated\": \"2018-02-16T22:33:05.671Z\",\n \"size\": \"11\",\n
+        \"md5Hash\": \"XrY7u+Ae7tCTyyK7j1rNww==\",\n \"mediaLink\": \"https://www.googleapis.com/download/storage/v1/b/gcsfs-testing/o/mapping%2F('x',%201,%202)?generation=1518820385683048&alt=media\",\n
+        \"crc32c\": \"yZRlqg==\",\n \"etag\": \"COjsw+y+q9kCEAE=\"\n}\n"}
+    headers:
+      Cache-Control: ['no-cache, no-store, max-age=0, must-revalidate']
+      Content-Length: ['752']
+      Content-Type: [application/json; charset=UTF-8]
+      ETag: [COjsw+y+q9kCEAE=]
+      Pragma: [no-cache]
+      Server: [UploadServer]
+      Vary: [Origin, X-Origin]
+    status: {code: 200, message: OK}
+- request:
+    body: null
+    headers:
+      Accept: ['*/*']
+      Accept-Encoding: ['gzip, deflate']
+      Connection: [keep-alive]
+    method: GET
+    uri: https://www.googleapis.com/storage/v1/b/gcsfs-testing/o/mapping%2F('x',%201,%202)
+  response:
+    body: {string: "{\n \"kind\": \"storage#object\",\n \"id\": \"gcsfs-testing/mapping/('x',
+        1, 2)/1518820385683048\",\n \"selfLink\": \"https://www.googleapis.com/storage/v1/b/gcsfs-testing/o/mapping%2F('x',%201,%202)\",\n
         \"name\": \"mapping/('x', 1, 2)\",\n \"bucket\": \"gcsfs-testing\",\n \"generation\":
-        \"1518819788034536\",\n \"metageneration\": \"1\",\n \"timeCreated\": \"2018-02-16T22:23:07.994Z\",\n
-        \"updated\": \"2018-02-16T22:23:07.994Z\",\n \"storageClass\": \"MULTI_REGIONAL\",\n
-        \"timeStorageClassUpdated\": \"2018-02-16T22:23:07.994Z\",\n \"size\": \"11\",\n
-        \"md5Hash\": \"XrY7u+Ae7tCTyyK7j1rNww==\",\n \"mediaLink\": \"https://www.googleapis.com/download/storage/v1/b/gcsfs-testing/o/mapping%2F('x',%201,%202)?generation=1518819788034536&alt=media\",\n
-        \"crc32c\": \"yZRlqg==\",\n \"etag\": \"COijxs+8q9kCEAE=\"\n}\n"}
->>>>>>> 2129f8c8
+        \"1518820385683048\",\n \"metageneration\": \"1\",\n \"timeCreated\": \"2018-02-16T22:33:05.671Z\",\n
+        \"updated\": \"2018-02-16T22:33:05.671Z\",\n \"storageClass\": \"MULTI_REGIONAL\",\n
+        \"timeStorageClassUpdated\": \"2018-02-16T22:33:05.671Z\",\n \"size\": \"11\",\n
+        \"md5Hash\": \"XrY7u+Ae7tCTyyK7j1rNww==\",\n \"mediaLink\": \"https://www.googleapis.com/download/storage/v1/b/gcsfs-testing/o/mapping%2F('x',%201,%202)?generation=1518820385683048&alt=media\",\n
+        \"crc32c\": \"yZRlqg==\",\n \"etag\": \"COjsw+y+q9kCEAE=\"\n}\n"}
     headers:
       Cache-Control: ['no-cache, no-store, max-age=0, must-revalidate']
       Content-Length: ['752']
       Content-Type: [application/json; charset=UTF-8]
-<<<<<<< HEAD
-      ETag: [CPSoq+u5q9kCEAE=]
-=======
-      ETag: [COijxs+8q9kCEAE=]
->>>>>>> 2129f8c8
-      Pragma: [no-cache]
-      Server: [UploadServer]
-      Vary: [Origin, X-Origin]
-    status: {code: 200, message: OK}
-- request:
-    body: null
-    headers:
-      Accept: ['*/*']
-      Accept-Encoding: ['gzip, deflate']
-      Connection: [keep-alive]
-    method: GET
-    uri: https://www.googleapis.com/storage/v1/b/gcsfs-testing/o/mapping%2F('x',%201,%202)
-  response:
-    body: {string: "{\n \"kind\": \"storage#object\",\n \"id\": \"gcsfs-testing/mapping/('x',
-<<<<<<< HEAD
-        1, 2)/1518819041006708\",\n \"selfLink\": \"https://www.googleapis.com/storage/v1/b/gcsfs-testing/o/mapping%2F('x',%201,%202)\",\n
-        \"name\": \"mapping/('x', 1, 2)\",\n \"bucket\": \"gcsfs-testing\",\n \"generation\":
-        \"1518819041006708\",\n \"metageneration\": \"1\",\n \"timeCreated\": \"2018-02-16T22:10:40.968Z\",\n
-        \"updated\": \"2018-02-16T22:10:40.968Z\",\n \"storageClass\": \"MULTI_REGIONAL\",\n
-        \"timeStorageClassUpdated\": \"2018-02-16T22:10:40.968Z\",\n \"size\": \"11\",\n
-        \"md5Hash\": \"XrY7u+Ae7tCTyyK7j1rNww==\",\n \"mediaLink\": \"https://www.googleapis.com/download/storage/v1/b/gcsfs-testing/o/mapping%2F('x',%201,%202)?generation=1518819041006708&alt=media\",\n
-        \"crc32c\": \"yZRlqg==\",\n \"etag\": \"CPSoq+u5q9kCEAE=\"\n}\n"}
-=======
-        1, 2)/1518819788034536\",\n \"selfLink\": \"https://www.googleapis.com/storage/v1/b/gcsfs-testing/o/mapping%2F('x',%201,%202)\",\n
-        \"name\": \"mapping/('x', 1, 2)\",\n \"bucket\": \"gcsfs-testing\",\n \"generation\":
-        \"1518819788034536\",\n \"metageneration\": \"1\",\n \"timeCreated\": \"2018-02-16T22:23:07.994Z\",\n
-        \"updated\": \"2018-02-16T22:23:07.994Z\",\n \"storageClass\": \"MULTI_REGIONAL\",\n
-        \"timeStorageClassUpdated\": \"2018-02-16T22:23:07.994Z\",\n \"size\": \"11\",\n
-        \"md5Hash\": \"XrY7u+Ae7tCTyyK7j1rNww==\",\n \"mediaLink\": \"https://www.googleapis.com/download/storage/v1/b/gcsfs-testing/o/mapping%2F('x',%201,%202)?generation=1518819788034536&alt=media\",\n
-        \"crc32c\": \"yZRlqg==\",\n \"etag\": \"COijxs+8q9kCEAE=\"\n}\n"}
->>>>>>> 2129f8c8
-    headers:
-      Cache-Control: ['no-cache, no-store, max-age=0, must-revalidate']
-      Content-Length: ['752']
-      Content-Type: [application/json; charset=UTF-8]
-<<<<<<< HEAD
-      ETag: [CPSoq+u5q9kCEAE=]
-=======
-      ETag: [COijxs+8q9kCEAE=]
->>>>>>> 2129f8c8
+      ETag: [COjsw+y+q9kCEAE=]
       Pragma: [no-cache]
       Server: [UploadServer]
       Vary: [Origin, X-Origin]
@@ -1044,11 +469,7 @@
       Connection: [keep-alive]
       Range: [bytes=0-5242890]
     method: GET
-<<<<<<< HEAD
-    uri: https://www.googleapis.com/download/storage/v1/b/gcsfs-testing/o/mapping%2F('x',%201,%202)?alt=media&generation=1518819041006708
-=======
-    uri: https://www.googleapis.com/download/storage/v1/b/gcsfs-testing/o/mapping%2F('x',%201,%202)?alt=media&generation=1518819788034536
->>>>>>> 2129f8c8
+    uri: https://www.googleapis.com/download/storage/v1/b/gcsfs-testing/o/mapping%2F('x',%201,%202)?alt=media&generation=1518820385683048
   response:
     body: {string: hello world}
     headers:
@@ -1057,19 +478,11 @@
       Content-Length: ['11']
       Content-Range: [bytes 0-10/11]
       Content-Type: [application/octet-stream]
-<<<<<<< HEAD
-      ETag: [CPSoq+u5q9kCEAE=]
-      Pragma: [no-cache]
-      Server: [UploadServer]
-      Vary: [Origin, X-Origin]
-      X-Goog-Generation: ['1518819041006708']
-=======
-      ETag: [COijxs+8q9kCEAE=]
-      Pragma: [no-cache]
-      Server: [UploadServer]
-      Vary: [Origin, X-Origin]
-      X-Goog-Generation: ['1518819788034536']
->>>>>>> 2129f8c8
+      ETag: [COjsw+y+q9kCEAE=]
+      Pragma: [no-cache]
+      Server: [UploadServer]
+      Vary: [Origin, X-Origin]
+      X-Goog-Generation: ['1518820385683048']
       X-Goog-Hash: [crc32c=yZRlqg==]
       X-Goog-Metageneration: ['1']
       X-Goog-Storage-Class: [MULTI_REGIONAL]
@@ -1084,67 +497,59 @@
     uri: https://www.googleapis.com/storage/v1/b/gcsfs-testing/o/mapping%2F('x',%201,%202)
   response:
     body: {string: "{\n \"kind\": \"storage#object\",\n \"id\": \"gcsfs-testing/mapping/('x',
-<<<<<<< HEAD
-        1, 2)/1518819041006708\",\n \"selfLink\": \"https://www.googleapis.com/storage/v1/b/gcsfs-testing/o/mapping%2F('x',%201,%202)\",\n
+        1, 2)/1518820385683048\",\n \"selfLink\": \"https://www.googleapis.com/storage/v1/b/gcsfs-testing/o/mapping%2F('x',%201,%202)\",\n
         \"name\": \"mapping/('x', 1, 2)\",\n \"bucket\": \"gcsfs-testing\",\n \"generation\":
-        \"1518819041006708\",\n \"metageneration\": \"1\",\n \"timeCreated\": \"2018-02-16T22:10:40.968Z\",\n
-        \"updated\": \"2018-02-16T22:10:40.968Z\",\n \"storageClass\": \"MULTI_REGIONAL\",\n
-        \"timeStorageClassUpdated\": \"2018-02-16T22:10:40.968Z\",\n \"size\": \"11\",\n
-        \"md5Hash\": \"XrY7u+Ae7tCTyyK7j1rNww==\",\n \"mediaLink\": \"https://www.googleapis.com/download/storage/v1/b/gcsfs-testing/o/mapping%2F('x',%201,%202)?generation=1518819041006708&alt=media\",\n
-        \"crc32c\": \"yZRlqg==\",\n \"etag\": \"CPSoq+u5q9kCEAE=\"\n}\n"}
-=======
-        1, 2)/1518819788034536\",\n \"selfLink\": \"https://www.googleapis.com/storage/v1/b/gcsfs-testing/o/mapping%2F('x',%201,%202)\",\n
-        \"name\": \"mapping/('x', 1, 2)\",\n \"bucket\": \"gcsfs-testing\",\n \"generation\":
-        \"1518819788034536\",\n \"metageneration\": \"1\",\n \"timeCreated\": \"2018-02-16T22:23:07.994Z\",\n
-        \"updated\": \"2018-02-16T22:23:07.994Z\",\n \"storageClass\": \"MULTI_REGIONAL\",\n
-        \"timeStorageClassUpdated\": \"2018-02-16T22:23:07.994Z\",\n \"size\": \"11\",\n
-        \"md5Hash\": \"XrY7u+Ae7tCTyyK7j1rNww==\",\n \"mediaLink\": \"https://www.googleapis.com/download/storage/v1/b/gcsfs-testing/o/mapping%2F('x',%201,%202)?generation=1518819788034536&alt=media\",\n
-        \"crc32c\": \"yZRlqg==\",\n \"etag\": \"COijxs+8q9kCEAE=\"\n}\n"}
->>>>>>> 2129f8c8
+        \"1518820385683048\",\n \"metageneration\": \"1\",\n \"timeCreated\": \"2018-02-16T22:33:05.671Z\",\n
+        \"updated\": \"2018-02-16T22:33:05.671Z\",\n \"storageClass\": \"MULTI_REGIONAL\",\n
+        \"timeStorageClassUpdated\": \"2018-02-16T22:33:05.671Z\",\n \"size\": \"11\",\n
+        \"md5Hash\": \"XrY7u+Ae7tCTyyK7j1rNww==\",\n \"mediaLink\": \"https://www.googleapis.com/download/storage/v1/b/gcsfs-testing/o/mapping%2F('x',%201,%202)?generation=1518820385683048&alt=media\",\n
+        \"crc32c\": \"yZRlqg==\",\n \"etag\": \"COjsw+y+q9kCEAE=\"\n}\n"}
     headers:
       Cache-Control: ['no-cache, no-store, max-age=0, must-revalidate']
       Content-Length: ['752']
       Content-Type: [application/json; charset=UTF-8]
-<<<<<<< HEAD
-      ETag: [CPSoq+u5q9kCEAE=]
-=======
-      ETag: [COijxs+8q9kCEAE=]
->>>>>>> 2129f8c8
-      Pragma: [no-cache]
-      Server: [UploadServer]
-      Vary: [Origin, X-Origin]
-    status: {code: 200, message: OK}
-- request:
-    body: null
-    headers:
-      Accept: ['*/*']
-      Accept-Encoding: ['gzip, deflate']
-      Connection: [keep-alive]
-    method: GET
-    uri: https://www.googleapis.com/storage/v1/b/gcsfs-testing/o/?maxResults=1000
+      ETag: [COjsw+y+q9kCEAE=]
+      Pragma: [no-cache]
+      Server: [UploadServer]
+      Vary: [Origin, X-Origin]
+    status: {code: 200, message: OK}
+- request:
+    body: null
+    headers:
+      Accept: ['*/*']
+      Accept-Encoding: ['gzip, deflate']
+      Connection: [keep-alive]
+    method: GET
+    uri: https://www.googleapis.com/storage/v1/b/gcsfs-testing/o/?delimiter=%2F
+  response:
+    body: {string: "{\n \"kind\": \"storage#objects\",\n \"prefixes\": [\n  \"mapping/\"\n
+        ]\n}\n"}
+    headers:
+      Cache-Control: ['private, max-age=0, must-revalidate, no-transform']
+      Content-Length: ['63']
+      Content-Type: [application/json; charset=UTF-8]
+      Server: [UploadServer]
+      Vary: [Origin, X-Origin]
+    status: {code: 200, message: OK}
+- request:
+    body: null
+    headers:
+      Accept: ['*/*']
+      Accept-Encoding: ['gzip, deflate']
+      Connection: [keep-alive]
+    method: GET
+    uri: https://www.googleapis.com/storage/v1/b/gcsfs-testing/o/?delimiter=%2F&prefix=mapping%2F
   response:
     body: {string: "{\n \"kind\": \"storage#objects\",\n \"items\": [\n  {\n   \"kind\":
-<<<<<<< HEAD
-        \"storage#object\",\n   \"id\": \"gcsfs-testing/mapping/('x', 1, 2)/1518819041006708\",\n
+        \"storage#object\",\n   \"id\": \"gcsfs-testing/mapping/('x', 1, 2)/1518820385683048\",\n
         \  \"selfLink\": \"https://www.googleapis.com/storage/v1/b/gcsfs-testing/o/mapping%2F('x',%201,%202)\",\n
         \  \"name\": \"mapping/('x', 1, 2)\",\n   \"bucket\": \"gcsfs-testing\",\n
-        \  \"generation\": \"1518819041006708\",\n   \"metageneration\": \"1\",\n
-        \  \"timeCreated\": \"2018-02-16T22:10:40.968Z\",\n   \"updated\": \"2018-02-16T22:10:40.968Z\",\n
+        \  \"generation\": \"1518820385683048\",\n   \"metageneration\": \"1\",\n
+        \  \"timeCreated\": \"2018-02-16T22:33:05.671Z\",\n   \"updated\": \"2018-02-16T22:33:05.671Z\",\n
         \  \"storageClass\": \"MULTI_REGIONAL\",\n   \"timeStorageClassUpdated\":
-        \"2018-02-16T22:10:40.968Z\",\n   \"size\": \"11\",\n   \"md5Hash\": \"XrY7u+Ae7tCTyyK7j1rNww==\",\n
-        \  \"mediaLink\": \"https://www.googleapis.com/download/storage/v1/b/gcsfs-testing/o/mapping%2F('x',%201,%202)?generation=1518819041006708&alt=media\",\n
-        \  \"crc32c\": \"yZRlqg==\",\n   \"etag\": \"CPSoq+u5q9kCEAE=\"\n  }\n ]\n}\n"}
-=======
-        \"storage#object\",\n   \"id\": \"gcsfs-testing/mapping/('x', 1, 2)/1518819788034536\",\n
-        \  \"selfLink\": \"https://www.googleapis.com/storage/v1/b/gcsfs-testing/o/mapping%2F('x',%201,%202)\",\n
-        \  \"name\": \"mapping/('x', 1, 2)\",\n   \"bucket\": \"gcsfs-testing\",\n
-        \  \"generation\": \"1518819788034536\",\n   \"metageneration\": \"1\",\n
-        \  \"timeCreated\": \"2018-02-16T22:23:07.994Z\",\n   \"updated\": \"2018-02-16T22:23:07.994Z\",\n
-        \  \"storageClass\": \"MULTI_REGIONAL\",\n   \"timeStorageClassUpdated\":
-        \"2018-02-16T22:23:07.994Z\",\n   \"size\": \"11\",\n   \"md5Hash\": \"XrY7u+Ae7tCTyyK7j1rNww==\",\n
-        \  \"mediaLink\": \"https://www.googleapis.com/download/storage/v1/b/gcsfs-testing/o/mapping%2F('x',%201,%202)?generation=1518819788034536&alt=media\",\n
-        \  \"crc32c\": \"yZRlqg==\",\n   \"etag\": \"COijxs+8q9kCEAE=\"\n  }\n ]\n}\n"}
->>>>>>> 2129f8c8
+        \"2018-02-16T22:33:05.671Z\",\n   \"size\": \"11\",\n   \"md5Hash\": \"XrY7u+Ae7tCTyyK7j1rNww==\",\n
+        \  \"mediaLink\": \"https://www.googleapis.com/download/storage/v1/b/gcsfs-testing/o/mapping%2F('x',%201,%202)?generation=1518820385683048&alt=media\",\n
+        \  \"crc32c\": \"yZRlqg==\",\n   \"etag\": \"COjsw+y+q9kCEAE=\"\n  }\n ]\n}\n"}
     headers:
       Cache-Control: ['private, max-age=0, must-revalidate, no-transform']
       Content-Length: ['835']
