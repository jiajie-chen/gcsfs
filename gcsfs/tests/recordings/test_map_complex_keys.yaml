interactions:
- request:
    body: null
    headers:
      Accept: ['*/*']
      Accept-Encoding: ['gzip, deflate']
      Connection: [keep-alive]
      Content-Length: ['0']
      User-Agent: [python-requests/2.18.4]
    method: POST
    uri: https://www.googleapis.com/oauth2/v4/token?grant_type=refresh_token
  response:
    body:
      string: !!binary |
<<<<<<< HEAD
        H4sIAEsKMFoC/6tWykyJL8nPTs1TslJQqqioUNJRUALz40sqC1JBgk6piUWpRSDxxOTk1OJiDOWp
        FQWZRanF8ZkgQWMzA4NaAMCTibZWAAAA
    headers:
      Alt-Svc: ['quic=":443"; ma=2592000; v="39,38,37,35"']
      Cache-Control: ['no-cache, no-store, max-age=0, must-revalidate']
      Content-Encoding: [gzip]
      Content-Type: [application/json; charset=UTF-8]
      Date: ['Wed, 11 Oct 2017 14:35:55 GMT']
=======
        H4sIALmTTloC/6tWykyJL8nPTs1TslJQqqioUNJRUEpMTk4tLsYQBvPjSyoLUkGCTqmJRalFIPHU
        ioLMotTi+EyQYmMzA4NaAIbFaipWAAAA
    headers:
      Alt-Svc: ['hq=":443"; ma=2592000; quic=51303431; quic=51303339; quic=51303338;
          quic=51303337; quic=51303335,quic=":443"; ma=2592000; v="41,39,38,37,35"']
      Cache-Control: ['no-cache, no-store, max-age=0, must-revalidate']
      Content-Encoding: [gzip]
      Content-Type: [application/json; charset=UTF-8]
      Date: ['Thu, 04 Jan 2018 20:51:05 GMT']
>>>>>>> 899a4518
      Expires: ['Mon, 01 Jan 1990 00:00:00 GMT']
      Pragma: [no-cache]
      Server: [GSE]
      Transfer-Encoding: [chunked]
      Vary: [Origin, X-Origin]
      X-Content-Type-Options: [nosniff]
      X-Frame-Options: [SAMEORIGIN]
      X-XSS-Protection: [1; mode=block]
    status: {code: 200, message: OK}
- request:
    body: null
    headers:
      Accept: ['*/*']
      Accept-Encoding: ['gzip, deflate']
      Connection: [keep-alive]
      User-Agent: [python-requests/2.18.4]
    method: GET
    uri: https://www.googleapis.com/storage/v1/b/?project=test_project
  response:
    body: {string: "{\n \"kind\": \"storage#buckets\",\n \"items\": [\n  {\n   \"kind\":
        \"storage#bucket\",\n   \"id\": \"anaconda-enterprise\",\n   \"selfLink\":
        \"https://www.googleapis.com/storage/v1/b/anaconda-enterprise\",\n   \"projectNumber\":
        \"586241054156\",\n   \"name\": \"anaconda-enterprise\",\n   \"timeCreated\":
        \"2017-07-05T23:53:06.552Z\",\n   \"updated\": \"2017-07-14T17:39:54.178Z\",\n
        \  \"metageneration\": \"3\",\n   \"location\": \"US\",\n   \"storageClass\":
        \"MULTI_REGIONAL\",\n   \"etag\": \"CAM=\"\n  },\n  {\n   \"kind\": \"storage#bucket\",\n
        \  \"id\": \"anaconda-public-data\",\n   \"selfLink\": \"https://www.googleapis.com/storage/v1/b/anaconda-public-data\",\n
        \  \"projectNumber\": \"586241054156\",\n   \"name\": \"anaconda-public-data\",\n
        \  \"timeCreated\": \"2017-04-05T20:22:12.865Z\",\n   \"updated\": \"2017-07-10T16:32:07.980Z\",\n
        \  \"metageneration\": \"2\",\n   \"location\": \"US\",\n   \"storageClass\":
        \"MULTI_REGIONAL\",\n   \"etag\": \"CAI=\"\n  },\n  {\n   \"kind\": \"storage#bucket\",\n
        \  \"id\": \"artifacts.test_project.appspot.com\",\n   \"selfLink\": \"https://www.googleapis.com/storage/v1/b/artifacts.test_project.appspot.com\",\n
        \  \"projectNumber\": \"586241054156\",\n   \"name\": \"artifacts.test_project.appspot.com\",\n
        \  \"timeCreated\": \"2016-05-17T18:29:22.774Z\",\n   \"updated\": \"2016-05-17T18:29:22.774Z\",\n
        \  \"metageneration\": \"1\",\n   \"location\": \"US\",\n   \"storageClass\":
        \"STANDARD\",\n   \"etag\": \"CAE=\"\n  },\n  {\n   \"kind\": \"storage#bucket\",\n
<<<<<<< HEAD
        \  \"id\": \"dataflow-anaconda-compute\",\n   \"selfLink\": \"https://www.googleapis.com/storage/v1/b/dataflow-anaconda-compute\",\n
        \  \"projectNumber\": \"586241054156\",\n   \"name\": \"dataflow-anaconda-compute\",\n
        \  \"timeCreated\": \"2017-09-14T18:55:42.848Z\",\n   \"updated\": \"2017-09-14T18:55:42.848Z\",\n
        \  \"metageneration\": \"1\",\n   \"location\": \"US\",\n   \"storageClass\":
        \"MULTI_REGIONAL\",\n   \"etag\": \"CAE=\"\n  },\n  {\n   \"kind\": \"storage#bucket\",\n
        \  \"id\": \"gcsfs-testing\",\n   \"selfLink\": \"https://www.googleapis.com/storage/v1/b/gcsfs-testing\",\n
        \  \"projectNumber\": \"586241054156\",\n   \"name\": \"gcsfs-testing\",\n
        \  \"timeCreated\": \"2017-10-11T14:25:41.055Z\",\n   \"updated\": \"2017-10-11T14:25:41.055Z\",\n
        \  \"metageneration\": \"1\",\n   \"location\": \"US\",\n   \"storageClass\":
        \"STANDARD\",\n   \"etag\": \"CAE=\"\n  },\n  {\n   \"kind\": \"storage#bucket\",\n
        \  \"id\": \"mytempdir\",\n   \"selfLink\": \"https://www.googleapis.com/storage/v1/b/mytempdir\",\n
        \  \"projectNumber\": \"586241054156\",\n   \"name\": \"mytempdir\",\n   \"timeCreated\":
        \"2017-10-02T20:32:40.893Z\",\n   \"updated\": \"2017-10-02T20:32:40.893Z\",\n
        \  \"metageneration\": \"1\",\n   \"location\": \"US\",\n   \"storageClass\":
        \"STANDARD\",\n   \"etag\": \"CAE=\"\n  }\n ]\n}\n"}
    headers:
      Alt-Svc: ['quic=":443"; ma=2592000; v="39,38,37,35"']
      Cache-Control: ['private, max-age=0, must-revalidate, no-transform']
      Content-Length: ['2512']
      Content-Type: [application/json; charset=UTF-8]
      Date: ['Wed, 11 Oct 2017 14:35:55 GMT']
      Expires: ['Wed, 11 Oct 2017 14:35:55 GMT']
      Server: [UploadServer]
      Vary: [Origin, X-Origin]
      X-GUploader-UploadID: [AEnB2Uo2yHStTNf8UXHZfAgTmGyey5YR7j5WFCfNOkIxhBcFkgyBWLPC7BAzKDW_VrC8LRJmp6TNl_qg91sfv41eDqAHXuF4IQ]
=======
        \  \"id\": \"test_project_cloudbuild\",\n   \"selfLink\": \"https://www.googleapis.com/storage/v1/b/test_project_cloudbuild\",\n
        \  \"projectNumber\": \"586241054156\",\n   \"name\": \"test_project_cloudbuild\",\n
        \  \"timeCreated\": \"2017-11-03T20:06:49.744Z\",\n   \"updated\": \"2017-11-03T20:06:49.744Z\",\n
        \  \"metageneration\": \"1\",\n   \"location\": \"US\",\n   \"storageClass\":
        \"STANDARD\",\n   \"etag\": \"CAE=\"\n  },\n  {\n   \"kind\": \"storage#bucket\",\n
        \  \"id\": \"dataflow-anaconda-compute\",\n   \"selfLink\": \"https://www.googleapis.com/storage/v1/b/dataflow-anaconda-compute\",\n
        \  \"projectNumber\": \"586241054156\",\n   \"name\": \"dataflow-anaconda-compute\",\n
        \  \"timeCreated\": \"2017-09-14T18:55:42.848Z\",\n   \"updated\": \"2017-09-14T18:55:42.848Z\",\n
        \  \"metageneration\": \"1\",\n   \"location\": \"US\",\n   \"storageClass\":
        \"MULTI_REGIONAL\",\n   \"etag\": \"CAE=\"\n  },\n  {\n   \"kind\": \"storage#bucket\",\n
        \  \"id\": \"gcsfs-test\",\n   \"selfLink\": \"https://www.googleapis.com/storage/v1/b/gcsfs-test\",\n
        \  \"projectNumber\": \"586241054156\",\n   \"name\": \"gcsfs-test\",\n   \"timeCreated\":
        \"2017-12-02T23:25:23.058Z\",\n   \"updated\": \"2018-01-04T14:07:08.519Z\",\n
        \  \"metageneration\": \"2\",\n   \"location\": \"US\",\n   \"storageClass\":
        \"MULTI_REGIONAL\",\n   \"etag\": \"CAI=\"\n  },\n  {\n   \"kind\": \"storage#bucket\",\n
        \  \"id\": \"gcsfs-testing\",\n   \"selfLink\": \"https://www.googleapis.com/storage/v1/b/gcsfs-testing\",\n
        \  \"projectNumber\": \"586241054156\",\n   \"name\": \"gcsfs-testing\",\n
        \  \"timeCreated\": \"2017-12-12T16:52:13.675Z\",\n   \"updated\": \"2017-12-12T16:52:13.675Z\",\n
        \  \"metageneration\": \"1\",\n   \"location\": \"US\",\n   \"storageClass\":
        \"STANDARD\",\n   \"etag\": \"CAE=\"\n  }\n ]\n}\n"}
    headers:
      Alt-Svc: ['hq=":443"; ma=2592000; quic=51303431; quic=51303339; quic=51303338;
          quic=51303337; quic=51303335,quic=":443"; ma=2592000; v="41,39,38,37,35"']
      Cache-Control: ['private, max-age=0, must-revalidate, no-transform']
      Content-Length: ['2944']
      Content-Type: [application/json; charset=UTF-8]
      Date: ['Thu, 04 Jan 2018 20:51:05 GMT']
      Expires: ['Thu, 04 Jan 2018 20:51:05 GMT']
      Server: [UploadServer]
      Vary: [Origin, X-Origin]
      X-GUploader-UploadID: [AEnB2UpfANF82laT6-YK0-ZCnrY59NKcFvJnjQNonu6YvdWj5O3LFrntOmsTHl10dsi7qhSEQMG3bCXVuJtfuVV4J3u69MEpPQ]
>>>>>>> 899a4518
    status: {code: 200, message: OK}
- request:
    body: null
    headers:
      Accept: ['*/*']
      Accept-Encoding: ['gzip, deflate']
      Connection: [keep-alive]
      Content-Length: ['0']
      User-Agent: [python-requests/2.18.4]
    method: DELETE
    uri: https://www.googleapis.com/storage/v1/b/gcsfs-testing/o/tmp%2Ftest%2Fa
  response:
    body: {string: "{\n \"error\": {\n  \"errors\": [\n   {\n    \"domain\": \"global\",\n
        \   \"reason\": \"notFound\",\n    \"message\": \"Not Found\"\n   }\n  ],\n
        \ \"code\": 404,\n  \"message\": \"Not Found\"\n }\n}\n"}
    headers:
<<<<<<< HEAD
      Alt-Svc: ['quic=":443"; ma=2592000; v="39,38,37,35"']
      Cache-Control: ['private, max-age=0']
      Content-Length: ['165']
      Content-Type: [application/json; charset=UTF-8]
      Date: ['Wed, 11 Oct 2017 14:35:56 GMT']
      Expires: ['Wed, 11 Oct 2017 14:35:56 GMT']
      Server: [UploadServer]
      Vary: [Origin, X-Origin]
      X-GUploader-UploadID: [AEnB2UrO0KG2QYioqMEGw2TtTN7eSBoJ9dhkxErkps2vK5mqXV6EQvxLGPgyrKvMBemww3AtGUBHqfgzKhwrimeHNadXBYXpyQ]
=======
      Alt-Svc: ['hq=":443"; ma=2592000; quic=51303431; quic=51303339; quic=51303338;
          quic=51303337; quic=51303335,quic=":443"; ma=2592000; v="41,39,38,37,35"']
      Cache-Control: ['private, max-age=0']
      Content-Length: ['165']
      Content-Type: [application/json; charset=UTF-8]
      Date: ['Thu, 04 Jan 2018 20:51:06 GMT']
      Expires: ['Thu, 04 Jan 2018 20:51:06 GMT']
      Server: [UploadServer]
      Vary: [Origin, X-Origin]
      X-GUploader-UploadID: [AEnB2UpMrhVNM1mN4CdE0dS9VCJgAY5L2FW1n7y_JkxD05uRvENeiqh_eSSLAd2ZhtEpvSY6YNoUje0iY9IVZ3D5_NJNQZ7OwQ]
>>>>>>> 899a4518
    status: {code: 404, message: Not Found}
- request:
    body: null
    headers:
      Accept: ['*/*']
      Accept-Encoding: ['gzip, deflate']
      Connection: [keep-alive]
      Content-Length: ['0']
      User-Agent: [python-requests/2.18.4]
    method: DELETE
    uri: https://www.googleapis.com/storage/v1/b/gcsfs-testing/o/tmp%2Ftest%2Fb
  response:
    body: {string: "{\n \"error\": {\n  \"errors\": [\n   {\n    \"domain\": \"global\",\n
        \   \"reason\": \"notFound\",\n    \"message\": \"Not Found\"\n   }\n  ],\n
        \ \"code\": 404,\n  \"message\": \"Not Found\"\n }\n}\n"}
    headers:
<<<<<<< HEAD
      Alt-Svc: ['quic=":443"; ma=2592000; v="39,38,37,35"']
      Cache-Control: ['private, max-age=0']
      Content-Length: ['165']
      Content-Type: [application/json; charset=UTF-8]
      Date: ['Wed, 11 Oct 2017 14:35:56 GMT']
      Expires: ['Wed, 11 Oct 2017 14:35:56 GMT']
      Server: [UploadServer]
      Vary: [Origin, X-Origin]
      X-GUploader-UploadID: [AEnB2UqDsdfDDf98FRsbuETq6HCw9yBecMz22jyXAnXbxiZVc8xD7NwoMf0WeCjytsOy-oYQWyUUyPCeDy1yeNdnaTIbe0nnbg]
=======
      Alt-Svc: ['hq=":443"; ma=2592000; quic=51303431; quic=51303339; quic=51303338;
          quic=51303337; quic=51303335,quic=":443"; ma=2592000; v="41,39,38,37,35"']
      Cache-Control: ['private, max-age=0']
      Content-Length: ['165']
      Content-Type: [application/json; charset=UTF-8]
      Date: ['Thu, 04 Jan 2018 20:51:06 GMT']
      Expires: ['Thu, 04 Jan 2018 20:51:06 GMT']
      Server: [UploadServer]
      Vary: [Origin, X-Origin]
      X-GUploader-UploadID: [AEnB2UqRuODwcLS_VlHXFTh-BUEI58hts6x6NrQP4lHTaodTnIGRln09Ag5VxPjirucjVZK4KfE0E0hmag1ErsyrcJBA41I8Iw]
>>>>>>> 899a4518
    status: {code: 404, message: Not Found}
- request:
    body: null
    headers:
      Accept: ['*/*']
      Accept-Encoding: ['gzip, deflate']
      Connection: [keep-alive]
      Content-Length: ['0']
      User-Agent: [python-requests/2.18.4]
    method: DELETE
    uri: https://www.googleapis.com/storage/v1/b/gcsfs-testing/o/tmp%2Ftest%2Fc
  response:
    body: {string: "{\n \"error\": {\n  \"errors\": [\n   {\n    \"domain\": \"global\",\n
        \   \"reason\": \"notFound\",\n    \"message\": \"Not Found\"\n   }\n  ],\n
        \ \"code\": 404,\n  \"message\": \"Not Found\"\n }\n}\n"}
    headers:
<<<<<<< HEAD
      Alt-Svc: ['quic=":443"; ma=2592000; v="39,38,37,35"']
      Cache-Control: ['private, max-age=0']
      Content-Length: ['165']
      Content-Type: [application/json; charset=UTF-8]
      Date: ['Wed, 11 Oct 2017 14:35:56 GMT']
      Expires: ['Wed, 11 Oct 2017 14:35:56 GMT']
      Server: [UploadServer]
      Vary: [Origin, X-Origin]
      X-GUploader-UploadID: [AEnB2UqfLRw96VmogACyRFAudjuTHYqIkmwdGtG_HRQ8tdBAcPj5VvIPiqOs2-naTgR2HlbDkpskYaAbWst_PkGRdRbX3mrm4g]
=======
      Alt-Svc: ['hq=":443"; ma=2592000; quic=51303431; quic=51303339; quic=51303338;
          quic=51303337; quic=51303335,quic=":443"; ma=2592000; v="41,39,38,37,35"']
      Cache-Control: ['private, max-age=0']
      Content-Length: ['165']
      Content-Type: [application/json; charset=UTF-8]
      Date: ['Thu, 04 Jan 2018 20:51:06 GMT']
      Expires: ['Thu, 04 Jan 2018 20:51:06 GMT']
      Server: [UploadServer]
      Vary: [Origin, X-Origin]
      X-GUploader-UploadID: [AEnB2Uo7kMhQgFpm9eG3TnlqEiCtseAmmFzW43TeQ3uVsFm738X_MfyWOlCra3SRXZOaU14gRl-XgfA8qqjmB3wSQ5D_zFekrQ]
>>>>>>> 899a4518
    status: {code: 404, message: Not Found}
- request:
    body: null
    headers:
      Accept: ['*/*']
      Accept-Encoding: ['gzip, deflate']
      Connection: [keep-alive]
      Content-Length: ['0']
      User-Agent: [python-requests/2.18.4]
    method: DELETE
    uri: https://www.googleapis.com/storage/v1/b/gcsfs-testing/o/tmp%2Ftest%2Fd
  response:
    body: {string: "{\n \"error\": {\n  \"errors\": [\n   {\n    \"domain\": \"global\",\n
        \   \"reason\": \"notFound\",\n    \"message\": \"Not Found\"\n   }\n  ],\n
        \ \"code\": 404,\n  \"message\": \"Not Found\"\n }\n}\n"}
    headers:
<<<<<<< HEAD
      Alt-Svc: ['quic=":443"; ma=2592000; v="39,38,37,35"']
      Cache-Control: ['private, max-age=0']
      Content-Length: ['165']
      Content-Type: [application/json; charset=UTF-8]
      Date: ['Wed, 11 Oct 2017 14:35:56 GMT']
      Expires: ['Wed, 11 Oct 2017 14:35:56 GMT']
      Server: [UploadServer]
      Vary: [Origin, X-Origin]
      X-GUploader-UploadID: [AEnB2UrdVfpjE1Q2Pv9GiYbH8oSr8RGyG6GCTXiEsw1GgVrv8KXhNFEwDPCl_gRKYrfAIk1PUSUj11_ZJmBBMNMz05ZZxn-dDw]
=======
      Alt-Svc: ['hq=":443"; ma=2592000; quic=51303431; quic=51303339; quic=51303338;
          quic=51303337; quic=51303335,quic=":443"; ma=2592000; v="41,39,38,37,35"']
      Cache-Control: ['private, max-age=0']
      Content-Length: ['165']
      Content-Type: [application/json; charset=UTF-8]
      Date: ['Thu, 04 Jan 2018 20:51:06 GMT']
      Expires: ['Thu, 04 Jan 2018 20:51:06 GMT']
      Server: [UploadServer]
      Vary: [Origin, X-Origin]
      X-GUploader-UploadID: [AEnB2UqXAWyMkDGjXz-1Re7ah3UgOpIamsF9BJXl4NP9H0wuY13upB7pXvL-ihpkA0KbqcURYiZVWlFcex34G-8FroBvGNpf2Q]
>>>>>>> 899a4518
    status: {code: 404, message: Not Found}
- request:
    body: hello
    headers:
      Accept: ['*/*']
      Accept-Encoding: ['gzip, deflate']
      Connection: [keep-alive]
      Content-Length: ['5']
      User-Agent: [python-requests/2.18.4]
    method: POST
    uri: https://www.googleapis.com/upload/storage/v1/b/gcsfs-testing/o?name=mapping%2F1&uploadType=media
  response:
<<<<<<< HEAD
    body: {string: "{\n \"kind\": \"storage#object\",\n \"id\": \"gcsfs-testing/mapping/1/1507732557193152\",\n
        \"selfLink\": \"https://www.googleapis.com/storage/v1/b/gcsfs-testing/o/mapping%2F1\",\n
        \"name\": \"mapping/1\",\n \"bucket\": \"gcsfs-testing\",\n \"generation\":
        \"1507732557193152\",\n \"metageneration\": \"1\",\n \"timeCreated\": \"2017-10-11T14:35:57.135Z\",\n
        \"updated\": \"2017-10-11T14:35:57.135Z\",\n \"storageClass\": \"STANDARD\",\n
        \"timeStorageClassUpdated\": \"2017-10-11T14:35:57.135Z\",\n \"size\": \"5\",\n
        \"md5Hash\": \"XUFAKrxLKna5cZ2REBfFkg==\",\n \"mediaLink\": \"https://www.googleapis.com/download/storage/v1/b/gcsfs-testing/o/mapping%2F1?generation=1507732557193152&alt=media\",\n
        \"crc32c\": \"mnG7TA==\",\n \"etag\": \"CMC/87vl6NYCEAE=\"\n}\n"}
    headers:
      Alt-Svc: ['quic=":443"; ma=2592000; v="39,38,37,35"']
      Cache-Control: ['no-cache, no-store, max-age=0, must-revalidate']
      Content-Length: ['685']
      Content-Type: [application/json; charset=UTF-8]
      Date: ['Wed, 11 Oct 2017 14:35:57 GMT']
      ETag: [CMC/87vl6NYCEAE=]
=======
    body: {string: "{\n \"kind\": \"storage#object\",\n \"id\": \"gcsfs-testing/mapping/1/1515099066369584\",\n
        \"selfLink\": \"https://www.googleapis.com/storage/v1/b/gcsfs-testing/o/mapping%2F1\",\n
        \"name\": \"mapping/1\",\n \"bucket\": \"gcsfs-testing\",\n \"generation\":
        \"1515099066369584\",\n \"metageneration\": \"1\",\n \"timeCreated\": \"2018-01-04T20:51:06.299Z\",\n
        \"updated\": \"2018-01-04T20:51:06.299Z\",\n \"storageClass\": \"STANDARD\",\n
        \"timeStorageClassUpdated\": \"2018-01-04T20:51:06.299Z\",\n \"size\": \"5\",\n
        \"md5Hash\": \"XUFAKrxLKna5cZ2REBfFkg==\",\n \"mediaLink\": \"https://www.googleapis.com/download/storage/v1/b/gcsfs-testing/o/mapping%2F1?generation=1515099066369584&alt=media\",\n
        \"crc32c\": \"mnG7TA==\",\n \"etag\": \"CLCMmu2Xv9gCEAE=\"\n}\n"}
    headers:
      Alt-Svc: ['hq=":443"; ma=2592000; quic=51303431; quic=51303339; quic=51303338;
          quic=51303337; quic=51303335,quic=":443"; ma=2592000; v="41,39,38,37,35"']
      Cache-Control: ['no-cache, no-store, max-age=0, must-revalidate']
      Content-Length: ['677']
      Content-Type: [application/json; charset=UTF-8]
      Date: ['Thu, 04 Jan 2018 20:51:06 GMT']
      ETag: [CLCMmu2Xv9gCEAE=]
>>>>>>> 899a4518
      Expires: ['Mon, 01 Jan 1990 00:00:00 GMT']
      Pragma: [no-cache]
      Server: [UploadServer]
      Vary: [Origin, X-Origin]
<<<<<<< HEAD
      X-GUploader-UploadID: [AEnB2Urf9FkKP9kRwEEO4-Q0_FFsSB_Qawz-DJrhYGclhqiCpaODny3YsDcP5vd6qwtp7xk1tH8XX80Ww1guAOCg5e6ZET44dg]
=======
      X-GUploader-UploadID: [AEnB2Upe2t3syWcdQiFvhy9dmSwb9cEMu3Mu5ERevLYdnQN52N8WMvRltnDuY3IQARDb3zanMFvLSCNBcQTS4STJLBpz0J3moA]
>>>>>>> 899a4518
    status: {code: 200, message: OK}
- request:
    body: null
    headers:
      Accept: ['*/*']
      Accept-Encoding: ['gzip, deflate']
      Connection: [keep-alive]
      User-Agent: [python-requests/2.18.4]
    method: GET
    uri: https://www.googleapis.com/storage/v1/b/gcsfs-testing/o/mapping%2F1
  response:
<<<<<<< HEAD
    body: {string: "{\n \"kind\": \"storage#object\",\n \"id\": \"gcsfs-testing/mapping/1/1507732557193152\",\n
        \"selfLink\": \"https://www.googleapis.com/storage/v1/b/gcsfs-testing/o/mapping%2F1\",\n
        \"name\": \"mapping/1\",\n \"bucket\": \"gcsfs-testing\",\n \"generation\":
        \"1507732557193152\",\n \"metageneration\": \"1\",\n \"timeCreated\": \"2017-10-11T14:35:57.135Z\",\n
        \"updated\": \"2017-10-11T14:35:57.135Z\",\n \"storageClass\": \"STANDARD\",\n
        \"timeStorageClassUpdated\": \"2017-10-11T14:35:57.135Z\",\n \"size\": \"5\",\n
        \"md5Hash\": \"XUFAKrxLKna5cZ2REBfFkg==\",\n \"mediaLink\": \"https://www.googleapis.com/download/storage/v1/b/gcsfs-testing/o/mapping%2F1?generation=1507732557193152&alt=media\",\n
        \"crc32c\": \"mnG7TA==\",\n \"etag\": \"CMC/87vl6NYCEAE=\"\n}\n"}
    headers:
      Alt-Svc: ['quic=":443"; ma=2592000; v="39,38,37,35"']
      Cache-Control: ['no-cache, no-store, max-age=0, must-revalidate']
      Content-Length: ['685']
      Content-Type: [application/json; charset=UTF-8]
      Date: ['Wed, 11 Oct 2017 14:35:57 GMT']
      ETag: [CMC/87vl6NYCEAE=]
=======
    body: {string: "{\n \"kind\": \"storage#object\",\n \"id\": \"gcsfs-testing/mapping/1/1515099066369584\",\n
        \"selfLink\": \"https://www.googleapis.com/storage/v1/b/gcsfs-testing/o/mapping%2F1\",\n
        \"name\": \"mapping/1\",\n \"bucket\": \"gcsfs-testing\",\n \"generation\":
        \"1515099066369584\",\n \"metageneration\": \"1\",\n \"timeCreated\": \"2018-01-04T20:51:06.299Z\",\n
        \"updated\": \"2018-01-04T20:51:06.299Z\",\n \"storageClass\": \"STANDARD\",\n
        \"timeStorageClassUpdated\": \"2018-01-04T20:51:06.299Z\",\n \"size\": \"5\",\n
        \"md5Hash\": \"XUFAKrxLKna5cZ2REBfFkg==\",\n \"mediaLink\": \"https://www.googleapis.com/download/storage/v1/b/gcsfs-testing/o/mapping%2F1?generation=1515099066369584&alt=media\",\n
        \"crc32c\": \"mnG7TA==\",\n \"etag\": \"CLCMmu2Xv9gCEAE=\"\n}\n"}
    headers:
      Alt-Svc: ['hq=":443"; ma=2592000; quic=51303431; quic=51303339; quic=51303338;
          quic=51303337; quic=51303335,quic=":443"; ma=2592000; v="41,39,38,37,35"']
      Cache-Control: ['no-cache, no-store, max-age=0, must-revalidate']
      Content-Length: ['677']
      Content-Type: [application/json; charset=UTF-8]
      Date: ['Thu, 04 Jan 2018 20:51:06 GMT']
      ETag: [CLCMmu2Xv9gCEAE=]
>>>>>>> 899a4518
      Expires: ['Mon, 01 Jan 1990 00:00:00 GMT']
      Pragma: [no-cache]
      Server: [UploadServer]
      Vary: [Origin, X-Origin]
<<<<<<< HEAD
      X-GUploader-UploadID: [AEnB2UozQDa4EZHpf8xPpwmxKAHSucXwdu0siG8xkE2vEr6QYEzeGsD5Wra56yuyB1LWGeT7XDujd9xj9DtUxKVCGxMSr391UA]
=======
      X-GUploader-UploadID: [AEnB2UrJLHVZrtMQUB9Fa19Wrpc0E6Vo9oJmh56kKtmncxZWLJ-_lITdI7ykU3wMb2k1joOpH2cPrLhDzYjbSra-0rc5Sqc7-A]
>>>>>>> 899a4518
    status: {code: 200, message: OK}
- request:
    body: null
    headers:
      Accept: ['*/*']
      Accept-Encoding: ['gzip, deflate']
      Connection: [keep-alive]
      Range: [bytes=0-10485759]
      User-Agent: [python-requests/2.18.4]
    method: GET
<<<<<<< HEAD
    uri: https://www.googleapis.com/download/storage/v1/b/gcsfs-testing/o/mapping%2F1?alt=media&generation=1507732557193152
  response:
    body: {string: hello}
    headers:
      Alt-Svc: ['quic=":443"; ma=2592000; v="39,38,37,35"']
=======
    uri: https://www.googleapis.com/download/storage/v1/b/gcsfs-testing/o/mapping%2F1?alt=media&generation=1515099066369584
  response:
    body: {string: hello}
    headers:
      Alt-Svc: ['hq=":443"; ma=2592000; quic=51303431; quic=51303339; quic=51303338;
          quic=51303337; quic=51303335,quic=":443"; ma=2592000; v="41,39,38,37,35"']
>>>>>>> 899a4518
      Cache-Control: ['no-cache, no-store, max-age=0, must-revalidate']
      Content-Disposition: [attachment]
      Content-Length: ['5']
      Content-Range: [bytes 0-4/5]
      Content-Type: [application/octet-stream]
<<<<<<< HEAD
      Date: ['Wed, 11 Oct 2017 14:35:57 GMT']
      ETag: [CMC/87vl6NYCEAE=]
=======
      Date: ['Thu, 04 Jan 2018 20:51:06 GMT']
      ETag: [CLCMmu2Xv9gCEAE=]
>>>>>>> 899a4518
      Expires: ['Mon, 01 Jan 1990 00:00:00 GMT']
      Pragma: [no-cache]
      Server: [UploadServer]
      Vary: [Origin, X-Origin]
<<<<<<< HEAD
      X-GUploader-UploadID: [AEnB2UreMnWIcfETiTBMiNQIk7nWYnMvdIjyrlBPNHFuvqEQ8sUIyO-BLffEL_FtL5hOXag8p3lY1IGAkrflTC5IoyZL4WiaHg]
      X-Goog-Generation: ['1507732557193152']
      X-Goog-Hash: [crc32c=mnG7TA==]
=======
      X-GUploader-UploadID: [AEnB2UqTsEvsR4Ry1OMmn8EgNvUE3dnf6EBVaH-45MfSY7BWXhhI4z1R93sjkqHADYOM9tBjAAEj83CZhb2GC85zCcWXlkO8fg]
      X-Goog-Generation: ['1515099066369584']
>>>>>>> 899a4518
      X-Goog-Metageneration: ['1']
      X-Goog-Storage-Class: [STANDARD]
    status: {code: 206, message: Partial Content}
- request:
    body: null
    headers:
      Accept: ['*/*']
      Accept-Encoding: ['gzip, deflate']
      Connection: [keep-alive]
      Content-Length: ['0']
      User-Agent: [python-requests/2.18.4]
    method: DELETE
    uri: https://www.googleapis.com/storage/v1/b/gcsfs-testing/o/mapping%2F1
  response:
    body: {string: ''}
    headers:
<<<<<<< HEAD
      Alt-Svc: ['quic=":443"; ma=2592000; v="39,38,37,35"']
      Cache-Control: ['no-cache, no-store, max-age=0, must-revalidate']
      Content-Length: ['0']
      Content-Type: [application/json]
      Date: ['Wed, 11 Oct 2017 14:35:58 GMT']
=======
      Alt-Svc: ['hq=":443"; ma=2592000; quic=51303431; quic=51303339; quic=51303338;
          quic=51303337; quic=51303335,quic=":443"; ma=2592000; v="41,39,38,37,35"']
      Cache-Control: ['no-cache, no-store, max-age=0, must-revalidate']
      Content-Length: ['0']
      Content-Type: [application/json]
      Date: ['Thu, 04 Jan 2018 20:51:07 GMT']
>>>>>>> 899a4518
      Expires: ['Mon, 01 Jan 1990 00:00:00 GMT']
      Pragma: [no-cache]
      Server: [UploadServer]
      Vary: [Origin, X-Origin]
<<<<<<< HEAD
      X-GUploader-UploadID: [AEnB2UoPxdK2fjnXuDF98vVwzY73eaTogRCO-nwt8WiwMhcT9QBFfltBvGyGCIvmRtToXlPZ_uLjupqp5J-DzDyeNqy8jr6lCg]
=======
      X-GUploader-UploadID: [AEnB2UoWQGUmsRVNR0j04l5DWYRkrQpJjlzyOFZ67yPmEMcz8ShwajkKg5AvW68Wpk0QLfqoAYUbphpMFqBAsHobtTbdB0sKwQ]
>>>>>>> 899a4518
    status: {code: 204, message: No Content}
- request:
    body: world
    headers:
      Accept: ['*/*']
      Accept-Encoding: ['gzip, deflate']
      Connection: [keep-alive]
      Content-Length: ['5']
      User-Agent: [python-requests/2.18.4]
    method: POST
    uri: https://www.googleapis.com/upload/storage/v1/b/gcsfs-testing/o?name=mapping%2F%281%2C+2%29&uploadType=media
  response:
    body: {string: "{\n \"kind\": \"storage#object\",\n \"id\": \"gcsfs-testing/mapping/(1,
<<<<<<< HEAD
        2)/1507732558321383\",\n \"selfLink\": \"https://www.googleapis.com/storage/v1/b/gcsfs-testing/o/mapping%2F(1,%202)\",\n
        \"name\": \"mapping/(1, 2)\",\n \"bucket\": \"gcsfs-testing\",\n \"generation\":
        \"1507732558321383\",\n \"metageneration\": \"1\",\n \"timeCreated\": \"2017-10-11T14:35:58.267Z\",\n
        \"updated\": \"2017-10-11T14:35:58.267Z\",\n \"storageClass\": \"STANDARD\",\n
        \"timeStorageClassUpdated\": \"2017-10-11T14:35:58.267Z\",\n \"size\": \"5\",\n
        \"md5Hash\": \"fXkwN6B2AYZXSwKC8vQ15w==\",\n \"mediaLink\": \"https://www.googleapis.com/download/storage/v1/b/gcsfs-testing/o/mapping%2F(1,%202)?generation=1507732558321383&alt=media\",\n
        \"crc32c\": \"MaqBTg==\",\n \"etag\": \"COetuLzl6NYCEAE=\"\n}\n"}
    headers:
      Alt-Svc: ['quic=":443"; ma=2592000; v="39,38,37,35"']
      Cache-Control: ['no-cache, no-store, max-age=0, must-revalidate']
      Content-Length: ['709']
      Content-Type: [application/json; charset=UTF-8]
      Date: ['Wed, 11 Oct 2017 14:35:58 GMT']
      ETag: [COetuLzl6NYCEAE=]
=======
        2)/1515099067359973\",\n \"selfLink\": \"https://www.googleapis.com/storage/v1/b/gcsfs-testing/o/mapping%2F(1,%202)\",\n
        \"name\": \"mapping/(1, 2)\",\n \"bucket\": \"gcsfs-testing\",\n \"generation\":
        \"1515099067359973\",\n \"metageneration\": \"1\",\n \"timeCreated\": \"2018-01-04T20:51:07.177Z\",\n
        \"updated\": \"2018-01-04T20:51:07.177Z\",\n \"storageClass\": \"STANDARD\",\n
        \"timeStorageClassUpdated\": \"2018-01-04T20:51:07.177Z\",\n \"size\": \"5\",\n
        \"md5Hash\": \"fXkwN6B2AYZXSwKC8vQ15w==\",\n \"mediaLink\": \"https://www.googleapis.com/download/storage/v1/b/gcsfs-testing/o/mapping%2F(1,%202)?generation=1515099067359973&alt=media\",\n
        \"crc32c\": \"MaqBTg==\",\n \"etag\": \"COXF1u2Xv9gCEAE=\"\n}\n"}
    headers:
      Alt-Svc: ['hq=":443"; ma=2592000; quic=51303431; quic=51303339; quic=51303338;
          quic=51303337; quic=51303335,quic=":443"; ma=2592000; v="41,39,38,37,35"']
      Cache-Control: ['no-cache, no-store, max-age=0, must-revalidate']
      Content-Length: ['701']
      Content-Type: [application/json; charset=UTF-8]
      Date: ['Thu, 04 Jan 2018 20:51:07 GMT']
      ETag: [COXF1u2Xv9gCEAE=]
>>>>>>> 899a4518
      Expires: ['Mon, 01 Jan 1990 00:00:00 GMT']
      Pragma: [no-cache]
      Server: [UploadServer]
      Vary: [Origin, X-Origin]
<<<<<<< HEAD
      X-GUploader-UploadID: [AEnB2Urw58O20jloUxgsf99FPSepd_-3Dw1CkIRznI3oz3SKLUI55gZVkJKSclYrRUDGNCTttwvW6xHlABVGH9waIDzTnrbIRg]
=======
      X-GUploader-UploadID: [AEnB2UrAKz-9Hjbpj5mZFt7M_rW8O4DyvyS1GnOSslUMMjrd8DbjTIv4mgoEaxcSjdNw2uelEyfoZxm2JpSND--NYVqQME3luQ]
>>>>>>> 899a4518
    status: {code: 200, message: OK}
- request:
    body: null
    headers:
      Accept: ['*/*']
      Accept-Encoding: ['gzip, deflate']
      Connection: [keep-alive]
      User-Agent: [python-requests/2.18.4]
    method: GET
    uri: https://www.googleapis.com/storage/v1/b/gcsfs-testing/o/mapping%2F(1,%202)
  response:
    body: {string: "{\n \"kind\": \"storage#object\",\n \"id\": \"gcsfs-testing/mapping/(1,
<<<<<<< HEAD
        2)/1507732558321383\",\n \"selfLink\": \"https://www.googleapis.com/storage/v1/b/gcsfs-testing/o/mapping%2F(1,%202)\",\n
        \"name\": \"mapping/(1, 2)\",\n \"bucket\": \"gcsfs-testing\",\n \"generation\":
        \"1507732558321383\",\n \"metageneration\": \"1\",\n \"timeCreated\": \"2017-10-11T14:35:58.267Z\",\n
        \"updated\": \"2017-10-11T14:35:58.267Z\",\n \"storageClass\": \"STANDARD\",\n
        \"timeStorageClassUpdated\": \"2017-10-11T14:35:58.267Z\",\n \"size\": \"5\",\n
        \"md5Hash\": \"fXkwN6B2AYZXSwKC8vQ15w==\",\n \"mediaLink\": \"https://www.googleapis.com/download/storage/v1/b/gcsfs-testing/o/mapping%2F(1,%202)?generation=1507732558321383&alt=media\",\n
        \"crc32c\": \"MaqBTg==\",\n \"etag\": \"COetuLzl6NYCEAE=\"\n}\n"}
    headers:
      Alt-Svc: ['quic=":443"; ma=2592000; v="39,38,37,35"']
      Cache-Control: ['no-cache, no-store, max-age=0, must-revalidate']
      Content-Length: ['709']
      Content-Type: [application/json; charset=UTF-8]
      Date: ['Wed, 11 Oct 2017 14:35:58 GMT']
      ETag: [COetuLzl6NYCEAE=]
=======
        2)/1515099067359973\",\n \"selfLink\": \"https://www.googleapis.com/storage/v1/b/gcsfs-testing/o/mapping%2F(1,%202)\",\n
        \"name\": \"mapping/(1, 2)\",\n \"bucket\": \"gcsfs-testing\",\n \"generation\":
        \"1515099067359973\",\n \"metageneration\": \"1\",\n \"timeCreated\": \"2018-01-04T20:51:07.177Z\",\n
        \"updated\": \"2018-01-04T20:51:07.177Z\",\n \"storageClass\": \"STANDARD\",\n
        \"timeStorageClassUpdated\": \"2018-01-04T20:51:07.177Z\",\n \"size\": \"5\",\n
        \"md5Hash\": \"fXkwN6B2AYZXSwKC8vQ15w==\",\n \"mediaLink\": \"https://www.googleapis.com/download/storage/v1/b/gcsfs-testing/o/mapping%2F(1,%202)?generation=1515099067359973&alt=media\",\n
        \"crc32c\": \"MaqBTg==\",\n \"etag\": \"COXF1u2Xv9gCEAE=\"\n}\n"}
    headers:
      Alt-Svc: ['hq=":443"; ma=2592000; quic=51303431; quic=51303339; quic=51303338;
          quic=51303337; quic=51303335,quic=":443"; ma=2592000; v="41,39,38,37,35"']
      Cache-Control: ['no-cache, no-store, max-age=0, must-revalidate']
      Content-Length: ['701']
      Content-Type: [application/json; charset=UTF-8]
      Date: ['Thu, 04 Jan 2018 20:51:07 GMT']
      ETag: [COXF1u2Xv9gCEAE=]
>>>>>>> 899a4518
      Expires: ['Mon, 01 Jan 1990 00:00:00 GMT']
      Pragma: [no-cache]
      Server: [UploadServer]
      Vary: [Origin, X-Origin]
<<<<<<< HEAD
      X-GUploader-UploadID: [AEnB2UoDkXPqFTiExh7kGm8c_EH-QTlb7mpijQW_13Fk4QM2jAnyeDRdBNjBi437bLR-p3FSq5RAF6ouT_OKw7QXV4qckkIebQ]
=======
      X-GUploader-UploadID: [AEnB2Uo5Xy2H-ox52GKHfarnhdX8zZ9mzqA23_bQuEKeQbAlckyI0dap64MuR72PgibfOgxOzsQlGrw1GC1kjkrCR05bqXvHTQ]
>>>>>>> 899a4518
    status: {code: 200, message: OK}
- request:
    body: null
    headers:
      Accept: ['*/*']
      Accept-Encoding: ['gzip, deflate']
      Connection: [keep-alive]
      Range: [bytes=0-10485759]
      User-Agent: [python-requests/2.18.4]
    method: GET
<<<<<<< HEAD
    uri: https://www.googleapis.com/download/storage/v1/b/gcsfs-testing/o/mapping%2F(1,%202)?alt=media&generation=1507732558321383
  response:
    body: {string: world}
    headers:
      Alt-Svc: ['quic=":443"; ma=2592000; v="39,38,37,35"']
=======
    uri: https://www.googleapis.com/download/storage/v1/b/gcsfs-testing/o/mapping%2F(1,%202)?alt=media&generation=1515099067359973
  response:
    body: {string: world}
    headers:
      Alt-Svc: ['hq=":443"; ma=2592000; quic=51303431; quic=51303339; quic=51303338;
          quic=51303337; quic=51303335,quic=":443"; ma=2592000; v="41,39,38,37,35"']
>>>>>>> 899a4518
      Cache-Control: ['no-cache, no-store, max-age=0, must-revalidate']
      Content-Disposition: [attachment]
      Content-Length: ['5']
      Content-Range: [bytes 0-4/5]
      Content-Type: [application/octet-stream]
<<<<<<< HEAD
      Date: ['Wed, 11 Oct 2017 14:35:58 GMT']
      ETag: [COetuLzl6NYCEAE=]
=======
      Date: ['Thu, 04 Jan 2018 20:51:08 GMT']
      ETag: [COXF1u2Xv9gCEAE=]
>>>>>>> 899a4518
      Expires: ['Mon, 01 Jan 1990 00:00:00 GMT']
      Pragma: [no-cache]
      Server: [UploadServer]
      Vary: [Origin, X-Origin]
<<<<<<< HEAD
      X-GUploader-UploadID: [AEnB2UoqdVXcmS7Uqgj7OYduLv_w70QlCGkJDJey0Tigk4hBMlWFwzZwrkOnGH-ePfG6mB_4rTIs9a2eKiH8Gb2J2qTJvBfhqg]
      X-Goog-Generation: ['1507732558321383']
      X-Goog-Hash: [crc32c=MaqBTg==]
=======
      X-GUploader-UploadID: [AEnB2UoXDcjI7uC3FgfecKU8vmuHxowZMDGOmrqgp7P8MjHtMFupQ3o6LEloGPvKAka_ibMY5SnAWjIbdDbHXN2Oat-LVcqmXw]
      X-Goog-Generation: ['1515099067359973']
>>>>>>> 899a4518
      X-Goog-Metageneration: ['1']
      X-Goog-Storage-Class: [STANDARD]
    status: {code: 206, message: Partial Content}
- request:
    body: null
    headers:
      Accept: ['*/*']
      Accept-Encoding: ['gzip, deflate']
      Connection: [keep-alive]
      Content-Length: ['0']
      User-Agent: [python-requests/2.18.4]
    method: DELETE
    uri: https://www.googleapis.com/storage/v1/b/gcsfs-testing/o/mapping%2F(1,%202)
  response:
    body: {string: ''}
    headers:
<<<<<<< HEAD
      Alt-Svc: ['quic=":443"; ma=2592000; v="39,38,37,35"']
      Cache-Control: ['no-cache, no-store, max-age=0, must-revalidate']
      Content-Length: ['0']
      Content-Type: [application/json]
      Date: ['Wed, 11 Oct 2017 14:35:59 GMT']
=======
      Alt-Svc: ['hq=":443"; ma=2592000; quic=51303431; quic=51303339; quic=51303338;
          quic=51303337; quic=51303335,quic=":443"; ma=2592000; v="41,39,38,37,35"']
      Cache-Control: ['no-cache, no-store, max-age=0, must-revalidate']
      Content-Length: ['0']
      Content-Type: [application/json]
      Date: ['Thu, 04 Jan 2018 20:51:08 GMT']
>>>>>>> 899a4518
      Expires: ['Mon, 01 Jan 1990 00:00:00 GMT']
      Pragma: [no-cache]
      Server: [UploadServer]
      Vary: [Origin, X-Origin]
<<<<<<< HEAD
      X-GUploader-UploadID: [AEnB2UpUpqhx7KNqOI93NC-I03qGZYpd7KADJ4Jon1sHwmsTVrXeADHXGTuXY9N-T7z7eZ8IzqXJoi8T-jP25f6vSset5GYlIA]
=======
      X-GUploader-UploadID: [AEnB2UrXYwGkUb3xwmx6vBxXrl_lIne6SDTSmZKTS2AdunrEHpADgSrIed7jXe4qIBlKlfYNZW6UnBsuOkcp9PKvX8cfTU-0iw]
>>>>>>> 899a4518
    status: {code: 204, message: No Content}
- request:
    body: hello world
    headers:
      Accept: ['*/*']
      Accept-Encoding: ['gzip, deflate']
      Connection: [keep-alive]
      Content-Length: ['11']
      User-Agent: [python-requests/2.18.4]
    method: POST
    uri: https://www.googleapis.com/upload/storage/v1/b/gcsfs-testing/o?name=mapping%2F%28%27x%27%2C+1%2C+2%29&uploadType=media
  response:
    body: {string: "{\n \"kind\": \"storage#object\",\n \"id\": \"gcsfs-testing/mapping/('x',
<<<<<<< HEAD
        1, 2)/1507732559407281\",\n \"selfLink\": \"https://www.googleapis.com/storage/v1/b/gcsfs-testing/o/mapping%2F('x',%201,%202)\",\n
        \"name\": \"mapping/('x', 1, 2)\",\n \"bucket\": \"gcsfs-testing\",\n \"generation\":
        \"1507732559407281\",\n \"metageneration\": \"1\",\n \"timeCreated\": \"2017-10-11T14:35:59.354Z\",\n
        \"updated\": \"2017-10-11T14:35:59.354Z\",\n \"storageClass\": \"STANDARD\",\n
        \"timeStorageClassUpdated\": \"2017-10-11T14:35:59.354Z\",\n \"size\": \"11\",\n
        \"md5Hash\": \"XrY7u+Ae7tCTyyK7j1rNww==\",\n \"mediaLink\": \"https://www.googleapis.com/download/storage/v1/b/gcsfs-testing/o/mapping%2F('x',%201,%202)?generation=1507732559407281&alt=media\",\n
        \"crc32c\": \"yZRlqg==\",\n \"etag\": \"CLHR+rzl6NYCEAE=\"\n}\n"}
    headers:
      Alt-Svc: ['quic=":443"; ma=2592000; v="39,38,37,35"']
      Cache-Control: ['no-cache, no-store, max-age=0, must-revalidate']
      Content-Length: ['734']
      Content-Type: [application/json; charset=UTF-8]
      Date: ['Wed, 11 Oct 2017 14:35:59 GMT']
      ETag: [CLHR+rzl6NYCEAE=]
=======
        1, 2)/1515099068801075\",\n \"selfLink\": \"https://www.googleapis.com/storage/v1/b/gcsfs-testing/o/mapping%2F('x',%201,%202)\",\n
        \"name\": \"mapping/('x', 1, 2)\",\n \"bucket\": \"gcsfs-testing\",\n \"generation\":
        \"1515099068801075\",\n \"metageneration\": \"1\",\n \"timeCreated\": \"2018-01-04T20:51:08.713Z\",\n
        \"updated\": \"2018-01-04T20:51:08.713Z\",\n \"storageClass\": \"STANDARD\",\n
        \"timeStorageClassUpdated\": \"2018-01-04T20:51:08.713Z\",\n \"size\": \"11\",\n
        \"md5Hash\": \"XrY7u+Ae7tCTyyK7j1rNww==\",\n \"mediaLink\": \"https://www.googleapis.com/download/storage/v1/b/gcsfs-testing/o/mapping%2F('x',%201,%202)?generation=1515099068801075&alt=media\",\n
        \"crc32c\": \"yZRlqg==\",\n \"etag\": \"CLPAru6Xv9gCEAE=\"\n}\n"}
    headers:
      Alt-Svc: ['hq=":443"; ma=2592000; quic=51303431; quic=51303339; quic=51303338;
          quic=51303337; quic=51303335,quic=":443"; ma=2592000; v="41,39,38,37,35"']
      Cache-Control: ['no-cache, no-store, max-age=0, must-revalidate']
      Content-Length: ['726']
      Content-Type: [application/json; charset=UTF-8]
      Date: ['Thu, 04 Jan 2018 20:51:08 GMT']
      ETag: [CLPAru6Xv9gCEAE=]
>>>>>>> 899a4518
      Expires: ['Mon, 01 Jan 1990 00:00:00 GMT']
      Pragma: [no-cache]
      Server: [UploadServer]
      Vary: [Origin, X-Origin]
<<<<<<< HEAD
      X-GUploader-UploadID: [AEnB2UrK7_sFzblbD55-kZ1aVdU_NfxCw5jZXm2P5zrB0eaTiGyHqlRL7jZCADyUeL_KnWfC84gNXZvCMPvMTCXqWSLH5FCwzg]
    status: {code: 200, message: OK}
- request:
    body: null
    headers:
      Accept: ['*/*']
      Accept-Encoding: ['gzip, deflate']
      Connection: [keep-alive]
      User-Agent: [python-requests/2.13.0]
    method: GET
    uri: https://www.googleapis.com/storage/v1/b/gcsfs-testing/o/mapping%2F('x',%201,%202)
  response:
    body: {string: "{\n \"kind\": \"storage#object\",\n \"id\": \"gcsfs-testing/mapping/('x',
        1, 2)/1507732559407281\",\n \"selfLink\": \"https://www.googleapis.com/storage/v1/b/gcsfs-testing/o/mapping%2F('x',%201,%202)\",\n
        \"name\": \"mapping/('x', 1, 2)\",\n \"bucket\": \"gcsfs-testing\",\n \"generation\":
        \"1507732559407281\",\n \"metageneration\": \"1\",\n \"timeCreated\": \"2017-10-11T14:35:59.354Z\",\n
        \"updated\": \"2017-10-11T14:35:59.354Z\",\n \"storageClass\": \"STANDARD\",\n
        \"timeStorageClassUpdated\": \"2017-10-11T14:35:59.354Z\",\n \"size\": \"11\",\n
        \"md5Hash\": \"XrY7u+Ae7tCTyyK7j1rNww==\",\n \"mediaLink\": \"https://www.googleapis.com/download/storage/v1/b/gcsfs-testing/o/mapping%2F('x',%201,%202)?generation=1507732559407281&alt=media\",\n
        \"crc32c\": \"yZRlqg==\",\n \"etag\": \"CLHR+rzl6NYCEAE=\"\n}\n"}
    headers:
      Alt-Svc: ['quic=":443"; ma=2592000; v="39,38,37,35"']
      Cache-Control: ['no-cache, no-store, max-age=0, must-revalidate']
      Content-Length: ['734']
      Content-Type: [application/json; charset=UTF-8]
      Date: ['Wed, 11 Oct 2017 14:35:59 GMT']
      ETag: [CLHR+rzl6NYCEAE=]
      Expires: ['Mon, 01 Jan 1990 00:00:00 GMT']
      Pragma: [no-cache]
      Server: [UploadServer]
      Vary: [Origin, X-Origin]
      X-GUploader-UploadID: [AEnB2UrOgeJQOJxWLW581szFvGL0VQW4FavD0ZlCGV0-Qv5iXzvkcwnePaBeSBsy30tzIL9f_H4eOic_LaTLhuDgeDrgcjyBhQ]
    status: {code: 200, message: OK}
- request:
    body: null
    headers:
      Accept: ['*/*']
      Accept-Encoding: ['gzip, deflate']
      Connection: [keep-alive]
      Range: [bytes=0-10485759]
      User-Agent: [python-requests/2.13.0]
    method: GET
    uri: https://www.googleapis.com/download/storage/v1/b/gcsfs-testing/o/mapping%2F('x',%201,%202)?alt=media&generation=1507732559407281
  response:
    body: {string: hello world}
    headers:
      Alt-Svc: ['quic=":443"; ma=2592000; v="39,38,37,35"']
      Cache-Control: ['no-cache, no-store, max-age=0, must-revalidate']
      Content-Disposition: [attachment]
      Content-Length: ['11']
      Content-Range: [bytes 0-10/11]
      Content-Type: [application/octet-stream]
      Date: ['Wed, 11 Oct 2017 14:35:59 GMT']
      ETag: [CLHR+rzl6NYCEAE=]
      Expires: ['Mon, 01 Jan 1990 00:00:00 GMT']
      Pragma: [no-cache]
      Server: [UploadServer]
      Vary: [Origin, X-Origin]
      X-GUploader-UploadID: [AEnB2UpyDsbaB-coq4T9j21-XcBQDXP7ZdluOfJUt_mfk5i3FMZvpI4-SyyJhPsNglo81ahw7wl1B3or5vAJ5ZeJZPC-66S0pg]
      X-Goog-Generation: ['1507732559407281']
      X-Goog-Hash: [crc32c=yZRlqg==]
      X-Goog-Metageneration: ['1']
      X-Goog-Storage-Class: [STANDARD]
    status: {code: 206, message: Partial Content}
- request:
    body: null
    headers:
      Accept: ['*/*']
      Accept-Encoding: ['gzip, deflate']
      Connection: [keep-alive]
      User-Agent: [python-requests/2.13.0]
    method: GET
    uri: https://www.googleapis.com/storage/v1/b/gcsfs-testing/o/mapping%2F('x',%201,%202)
  response:
    body: {string: "{\n \"kind\": \"storage#object\",\n \"id\": \"gcsfs-testing/mapping/('x',
        1, 2)/1507732559407281\",\n \"selfLink\": \"https://www.googleapis.com/storage/v1/b/gcsfs-testing/o/mapping%2F('x',%201,%202)\",\n
        \"name\": \"mapping/('x', 1, 2)\",\n \"bucket\": \"gcsfs-testing\",\n \"generation\":
        \"1507732559407281\",\n \"metageneration\": \"1\",\n \"timeCreated\": \"2017-10-11T14:35:59.354Z\",\n
        \"updated\": \"2017-10-11T14:35:59.354Z\",\n \"storageClass\": \"STANDARD\",\n
        \"timeStorageClassUpdated\": \"2017-10-11T14:35:59.354Z\",\n \"size\": \"11\",\n
        \"md5Hash\": \"XrY7u+Ae7tCTyyK7j1rNww==\",\n \"mediaLink\": \"https://www.googleapis.com/download/storage/v1/b/gcsfs-testing/o/mapping%2F('x',%201,%202)?generation=1507732559407281&alt=media\",\n
        \"crc32c\": \"yZRlqg==\",\n \"etag\": \"CLHR+rzl6NYCEAE=\"\n}\n"}
    headers:
      Alt-Svc: ['quic=":443"; ma=2592000; v="39,38,37,35"']
      Cache-Control: ['no-cache, no-store, max-age=0, must-revalidate']
      Content-Length: ['734']
      Content-Type: [application/json; charset=UTF-8]
      Date: ['Wed, 11 Oct 2017 14:36:00 GMT']
      ETag: [CLHR+rzl6NYCEAE=]
      Expires: ['Mon, 01 Jan 1990 00:00:00 GMT']
      Pragma: [no-cache]
      Server: [UploadServer]
      Vary: [Origin, X-Origin]
      X-GUploader-UploadID: [AEnB2UqlCicdN5SsdxNEMf1fI_nErrOei4BNRC8YC7qICbmOmwdgYbiTiNg9CLUmoUfH2tpiFV8wDsNt7fav8ZWJBnX21Zl1Tg]
=======
      X-GUploader-UploadID: [AEnB2UojFVtE5Jd0UHmaqlkErPNfVmsGeKZwaAmvfJPJ3ozmquY5qo2GU2wjXmZfKxDDqZV9KuUT-7_J1ZjvYopbdaZtIAB0FA]
>>>>>>> 899a4518
    status: {code: 200, message: OK}
- request:
    body: null
    headers:
      Accept: ['*/*']
      Accept-Encoding: ['gzip, deflate']
      Connection: [keep-alive]
      User-Agent: [python-requests/2.18.4]
    method: GET
    uri: https://www.googleapis.com/storage/v1/b/gcsfs-testing/o/mapping%2F('x',%201,%202)
  response:
<<<<<<< HEAD
    body: {string: "{\n \"kind\": \"storage#objects\",\n \"items\": [\n  {\n   \"kind\":
        \"storage#object\",\n   \"id\": \"gcsfs-testing/mapping/('x', 1, 2)/1507732559407281\",\n
        \  \"selfLink\": \"https://www.googleapis.com/storage/v1/b/gcsfs-testing/o/mapping%2F('x',%201,%202)\",\n
        \  \"name\": \"mapping/('x', 1, 2)\",\n   \"bucket\": \"gcsfs-testing\",\n
        \  \"generation\": \"1507732559407281\",\n   \"metageneration\": \"1\",\n
        \  \"timeCreated\": \"2017-10-11T14:35:59.354Z\",\n   \"updated\": \"2017-10-11T14:35:59.354Z\",\n
        \  \"storageClass\": \"STANDARD\",\n   \"timeStorageClassUpdated\": \"2017-10-11T14:35:59.354Z\",\n
        \  \"size\": \"11\",\n   \"md5Hash\": \"XrY7u+Ae7tCTyyK7j1rNww==\",\n   \"mediaLink\":
        \"https://www.googleapis.com/download/storage/v1/b/gcsfs-testing/o/mapping%2F('x',%201,%202)?generation=1507732559407281&alt=media\",\n
        \  \"crc32c\": \"yZRlqg==\",\n   \"etag\": \"CLHR+rzl6NYCEAE=\"\n  }\n ]\n}\n"}
    headers:
      Alt-Svc: ['quic=":443"; ma=2592000; v="39,38,37,35"']
      Cache-Control: ['private, max-age=0, must-revalidate, no-transform']
      Content-Length: ['817']
      Content-Type: [application/json; charset=UTF-8]
      Date: ['Wed, 11 Oct 2017 14:36:00 GMT']
      Expires: ['Wed, 11 Oct 2017 14:36:00 GMT']
      Server: [UploadServer]
      Vary: [Origin, X-Origin]
      X-GUploader-UploadID: [AEnB2Uo12aoXTDGVUV8QT3QEaIKPWBU5tNu-qITfQUSSuPnEeA6sE6ENe1UczB8x4dPo6gPFFK-AXRA-_BWt7x-T_YJVdj60hQ]
=======
    body: {string: "{\n \"kind\": \"storage#object\",\n \"id\": \"gcsfs-testing/mapping/('x',
        1, 2)/1515099068801075\",\n \"selfLink\": \"https://www.googleapis.com/storage/v1/b/gcsfs-testing/o/mapping%2F('x',%201,%202)\",\n
        \"name\": \"mapping/('x', 1, 2)\",\n \"bucket\": \"gcsfs-testing\",\n \"generation\":
        \"1515099068801075\",\n \"metageneration\": \"1\",\n \"timeCreated\": \"2018-01-04T20:51:08.713Z\",\n
        \"updated\": \"2018-01-04T20:51:08.713Z\",\n \"storageClass\": \"STANDARD\",\n
        \"timeStorageClassUpdated\": \"2018-01-04T20:51:08.713Z\",\n \"size\": \"11\",\n
        \"md5Hash\": \"XrY7u+Ae7tCTyyK7j1rNww==\",\n \"mediaLink\": \"https://www.googleapis.com/download/storage/v1/b/gcsfs-testing/o/mapping%2F('x',%201,%202)?generation=1515099068801075&alt=media\",\n
        \"crc32c\": \"yZRlqg==\",\n \"etag\": \"CLPAru6Xv9gCEAE=\"\n}\n"}
    headers:
      Alt-Svc: ['hq=":443"; ma=2592000; quic=51303431; quic=51303339; quic=51303338;
          quic=51303337; quic=51303335,quic=":443"; ma=2592000; v="41,39,38,37,35"']
      Cache-Control: ['no-cache, no-store, max-age=0, must-revalidate']
      Content-Length: ['726']
      Content-Type: [application/json; charset=UTF-8]
      Date: ['Thu, 04 Jan 2018 20:51:09 GMT']
      ETag: [CLPAru6Xv9gCEAE=]
      Expires: ['Mon, 01 Jan 1990 00:00:00 GMT']
      Pragma: [no-cache]
      Server: [UploadServer]
      Vary: [Origin, X-Origin]
      X-GUploader-UploadID: [AEnB2UrfmzEBiMNvrrbjK4gcGUsa4HhgoxO5SI7Z15XbFW8b-a3mmVGpQcLZTujpJehMiACP3valxYkY6Rc_6CkVcegv62UXag]
>>>>>>> 899a4518
    status: {code: 200, message: OK}
- request:
    body: null
    headers:
      Accept: ['*/*']
      Accept-Encoding: ['gzip, deflate']
      Connection: [keep-alive]
<<<<<<< HEAD
      Content-Length: ['0']
      User-Agent: [python-requests/2.13.0]
    method: DELETE
    uri: https://www.googleapis.com/storage/v1/b/gcsfs-testing/o/mapping%2F('x',%201,%202)
  response:
    body: {string: ''}
    headers:
      Alt-Svc: ['quic=":443"; ma=2592000; v="39,38,37,35"']
      Cache-Control: ['no-cache, no-store, max-age=0, must-revalidate']
      Content-Length: ['0']
      Content-Type: [application/json]
      Date: ['Wed, 11 Oct 2017 14:36:00 GMT']
      Expires: ['Mon, 01 Jan 1990 00:00:00 GMT']
      Pragma: [no-cache]
      Server: [UploadServer]
      Vary: [Origin, X-Origin]
      X-GUploader-UploadID: [AEnB2Upodmy3qfQznS04kSF2OiwEzZwdJuNRx4PjaX6BhMfwuiuGh_sOPaexv1N2--iGiDsK7rvhQ47QWPK1M-uQRlr7zc3JHg]
    status: {code: 204, message: No Content}
- request:
    body: null
    headers:
      Accept: ['*/*']
      Accept-Encoding: ['gzip, deflate']
      Connection: [keep-alive]
      Content-Length: ['0']
      User-Agent: [python-requests/2.18.4]
    method: POST
    uri: https://www.googleapis.com/oauth2/v4/token?grant_type=refresh_token
  response:
    body:
      string: !!binary |
        H4sIAEsKMFoC/6tWykyJL8nPTs1TslJQqqioUNJRUALz40sqC1JBgk6piUWpRSDx1IqCzKLU4vhM
        kGJjMwMDoFhicnJqcTGqEbUAnoD1nVYAAAA=
    headers:
      Alt-Svc: ['hq=":443"; ma=2592000; quic=51303431; quic=51303339; quic=51303338;
          quic=51303337; quic=51303335,quic=":443"; ma=2592000; v="41,39,38,37,35"']
      Cache-Control: ['no-cache, no-store, max-age=0, must-revalidate']
      Content-Encoding: [gzip]
      Content-Type: [application/json; charset=UTF-8]
      Date: ['Tue, 12 Dec 2017 16:56:43 GMT']
      Expires: ['Mon, 01 Jan 1990 00:00:00 GMT']
      Pragma: [no-cache]
      Server: [GSE]
      Transfer-Encoding: [chunked]
      Vary: [Origin, X-Origin]
      X-Content-Type-Options: [nosniff]
      X-Frame-Options: [SAMEORIGIN]
      X-XSS-Protection: [1; mode=block]
    status: {code: 200, message: OK}
- request:
    body: null
    headers:
      Accept: ['*/*']
      Accept-Encoding: ['gzip, deflate']
      Connection: [keep-alive]
      User-Agent: [python-requests/2.18.4]
    method: GET
    uri: https://www.googleapis.com/storage/v1/b/?project=test_project
  response:
    body: {string: "{\n \"kind\": \"storage#buckets\",\n \"items\": [\n  {\n   \"kind\":
        \"storage#bucket\",\n   \"id\": \"anaconda-enterprise\",\n   \"selfLink\":
        \"https://www.googleapis.com/storage/v1/b/anaconda-enterprise\",\n   \"projectNumber\":
        \"586241054156\",\n   \"name\": \"anaconda-enterprise\",\n   \"timeCreated\":
        \"2017-07-05T23:53:06.552Z\",\n   \"updated\": \"2017-07-14T17:39:54.178Z\",\n
        \  \"metageneration\": \"3\",\n   \"location\": \"US\",\n   \"storageClass\":
        \"MULTI_REGIONAL\",\n   \"etag\": \"CAM=\"\n  },\n  {\n   \"kind\": \"storage#bucket\",\n
        \  \"id\": \"anaconda-public-data\",\n   \"selfLink\": \"https://www.googleapis.com/storage/v1/b/anaconda-public-data\",\n
        \  \"projectNumber\": \"586241054156\",\n   \"name\": \"anaconda-public-data\",\n
        \  \"timeCreated\": \"2017-04-05T20:22:12.865Z\",\n   \"updated\": \"2017-07-10T16:32:07.980Z\",\n
        \  \"metageneration\": \"2\",\n   \"location\": \"US\",\n   \"storageClass\":
        \"MULTI_REGIONAL\",\n   \"etag\": \"CAI=\"\n  },\n  {\n   \"kind\": \"storage#bucket\",\n
        \  \"id\": \"artifacts.test_project.appspot.com\",\n   \"selfLink\": \"https://www.googleapis.com/storage/v1/b/artifacts.test_project.appspot.com\",\n
        \  \"projectNumber\": \"586241054156\",\n   \"name\": \"artifacts.test_project.appspot.com\",\n
        \  \"timeCreated\": \"2016-05-17T18:29:22.774Z\",\n   \"updated\": \"2016-05-17T18:29:22.774Z\",\n
        \  \"metageneration\": \"1\",\n   \"location\": \"US\",\n   \"storageClass\":
        \"STANDARD\",\n   \"etag\": \"CAE=\"\n  },\n  {\n   \"kind\": \"storage#bucket\",\n
        \  \"id\": \"test_project_cloudbuild\",\n   \"selfLink\": \"https://www.googleapis.com/storage/v1/b/test_project_cloudbuild\",\n
        \  \"projectNumber\": \"586241054156\",\n   \"name\": \"test_project_cloudbuild\",\n
        \  \"timeCreated\": \"2017-11-03T20:06:49.744Z\",\n   \"updated\": \"2017-11-03T20:06:49.744Z\",\n
        \  \"metageneration\": \"1\",\n   \"location\": \"US\",\n   \"storageClass\":
        \"STANDARD\",\n   \"etag\": \"CAE=\"\n  },\n  {\n   \"kind\": \"storage#bucket\",\n
        \  \"id\": \"dataflow-anaconda-compute\",\n   \"selfLink\": \"https://www.googleapis.com/storage/v1/b/dataflow-anaconda-compute\",\n
        \  \"projectNumber\": \"586241054156\",\n   \"name\": \"dataflow-anaconda-compute\",\n
        \  \"timeCreated\": \"2017-09-14T18:55:42.848Z\",\n   \"updated\": \"2017-09-14T18:55:42.848Z\",\n
        \  \"metageneration\": \"1\",\n   \"location\": \"US\",\n   \"storageClass\":
        \"MULTI_REGIONAL\",\n   \"etag\": \"CAE=\"\n  },\n  {\n   \"kind\": \"storage#bucket\",\n
        \  \"id\": \"gcsfs-test\",\n   \"selfLink\": \"https://www.googleapis.com/storage/v1/b/gcsfs-test\",\n
        \  \"projectNumber\": \"586241054156\",\n   \"name\": \"gcsfs-test\",\n   \"timeCreated\":
        \"2017-12-02T23:25:23.058Z\",\n   \"updated\": \"2017-12-02T23:25:23.058Z\",\n
        \  \"metageneration\": \"1\",\n   \"location\": \"US\",\n   \"storageClass\":
        \"MULTI_REGIONAL\",\n   \"etag\": \"CAE=\"\n  },\n  {\n   \"kind\": \"storage#bucket\",\n
        \  \"id\": \"gcsfs-testing\",\n   \"selfLink\": \"https://www.googleapis.com/storage/v1/b/gcsfs-testing\",\n
        \  \"projectNumber\": \"586241054156\",\n   \"name\": \"gcsfs-testing\",\n
        \  \"timeCreated\": \"2017-12-12T16:52:13.675Z\",\n   \"updated\": \"2017-12-12T16:52:13.675Z\",\n
        \  \"metageneration\": \"1\",\n   \"location\": \"US\",\n   \"storageClass\":
        \"STANDARD\",\n   \"etag\": \"CAE=\"\n  }\n ]\n}\n"}
    headers:
      Alt-Svc: ['hq=":443"; ma=2592000; quic=51303431; quic=51303339; quic=51303338;
          quic=51303337; quic=51303335,quic=":443"; ma=2592000; v="41,39,38,37,35"']
      Cache-Control: ['private, max-age=0, must-revalidate, no-transform']
      Content-Length: ['2944']
      Content-Type: [application/json; charset=UTF-8]
      Date: ['Tue, 12 Dec 2017 16:56:44 GMT']
      Expires: ['Tue, 12 Dec 2017 16:56:44 GMT']
      Server: [UploadServer]
      Vary: [Origin, X-Origin]
      X-GUploader-UploadID: [AEnB2Up4zeiAz3rHP23k9ERWCOMU2nWWI_zHtuyVfyjxJ0CJEcnOL5ZKBasb7YZwPSDHgftB57tFKRE09yXeVC_SXAbunjRkmQ]
    status: {code: 200, message: OK}
- request:
    body: null
    headers:
      Accept: ['*/*']
      Accept-Encoding: ['gzip, deflate']
      Connection: [keep-alive]
      Content-Length: ['0']
      User-Agent: [python-requests/2.18.4]
    method: DELETE
    uri: https://www.googleapis.com/storage/v1/b/gcsfs-testing/o/tmp%2Ftest%2Fa
  response:
    body: {string: "{\n \"error\": {\n  \"errors\": [\n   {\n    \"domain\": \"global\",\n
        \   \"reason\": \"notFound\",\n    \"message\": \"Not Found\"\n   }\n  ],\n
        \ \"code\": 404,\n  \"message\": \"Not Found\"\n }\n}\n"}
    headers:
      Alt-Svc: ['hq=":443"; ma=2592000; quic=51303431; quic=51303339; quic=51303338;
          quic=51303337; quic=51303335,quic=":443"; ma=2592000; v="41,39,38,37,35"']
      Cache-Control: ['private, max-age=0']
      Content-Length: ['165']
      Content-Type: [application/json; charset=UTF-8]
      Date: ['Tue, 12 Dec 2017 16:56:44 GMT']
      Expires: ['Tue, 12 Dec 2017 16:56:44 GMT']
      Server: [UploadServer]
      Vary: [Origin, X-Origin]
      X-GUploader-UploadID: [AEnB2UpT9JBSKfyvtLjkS1R-GNfQ37PH8IeU1hv5oNxj0EEew0FETFoQLZOcI3iCIvkVu4klzSBxzsfSG8Wxz8Q1vwtTNvVmRw]
    status: {code: 404, message: Not Found}
- request:
    body: null
    headers:
      Accept: ['*/*']
      Accept-Encoding: ['gzip, deflate']
      Connection: [keep-alive]
      Content-Length: ['0']
      User-Agent: [python-requests/2.18.4]
    method: DELETE
    uri: https://www.googleapis.com/storage/v1/b/gcsfs-testing/o/tmp%2Ftest%2Fb
  response:
    body: {string: "{\n \"error\": {\n  \"errors\": [\n   {\n    \"domain\": \"global\",\n
        \   \"reason\": \"notFound\",\n    \"message\": \"Not Found\"\n   }\n  ],\n
        \ \"code\": 404,\n  \"message\": \"Not Found\"\n }\n}\n"}
    headers:
      Alt-Svc: ['hq=":443"; ma=2592000; quic=51303431; quic=51303339; quic=51303338;
          quic=51303337; quic=51303335,quic=":443"; ma=2592000; v="41,39,38,37,35"']
      Cache-Control: ['private, max-age=0']
      Content-Length: ['165']
      Content-Type: [application/json; charset=UTF-8]
      Date: ['Tue, 12 Dec 2017 16:56:44 GMT']
      Expires: ['Tue, 12 Dec 2017 16:56:44 GMT']
      Server: [UploadServer]
      Vary: [Origin, X-Origin]
      X-GUploader-UploadID: [AEnB2Ur4b_fF0YEqTsyLrOdKj8N6sfC_DuSLTIhxTCrx2xuYNVJTg4OJCLYcZR4Vr9-PmZ--HZ1cGO9wFLfpiUiievm7xLEe4Q]
    status: {code: 404, message: Not Found}
- request:
    body: null
    headers:
      Accept: ['*/*']
      Accept-Encoding: ['gzip, deflate']
      Connection: [keep-alive]
      Content-Length: ['0']
      User-Agent: [python-requests/2.18.4]
    method: DELETE
    uri: https://www.googleapis.com/storage/v1/b/gcsfs-testing/o/tmp%2Ftest%2Fc
  response:
    body: {string: "{\n \"error\": {\n  \"errors\": [\n   {\n    \"domain\": \"global\",\n
        \   \"reason\": \"notFound\",\n    \"message\": \"Not Found\"\n   }\n  ],\n
        \ \"code\": 404,\n  \"message\": \"Not Found\"\n }\n}\n"}
    headers:
      Alt-Svc: ['hq=":443"; ma=2592000; quic=51303431; quic=51303339; quic=51303338;
          quic=51303337; quic=51303335,quic=":443"; ma=2592000; v="41,39,38,37,35"']
      Cache-Control: ['private, max-age=0']
      Content-Length: ['165']
      Content-Type: [application/json; charset=UTF-8]
      Date: ['Tue, 12 Dec 2017 16:56:44 GMT']
      Expires: ['Tue, 12 Dec 2017 16:56:44 GMT']
      Server: [UploadServer]
      Vary: [Origin, X-Origin]
      X-GUploader-UploadID: [AEnB2Up1ASKJqaEgPdcl6re0wpSHXvWNguYkMDY2Ou7ofqszvk690JYlE71x_l0giyfz6PGrILVHRKFOLB6P1Hsw2Qpe07UjuA]
    status: {code: 404, message: Not Found}
- request:
    body: null
    headers:
      Accept: ['*/*']
      Accept-Encoding: ['gzip, deflate']
      Connection: [keep-alive]
      Content-Length: ['0']
      User-Agent: [python-requests/2.18.4]
    method: DELETE
    uri: https://www.googleapis.com/storage/v1/b/gcsfs-testing/o/tmp%2Ftest%2Fd
  response:
    body: {string: "{\n \"error\": {\n  \"errors\": [\n   {\n    \"domain\": \"global\",\n
        \   \"reason\": \"notFound\",\n    \"message\": \"Not Found\"\n   }\n  ],\n
        \ \"code\": 404,\n  \"message\": \"Not Found\"\n }\n}\n"}
    headers:
      Alt-Svc: ['hq=":443"; ma=2592000; quic=51303431; quic=51303339; quic=51303338;
          quic=51303337; quic=51303335,quic=":443"; ma=2592000; v="41,39,38,37,35"']
      Cache-Control: ['private, max-age=0']
      Content-Length: ['165']
      Content-Type: [application/json; charset=UTF-8]
      Date: ['Tue, 12 Dec 2017 16:56:44 GMT']
      Expires: ['Tue, 12 Dec 2017 16:56:44 GMT']
      Server: [UploadServer]
      Vary: [Origin, X-Origin]
      X-GUploader-UploadID: [AEnB2UrhQMUX-DLsLcHMH2yypo3bMBylqpL9BAuSRtvRjT4_nXPLH-taufGsWO8vJMB6wnedlvICMqgVL8BfmM3Af7tRN7AxlA]
    status: {code: 404, message: Not Found}
- request:
    body: hello
    headers:
      Accept: ['*/*']
      Accept-Encoding: ['gzip, deflate']
      Connection: [keep-alive]
      Content-Length: ['5']
      User-Agent: [python-requests/2.18.4]
    method: POST
    uri: https://www.googleapis.com/upload/storage/v1/b/gcsfs-testing/o?name=mapping%2F1&uploadType=media
  response:
    body: {string: "{\n \"kind\": \"storage#object\",\n \"id\": \"gcsfs-testing/mapping/1/1513097805196282\",\n
        \"selfLink\": \"https://www.googleapis.com/storage/v1/b/gcsfs-testing/o/mapping%2F1\",\n
        \"name\": \"mapping/1\",\n \"bucket\": \"gcsfs-testing\",\n \"generation\":
        \"1513097805196282\",\n \"metageneration\": \"1\",\n \"timeCreated\": \"2017-12-12T16:56:45.138Z\",\n
        \"updated\": \"2017-12-12T16:56:45.138Z\",\n \"storageClass\": \"STANDARD\",\n
        \"timeStorageClassUpdated\": \"2017-12-12T16:56:45.138Z\",\n \"size\": \"5\",\n
        \"md5Hash\": \"XUFAKrxLKna5cZ2REBfFkg==\",\n \"mediaLink\": \"https://www.googleapis.com/download/storage/v1/b/gcsfs-testing/o/mapping%2F1?generation=1513097805196282&alt=media\",\n
        \"crc32c\": \"mnG7TA==\",\n \"etag\": \"CPrXwcn4hNgCEAE=\"\n}\n"}
    headers:
      Alt-Svc: ['hq=":443"; ma=2592000; quic=51303431; quic=51303339; quic=51303338;
          quic=51303337; quic=51303335,quic=":443"; ma=2592000; v="41,39,38,37,35"']
      Cache-Control: ['no-cache, no-store, max-age=0, must-revalidate']
      Content-Length: ['677']
      Content-Type: [application/json; charset=UTF-8]
      Date: ['Tue, 12 Dec 2017 16:56:45 GMT']
      ETag: [CPrXwcn4hNgCEAE=]
      Expires: ['Mon, 01 Jan 1990 00:00:00 GMT']
      Pragma: [no-cache]
      Server: [UploadServer]
      Vary: [Origin, X-Origin]
      X-GUploader-UploadID: [AEnB2UrCmNjAasVJkL6mAu-vQhO9rxGuScGDU3Ix-t-N2XMyRPj-rEFgN9BiRO2Eou-veS2GlruM8NbqCwvhn8Jj1yilVskuVA]
    status: {code: 200, message: OK}
- request:
    body: null
    headers:
      Accept: ['*/*']
      Accept-Encoding: ['gzip, deflate']
      Connection: [keep-alive]
      User-Agent: [python-requests/2.18.4]
    method: GET
    uri: https://www.googleapis.com/storage/v1/b/gcsfs-testing/o/mapping%2F1
  response:
    body: {string: "{\n \"kind\": \"storage#object\",\n \"id\": \"gcsfs-testing/mapping/1/1513097805196282\",\n
        \"selfLink\": \"https://www.googleapis.com/storage/v1/b/gcsfs-testing/o/mapping%2F1\",\n
        \"name\": \"mapping/1\",\n \"bucket\": \"gcsfs-testing\",\n \"generation\":
        \"1513097805196282\",\n \"metageneration\": \"1\",\n \"timeCreated\": \"2017-12-12T16:56:45.138Z\",\n
        \"updated\": \"2017-12-12T16:56:45.138Z\",\n \"storageClass\": \"STANDARD\",\n
        \"timeStorageClassUpdated\": \"2017-12-12T16:56:45.138Z\",\n \"size\": \"5\",\n
        \"md5Hash\": \"XUFAKrxLKna5cZ2REBfFkg==\",\n \"mediaLink\": \"https://www.googleapis.com/download/storage/v1/b/gcsfs-testing/o/mapping%2F1?generation=1513097805196282&alt=media\",\n
        \"crc32c\": \"mnG7TA==\",\n \"etag\": \"CPrXwcn4hNgCEAE=\"\n}\n"}
    headers:
      Alt-Svc: ['hq=":443"; ma=2592000; quic=51303431; quic=51303339; quic=51303338;
          quic=51303337; quic=51303335,quic=":443"; ma=2592000; v="41,39,38,37,35"']
      Cache-Control: ['no-cache, no-store, max-age=0, must-revalidate']
      Content-Length: ['677']
      Content-Type: [application/json; charset=UTF-8]
      Date: ['Tue, 12 Dec 2017 16:56:45 GMT']
      ETag: [CPrXwcn4hNgCEAE=]
      Expires: ['Mon, 01 Jan 1990 00:00:00 GMT']
      Pragma: [no-cache]
      Server: [UploadServer]
      Vary: [Origin, X-Origin]
      X-GUploader-UploadID: [AEnB2UpL0wDw9lZgB2vpjcEIco2uZTbA2Bdg9_djL38DPRUlppX0iPAU_0EMI-X5PyDiDdpNRiddQ4-fM58E23Nf7nfEYVFkbA]
    status: {code: 200, message: OK}
- request:
    body: null
    headers:
      Accept: ['*/*']
      Accept-Encoding: ['gzip, deflate']
      Connection: [keep-alive]
      Range: [bytes=0-10485759]
      User-Agent: [python-requests/2.18.4]
    method: GET
    uri: https://www.googleapis.com/download/storage/v1/b/gcsfs-testing/o/mapping%2F1?alt=media&generation=1513097805196282
  response:
    body: {string: hello}
    headers:
      Alt-Svc: ['hq=":443"; ma=2592000; quic=51303431; quic=51303339; quic=51303338;
          quic=51303337; quic=51303335,quic=":443"; ma=2592000; v="41,39,38,37,35"']
      Cache-Control: ['no-cache, no-store, max-age=0, must-revalidate']
      Content-Disposition: [attachment]
      Content-Length: ['5']
      Content-Range: [bytes 0-4/5]
      Content-Type: [application/octet-stream]
      Date: ['Tue, 12 Dec 2017 16:56:45 GMT']
      ETag: [CPrXwcn4hNgCEAE=]
      Expires: ['Mon, 01 Jan 1990 00:00:00 GMT']
      Pragma: [no-cache]
      Server: [UploadServer]
      Vary: [Origin, X-Origin]
      X-GUploader-UploadID: [AEnB2Ur1Snck8_hEUxe4J0JV-wJvlrk23XkivGABGsge2idfNcSHUNqaJGU9oKqCskpSY-nVSjF6z3Wl-rVIVrWTNOQYdBCYnw]
      X-Goog-Generation: ['1513097805196282']
      X-Goog-Metageneration: ['1']
      X-Goog-Storage-Class: [STANDARD]
    status: {code: 206, message: Partial Content}
- request:
    body: null
    headers:
      Accept: ['*/*']
      Accept-Encoding: ['gzip, deflate']
      Connection: [keep-alive]
      Content-Length: ['0']
      User-Agent: [python-requests/2.18.4]
    method: DELETE
    uri: https://www.googleapis.com/storage/v1/b/gcsfs-testing/o/mapping%2F1
  response:
    body: {string: ''}
    headers:
      Alt-Svc: ['hq=":443"; ma=2592000; quic=51303431; quic=51303339; quic=51303338;
          quic=51303337; quic=51303335,quic=":443"; ma=2592000; v="41,39,38,37,35"']
      Cache-Control: ['no-cache, no-store, max-age=0, must-revalidate']
      Content-Length: ['0']
      Content-Type: [application/json]
      Date: ['Tue, 12 Dec 2017 16:56:46 GMT']
      Expires: ['Mon, 01 Jan 1990 00:00:00 GMT']
      Pragma: [no-cache]
      Server: [UploadServer]
      Vary: [Origin, X-Origin]
      X-GUploader-UploadID: [AEnB2UqduhRNGqMGXmGFEYiBE7epMfykvUrCPKJKBRF-UnwZqQGcTh7KtwpDyT63dFXS8w230SsAXHsugu1nEr0okXLFmxoG1A]
    status: {code: 204, message: No Content}
- request:
    body: world
    headers:
      Accept: ['*/*']
      Accept-Encoding: ['gzip, deflate']
      Connection: [keep-alive]
      Content-Length: ['5']
      User-Agent: [python-requests/2.18.4]
    method: POST
    uri: https://www.googleapis.com/upload/storage/v1/b/gcsfs-testing/o?name=mapping%2F%281%2C+2%29&uploadType=media
  response:
    body: {string: "{\n \"kind\": \"storage#object\",\n \"id\": \"gcsfs-testing/mapping/(1,
        2)/1513097806650239\",\n \"selfLink\": \"https://www.googleapis.com/storage/v1/b/gcsfs-testing/o/mapping%2F(1,%202)\",\n
        \"name\": \"mapping/(1, 2)\",\n \"bucket\": \"gcsfs-testing\",\n \"generation\":
        \"1513097806650239\",\n \"metageneration\": \"1\",\n \"timeCreated\": \"2017-12-12T16:56:46.591Z\",\n
        \"updated\": \"2017-12-12T16:56:46.591Z\",\n \"storageClass\": \"STANDARD\",\n
        \"timeStorageClassUpdated\": \"2017-12-12T16:56:46.591Z\",\n \"size\": \"5\",\n
        \"md5Hash\": \"fXkwN6B2AYZXSwKC8vQ15w==\",\n \"mediaLink\": \"https://www.googleapis.com/download/storage/v1/b/gcsfs-testing/o/mapping%2F(1,%202)?generation=1513097806650239&alt=media\",\n
        \"crc32c\": \"MaqBTg==\",\n \"etag\": \"CP+2msr4hNgCEAE=\"\n}\n"}
    headers:
      Alt-Svc: ['hq=":443"; ma=2592000; quic=51303431; quic=51303339; quic=51303338;
          quic=51303337; quic=51303335,quic=":443"; ma=2592000; v="41,39,38,37,35"']
      Cache-Control: ['no-cache, no-store, max-age=0, must-revalidate']
      Content-Length: ['701']
      Content-Type: [application/json; charset=UTF-8]
      Date: ['Tue, 12 Dec 2017 16:56:46 GMT']
      ETag: [CP+2msr4hNgCEAE=]
      Expires: ['Mon, 01 Jan 1990 00:00:00 GMT']
      Pragma: [no-cache]
      Server: [UploadServer]
      Vary: [Origin, X-Origin]
      X-GUploader-UploadID: [AEnB2UpuPqG5ATN9YW0UNsjg6x3kSFXBx1opEdFp11B9T5hw1b3VXFLLcibGezIjeuulqrOhUCI-7XFgFRXtPsuhkXMl54b4DQ]
    status: {code: 200, message: OK}
- request:
    body: null
    headers:
      Accept: ['*/*']
      Accept-Encoding: ['gzip, deflate']
      Connection: [keep-alive]
      User-Agent: [python-requests/2.18.4]
    method: GET
    uri: https://www.googleapis.com/storage/v1/b/gcsfs-testing/o/mapping%2F(1,%202)
  response:
    body: {string: "{\n \"kind\": \"storage#object\",\n \"id\": \"gcsfs-testing/mapping/(1,
        2)/1513097806650239\",\n \"selfLink\": \"https://www.googleapis.com/storage/v1/b/gcsfs-testing/o/mapping%2F(1,%202)\",\n
        \"name\": \"mapping/(1, 2)\",\n \"bucket\": \"gcsfs-testing\",\n \"generation\":
        \"1513097806650239\",\n \"metageneration\": \"1\",\n \"timeCreated\": \"2017-12-12T16:56:46.591Z\",\n
        \"updated\": \"2017-12-12T16:56:46.591Z\",\n \"storageClass\": \"STANDARD\",\n
        \"timeStorageClassUpdated\": \"2017-12-12T16:56:46.591Z\",\n \"size\": \"5\",\n
        \"md5Hash\": \"fXkwN6B2AYZXSwKC8vQ15w==\",\n \"mediaLink\": \"https://www.googleapis.com/download/storage/v1/b/gcsfs-testing/o/mapping%2F(1,%202)?generation=1513097806650239&alt=media\",\n
        \"crc32c\": \"MaqBTg==\",\n \"etag\": \"CP+2msr4hNgCEAE=\"\n}\n"}
    headers:
      Alt-Svc: ['hq=":443"; ma=2592000; quic=51303431; quic=51303339; quic=51303338;
          quic=51303337; quic=51303335,quic=":443"; ma=2592000; v="41,39,38,37,35"']
      Cache-Control: ['no-cache, no-store, max-age=0, must-revalidate']
      Content-Length: ['701']
      Content-Type: [application/json; charset=UTF-8]
      Date: ['Tue, 12 Dec 2017 16:56:47 GMT']
      ETag: [CP+2msr4hNgCEAE=]
      Expires: ['Mon, 01 Jan 1990 00:00:00 GMT']
      Pragma: [no-cache]
      Server: [UploadServer]
      Vary: [Origin, X-Origin]
      X-GUploader-UploadID: [AEnB2Urg6keNSqjTl3X8IdaroWf8LVrDQg7Y0P-VA9eTYRjpGat0hbADXXWySdik82FcOYstx8Zz1agivV7qkq_f0dglax6_BQ]
    status: {code: 200, message: OK}
- request:
    body: null
    headers:
      Accept: ['*/*']
      Accept-Encoding: ['gzip, deflate']
      Connection: [keep-alive]
      Range: [bytes=0-10485759]
      User-Agent: [python-requests/2.18.4]
    method: GET
    uri: https://www.googleapis.com/download/storage/v1/b/gcsfs-testing/o/mapping%2F(1,%202)?alt=media&generation=1513097806650239
  response:
    body: {string: world}
    headers:
      Alt-Svc: ['hq=":443"; ma=2592000; quic=51303431; quic=51303339; quic=51303338;
          quic=51303337; quic=51303335,quic=":443"; ma=2592000; v="41,39,38,37,35"']
      Cache-Control: ['no-cache, no-store, max-age=0, must-revalidate']
      Content-Disposition: [attachment]
      Content-Length: ['5']
      Content-Range: [bytes 0-4/5]
      Content-Type: [application/octet-stream]
      Date: ['Tue, 12 Dec 2017 16:56:47 GMT']
      ETag: [CP+2msr4hNgCEAE=]
      Expires: ['Mon, 01 Jan 1990 00:00:00 GMT']
      Pragma: [no-cache]
      Server: [UploadServer]
      Vary: [Origin, X-Origin]
      X-GUploader-UploadID: [AEnB2UqLBJRVSWDmlDpIzFrfgo99NMbuEVjpPnGAU4SUBMQy07nkzOlpjtxrFzqxMg0CS7JRsJ1caleKKxB1C9pkUd03n9mqQg]
      X-Goog-Generation: ['1513097806650239']
      X-Goog-Metageneration: ['1']
      X-Goog-Storage-Class: [STANDARD]
    status: {code: 206, message: Partial Content}
- request:
    body: null
    headers:
      Accept: ['*/*']
      Accept-Encoding: ['gzip, deflate']
      Connection: [keep-alive]
      Content-Length: ['0']
      User-Agent: [python-requests/2.18.4]
    method: DELETE
    uri: https://www.googleapis.com/storage/v1/b/gcsfs-testing/o/mapping%2F(1,%202)
  response:
    body: {string: ''}
    headers:
      Alt-Svc: ['hq=":443"; ma=2592000; quic=51303431; quic=51303339; quic=51303338;
          quic=51303337; quic=51303335,quic=":443"; ma=2592000; v="41,39,38,37,35"']
      Cache-Control: ['no-cache, no-store, max-age=0, must-revalidate']
      Content-Length: ['0']
      Content-Type: [application/json]
      Date: ['Tue, 12 Dec 2017 16:56:47 GMT']
      Expires: ['Mon, 01 Jan 1990 00:00:00 GMT']
      Pragma: [no-cache]
      Server: [UploadServer]
      Vary: [Origin, X-Origin]
      X-GUploader-UploadID: [AEnB2UrMgO61HUatgIaDuSQVQ7kqNzn1ipCDR_ZQ_gXS4keu4xcdEqT5rXOAeNSwFigBXH2qygPGLDoPFlR-nC25hY7B8jUwdw]
    status: {code: 204, message: No Content}
- request:
    body: hello world
    headers:
      Accept: ['*/*']
      Accept-Encoding: ['gzip, deflate']
      Connection: [keep-alive]
      Content-Length: ['11']
      User-Agent: [python-requests/2.18.4]
    method: POST
    uri: https://www.googleapis.com/upload/storage/v1/b/gcsfs-testing/o?name=mapping%2F%28%27x%27%2C+1%2C+2%29&uploadType=media
  response:
    body: {string: "{\n \"kind\": \"storage#object\",\n \"id\": \"gcsfs-testing/mapping/('x',
        1, 2)/1513097808189102\",\n \"selfLink\": \"https://www.googleapis.com/storage/v1/b/gcsfs-testing/o/mapping%2F('x',%201,%202)\",\n
        \"name\": \"mapping/('x', 1, 2)\",\n \"bucket\": \"gcsfs-testing\",\n \"generation\":
        \"1513097808189102\",\n \"metageneration\": \"1\",\n \"timeCreated\": \"2017-12-12T16:56:48.109Z\",\n
        \"updated\": \"2017-12-12T16:56:48.109Z\",\n \"storageClass\": \"STANDARD\",\n
        \"timeStorageClassUpdated\": \"2017-12-12T16:56:48.109Z\",\n \"size\": \"11\",\n
        \"md5Hash\": \"XrY7u+Ae7tCTyyK7j1rNww==\",\n \"mediaLink\": \"https://www.googleapis.com/download/storage/v1/b/gcsfs-testing/o/mapping%2F('x',%201,%202)?generation=1513097808189102&alt=media\",\n
        \"crc32c\": \"yZRlqg==\",\n \"etag\": \"CK6t+Mr4hNgCEAE=\"\n}\n"}
    headers:
      Alt-Svc: ['hq=":443"; ma=2592000; quic=51303431; quic=51303339; quic=51303338;
          quic=51303337; quic=51303335,quic=":443"; ma=2592000; v="41,39,38,37,35"']
      Cache-Control: ['no-cache, no-store, max-age=0, must-revalidate']
      Content-Length: ['726']
      Content-Type: [application/json; charset=UTF-8]
      Date: ['Tue, 12 Dec 2017 16:56:48 GMT']
      ETag: [CK6t+Mr4hNgCEAE=]
      Expires: ['Mon, 01 Jan 1990 00:00:00 GMT']
      Pragma: [no-cache]
      Server: [UploadServer]
      Vary: [Origin, X-Origin]
      X-GUploader-UploadID: [AEnB2UqVOVjv8fhvwZGO3p_jmAUM6OJ4rAHN8hjGQFmBGURQ193c-z6_hZElddMEerMXTnvUDknwgtGpIy8qzL0zJu1UnOmFVQ]
    status: {code: 200, message: OK}
- request:
    body: null
    headers:
      Accept: ['*/*']
      Accept-Encoding: ['gzip, deflate']
      Connection: [keep-alive]
      User-Agent: [python-requests/2.18.4]
    method: GET
    uri: https://www.googleapis.com/storage/v1/b/gcsfs-testing/o/mapping%2F('x',%201,%202)
  response:
    body: {string: "{\n \"kind\": \"storage#object\",\n \"id\": \"gcsfs-testing/mapping/('x',
        1, 2)/1513097808189102\",\n \"selfLink\": \"https://www.googleapis.com/storage/v1/b/gcsfs-testing/o/mapping%2F('x',%201,%202)\",\n
        \"name\": \"mapping/('x', 1, 2)\",\n \"bucket\": \"gcsfs-testing\",\n \"generation\":
        \"1513097808189102\",\n \"metageneration\": \"1\",\n \"timeCreated\": \"2017-12-12T16:56:48.109Z\",\n
        \"updated\": \"2017-12-12T16:56:48.109Z\",\n \"storageClass\": \"STANDARD\",\n
        \"timeStorageClassUpdated\": \"2017-12-12T16:56:48.109Z\",\n \"size\": \"11\",\n
        \"md5Hash\": \"XrY7u+Ae7tCTyyK7j1rNww==\",\n \"mediaLink\": \"https://www.googleapis.com/download/storage/v1/b/gcsfs-testing/o/mapping%2F('x',%201,%202)?generation=1513097808189102&alt=media\",\n
        \"crc32c\": \"yZRlqg==\",\n \"etag\": \"CK6t+Mr4hNgCEAE=\"\n}\n"}
    headers:
      Alt-Svc: ['hq=":443"; ma=2592000; quic=51303431; quic=51303339; quic=51303338;
          quic=51303337; quic=51303335,quic=":443"; ma=2592000; v="41,39,38,37,35"']
      Cache-Control: ['no-cache, no-store, max-age=0, must-revalidate']
      Content-Length: ['726']
      Content-Type: [application/json; charset=UTF-8]
      Date: ['Tue, 12 Dec 2017 16:56:48 GMT']
      ETag: [CK6t+Mr4hNgCEAE=]
      Expires: ['Mon, 01 Jan 1990 00:00:00 GMT']
      Pragma: [no-cache]
      Server: [UploadServer]
      Vary: [Origin, X-Origin]
      X-GUploader-UploadID: [AEnB2UozoZEoijPoV-Fbsk0jMhOZwWRcg1AnS392NpKTZ-ziIH2G3_DTdX_OAdMYz_SPjF-TePVbm_67o62XbFhPQphZYIQIlw]
    status: {code: 200, message: OK}
- request:
    body: null
    headers:
      Accept: ['*/*']
      Accept-Encoding: ['gzip, deflate']
      Connection: [keep-alive]
      Range: [bytes=0-10485759]
      User-Agent: [python-requests/2.18.4]
    method: GET
    uri: https://www.googleapis.com/download/storage/v1/b/gcsfs-testing/o/mapping%2F('x',%201,%202)?alt=media&generation=1513097808189102
=======
      Range: [bytes=0-10485759]
      User-Agent: [python-requests/2.18.4]
    method: GET
    uri: https://www.googleapis.com/download/storage/v1/b/gcsfs-testing/o/mapping%2F('x',%201,%202)?alt=media&generation=1515099068801075
>>>>>>> 899a4518
  response:
    body: {string: hello world}
    headers:
      Alt-Svc: ['hq=":443"; ma=2592000; quic=51303431; quic=51303339; quic=51303338;
          quic=51303337; quic=51303335,quic=":443"; ma=2592000; v="41,39,38,37,35"']
      Cache-Control: ['no-cache, no-store, max-age=0, must-revalidate']
      Content-Disposition: [attachment]
      Content-Length: ['11']
      Content-Range: [bytes 0-10/11]
      Content-Type: [application/octet-stream]
<<<<<<< HEAD
      Date: ['Tue, 12 Dec 2017 16:56:48 GMT']
      ETag: [CK6t+Mr4hNgCEAE=]
=======
      Date: ['Thu, 04 Jan 2018 20:51:09 GMT']
      ETag: [CLPAru6Xv9gCEAE=]
>>>>>>> 899a4518
      Expires: ['Mon, 01 Jan 1990 00:00:00 GMT']
      Pragma: [no-cache]
      Server: [UploadServer]
      Vary: [Origin, X-Origin]
<<<<<<< HEAD
      X-GUploader-UploadID: [AEnB2UpPOrgnx-GYIzpm2YHkaQzOLOUZNN_tJiWHDz6QGOG6EazK_PvSjFnIJ2WFI2YQVnu0k0Ynajf_w7R_9oqUbf4I4HgNWw]
      X-Goog-Generation: ['1513097808189102']
=======
      X-GUploader-UploadID: [AEnB2UqOIpcobDpX8ZWWl0t38Vs1ZATq3jqozU5hjvqNYYDSG8LFI0npn-dOMBZj1b08UYXLBO55L6MjHgGhrzgAo9q7xGMwwQ]
      X-Goog-Generation: ['1515099068801075']
>>>>>>> 899a4518
      X-Goog-Metageneration: ['1']
      X-Goog-Storage-Class: [STANDARD]
    status: {code: 206, message: Partial Content}
- request:
    body: null
    headers:
      Accept: ['*/*']
      Accept-Encoding: ['gzip, deflate']
      Connection: [keep-alive]
      User-Agent: [python-requests/2.18.4]
    method: GET
    uri: https://www.googleapis.com/storage/v1/b/gcsfs-testing/o/mapping%2F('x',%201,%202)
  response:
    body: {string: "{\n \"kind\": \"storage#object\",\n \"id\": \"gcsfs-testing/mapping/('x',
<<<<<<< HEAD
        1, 2)/1513097808189102\",\n \"selfLink\": \"https://www.googleapis.com/storage/v1/b/gcsfs-testing/o/mapping%2F('x',%201,%202)\",\n
        \"name\": \"mapping/('x', 1, 2)\",\n \"bucket\": \"gcsfs-testing\",\n \"generation\":
        \"1513097808189102\",\n \"metageneration\": \"1\",\n \"timeCreated\": \"2017-12-12T16:56:48.109Z\",\n
        \"updated\": \"2017-12-12T16:56:48.109Z\",\n \"storageClass\": \"STANDARD\",\n
        \"timeStorageClassUpdated\": \"2017-12-12T16:56:48.109Z\",\n \"size\": \"11\",\n
        \"md5Hash\": \"XrY7u+Ae7tCTyyK7j1rNww==\",\n \"mediaLink\": \"https://www.googleapis.com/download/storage/v1/b/gcsfs-testing/o/mapping%2F('x',%201,%202)?generation=1513097808189102&alt=media\",\n
        \"crc32c\": \"yZRlqg==\",\n \"etag\": \"CK6t+Mr4hNgCEAE=\"\n}\n"}
=======
        1, 2)/1515099068801075\",\n \"selfLink\": \"https://www.googleapis.com/storage/v1/b/gcsfs-testing/o/mapping%2F('x',%201,%202)\",\n
        \"name\": \"mapping/('x', 1, 2)\",\n \"bucket\": \"gcsfs-testing\",\n \"generation\":
        \"1515099068801075\",\n \"metageneration\": \"1\",\n \"timeCreated\": \"2018-01-04T20:51:08.713Z\",\n
        \"updated\": \"2018-01-04T20:51:08.713Z\",\n \"storageClass\": \"STANDARD\",\n
        \"timeStorageClassUpdated\": \"2018-01-04T20:51:08.713Z\",\n \"size\": \"11\",\n
        \"md5Hash\": \"XrY7u+Ae7tCTyyK7j1rNww==\",\n \"mediaLink\": \"https://www.googleapis.com/download/storage/v1/b/gcsfs-testing/o/mapping%2F('x',%201,%202)?generation=1515099068801075&alt=media\",\n
        \"crc32c\": \"yZRlqg==\",\n \"etag\": \"CLPAru6Xv9gCEAE=\"\n}\n"}
>>>>>>> 899a4518
    headers:
      Alt-Svc: ['hq=":443"; ma=2592000; quic=51303431; quic=51303339; quic=51303338;
          quic=51303337; quic=51303335,quic=":443"; ma=2592000; v="41,39,38,37,35"']
      Cache-Control: ['no-cache, no-store, max-age=0, must-revalidate']
      Content-Length: ['726']
      Content-Type: [application/json; charset=UTF-8]
<<<<<<< HEAD
      Date: ['Tue, 12 Dec 2017 16:56:49 GMT']
      ETag: [CK6t+Mr4hNgCEAE=]
=======
      Date: ['Thu, 04 Jan 2018 20:51:09 GMT']
      ETag: [CLPAru6Xv9gCEAE=]
>>>>>>> 899a4518
      Expires: ['Mon, 01 Jan 1990 00:00:00 GMT']
      Pragma: [no-cache]
      Server: [UploadServer]
      Vary: [Origin, X-Origin]
<<<<<<< HEAD
      X-GUploader-UploadID: [AEnB2UpH5NbgqzM6FeA9vx6OmKBTCThR1bmND-mIL7DbhD9WCugP6TufNCl0Sgi3Y59rsCnVZSzCxJWbRcpEmrdPntEsXSLJiA]
=======
      X-GUploader-UploadID: [AEnB2UoA5XbFt6hjLdrkPhGfNLVihCdpuWuYgsTNesZ7x8VvPyvC2HX0ljZInPzUMUgB6p1V8LWII-WRW17Hl2R7C_sigr9hWQ]
>>>>>>> 899a4518
    status: {code: 200, message: OK}
- request:
    body: null
    headers:
      Accept: ['*/*']
      Accept-Encoding: ['gzip, deflate']
      Connection: [keep-alive]
      User-Agent: [python-requests/2.18.4]
    method: GET
    uri: https://www.googleapis.com/storage/v1/b/gcsfs-testing/o/?maxResults=1000
  response:
    body: {string: "{\n \"kind\": \"storage#objects\",\n \"items\": [\n  {\n   \"kind\":
<<<<<<< HEAD
        \"storage#object\",\n   \"id\": \"gcsfs-testing/mapping/('x', 1, 2)/1513097808189102\",\n
        \  \"selfLink\": \"https://www.googleapis.com/storage/v1/b/gcsfs-testing/o/mapping%2F('x',%201,%202)\",\n
        \  \"name\": \"mapping/('x', 1, 2)\",\n   \"bucket\": \"gcsfs-testing\",\n
        \  \"generation\": \"1513097808189102\",\n   \"metageneration\": \"1\",\n
        \  \"timeCreated\": \"2017-12-12T16:56:48.109Z\",\n   \"updated\": \"2017-12-12T16:56:48.109Z\",\n
        \  \"storageClass\": \"STANDARD\",\n   \"timeStorageClassUpdated\": \"2017-12-12T16:56:48.109Z\",\n
        \  \"size\": \"11\",\n   \"md5Hash\": \"XrY7u+Ae7tCTyyK7j1rNww==\",\n   \"mediaLink\":
        \"https://www.googleapis.com/download/storage/v1/b/gcsfs-testing/o/mapping%2F('x',%201,%202)?generation=1513097808189102&alt=media\",\n
        \  \"crc32c\": \"yZRlqg==\",\n   \"etag\": \"CK6t+Mr4hNgCEAE=\"\n  }\n ]\n}\n"}
=======
        \"storage#object\",\n   \"id\": \"gcsfs-testing/mapping/('x', 1, 2)/1515099068801075\",\n
        \  \"selfLink\": \"https://www.googleapis.com/storage/v1/b/gcsfs-testing/o/mapping%2F('x',%201,%202)\",\n
        \  \"name\": \"mapping/('x', 1, 2)\",\n   \"bucket\": \"gcsfs-testing\",\n
        \  \"generation\": \"1515099068801075\",\n   \"metageneration\": \"1\",\n
        \  \"timeCreated\": \"2018-01-04T20:51:08.713Z\",\n   \"updated\": \"2018-01-04T20:51:08.713Z\",\n
        \  \"storageClass\": \"STANDARD\",\n   \"timeStorageClassUpdated\": \"2018-01-04T20:51:08.713Z\",\n
        \  \"size\": \"11\",\n   \"md5Hash\": \"XrY7u+Ae7tCTyyK7j1rNww==\",\n   \"mediaLink\":
        \"https://www.googleapis.com/download/storage/v1/b/gcsfs-testing/o/mapping%2F('x',%201,%202)?generation=1515099068801075&alt=media\",\n
        \  \"crc32c\": \"yZRlqg==\",\n   \"etag\": \"CLPAru6Xv9gCEAE=\"\n  }\n ]\n}\n"}
>>>>>>> 899a4518
    headers:
      Alt-Svc: ['hq=":443"; ma=2592000; quic=51303431; quic=51303339; quic=51303338;
          quic=51303337; quic=51303335,quic=":443"; ma=2592000; v="41,39,38,37,35"']
      Cache-Control: ['private, max-age=0, must-revalidate, no-transform']
      Content-Length: ['809']
      Content-Type: [application/json; charset=UTF-8]
<<<<<<< HEAD
      Date: ['Tue, 12 Dec 2017 16:56:49 GMT']
      Expires: ['Tue, 12 Dec 2017 16:56:49 GMT']
      Server: [UploadServer]
      Vary: [Origin, X-Origin]
      X-GUploader-UploadID: [AEnB2UrpVlSxzxaI3QRTWRjYcxb4CWNkApHD81R2OZMPoa2nUCE-wi-wEbobyWcrFE2W5YrCKZo4jggRIun5kRGOmXUMqx0n5Q]
=======
      Date: ['Thu, 04 Jan 2018 20:51:09 GMT']
      Expires: ['Thu, 04 Jan 2018 20:51:09 GMT']
      Server: [UploadServer]
      Vary: [Origin, X-Origin]
      X-GUploader-UploadID: [AEnB2UoiLQM2U2Ikc7686Ke3Vx0dnPHFfLuySyZr9_i5Hib5loDkrg_f3HTnICvJ42DOXLDSCqS86s4RFWTs4MoetJ0HE4p-5g]
>>>>>>> 899a4518
    status: {code: 200, message: OK}
- request:
    body: null
    headers:
      Accept: ['*/*']
      Accept-Encoding: ['gzip, deflate']
      Connection: [keep-alive]
      Content-Length: ['0']
      User-Agent: [python-requests/2.18.4]
    method: DELETE
    uri: https://www.googleapis.com/storage/v1/b/gcsfs-testing/o/mapping%2F('x',%201,%202)
  response:
    body: {string: ''}
    headers:
      Alt-Svc: ['hq=":443"; ma=2592000; quic=51303431; quic=51303339; quic=51303338;
          quic=51303337; quic=51303335,quic=":443"; ma=2592000; v="41,39,38,37,35"']
      Cache-Control: ['no-cache, no-store, max-age=0, must-revalidate']
      Content-Length: ['0']
      Content-Type: [application/json]
<<<<<<< HEAD
      Date: ['Tue, 12 Dec 2017 16:56:49 GMT']
=======
      Date: ['Thu, 04 Jan 2018 20:51:10 GMT']
>>>>>>> 899a4518
      Expires: ['Mon, 01 Jan 1990 00:00:00 GMT']
      Pragma: [no-cache]
      Server: [UploadServer]
      Vary: [Origin, X-Origin]
<<<<<<< HEAD
      X-GUploader-UploadID: [AEnB2UrwMS_1w_tDLyBPtrNbfC6KKLR-pAvVUkH_WqNxNAzNfeNBmX9ALPB_HYB4VJsobK7DGOvWxJD9tirjiVSbYfDiS6el-A]
=======
      X-GUploader-UploadID: [AEnB2Uog0Uh4b9VYClZ4md_4ZfZxVbc8Q5wNeCoZzHJUsJDzXkvwufxRvUXy2HXOuBZfr15TygzBJjwUXnExWxyLpsVSoQebjg]
>>>>>>> 899a4518
    status: {code: 204, message: No Content}
version: 1<|MERGE_RESOLUTION|>--- conflicted
+++ resolved
@@ -12,16 +12,6 @@
   response:
     body:
       string: !!binary |
-<<<<<<< HEAD
-        H4sIAEsKMFoC/6tWykyJL8nPTs1TslJQqqioUNJRUALz40sqC1JBgk6piUWpRSDxxOTk1OJiDOWp
-        FQWZRanF8ZkgQWMzA4NaAMCTibZWAAAA
-    headers:
-      Alt-Svc: ['quic=":443"; ma=2592000; v="39,38,37,35"']
-      Cache-Control: ['no-cache, no-store, max-age=0, must-revalidate']
-      Content-Encoding: [gzip]
-      Content-Type: [application/json; charset=UTF-8]
-      Date: ['Wed, 11 Oct 2017 14:35:55 GMT']
-=======
         H4sIALmTTloC/6tWykyJL8nPTs1TslJQqqioUNJRUEpMTk4tLsYQBvPjSyoLUkGCTqmJRalFIPHU
         ioLMotTi+EyQYmMzA4NaAIbFaipWAAAA
     headers:
@@ -31,894 +21,6 @@
       Content-Encoding: [gzip]
       Content-Type: [application/json; charset=UTF-8]
       Date: ['Thu, 04 Jan 2018 20:51:05 GMT']
->>>>>>> 899a4518
-      Expires: ['Mon, 01 Jan 1990 00:00:00 GMT']
-      Pragma: [no-cache]
-      Server: [GSE]
-      Transfer-Encoding: [chunked]
-      Vary: [Origin, X-Origin]
-      X-Content-Type-Options: [nosniff]
-      X-Frame-Options: [SAMEORIGIN]
-      X-XSS-Protection: [1; mode=block]
-    status: {code: 200, message: OK}
-- request:
-    body: null
-    headers:
-      Accept: ['*/*']
-      Accept-Encoding: ['gzip, deflate']
-      Connection: [keep-alive]
-      User-Agent: [python-requests/2.18.4]
-    method: GET
-    uri: https://www.googleapis.com/storage/v1/b/?project=test_project
-  response:
-    body: {string: "{\n \"kind\": \"storage#buckets\",\n \"items\": [\n  {\n   \"kind\":
-        \"storage#bucket\",\n   \"id\": \"anaconda-enterprise\",\n   \"selfLink\":
-        \"https://www.googleapis.com/storage/v1/b/anaconda-enterprise\",\n   \"projectNumber\":
-        \"586241054156\",\n   \"name\": \"anaconda-enterprise\",\n   \"timeCreated\":
-        \"2017-07-05T23:53:06.552Z\",\n   \"updated\": \"2017-07-14T17:39:54.178Z\",\n
-        \  \"metageneration\": \"3\",\n   \"location\": \"US\",\n   \"storageClass\":
-        \"MULTI_REGIONAL\",\n   \"etag\": \"CAM=\"\n  },\n  {\n   \"kind\": \"storage#bucket\",\n
-        \  \"id\": \"anaconda-public-data\",\n   \"selfLink\": \"https://www.googleapis.com/storage/v1/b/anaconda-public-data\",\n
-        \  \"projectNumber\": \"586241054156\",\n   \"name\": \"anaconda-public-data\",\n
-        \  \"timeCreated\": \"2017-04-05T20:22:12.865Z\",\n   \"updated\": \"2017-07-10T16:32:07.980Z\",\n
-        \  \"metageneration\": \"2\",\n   \"location\": \"US\",\n   \"storageClass\":
-        \"MULTI_REGIONAL\",\n   \"etag\": \"CAI=\"\n  },\n  {\n   \"kind\": \"storage#bucket\",\n
-        \  \"id\": \"artifacts.test_project.appspot.com\",\n   \"selfLink\": \"https://www.googleapis.com/storage/v1/b/artifacts.test_project.appspot.com\",\n
-        \  \"projectNumber\": \"586241054156\",\n   \"name\": \"artifacts.test_project.appspot.com\",\n
-        \  \"timeCreated\": \"2016-05-17T18:29:22.774Z\",\n   \"updated\": \"2016-05-17T18:29:22.774Z\",\n
-        \  \"metageneration\": \"1\",\n   \"location\": \"US\",\n   \"storageClass\":
-        \"STANDARD\",\n   \"etag\": \"CAE=\"\n  },\n  {\n   \"kind\": \"storage#bucket\",\n
-<<<<<<< HEAD
-        \  \"id\": \"dataflow-anaconda-compute\",\n   \"selfLink\": \"https://www.googleapis.com/storage/v1/b/dataflow-anaconda-compute\",\n
-        \  \"projectNumber\": \"586241054156\",\n   \"name\": \"dataflow-anaconda-compute\",\n
-        \  \"timeCreated\": \"2017-09-14T18:55:42.848Z\",\n   \"updated\": \"2017-09-14T18:55:42.848Z\",\n
-        \  \"metageneration\": \"1\",\n   \"location\": \"US\",\n   \"storageClass\":
-        \"MULTI_REGIONAL\",\n   \"etag\": \"CAE=\"\n  },\n  {\n   \"kind\": \"storage#bucket\",\n
-        \  \"id\": \"gcsfs-testing\",\n   \"selfLink\": \"https://www.googleapis.com/storage/v1/b/gcsfs-testing\",\n
-        \  \"projectNumber\": \"586241054156\",\n   \"name\": \"gcsfs-testing\",\n
-        \  \"timeCreated\": \"2017-10-11T14:25:41.055Z\",\n   \"updated\": \"2017-10-11T14:25:41.055Z\",\n
-        \  \"metageneration\": \"1\",\n   \"location\": \"US\",\n   \"storageClass\":
-        \"STANDARD\",\n   \"etag\": \"CAE=\"\n  },\n  {\n   \"kind\": \"storage#bucket\",\n
-        \  \"id\": \"mytempdir\",\n   \"selfLink\": \"https://www.googleapis.com/storage/v1/b/mytempdir\",\n
-        \  \"projectNumber\": \"586241054156\",\n   \"name\": \"mytempdir\",\n   \"timeCreated\":
-        \"2017-10-02T20:32:40.893Z\",\n   \"updated\": \"2017-10-02T20:32:40.893Z\",\n
-        \  \"metageneration\": \"1\",\n   \"location\": \"US\",\n   \"storageClass\":
-        \"STANDARD\",\n   \"etag\": \"CAE=\"\n  }\n ]\n}\n"}
-    headers:
-      Alt-Svc: ['quic=":443"; ma=2592000; v="39,38,37,35"']
-      Cache-Control: ['private, max-age=0, must-revalidate, no-transform']
-      Content-Length: ['2512']
-      Content-Type: [application/json; charset=UTF-8]
-      Date: ['Wed, 11 Oct 2017 14:35:55 GMT']
-      Expires: ['Wed, 11 Oct 2017 14:35:55 GMT']
-      Server: [UploadServer]
-      Vary: [Origin, X-Origin]
-      X-GUploader-UploadID: [AEnB2Uo2yHStTNf8UXHZfAgTmGyey5YR7j5WFCfNOkIxhBcFkgyBWLPC7BAzKDW_VrC8LRJmp6TNl_qg91sfv41eDqAHXuF4IQ]
-=======
-        \  \"id\": \"test_project_cloudbuild\",\n   \"selfLink\": \"https://www.googleapis.com/storage/v1/b/test_project_cloudbuild\",\n
-        \  \"projectNumber\": \"586241054156\",\n   \"name\": \"test_project_cloudbuild\",\n
-        \  \"timeCreated\": \"2017-11-03T20:06:49.744Z\",\n   \"updated\": \"2017-11-03T20:06:49.744Z\",\n
-        \  \"metageneration\": \"1\",\n   \"location\": \"US\",\n   \"storageClass\":
-        \"STANDARD\",\n   \"etag\": \"CAE=\"\n  },\n  {\n   \"kind\": \"storage#bucket\",\n
-        \  \"id\": \"dataflow-anaconda-compute\",\n   \"selfLink\": \"https://www.googleapis.com/storage/v1/b/dataflow-anaconda-compute\",\n
-        \  \"projectNumber\": \"586241054156\",\n   \"name\": \"dataflow-anaconda-compute\",\n
-        \  \"timeCreated\": \"2017-09-14T18:55:42.848Z\",\n   \"updated\": \"2017-09-14T18:55:42.848Z\",\n
-        \  \"metageneration\": \"1\",\n   \"location\": \"US\",\n   \"storageClass\":
-        \"MULTI_REGIONAL\",\n   \"etag\": \"CAE=\"\n  },\n  {\n   \"kind\": \"storage#bucket\",\n
-        \  \"id\": \"gcsfs-test\",\n   \"selfLink\": \"https://www.googleapis.com/storage/v1/b/gcsfs-test\",\n
-        \  \"projectNumber\": \"586241054156\",\n   \"name\": \"gcsfs-test\",\n   \"timeCreated\":
-        \"2017-12-02T23:25:23.058Z\",\n   \"updated\": \"2018-01-04T14:07:08.519Z\",\n
-        \  \"metageneration\": \"2\",\n   \"location\": \"US\",\n   \"storageClass\":
-        \"MULTI_REGIONAL\",\n   \"etag\": \"CAI=\"\n  },\n  {\n   \"kind\": \"storage#bucket\",\n
-        \  \"id\": \"gcsfs-testing\",\n   \"selfLink\": \"https://www.googleapis.com/storage/v1/b/gcsfs-testing\",\n
-        \  \"projectNumber\": \"586241054156\",\n   \"name\": \"gcsfs-testing\",\n
-        \  \"timeCreated\": \"2017-12-12T16:52:13.675Z\",\n   \"updated\": \"2017-12-12T16:52:13.675Z\",\n
-        \  \"metageneration\": \"1\",\n   \"location\": \"US\",\n   \"storageClass\":
-        \"STANDARD\",\n   \"etag\": \"CAE=\"\n  }\n ]\n}\n"}
-    headers:
-      Alt-Svc: ['hq=":443"; ma=2592000; quic=51303431; quic=51303339; quic=51303338;
-          quic=51303337; quic=51303335,quic=":443"; ma=2592000; v="41,39,38,37,35"']
-      Cache-Control: ['private, max-age=0, must-revalidate, no-transform']
-      Content-Length: ['2944']
-      Content-Type: [application/json; charset=UTF-8]
-      Date: ['Thu, 04 Jan 2018 20:51:05 GMT']
-      Expires: ['Thu, 04 Jan 2018 20:51:05 GMT']
-      Server: [UploadServer]
-      Vary: [Origin, X-Origin]
-      X-GUploader-UploadID: [AEnB2UpfANF82laT6-YK0-ZCnrY59NKcFvJnjQNonu6YvdWj5O3LFrntOmsTHl10dsi7qhSEQMG3bCXVuJtfuVV4J3u69MEpPQ]
->>>>>>> 899a4518
-    status: {code: 200, message: OK}
-- request:
-    body: null
-    headers:
-      Accept: ['*/*']
-      Accept-Encoding: ['gzip, deflate']
-      Connection: [keep-alive]
-      Content-Length: ['0']
-      User-Agent: [python-requests/2.18.4]
-    method: DELETE
-    uri: https://www.googleapis.com/storage/v1/b/gcsfs-testing/o/tmp%2Ftest%2Fa
-  response:
-    body: {string: "{\n \"error\": {\n  \"errors\": [\n   {\n    \"domain\": \"global\",\n
-        \   \"reason\": \"notFound\",\n    \"message\": \"Not Found\"\n   }\n  ],\n
-        \ \"code\": 404,\n  \"message\": \"Not Found\"\n }\n}\n"}
-    headers:
-<<<<<<< HEAD
-      Alt-Svc: ['quic=":443"; ma=2592000; v="39,38,37,35"']
-      Cache-Control: ['private, max-age=0']
-      Content-Length: ['165']
-      Content-Type: [application/json; charset=UTF-8]
-      Date: ['Wed, 11 Oct 2017 14:35:56 GMT']
-      Expires: ['Wed, 11 Oct 2017 14:35:56 GMT']
-      Server: [UploadServer]
-      Vary: [Origin, X-Origin]
-      X-GUploader-UploadID: [AEnB2UrO0KG2QYioqMEGw2TtTN7eSBoJ9dhkxErkps2vK5mqXV6EQvxLGPgyrKvMBemww3AtGUBHqfgzKhwrimeHNadXBYXpyQ]
-=======
-      Alt-Svc: ['hq=":443"; ma=2592000; quic=51303431; quic=51303339; quic=51303338;
-          quic=51303337; quic=51303335,quic=":443"; ma=2592000; v="41,39,38,37,35"']
-      Cache-Control: ['private, max-age=0']
-      Content-Length: ['165']
-      Content-Type: [application/json; charset=UTF-8]
-      Date: ['Thu, 04 Jan 2018 20:51:06 GMT']
-      Expires: ['Thu, 04 Jan 2018 20:51:06 GMT']
-      Server: [UploadServer]
-      Vary: [Origin, X-Origin]
-      X-GUploader-UploadID: [AEnB2UpMrhVNM1mN4CdE0dS9VCJgAY5L2FW1n7y_JkxD05uRvENeiqh_eSSLAd2ZhtEpvSY6YNoUje0iY9IVZ3D5_NJNQZ7OwQ]
->>>>>>> 899a4518
-    status: {code: 404, message: Not Found}
-- request:
-    body: null
-    headers:
-      Accept: ['*/*']
-      Accept-Encoding: ['gzip, deflate']
-      Connection: [keep-alive]
-      Content-Length: ['0']
-      User-Agent: [python-requests/2.18.4]
-    method: DELETE
-    uri: https://www.googleapis.com/storage/v1/b/gcsfs-testing/o/tmp%2Ftest%2Fb
-  response:
-    body: {string: "{\n \"error\": {\n  \"errors\": [\n   {\n    \"domain\": \"global\",\n
-        \   \"reason\": \"notFound\",\n    \"message\": \"Not Found\"\n   }\n  ],\n
-        \ \"code\": 404,\n  \"message\": \"Not Found\"\n }\n}\n"}
-    headers:
-<<<<<<< HEAD
-      Alt-Svc: ['quic=":443"; ma=2592000; v="39,38,37,35"']
-      Cache-Control: ['private, max-age=0']
-      Content-Length: ['165']
-      Content-Type: [application/json; charset=UTF-8]
-      Date: ['Wed, 11 Oct 2017 14:35:56 GMT']
-      Expires: ['Wed, 11 Oct 2017 14:35:56 GMT']
-      Server: [UploadServer]
-      Vary: [Origin, X-Origin]
-      X-GUploader-UploadID: [AEnB2UqDsdfDDf98FRsbuETq6HCw9yBecMz22jyXAnXbxiZVc8xD7NwoMf0WeCjytsOy-oYQWyUUyPCeDy1yeNdnaTIbe0nnbg]
-=======
-      Alt-Svc: ['hq=":443"; ma=2592000; quic=51303431; quic=51303339; quic=51303338;
-          quic=51303337; quic=51303335,quic=":443"; ma=2592000; v="41,39,38,37,35"']
-      Cache-Control: ['private, max-age=0']
-      Content-Length: ['165']
-      Content-Type: [application/json; charset=UTF-8]
-      Date: ['Thu, 04 Jan 2018 20:51:06 GMT']
-      Expires: ['Thu, 04 Jan 2018 20:51:06 GMT']
-      Server: [UploadServer]
-      Vary: [Origin, X-Origin]
-      X-GUploader-UploadID: [AEnB2UqRuODwcLS_VlHXFTh-BUEI58hts6x6NrQP4lHTaodTnIGRln09Ag5VxPjirucjVZK4KfE0E0hmag1ErsyrcJBA41I8Iw]
->>>>>>> 899a4518
-    status: {code: 404, message: Not Found}
-- request:
-    body: null
-    headers:
-      Accept: ['*/*']
-      Accept-Encoding: ['gzip, deflate']
-      Connection: [keep-alive]
-      Content-Length: ['0']
-      User-Agent: [python-requests/2.18.4]
-    method: DELETE
-    uri: https://www.googleapis.com/storage/v1/b/gcsfs-testing/o/tmp%2Ftest%2Fc
-  response:
-    body: {string: "{\n \"error\": {\n  \"errors\": [\n   {\n    \"domain\": \"global\",\n
-        \   \"reason\": \"notFound\",\n    \"message\": \"Not Found\"\n   }\n  ],\n
-        \ \"code\": 404,\n  \"message\": \"Not Found\"\n }\n}\n"}
-    headers:
-<<<<<<< HEAD
-      Alt-Svc: ['quic=":443"; ma=2592000; v="39,38,37,35"']
-      Cache-Control: ['private, max-age=0']
-      Content-Length: ['165']
-      Content-Type: [application/json; charset=UTF-8]
-      Date: ['Wed, 11 Oct 2017 14:35:56 GMT']
-      Expires: ['Wed, 11 Oct 2017 14:35:56 GMT']
-      Server: [UploadServer]
-      Vary: [Origin, X-Origin]
-      X-GUploader-UploadID: [AEnB2UqfLRw96VmogACyRFAudjuTHYqIkmwdGtG_HRQ8tdBAcPj5VvIPiqOs2-naTgR2HlbDkpskYaAbWst_PkGRdRbX3mrm4g]
-=======
-      Alt-Svc: ['hq=":443"; ma=2592000; quic=51303431; quic=51303339; quic=51303338;
-          quic=51303337; quic=51303335,quic=":443"; ma=2592000; v="41,39,38,37,35"']
-      Cache-Control: ['private, max-age=0']
-      Content-Length: ['165']
-      Content-Type: [application/json; charset=UTF-8]
-      Date: ['Thu, 04 Jan 2018 20:51:06 GMT']
-      Expires: ['Thu, 04 Jan 2018 20:51:06 GMT']
-      Server: [UploadServer]
-      Vary: [Origin, X-Origin]
-      X-GUploader-UploadID: [AEnB2Uo7kMhQgFpm9eG3TnlqEiCtseAmmFzW43TeQ3uVsFm738X_MfyWOlCra3SRXZOaU14gRl-XgfA8qqjmB3wSQ5D_zFekrQ]
->>>>>>> 899a4518
-    status: {code: 404, message: Not Found}
-- request:
-    body: null
-    headers:
-      Accept: ['*/*']
-      Accept-Encoding: ['gzip, deflate']
-      Connection: [keep-alive]
-      Content-Length: ['0']
-      User-Agent: [python-requests/2.18.4]
-    method: DELETE
-    uri: https://www.googleapis.com/storage/v1/b/gcsfs-testing/o/tmp%2Ftest%2Fd
-  response:
-    body: {string: "{\n \"error\": {\n  \"errors\": [\n   {\n    \"domain\": \"global\",\n
-        \   \"reason\": \"notFound\",\n    \"message\": \"Not Found\"\n   }\n  ],\n
-        \ \"code\": 404,\n  \"message\": \"Not Found\"\n }\n}\n"}
-    headers:
-<<<<<<< HEAD
-      Alt-Svc: ['quic=":443"; ma=2592000; v="39,38,37,35"']
-      Cache-Control: ['private, max-age=0']
-      Content-Length: ['165']
-      Content-Type: [application/json; charset=UTF-8]
-      Date: ['Wed, 11 Oct 2017 14:35:56 GMT']
-      Expires: ['Wed, 11 Oct 2017 14:35:56 GMT']
-      Server: [UploadServer]
-      Vary: [Origin, X-Origin]
-      X-GUploader-UploadID: [AEnB2UrdVfpjE1Q2Pv9GiYbH8oSr8RGyG6GCTXiEsw1GgVrv8KXhNFEwDPCl_gRKYrfAIk1PUSUj11_ZJmBBMNMz05ZZxn-dDw]
-=======
-      Alt-Svc: ['hq=":443"; ma=2592000; quic=51303431; quic=51303339; quic=51303338;
-          quic=51303337; quic=51303335,quic=":443"; ma=2592000; v="41,39,38,37,35"']
-      Cache-Control: ['private, max-age=0']
-      Content-Length: ['165']
-      Content-Type: [application/json; charset=UTF-8]
-      Date: ['Thu, 04 Jan 2018 20:51:06 GMT']
-      Expires: ['Thu, 04 Jan 2018 20:51:06 GMT']
-      Server: [UploadServer]
-      Vary: [Origin, X-Origin]
-      X-GUploader-UploadID: [AEnB2UqXAWyMkDGjXz-1Re7ah3UgOpIamsF9BJXl4NP9H0wuY13upB7pXvL-ihpkA0KbqcURYiZVWlFcex34G-8FroBvGNpf2Q]
->>>>>>> 899a4518
-    status: {code: 404, message: Not Found}
-- request:
-    body: hello
-    headers:
-      Accept: ['*/*']
-      Accept-Encoding: ['gzip, deflate']
-      Connection: [keep-alive]
-      Content-Length: ['5']
-      User-Agent: [python-requests/2.18.4]
-    method: POST
-    uri: https://www.googleapis.com/upload/storage/v1/b/gcsfs-testing/o?name=mapping%2F1&uploadType=media
-  response:
-<<<<<<< HEAD
-    body: {string: "{\n \"kind\": \"storage#object\",\n \"id\": \"gcsfs-testing/mapping/1/1507732557193152\",\n
-        \"selfLink\": \"https://www.googleapis.com/storage/v1/b/gcsfs-testing/o/mapping%2F1\",\n
-        \"name\": \"mapping/1\",\n \"bucket\": \"gcsfs-testing\",\n \"generation\":
-        \"1507732557193152\",\n \"metageneration\": \"1\",\n \"timeCreated\": \"2017-10-11T14:35:57.135Z\",\n
-        \"updated\": \"2017-10-11T14:35:57.135Z\",\n \"storageClass\": \"STANDARD\",\n
-        \"timeStorageClassUpdated\": \"2017-10-11T14:35:57.135Z\",\n \"size\": \"5\",\n
-        \"md5Hash\": \"XUFAKrxLKna5cZ2REBfFkg==\",\n \"mediaLink\": \"https://www.googleapis.com/download/storage/v1/b/gcsfs-testing/o/mapping%2F1?generation=1507732557193152&alt=media\",\n
-        \"crc32c\": \"mnG7TA==\",\n \"etag\": \"CMC/87vl6NYCEAE=\"\n}\n"}
-    headers:
-      Alt-Svc: ['quic=":443"; ma=2592000; v="39,38,37,35"']
-      Cache-Control: ['no-cache, no-store, max-age=0, must-revalidate']
-      Content-Length: ['685']
-      Content-Type: [application/json; charset=UTF-8]
-      Date: ['Wed, 11 Oct 2017 14:35:57 GMT']
-      ETag: [CMC/87vl6NYCEAE=]
-=======
-    body: {string: "{\n \"kind\": \"storage#object\",\n \"id\": \"gcsfs-testing/mapping/1/1515099066369584\",\n
-        \"selfLink\": \"https://www.googleapis.com/storage/v1/b/gcsfs-testing/o/mapping%2F1\",\n
-        \"name\": \"mapping/1\",\n \"bucket\": \"gcsfs-testing\",\n \"generation\":
-        \"1515099066369584\",\n \"metageneration\": \"1\",\n \"timeCreated\": \"2018-01-04T20:51:06.299Z\",\n
-        \"updated\": \"2018-01-04T20:51:06.299Z\",\n \"storageClass\": \"STANDARD\",\n
-        \"timeStorageClassUpdated\": \"2018-01-04T20:51:06.299Z\",\n \"size\": \"5\",\n
-        \"md5Hash\": \"XUFAKrxLKna5cZ2REBfFkg==\",\n \"mediaLink\": \"https://www.googleapis.com/download/storage/v1/b/gcsfs-testing/o/mapping%2F1?generation=1515099066369584&alt=media\",\n
-        \"crc32c\": \"mnG7TA==\",\n \"etag\": \"CLCMmu2Xv9gCEAE=\"\n}\n"}
-    headers:
-      Alt-Svc: ['hq=":443"; ma=2592000; quic=51303431; quic=51303339; quic=51303338;
-          quic=51303337; quic=51303335,quic=":443"; ma=2592000; v="41,39,38,37,35"']
-      Cache-Control: ['no-cache, no-store, max-age=0, must-revalidate']
-      Content-Length: ['677']
-      Content-Type: [application/json; charset=UTF-8]
-      Date: ['Thu, 04 Jan 2018 20:51:06 GMT']
-      ETag: [CLCMmu2Xv9gCEAE=]
->>>>>>> 899a4518
-      Expires: ['Mon, 01 Jan 1990 00:00:00 GMT']
-      Pragma: [no-cache]
-      Server: [UploadServer]
-      Vary: [Origin, X-Origin]
-<<<<<<< HEAD
-      X-GUploader-UploadID: [AEnB2Urf9FkKP9kRwEEO4-Q0_FFsSB_Qawz-DJrhYGclhqiCpaODny3YsDcP5vd6qwtp7xk1tH8XX80Ww1guAOCg5e6ZET44dg]
-=======
-      X-GUploader-UploadID: [AEnB2Upe2t3syWcdQiFvhy9dmSwb9cEMu3Mu5ERevLYdnQN52N8WMvRltnDuY3IQARDb3zanMFvLSCNBcQTS4STJLBpz0J3moA]
->>>>>>> 899a4518
-    status: {code: 200, message: OK}
-- request:
-    body: null
-    headers:
-      Accept: ['*/*']
-      Accept-Encoding: ['gzip, deflate']
-      Connection: [keep-alive]
-      User-Agent: [python-requests/2.18.4]
-    method: GET
-    uri: https://www.googleapis.com/storage/v1/b/gcsfs-testing/o/mapping%2F1
-  response:
-<<<<<<< HEAD
-    body: {string: "{\n \"kind\": \"storage#object\",\n \"id\": \"gcsfs-testing/mapping/1/1507732557193152\",\n
-        \"selfLink\": \"https://www.googleapis.com/storage/v1/b/gcsfs-testing/o/mapping%2F1\",\n
-        \"name\": \"mapping/1\",\n \"bucket\": \"gcsfs-testing\",\n \"generation\":
-        \"1507732557193152\",\n \"metageneration\": \"1\",\n \"timeCreated\": \"2017-10-11T14:35:57.135Z\",\n
-        \"updated\": \"2017-10-11T14:35:57.135Z\",\n \"storageClass\": \"STANDARD\",\n
-        \"timeStorageClassUpdated\": \"2017-10-11T14:35:57.135Z\",\n \"size\": \"5\",\n
-        \"md5Hash\": \"XUFAKrxLKna5cZ2REBfFkg==\",\n \"mediaLink\": \"https://www.googleapis.com/download/storage/v1/b/gcsfs-testing/o/mapping%2F1?generation=1507732557193152&alt=media\",\n
-        \"crc32c\": \"mnG7TA==\",\n \"etag\": \"CMC/87vl6NYCEAE=\"\n}\n"}
-    headers:
-      Alt-Svc: ['quic=":443"; ma=2592000; v="39,38,37,35"']
-      Cache-Control: ['no-cache, no-store, max-age=0, must-revalidate']
-      Content-Length: ['685']
-      Content-Type: [application/json; charset=UTF-8]
-      Date: ['Wed, 11 Oct 2017 14:35:57 GMT']
-      ETag: [CMC/87vl6NYCEAE=]
-=======
-    body: {string: "{\n \"kind\": \"storage#object\",\n \"id\": \"gcsfs-testing/mapping/1/1515099066369584\",\n
-        \"selfLink\": \"https://www.googleapis.com/storage/v1/b/gcsfs-testing/o/mapping%2F1\",\n
-        \"name\": \"mapping/1\",\n \"bucket\": \"gcsfs-testing\",\n \"generation\":
-        \"1515099066369584\",\n \"metageneration\": \"1\",\n \"timeCreated\": \"2018-01-04T20:51:06.299Z\",\n
-        \"updated\": \"2018-01-04T20:51:06.299Z\",\n \"storageClass\": \"STANDARD\",\n
-        \"timeStorageClassUpdated\": \"2018-01-04T20:51:06.299Z\",\n \"size\": \"5\",\n
-        \"md5Hash\": \"XUFAKrxLKna5cZ2REBfFkg==\",\n \"mediaLink\": \"https://www.googleapis.com/download/storage/v1/b/gcsfs-testing/o/mapping%2F1?generation=1515099066369584&alt=media\",\n
-        \"crc32c\": \"mnG7TA==\",\n \"etag\": \"CLCMmu2Xv9gCEAE=\"\n}\n"}
-    headers:
-      Alt-Svc: ['hq=":443"; ma=2592000; quic=51303431; quic=51303339; quic=51303338;
-          quic=51303337; quic=51303335,quic=":443"; ma=2592000; v="41,39,38,37,35"']
-      Cache-Control: ['no-cache, no-store, max-age=0, must-revalidate']
-      Content-Length: ['677']
-      Content-Type: [application/json; charset=UTF-8]
-      Date: ['Thu, 04 Jan 2018 20:51:06 GMT']
-      ETag: [CLCMmu2Xv9gCEAE=]
->>>>>>> 899a4518
-      Expires: ['Mon, 01 Jan 1990 00:00:00 GMT']
-      Pragma: [no-cache]
-      Server: [UploadServer]
-      Vary: [Origin, X-Origin]
-<<<<<<< HEAD
-      X-GUploader-UploadID: [AEnB2UozQDa4EZHpf8xPpwmxKAHSucXwdu0siG8xkE2vEr6QYEzeGsD5Wra56yuyB1LWGeT7XDujd9xj9DtUxKVCGxMSr391UA]
-=======
-      X-GUploader-UploadID: [AEnB2UrJLHVZrtMQUB9Fa19Wrpc0E6Vo9oJmh56kKtmncxZWLJ-_lITdI7ykU3wMb2k1joOpH2cPrLhDzYjbSra-0rc5Sqc7-A]
->>>>>>> 899a4518
-    status: {code: 200, message: OK}
-- request:
-    body: null
-    headers:
-      Accept: ['*/*']
-      Accept-Encoding: ['gzip, deflate']
-      Connection: [keep-alive]
-      Range: [bytes=0-10485759]
-      User-Agent: [python-requests/2.18.4]
-    method: GET
-<<<<<<< HEAD
-    uri: https://www.googleapis.com/download/storage/v1/b/gcsfs-testing/o/mapping%2F1?alt=media&generation=1507732557193152
-  response:
-    body: {string: hello}
-    headers:
-      Alt-Svc: ['quic=":443"; ma=2592000; v="39,38,37,35"']
-=======
-    uri: https://www.googleapis.com/download/storage/v1/b/gcsfs-testing/o/mapping%2F1?alt=media&generation=1515099066369584
-  response:
-    body: {string: hello}
-    headers:
-      Alt-Svc: ['hq=":443"; ma=2592000; quic=51303431; quic=51303339; quic=51303338;
-          quic=51303337; quic=51303335,quic=":443"; ma=2592000; v="41,39,38,37,35"']
->>>>>>> 899a4518
-      Cache-Control: ['no-cache, no-store, max-age=0, must-revalidate']
-      Content-Disposition: [attachment]
-      Content-Length: ['5']
-      Content-Range: [bytes 0-4/5]
-      Content-Type: [application/octet-stream]
-<<<<<<< HEAD
-      Date: ['Wed, 11 Oct 2017 14:35:57 GMT']
-      ETag: [CMC/87vl6NYCEAE=]
-=======
-      Date: ['Thu, 04 Jan 2018 20:51:06 GMT']
-      ETag: [CLCMmu2Xv9gCEAE=]
->>>>>>> 899a4518
-      Expires: ['Mon, 01 Jan 1990 00:00:00 GMT']
-      Pragma: [no-cache]
-      Server: [UploadServer]
-      Vary: [Origin, X-Origin]
-<<<<<<< HEAD
-      X-GUploader-UploadID: [AEnB2UreMnWIcfETiTBMiNQIk7nWYnMvdIjyrlBPNHFuvqEQ8sUIyO-BLffEL_FtL5hOXag8p3lY1IGAkrflTC5IoyZL4WiaHg]
-      X-Goog-Generation: ['1507732557193152']
-      X-Goog-Hash: [crc32c=mnG7TA==]
-=======
-      X-GUploader-UploadID: [AEnB2UqTsEvsR4Ry1OMmn8EgNvUE3dnf6EBVaH-45MfSY7BWXhhI4z1R93sjkqHADYOM9tBjAAEj83CZhb2GC85zCcWXlkO8fg]
-      X-Goog-Generation: ['1515099066369584']
->>>>>>> 899a4518
-      X-Goog-Metageneration: ['1']
-      X-Goog-Storage-Class: [STANDARD]
-    status: {code: 206, message: Partial Content}
-- request:
-    body: null
-    headers:
-      Accept: ['*/*']
-      Accept-Encoding: ['gzip, deflate']
-      Connection: [keep-alive]
-      Content-Length: ['0']
-      User-Agent: [python-requests/2.18.4]
-    method: DELETE
-    uri: https://www.googleapis.com/storage/v1/b/gcsfs-testing/o/mapping%2F1
-  response:
-    body: {string: ''}
-    headers:
-<<<<<<< HEAD
-      Alt-Svc: ['quic=":443"; ma=2592000; v="39,38,37,35"']
-      Cache-Control: ['no-cache, no-store, max-age=0, must-revalidate']
-      Content-Length: ['0']
-      Content-Type: [application/json]
-      Date: ['Wed, 11 Oct 2017 14:35:58 GMT']
-=======
-      Alt-Svc: ['hq=":443"; ma=2592000; quic=51303431; quic=51303339; quic=51303338;
-          quic=51303337; quic=51303335,quic=":443"; ma=2592000; v="41,39,38,37,35"']
-      Cache-Control: ['no-cache, no-store, max-age=0, must-revalidate']
-      Content-Length: ['0']
-      Content-Type: [application/json]
-      Date: ['Thu, 04 Jan 2018 20:51:07 GMT']
->>>>>>> 899a4518
-      Expires: ['Mon, 01 Jan 1990 00:00:00 GMT']
-      Pragma: [no-cache]
-      Server: [UploadServer]
-      Vary: [Origin, X-Origin]
-<<<<<<< HEAD
-      X-GUploader-UploadID: [AEnB2UoPxdK2fjnXuDF98vVwzY73eaTogRCO-nwt8WiwMhcT9QBFfltBvGyGCIvmRtToXlPZ_uLjupqp5J-DzDyeNqy8jr6lCg]
-=======
-      X-GUploader-UploadID: [AEnB2UoWQGUmsRVNR0j04l5DWYRkrQpJjlzyOFZ67yPmEMcz8ShwajkKg5AvW68Wpk0QLfqoAYUbphpMFqBAsHobtTbdB0sKwQ]
->>>>>>> 899a4518
-    status: {code: 204, message: No Content}
-- request:
-    body: world
-    headers:
-      Accept: ['*/*']
-      Accept-Encoding: ['gzip, deflate']
-      Connection: [keep-alive]
-      Content-Length: ['5']
-      User-Agent: [python-requests/2.18.4]
-    method: POST
-    uri: https://www.googleapis.com/upload/storage/v1/b/gcsfs-testing/o?name=mapping%2F%281%2C+2%29&uploadType=media
-  response:
-    body: {string: "{\n \"kind\": \"storage#object\",\n \"id\": \"gcsfs-testing/mapping/(1,
-<<<<<<< HEAD
-        2)/1507732558321383\",\n \"selfLink\": \"https://www.googleapis.com/storage/v1/b/gcsfs-testing/o/mapping%2F(1,%202)\",\n
-        \"name\": \"mapping/(1, 2)\",\n \"bucket\": \"gcsfs-testing\",\n \"generation\":
-        \"1507732558321383\",\n \"metageneration\": \"1\",\n \"timeCreated\": \"2017-10-11T14:35:58.267Z\",\n
-        \"updated\": \"2017-10-11T14:35:58.267Z\",\n \"storageClass\": \"STANDARD\",\n
-        \"timeStorageClassUpdated\": \"2017-10-11T14:35:58.267Z\",\n \"size\": \"5\",\n
-        \"md5Hash\": \"fXkwN6B2AYZXSwKC8vQ15w==\",\n \"mediaLink\": \"https://www.googleapis.com/download/storage/v1/b/gcsfs-testing/o/mapping%2F(1,%202)?generation=1507732558321383&alt=media\",\n
-        \"crc32c\": \"MaqBTg==\",\n \"etag\": \"COetuLzl6NYCEAE=\"\n}\n"}
-    headers:
-      Alt-Svc: ['quic=":443"; ma=2592000; v="39,38,37,35"']
-      Cache-Control: ['no-cache, no-store, max-age=0, must-revalidate']
-      Content-Length: ['709']
-      Content-Type: [application/json; charset=UTF-8]
-      Date: ['Wed, 11 Oct 2017 14:35:58 GMT']
-      ETag: [COetuLzl6NYCEAE=]
-=======
-        2)/1515099067359973\",\n \"selfLink\": \"https://www.googleapis.com/storage/v1/b/gcsfs-testing/o/mapping%2F(1,%202)\",\n
-        \"name\": \"mapping/(1, 2)\",\n \"bucket\": \"gcsfs-testing\",\n \"generation\":
-        \"1515099067359973\",\n \"metageneration\": \"1\",\n \"timeCreated\": \"2018-01-04T20:51:07.177Z\",\n
-        \"updated\": \"2018-01-04T20:51:07.177Z\",\n \"storageClass\": \"STANDARD\",\n
-        \"timeStorageClassUpdated\": \"2018-01-04T20:51:07.177Z\",\n \"size\": \"5\",\n
-        \"md5Hash\": \"fXkwN6B2AYZXSwKC8vQ15w==\",\n \"mediaLink\": \"https://www.googleapis.com/download/storage/v1/b/gcsfs-testing/o/mapping%2F(1,%202)?generation=1515099067359973&alt=media\",\n
-        \"crc32c\": \"MaqBTg==\",\n \"etag\": \"COXF1u2Xv9gCEAE=\"\n}\n"}
-    headers:
-      Alt-Svc: ['hq=":443"; ma=2592000; quic=51303431; quic=51303339; quic=51303338;
-          quic=51303337; quic=51303335,quic=":443"; ma=2592000; v="41,39,38,37,35"']
-      Cache-Control: ['no-cache, no-store, max-age=0, must-revalidate']
-      Content-Length: ['701']
-      Content-Type: [application/json; charset=UTF-8]
-      Date: ['Thu, 04 Jan 2018 20:51:07 GMT']
-      ETag: [COXF1u2Xv9gCEAE=]
->>>>>>> 899a4518
-      Expires: ['Mon, 01 Jan 1990 00:00:00 GMT']
-      Pragma: [no-cache]
-      Server: [UploadServer]
-      Vary: [Origin, X-Origin]
-<<<<<<< HEAD
-      X-GUploader-UploadID: [AEnB2Urw58O20jloUxgsf99FPSepd_-3Dw1CkIRznI3oz3SKLUI55gZVkJKSclYrRUDGNCTttwvW6xHlABVGH9waIDzTnrbIRg]
-=======
-      X-GUploader-UploadID: [AEnB2UrAKz-9Hjbpj5mZFt7M_rW8O4DyvyS1GnOSslUMMjrd8DbjTIv4mgoEaxcSjdNw2uelEyfoZxm2JpSND--NYVqQME3luQ]
->>>>>>> 899a4518
-    status: {code: 200, message: OK}
-- request:
-    body: null
-    headers:
-      Accept: ['*/*']
-      Accept-Encoding: ['gzip, deflate']
-      Connection: [keep-alive]
-      User-Agent: [python-requests/2.18.4]
-    method: GET
-    uri: https://www.googleapis.com/storage/v1/b/gcsfs-testing/o/mapping%2F(1,%202)
-  response:
-    body: {string: "{\n \"kind\": \"storage#object\",\n \"id\": \"gcsfs-testing/mapping/(1,
-<<<<<<< HEAD
-        2)/1507732558321383\",\n \"selfLink\": \"https://www.googleapis.com/storage/v1/b/gcsfs-testing/o/mapping%2F(1,%202)\",\n
-        \"name\": \"mapping/(1, 2)\",\n \"bucket\": \"gcsfs-testing\",\n \"generation\":
-        \"1507732558321383\",\n \"metageneration\": \"1\",\n \"timeCreated\": \"2017-10-11T14:35:58.267Z\",\n
-        \"updated\": \"2017-10-11T14:35:58.267Z\",\n \"storageClass\": \"STANDARD\",\n
-        \"timeStorageClassUpdated\": \"2017-10-11T14:35:58.267Z\",\n \"size\": \"5\",\n
-        \"md5Hash\": \"fXkwN6B2AYZXSwKC8vQ15w==\",\n \"mediaLink\": \"https://www.googleapis.com/download/storage/v1/b/gcsfs-testing/o/mapping%2F(1,%202)?generation=1507732558321383&alt=media\",\n
-        \"crc32c\": \"MaqBTg==\",\n \"etag\": \"COetuLzl6NYCEAE=\"\n}\n"}
-    headers:
-      Alt-Svc: ['quic=":443"; ma=2592000; v="39,38,37,35"']
-      Cache-Control: ['no-cache, no-store, max-age=0, must-revalidate']
-      Content-Length: ['709']
-      Content-Type: [application/json; charset=UTF-8]
-      Date: ['Wed, 11 Oct 2017 14:35:58 GMT']
-      ETag: [COetuLzl6NYCEAE=]
-=======
-        2)/1515099067359973\",\n \"selfLink\": \"https://www.googleapis.com/storage/v1/b/gcsfs-testing/o/mapping%2F(1,%202)\",\n
-        \"name\": \"mapping/(1, 2)\",\n \"bucket\": \"gcsfs-testing\",\n \"generation\":
-        \"1515099067359973\",\n \"metageneration\": \"1\",\n \"timeCreated\": \"2018-01-04T20:51:07.177Z\",\n
-        \"updated\": \"2018-01-04T20:51:07.177Z\",\n \"storageClass\": \"STANDARD\",\n
-        \"timeStorageClassUpdated\": \"2018-01-04T20:51:07.177Z\",\n \"size\": \"5\",\n
-        \"md5Hash\": \"fXkwN6B2AYZXSwKC8vQ15w==\",\n \"mediaLink\": \"https://www.googleapis.com/download/storage/v1/b/gcsfs-testing/o/mapping%2F(1,%202)?generation=1515099067359973&alt=media\",\n
-        \"crc32c\": \"MaqBTg==\",\n \"etag\": \"COXF1u2Xv9gCEAE=\"\n}\n"}
-    headers:
-      Alt-Svc: ['hq=":443"; ma=2592000; quic=51303431; quic=51303339; quic=51303338;
-          quic=51303337; quic=51303335,quic=":443"; ma=2592000; v="41,39,38,37,35"']
-      Cache-Control: ['no-cache, no-store, max-age=0, must-revalidate']
-      Content-Length: ['701']
-      Content-Type: [application/json; charset=UTF-8]
-      Date: ['Thu, 04 Jan 2018 20:51:07 GMT']
-      ETag: [COXF1u2Xv9gCEAE=]
->>>>>>> 899a4518
-      Expires: ['Mon, 01 Jan 1990 00:00:00 GMT']
-      Pragma: [no-cache]
-      Server: [UploadServer]
-      Vary: [Origin, X-Origin]
-<<<<<<< HEAD
-      X-GUploader-UploadID: [AEnB2UoDkXPqFTiExh7kGm8c_EH-QTlb7mpijQW_13Fk4QM2jAnyeDRdBNjBi437bLR-p3FSq5RAF6ouT_OKw7QXV4qckkIebQ]
-=======
-      X-GUploader-UploadID: [AEnB2Uo5Xy2H-ox52GKHfarnhdX8zZ9mzqA23_bQuEKeQbAlckyI0dap64MuR72PgibfOgxOzsQlGrw1GC1kjkrCR05bqXvHTQ]
->>>>>>> 899a4518
-    status: {code: 200, message: OK}
-- request:
-    body: null
-    headers:
-      Accept: ['*/*']
-      Accept-Encoding: ['gzip, deflate']
-      Connection: [keep-alive]
-      Range: [bytes=0-10485759]
-      User-Agent: [python-requests/2.18.4]
-    method: GET
-<<<<<<< HEAD
-    uri: https://www.googleapis.com/download/storage/v1/b/gcsfs-testing/o/mapping%2F(1,%202)?alt=media&generation=1507732558321383
-  response:
-    body: {string: world}
-    headers:
-      Alt-Svc: ['quic=":443"; ma=2592000; v="39,38,37,35"']
-=======
-    uri: https://www.googleapis.com/download/storage/v1/b/gcsfs-testing/o/mapping%2F(1,%202)?alt=media&generation=1515099067359973
-  response:
-    body: {string: world}
-    headers:
-      Alt-Svc: ['hq=":443"; ma=2592000; quic=51303431; quic=51303339; quic=51303338;
-          quic=51303337; quic=51303335,quic=":443"; ma=2592000; v="41,39,38,37,35"']
->>>>>>> 899a4518
-      Cache-Control: ['no-cache, no-store, max-age=0, must-revalidate']
-      Content-Disposition: [attachment]
-      Content-Length: ['5']
-      Content-Range: [bytes 0-4/5]
-      Content-Type: [application/octet-stream]
-<<<<<<< HEAD
-      Date: ['Wed, 11 Oct 2017 14:35:58 GMT']
-      ETag: [COetuLzl6NYCEAE=]
-=======
-      Date: ['Thu, 04 Jan 2018 20:51:08 GMT']
-      ETag: [COXF1u2Xv9gCEAE=]
->>>>>>> 899a4518
-      Expires: ['Mon, 01 Jan 1990 00:00:00 GMT']
-      Pragma: [no-cache]
-      Server: [UploadServer]
-      Vary: [Origin, X-Origin]
-<<<<<<< HEAD
-      X-GUploader-UploadID: [AEnB2UoqdVXcmS7Uqgj7OYduLv_w70QlCGkJDJey0Tigk4hBMlWFwzZwrkOnGH-ePfG6mB_4rTIs9a2eKiH8Gb2J2qTJvBfhqg]
-      X-Goog-Generation: ['1507732558321383']
-      X-Goog-Hash: [crc32c=MaqBTg==]
-=======
-      X-GUploader-UploadID: [AEnB2UoXDcjI7uC3FgfecKU8vmuHxowZMDGOmrqgp7P8MjHtMFupQ3o6LEloGPvKAka_ibMY5SnAWjIbdDbHXN2Oat-LVcqmXw]
-      X-Goog-Generation: ['1515099067359973']
->>>>>>> 899a4518
-      X-Goog-Metageneration: ['1']
-      X-Goog-Storage-Class: [STANDARD]
-    status: {code: 206, message: Partial Content}
-- request:
-    body: null
-    headers:
-      Accept: ['*/*']
-      Accept-Encoding: ['gzip, deflate']
-      Connection: [keep-alive]
-      Content-Length: ['0']
-      User-Agent: [python-requests/2.18.4]
-    method: DELETE
-    uri: https://www.googleapis.com/storage/v1/b/gcsfs-testing/o/mapping%2F(1,%202)
-  response:
-    body: {string: ''}
-    headers:
-<<<<<<< HEAD
-      Alt-Svc: ['quic=":443"; ma=2592000; v="39,38,37,35"']
-      Cache-Control: ['no-cache, no-store, max-age=0, must-revalidate']
-      Content-Length: ['0']
-      Content-Type: [application/json]
-      Date: ['Wed, 11 Oct 2017 14:35:59 GMT']
-=======
-      Alt-Svc: ['hq=":443"; ma=2592000; quic=51303431; quic=51303339; quic=51303338;
-          quic=51303337; quic=51303335,quic=":443"; ma=2592000; v="41,39,38,37,35"']
-      Cache-Control: ['no-cache, no-store, max-age=0, must-revalidate']
-      Content-Length: ['0']
-      Content-Type: [application/json]
-      Date: ['Thu, 04 Jan 2018 20:51:08 GMT']
->>>>>>> 899a4518
-      Expires: ['Mon, 01 Jan 1990 00:00:00 GMT']
-      Pragma: [no-cache]
-      Server: [UploadServer]
-      Vary: [Origin, X-Origin]
-<<<<<<< HEAD
-      X-GUploader-UploadID: [AEnB2UpUpqhx7KNqOI93NC-I03qGZYpd7KADJ4Jon1sHwmsTVrXeADHXGTuXY9N-T7z7eZ8IzqXJoi8T-jP25f6vSset5GYlIA]
-=======
-      X-GUploader-UploadID: [AEnB2UrXYwGkUb3xwmx6vBxXrl_lIne6SDTSmZKTS2AdunrEHpADgSrIed7jXe4qIBlKlfYNZW6UnBsuOkcp9PKvX8cfTU-0iw]
->>>>>>> 899a4518
-    status: {code: 204, message: No Content}
-- request:
-    body: hello world
-    headers:
-      Accept: ['*/*']
-      Accept-Encoding: ['gzip, deflate']
-      Connection: [keep-alive]
-      Content-Length: ['11']
-      User-Agent: [python-requests/2.18.4]
-    method: POST
-    uri: https://www.googleapis.com/upload/storage/v1/b/gcsfs-testing/o?name=mapping%2F%28%27x%27%2C+1%2C+2%29&uploadType=media
-  response:
-    body: {string: "{\n \"kind\": \"storage#object\",\n \"id\": \"gcsfs-testing/mapping/('x',
-<<<<<<< HEAD
-        1, 2)/1507732559407281\",\n \"selfLink\": \"https://www.googleapis.com/storage/v1/b/gcsfs-testing/o/mapping%2F('x',%201,%202)\",\n
-        \"name\": \"mapping/('x', 1, 2)\",\n \"bucket\": \"gcsfs-testing\",\n \"generation\":
-        \"1507732559407281\",\n \"metageneration\": \"1\",\n \"timeCreated\": \"2017-10-11T14:35:59.354Z\",\n
-        \"updated\": \"2017-10-11T14:35:59.354Z\",\n \"storageClass\": \"STANDARD\",\n
-        \"timeStorageClassUpdated\": \"2017-10-11T14:35:59.354Z\",\n \"size\": \"11\",\n
-        \"md5Hash\": \"XrY7u+Ae7tCTyyK7j1rNww==\",\n \"mediaLink\": \"https://www.googleapis.com/download/storage/v1/b/gcsfs-testing/o/mapping%2F('x',%201,%202)?generation=1507732559407281&alt=media\",\n
-        \"crc32c\": \"yZRlqg==\",\n \"etag\": \"CLHR+rzl6NYCEAE=\"\n}\n"}
-    headers:
-      Alt-Svc: ['quic=":443"; ma=2592000; v="39,38,37,35"']
-      Cache-Control: ['no-cache, no-store, max-age=0, must-revalidate']
-      Content-Length: ['734']
-      Content-Type: [application/json; charset=UTF-8]
-      Date: ['Wed, 11 Oct 2017 14:35:59 GMT']
-      ETag: [CLHR+rzl6NYCEAE=]
-=======
-        1, 2)/1515099068801075\",\n \"selfLink\": \"https://www.googleapis.com/storage/v1/b/gcsfs-testing/o/mapping%2F('x',%201,%202)\",\n
-        \"name\": \"mapping/('x', 1, 2)\",\n \"bucket\": \"gcsfs-testing\",\n \"generation\":
-        \"1515099068801075\",\n \"metageneration\": \"1\",\n \"timeCreated\": \"2018-01-04T20:51:08.713Z\",\n
-        \"updated\": \"2018-01-04T20:51:08.713Z\",\n \"storageClass\": \"STANDARD\",\n
-        \"timeStorageClassUpdated\": \"2018-01-04T20:51:08.713Z\",\n \"size\": \"11\",\n
-        \"md5Hash\": \"XrY7u+Ae7tCTyyK7j1rNww==\",\n \"mediaLink\": \"https://www.googleapis.com/download/storage/v1/b/gcsfs-testing/o/mapping%2F('x',%201,%202)?generation=1515099068801075&alt=media\",\n
-        \"crc32c\": \"yZRlqg==\",\n \"etag\": \"CLPAru6Xv9gCEAE=\"\n}\n"}
-    headers:
-      Alt-Svc: ['hq=":443"; ma=2592000; quic=51303431; quic=51303339; quic=51303338;
-          quic=51303337; quic=51303335,quic=":443"; ma=2592000; v="41,39,38,37,35"']
-      Cache-Control: ['no-cache, no-store, max-age=0, must-revalidate']
-      Content-Length: ['726']
-      Content-Type: [application/json; charset=UTF-8]
-      Date: ['Thu, 04 Jan 2018 20:51:08 GMT']
-      ETag: [CLPAru6Xv9gCEAE=]
->>>>>>> 899a4518
-      Expires: ['Mon, 01 Jan 1990 00:00:00 GMT']
-      Pragma: [no-cache]
-      Server: [UploadServer]
-      Vary: [Origin, X-Origin]
-<<<<<<< HEAD
-      X-GUploader-UploadID: [AEnB2UrK7_sFzblbD55-kZ1aVdU_NfxCw5jZXm2P5zrB0eaTiGyHqlRL7jZCADyUeL_KnWfC84gNXZvCMPvMTCXqWSLH5FCwzg]
-    status: {code: 200, message: OK}
-- request:
-    body: null
-    headers:
-      Accept: ['*/*']
-      Accept-Encoding: ['gzip, deflate']
-      Connection: [keep-alive]
-      User-Agent: [python-requests/2.13.0]
-    method: GET
-    uri: https://www.googleapis.com/storage/v1/b/gcsfs-testing/o/mapping%2F('x',%201,%202)
-  response:
-    body: {string: "{\n \"kind\": \"storage#object\",\n \"id\": \"gcsfs-testing/mapping/('x',
-        1, 2)/1507732559407281\",\n \"selfLink\": \"https://www.googleapis.com/storage/v1/b/gcsfs-testing/o/mapping%2F('x',%201,%202)\",\n
-        \"name\": \"mapping/('x', 1, 2)\",\n \"bucket\": \"gcsfs-testing\",\n \"generation\":
-        \"1507732559407281\",\n \"metageneration\": \"1\",\n \"timeCreated\": \"2017-10-11T14:35:59.354Z\",\n
-        \"updated\": \"2017-10-11T14:35:59.354Z\",\n \"storageClass\": \"STANDARD\",\n
-        \"timeStorageClassUpdated\": \"2017-10-11T14:35:59.354Z\",\n \"size\": \"11\",\n
-        \"md5Hash\": \"XrY7u+Ae7tCTyyK7j1rNww==\",\n \"mediaLink\": \"https://www.googleapis.com/download/storage/v1/b/gcsfs-testing/o/mapping%2F('x',%201,%202)?generation=1507732559407281&alt=media\",\n
-        \"crc32c\": \"yZRlqg==\",\n \"etag\": \"CLHR+rzl6NYCEAE=\"\n}\n"}
-    headers:
-      Alt-Svc: ['quic=":443"; ma=2592000; v="39,38,37,35"']
-      Cache-Control: ['no-cache, no-store, max-age=0, must-revalidate']
-      Content-Length: ['734']
-      Content-Type: [application/json; charset=UTF-8]
-      Date: ['Wed, 11 Oct 2017 14:35:59 GMT']
-      ETag: [CLHR+rzl6NYCEAE=]
-      Expires: ['Mon, 01 Jan 1990 00:00:00 GMT']
-      Pragma: [no-cache]
-      Server: [UploadServer]
-      Vary: [Origin, X-Origin]
-      X-GUploader-UploadID: [AEnB2UrOgeJQOJxWLW581szFvGL0VQW4FavD0ZlCGV0-Qv5iXzvkcwnePaBeSBsy30tzIL9f_H4eOic_LaTLhuDgeDrgcjyBhQ]
-    status: {code: 200, message: OK}
-- request:
-    body: null
-    headers:
-      Accept: ['*/*']
-      Accept-Encoding: ['gzip, deflate']
-      Connection: [keep-alive]
-      Range: [bytes=0-10485759]
-      User-Agent: [python-requests/2.13.0]
-    method: GET
-    uri: https://www.googleapis.com/download/storage/v1/b/gcsfs-testing/o/mapping%2F('x',%201,%202)?alt=media&generation=1507732559407281
-  response:
-    body: {string: hello world}
-    headers:
-      Alt-Svc: ['quic=":443"; ma=2592000; v="39,38,37,35"']
-      Cache-Control: ['no-cache, no-store, max-age=0, must-revalidate']
-      Content-Disposition: [attachment]
-      Content-Length: ['11']
-      Content-Range: [bytes 0-10/11]
-      Content-Type: [application/octet-stream]
-      Date: ['Wed, 11 Oct 2017 14:35:59 GMT']
-      ETag: [CLHR+rzl6NYCEAE=]
-      Expires: ['Mon, 01 Jan 1990 00:00:00 GMT']
-      Pragma: [no-cache]
-      Server: [UploadServer]
-      Vary: [Origin, X-Origin]
-      X-GUploader-UploadID: [AEnB2UpyDsbaB-coq4T9j21-XcBQDXP7ZdluOfJUt_mfk5i3FMZvpI4-SyyJhPsNglo81ahw7wl1B3or5vAJ5ZeJZPC-66S0pg]
-      X-Goog-Generation: ['1507732559407281']
-      X-Goog-Hash: [crc32c=yZRlqg==]
-      X-Goog-Metageneration: ['1']
-      X-Goog-Storage-Class: [STANDARD]
-    status: {code: 206, message: Partial Content}
-- request:
-    body: null
-    headers:
-      Accept: ['*/*']
-      Accept-Encoding: ['gzip, deflate']
-      Connection: [keep-alive]
-      User-Agent: [python-requests/2.13.0]
-    method: GET
-    uri: https://www.googleapis.com/storage/v1/b/gcsfs-testing/o/mapping%2F('x',%201,%202)
-  response:
-    body: {string: "{\n \"kind\": \"storage#object\",\n \"id\": \"gcsfs-testing/mapping/('x',
-        1, 2)/1507732559407281\",\n \"selfLink\": \"https://www.googleapis.com/storage/v1/b/gcsfs-testing/o/mapping%2F('x',%201,%202)\",\n
-        \"name\": \"mapping/('x', 1, 2)\",\n \"bucket\": \"gcsfs-testing\",\n \"generation\":
-        \"1507732559407281\",\n \"metageneration\": \"1\",\n \"timeCreated\": \"2017-10-11T14:35:59.354Z\",\n
-        \"updated\": \"2017-10-11T14:35:59.354Z\",\n \"storageClass\": \"STANDARD\",\n
-        \"timeStorageClassUpdated\": \"2017-10-11T14:35:59.354Z\",\n \"size\": \"11\",\n
-        \"md5Hash\": \"XrY7u+Ae7tCTyyK7j1rNww==\",\n \"mediaLink\": \"https://www.googleapis.com/download/storage/v1/b/gcsfs-testing/o/mapping%2F('x',%201,%202)?generation=1507732559407281&alt=media\",\n
-        \"crc32c\": \"yZRlqg==\",\n \"etag\": \"CLHR+rzl6NYCEAE=\"\n}\n"}
-    headers:
-      Alt-Svc: ['quic=":443"; ma=2592000; v="39,38,37,35"']
-      Cache-Control: ['no-cache, no-store, max-age=0, must-revalidate']
-      Content-Length: ['734']
-      Content-Type: [application/json; charset=UTF-8]
-      Date: ['Wed, 11 Oct 2017 14:36:00 GMT']
-      ETag: [CLHR+rzl6NYCEAE=]
-      Expires: ['Mon, 01 Jan 1990 00:00:00 GMT']
-      Pragma: [no-cache]
-      Server: [UploadServer]
-      Vary: [Origin, X-Origin]
-      X-GUploader-UploadID: [AEnB2UqlCicdN5SsdxNEMf1fI_nErrOei4BNRC8YC7qICbmOmwdgYbiTiNg9CLUmoUfH2tpiFV8wDsNt7fav8ZWJBnX21Zl1Tg]
-=======
-      X-GUploader-UploadID: [AEnB2UojFVtE5Jd0UHmaqlkErPNfVmsGeKZwaAmvfJPJ3ozmquY5qo2GU2wjXmZfKxDDqZV9KuUT-7_J1ZjvYopbdaZtIAB0FA]
->>>>>>> 899a4518
-    status: {code: 200, message: OK}
-- request:
-    body: null
-    headers:
-      Accept: ['*/*']
-      Accept-Encoding: ['gzip, deflate']
-      Connection: [keep-alive]
-      User-Agent: [python-requests/2.18.4]
-    method: GET
-    uri: https://www.googleapis.com/storage/v1/b/gcsfs-testing/o/mapping%2F('x',%201,%202)
-  response:
-<<<<<<< HEAD
-    body: {string: "{\n \"kind\": \"storage#objects\",\n \"items\": [\n  {\n   \"kind\":
-        \"storage#object\",\n   \"id\": \"gcsfs-testing/mapping/('x', 1, 2)/1507732559407281\",\n
-        \  \"selfLink\": \"https://www.googleapis.com/storage/v1/b/gcsfs-testing/o/mapping%2F('x',%201,%202)\",\n
-        \  \"name\": \"mapping/('x', 1, 2)\",\n   \"bucket\": \"gcsfs-testing\",\n
-        \  \"generation\": \"1507732559407281\",\n   \"metageneration\": \"1\",\n
-        \  \"timeCreated\": \"2017-10-11T14:35:59.354Z\",\n   \"updated\": \"2017-10-11T14:35:59.354Z\",\n
-        \  \"storageClass\": \"STANDARD\",\n   \"timeStorageClassUpdated\": \"2017-10-11T14:35:59.354Z\",\n
-        \  \"size\": \"11\",\n   \"md5Hash\": \"XrY7u+Ae7tCTyyK7j1rNww==\",\n   \"mediaLink\":
-        \"https://www.googleapis.com/download/storage/v1/b/gcsfs-testing/o/mapping%2F('x',%201,%202)?generation=1507732559407281&alt=media\",\n
-        \  \"crc32c\": \"yZRlqg==\",\n   \"etag\": \"CLHR+rzl6NYCEAE=\"\n  }\n ]\n}\n"}
-    headers:
-      Alt-Svc: ['quic=":443"; ma=2592000; v="39,38,37,35"']
-      Cache-Control: ['private, max-age=0, must-revalidate, no-transform']
-      Content-Length: ['817']
-      Content-Type: [application/json; charset=UTF-8]
-      Date: ['Wed, 11 Oct 2017 14:36:00 GMT']
-      Expires: ['Wed, 11 Oct 2017 14:36:00 GMT']
-      Server: [UploadServer]
-      Vary: [Origin, X-Origin]
-      X-GUploader-UploadID: [AEnB2Uo12aoXTDGVUV8QT3QEaIKPWBU5tNu-qITfQUSSuPnEeA6sE6ENe1UczB8x4dPo6gPFFK-AXRA-_BWt7x-T_YJVdj60hQ]
-=======
-    body: {string: "{\n \"kind\": \"storage#object\",\n \"id\": \"gcsfs-testing/mapping/('x',
-        1, 2)/1515099068801075\",\n \"selfLink\": \"https://www.googleapis.com/storage/v1/b/gcsfs-testing/o/mapping%2F('x',%201,%202)\",\n
-        \"name\": \"mapping/('x', 1, 2)\",\n \"bucket\": \"gcsfs-testing\",\n \"generation\":
-        \"1515099068801075\",\n \"metageneration\": \"1\",\n \"timeCreated\": \"2018-01-04T20:51:08.713Z\",\n
-        \"updated\": \"2018-01-04T20:51:08.713Z\",\n \"storageClass\": \"STANDARD\",\n
-        \"timeStorageClassUpdated\": \"2018-01-04T20:51:08.713Z\",\n \"size\": \"11\",\n
-        \"md5Hash\": \"XrY7u+Ae7tCTyyK7j1rNww==\",\n \"mediaLink\": \"https://www.googleapis.com/download/storage/v1/b/gcsfs-testing/o/mapping%2F('x',%201,%202)?generation=1515099068801075&alt=media\",\n
-        \"crc32c\": \"yZRlqg==\",\n \"etag\": \"CLPAru6Xv9gCEAE=\"\n}\n"}
-    headers:
-      Alt-Svc: ['hq=":443"; ma=2592000; quic=51303431; quic=51303339; quic=51303338;
-          quic=51303337; quic=51303335,quic=":443"; ma=2592000; v="41,39,38,37,35"']
-      Cache-Control: ['no-cache, no-store, max-age=0, must-revalidate']
-      Content-Length: ['726']
-      Content-Type: [application/json; charset=UTF-8]
-      Date: ['Thu, 04 Jan 2018 20:51:09 GMT']
-      ETag: [CLPAru6Xv9gCEAE=]
-      Expires: ['Mon, 01 Jan 1990 00:00:00 GMT']
-      Pragma: [no-cache]
-      Server: [UploadServer]
-      Vary: [Origin, X-Origin]
-      X-GUploader-UploadID: [AEnB2UrfmzEBiMNvrrbjK4gcGUsa4HhgoxO5SI7Z15XbFW8b-a3mmVGpQcLZTujpJehMiACP3valxYkY6Rc_6CkVcegv62UXag]
->>>>>>> 899a4518
-    status: {code: 200, message: OK}
-- request:
-    body: null
-    headers:
-      Accept: ['*/*']
-      Accept-Encoding: ['gzip, deflate']
-      Connection: [keep-alive]
-<<<<<<< HEAD
-      Content-Length: ['0']
-      User-Agent: [python-requests/2.13.0]
-    method: DELETE
-    uri: https://www.googleapis.com/storage/v1/b/gcsfs-testing/o/mapping%2F('x',%201,%202)
-  response:
-    body: {string: ''}
-    headers:
-      Alt-Svc: ['quic=":443"; ma=2592000; v="39,38,37,35"']
-      Cache-Control: ['no-cache, no-store, max-age=0, must-revalidate']
-      Content-Length: ['0']
-      Content-Type: [application/json]
-      Date: ['Wed, 11 Oct 2017 14:36:00 GMT']
-      Expires: ['Mon, 01 Jan 1990 00:00:00 GMT']
-      Pragma: [no-cache]
-      Server: [UploadServer]
-      Vary: [Origin, X-Origin]
-      X-GUploader-UploadID: [AEnB2Upodmy3qfQznS04kSF2OiwEzZwdJuNRx4PjaX6BhMfwuiuGh_sOPaexv1N2--iGiDsK7rvhQ47QWPK1M-uQRlr7zc3JHg]
-    status: {code: 204, message: No Content}
-- request:
-    body: null
-    headers:
-      Accept: ['*/*']
-      Accept-Encoding: ['gzip, deflate']
-      Connection: [keep-alive]
-      Content-Length: ['0']
-      User-Agent: [python-requests/2.18.4]
-    method: POST
-    uri: https://www.googleapis.com/oauth2/v4/token?grant_type=refresh_token
-  response:
-    body:
-      string: !!binary |
-        H4sIAEsKMFoC/6tWykyJL8nPTs1TslJQqqioUNJRUALz40sqC1JBgk6piUWpRSDx1IqCzKLU4vhM
-        kGJjMwMDoFhicnJqcTGqEbUAnoD1nVYAAAA=
-    headers:
-      Alt-Svc: ['hq=":443"; ma=2592000; quic=51303431; quic=51303339; quic=51303338;
-          quic=51303337; quic=51303335,quic=":443"; ma=2592000; v="41,39,38,37,35"']
-      Cache-Control: ['no-cache, no-store, max-age=0, must-revalidate']
-      Content-Encoding: [gzip]
-      Content-Type: [application/json; charset=UTF-8]
-      Date: ['Tue, 12 Dec 2017 16:56:43 GMT']
       Expires: ['Mon, 01 Jan 1990 00:00:00 GMT']
       Pragma: [no-cache]
       Server: [GSE]
@@ -967,9 +69,9 @@
         \"MULTI_REGIONAL\",\n   \"etag\": \"CAE=\"\n  },\n  {\n   \"kind\": \"storage#bucket\",\n
         \  \"id\": \"gcsfs-test\",\n   \"selfLink\": \"https://www.googleapis.com/storage/v1/b/gcsfs-test\",\n
         \  \"projectNumber\": \"586241054156\",\n   \"name\": \"gcsfs-test\",\n   \"timeCreated\":
-        \"2017-12-02T23:25:23.058Z\",\n   \"updated\": \"2017-12-02T23:25:23.058Z\",\n
-        \  \"metageneration\": \"1\",\n   \"location\": \"US\",\n   \"storageClass\":
-        \"MULTI_REGIONAL\",\n   \"etag\": \"CAE=\"\n  },\n  {\n   \"kind\": \"storage#bucket\",\n
+        \"2017-12-02T23:25:23.058Z\",\n   \"updated\": \"2018-01-04T14:07:08.519Z\",\n
+        \  \"metageneration\": \"2\",\n   \"location\": \"US\",\n   \"storageClass\":
+        \"MULTI_REGIONAL\",\n   \"etag\": \"CAI=\"\n  },\n  {\n   \"kind\": \"storage#bucket\",\n
         \  \"id\": \"gcsfs-testing\",\n   \"selfLink\": \"https://www.googleapis.com/storage/v1/b/gcsfs-testing\",\n
         \  \"projectNumber\": \"586241054156\",\n   \"name\": \"gcsfs-testing\",\n
         \  \"timeCreated\": \"2017-12-12T16:52:13.675Z\",\n   \"updated\": \"2017-12-12T16:52:13.675Z\",\n
@@ -981,11 +83,11 @@
       Cache-Control: ['private, max-age=0, must-revalidate, no-transform']
       Content-Length: ['2944']
       Content-Type: [application/json; charset=UTF-8]
-      Date: ['Tue, 12 Dec 2017 16:56:44 GMT']
-      Expires: ['Tue, 12 Dec 2017 16:56:44 GMT']
-      Server: [UploadServer]
-      Vary: [Origin, X-Origin]
-      X-GUploader-UploadID: [AEnB2Up4zeiAz3rHP23k9ERWCOMU2nWWI_zHtuyVfyjxJ0CJEcnOL5ZKBasb7YZwPSDHgftB57tFKRE09yXeVC_SXAbunjRkmQ]
+      Date: ['Thu, 04 Jan 2018 20:51:05 GMT']
+      Expires: ['Thu, 04 Jan 2018 20:51:05 GMT']
+      Server: [UploadServer]
+      Vary: [Origin, X-Origin]
+      X-GUploader-UploadID: [AEnB2UpfANF82laT6-YK0-ZCnrY59NKcFvJnjQNonu6YvdWj5O3LFrntOmsTHl10dsi7qhSEQMG3bCXVuJtfuVV4J3u69MEpPQ]
     status: {code: 200, message: OK}
 - request:
     body: null
@@ -1007,11 +109,11 @@
       Cache-Control: ['private, max-age=0']
       Content-Length: ['165']
       Content-Type: [application/json; charset=UTF-8]
-      Date: ['Tue, 12 Dec 2017 16:56:44 GMT']
-      Expires: ['Tue, 12 Dec 2017 16:56:44 GMT']
-      Server: [UploadServer]
-      Vary: [Origin, X-Origin]
-      X-GUploader-UploadID: [AEnB2UpT9JBSKfyvtLjkS1R-GNfQ37PH8IeU1hv5oNxj0EEew0FETFoQLZOcI3iCIvkVu4klzSBxzsfSG8Wxz8Q1vwtTNvVmRw]
+      Date: ['Thu, 04 Jan 2018 20:51:06 GMT']
+      Expires: ['Thu, 04 Jan 2018 20:51:06 GMT']
+      Server: [UploadServer]
+      Vary: [Origin, X-Origin]
+      X-GUploader-UploadID: [AEnB2UpMrhVNM1mN4CdE0dS9VCJgAY5L2FW1n7y_JkxD05uRvENeiqh_eSSLAd2ZhtEpvSY6YNoUje0iY9IVZ3D5_NJNQZ7OwQ]
     status: {code: 404, message: Not Found}
 - request:
     body: null
@@ -1033,11 +135,11 @@
       Cache-Control: ['private, max-age=0']
       Content-Length: ['165']
       Content-Type: [application/json; charset=UTF-8]
-      Date: ['Tue, 12 Dec 2017 16:56:44 GMT']
-      Expires: ['Tue, 12 Dec 2017 16:56:44 GMT']
-      Server: [UploadServer]
-      Vary: [Origin, X-Origin]
-      X-GUploader-UploadID: [AEnB2Ur4b_fF0YEqTsyLrOdKj8N6sfC_DuSLTIhxTCrx2xuYNVJTg4OJCLYcZR4Vr9-PmZ--HZ1cGO9wFLfpiUiievm7xLEe4Q]
+      Date: ['Thu, 04 Jan 2018 20:51:06 GMT']
+      Expires: ['Thu, 04 Jan 2018 20:51:06 GMT']
+      Server: [UploadServer]
+      Vary: [Origin, X-Origin]
+      X-GUploader-UploadID: [AEnB2UqRuODwcLS_VlHXFTh-BUEI58hts6x6NrQP4lHTaodTnIGRln09Ag5VxPjirucjVZK4KfE0E0hmag1ErsyrcJBA41I8Iw]
     status: {code: 404, message: Not Found}
 - request:
     body: null
@@ -1059,11 +161,11 @@
       Cache-Control: ['private, max-age=0']
       Content-Length: ['165']
       Content-Type: [application/json; charset=UTF-8]
-      Date: ['Tue, 12 Dec 2017 16:56:44 GMT']
-      Expires: ['Tue, 12 Dec 2017 16:56:44 GMT']
-      Server: [UploadServer]
-      Vary: [Origin, X-Origin]
-      X-GUploader-UploadID: [AEnB2Up1ASKJqaEgPdcl6re0wpSHXvWNguYkMDY2Ou7ofqszvk690JYlE71x_l0giyfz6PGrILVHRKFOLB6P1Hsw2Qpe07UjuA]
+      Date: ['Thu, 04 Jan 2018 20:51:06 GMT']
+      Expires: ['Thu, 04 Jan 2018 20:51:06 GMT']
+      Server: [UploadServer]
+      Vary: [Origin, X-Origin]
+      X-GUploader-UploadID: [AEnB2Uo7kMhQgFpm9eG3TnlqEiCtseAmmFzW43TeQ3uVsFm738X_MfyWOlCra3SRXZOaU14gRl-XgfA8qqjmB3wSQ5D_zFekrQ]
     status: {code: 404, message: Not Found}
 - request:
     body: null
@@ -1085,11 +187,11 @@
       Cache-Control: ['private, max-age=0']
       Content-Length: ['165']
       Content-Type: [application/json; charset=UTF-8]
-      Date: ['Tue, 12 Dec 2017 16:56:44 GMT']
-      Expires: ['Tue, 12 Dec 2017 16:56:44 GMT']
-      Server: [UploadServer]
-      Vary: [Origin, X-Origin]
-      X-GUploader-UploadID: [AEnB2UrhQMUX-DLsLcHMH2yypo3bMBylqpL9BAuSRtvRjT4_nXPLH-taufGsWO8vJMB6wnedlvICMqgVL8BfmM3Af7tRN7AxlA]
+      Date: ['Thu, 04 Jan 2018 20:51:06 GMT']
+      Expires: ['Thu, 04 Jan 2018 20:51:06 GMT']
+      Server: [UploadServer]
+      Vary: [Origin, X-Origin]
+      X-GUploader-UploadID: [AEnB2UqXAWyMkDGjXz-1Re7ah3UgOpIamsF9BJXl4NP9H0wuY13upB7pXvL-ihpkA0KbqcURYiZVWlFcex34G-8FroBvGNpf2Q]
     status: {code: 404, message: Not Found}
 - request:
     body: hello
@@ -1102,27 +204,27 @@
     method: POST
     uri: https://www.googleapis.com/upload/storage/v1/b/gcsfs-testing/o?name=mapping%2F1&uploadType=media
   response:
-    body: {string: "{\n \"kind\": \"storage#object\",\n \"id\": \"gcsfs-testing/mapping/1/1513097805196282\",\n
+    body: {string: "{\n \"kind\": \"storage#object\",\n \"id\": \"gcsfs-testing/mapping/1/1515099066369584\",\n
         \"selfLink\": \"https://www.googleapis.com/storage/v1/b/gcsfs-testing/o/mapping%2F1\",\n
         \"name\": \"mapping/1\",\n \"bucket\": \"gcsfs-testing\",\n \"generation\":
-        \"1513097805196282\",\n \"metageneration\": \"1\",\n \"timeCreated\": \"2017-12-12T16:56:45.138Z\",\n
-        \"updated\": \"2017-12-12T16:56:45.138Z\",\n \"storageClass\": \"STANDARD\",\n
-        \"timeStorageClassUpdated\": \"2017-12-12T16:56:45.138Z\",\n \"size\": \"5\",\n
-        \"md5Hash\": \"XUFAKrxLKna5cZ2REBfFkg==\",\n \"mediaLink\": \"https://www.googleapis.com/download/storage/v1/b/gcsfs-testing/o/mapping%2F1?generation=1513097805196282&alt=media\",\n
-        \"crc32c\": \"mnG7TA==\",\n \"etag\": \"CPrXwcn4hNgCEAE=\"\n}\n"}
+        \"1515099066369584\",\n \"metageneration\": \"1\",\n \"timeCreated\": \"2018-01-04T20:51:06.299Z\",\n
+        \"updated\": \"2018-01-04T20:51:06.299Z\",\n \"storageClass\": \"STANDARD\",\n
+        \"timeStorageClassUpdated\": \"2018-01-04T20:51:06.299Z\",\n \"size\": \"5\",\n
+        \"md5Hash\": \"XUFAKrxLKna5cZ2REBfFkg==\",\n \"mediaLink\": \"https://www.googleapis.com/download/storage/v1/b/gcsfs-testing/o/mapping%2F1?generation=1515099066369584&alt=media\",\n
+        \"crc32c\": \"mnG7TA==\",\n \"etag\": \"CLCMmu2Xv9gCEAE=\"\n}\n"}
     headers:
       Alt-Svc: ['hq=":443"; ma=2592000; quic=51303431; quic=51303339; quic=51303338;
           quic=51303337; quic=51303335,quic=":443"; ma=2592000; v="41,39,38,37,35"']
       Cache-Control: ['no-cache, no-store, max-age=0, must-revalidate']
       Content-Length: ['677']
       Content-Type: [application/json; charset=UTF-8]
-      Date: ['Tue, 12 Dec 2017 16:56:45 GMT']
-      ETag: [CPrXwcn4hNgCEAE=]
-      Expires: ['Mon, 01 Jan 1990 00:00:00 GMT']
-      Pragma: [no-cache]
-      Server: [UploadServer]
-      Vary: [Origin, X-Origin]
-      X-GUploader-UploadID: [AEnB2UrCmNjAasVJkL6mAu-vQhO9rxGuScGDU3Ix-t-N2XMyRPj-rEFgN9BiRO2Eou-veS2GlruM8NbqCwvhn8Jj1yilVskuVA]
+      Date: ['Thu, 04 Jan 2018 20:51:06 GMT']
+      ETag: [CLCMmu2Xv9gCEAE=]
+      Expires: ['Mon, 01 Jan 1990 00:00:00 GMT']
+      Pragma: [no-cache]
+      Server: [UploadServer]
+      Vary: [Origin, X-Origin]
+      X-GUploader-UploadID: [AEnB2Upe2t3syWcdQiFvhy9dmSwb9cEMu3Mu5ERevLYdnQN52N8WMvRltnDuY3IQARDb3zanMFvLSCNBcQTS4STJLBpz0J3moA]
     status: {code: 200, message: OK}
 - request:
     body: null
@@ -1134,27 +236,27 @@
     method: GET
     uri: https://www.googleapis.com/storage/v1/b/gcsfs-testing/o/mapping%2F1
   response:
-    body: {string: "{\n \"kind\": \"storage#object\",\n \"id\": \"gcsfs-testing/mapping/1/1513097805196282\",\n
+    body: {string: "{\n \"kind\": \"storage#object\",\n \"id\": \"gcsfs-testing/mapping/1/1515099066369584\",\n
         \"selfLink\": \"https://www.googleapis.com/storage/v1/b/gcsfs-testing/o/mapping%2F1\",\n
         \"name\": \"mapping/1\",\n \"bucket\": \"gcsfs-testing\",\n \"generation\":
-        \"1513097805196282\",\n \"metageneration\": \"1\",\n \"timeCreated\": \"2017-12-12T16:56:45.138Z\",\n
-        \"updated\": \"2017-12-12T16:56:45.138Z\",\n \"storageClass\": \"STANDARD\",\n
-        \"timeStorageClassUpdated\": \"2017-12-12T16:56:45.138Z\",\n \"size\": \"5\",\n
-        \"md5Hash\": \"XUFAKrxLKna5cZ2REBfFkg==\",\n \"mediaLink\": \"https://www.googleapis.com/download/storage/v1/b/gcsfs-testing/o/mapping%2F1?generation=1513097805196282&alt=media\",\n
-        \"crc32c\": \"mnG7TA==\",\n \"etag\": \"CPrXwcn4hNgCEAE=\"\n}\n"}
+        \"1515099066369584\",\n \"metageneration\": \"1\",\n \"timeCreated\": \"2018-01-04T20:51:06.299Z\",\n
+        \"updated\": \"2018-01-04T20:51:06.299Z\",\n \"storageClass\": \"STANDARD\",\n
+        \"timeStorageClassUpdated\": \"2018-01-04T20:51:06.299Z\",\n \"size\": \"5\",\n
+        \"md5Hash\": \"XUFAKrxLKna5cZ2REBfFkg==\",\n \"mediaLink\": \"https://www.googleapis.com/download/storage/v1/b/gcsfs-testing/o/mapping%2F1?generation=1515099066369584&alt=media\",\n
+        \"crc32c\": \"mnG7TA==\",\n \"etag\": \"CLCMmu2Xv9gCEAE=\"\n}\n"}
     headers:
       Alt-Svc: ['hq=":443"; ma=2592000; quic=51303431; quic=51303339; quic=51303338;
           quic=51303337; quic=51303335,quic=":443"; ma=2592000; v="41,39,38,37,35"']
       Cache-Control: ['no-cache, no-store, max-age=0, must-revalidate']
       Content-Length: ['677']
       Content-Type: [application/json; charset=UTF-8]
-      Date: ['Tue, 12 Dec 2017 16:56:45 GMT']
-      ETag: [CPrXwcn4hNgCEAE=]
-      Expires: ['Mon, 01 Jan 1990 00:00:00 GMT']
-      Pragma: [no-cache]
-      Server: [UploadServer]
-      Vary: [Origin, X-Origin]
-      X-GUploader-UploadID: [AEnB2UpL0wDw9lZgB2vpjcEIco2uZTbA2Bdg9_djL38DPRUlppX0iPAU_0EMI-X5PyDiDdpNRiddQ4-fM58E23Nf7nfEYVFkbA]
+      Date: ['Thu, 04 Jan 2018 20:51:06 GMT']
+      ETag: [CLCMmu2Xv9gCEAE=]
+      Expires: ['Mon, 01 Jan 1990 00:00:00 GMT']
+      Pragma: [no-cache]
+      Server: [UploadServer]
+      Vary: [Origin, X-Origin]
+      X-GUploader-UploadID: [AEnB2UrJLHVZrtMQUB9Fa19Wrpc0E6Vo9oJmh56kKtmncxZWLJ-_lITdI7ykU3wMb2k1joOpH2cPrLhDzYjbSra-0rc5Sqc7-A]
     status: {code: 200, message: OK}
 - request:
     body: null
@@ -1165,7 +267,7 @@
       Range: [bytes=0-10485759]
       User-Agent: [python-requests/2.18.4]
     method: GET
-    uri: https://www.googleapis.com/download/storage/v1/b/gcsfs-testing/o/mapping%2F1?alt=media&generation=1513097805196282
+    uri: https://www.googleapis.com/download/storage/v1/b/gcsfs-testing/o/mapping%2F1?alt=media&generation=1515099066369584
   response:
     body: {string: hello}
     headers:
@@ -1176,14 +278,14 @@
       Content-Length: ['5']
       Content-Range: [bytes 0-4/5]
       Content-Type: [application/octet-stream]
-      Date: ['Tue, 12 Dec 2017 16:56:45 GMT']
-      ETag: [CPrXwcn4hNgCEAE=]
-      Expires: ['Mon, 01 Jan 1990 00:00:00 GMT']
-      Pragma: [no-cache]
-      Server: [UploadServer]
-      Vary: [Origin, X-Origin]
-      X-GUploader-UploadID: [AEnB2Ur1Snck8_hEUxe4J0JV-wJvlrk23XkivGABGsge2idfNcSHUNqaJGU9oKqCskpSY-nVSjF6z3Wl-rVIVrWTNOQYdBCYnw]
-      X-Goog-Generation: ['1513097805196282']
+      Date: ['Thu, 04 Jan 2018 20:51:06 GMT']
+      ETag: [CLCMmu2Xv9gCEAE=]
+      Expires: ['Mon, 01 Jan 1990 00:00:00 GMT']
+      Pragma: [no-cache]
+      Server: [UploadServer]
+      Vary: [Origin, X-Origin]
+      X-GUploader-UploadID: [AEnB2UqTsEvsR4Ry1OMmn8EgNvUE3dnf6EBVaH-45MfSY7BWXhhI4z1R93sjkqHADYOM9tBjAAEj83CZhb2GC85zCcWXlkO8fg]
+      X-Goog-Generation: ['1515099066369584']
       X-Goog-Metageneration: ['1']
       X-Goog-Storage-Class: [STANDARD]
     status: {code: 206, message: Partial Content}
@@ -1205,12 +307,12 @@
       Cache-Control: ['no-cache, no-store, max-age=0, must-revalidate']
       Content-Length: ['0']
       Content-Type: [application/json]
-      Date: ['Tue, 12 Dec 2017 16:56:46 GMT']
-      Expires: ['Mon, 01 Jan 1990 00:00:00 GMT']
-      Pragma: [no-cache]
-      Server: [UploadServer]
-      Vary: [Origin, X-Origin]
-      X-GUploader-UploadID: [AEnB2UqduhRNGqMGXmGFEYiBE7epMfykvUrCPKJKBRF-UnwZqQGcTh7KtwpDyT63dFXS8w230SsAXHsugu1nEr0okXLFmxoG1A]
+      Date: ['Thu, 04 Jan 2018 20:51:07 GMT']
+      Expires: ['Mon, 01 Jan 1990 00:00:00 GMT']
+      Pragma: [no-cache]
+      Server: [UploadServer]
+      Vary: [Origin, X-Origin]
+      X-GUploader-UploadID: [AEnB2UoWQGUmsRVNR0j04l5DWYRkrQpJjlzyOFZ67yPmEMcz8ShwajkKg5AvW68Wpk0QLfqoAYUbphpMFqBAsHobtTbdB0sKwQ]
     status: {code: 204, message: No Content}
 - request:
     body: world
@@ -1224,26 +326,26 @@
     uri: https://www.googleapis.com/upload/storage/v1/b/gcsfs-testing/o?name=mapping%2F%281%2C+2%29&uploadType=media
   response:
     body: {string: "{\n \"kind\": \"storage#object\",\n \"id\": \"gcsfs-testing/mapping/(1,
-        2)/1513097806650239\",\n \"selfLink\": \"https://www.googleapis.com/storage/v1/b/gcsfs-testing/o/mapping%2F(1,%202)\",\n
+        2)/1515099067359973\",\n \"selfLink\": \"https://www.googleapis.com/storage/v1/b/gcsfs-testing/o/mapping%2F(1,%202)\",\n
         \"name\": \"mapping/(1, 2)\",\n \"bucket\": \"gcsfs-testing\",\n \"generation\":
-        \"1513097806650239\",\n \"metageneration\": \"1\",\n \"timeCreated\": \"2017-12-12T16:56:46.591Z\",\n
-        \"updated\": \"2017-12-12T16:56:46.591Z\",\n \"storageClass\": \"STANDARD\",\n
-        \"timeStorageClassUpdated\": \"2017-12-12T16:56:46.591Z\",\n \"size\": \"5\",\n
-        \"md5Hash\": \"fXkwN6B2AYZXSwKC8vQ15w==\",\n \"mediaLink\": \"https://www.googleapis.com/download/storage/v1/b/gcsfs-testing/o/mapping%2F(1,%202)?generation=1513097806650239&alt=media\",\n
-        \"crc32c\": \"MaqBTg==\",\n \"etag\": \"CP+2msr4hNgCEAE=\"\n}\n"}
+        \"1515099067359973\",\n \"metageneration\": \"1\",\n \"timeCreated\": \"2018-01-04T20:51:07.177Z\",\n
+        \"updated\": \"2018-01-04T20:51:07.177Z\",\n \"storageClass\": \"STANDARD\",\n
+        \"timeStorageClassUpdated\": \"2018-01-04T20:51:07.177Z\",\n \"size\": \"5\",\n
+        \"md5Hash\": \"fXkwN6B2AYZXSwKC8vQ15w==\",\n \"mediaLink\": \"https://www.googleapis.com/download/storage/v1/b/gcsfs-testing/o/mapping%2F(1,%202)?generation=1515099067359973&alt=media\",\n
+        \"crc32c\": \"MaqBTg==\",\n \"etag\": \"COXF1u2Xv9gCEAE=\"\n}\n"}
     headers:
       Alt-Svc: ['hq=":443"; ma=2592000; quic=51303431; quic=51303339; quic=51303338;
           quic=51303337; quic=51303335,quic=":443"; ma=2592000; v="41,39,38,37,35"']
       Cache-Control: ['no-cache, no-store, max-age=0, must-revalidate']
       Content-Length: ['701']
       Content-Type: [application/json; charset=UTF-8]
-      Date: ['Tue, 12 Dec 2017 16:56:46 GMT']
-      ETag: [CP+2msr4hNgCEAE=]
-      Expires: ['Mon, 01 Jan 1990 00:00:00 GMT']
-      Pragma: [no-cache]
-      Server: [UploadServer]
-      Vary: [Origin, X-Origin]
-      X-GUploader-UploadID: [AEnB2UpuPqG5ATN9YW0UNsjg6x3kSFXBx1opEdFp11B9T5hw1b3VXFLLcibGezIjeuulqrOhUCI-7XFgFRXtPsuhkXMl54b4DQ]
+      Date: ['Thu, 04 Jan 2018 20:51:07 GMT']
+      ETag: [COXF1u2Xv9gCEAE=]
+      Expires: ['Mon, 01 Jan 1990 00:00:00 GMT']
+      Pragma: [no-cache]
+      Server: [UploadServer]
+      Vary: [Origin, X-Origin]
+      X-GUploader-UploadID: [AEnB2UrAKz-9Hjbpj5mZFt7M_rW8O4DyvyS1GnOSslUMMjrd8DbjTIv4mgoEaxcSjdNw2uelEyfoZxm2JpSND--NYVqQME3luQ]
     status: {code: 200, message: OK}
 - request:
     body: null
@@ -1256,26 +358,26 @@
     uri: https://www.googleapis.com/storage/v1/b/gcsfs-testing/o/mapping%2F(1,%202)
   response:
     body: {string: "{\n \"kind\": \"storage#object\",\n \"id\": \"gcsfs-testing/mapping/(1,
-        2)/1513097806650239\",\n \"selfLink\": \"https://www.googleapis.com/storage/v1/b/gcsfs-testing/o/mapping%2F(1,%202)\",\n
+        2)/1515099067359973\",\n \"selfLink\": \"https://www.googleapis.com/storage/v1/b/gcsfs-testing/o/mapping%2F(1,%202)\",\n
         \"name\": \"mapping/(1, 2)\",\n \"bucket\": \"gcsfs-testing\",\n \"generation\":
-        \"1513097806650239\",\n \"metageneration\": \"1\",\n \"timeCreated\": \"2017-12-12T16:56:46.591Z\",\n
-        \"updated\": \"2017-12-12T16:56:46.591Z\",\n \"storageClass\": \"STANDARD\",\n
-        \"timeStorageClassUpdated\": \"2017-12-12T16:56:46.591Z\",\n \"size\": \"5\",\n
-        \"md5Hash\": \"fXkwN6B2AYZXSwKC8vQ15w==\",\n \"mediaLink\": \"https://www.googleapis.com/download/storage/v1/b/gcsfs-testing/o/mapping%2F(1,%202)?generation=1513097806650239&alt=media\",\n
-        \"crc32c\": \"MaqBTg==\",\n \"etag\": \"CP+2msr4hNgCEAE=\"\n}\n"}
+        \"1515099067359973\",\n \"metageneration\": \"1\",\n \"timeCreated\": \"2018-01-04T20:51:07.177Z\",\n
+        \"updated\": \"2018-01-04T20:51:07.177Z\",\n \"storageClass\": \"STANDARD\",\n
+        \"timeStorageClassUpdated\": \"2018-01-04T20:51:07.177Z\",\n \"size\": \"5\",\n
+        \"md5Hash\": \"fXkwN6B2AYZXSwKC8vQ15w==\",\n \"mediaLink\": \"https://www.googleapis.com/download/storage/v1/b/gcsfs-testing/o/mapping%2F(1,%202)?generation=1515099067359973&alt=media\",\n
+        \"crc32c\": \"MaqBTg==\",\n \"etag\": \"COXF1u2Xv9gCEAE=\"\n}\n"}
     headers:
       Alt-Svc: ['hq=":443"; ma=2592000; quic=51303431; quic=51303339; quic=51303338;
           quic=51303337; quic=51303335,quic=":443"; ma=2592000; v="41,39,38,37,35"']
       Cache-Control: ['no-cache, no-store, max-age=0, must-revalidate']
       Content-Length: ['701']
       Content-Type: [application/json; charset=UTF-8]
-      Date: ['Tue, 12 Dec 2017 16:56:47 GMT']
-      ETag: [CP+2msr4hNgCEAE=]
-      Expires: ['Mon, 01 Jan 1990 00:00:00 GMT']
-      Pragma: [no-cache]
-      Server: [UploadServer]
-      Vary: [Origin, X-Origin]
-      X-GUploader-UploadID: [AEnB2Urg6keNSqjTl3X8IdaroWf8LVrDQg7Y0P-VA9eTYRjpGat0hbADXXWySdik82FcOYstx8Zz1agivV7qkq_f0dglax6_BQ]
+      Date: ['Thu, 04 Jan 2018 20:51:07 GMT']
+      ETag: [COXF1u2Xv9gCEAE=]
+      Expires: ['Mon, 01 Jan 1990 00:00:00 GMT']
+      Pragma: [no-cache]
+      Server: [UploadServer]
+      Vary: [Origin, X-Origin]
+      X-GUploader-UploadID: [AEnB2Uo5Xy2H-ox52GKHfarnhdX8zZ9mzqA23_bQuEKeQbAlckyI0dap64MuR72PgibfOgxOzsQlGrw1GC1kjkrCR05bqXvHTQ]
     status: {code: 200, message: OK}
 - request:
     body: null
@@ -1286,7 +388,7 @@
       Range: [bytes=0-10485759]
       User-Agent: [python-requests/2.18.4]
     method: GET
-    uri: https://www.googleapis.com/download/storage/v1/b/gcsfs-testing/o/mapping%2F(1,%202)?alt=media&generation=1513097806650239
+    uri: https://www.googleapis.com/download/storage/v1/b/gcsfs-testing/o/mapping%2F(1,%202)?alt=media&generation=1515099067359973
   response:
     body: {string: world}
     headers:
@@ -1297,14 +399,14 @@
       Content-Length: ['5']
       Content-Range: [bytes 0-4/5]
       Content-Type: [application/octet-stream]
-      Date: ['Tue, 12 Dec 2017 16:56:47 GMT']
-      ETag: [CP+2msr4hNgCEAE=]
-      Expires: ['Mon, 01 Jan 1990 00:00:00 GMT']
-      Pragma: [no-cache]
-      Server: [UploadServer]
-      Vary: [Origin, X-Origin]
-      X-GUploader-UploadID: [AEnB2UqLBJRVSWDmlDpIzFrfgo99NMbuEVjpPnGAU4SUBMQy07nkzOlpjtxrFzqxMg0CS7JRsJ1caleKKxB1C9pkUd03n9mqQg]
-      X-Goog-Generation: ['1513097806650239']
+      Date: ['Thu, 04 Jan 2018 20:51:08 GMT']
+      ETag: [COXF1u2Xv9gCEAE=]
+      Expires: ['Mon, 01 Jan 1990 00:00:00 GMT']
+      Pragma: [no-cache]
+      Server: [UploadServer]
+      Vary: [Origin, X-Origin]
+      X-GUploader-UploadID: [AEnB2UoXDcjI7uC3FgfecKU8vmuHxowZMDGOmrqgp7P8MjHtMFupQ3o6LEloGPvKAka_ibMY5SnAWjIbdDbHXN2Oat-LVcqmXw]
+      X-Goog-Generation: ['1515099067359973']
       X-Goog-Metageneration: ['1']
       X-Goog-Storage-Class: [STANDARD]
     status: {code: 206, message: Partial Content}
@@ -1326,12 +428,12 @@
       Cache-Control: ['no-cache, no-store, max-age=0, must-revalidate']
       Content-Length: ['0']
       Content-Type: [application/json]
-      Date: ['Tue, 12 Dec 2017 16:56:47 GMT']
-      Expires: ['Mon, 01 Jan 1990 00:00:00 GMT']
-      Pragma: [no-cache]
-      Server: [UploadServer]
-      Vary: [Origin, X-Origin]
-      X-GUploader-UploadID: [AEnB2UrMgO61HUatgIaDuSQVQ7kqNzn1ipCDR_ZQ_gXS4keu4xcdEqT5rXOAeNSwFigBXH2qygPGLDoPFlR-nC25hY7B8jUwdw]
+      Date: ['Thu, 04 Jan 2018 20:51:08 GMT']
+      Expires: ['Mon, 01 Jan 1990 00:00:00 GMT']
+      Pragma: [no-cache]
+      Server: [UploadServer]
+      Vary: [Origin, X-Origin]
+      X-GUploader-UploadID: [AEnB2UrXYwGkUb3xwmx6vBxXrl_lIne6SDTSmZKTS2AdunrEHpADgSrIed7jXe4qIBlKlfYNZW6UnBsuOkcp9PKvX8cfTU-0iw]
     status: {code: 204, message: No Content}
 - request:
     body: hello world
@@ -1345,126 +447,6 @@
     uri: https://www.googleapis.com/upload/storage/v1/b/gcsfs-testing/o?name=mapping%2F%28%27x%27%2C+1%2C+2%29&uploadType=media
   response:
     body: {string: "{\n \"kind\": \"storage#object\",\n \"id\": \"gcsfs-testing/mapping/('x',
-        1, 2)/1513097808189102\",\n \"selfLink\": \"https://www.googleapis.com/storage/v1/b/gcsfs-testing/o/mapping%2F('x',%201,%202)\",\n
-        \"name\": \"mapping/('x', 1, 2)\",\n \"bucket\": \"gcsfs-testing\",\n \"generation\":
-        \"1513097808189102\",\n \"metageneration\": \"1\",\n \"timeCreated\": \"2017-12-12T16:56:48.109Z\",\n
-        \"updated\": \"2017-12-12T16:56:48.109Z\",\n \"storageClass\": \"STANDARD\",\n
-        \"timeStorageClassUpdated\": \"2017-12-12T16:56:48.109Z\",\n \"size\": \"11\",\n
-        \"md5Hash\": \"XrY7u+Ae7tCTyyK7j1rNww==\",\n \"mediaLink\": \"https://www.googleapis.com/download/storage/v1/b/gcsfs-testing/o/mapping%2F('x',%201,%202)?generation=1513097808189102&alt=media\",\n
-        \"crc32c\": \"yZRlqg==\",\n \"etag\": \"CK6t+Mr4hNgCEAE=\"\n}\n"}
-    headers:
-      Alt-Svc: ['hq=":443"; ma=2592000; quic=51303431; quic=51303339; quic=51303338;
-          quic=51303337; quic=51303335,quic=":443"; ma=2592000; v="41,39,38,37,35"']
-      Cache-Control: ['no-cache, no-store, max-age=0, must-revalidate']
-      Content-Length: ['726']
-      Content-Type: [application/json; charset=UTF-8]
-      Date: ['Tue, 12 Dec 2017 16:56:48 GMT']
-      ETag: [CK6t+Mr4hNgCEAE=]
-      Expires: ['Mon, 01 Jan 1990 00:00:00 GMT']
-      Pragma: [no-cache]
-      Server: [UploadServer]
-      Vary: [Origin, X-Origin]
-      X-GUploader-UploadID: [AEnB2UqVOVjv8fhvwZGO3p_jmAUM6OJ4rAHN8hjGQFmBGURQ193c-z6_hZElddMEerMXTnvUDknwgtGpIy8qzL0zJu1UnOmFVQ]
-    status: {code: 200, message: OK}
-- request:
-    body: null
-    headers:
-      Accept: ['*/*']
-      Accept-Encoding: ['gzip, deflate']
-      Connection: [keep-alive]
-      User-Agent: [python-requests/2.18.4]
-    method: GET
-    uri: https://www.googleapis.com/storage/v1/b/gcsfs-testing/o/mapping%2F('x',%201,%202)
-  response:
-    body: {string: "{\n \"kind\": \"storage#object\",\n \"id\": \"gcsfs-testing/mapping/('x',
-        1, 2)/1513097808189102\",\n \"selfLink\": \"https://www.googleapis.com/storage/v1/b/gcsfs-testing/o/mapping%2F('x',%201,%202)\",\n
-        \"name\": \"mapping/('x', 1, 2)\",\n \"bucket\": \"gcsfs-testing\",\n \"generation\":
-        \"1513097808189102\",\n \"metageneration\": \"1\",\n \"timeCreated\": \"2017-12-12T16:56:48.109Z\",\n
-        \"updated\": \"2017-12-12T16:56:48.109Z\",\n \"storageClass\": \"STANDARD\",\n
-        \"timeStorageClassUpdated\": \"2017-12-12T16:56:48.109Z\",\n \"size\": \"11\",\n
-        \"md5Hash\": \"XrY7u+Ae7tCTyyK7j1rNww==\",\n \"mediaLink\": \"https://www.googleapis.com/download/storage/v1/b/gcsfs-testing/o/mapping%2F('x',%201,%202)?generation=1513097808189102&alt=media\",\n
-        \"crc32c\": \"yZRlqg==\",\n \"etag\": \"CK6t+Mr4hNgCEAE=\"\n}\n"}
-    headers:
-      Alt-Svc: ['hq=":443"; ma=2592000; quic=51303431; quic=51303339; quic=51303338;
-          quic=51303337; quic=51303335,quic=":443"; ma=2592000; v="41,39,38,37,35"']
-      Cache-Control: ['no-cache, no-store, max-age=0, must-revalidate']
-      Content-Length: ['726']
-      Content-Type: [application/json; charset=UTF-8]
-      Date: ['Tue, 12 Dec 2017 16:56:48 GMT']
-      ETag: [CK6t+Mr4hNgCEAE=]
-      Expires: ['Mon, 01 Jan 1990 00:00:00 GMT']
-      Pragma: [no-cache]
-      Server: [UploadServer]
-      Vary: [Origin, X-Origin]
-      X-GUploader-UploadID: [AEnB2UozoZEoijPoV-Fbsk0jMhOZwWRcg1AnS392NpKTZ-ziIH2G3_DTdX_OAdMYz_SPjF-TePVbm_67o62XbFhPQphZYIQIlw]
-    status: {code: 200, message: OK}
-- request:
-    body: null
-    headers:
-      Accept: ['*/*']
-      Accept-Encoding: ['gzip, deflate']
-      Connection: [keep-alive]
-      Range: [bytes=0-10485759]
-      User-Agent: [python-requests/2.18.4]
-    method: GET
-    uri: https://www.googleapis.com/download/storage/v1/b/gcsfs-testing/o/mapping%2F('x',%201,%202)?alt=media&generation=1513097808189102
-=======
-      Range: [bytes=0-10485759]
-      User-Agent: [python-requests/2.18.4]
-    method: GET
-    uri: https://www.googleapis.com/download/storage/v1/b/gcsfs-testing/o/mapping%2F('x',%201,%202)?alt=media&generation=1515099068801075
->>>>>>> 899a4518
-  response:
-    body: {string: hello world}
-    headers:
-      Alt-Svc: ['hq=":443"; ma=2592000; quic=51303431; quic=51303339; quic=51303338;
-          quic=51303337; quic=51303335,quic=":443"; ma=2592000; v="41,39,38,37,35"']
-      Cache-Control: ['no-cache, no-store, max-age=0, must-revalidate']
-      Content-Disposition: [attachment]
-      Content-Length: ['11']
-      Content-Range: [bytes 0-10/11]
-      Content-Type: [application/octet-stream]
-<<<<<<< HEAD
-      Date: ['Tue, 12 Dec 2017 16:56:48 GMT']
-      ETag: [CK6t+Mr4hNgCEAE=]
-=======
-      Date: ['Thu, 04 Jan 2018 20:51:09 GMT']
-      ETag: [CLPAru6Xv9gCEAE=]
->>>>>>> 899a4518
-      Expires: ['Mon, 01 Jan 1990 00:00:00 GMT']
-      Pragma: [no-cache]
-      Server: [UploadServer]
-      Vary: [Origin, X-Origin]
-<<<<<<< HEAD
-      X-GUploader-UploadID: [AEnB2UpPOrgnx-GYIzpm2YHkaQzOLOUZNN_tJiWHDz6QGOG6EazK_PvSjFnIJ2WFI2YQVnu0k0Ynajf_w7R_9oqUbf4I4HgNWw]
-      X-Goog-Generation: ['1513097808189102']
-=======
-      X-GUploader-UploadID: [AEnB2UqOIpcobDpX8ZWWl0t38Vs1ZATq3jqozU5hjvqNYYDSG8LFI0npn-dOMBZj1b08UYXLBO55L6MjHgGhrzgAo9q7xGMwwQ]
-      X-Goog-Generation: ['1515099068801075']
->>>>>>> 899a4518
-      X-Goog-Metageneration: ['1']
-      X-Goog-Storage-Class: [STANDARD]
-    status: {code: 206, message: Partial Content}
-- request:
-    body: null
-    headers:
-      Accept: ['*/*']
-      Accept-Encoding: ['gzip, deflate']
-      Connection: [keep-alive]
-      User-Agent: [python-requests/2.18.4]
-    method: GET
-    uri: https://www.googleapis.com/storage/v1/b/gcsfs-testing/o/mapping%2F('x',%201,%202)
-  response:
-    body: {string: "{\n \"kind\": \"storage#object\",\n \"id\": \"gcsfs-testing/mapping/('x',
-<<<<<<< HEAD
-        1, 2)/1513097808189102\",\n \"selfLink\": \"https://www.googleapis.com/storage/v1/b/gcsfs-testing/o/mapping%2F('x',%201,%202)\",\n
-        \"name\": \"mapping/('x', 1, 2)\",\n \"bucket\": \"gcsfs-testing\",\n \"generation\":
-        \"1513097808189102\",\n \"metageneration\": \"1\",\n \"timeCreated\": \"2017-12-12T16:56:48.109Z\",\n
-        \"updated\": \"2017-12-12T16:56:48.109Z\",\n \"storageClass\": \"STANDARD\",\n
-        \"timeStorageClassUpdated\": \"2017-12-12T16:56:48.109Z\",\n \"size\": \"11\",\n
-        \"md5Hash\": \"XrY7u+Ae7tCTyyK7j1rNww==\",\n \"mediaLink\": \"https://www.googleapis.com/download/storage/v1/b/gcsfs-testing/o/mapping%2F('x',%201,%202)?generation=1513097808189102&alt=media\",\n
-        \"crc32c\": \"yZRlqg==\",\n \"etag\": \"CK6t+Mr4hNgCEAE=\"\n}\n"}
-=======
         1, 2)/1515099068801075\",\n \"selfLink\": \"https://www.googleapis.com/storage/v1/b/gcsfs-testing/o/mapping%2F('x',%201,%202)\",\n
         \"name\": \"mapping/('x', 1, 2)\",\n \"bucket\": \"gcsfs-testing\",\n \"generation\":
         \"1515099068801075\",\n \"metageneration\": \"1\",\n \"timeCreated\": \"2018-01-04T20:51:08.713Z\",\n
@@ -1472,29 +454,114 @@
         \"timeStorageClassUpdated\": \"2018-01-04T20:51:08.713Z\",\n \"size\": \"11\",\n
         \"md5Hash\": \"XrY7u+Ae7tCTyyK7j1rNww==\",\n \"mediaLink\": \"https://www.googleapis.com/download/storage/v1/b/gcsfs-testing/o/mapping%2F('x',%201,%202)?generation=1515099068801075&alt=media\",\n
         \"crc32c\": \"yZRlqg==\",\n \"etag\": \"CLPAru6Xv9gCEAE=\"\n}\n"}
->>>>>>> 899a4518
     headers:
       Alt-Svc: ['hq=":443"; ma=2592000; quic=51303431; quic=51303339; quic=51303338;
           quic=51303337; quic=51303335,quic=":443"; ma=2592000; v="41,39,38,37,35"']
       Cache-Control: ['no-cache, no-store, max-age=0, must-revalidate']
       Content-Length: ['726']
       Content-Type: [application/json; charset=UTF-8]
-<<<<<<< HEAD
-      Date: ['Tue, 12 Dec 2017 16:56:49 GMT']
-      ETag: [CK6t+Mr4hNgCEAE=]
-=======
+      Date: ['Thu, 04 Jan 2018 20:51:08 GMT']
+      ETag: [CLPAru6Xv9gCEAE=]
+      Expires: ['Mon, 01 Jan 1990 00:00:00 GMT']
+      Pragma: [no-cache]
+      Server: [UploadServer]
+      Vary: [Origin, X-Origin]
+      X-GUploader-UploadID: [AEnB2UojFVtE5Jd0UHmaqlkErPNfVmsGeKZwaAmvfJPJ3ozmquY5qo2GU2wjXmZfKxDDqZV9KuUT-7_J1ZjvYopbdaZtIAB0FA]
+    status: {code: 200, message: OK}
+- request:
+    body: null
+    headers:
+      Accept: ['*/*']
+      Accept-Encoding: ['gzip, deflate']
+      Connection: [keep-alive]
+      User-Agent: [python-requests/2.18.4]
+    method: GET
+    uri: https://www.googleapis.com/storage/v1/b/gcsfs-testing/o/mapping%2F('x',%201,%202)
+  response:
+    body: {string: "{\n \"kind\": \"storage#object\",\n \"id\": \"gcsfs-testing/mapping/('x',
+        1, 2)/1515099068801075\",\n \"selfLink\": \"https://www.googleapis.com/storage/v1/b/gcsfs-testing/o/mapping%2F('x',%201,%202)\",\n
+        \"name\": \"mapping/('x', 1, 2)\",\n \"bucket\": \"gcsfs-testing\",\n \"generation\":
+        \"1515099068801075\",\n \"metageneration\": \"1\",\n \"timeCreated\": \"2018-01-04T20:51:08.713Z\",\n
+        \"updated\": \"2018-01-04T20:51:08.713Z\",\n \"storageClass\": \"STANDARD\",\n
+        \"timeStorageClassUpdated\": \"2018-01-04T20:51:08.713Z\",\n \"size\": \"11\",\n
+        \"md5Hash\": \"XrY7u+Ae7tCTyyK7j1rNww==\",\n \"mediaLink\": \"https://www.googleapis.com/download/storage/v1/b/gcsfs-testing/o/mapping%2F('x',%201,%202)?generation=1515099068801075&alt=media\",\n
+        \"crc32c\": \"yZRlqg==\",\n \"etag\": \"CLPAru6Xv9gCEAE=\"\n}\n"}
+    headers:
+      Alt-Svc: ['hq=":443"; ma=2592000; quic=51303431; quic=51303339; quic=51303338;
+          quic=51303337; quic=51303335,quic=":443"; ma=2592000; v="41,39,38,37,35"']
+      Cache-Control: ['no-cache, no-store, max-age=0, must-revalidate']
+      Content-Length: ['726']
+      Content-Type: [application/json; charset=UTF-8]
       Date: ['Thu, 04 Jan 2018 20:51:09 GMT']
       ETag: [CLPAru6Xv9gCEAE=]
->>>>>>> 899a4518
-      Expires: ['Mon, 01 Jan 1990 00:00:00 GMT']
-      Pragma: [no-cache]
-      Server: [UploadServer]
-      Vary: [Origin, X-Origin]
-<<<<<<< HEAD
-      X-GUploader-UploadID: [AEnB2UpH5NbgqzM6FeA9vx6OmKBTCThR1bmND-mIL7DbhD9WCugP6TufNCl0Sgi3Y59rsCnVZSzCxJWbRcpEmrdPntEsXSLJiA]
-=======
+      Expires: ['Mon, 01 Jan 1990 00:00:00 GMT']
+      Pragma: [no-cache]
+      Server: [UploadServer]
+      Vary: [Origin, X-Origin]
+      X-GUploader-UploadID: [AEnB2UrfmzEBiMNvrrbjK4gcGUsa4HhgoxO5SI7Z15XbFW8b-a3mmVGpQcLZTujpJehMiACP3valxYkY6Rc_6CkVcegv62UXag]
+    status: {code: 200, message: OK}
+- request:
+    body: null
+    headers:
+      Accept: ['*/*']
+      Accept-Encoding: ['gzip, deflate']
+      Connection: [keep-alive]
+      Range: [bytes=0-10485759]
+      User-Agent: [python-requests/2.18.4]
+    method: GET
+    uri: https://www.googleapis.com/download/storage/v1/b/gcsfs-testing/o/mapping%2F('x',%201,%202)?alt=media&generation=1515099068801075
+  response:
+    body: {string: hello world}
+    headers:
+      Alt-Svc: ['hq=":443"; ma=2592000; quic=51303431; quic=51303339; quic=51303338;
+          quic=51303337; quic=51303335,quic=":443"; ma=2592000; v="41,39,38,37,35"']
+      Cache-Control: ['no-cache, no-store, max-age=0, must-revalidate']
+      Content-Disposition: [attachment]
+      Content-Length: ['11']
+      Content-Range: [bytes 0-10/11]
+      Content-Type: [application/octet-stream]
+      Date: ['Thu, 04 Jan 2018 20:51:09 GMT']
+      ETag: [CLPAru6Xv9gCEAE=]
+      Expires: ['Mon, 01 Jan 1990 00:00:00 GMT']
+      Pragma: [no-cache]
+      Server: [UploadServer]
+      Vary: [Origin, X-Origin]
+      X-GUploader-UploadID: [AEnB2UqOIpcobDpX8ZWWl0t38Vs1ZATq3jqozU5hjvqNYYDSG8LFI0npn-dOMBZj1b08UYXLBO55L6MjHgGhrzgAo9q7xGMwwQ]
+      X-Goog-Generation: ['1515099068801075']
+      X-Goog-Metageneration: ['1']
+      X-Goog-Storage-Class: [STANDARD]
+    status: {code: 206, message: Partial Content}
+- request:
+    body: null
+    headers:
+      Accept: ['*/*']
+      Accept-Encoding: ['gzip, deflate']
+      Connection: [keep-alive]
+      User-Agent: [python-requests/2.18.4]
+    method: GET
+    uri: https://www.googleapis.com/storage/v1/b/gcsfs-testing/o/mapping%2F('x',%201,%202)
+  response:
+    body: {string: "{\n \"kind\": \"storage#object\",\n \"id\": \"gcsfs-testing/mapping/('x',
+        1, 2)/1515099068801075\",\n \"selfLink\": \"https://www.googleapis.com/storage/v1/b/gcsfs-testing/o/mapping%2F('x',%201,%202)\",\n
+        \"name\": \"mapping/('x', 1, 2)\",\n \"bucket\": \"gcsfs-testing\",\n \"generation\":
+        \"1515099068801075\",\n \"metageneration\": \"1\",\n \"timeCreated\": \"2018-01-04T20:51:08.713Z\",\n
+        \"updated\": \"2018-01-04T20:51:08.713Z\",\n \"storageClass\": \"STANDARD\",\n
+        \"timeStorageClassUpdated\": \"2018-01-04T20:51:08.713Z\",\n \"size\": \"11\",\n
+        \"md5Hash\": \"XrY7u+Ae7tCTyyK7j1rNww==\",\n \"mediaLink\": \"https://www.googleapis.com/download/storage/v1/b/gcsfs-testing/o/mapping%2F('x',%201,%202)?generation=1515099068801075&alt=media\",\n
+        \"crc32c\": \"yZRlqg==\",\n \"etag\": \"CLPAru6Xv9gCEAE=\"\n}\n"}
+    headers:
+      Alt-Svc: ['hq=":443"; ma=2592000; quic=51303431; quic=51303339; quic=51303338;
+          quic=51303337; quic=51303335,quic=":443"; ma=2592000; v="41,39,38,37,35"']
+      Cache-Control: ['no-cache, no-store, max-age=0, must-revalidate']
+      Content-Length: ['726']
+      Content-Type: [application/json; charset=UTF-8]
+      Date: ['Thu, 04 Jan 2018 20:51:09 GMT']
+      ETag: [CLPAru6Xv9gCEAE=]
+      Expires: ['Mon, 01 Jan 1990 00:00:00 GMT']
+      Pragma: [no-cache]
+      Server: [UploadServer]
+      Vary: [Origin, X-Origin]
       X-GUploader-UploadID: [AEnB2UoA5XbFt6hjLdrkPhGfNLVihCdpuWuYgsTNesZ7x8VvPyvC2HX0ljZInPzUMUgB6p1V8LWII-WRW17Hl2R7C_sigr9hWQ]
->>>>>>> 899a4518
     status: {code: 200, message: OK}
 - request:
     body: null
@@ -1507,17 +574,6 @@
     uri: https://www.googleapis.com/storage/v1/b/gcsfs-testing/o/?maxResults=1000
   response:
     body: {string: "{\n \"kind\": \"storage#objects\",\n \"items\": [\n  {\n   \"kind\":
-<<<<<<< HEAD
-        \"storage#object\",\n   \"id\": \"gcsfs-testing/mapping/('x', 1, 2)/1513097808189102\",\n
-        \  \"selfLink\": \"https://www.googleapis.com/storage/v1/b/gcsfs-testing/o/mapping%2F('x',%201,%202)\",\n
-        \  \"name\": \"mapping/('x', 1, 2)\",\n   \"bucket\": \"gcsfs-testing\",\n
-        \  \"generation\": \"1513097808189102\",\n   \"metageneration\": \"1\",\n
-        \  \"timeCreated\": \"2017-12-12T16:56:48.109Z\",\n   \"updated\": \"2017-12-12T16:56:48.109Z\",\n
-        \  \"storageClass\": \"STANDARD\",\n   \"timeStorageClassUpdated\": \"2017-12-12T16:56:48.109Z\",\n
-        \  \"size\": \"11\",\n   \"md5Hash\": \"XrY7u+Ae7tCTyyK7j1rNww==\",\n   \"mediaLink\":
-        \"https://www.googleapis.com/download/storage/v1/b/gcsfs-testing/o/mapping%2F('x',%201,%202)?generation=1513097808189102&alt=media\",\n
-        \  \"crc32c\": \"yZRlqg==\",\n   \"etag\": \"CK6t+Mr4hNgCEAE=\"\n  }\n ]\n}\n"}
-=======
         \"storage#object\",\n   \"id\": \"gcsfs-testing/mapping/('x', 1, 2)/1515099068801075\",\n
         \  \"selfLink\": \"https://www.googleapis.com/storage/v1/b/gcsfs-testing/o/mapping%2F('x',%201,%202)\",\n
         \  \"name\": \"mapping/('x', 1, 2)\",\n   \"bucket\": \"gcsfs-testing\",\n
@@ -1527,26 +583,17 @@
         \  \"size\": \"11\",\n   \"md5Hash\": \"XrY7u+Ae7tCTyyK7j1rNww==\",\n   \"mediaLink\":
         \"https://www.googleapis.com/download/storage/v1/b/gcsfs-testing/o/mapping%2F('x',%201,%202)?generation=1515099068801075&alt=media\",\n
         \  \"crc32c\": \"yZRlqg==\",\n   \"etag\": \"CLPAru6Xv9gCEAE=\"\n  }\n ]\n}\n"}
->>>>>>> 899a4518
     headers:
       Alt-Svc: ['hq=":443"; ma=2592000; quic=51303431; quic=51303339; quic=51303338;
           quic=51303337; quic=51303335,quic=":443"; ma=2592000; v="41,39,38,37,35"']
       Cache-Control: ['private, max-age=0, must-revalidate, no-transform']
       Content-Length: ['809']
       Content-Type: [application/json; charset=UTF-8]
-<<<<<<< HEAD
-      Date: ['Tue, 12 Dec 2017 16:56:49 GMT']
-      Expires: ['Tue, 12 Dec 2017 16:56:49 GMT']
-      Server: [UploadServer]
-      Vary: [Origin, X-Origin]
-      X-GUploader-UploadID: [AEnB2UrpVlSxzxaI3QRTWRjYcxb4CWNkApHD81R2OZMPoa2nUCE-wi-wEbobyWcrFE2W5YrCKZo4jggRIun5kRGOmXUMqx0n5Q]
-=======
       Date: ['Thu, 04 Jan 2018 20:51:09 GMT']
       Expires: ['Thu, 04 Jan 2018 20:51:09 GMT']
       Server: [UploadServer]
       Vary: [Origin, X-Origin]
       X-GUploader-UploadID: [AEnB2UoiLQM2U2Ikc7686Ke3Vx0dnPHFfLuySyZr9_i5Hib5loDkrg_f3HTnICvJ42DOXLDSCqS86s4RFWTs4MoetJ0HE4p-5g]
->>>>>>> 899a4518
     status: {code: 200, message: OK}
 - request:
     body: null
@@ -1566,19 +613,11 @@
       Cache-Control: ['no-cache, no-store, max-age=0, must-revalidate']
       Content-Length: ['0']
       Content-Type: [application/json]
-<<<<<<< HEAD
-      Date: ['Tue, 12 Dec 2017 16:56:49 GMT']
-=======
       Date: ['Thu, 04 Jan 2018 20:51:10 GMT']
->>>>>>> 899a4518
-      Expires: ['Mon, 01 Jan 1990 00:00:00 GMT']
-      Pragma: [no-cache]
-      Server: [UploadServer]
-      Vary: [Origin, X-Origin]
-<<<<<<< HEAD
-      X-GUploader-UploadID: [AEnB2UrwMS_1w_tDLyBPtrNbfC6KKLR-pAvVUkH_WqNxNAzNfeNBmX9ALPB_HYB4VJsobK7DGOvWxJD9tirjiVSbYfDiS6el-A]
-=======
+      Expires: ['Mon, 01 Jan 1990 00:00:00 GMT']
+      Pragma: [no-cache]
+      Server: [UploadServer]
+      Vary: [Origin, X-Origin]
       X-GUploader-UploadID: [AEnB2Uog0Uh4b9VYClZ4md_4ZfZxVbc8Q5wNeCoZzHJUsJDzXkvwufxRvUXy2HXOuBZfr15TygzBJjwUXnExWxyLpsVSoQebjg]
->>>>>>> 899a4518
     status: {code: 204, message: No Content}
 version: 1