--- conflicted
+++ resolved
@@ -12,23 +12,14 @@
   response:
     body:
       string: !!binary |
-<<<<<<< HEAD
-        H4sIALj25VgC/6tWSkxOTi0uji/Jz07NU7JSUKqoqFDSUVDKTMEQSq0oyCxKLY7PBAkamxkYAMXA
-        auJLKgtSQQqdUhOLUouUagFOYrb0VgAAAA==
-=======
-        H4sIABxZ5VgC/6tWSq0oyCxKLY7PzFOyUjA2MzDQUVDKTIkvyc9OBYkoVVRUKAGFwPz4ksqCVJCg
-        U2piUWoRSDwxOTm1uBhVeS0A03RPm1YAAAA=
->>>>>>> b795204b
+        H4sIAP8751gC/6tWSkxOTi0uji/Jz07NU7JSUKqoqFDSUVBKrSjILEotjs8ECRqbGRgAxTJTMJSB
+        +fEllQWpIEGn1MSi1CKlWgA253KRVgAAAA==
     headers:
       Alt-Svc: ['quic=":443"; ma=2592000; v="37,36,35"']
       Cache-Control: ['no-cache, no-store, max-age=0, must-revalidate']
       Content-Encoding: [gzip]
       Content-Type: [application/json; charset=UTF-8]
-<<<<<<< HEAD
-      Date: ['Thu, 06 Apr 2017 08:05:12 GMT']
-=======
-      Date: ['Wed, 05 Apr 2017 20:52:44 GMT']
->>>>>>> b795204b
+      Date: ['Fri, 07 Apr 2017 07:13:03 GMT']
       Expires: ['Mon, 01 Jan 1990 00:00:00 GMT']
       Pragma: [no-cache]
       Server: [GSE]
@@ -49,10 +40,14 @@
     uri: https://www.googleapis.com/storage/v1/b/?project=test_project
   response:
     body: {string: "{\n \"kind\": \"storage#buckets\",\n \"items\": [\n  {\n   \"kind\":
-<<<<<<< HEAD
         \"storage#bucket\",\n   \"id\": \"dask-zarr-cache\",\n   \"selfLink\": \"https://www.googleapis.com/storage/v1/b/dask-zarr-cache\",\n
         \  \"projectNumber\": \"211880518801\",\n   \"name\": \"dask-zarr-cache\",\n
         \  \"timeCreated\": \"2017-04-03T14:58:15.917Z\",\n   \"updated\": \"2017-04-03T14:58:15.917Z\",\n
+        \  \"metageneration\": \"1\",\n   \"location\": \"EUROPE-WEST1\",\n   \"storageClass\":
+        \"REGIONAL\",\n   \"etag\": \"CAE=\"\n  },\n  {\n   \"kind\": \"storage#bucket\",\n
+        \  \"id\": \"dprof-cache\",\n   \"selfLink\": \"https://www.googleapis.com/storage/v1/b/dprof-cache\",\n
+        \  \"projectNumber\": \"211880518801\",\n   \"name\": \"dprof-cache\",\n   \"timeCreated\":
+        \"2017-04-06T09:29:42.248Z\",\n   \"updated\": \"2017-04-06T09:29:42.248Z\",\n
         \  \"metageneration\": \"1\",\n   \"location\": \"EUROPE-WEST1\",\n   \"storageClass\":
         \"REGIONAL\",\n   \"etag\": \"CAE=\"\n  },\n  {\n   \"kind\": \"storage#bucket\",\n
         \  \"id\": \"gcsfs-testing\",\n   \"selfLink\": \"https://www.googleapis.com/storage/v1/b/gcsfs-testing\",\n
@@ -73,62 +68,13 @@
     headers:
       Alt-Svc: ['quic=":443"; ma=2592000; v="37,36,35"']
       Cache-Control: ['private, max-age=0, must-revalidate, no-transform']
-      Content-Length: ['1633']
-      Content-Type: [application/json; charset=UTF-8]
-      Date: ['Thu, 06 Apr 2017 08:05:12 GMT']
-      Expires: ['Thu, 06 Apr 2017 08:05:12 GMT']
-      Server: [UploadServer]
-      Vary: [Origin, X-Origin]
-      X-GUploader-UploadID: [AEnB2UqBwbwlFIQEkn9AjNVLlUWeypU8udhMDf94rPnnfMlRyBpXw6yujfqVpRlRJBUUnEJ7wex4Z5LncD17paxtW2jJSXOt3nkEz-5r7e_GX_PLH5hwhcs]
-=======
-        \"storage#bucket\",\n   \"id\": \"anaconda-enterprise\",\n   \"selfLink\":
-        \"https://www.googleapis.com/storage/v1/b/anaconda-enterprise\",\n   \"projectNumber\":
-        \"586241054156\",\n   \"name\": \"anaconda-enterprise\",\n   \"timeCreated\":
-        \"2017-03-30T22:33:29.085Z\",\n   \"updated\": \"2017-03-30T22:33:29.085Z\",\n
-        \  \"metageneration\": \"1\",\n   \"location\": \"US\",\n   \"storageClass\":
-        \"MULTI_REGIONAL\",\n   \"etag\": \"CAE=\"\n  },\n  {\n   \"kind\": \"storage#bucket\",\n
-        \  \"id\": \"anaconda-public-data\",\n   \"selfLink\": \"https://www.googleapis.com/storage/v1/b/anaconda-public-data\",\n
-        \  \"projectNumber\": \"586241054156\",\n   \"name\": \"anaconda-public-data\",\n
-        \  \"timeCreated\": \"2017-04-05T20:22:12.865Z\",\n   \"updated\": \"2017-04-05T20:22:12.865Z\",\n
-        \  \"metageneration\": \"1\",\n   \"location\": \"US\",\n   \"storageClass\":
-        \"MULTI_REGIONAL\",\n   \"etag\": \"CAE=\"\n  },\n  {\n   \"kind\": \"storage#bucket\",\n
-        \  \"id\": \"artifacts.test_project.appspot.com\",\n   \"selfLink\": \"https://www.googleapis.com/storage/v1/b/artifacts.test_project.appspot.com\",\n
-        \  \"projectNumber\": \"586241054156\",\n   \"name\": \"artifacts.test_project.appspot.com\",\n
-        \  \"timeCreated\": \"2016-05-17T18:29:22.774Z\",\n   \"updated\": \"2016-05-17T18:29:22.774Z\",\n
-        \  \"metageneration\": \"1\",\n   \"location\": \"US\",\n   \"storageClass\":
-        \"STANDARD\",\n   \"etag\": \"CAE=\"\n  },\n  {\n   \"kind\": \"storage#bucket\",\n
-        \  \"id\": \"blaze-data\",\n   \"selfLink\": \"https://www.googleapis.com/storage/v1/b/blaze-data\",\n
-        \  \"projectNumber\": \"586241054156\",\n   \"name\": \"blaze-data\",\n   \"timeCreated\":
-        \"2015-09-06T04:08:21.262Z\",\n   \"updated\": \"2015-09-06T15:55:01.051Z\",\n
-        \  \"metageneration\": \"2\",\n   \"location\": \"US\",\n   \"storageClass\":
-        \"STANDARD\",\n   \"etag\": \"CAI=\"\n  },\n  {\n   \"kind\": \"storage#bucket\",\n
-        \  \"id\": \"dask_example_data\",\n   \"selfLink\": \"https://www.googleapis.com/storage/v1/b/dask_example_data\",\n
-        \  \"projectNumber\": \"586241054156\",\n   \"name\": \"dask_example_data\",\n
-        \  \"timeCreated\": \"2017-02-15T18:07:45.948Z\",\n   \"updated\": \"2017-02-15T18:07:45.948Z\",\n
-        \  \"metageneration\": \"1\",\n   \"location\": \"US\",\n   \"storageClass\":
-        \"STANDARD\",\n   \"etag\": \"CAE=\"\n  },\n  {\n   \"kind\": \"storage#bucket\",\n
-        \  \"id\": \"dataproc-9a39e84b-a055-4877-9be9-ddd9334e6145-us\",\n   \"selfLink\":
-        \"https://www.googleapis.com/storage/v1/b/dataproc-9a39e84b-a055-4877-9be9-ddd9334e6145-us\",\n
-        \  \"projectNumber\": \"586241054156\",\n   \"name\": \"dataproc-9a39e84b-a055-4877-9be9-ddd9334e6145-us\",\n
-        \  \"timeCreated\": \"2017-04-05T02:56:05.533Z\",\n   \"updated\": \"2017-04-05T02:56:05.533Z\",\n
-        \  \"metageneration\": \"1\",\n   \"location\": \"US\",\n   \"storageClass\":
-        \"STANDARD\",\n   \"etag\": \"CAE=\"\n  },\n  {\n   \"kind\": \"storage#bucket\",\n
-        \  \"id\": \"gcsfs-testing\",\n   \"selfLink\": \"https://www.googleapis.com/storage/v1/b/gcsfs-testing\",\n
-        \  \"projectNumber\": \"586241054156\",\n   \"name\": \"gcsfs-testing\",\n
-        \  \"timeCreated\": \"2017-04-05T13:45:05.641Z\",\n   \"updated\": \"2017-04-05T13:45:05.641Z\",\n
-        \  \"metageneration\": \"1\",\n   \"location\": \"US\",\n   \"storageClass\":
-        \"STANDARD\",\n   \"etag\": \"CAE=\"\n  }\n ]\n}\n"}
-    headers:
-      Alt-Svc: ['quic=":443"; ma=2592000; v="37,36,35"']
-      Cache-Control: ['private, max-age=0, must-revalidate, no-transform']
-      Content-Length: ['2971']
-      Content-Type: [application/json; charset=UTF-8]
-      Date: ['Wed, 05 Apr 2017 20:52:45 GMT']
-      Expires: ['Wed, 05 Apr 2017 20:52:45 GMT']
-      Server: [UploadServer]
-      Vary: [Origin, X-Origin]
-      X-GUploader-UploadID: [AEnB2UqDazsqpuB17ccLTpY07glZxR6x4oWqeklc-hcxwOH7kPAlHGDinIuO6NiHjLtL8FV9OobdDma-PXEyP4KU433dJPrRmg]
->>>>>>> b795204b
+      Content-Length: ['2021']
+      Content-Type: [application/json; charset=UTF-8]
+      Date: ['Fri, 07 Apr 2017 07:13:03 GMT']
+      Expires: ['Fri, 07 Apr 2017 07:13:03 GMT']
+      Server: [UploadServer]
+      Vary: [Origin, X-Origin]
+      X-GUploader-UploadID: [AEnB2UqgMaTaaLuFc_whp6xTR2qPt93YrELsc_9jjW8y5lNkbm7JkJ-XzL-CV7bBEG9Dsl9wnRGCkjP2ULt5plI4Qi4dxWYQFQ]
     status: {code: 200, message: OK}
 - request:
     body: null
@@ -149,19 +95,11 @@
       Cache-Control: ['private, max-age=0']
       Content-Length: ['165']
       Content-Type: [application/json; charset=UTF-8]
-<<<<<<< HEAD
-      Date: ['Thu, 06 Apr 2017 08:05:12 GMT']
-      Expires: ['Thu, 06 Apr 2017 08:05:12 GMT']
-      Server: [UploadServer]
-      Vary: [Origin, X-Origin]
-      X-GUploader-UploadID: [AEnB2UoD-ZcdO_v05VNo6FAMjI7FGcfIuV2uc0fQ3ya7pSUjR-MEbVoqvRCFOiTdpzzFRYnF0bAZ2IIA3Zjey_7rwyH_l8Gima-jKEyI-JFzC2XEUH5ll3E]
-=======
-      Date: ['Wed, 05 Apr 2017 20:52:45 GMT']
-      Expires: ['Wed, 05 Apr 2017 20:52:45 GMT']
-      Server: [UploadServer]
-      Vary: [Origin, X-Origin]
-      X-GUploader-UploadID: [AEnB2UpgLpadhVYMaieH4uFFyruh6vL5a71zDUFdkq92n708fPo6Ia9QRgZr_4b-LJekNzWIajDxVwlEru_odcoamGbUnyXjYw]
->>>>>>> b795204b
+      Date: ['Fri, 07 Apr 2017 07:13:03 GMT']
+      Expires: ['Fri, 07 Apr 2017 07:13:03 GMT']
+      Server: [UploadServer]
+      Vary: [Origin, X-Origin]
+      X-GUploader-UploadID: [AEnB2UrGuynAYkoDxrLlSX3ULjGyKDaOlPt4crNqk4UBqi7lIFglndWGqa46vSTVni0_rCF6VimSrILKnszF2KZEEPA75QRbIvN_YvmeaVkpR0mS-BPArJs]
     status: {code: 404, message: Not Found}
 - request:
     body: null
@@ -182,19 +120,11 @@
       Cache-Control: ['private, max-age=0']
       Content-Length: ['165']
       Content-Type: [application/json; charset=UTF-8]
-<<<<<<< HEAD
-      Date: ['Thu, 06 Apr 2017 08:05:13 GMT']
-      Expires: ['Thu, 06 Apr 2017 08:05:13 GMT']
-      Server: [UploadServer]
-      Vary: [Origin, X-Origin]
-      X-GUploader-UploadID: [AEnB2UqZmL6uf2U9JSczi96TylFyzJ7kLPmhXzpD8X11L6ewI-7T7U2dKKjxfMrK9XhPn3EeZ5BFg76DD43EMmHD9HzodwCG4bHqmzvRDGK0A6VunSfSijs]
-=======
-      Date: ['Wed, 05 Apr 2017 20:52:45 GMT']
-      Expires: ['Wed, 05 Apr 2017 20:52:45 GMT']
-      Server: [UploadServer]
-      Vary: [Origin, X-Origin]
-      X-GUploader-UploadID: [AEnB2Uqpmwm-wCh0zYYi-A98BLuEIE85nspBkvuPgLEBnqKKpD_Z4n8ZAVg9jopR5lSKiJIEklFLqhE1Vw4GIycOT4Ohfey6IA]
->>>>>>> b795204b
+      Date: ['Fri, 07 Apr 2017 07:13:04 GMT']
+      Expires: ['Fri, 07 Apr 2017 07:13:04 GMT']
+      Server: [UploadServer]
+      Vary: [Origin, X-Origin]
+      X-GUploader-UploadID: [AEnB2Ur2k26t0wr5ooXBkEdEs48Jgf_U2VkARF9I91-Rfo4hAdQjoltMG0F4VN5Am869st5sLHoe1UTt2wf53diELy6_oiXgqOqkSLkP6ZCQmdtHZCbYYhs]
     status: {code: 404, message: Not Found}
 - request:
     body: null
@@ -215,19 +145,11 @@
       Cache-Control: ['private, max-age=0']
       Content-Length: ['165']
       Content-Type: [application/json; charset=UTF-8]
-<<<<<<< HEAD
-      Date: ['Thu, 06 Apr 2017 08:05:13 GMT']
-      Expires: ['Thu, 06 Apr 2017 08:05:13 GMT']
-      Server: [UploadServer]
-      Vary: [Origin, X-Origin]
-      X-GUploader-UploadID: [AEnB2UrnPGgXRwZAYyeROrfpIM4hjbgDxZh3QOiZW7K080OerpDWF5UYcCtQrE0zoy_yK9hYGQhhrVSRPfnJJ7cwuzD9GTVAGPchG48GeChDSXYBUZyKqPM]
-=======
-      Date: ['Wed, 05 Apr 2017 20:52:45 GMT']
-      Expires: ['Wed, 05 Apr 2017 20:52:45 GMT']
-      Server: [UploadServer]
-      Vary: [Origin, X-Origin]
-      X-GUploader-UploadID: [AEnB2UrtZlUUyljwiJjZONDsPDZtOeQtpYmq8kXXvab9-GrU7cfySPOU6i837y9nXFpOvuHLZFGCJ9EheuV3CYLR5T6bf3YAaA]
->>>>>>> b795204b
+      Date: ['Fri, 07 Apr 2017 07:13:04 GMT']
+      Expires: ['Fri, 07 Apr 2017 07:13:04 GMT']
+      Server: [UploadServer]
+      Vary: [Origin, X-Origin]
+      X-GUploader-UploadID: [AEnB2UrwEeeqYS3t1SmivW4RBhTtEcqU8c7nHtTynEOQImEaBqP9N8aSOe9RPG3Ns62capFpCu4uPL4VPvkVr3q0ZnvyqW_E94_eBfI9Qy4ut8NFLBmFQRI]
     status: {code: 404, message: Not Found}
 - request:
     body: null
@@ -248,19 +170,11 @@
       Cache-Control: ['private, max-age=0']
       Content-Length: ['165']
       Content-Type: [application/json; charset=UTF-8]
-<<<<<<< HEAD
-      Date: ['Thu, 06 Apr 2017 08:05:13 GMT']
-      Expires: ['Thu, 06 Apr 2017 08:05:13 GMT']
-      Server: [UploadServer]
-      Vary: [Origin, X-Origin]
-      X-GUploader-UploadID: [AEnB2UokD_Gpd8qKvGbyEeajNb-5VCz6QpXyEpK08RIa0gksacQSLQlPiGIOKVuMmlEZHdXhcAlglRvqq_SlKzydmLPUMgx2QibEAtuFWmMbtitb3G6BR08]
-=======
-      Date: ['Wed, 05 Apr 2017 20:52:45 GMT']
-      Expires: ['Wed, 05 Apr 2017 20:52:45 GMT']
-      Server: [UploadServer]
-      Vary: [Origin, X-Origin]
-      X-GUploader-UploadID: [AEnB2UoldBg8Sr6vbnLwrHonQWYCP0d0EPvheM4sp9kJXPMiPDRsw-FLtX9XELOOWzXS_MlBBLFNe3uZiUEc1AmKAVBWlUPSCA]
->>>>>>> b795204b
+      Date: ['Fri, 07 Apr 2017 07:13:04 GMT']
+      Expires: ['Fri, 07 Apr 2017 07:13:04 GMT']
+      Server: [UploadServer]
+      Vary: [Origin, X-Origin]
+      X-GUploader-UploadID: [AEnB2Ur4sAsaZ8t9VAw_hVJRaWilKGQM0_4tU2KCP_mmtkf4MVBhF7OSE7wo3B3NZFRPf9Dtuny_OktJvNzeKzgy9wJ7lclWAcLGpA5axhdJNqRxZSSPt4k]
     status: {code: 404, message: Not Found}
 - request:
     body: null
@@ -273,46 +187,26 @@
     method: POST
     uri: https://www.googleapis.com/upload/storage/v1/b/gcsfs-testing/o?name=temp&uploadType=media
   response:
-<<<<<<< HEAD
-    body: {string: "{\n \"kind\": \"storage#object\",\n \"id\": \"gcsfs-testing/temp/1491465913660290\",\n
+    body: {string: "{\n \"kind\": \"storage#object\",\n \"id\": \"gcsfs-testing/temp/1491549185106797\",\n
         \"selfLink\": \"https://www.googleapis.com/storage/v1/b/gcsfs-testing/o/temp\",\n
-        \"name\": \"temp\",\n \"bucket\": \"gcsfs-testing\",\n \"generation\": \"1491465913660290\",\n
-        \"metageneration\": \"1\",\n \"timeCreated\": \"2017-04-06T08:05:13.586Z\",\n
-        \"updated\": \"2017-04-06T08:05:13.586Z\",\n \"storageClass\": \"STANDARD\",\n
-        \"timeStorageClassUpdated\": \"2017-04-06T08:05:13.586Z\",\n \"size\": \"0\",\n
-        \"md5Hash\": \"1B2M2Y8AsgTpgAmY7PhCfg==\",\n \"mediaLink\": \"https://www.googleapis.com/download/storage/v1/b/gcsfs-testing/o/temp?generation=1491465913660290&alt=media\",\n
-        \"crc32c\": \"AAAAAA==\",\n \"etag\": \"CILn6b+vj9MCEAE=\"\n}\n"}
-=======
-    body: {string: "{\n \"kind\": \"storage#object\",\n \"id\": \"gcsfs-testing/temp/1491425566198215\",\n
-        \"selfLink\": \"https://www.googleapis.com/storage/v1/b/gcsfs-testing/o/temp\",\n
-        \"name\": \"temp\",\n \"bucket\": \"gcsfs-testing\",\n \"generation\": \"1491425566198215\",\n
-        \"metageneration\": \"1\",\n \"timeCreated\": \"2017-04-05T20:52:46.181Z\",\n
-        \"updated\": \"2017-04-05T20:52:46.181Z\",\n \"storageClass\": \"STANDARD\",\n
-        \"timeStorageClassUpdated\": \"2017-04-05T20:52:46.181Z\",\n \"size\": \"0\",\n
-        \"md5Hash\": \"1B2M2Y8AsgTpgAmY7PhCfg==\",\n \"mediaLink\": \"https://www.googleapis.com/download/storage/v1/b/gcsfs-testing/o/temp?generation=1491425566198215&alt=media\",\n
-        \"crc32c\": \"AAAAAA==\",\n \"etag\": \"CMeT1JiZjtMCEAE=\"\n}\n"}
->>>>>>> b795204b
+        \"name\": \"temp\",\n \"bucket\": \"gcsfs-testing\",\n \"generation\": \"1491549185106797\",\n
+        \"metageneration\": \"1\",\n \"timeCreated\": \"2017-04-07T07:13:05.046Z\",\n
+        \"updated\": \"2017-04-07T07:13:05.046Z\",\n \"storageClass\": \"STANDARD\",\n
+        \"timeStorageClassUpdated\": \"2017-04-07T07:13:05.046Z\",\n \"size\": \"0\",\n
+        \"md5Hash\": \"1B2M2Y8AsgTpgAmY7PhCfg==\",\n \"mediaLink\": \"https://www.googleapis.com/download/storage/v1/b/gcsfs-testing/o/temp?generation=1491549185106797&alt=media\",\n
+        \"crc32c\": \"AAAAAA==\",\n \"etag\": \"CO3G39rlkdMCEAE=\"\n}\n"}
     headers:
       Alt-Svc: ['quic=":443"; ma=2592000; v="37,36,35"']
       Cache-Control: ['no-cache, no-store, max-age=0, must-revalidate']
       Content-Length: ['657']
       Content-Type: [application/json; charset=UTF-8]
-<<<<<<< HEAD
-      Date: ['Thu, 06 Apr 2017 08:05:13 GMT']
-      ETag: [CILn6b+vj9MCEAE=]
-=======
-      Date: ['Wed, 05 Apr 2017 20:52:46 GMT']
-      ETag: [CMeT1JiZjtMCEAE=]
->>>>>>> b795204b
-      Expires: ['Mon, 01 Jan 1990 00:00:00 GMT']
-      Pragma: [no-cache]
-      Server: [UploadServer]
-      Vary: [Origin, X-Origin]
-<<<<<<< HEAD
-      X-GUploader-UploadID: [AEnB2UohIYrSeGP5iSq2HZJgtlxvO-jWHq97GyYccO-wh3Z6pKmgJp8U6D0BbQX_mhZHvKbZF0Ah7Y1IwwZit2C6Ec1nz_VxLC2KpvGYbqBj6DJY7Wjc1ZU]
-=======
-      X-GUploader-UploadID: [AEnB2UqQPmybiZN9fZ2Y3w3e_066WWNT82AOglJdLqXK3B9Dgjj6bcvodW3Q5oNdYXe3iIoCKk-SuLvC7I-VlNlXKstjX_uAVg]
->>>>>>> b795204b
+      Date: ['Fri, 07 Apr 2017 07:13:05 GMT']
+      ETag: [CO3G39rlkdMCEAE=]
+      Expires: ['Mon, 01 Jan 1990 00:00:00 GMT']
+      Pragma: [no-cache]
+      Server: [UploadServer]
+      Vary: [Origin, X-Origin]
+      X-GUploader-UploadID: [AEnB2UoeG1olkFHK0w2i6gkuattaa6aEazCfqbboE3ZfMtmqoPyQnMOSyWUJ0UF_Ojk4YAYKJ5XrBpA11GSmUIg5lX3CqcFaY9H6KX46qX5n6qEnkxl6rwI]
     status: {code: 200, message: OK}
 - request:
     body: null
@@ -325,230 +219,143 @@
     uri: https://www.googleapis.com/storage/v1/b/gcsfs-testing/o/?maxResults=1000
   response:
     body: {string: "{\n \"kind\": \"storage#objects\",\n \"items\": [\n  {\n   \"kind\":
-<<<<<<< HEAD
-        \"storage#object\",\n   \"id\": \"gcsfs-testing/temp/1491465913660290\",\n
+        \"storage#object\",\n   \"id\": \"gcsfs-testing/temp/1491549185106797\",\n
         \  \"selfLink\": \"https://www.googleapis.com/storage/v1/b/gcsfs-testing/o/temp\",\n
         \  \"name\": \"temp\",\n   \"bucket\": \"gcsfs-testing\",\n   \"generation\":
-        \"1491465913660290\",\n   \"metageneration\": \"1\",\n   \"timeCreated\":
-        \"2017-04-06T08:05:13.586Z\",\n   \"updated\": \"2017-04-06T08:05:13.586Z\",\n
-        \  \"storageClass\": \"STANDARD\",\n   \"timeStorageClassUpdated\": \"2017-04-06T08:05:13.586Z\",\n
+        \"1491549185106797\",\n   \"metageneration\": \"1\",\n   \"timeCreated\":
+        \"2017-04-07T07:13:05.046Z\",\n   \"updated\": \"2017-04-07T07:13:05.046Z\",\n
+        \  \"storageClass\": \"STANDARD\",\n   \"timeStorageClassUpdated\": \"2017-04-07T07:13:05.046Z\",\n
         \  \"size\": \"0\",\n   \"md5Hash\": \"1B2M2Y8AsgTpgAmY7PhCfg==\",\n   \"mediaLink\":
-        \"https://www.googleapis.com/download/storage/v1/b/gcsfs-testing/o/temp?generation=1491465913660290&alt=media\",\n
-        \  \"crc32c\": \"AAAAAA==\",\n   \"etag\": \"CILn6b+vj9MCEAE=\"\n  }\n ]\n}\n"}
-=======
-        \"storage#object\",\n   \"id\": \"gcsfs-testing/temp/1491425566198215\",\n
+        \"https://www.googleapis.com/download/storage/v1/b/gcsfs-testing/o/temp?generation=1491549185106797&alt=media\",\n
+        \  \"crc32c\": \"AAAAAA==\",\n   \"etag\": \"CO3G39rlkdMCEAE=\"\n  }\n ]\n}\n"}
+    headers:
+      Alt-Svc: ['quic=":443"; ma=2592000; v="37,36,35"']
+      Cache-Control: ['private, max-age=0, must-revalidate, no-transform']
+      Content-Length: ['740']
+      Content-Type: [application/json; charset=UTF-8]
+      Date: ['Fri, 07 Apr 2017 07:13:05 GMT']
+      Expires: ['Fri, 07 Apr 2017 07:13:05 GMT']
+      Server: [UploadServer]
+      Vary: [Origin, X-Origin]
+      X-GUploader-UploadID: [AEnB2UqxY0srLQb55vYJdAnqzwUl450Wl64GbpC2DxD0C6R0H5SmJuEJxgqPJ0yNfc8GI2HKZh-ZJtKJ_bWBrGzlgfEM71vgMjQVg0PmnbCASHyepr1PnAk]
+    status: {code: 200, message: OK}
+- request:
+    body: hello
+    headers:
+      Accept: ['*/*']
+      Accept-Encoding: ['gzip, deflate']
+      Connection: [keep-alive]
+      Content-Length: ['5']
+      User-Agent: [python-requests/2.13.0]
+    method: POST
+    uri: https://www.googleapis.com/upload/storage/v1/b/gcsfs-testing/o?name=temp&uploadType=media
+  response:
+    body: {string: "{\n \"kind\": \"storage#object\",\n \"id\": \"gcsfs-testing/temp/1491549185985327\",\n
+        \"selfLink\": \"https://www.googleapis.com/storage/v1/b/gcsfs-testing/o/temp\",\n
+        \"name\": \"temp\",\n \"bucket\": \"gcsfs-testing\",\n \"generation\": \"1491549185985327\",\n
+        \"metageneration\": \"1\",\n \"timeCreated\": \"2017-04-07T07:13:05.857Z\",\n
+        \"updated\": \"2017-04-07T07:13:05.857Z\",\n \"storageClass\": \"STANDARD\",\n
+        \"timeStorageClassUpdated\": \"2017-04-07T07:13:05.857Z\",\n \"size\": \"5\",\n
+        \"md5Hash\": \"XUFAKrxLKna5cZ2REBfFkg==\",\n \"mediaLink\": \"https://www.googleapis.com/download/storage/v1/b/gcsfs-testing/o/temp?generation=1491549185985327&alt=media\",\n
+        \"crc32c\": \"mnG7TA==\",\n \"etag\": \"CK+WldvlkdMCEAE=\"\n}\n"}
+    headers:
+      Alt-Svc: ['quic=":443"; ma=2592000; v="37,36,35"']
+      Cache-Control: ['no-cache, no-store, max-age=0, must-revalidate']
+      Content-Length: ['657']
+      Content-Type: [application/json; charset=UTF-8]
+      Date: ['Fri, 07 Apr 2017 07:13:06 GMT']
+      ETag: [CK+WldvlkdMCEAE=]
+      Expires: ['Mon, 01 Jan 1990 00:00:00 GMT']
+      Pragma: [no-cache]
+      Server: [UploadServer]
+      Vary: [Origin, X-Origin]
+      X-GUploader-UploadID: [AEnB2UpaDAED7NdpxeDPV3do9SpWMDBZ-4bJLq0GV0oVXC51oaZ4ezyc1WK5z3R1ByYSZ9R0L03O6QmgOJPpM6qq8hX17rT7a58XbamN9H64XKeJAVvfV6A]
+    status: {code: 200, message: OK}
+- request:
+    body: null
+    headers:
+      Accept: ['*/*']
+      Accept-Encoding: ['gzip, deflate']
+      Connection: [keep-alive]
+      Content-Length: ['0']
+      User-Agent: [python-requests/2.13.0]
+    method: POST
+    uri: https://www.googleapis.com/upload/storage/v1/b/gcsfs-testing/o?name=temp&uploadType=media
+  response:
+    body: {string: "{\n \"kind\": \"storage#object\",\n \"id\": \"gcsfs-testing/temp/1491549186463364\",\n
+        \"selfLink\": \"https://www.googleapis.com/storage/v1/b/gcsfs-testing/o/temp\",\n
+        \"name\": \"temp\",\n \"bucket\": \"gcsfs-testing\",\n \"generation\": \"1491549186463364\",\n
+        \"metageneration\": \"1\",\n \"timeCreated\": \"2017-04-07T07:13:06.402Z\",\n
+        \"updated\": \"2017-04-07T07:13:06.402Z\",\n \"storageClass\": \"STANDARD\",\n
+        \"timeStorageClassUpdated\": \"2017-04-07T07:13:06.402Z\",\n \"size\": \"0\",\n
+        \"md5Hash\": \"1B2M2Y8AsgTpgAmY7PhCfg==\",\n \"mediaLink\": \"https://www.googleapis.com/download/storage/v1/b/gcsfs-testing/o/temp?generation=1491549186463364&alt=media\",\n
+        \"crc32c\": \"AAAAAA==\",\n \"etag\": \"CIStstvlkdMCEAE=\"\n}\n"}
+    headers:
+      Alt-Svc: ['quic=":443"; ma=2592000; v="37,36,35"']
+      Cache-Control: ['no-cache, no-store, max-age=0, must-revalidate']
+      Content-Length: ['657']
+      Content-Type: [application/json; charset=UTF-8]
+      Date: ['Fri, 07 Apr 2017 07:13:06 GMT']
+      ETag: [CIStstvlkdMCEAE=]
+      Expires: ['Mon, 01 Jan 1990 00:00:00 GMT']
+      Pragma: [no-cache]
+      Server: [UploadServer]
+      Vary: [Origin, X-Origin]
+      X-GUploader-UploadID: [AEnB2Uq3JZCrcZHTyAbwX4DVzLDz1gUn3oWHwSstEFt_0tWd7N-ZBGIoYB26-5-g05vpkZ5hSiB3tI_ZQ2fylWvvaGCn8D3ktLni9dCCspDFs5OLfr13OJk]
+    status: {code: 200, message: OK}
+- request:
+    body: null
+    headers:
+      Accept: ['*/*']
+      Accept-Encoding: ['gzip, deflate']
+      Connection: [keep-alive]
+      Content-Length: ['0']
+      User-Agent: [python-requests/2.13.0]
+    method: POST
+    uri: https://www.googleapis.com/upload/storage/v1/b/nonexistentbucket/o?name=temp&uploadType=media
+  response:
+    body: {string: "{\n \"error\": {\n  \"errors\": [\n   {\n    \"domain\": \"global\",\n
+        \   \"reason\": \"notFound\",\n    \"message\": \"Not Found\"\n   }\n  ],\n
+        \ \"code\": 404,\n  \"message\": \"Not Found\"\n }\n}\n"}
+    headers:
+      Alt-Svc: ['quic=":443"; ma=2592000; v="37,36,35"']
+      Content-Length: ['165']
+      Content-Type: [application/json; charset=UTF-8]
+      Date: ['Fri, 07 Apr 2017 07:13:06 GMT']
+      Server: [UploadServer]
+      Vary: [Origin, X-Origin]
+      X-GUploader-UploadID: [AEnB2Uoby-RFfeGIriUhFawRU7UUbwFenCtLFZjOOO5gHeCreo4B3Bd46oGYzcyBuAGphsGlDF5UpPtQ4eW7hXvaBBNmET0jhQ]
+    status: {code: 404, message: Not Found}
+- request:
+    body: null
+    headers:
+      Accept: ['*/*']
+      Accept-Encoding: ['gzip, deflate']
+      Connection: [keep-alive]
+      User-Agent: [python-requests/2.13.0]
+    method: GET
+    uri: https://www.googleapis.com/storage/v1/b/gcsfs-testing/o/?maxResults=1000
+  response:
+    body: {string: "{\n \"kind\": \"storage#objects\",\n \"items\": [\n  {\n   \"kind\":
+        \"storage#object\",\n   \"id\": \"gcsfs-testing/temp/1491549186463364\",\n
         \  \"selfLink\": \"https://www.googleapis.com/storage/v1/b/gcsfs-testing/o/temp\",\n
         \  \"name\": \"temp\",\n   \"bucket\": \"gcsfs-testing\",\n   \"generation\":
-        \"1491425566198215\",\n   \"metageneration\": \"1\",\n   \"timeCreated\":
-        \"2017-04-05T20:52:46.181Z\",\n   \"updated\": \"2017-04-05T20:52:46.181Z\",\n
-        \  \"storageClass\": \"STANDARD\",\n   \"timeStorageClassUpdated\": \"2017-04-05T20:52:46.181Z\",\n
+        \"1491549186463364\",\n   \"metageneration\": \"1\",\n   \"timeCreated\":
+        \"2017-04-07T07:13:06.402Z\",\n   \"updated\": \"2017-04-07T07:13:06.402Z\",\n
+        \  \"storageClass\": \"STANDARD\",\n   \"timeStorageClassUpdated\": \"2017-04-07T07:13:06.402Z\",\n
         \  \"size\": \"0\",\n   \"md5Hash\": \"1B2M2Y8AsgTpgAmY7PhCfg==\",\n   \"mediaLink\":
-        \"https://www.googleapis.com/download/storage/v1/b/gcsfs-testing/o/temp?generation=1491425566198215&alt=media\",\n
-        \  \"crc32c\": \"AAAAAA==\",\n   \"etag\": \"CMeT1JiZjtMCEAE=\"\n  }\n ]\n}\n"}
->>>>>>> b795204b
+        \"https://www.googleapis.com/download/storage/v1/b/gcsfs-testing/o/temp?generation=1491549186463364&alt=media\",\n
+        \  \"crc32c\": \"AAAAAA==\",\n   \"etag\": \"CIStstvlkdMCEAE=\"\n  }\n ]\n}\n"}
     headers:
       Alt-Svc: ['quic=":443"; ma=2592000; v="37,36,35"']
       Cache-Control: ['private, max-age=0, must-revalidate, no-transform']
       Content-Length: ['740']
       Content-Type: [application/json; charset=UTF-8]
-<<<<<<< HEAD
-      Date: ['Thu, 06 Apr 2017 08:05:14 GMT']
-      Expires: ['Thu, 06 Apr 2017 08:05:14 GMT']
-      Server: [UploadServer]
-      Vary: [Origin, X-Origin]
-      X-GUploader-UploadID: [AEnB2UoPe9LvxOO3fBzqEYU_IjK-TGF3bhZyB_EZGZ1hz0KBnuFIaWvGw-7wnDDds0ainwqGecMDviEcMro1ypgtEe4xidJ7CnR2Yd_QiclAym_TIsA96xw]
-=======
-      Date: ['Wed, 05 Apr 2017 20:52:46 GMT']
-      Expires: ['Wed, 05 Apr 2017 20:52:46 GMT']
-      Server: [UploadServer]
-      Vary: [Origin, X-Origin]
-      X-GUploader-UploadID: [AEnB2UqwxrsvV6Sr4sM8llUDOt74T9EG3RGyim1hx68lufVs6ZiMCP1EXh8zqv9kmMCFQPJDQ3HmQ3hokDMe8XCeiU85Pro_RQ]
->>>>>>> b795204b
-    status: {code: 200, message: OK}
-- request:
-    body: hello
-    headers:
-      Accept: ['*/*']
-      Accept-Encoding: ['gzip, deflate']
-      Connection: [keep-alive]
-      Content-Length: ['5']
-      User-Agent: [python-requests/2.13.0]
-    method: POST
-    uri: https://www.googleapis.com/upload/storage/v1/b/gcsfs-testing/o?name=temp&uploadType=media
-  response:
-<<<<<<< HEAD
-    body: {string: "{\n \"kind\": \"storage#object\",\n \"id\": \"gcsfs-testing/temp/1491465914274905\",\n
-        \"selfLink\": \"https://www.googleapis.com/storage/v1/b/gcsfs-testing/o/temp\",\n
-        \"name\": \"temp\",\n \"bucket\": \"gcsfs-testing\",\n \"generation\": \"1491465914274905\",\n
-        \"metageneration\": \"1\",\n \"timeCreated\": \"2017-04-06T08:05:14.209Z\",\n
-        \"updated\": \"2017-04-06T08:05:14.209Z\",\n \"storageClass\": \"STANDARD\",\n
-        \"timeStorageClassUpdated\": \"2017-04-06T08:05:14.209Z\",\n \"size\": \"5\",\n
-        \"md5Hash\": \"XUFAKrxLKna5cZ2REBfFkg==\",\n \"mediaLink\": \"https://www.googleapis.com/download/storage/v1/b/gcsfs-testing/o/temp?generation=1491465914274905&alt=media\",\n
-        \"crc32c\": \"mnG7TA==\",\n \"etag\": \"CNmoj8Cvj9MCEAE=\"\n}\n"}
-=======
-    body: {string: "{\n \"kind\": \"storage#object\",\n \"id\": \"gcsfs-testing/temp/1491425566810045\",\n
-        \"selfLink\": \"https://www.googleapis.com/storage/v1/b/gcsfs-testing/o/temp\",\n
-        \"name\": \"temp\",\n \"bucket\": \"gcsfs-testing\",\n \"generation\": \"1491425566810045\",\n
-        \"metageneration\": \"1\",\n \"timeCreated\": \"2017-04-05T20:52:46.776Z\",\n
-        \"updated\": \"2017-04-05T20:52:46.776Z\",\n \"storageClass\": \"STANDARD\",\n
-        \"timeStorageClassUpdated\": \"2017-04-05T20:52:46.776Z\",\n \"size\": \"5\",\n
-        \"md5Hash\": \"XUFAKrxLKna5cZ2REBfFkg==\",\n \"mediaLink\": \"https://www.googleapis.com/download/storage/v1/b/gcsfs-testing/o/temp?generation=1491425566810045&alt=media\",\n
-        \"crc32c\": \"mnG7TA==\",\n \"etag\": \"CL2/+ZiZjtMCEAE=\"\n}\n"}
->>>>>>> b795204b
-    headers:
-      Alt-Svc: ['quic=":443"; ma=2592000; v="37,36,35"']
-      Cache-Control: ['no-cache, no-store, max-age=0, must-revalidate']
-      Content-Length: ['657']
-      Content-Type: [application/json; charset=UTF-8]
-<<<<<<< HEAD
-      Date: ['Thu, 06 Apr 2017 08:05:14 GMT']
-      ETag: [CNmoj8Cvj9MCEAE=]
-=======
-      Date: ['Wed, 05 Apr 2017 20:52:46 GMT']
-      ETag: [CL2/+ZiZjtMCEAE=]
->>>>>>> b795204b
-      Expires: ['Mon, 01 Jan 1990 00:00:00 GMT']
-      Pragma: [no-cache]
-      Server: [UploadServer]
-      Vary: [Origin, X-Origin]
-<<<<<<< HEAD
-      X-GUploader-UploadID: [AEnB2Uofj_szZTQBAWn7Cjs5BJGVG05nwkzTINuTy-xrBQBNWgDQ9CjO0jvYhkRRZzoPWOQm3-bYroFq4vJJvDvAPeGzR0AXXfH1Z5haRCvGWlkT4uwQIVY]
-=======
-      X-GUploader-UploadID: [AEnB2Up8luxn4LAWos6leerjcT_3wDVWTRzjr-qZpRhYpmY0VU_Q5pBlIgb4i45-7ohZg-H9FUnjQA9ElevU5xd_oSWgxTlcHg]
->>>>>>> b795204b
-    status: {code: 200, message: OK}
-- request:
-    body: null
-    headers:
-      Accept: ['*/*']
-      Accept-Encoding: ['gzip, deflate']
-      Connection: [keep-alive]
-      Content-Length: ['0']
-      User-Agent: [python-requests/2.13.0]
-    method: POST
-    uri: https://www.googleapis.com/upload/storage/v1/b/gcsfs-testing/o?name=temp&uploadType=media
-  response:
-<<<<<<< HEAD
-    body: {string: "{\n \"kind\": \"storage#object\",\n \"id\": \"gcsfs-testing/temp/1491465914684737\",\n
-        \"selfLink\": \"https://www.googleapis.com/storage/v1/b/gcsfs-testing/o/temp\",\n
-        \"name\": \"temp\",\n \"bucket\": \"gcsfs-testing\",\n \"generation\": \"1491465914684737\",\n
-        \"metageneration\": \"1\",\n \"timeCreated\": \"2017-04-06T08:05:14.608Z\",\n
-        \"updated\": \"2017-04-06T08:05:14.608Z\",\n \"storageClass\": \"STANDARD\",\n
-        \"timeStorageClassUpdated\": \"2017-04-06T08:05:14.608Z\",\n \"size\": \"0\",\n
-        \"md5Hash\": \"1B2M2Y8AsgTpgAmY7PhCfg==\",\n \"mediaLink\": \"https://www.googleapis.com/download/storage/v1/b/gcsfs-testing/o/temp?generation=1491465914684737&alt=media\",\n
-        \"crc32c\": \"AAAAAA==\",\n \"etag\": \"CMGqqMCvj9MCEAE=\"\n}\n"}
-=======
-    body: {string: "{\n \"kind\": \"storage#object\",\n \"id\": \"gcsfs-testing/temp/1491425567119703\",\n
-        \"selfLink\": \"https://www.googleapis.com/storage/v1/b/gcsfs-testing/o/temp\",\n
-        \"name\": \"temp\",\n \"bucket\": \"gcsfs-testing\",\n \"generation\": \"1491425567119703\",\n
-        \"metageneration\": \"1\",\n \"timeCreated\": \"2017-04-05T20:52:47.106Z\",\n
-        \"updated\": \"2017-04-05T20:52:47.106Z\",\n \"storageClass\": \"STANDARD\",\n
-        \"timeStorageClassUpdated\": \"2017-04-05T20:52:47.106Z\",\n \"size\": \"0\",\n
-        \"md5Hash\": \"1B2M2Y8AsgTpgAmY7PhCfg==\",\n \"mediaLink\": \"https://www.googleapis.com/download/storage/v1/b/gcsfs-testing/o/temp?generation=1491425567119703&alt=media\",\n
-        \"crc32c\": \"AAAAAA==\",\n \"etag\": \"CNeyjJmZjtMCEAE=\"\n}\n"}
->>>>>>> b795204b
-    headers:
-      Alt-Svc: ['quic=":443"; ma=2592000; v="37,36,35"']
-      Cache-Control: ['no-cache, no-store, max-age=0, must-revalidate']
-      Content-Length: ['657']
-      Content-Type: [application/json; charset=UTF-8]
-<<<<<<< HEAD
-      Date: ['Thu, 06 Apr 2017 08:05:14 GMT']
-      ETag: [CMGqqMCvj9MCEAE=]
-=======
-      Date: ['Wed, 05 Apr 2017 20:52:47 GMT']
-      ETag: [CNeyjJmZjtMCEAE=]
->>>>>>> b795204b
-      Expires: ['Mon, 01 Jan 1990 00:00:00 GMT']
-      Pragma: [no-cache]
-      Server: [UploadServer]
-      Vary: [Origin, X-Origin]
-<<<<<<< HEAD
-      X-GUploader-UploadID: [AEnB2Uo2yxfeEhZ6eOxYLktVXPBOHYvzK8zdvon3HLRZ8BmwH4IWfL_KjMX5IGK7rQLdAu03-PpZ8ZvKIW8hVHpcEUrDPOi_3_gcT4ghnHvwtGv6ARbz0EU]
-=======
-      X-GUploader-UploadID: [AEnB2UoTnjM3qHAPju7KVBGxkJhinD5bXpEgGsDpXsAy2XY43y1BJZ9aHwiXIU1yhOuDida93ec3aMD8i1LnfzPGMC4rRyjeuA]
->>>>>>> b795204b
-    status: {code: 200, message: OK}
-- request:
-    body: null
-    headers:
-      Accept: ['*/*']
-      Accept-Encoding: ['gzip, deflate']
-      Connection: [keep-alive]
-      Content-Length: ['0']
-      User-Agent: [python-requests/2.13.0]
-    method: POST
-    uri: https://www.googleapis.com/upload/storage/v1/b/nonexistentbucket/o?name=temp&uploadType=media
-  response:
-    body: {string: "{\n \"error\": {\n  \"errors\": [\n   {\n    \"domain\": \"global\",\n
-        \   \"reason\": \"notFound\",\n    \"message\": \"Not Found\"\n   }\n  ],\n
-        \ \"code\": 404,\n  \"message\": \"Not Found\"\n }\n}\n"}
-    headers:
-      Alt-Svc: ['quic=":443"; ma=2592000; v="37,36,35"']
-      Content-Length: ['165']
-      Content-Type: [application/json; charset=UTF-8]
-<<<<<<< HEAD
-      Date: ['Thu, 06 Apr 2017 08:05:15 GMT']
-      Server: [UploadServer]
-      Vary: [Origin, X-Origin]
-      X-GUploader-UploadID: [AEnB2UpzXEEG0eYF6LHkAeITbNazwgLNKYl52svqZGjXC76q2eYIo7HNdy1BAPDv4hEfk56LrjT4_RD8V4VSK2Ds0Mt9dI_CKS5bNOx8IlBSVWbVd-L4Mlo]
-=======
-      Date: ['Wed, 05 Apr 2017 20:52:47 GMT']
-      Server: [UploadServer]
-      Vary: [Origin, X-Origin]
-      X-GUploader-UploadID: [AEnB2UqFTyF7f1Wn4t6_S3LcTJkHp0nOxPK3t3L4JPyj3W-cL2zFL4_APtTAPDmHp10evp7BMFNzeHWsxW9RhBGvReEpE3kl4A]
->>>>>>> b795204b
-    status: {code: 404, message: Not Found}
-- request:
-    body: null
-    headers:
-      Accept: ['*/*']
-      Accept-Encoding: ['gzip, deflate']
-      Connection: [keep-alive]
-      User-Agent: [python-requests/2.13.0]
-    method: GET
-    uri: https://www.googleapis.com/storage/v1/b/gcsfs-testing/o/?maxResults=1000
-  response:
-    body: {string: "{\n \"kind\": \"storage#objects\",\n \"items\": [\n  {\n   \"kind\":
-<<<<<<< HEAD
-        \"storage#object\",\n   \"id\": \"gcsfs-testing/temp/1491465914684737\",\n
-        \  \"selfLink\": \"https://www.googleapis.com/storage/v1/b/gcsfs-testing/o/temp\",\n
-        \  \"name\": \"temp\",\n   \"bucket\": \"gcsfs-testing\",\n   \"generation\":
-        \"1491465914684737\",\n   \"metageneration\": \"1\",\n   \"timeCreated\":
-        \"2017-04-06T08:05:14.608Z\",\n   \"updated\": \"2017-04-06T08:05:14.608Z\",\n
-        \  \"storageClass\": \"STANDARD\",\n   \"timeStorageClassUpdated\": \"2017-04-06T08:05:14.608Z\",\n
-        \  \"size\": \"0\",\n   \"md5Hash\": \"1B2M2Y8AsgTpgAmY7PhCfg==\",\n   \"mediaLink\":
-        \"https://www.googleapis.com/download/storage/v1/b/gcsfs-testing/o/temp?generation=1491465914684737&alt=media\",\n
-        \  \"crc32c\": \"AAAAAA==\",\n   \"etag\": \"CMGqqMCvj9MCEAE=\"\n  }\n ]\n}\n"}
-=======
-        \"storage#object\",\n   \"id\": \"gcsfs-testing/temp/1491425567119703\",\n
-        \  \"selfLink\": \"https://www.googleapis.com/storage/v1/b/gcsfs-testing/o/temp\",\n
-        \  \"name\": \"temp\",\n   \"bucket\": \"gcsfs-testing\",\n   \"generation\":
-        \"1491425567119703\",\n   \"metageneration\": \"1\",\n   \"timeCreated\":
-        \"2017-04-05T20:52:47.106Z\",\n   \"updated\": \"2017-04-05T20:52:47.106Z\",\n
-        \  \"storageClass\": \"STANDARD\",\n   \"timeStorageClassUpdated\": \"2017-04-05T20:52:47.106Z\",\n
-        \  \"size\": \"0\",\n   \"md5Hash\": \"1B2M2Y8AsgTpgAmY7PhCfg==\",\n   \"mediaLink\":
-        \"https://www.googleapis.com/download/storage/v1/b/gcsfs-testing/o/temp?generation=1491425567119703&alt=media\",\n
-        \  \"crc32c\": \"AAAAAA==\",\n   \"etag\": \"CNeyjJmZjtMCEAE=\"\n  }\n ]\n}\n"}
->>>>>>> b795204b
-    headers:
-      Alt-Svc: ['quic=":443"; ma=2592000; v="37,36,35"']
-      Cache-Control: ['private, max-age=0, must-revalidate, no-transform']
-      Content-Length: ['740']
-      Content-Type: [application/json; charset=UTF-8]
-<<<<<<< HEAD
-      Date: ['Thu, 06 Apr 2017 08:05:15 GMT']
-      Expires: ['Thu, 06 Apr 2017 08:05:15 GMT']
-      Server: [UploadServer]
-      Vary: [Origin, X-Origin]
-      X-GUploader-UploadID: [AEnB2UoWj_IiWK_tYnZ64FgzYyv5xu_mHj3gN0wuK2-YRNY7j3_KCOXzACNt0_nFxrqV0K4z-CzHE0scF4jT4Xbk8xFmkRYVEpxHng9o8CabDbJ2QpsMB8Q]
-=======
-      Date: ['Wed, 05 Apr 2017 20:52:47 GMT']
-      Expires: ['Wed, 05 Apr 2017 20:52:47 GMT']
-      Server: [UploadServer]
-      Vary: [Origin, X-Origin]
-      X-GUploader-UploadID: [AEnB2UraTdPtabtna70LcyQONBF5cU81IRJe1nO9_XfeuVD6FfpbXTgBFsSVWkOUmGvIMDbaphFwNzflNVeHzWua6GwrN-HvrQ]
->>>>>>> b795204b
+      Date: ['Fri, 07 Apr 2017 07:13:07 GMT']
+      Expires: ['Fri, 07 Apr 2017 07:13:07 GMT']
+      Server: [UploadServer]
+      Vary: [Origin, X-Origin]
+      X-GUploader-UploadID: [AEnB2UqEYGYJdOK6HhGes19xvPR3RISWp1ftXuqFMdVPlMRnIy9b8I2yq-bhSQE_ZmfuZnNKFxI8sco_vc5F118aP4aNKkBRDQ]
     status: {code: 200, message: OK}
 - request:
     body: null
@@ -567,19 +374,11 @@
       Cache-Control: ['no-cache, no-store, max-age=0, must-revalidate']
       Content-Length: ['0']
       Content-Type: [application/json]
-<<<<<<< HEAD
-      Date: ['Thu, 06 Apr 2017 08:05:15 GMT']
-=======
-      Date: ['Wed, 05 Apr 2017 20:52:48 GMT']
->>>>>>> b795204b
-      Expires: ['Mon, 01 Jan 1990 00:00:00 GMT']
-      Pragma: [no-cache]
-      Server: [UploadServer]
-      Vary: [Origin, X-Origin]
-<<<<<<< HEAD
-      X-GUploader-UploadID: [AEnB2Upu1L0lt3N4KK_6MLhNcJc53JqvKCPLnUymWTsUse6Oo-ZljTpEG2K_aPFRKRy_sGAOR7PGHzj4c1BtxhiLHJHk_NDlge6P4p31Miif_WwJ1D6qmKA]
-=======
-      X-GUploader-UploadID: [AEnB2UqQk4cjeZx-F_SgIJXkSdaUD_pUIruxxsCFe0JtCmzeUGuPHD8WZ7fmCWH--Gg2iJmzqO_ACVRLAY4TCVSRJU3COPfYRg]
->>>>>>> b795204b
+      Date: ['Fri, 07 Apr 2017 07:13:07 GMT']
+      Expires: ['Mon, 01 Jan 1990 00:00:00 GMT']
+      Pragma: [no-cache]
+      Server: [UploadServer]
+      Vary: [Origin, X-Origin]
+      X-GUploader-UploadID: [AEnB2Uogs7ZiU5KgXQj6VI5l2WDLUXcQmh7a9WW6W9-bfcolnY2MnRTbYY2QAwcgYkHVj4oII4sSLUwE-5dZJJfF1p__OJnAJQ]
     status: {code: 204, message: No Content}
 version: 1