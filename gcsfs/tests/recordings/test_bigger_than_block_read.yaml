--- conflicted
+++ resolved
@@ -12,23 +12,14 @@
   response:
     body:
       string: !!binary |
-<<<<<<< HEAD
-        H4sIAPD25VgC/6tWSkxOTi0uji/Jz07NU7JSUKqoqFDSUVDKTMEQSq0oyCxKLY7PBAkamxkYAMXA
-        auJLKgtSQQqdUhOLUouUagFOYrb0VgAAAA==
-=======
-        H4sIAFVZ5VgC/6tWSq0oyCxKLY7PzFOyUjA2MzDQUVDKTIkvyc9OBYkoVVRUKAGFwPz4ksqCVJCg
-        U2piUWoRSDwxOTm1uBhVeS0A03RPm1YAAAA=
->>>>>>> b795204b
+        H4sIAEw851gC/6tWSkxOTi0uji/Jz07NU7JSUKqoqFDSUVBKrSjILEotjs8ECRqbGRgAxTJTMJSB
+        +fEllQWpIEGn1MSi1CKlWgA253KRVgAAAA==
     headers:
       Alt-Svc: ['quic=":443"; ma=2592000; v="37,36,35"']
       Cache-Control: ['no-cache, no-store, max-age=0, must-revalidate']
       Content-Encoding: [gzip]
       Content-Type: [application/json; charset=UTF-8]
-<<<<<<< HEAD
-      Date: ['Thu, 06 Apr 2017 08:06:08 GMT']
-=======
-      Date: ['Wed, 05 Apr 2017 20:53:41 GMT']
->>>>>>> b795204b
+      Date: ['Fri, 07 Apr 2017 07:14:20 GMT']
       Expires: ['Mon, 01 Jan 1990 00:00:00 GMT']
       Pragma: [no-cache]
       Server: [GSE]
@@ -49,10 +40,14 @@
     uri: https://www.googleapis.com/storage/v1/b/?project=test_project
   response:
     body: {string: "{\n \"kind\": \"storage#buckets\",\n \"items\": [\n  {\n   \"kind\":
-<<<<<<< HEAD
         \"storage#bucket\",\n   \"id\": \"dask-zarr-cache\",\n   \"selfLink\": \"https://www.googleapis.com/storage/v1/b/dask-zarr-cache\",\n
         \  \"projectNumber\": \"211880518801\",\n   \"name\": \"dask-zarr-cache\",\n
         \  \"timeCreated\": \"2017-04-03T14:58:15.917Z\",\n   \"updated\": \"2017-04-03T14:58:15.917Z\",\n
+        \  \"metageneration\": \"1\",\n   \"location\": \"EUROPE-WEST1\",\n   \"storageClass\":
+        \"REGIONAL\",\n   \"etag\": \"CAE=\"\n  },\n  {\n   \"kind\": \"storage#bucket\",\n
+        \  \"id\": \"dprof-cache\",\n   \"selfLink\": \"https://www.googleapis.com/storage/v1/b/dprof-cache\",\n
+        \  \"projectNumber\": \"211880518801\",\n   \"name\": \"dprof-cache\",\n   \"timeCreated\":
+        \"2017-04-06T09:29:42.248Z\",\n   \"updated\": \"2017-04-06T09:29:42.248Z\",\n
         \  \"metageneration\": \"1\",\n   \"location\": \"EUROPE-WEST1\",\n   \"storageClass\":
         \"REGIONAL\",\n   \"etag\": \"CAE=\"\n  },\n  {\n   \"kind\": \"storage#bucket\",\n
         \  \"id\": \"gcsfs-testing\",\n   \"selfLink\": \"https://www.googleapis.com/storage/v1/b/gcsfs-testing\",\n
@@ -73,62 +68,13 @@
     headers:
       Alt-Svc: ['quic=":443"; ma=2592000; v="37,36,35"']
       Cache-Control: ['private, max-age=0, must-revalidate, no-transform']
-      Content-Length: ['1633']
-      Content-Type: [application/json; charset=UTF-8]
-      Date: ['Thu, 06 Apr 2017 08:06:09 GMT']
-      Expires: ['Thu, 06 Apr 2017 08:06:09 GMT']
-      Server: [UploadServer]
-      Vary: [Origin, X-Origin]
-      X-GUploader-UploadID: [AEnB2Uq1Lr9WhK_ou_gAy18z7UPVJ6DYZK2ssQ_dSxlU4j4CLMowJglgJOl5YD9uAzurTJcRUNFbmts4jCLOniEMbzSdo7FQHBiKvTE8HCsh9BNtHjCr81A]
-=======
-        \"storage#bucket\",\n   \"id\": \"anaconda-enterprise\",\n   \"selfLink\":
-        \"https://www.googleapis.com/storage/v1/b/anaconda-enterprise\",\n   \"projectNumber\":
-        \"586241054156\",\n   \"name\": \"anaconda-enterprise\",\n   \"timeCreated\":
-        \"2017-03-30T22:33:29.085Z\",\n   \"updated\": \"2017-03-30T22:33:29.085Z\",\n
-        \  \"metageneration\": \"1\",\n   \"location\": \"US\",\n   \"storageClass\":
-        \"MULTI_REGIONAL\",\n   \"etag\": \"CAE=\"\n  },\n  {\n   \"kind\": \"storage#bucket\",\n
-        \  \"id\": \"anaconda-public-data\",\n   \"selfLink\": \"https://www.googleapis.com/storage/v1/b/anaconda-public-data\",\n
-        \  \"projectNumber\": \"586241054156\",\n   \"name\": \"anaconda-public-data\",\n
-        \  \"timeCreated\": \"2017-04-05T20:22:12.865Z\",\n   \"updated\": \"2017-04-05T20:22:12.865Z\",\n
-        \  \"metageneration\": \"1\",\n   \"location\": \"US\",\n   \"storageClass\":
-        \"MULTI_REGIONAL\",\n   \"etag\": \"CAE=\"\n  },\n  {\n   \"kind\": \"storage#bucket\",\n
-        \  \"id\": \"artifacts.test_project.appspot.com\",\n   \"selfLink\": \"https://www.googleapis.com/storage/v1/b/artifacts.test_project.appspot.com\",\n
-        \  \"projectNumber\": \"586241054156\",\n   \"name\": \"artifacts.test_project.appspot.com\",\n
-        \  \"timeCreated\": \"2016-05-17T18:29:22.774Z\",\n   \"updated\": \"2016-05-17T18:29:22.774Z\",\n
-        \  \"metageneration\": \"1\",\n   \"location\": \"US\",\n   \"storageClass\":
-        \"STANDARD\",\n   \"etag\": \"CAE=\"\n  },\n  {\n   \"kind\": \"storage#bucket\",\n
-        \  \"id\": \"blaze-data\",\n   \"selfLink\": \"https://www.googleapis.com/storage/v1/b/blaze-data\",\n
-        \  \"projectNumber\": \"586241054156\",\n   \"name\": \"blaze-data\",\n   \"timeCreated\":
-        \"2015-09-06T04:08:21.262Z\",\n   \"updated\": \"2015-09-06T15:55:01.051Z\",\n
-        \  \"metageneration\": \"2\",\n   \"location\": \"US\",\n   \"storageClass\":
-        \"STANDARD\",\n   \"etag\": \"CAI=\"\n  },\n  {\n   \"kind\": \"storage#bucket\",\n
-        \  \"id\": \"dask_example_data\",\n   \"selfLink\": \"https://www.googleapis.com/storage/v1/b/dask_example_data\",\n
-        \  \"projectNumber\": \"586241054156\",\n   \"name\": \"dask_example_data\",\n
-        \  \"timeCreated\": \"2017-02-15T18:07:45.948Z\",\n   \"updated\": \"2017-02-15T18:07:45.948Z\",\n
-        \  \"metageneration\": \"1\",\n   \"location\": \"US\",\n   \"storageClass\":
-        \"STANDARD\",\n   \"etag\": \"CAE=\"\n  },\n  {\n   \"kind\": \"storage#bucket\",\n
-        \  \"id\": \"dataproc-9a39e84b-a055-4877-9be9-ddd9334e6145-us\",\n   \"selfLink\":
-        \"https://www.googleapis.com/storage/v1/b/dataproc-9a39e84b-a055-4877-9be9-ddd9334e6145-us\",\n
-        \  \"projectNumber\": \"586241054156\",\n   \"name\": \"dataproc-9a39e84b-a055-4877-9be9-ddd9334e6145-us\",\n
-        \  \"timeCreated\": \"2017-04-05T02:56:05.533Z\",\n   \"updated\": \"2017-04-05T02:56:05.533Z\",\n
-        \  \"metageneration\": \"1\",\n   \"location\": \"US\",\n   \"storageClass\":
-        \"STANDARD\",\n   \"etag\": \"CAE=\"\n  },\n  {\n   \"kind\": \"storage#bucket\",\n
-        \  \"id\": \"gcsfs-testing\",\n   \"selfLink\": \"https://www.googleapis.com/storage/v1/b/gcsfs-testing\",\n
-        \  \"projectNumber\": \"586241054156\",\n   \"name\": \"gcsfs-testing\",\n
-        \  \"timeCreated\": \"2017-04-05T13:45:05.641Z\",\n   \"updated\": \"2017-04-05T13:45:05.641Z\",\n
-        \  \"metageneration\": \"1\",\n   \"location\": \"US\",\n   \"storageClass\":
-        \"STANDARD\",\n   \"etag\": \"CAE=\"\n  }\n ]\n}\n"}
-    headers:
-      Alt-Svc: ['quic=":443"; ma=2592000; v="37,36,35"']
-      Cache-Control: ['private, max-age=0, must-revalidate, no-transform']
-      Content-Length: ['2971']
-      Content-Type: [application/json; charset=UTF-8]
-      Date: ['Wed, 05 Apr 2017 20:53:41 GMT']
-      Expires: ['Wed, 05 Apr 2017 20:53:41 GMT']
-      Server: [UploadServer]
-      Vary: [Origin, X-Origin]
-      X-GUploader-UploadID: [AEnB2Uop4oteCo-OPS8ovd6BGX3ovljU6QHKNojF96J8Kwb9Mvs9UTwk33Vm-J3zz0FSfdskj8f2M2z8Qw9qlAo7-h_NZt8v3g]
->>>>>>> b795204b
+      Content-Length: ['2021']
+      Content-Type: [application/json; charset=UTF-8]
+      Date: ['Fri, 07 Apr 2017 07:14:21 GMT']
+      Expires: ['Fri, 07 Apr 2017 07:14:21 GMT']
+      Server: [UploadServer]
+      Vary: [Origin, X-Origin]
+      X-GUploader-UploadID: [AEnB2UoK-KHudajioOQZA0J9gBlB4rX5gOVED6HefolHETd_iQs6wCuDvy_TuNFSA8PHscnYZVpFWUtHCTMgETSvxs1a0EL_QA]
     status: {code: 200, message: OK}
 - request:
     body: null
@@ -149,19 +95,11 @@
       Cache-Control: ['private, max-age=0']
       Content-Length: ['165']
       Content-Type: [application/json; charset=UTF-8]
-<<<<<<< HEAD
-      Date: ['Thu, 06 Apr 2017 08:06:09 GMT']
-      Expires: ['Thu, 06 Apr 2017 08:06:09 GMT']
-      Server: [UploadServer]
-      Vary: [Origin, X-Origin]
-      X-GUploader-UploadID: [AEnB2UpJwuS3WHMnk3ibmJ54r_3sMAy7Fzxl4G51Qis9oFn8EZIfAXxjD2n9pusSnxn3xnsK2Yf4EM3pItv-DkoH6PaV9Xpfd--aTDLJVw-7y7G6CURFAf0]
-=======
-      Date: ['Wed, 05 Apr 2017 20:53:41 GMT']
-      Expires: ['Wed, 05 Apr 2017 20:53:41 GMT']
-      Server: [UploadServer]
-      Vary: [Origin, X-Origin]
-      X-GUploader-UploadID: [AEnB2UoiXOrYgLYDnxQcN2qwa6ZE8W9wOBHHzYZQHoUm2naDWDOsp-LkrlnGSXceeljt2f_y7yAjL-7XOjYjiY4Q1RdIxrWs_w]
->>>>>>> b795204b
+      Date: ['Fri, 07 Apr 2017 07:14:21 GMT']
+      Expires: ['Fri, 07 Apr 2017 07:14:21 GMT']
+      Server: [UploadServer]
+      Vary: [Origin, X-Origin]
+      X-GUploader-UploadID: [AEnB2Uop9fROy86ITtGBwN1F8YxdAw61DfpSkUAAiF7AzoAnkxv3iAV7TM8r8KeeKBUd7YClrWtQNj7FcTrrA8B4sEOuFGC-Zkjse3fQ3Xf4_LFvruhqTwg]
     status: {code: 404, message: Not Found}
 - request:
     body: null
@@ -182,19 +120,11 @@
       Cache-Control: ['private, max-age=0']
       Content-Length: ['165']
       Content-Type: [application/json; charset=UTF-8]
-<<<<<<< HEAD
-      Date: ['Thu, 06 Apr 2017 08:06:09 GMT']
-      Expires: ['Thu, 06 Apr 2017 08:06:09 GMT']
-      Server: [UploadServer]
-      Vary: [Origin, X-Origin]
-      X-GUploader-UploadID: [AEnB2UqDSzmSd9PuvZAlbgaCMPd9rF8_dctktUR-ASuqKsOE_LjZJkKDAEBtlbONYiYfYwssdgr13oMmEqp6Mr6j-J2jorIgj01cLJYuQ-s7zMB4ErNOJao]
-=======
-      Date: ['Wed, 05 Apr 2017 20:53:42 GMT']
-      Expires: ['Wed, 05 Apr 2017 20:53:42 GMT']
-      Server: [UploadServer]
-      Vary: [Origin, X-Origin]
-      X-GUploader-UploadID: [AEnB2UpAVXCh1ebKEhDh3ETXh8JMx-QOrF9YEnP9FnneWNfa_rHnR1ba4P101isEJBMIW2zcJoG-MyjLWRkxWB2K0JuMOLzgiQ]
->>>>>>> b795204b
+      Date: ['Fri, 07 Apr 2017 07:14:21 GMT']
+      Expires: ['Fri, 07 Apr 2017 07:14:21 GMT']
+      Server: [UploadServer]
+      Vary: [Origin, X-Origin]
+      X-GUploader-UploadID: [AEnB2UqVr3rfXzGUbKOUKeRd5AJPVjXmqAcKw6xxBBpEfv5aNJShr1mdQILoQP7M9YIrKubbq6fZRgGy7tuBqQUM2NiRosox7FMWMe9JuPnyBrjJ4lD1h20]
     status: {code: 404, message: Not Found}
 - request:
     body: null
@@ -215,19 +145,11 @@
       Cache-Control: ['private, max-age=0']
       Content-Length: ['165']
       Content-Type: [application/json; charset=UTF-8]
-<<<<<<< HEAD
-      Date: ['Thu, 06 Apr 2017 08:06:09 GMT']
-      Expires: ['Thu, 06 Apr 2017 08:06:09 GMT']
-      Server: [UploadServer]
-      Vary: [Origin, X-Origin]
-      X-GUploader-UploadID: [AEnB2Uo5b0hICV0HM9HYviR0urx_vvfhp9yVVb830lNvGBnlFPtHyQ9K9_tu0kxJvDANJ2B9YhDyF6gPxe2HTHw2XTRTEj3RApCsiGbscnR3paD4tuz1HAs]
-=======
-      Date: ['Wed, 05 Apr 2017 20:53:42 GMT']
-      Expires: ['Wed, 05 Apr 2017 20:53:42 GMT']
-      Server: [UploadServer]
-      Vary: [Origin, X-Origin]
-      X-GUploader-UploadID: [AEnB2UpqDW0mzt-hTluAr_tp2l-VWsNtb8qfPmeP6X9eqUbIAJrNLkMRBWeJ4y74LcIyvHiN56Hnj7Vd89yG_EqTfiM2cbOjuA]
->>>>>>> b795204b
+      Date: ['Fri, 07 Apr 2017 07:14:22 GMT']
+      Expires: ['Fri, 07 Apr 2017 07:14:22 GMT']
+      Server: [UploadServer]
+      Vary: [Origin, X-Origin]
+      X-GUploader-UploadID: [AEnB2UplGX_h4zkLdTCs4xGqQabRn2vW23T3hYla8-Ar0GLXYNRzM7h5zhiHLADYoHQ0ZnDCXQk5njsoS-SMXGrWeGWJiOxEKx_QxiZucvAm626YUtaHmAQ]
     status: {code: 404, message: Not Found}
 - request:
     body: null
@@ -248,19 +170,11 @@
       Cache-Control: ['private, max-age=0']
       Content-Length: ['165']
       Content-Type: [application/json; charset=UTF-8]
-<<<<<<< HEAD
-      Date: ['Thu, 06 Apr 2017 08:06:09 GMT']
-      Expires: ['Thu, 06 Apr 2017 08:06:09 GMT']
-      Server: [UploadServer]
-      Vary: [Origin, X-Origin]
-      X-GUploader-UploadID: [AEnB2Upw2SNTN__S7Mlc6DCvZUo2m9tRIcnDdjjzHN9tU18QKsCSuVxS1HF9-wIGn1MrRsak2aNGTAAjzLRZx8MrbNWn92gozhFrXwRhBeb4d0kL4XKTb40]
-=======
-      Date: ['Wed, 05 Apr 2017 20:53:42 GMT']
-      Expires: ['Wed, 05 Apr 2017 20:53:42 GMT']
-      Server: [UploadServer]
-      Vary: [Origin, X-Origin]
-      X-GUploader-UploadID: [AEnB2UomON-dwkNCPvedsJgmV86mgW0FYfnJgDvsYsmRufUW8snFamZjiFJKfHRB_jB1F07e951hHvU2G0VeXChZoUkRPS5XKA]
->>>>>>> b795204b
+      Date: ['Fri, 07 Apr 2017 07:14:22 GMT']
+      Expires: ['Fri, 07 Apr 2017 07:14:22 GMT']
+      Server: [UploadServer]
+      Vary: [Origin, X-Origin]
+      X-GUploader-UploadID: [AEnB2UrWTq5jKUtv9DI2Gnf4HF50rOPOBmR9Du8M39q2HxNhF6OQUkIECx3r_W6Ur4ka_GRDooDbA09eWsZxbaHnDBIOEtnNug]
     status: {code: 404, message: Not Found}
 - request:
     body: '{"amount": 500, "name": "Alice"}
@@ -281,512 +195,312 @@
     method: POST
     uri: https://www.googleapis.com/upload/storage/v1/b/gcsfs-testing/o?name=test%2Faccounts.2.json&uploadType=media
   response:
-<<<<<<< HEAD
-    body: {string: "{\n \"kind\": \"storage#object\",\n \"id\": \"gcsfs-testing/test/accounts.1.json/1491465970141716\",\n
+    body: {string: "{\n \"kind\": \"storage#object\",\n \"id\": \"gcsfs-testing/test/accounts.2.json/1491549262769199\",\n
+        \"selfLink\": \"https://www.googleapis.com/storage/v1/b/gcsfs-testing/o/test%2Faccounts.2.json\",\n
+        \"name\": \"test/accounts.2.json\",\n \"bucket\": \"gcsfs-testing\",\n \"generation\":
+        \"1491549262769199\",\n \"metageneration\": \"1\",\n \"timeCreated\": \"2017-04-07T07:14:22.692Z\",\n
+        \"updated\": \"2017-04-07T07:14:22.692Z\",\n \"storageClass\": \"STANDARD\",\n
+        \"timeStorageClassUpdated\": \"2017-04-07T07:14:22.692Z\",\n \"size\": \"133\",\n
+        \"md5Hash\": \"bjhC5OCrzKV+8MGMCF2BQA==\",\n \"mediaLink\": \"https://www.googleapis.com/download/storage/v1/b/gcsfs-testing/o/test%2Faccounts.2.json?generation=1491549262769199&alt=media\",\n
+        \"crc32c\": \"Su+F+g==\",\n \"etag\": \"CK/Y4//lkdMCEAE=\"\n}\n"}
+    headers:
+      Alt-Svc: ['quic=":443"; ma=2592000; v="37,36,35"']
+      Cache-Control: ['no-cache, no-store, max-age=0, must-revalidate']
+      Content-Length: ['727']
+      Content-Type: [application/json; charset=UTF-8]
+      Date: ['Fri, 07 Apr 2017 07:14:22 GMT']
+      ETag: [CK/Y4//lkdMCEAE=]
+      Expires: ['Mon, 01 Jan 1990 00:00:00 GMT']
+      Pragma: [no-cache]
+      Server: [UploadServer]
+      Vary: [Origin, X-Origin]
+      X-GUploader-UploadID: [AEnB2Ur86M6caful5aofbLHih5VzIqGALTw3FRFlANxuCWw4HdGPsleEra_0H3femmy4lVK5Q3pPhrvWihsXs9G6mKUvjmQGHUmKA3bIujEnp7jvnr45ekY]
+    status: {code: 200, message: OK}
+- request:
+    body: '{"amount": 100, "name": "Alice"}
+
+      {"amount": 200, "name": "Bob"}
+
+      {"amount": 300, "name": "Charlie"}
+
+      {"amount": 400, "name": "Dennis"}
+
+'
+    headers:
+      Accept: ['*/*']
+      Accept-Encoding: ['gzip, deflate']
+      Connection: [keep-alive]
+      Content-Length: ['133']
+      User-Agent: [python-requests/2.13.0]
+    method: POST
+    uri: https://www.googleapis.com/upload/storage/v1/b/gcsfs-testing/o?name=test%2Faccounts.1.json&uploadType=media
+  response:
+    body: {string: "{\n \"kind\": \"storage#object\",\n \"id\": \"gcsfs-testing/test/accounts.1.json/1491549263258655\",\n
         \"selfLink\": \"https://www.googleapis.com/storage/v1/b/gcsfs-testing/o/test%2Faccounts.1.json\",\n
         \"name\": \"test/accounts.1.json\",\n \"bucket\": \"gcsfs-testing\",\n \"generation\":
-        \"1491465970141716\",\n \"metageneration\": \"1\",\n \"timeCreated\": \"2017-04-06T08:06:10.058Z\",\n
-        \"updated\": \"2017-04-06T08:06:10.058Z\",\n \"storageClass\": \"STANDARD\",\n
-        \"timeStorageClassUpdated\": \"2017-04-06T08:06:10.058Z\",\n \"size\": \"133\",\n
-        \"md5Hash\": \"xK7pmJz/Oj5HGIyfQpYTig==\",\n \"mediaLink\": \"https://www.googleapis.com/download/storage/v1/b/gcsfs-testing/o/test%2Faccounts.1.json?generation=1491465970141716&alt=media\",\n
-        \"crc32c\": \"6wJAgQ==\",\n \"etag\": \"CJSU4dqvj9MCEAE=\"\n}\n"}
-=======
-    body: {string: "{\n \"kind\": \"storage#object\",\n \"id\": \"gcsfs-testing/test/accounts.2.json/1491425623115039\",\n
-        \"selfLink\": \"https://www.googleapis.com/storage/v1/b/gcsfs-testing/o/test%2Faccounts.2.json\",\n
-        \"name\": \"test/accounts.2.json\",\n \"bucket\": \"gcsfs-testing\",\n \"generation\":
-        \"1491425623115039\",\n \"metageneration\": \"1\",\n \"timeCreated\": \"2017-04-05T20:53:43.097Z\",\n
-        \"updated\": \"2017-04-05T20:53:43.097Z\",\n \"storageClass\": \"STANDARD\",\n
-        \"timeStorageClassUpdated\": \"2017-04-05T20:53:43.097Z\",\n \"size\": \"133\",\n
-        \"md5Hash\": \"bjhC5OCrzKV+8MGMCF2BQA==\",\n \"mediaLink\": \"https://www.googleapis.com/download/storage/v1/b/gcsfs-testing/o/test%2Faccounts.2.json?generation=1491425623115039&alt=media\",\n
-        \"crc32c\": \"Su+F+g==\",\n \"etag\": \"CJ+K5rOZjtMCEAE=\"\n}\n"}
->>>>>>> b795204b
+        \"1491549263258655\",\n \"metageneration\": \"1\",\n \"timeCreated\": \"2017-04-07T07:14:23.179Z\",\n
+        \"updated\": \"2017-04-07T07:14:23.179Z\",\n \"storageClass\": \"STANDARD\",\n
+        \"timeStorageClassUpdated\": \"2017-04-07T07:14:23.179Z\",\n \"size\": \"133\",\n
+        \"md5Hash\": \"xK7pmJz/Oj5HGIyfQpYTig==\",\n \"mediaLink\": \"https://www.googleapis.com/download/storage/v1/b/gcsfs-testing/o/test%2Faccounts.1.json?generation=1491549263258655&alt=media\",\n
+        \"crc32c\": \"6wJAgQ==\",\n \"etag\": \"CJ/IgYDmkdMCEAE=\"\n}\n"}
     headers:
       Alt-Svc: ['quic=":443"; ma=2592000; v="37,36,35"']
       Cache-Control: ['no-cache, no-store, max-age=0, must-revalidate']
       Content-Length: ['727']
       Content-Type: [application/json; charset=UTF-8]
-<<<<<<< HEAD
-      Date: ['Thu, 06 Apr 2017 08:06:10 GMT']
-      ETag: [CJSU4dqvj9MCEAE=]
-=======
-      Date: ['Wed, 05 Apr 2017 20:53:43 GMT']
-      ETag: [CJ+K5rOZjtMCEAE=]
->>>>>>> b795204b
-      Expires: ['Mon, 01 Jan 1990 00:00:00 GMT']
-      Pragma: [no-cache]
-      Server: [UploadServer]
-      Vary: [Origin, X-Origin]
-<<<<<<< HEAD
-      X-GUploader-UploadID: [AEnB2Ur2mmUTvZSHy_d_kMiFGmwxrg0IZ04sW-O-JkCVNovcp1L0qiHUOcVu4gROJwstHAisOndtV5_achE2Ycsu31Um_Cq9nTSoCTuyg4CtvDPpzBNuk4o]
-=======
-      X-GUploader-UploadID: [AEnB2UqwEu-bTxavLeaLDSBtpHBzUiPmZF2ZaukLUFX3og0E-cQzCXGexSm2GQ5HtMWCQM0-1VXDZ-ZxyFygRj83a9D7HpjWFQ]
->>>>>>> b795204b
-    status: {code: 200, message: OK}
-- request:
-    body: '{"amount": 100, "name": "Alice"}
-
-      {"amount": 200, "name": "Bob"}
-
-      {"amount": 300, "name": "Charlie"}
-
-      {"amount": 400, "name": "Dennis"}
+      Date: ['Fri, 07 Apr 2017 07:14:23 GMT']
+      ETag: [CJ/IgYDmkdMCEAE=]
+      Expires: ['Mon, 01 Jan 1990 00:00:00 GMT']
+      Pragma: [no-cache]
+      Server: [UploadServer]
+      Vary: [Origin, X-Origin]
+      X-GUploader-UploadID: [AEnB2UoFyRbLvyHbzKF9P_uzHcELZan8zJLWvx0fdM7NjFCcJm4efepOhA_PN7Uh__Q0xgXAC6vi6uQtxYWVRB_RjmmVmL6nnGaVQGLFWOr-SiGsTBBF4PY]
+    status: {code: 200, message: OK}
+- request:
+    body: 'name,amount,id
+
+      Dennis,400,4
+
+      Edith,500,5
+
+      Frank,600,6
 
 '
     headers:
       Accept: ['*/*']
       Accept-Encoding: ['gzip, deflate']
       Connection: [keep-alive]
-      Content-Length: ['133']
+      Content-Length: ['52']
       User-Agent: [python-requests/2.13.0]
     method: POST
-    uri: https://www.googleapis.com/upload/storage/v1/b/gcsfs-testing/o?name=test%2Faccounts.1.json&uploadType=media
-  response:
-<<<<<<< HEAD
-    body: {string: "{\n \"kind\": \"storage#object\",\n \"id\": \"gcsfs-testing/test/accounts.2.json/1491465970539125\",\n
-        \"selfLink\": \"https://www.googleapis.com/storage/v1/b/gcsfs-testing/o/test%2Faccounts.2.json\",\n
-        \"name\": \"test/accounts.2.json\",\n \"bucket\": \"gcsfs-testing\",\n \"generation\":
-        \"1491465970539125\",\n \"metageneration\": \"1\",\n \"timeCreated\": \"2017-04-06T08:06:10.454Z\",\n
-        \"updated\": \"2017-04-06T08:06:10.454Z\",\n \"storageClass\": \"STANDARD\",\n
-        \"timeStorageClassUpdated\": \"2017-04-06T08:06:10.454Z\",\n \"size\": \"133\",\n
-        \"md5Hash\": \"bjhC5OCrzKV+8MGMCF2BQA==\",\n \"mediaLink\": \"https://www.googleapis.com/download/storage/v1/b/gcsfs-testing/o/test%2Faccounts.2.json?generation=1491465970539125&alt=media\",\n
-        \"crc32c\": \"Su+F+g==\",\n \"etag\": \"CPW0+dqvj9MCEAE=\"\n}\n"}
-=======
-    body: {string: "{\n \"kind\": \"storage#object\",\n \"id\": \"gcsfs-testing/test/accounts.1.json/1491425623661210\",\n
-        \"selfLink\": \"https://www.googleapis.com/storage/v1/b/gcsfs-testing/o/test%2Faccounts.1.json\",\n
-        \"name\": \"test/accounts.1.json\",\n \"bucket\": \"gcsfs-testing\",\n \"generation\":
-        \"1491425623661210\",\n \"metageneration\": \"1\",\n \"timeCreated\": \"2017-04-05T20:53:43.617Z\",\n
-        \"updated\": \"2017-04-05T20:53:43.617Z\",\n \"storageClass\": \"STANDARD\",\n
-        \"timeStorageClassUpdated\": \"2017-04-05T20:53:43.617Z\",\n \"size\": \"133\",\n
-        \"md5Hash\": \"xK7pmJz/Oj5HGIyfQpYTig==\",\n \"mediaLink\": \"https://www.googleapis.com/download/storage/v1/b/gcsfs-testing/o/test%2Faccounts.1.json?generation=1491425623661210&alt=media\",\n
-        \"crc32c\": \"6wJAgQ==\",\n \"etag\": \"CJq1h7SZjtMCEAE=\"\n}\n"}
->>>>>>> b795204b
-    headers:
-      Alt-Svc: ['quic=":443"; ma=2592000; v="37,36,35"']
-      Cache-Control: ['no-cache, no-store, max-age=0, must-revalidate']
-      Content-Length: ['727']
-      Content-Type: [application/json; charset=UTF-8]
-<<<<<<< HEAD
-      Date: ['Thu, 06 Apr 2017 08:06:10 GMT']
-      ETag: [CPW0+dqvj9MCEAE=]
-=======
-      Date: ['Wed, 05 Apr 2017 20:53:43 GMT']
-      ETag: [CJq1h7SZjtMCEAE=]
->>>>>>> b795204b
-      Expires: ['Mon, 01 Jan 1990 00:00:00 GMT']
-      Pragma: [no-cache]
-      Server: [UploadServer]
-      Vary: [Origin, X-Origin]
-<<<<<<< HEAD
-      X-GUploader-UploadID: [AEnB2UrM-VR2WxK2keJzwumUeykX8B-jSeoZYWQV28OVoNt3nM5bqbb9jV4s9Sxuom7VO2-tGsS0wUTKsUKt3rCmm5P6zubffa9Nh-DfTFQIwKR2tsWhBqU]
-=======
-      X-GUploader-UploadID: [AEnB2Uq076Lgoyh62T0lLypjc9d_JmyAtIsPTgXePM_sFsRQYuT4JJEc21R4K1VdZvE9XK-b0T2C0C6rN16dDF80R8q5ze3TCg]
->>>>>>> b795204b
+    uri: https://www.googleapis.com/upload/storage/v1/b/gcsfs-testing/o?name=2014-01-03.csv&uploadType=media
+  response:
+    body: {string: "{\n \"kind\": \"storage#object\",\n \"id\": \"gcsfs-testing/2014-01-03.csv/1491549263752089\",\n
+        \"selfLink\": \"https://www.googleapis.com/storage/v1/b/gcsfs-testing/o/2014-01-03.csv\",\n
+        \"name\": \"2014-01-03.csv\",\n \"bucket\": \"gcsfs-testing\",\n \"generation\":
+        \"1491549263752089\",\n \"metageneration\": \"1\",\n \"timeCreated\": \"2017-04-07T07:14:23.674Z\",\n
+        \"updated\": \"2017-04-07T07:14:23.674Z\",\n \"storageClass\": \"STANDARD\",\n
+        \"timeStorageClassUpdated\": \"2017-04-07T07:14:23.674Z\",\n \"size\": \"52\",\n
+        \"md5Hash\": \"9keZXdUu0YtMynECFSOiMg==\",\n \"mediaLink\": \"https://www.googleapis.com/download/storage/v1/b/gcsfs-testing/o/2014-01-03.csv?generation=1491549263752089&alt=media\",\n
+        \"crc32c\": \"x/fq7w==\",\n \"etag\": \"CJnXn4DmkdMCEAE=\"\n}\n"}
+    headers:
+      Alt-Svc: ['quic=":443"; ma=2592000; v="37,36,35"']
+      Cache-Control: ['no-cache, no-store, max-age=0, must-revalidate']
+      Content-Length: ['698']
+      Content-Type: [application/json; charset=UTF-8]
+      Date: ['Fri, 07 Apr 2017 07:14:23 GMT']
+      ETag: [CJnXn4DmkdMCEAE=]
+      Expires: ['Mon, 01 Jan 1990 00:00:00 GMT']
+      Pragma: [no-cache]
+      Server: [UploadServer]
+      Vary: [Origin, X-Origin]
+      X-GUploader-UploadID: [AEnB2UqWIb7sSmBj-oj93tNiJf33Bv6CFD8MYC4LZu6g12DzHSi6zYQ4QcgduYZ6bn-tX4zatycjx6j-QtKx8bWPRa82dQkGhNKyDGPUgal_841ldUkDHF4]
     status: {code: 200, message: OK}
 - request:
     body: 'name,amount,id
 
-<<<<<<< HEAD
-=======
       Alice,100,1
 
       Bob,200,2
 
       Charlie,300,3
 
->>>>>>> b795204b
 '
     headers:
       Accept: ['*/*']
       Accept-Encoding: ['gzip, deflate']
       Connection: [keep-alive]
-<<<<<<< HEAD
+      Content-Length: ['51']
+      User-Agent: [python-requests/2.13.0]
+    method: POST
+    uri: https://www.googleapis.com/upload/storage/v1/b/gcsfs-testing/o?name=2014-01-01.csv&uploadType=media
+  response:
+    body: {string: "{\n \"kind\": \"storage#object\",\n \"id\": \"gcsfs-testing/2014-01-01.csv/1491549264244487\",\n
+        \"selfLink\": \"https://www.googleapis.com/storage/v1/b/gcsfs-testing/o/2014-01-01.csv\",\n
+        \"name\": \"2014-01-01.csv\",\n \"bucket\": \"gcsfs-testing\",\n \"generation\":
+        \"1491549264244487\",\n \"metageneration\": \"1\",\n \"timeCreated\": \"2017-04-07T07:14:24.162Z\",\n
+        \"updated\": \"2017-04-07T07:14:24.162Z\",\n \"storageClass\": \"STANDARD\",\n
+        \"timeStorageClassUpdated\": \"2017-04-07T07:14:24.162Z\",\n \"size\": \"51\",\n
+        \"md5Hash\": \"Auycd2AT7x5m8G1W0NXcuA==\",\n \"mediaLink\": \"https://www.googleapis.com/download/storage/v1/b/gcsfs-testing/o/2014-01-01.csv?generation=1491549264244487&alt=media\",\n
+        \"crc32c\": \"yR1u0w==\",\n \"etag\": \"CIfevYDmkdMCEAE=\"\n}\n"}
+    headers:
+      Alt-Svc: ['quic=":443"; ma=2592000; v="37,36,35"']
+      Cache-Control: ['no-cache, no-store, max-age=0, must-revalidate']
+      Content-Length: ['698']
+      Content-Type: [application/json; charset=UTF-8]
+      Date: ['Fri, 07 Apr 2017 07:14:24 GMT']
+      ETag: [CIfevYDmkdMCEAE=]
+      Expires: ['Mon, 01 Jan 1990 00:00:00 GMT']
+      Pragma: [no-cache]
+      Server: [UploadServer]
+      Vary: [Origin, X-Origin]
+      X-GUploader-UploadID: [AEnB2UomcZlVyY8RRn3VisctW-g1_WRGCfkCH6l49zlbf4BMNpnzPB2LdxsKPG2tyq97rDZFMp6BJ1IMb3jn3vLxjcWOFa-APS4EuXEyGfR9zkZPthtnQaQ]
+    status: {code: 200, message: OK}
+- request:
+    body: 'name,amount,id
+
+'
+    headers:
+      Accept: ['*/*']
+      Accept-Encoding: ['gzip, deflate']
+      Connection: [keep-alive]
       Content-Length: ['15']
       User-Agent: [python-requests/2.13.0]
     method: POST
     uri: https://www.googleapis.com/upload/storage/v1/b/gcsfs-testing/o?name=2014-01-02.csv&uploadType=media
   response:
-    body: {string: "{\n \"kind\": \"storage#object\",\n \"id\": \"gcsfs-testing/2014-01-02.csv/1491465970924946\",\n
+    body: {string: "{\n \"kind\": \"storage#object\",\n \"id\": \"gcsfs-testing/2014-01-02.csv/1491549264763265\",\n
         \"selfLink\": \"https://www.googleapis.com/storage/v1/b/gcsfs-testing/o/2014-01-02.csv\",\n
         \"name\": \"2014-01-02.csv\",\n \"bucket\": \"gcsfs-testing\",\n \"generation\":
-        \"1491465970924946\",\n \"metageneration\": \"1\",\n \"timeCreated\": \"2017-04-06T08:06:10.853Z\",\n
-        \"updated\": \"2017-04-06T08:06:10.853Z\",\n \"storageClass\": \"STANDARD\",\n
-        \"timeStorageClassUpdated\": \"2017-04-06T08:06:10.853Z\",\n \"size\": \"15\",\n
-        \"md5Hash\": \"cGwL6TebGKiJzgyNBJNb6Q==\",\n \"mediaLink\": \"https://www.googleapis.com/download/storage/v1/b/gcsfs-testing/o/2014-01-02.csv?generation=1491465970924946&alt=media\",\n
-        \"crc32c\": \"Mpt4QQ==\",\n \"etag\": \"CJL7kNuvj9MCEAE=\"\n}\n"}
-=======
-      Content-Length: ['51']
+        \"1491549264763265\",\n \"metageneration\": \"1\",\n \"timeCreated\": \"2017-04-07T07:14:24.680Z\",\n
+        \"updated\": \"2017-04-07T07:14:24.680Z\",\n \"storageClass\": \"STANDARD\",\n
+        \"timeStorageClassUpdated\": \"2017-04-07T07:14:24.680Z\",\n \"size\": \"15\",\n
+        \"md5Hash\": \"cGwL6TebGKiJzgyNBJNb6Q==\",\n \"mediaLink\": \"https://www.googleapis.com/download/storage/v1/b/gcsfs-testing/o/2014-01-02.csv?generation=1491549264763265&alt=media\",\n
+        \"crc32c\": \"Mpt4QQ==\",\n \"etag\": \"CIGz3YDmkdMCEAE=\"\n}\n"}
+    headers:
+      Alt-Svc: ['quic=":443"; ma=2592000; v="37,36,35"']
+      Cache-Control: ['no-cache, no-store, max-age=0, must-revalidate']
+      Content-Length: ['698']
+      Content-Type: [application/json; charset=UTF-8]
+      Date: ['Fri, 07 Apr 2017 07:14:24 GMT']
+      ETag: [CIGz3YDmkdMCEAE=]
+      Expires: ['Mon, 01 Jan 1990 00:00:00 GMT']
+      Pragma: [no-cache]
+      Server: [UploadServer]
+      Vary: [Origin, X-Origin]
+      X-GUploader-UploadID: [AEnB2Up88AAoWt806XJEFbEiFMB_LSjPSytq9JTwNTJm_tdtfRO3EXHq25kb8G82lEe5NSfEl3FB_tu7J1UCf2ttUMAJPteKYA]
+    status: {code: 200, message: OK}
+- request:
+    body: 'hello
+
+'
+    headers:
+      Accept: ['*/*']
+      Accept-Encoding: ['gzip, deflate']
+      Connection: [keep-alive]
+      Content-Length: ['6']
       User-Agent: [python-requests/2.13.0]
     method: POST
-    uri: https://www.googleapis.com/upload/storage/v1/b/gcsfs-testing/o?name=2014-01-01.csv&uploadType=media
-  response:
-    body: {string: "{\n \"kind\": \"storage#object\",\n \"id\": \"gcsfs-testing/2014-01-01.csv/1491425623998538\",\n
-        \"selfLink\": \"https://www.googleapis.com/storage/v1/b/gcsfs-testing/o/2014-01-01.csv\",\n
-        \"name\": \"2014-01-01.csv\",\n \"bucket\": \"gcsfs-testing\",\n \"generation\":
-        \"1491425623998538\",\n \"metageneration\": \"1\",\n \"timeCreated\": \"2017-04-05T20:53:43.982Z\",\n
-        \"updated\": \"2017-04-05T20:53:43.982Z\",\n \"storageClass\": \"STANDARD\",\n
-        \"timeStorageClassUpdated\": \"2017-04-05T20:53:43.982Z\",\n \"size\": \"51\",\n
-        \"md5Hash\": \"Auycd2AT7x5m8G1W0NXcuA==\",\n \"mediaLink\": \"https://www.googleapis.com/download/storage/v1/b/gcsfs-testing/o/2014-01-01.csv?generation=1491425623998538&alt=media\",\n
-        \"crc32c\": \"yR1u0w==\",\n \"etag\": \"CMqAnLSZjtMCEAE=\"\n}\n"}
->>>>>>> b795204b
-    headers:
-      Alt-Svc: ['quic=":443"; ma=2592000; v="37,36,35"']
-      Cache-Control: ['no-cache, no-store, max-age=0, must-revalidate']
-      Content-Length: ['698']
-      Content-Type: [application/json; charset=UTF-8]
-<<<<<<< HEAD
-      Date: ['Thu, 06 Apr 2017 08:06:11 GMT']
-      ETag: [CJL7kNuvj9MCEAE=]
-=======
-      Date: ['Wed, 05 Apr 2017 20:53:44 GMT']
-      ETag: [CMqAnLSZjtMCEAE=]
->>>>>>> b795204b
-      Expires: ['Mon, 01 Jan 1990 00:00:00 GMT']
-      Pragma: [no-cache]
-      Server: [UploadServer]
-      Vary: [Origin, X-Origin]
-<<<<<<< HEAD
-      X-GUploader-UploadID: [AEnB2UrTmG_mgaAJU64qNGEPWo8NiM-YdF3m2jUdmrset0whvzPtpexv6qPlNmwnNIuIOW3ksRsZFPqAcdqgYGdZElEgvQjGjmct7UhgmZ7RxhUqEFHPwPM]
-=======
-      X-GUploader-UploadID: [AEnB2UrP23LRsxVeSIaSc2YgY1qH59MRCZh5cVyThKVA64KzNgcbxA8NiQp_snU1SGzzuQR-SfZk243_9cAXN91_kyqoS8IwPA]
->>>>>>> b795204b
-    status: {code: 200, message: OK}
-- request:
-    body: 'name,amount,id
-
-      Alice,100,1
-
-      Bob,200,2
-
-      Charlie,300,3
-
-'
-    headers:
-      Accept: ['*/*']
-      Accept-Encoding: ['gzip, deflate']
-      Connection: [keep-alive]
-      Content-Length: ['51']
+    uri: https://www.googleapis.com/upload/storage/v1/b/gcsfs-testing/o?name=nested%2Fnested2%2Ffile1&uploadType=media
+  response:
+    body: {string: "{\n \"kind\": \"storage#object\",\n \"id\": \"gcsfs-testing/nested/nested2/file1/1491549265255629\",\n
+        \"selfLink\": \"https://www.googleapis.com/storage/v1/b/gcsfs-testing/o/nested%2Fnested2%2Ffile1\",\n
+        \"name\": \"nested/nested2/file1\",\n \"bucket\": \"gcsfs-testing\",\n \"generation\":
+        \"1491549265255629\",\n \"metageneration\": \"1\",\n \"timeCreated\": \"2017-04-07T07:14:25.189Z\",\n
+        \"updated\": \"2017-04-07T07:14:25.189Z\",\n \"storageClass\": \"STANDARD\",\n
+        \"timeStorageClassUpdated\": \"2017-04-07T07:14:25.189Z\",\n \"size\": \"6\",\n
+        \"md5Hash\": \"sZRqySSS0jR8YjW00mERhA==\",\n \"mediaLink\": \"https://www.googleapis.com/download/storage/v1/b/gcsfs-testing/o/nested%2Fnested2%2Ffile1?generation=1491549265255629&alt=media\",\n
+        \"crc32c\": \"NT3Yvg==\",\n \"etag\": \"CM25+4DmkdMCEAE=\"\n}\n"}
+    headers:
+      Alt-Svc: ['quic=":443"; ma=2592000; v="37,36,35"']
+      Cache-Control: ['no-cache, no-store, max-age=0, must-revalidate']
+      Content-Length: ['729']
+      Content-Type: [application/json; charset=UTF-8]
+      Date: ['Fri, 07 Apr 2017 07:14:25 GMT']
+      ETag: [CM25+4DmkdMCEAE=]
+      Expires: ['Mon, 01 Jan 1990 00:00:00 GMT']
+      Pragma: [no-cache]
+      Server: [UploadServer]
+      Vary: [Origin, X-Origin]
+      X-GUploader-UploadID: [AEnB2UqD8npZcDeH10762Msj417RSTARUvMIqtfhiHbz1MCgTeFkAwGdw5JGMk52SesnYHPvO-u4Vl-YtefUlHfbIyrRUHHavA]
+    status: {code: 200, message: OK}
+- request:
+    body: world
+    headers:
+      Accept: ['*/*']
+      Accept-Encoding: ['gzip, deflate']
+      Connection: [keep-alive]
+      Content-Length: ['5']
       User-Agent: [python-requests/2.13.0]
     method: POST
-    uri: https://www.googleapis.com/upload/storage/v1/b/gcsfs-testing/o?name=2014-01-01.csv&uploadType=media
-  response:
-<<<<<<< HEAD
-    body: {string: "{\n \"kind\": \"storage#object\",\n \"id\": \"gcsfs-testing/2014-01-01.csv/1491465971294722\",\n
-        \"selfLink\": \"https://www.googleapis.com/storage/v1/b/gcsfs-testing/o/2014-01-01.csv\",\n
-        \"name\": \"2014-01-01.csv\",\n \"bucket\": \"gcsfs-testing\",\n \"generation\":
-        \"1491465971294722\",\n \"metageneration\": \"1\",\n \"timeCreated\": \"2017-04-06T08:06:11.229Z\",\n
-        \"updated\": \"2017-04-06T08:06:11.229Z\",\n \"storageClass\": \"STANDARD\",\n
-        \"timeStorageClassUpdated\": \"2017-04-06T08:06:11.229Z\",\n \"size\": \"51\",\n
-        \"md5Hash\": \"Auycd2AT7x5m8G1W0NXcuA==\",\n \"mediaLink\": \"https://www.googleapis.com/download/storage/v1/b/gcsfs-testing/o/2014-01-01.csv?generation=1491465971294722&alt=media\",\n
-        \"crc32c\": \"yR1u0w==\",\n \"etag\": \"CILEp9uvj9MCEAE=\"\n}\n"}
-=======
-    body: {string: "{\n \"kind\": \"storage#object\",\n \"id\": \"gcsfs-testing/2014-01-02.csv/1491425624330036\",\n
-        \"selfLink\": \"https://www.googleapis.com/storage/v1/b/gcsfs-testing/o/2014-01-02.csv\",\n
-        \"name\": \"2014-01-02.csv\",\n \"bucket\": \"gcsfs-testing\",\n \"generation\":
-        \"1491425624330036\",\n \"metageneration\": \"1\",\n \"timeCreated\": \"2017-04-05T20:53:44.312Z\",\n
-        \"updated\": \"2017-04-05T20:53:44.312Z\",\n \"storageClass\": \"STANDARD\",\n
-        \"timeStorageClassUpdated\": \"2017-04-05T20:53:44.312Z\",\n \"size\": \"15\",\n
-        \"md5Hash\": \"cGwL6TebGKiJzgyNBJNb6Q==\",\n \"mediaLink\": \"https://www.googleapis.com/download/storage/v1/b/gcsfs-testing/o/2014-01-02.csv?generation=1491425624330036&alt=media\",\n
-        \"crc32c\": \"Mpt4QQ==\",\n \"etag\": \"CLSesLSZjtMCEAE=\"\n}\n"}
->>>>>>> b795204b
-    headers:
-      Alt-Svc: ['quic=":443"; ma=2592000; v="37,36,35"']
-      Cache-Control: ['no-cache, no-store, max-age=0, must-revalidate']
-      Content-Length: ['698']
-      Content-Type: [application/json; charset=UTF-8]
-<<<<<<< HEAD
-      Date: ['Thu, 06 Apr 2017 08:06:11 GMT']
-      ETag: [CILEp9uvj9MCEAE=]
-=======
-      Date: ['Wed, 05 Apr 2017 20:53:44 GMT']
-      ETag: [CLSesLSZjtMCEAE=]
->>>>>>> b795204b
-      Expires: ['Mon, 01 Jan 1990 00:00:00 GMT']
-      Pragma: [no-cache]
-      Server: [UploadServer]
-      Vary: [Origin, X-Origin]
-<<<<<<< HEAD
-      X-GUploader-UploadID: [AEnB2UrZBdSn9iwOO86qsdD3EVx-uWkCrSp1lL2fRtKNdrLMndQNTCKQrLjPKynZr9cydltYdXKyfm9Q5DhvHaURHc7IGEshqdMq485aFJV5m6R4mljwcys]
-=======
-      X-GUploader-UploadID: [AEnB2UolmLx1OfyMZH1C5CzEVsOrYODCWkNKm74ON94v-sM72tBNbLgQriLWMIVWoUv9BUL3r_PGOEXIebaAtPw6QKwm2MLSig]
->>>>>>> b795204b
-    status: {code: 200, message: OK}
-- request:
-    body: 'name,amount,id
-
-      Dennis,400,4
-
-      Edith,500,5
-
-      Frank,600,6
-
-'
-    headers:
-      Accept: ['*/*']
-      Accept-Encoding: ['gzip, deflate']
-      Connection: [keep-alive]
-      Content-Length: ['52']
-      User-Agent: [python-requests/2.13.0]
-    method: POST
-    uri: https://www.googleapis.com/upload/storage/v1/b/gcsfs-testing/o?name=2014-01-03.csv&uploadType=media
-  response:
-<<<<<<< HEAD
-    body: {string: "{\n \"kind\": \"storage#object\",\n \"id\": \"gcsfs-testing/2014-01-03.csv/1491465971722042\",\n
-        \"selfLink\": \"https://www.googleapis.com/storage/v1/b/gcsfs-testing/o/2014-01-03.csv\",\n
-        \"name\": \"2014-01-03.csv\",\n \"bucket\": \"gcsfs-testing\",\n \"generation\":
-        \"1491465971722042\",\n \"metageneration\": \"1\",\n \"timeCreated\": \"2017-04-06T08:06:11.656Z\",\n
-        \"updated\": \"2017-04-06T08:06:11.656Z\",\n \"storageClass\": \"STANDARD\",\n
-        \"timeStorageClassUpdated\": \"2017-04-06T08:06:11.656Z\",\n \"size\": \"52\",\n
-        \"md5Hash\": \"9keZXdUu0YtMynECFSOiMg==\",\n \"mediaLink\": \"https://www.googleapis.com/download/storage/v1/b/gcsfs-testing/o/2014-01-03.csv?generation=1491465971722042&alt=media\",\n
-        \"crc32c\": \"x/fq7w==\",\n \"etag\": \"CLrOwduvj9MCEAE=\"\n}\n"}
-=======
-    body: {string: "{\n \"kind\": \"storage#object\",\n \"id\": \"gcsfs-testing/2014-01-03.csv/1491425624961059\",\n
-        \"selfLink\": \"https://www.googleapis.com/storage/v1/b/gcsfs-testing/o/2014-01-03.csv\",\n
-        \"name\": \"2014-01-03.csv\",\n \"bucket\": \"gcsfs-testing\",\n \"generation\":
-        \"1491425624961059\",\n \"metageneration\": \"1\",\n \"timeCreated\": \"2017-04-05T20:53:44.926Z\",\n
-        \"updated\": \"2017-04-05T20:53:44.926Z\",\n \"storageClass\": \"STANDARD\",\n
-        \"timeStorageClassUpdated\": \"2017-04-05T20:53:44.926Z\",\n \"size\": \"52\",\n
-        \"md5Hash\": \"9keZXdUu0YtMynECFSOiMg==\",\n \"mediaLink\": \"https://www.googleapis.com/download/storage/v1/b/gcsfs-testing/o/2014-01-03.csv?generation=1491425624961059&alt=media\",\n
-        \"crc32c\": \"x/fq7w==\",\n \"etag\": \"CKPg1rSZjtMCEAE=\"\n}\n"}
->>>>>>> b795204b
-    headers:
-      Alt-Svc: ['quic=":443"; ma=2592000; v="37,36,35"']
-      Cache-Control: ['no-cache, no-store, max-age=0, must-revalidate']
-      Content-Length: ['698']
-      Content-Type: [application/json; charset=UTF-8]
-<<<<<<< HEAD
-      Date: ['Thu, 06 Apr 2017 08:06:11 GMT']
-      ETag: [CLrOwduvj9MCEAE=]
-=======
-      Date: ['Wed, 05 Apr 2017 20:53:45 GMT']
-      ETag: [CKPg1rSZjtMCEAE=]
->>>>>>> b795204b
-      Expires: ['Mon, 01 Jan 1990 00:00:00 GMT']
-      Pragma: [no-cache]
-      Server: [UploadServer]
-      Vary: [Origin, X-Origin]
-<<<<<<< HEAD
-      X-GUploader-UploadID: [AEnB2UqUZU5pJAo7SM5g9-FOfNPFqMT_ZExxFkZ3QHxJ4iUAwoay7rgM-huVgcaXgxBtyHwoRZ9YZQ9Z23LKVrnllIXd9v5DTadAd76gmVxCrSKSgatYq5c]
-=======
-      X-GUploader-UploadID: [AEnB2UqZP2QbkZdOpHtrUxN_4FkSxYnvELg1VUUW4FBYk2qs-DVYPaAlQ2Emqu49yywMg3jaHDiZGfEwujFVGVM7FdmlG4QGOA]
->>>>>>> b795204b
-    status: {code: 200, message: OK}
-- request:
-    body: world
-    headers:
-      Accept: ['*/*']
-      Accept-Encoding: ['gzip, deflate']
-      Connection: [keep-alive]
-      Content-Length: ['5']
-      User-Agent: [python-requests/2.13.0]
-    method: POST
-<<<<<<< HEAD
     uri: https://www.googleapis.com/upload/storage/v1/b/gcsfs-testing/o?name=nested%2Ffile2&uploadType=media
   response:
-    body: {string: "{\n \"kind\": \"storage#object\",\n \"id\": \"gcsfs-testing/nested/file2/1491465972105847\",\n
+    body: {string: "{\n \"kind\": \"storage#object\",\n \"id\": \"gcsfs-testing/nested/file2/1491549265727483\",\n
         \"selfLink\": \"https://www.googleapis.com/storage/v1/b/gcsfs-testing/o/nested%2Ffile2\",\n
         \"name\": \"nested/file2\",\n \"bucket\": \"gcsfs-testing\",\n \"generation\":
-        \"1491465972105847\",\n \"metageneration\": \"1\",\n \"timeCreated\": \"2017-04-06T08:06:12.029Z\",\n
-        \"updated\": \"2017-04-06T08:06:12.029Z\",\n \"storageClass\": \"STANDARD\",\n
-        \"timeStorageClassUpdated\": \"2017-04-06T08:06:12.029Z\",\n \"size\": \"5\",\n
-        \"md5Hash\": \"fXkwN6B2AYZXSwKC8vQ15w==\",\n \"mediaLink\": \"https://www.googleapis.com/download/storage/v1/b/gcsfs-testing/o/nested%2Ffile2?generation=1491465972105847&alt=media\",\n
-        \"crc32c\": \"MaqBTg==\",\n \"etag\": \"CPeE2duvj9MCEAE=\"\n}\n"}
-=======
+        \"1491549265727483\",\n \"metageneration\": \"1\",\n \"timeCreated\": \"2017-04-07T07:14:25.649Z\",\n
+        \"updated\": \"2017-04-07T07:14:25.649Z\",\n \"storageClass\": \"STANDARD\",\n
+        \"timeStorageClassUpdated\": \"2017-04-07T07:14:25.649Z\",\n \"size\": \"5\",\n
+        \"md5Hash\": \"fXkwN6B2AYZXSwKC8vQ15w==\",\n \"mediaLink\": \"https://www.googleapis.com/download/storage/v1/b/gcsfs-testing/o/nested%2Ffile2?generation=1491549265727483&alt=media\",\n
+        \"crc32c\": \"MaqBTg==\",\n \"etag\": \"CPufmIHmkdMCEAE=\"\n}\n"}
+    headers:
+      Alt-Svc: ['quic=":443"; ma=2592000; v="37,36,35"']
+      Cache-Control: ['no-cache, no-store, max-age=0, must-revalidate']
+      Content-Length: ['693']
+      Content-Type: [application/json; charset=UTF-8]
+      Date: ['Fri, 07 Apr 2017 07:14:25 GMT']
+      ETag: [CPufmIHmkdMCEAE=]
+      Expires: ['Mon, 01 Jan 1990 00:00:00 GMT']
+      Pragma: [no-cache]
+      Server: [UploadServer]
+      Vary: [Origin, X-Origin]
+      X-GUploader-UploadID: [AEnB2Ur-SQXaak8KCKtvqZ5pPblsps521ah9q5_Vg2wzQlcGCl07Jt8byxeRKCSb_BnWsfH4n_qTylb8NGuEMzHd09xTYdIkTy4TbFNMGD931O31np4eAKs]
+    status: {code: 200, message: OK}
+- request:
+    body: 'hello
+
+'
+    headers:
+      Accept: ['*/*']
+      Accept-Encoding: ['gzip, deflate']
+      Connection: [keep-alive]
+      Content-Length: ['6']
+      User-Agent: [python-requests/2.13.0]
+    method: POST
     uri: https://www.googleapis.com/upload/storage/v1/b/gcsfs-testing/o?name=nested%2Ffile1&uploadType=media
   response:
-    body: {string: "{\n \"kind\": \"storage#object\",\n \"id\": \"gcsfs-testing/nested/file1/1491425625475343\",\n
+    body: {string: "{\n \"kind\": \"storage#object\",\n \"id\": \"gcsfs-testing/nested/file1/1491549266220104\",\n
         \"selfLink\": \"https://www.googleapis.com/storage/v1/b/gcsfs-testing/o/nested%2Ffile1\",\n
         \"name\": \"nested/file1\",\n \"bucket\": \"gcsfs-testing\",\n \"generation\":
-        \"1491425625475343\",\n \"metageneration\": \"1\",\n \"timeCreated\": \"2017-04-05T20:53:45.457Z\",\n
-        \"updated\": \"2017-04-05T20:53:45.457Z\",\n \"storageClass\": \"STANDARD\",\n
-        \"timeStorageClassUpdated\": \"2017-04-05T20:53:45.457Z\",\n \"size\": \"6\",\n
-        \"md5Hash\": \"sZRqySSS0jR8YjW00mERhA==\",\n \"mediaLink\": \"https://www.googleapis.com/download/storage/v1/b/gcsfs-testing/o/nested%2Ffile1?generation=1491425625475343&alt=media\",\n
-        \"crc32c\": \"NT3Yvg==\",\n \"etag\": \"CI+S9rSZjtMCEAE=\"\n}\n"}
->>>>>>> b795204b
+        \"1491549266220104\",\n \"metageneration\": \"1\",\n \"timeCreated\": \"2017-04-07T07:14:26.152Z\",\n
+        \"updated\": \"2017-04-07T07:14:26.152Z\",\n \"storageClass\": \"STANDARD\",\n
+        \"timeStorageClassUpdated\": \"2017-04-07T07:14:26.152Z\",\n \"size\": \"6\",\n
+        \"md5Hash\": \"sZRqySSS0jR8YjW00mERhA==\",\n \"mediaLink\": \"https://www.googleapis.com/download/storage/v1/b/gcsfs-testing/o/nested%2Ffile1?generation=1491549266220104&alt=media\",\n
+        \"crc32c\": \"NT3Yvg==\",\n \"etag\": \"CMiotoHmkdMCEAE=\"\n}\n"}
     headers:
       Alt-Svc: ['quic=":443"; ma=2592000; v="37,36,35"']
       Cache-Control: ['no-cache, no-store, max-age=0, must-revalidate']
       Content-Length: ['693']
       Content-Type: [application/json; charset=UTF-8]
-<<<<<<< HEAD
-      Date: ['Thu, 06 Apr 2017 08:06:12 GMT']
-      ETag: [CPeE2duvj9MCEAE=]
-=======
-      Date: ['Wed, 05 Apr 2017 20:53:45 GMT']
-      ETag: [CI+S9rSZjtMCEAE=]
->>>>>>> b795204b
-      Expires: ['Mon, 01 Jan 1990 00:00:00 GMT']
-      Pragma: [no-cache]
-      Server: [UploadServer]
-      Vary: [Origin, X-Origin]
-<<<<<<< HEAD
-      X-GUploader-UploadID: [AEnB2UozrjmVpjN2wp65dcSxyRfdin62rxvRo8lN-99kWXFscGIPsJK21sBhaYM4w8FYmv8THTPbX4Sn_jL6_6rFD31MR8Y3Htr48F8xUCdjd2lnp8P4Gcc]
-=======
-      X-GUploader-UploadID: [AEnB2Uo73JzNg-ysd6Ac5432uxJij0D24H17cZs714B6GxWMkg1mLQJcJWnzpVHDa_BNpSyWobf5WSoxyr-1ikcyuMuw3p-4Rg]
->>>>>>> b795204b
-    status: {code: 200, message: OK}
-- request:
-    body: 'hello
-
-'
-    headers:
-      Accept: ['*/*']
-      Accept-Encoding: ['gzip, deflate']
-      Connection: [keep-alive]
-      Content-Length: ['6']
+      Date: ['Fri, 07 Apr 2017 07:14:26 GMT']
+      ETag: [CMiotoHmkdMCEAE=]
+      Expires: ['Mon, 01 Jan 1990 00:00:00 GMT']
+      Pragma: [no-cache]
+      Server: [UploadServer]
+      Vary: [Origin, X-Origin]
+      X-GUploader-UploadID: [AEnB2UrFueZgj67-UAAPfiOloKE2owox0D40Bt-HFbM0ah-QC3wsImSozfU9bpolSwc1EmSygmI1uWVZCGkwayEp6n0L26-oTg]
+    status: {code: 200, message: OK}
+- request:
+    body: world
+    headers:
+      Accept: ['*/*']
+      Accept-Encoding: ['gzip, deflate']
+      Connection: [keep-alive]
+      Content-Length: ['5']
       User-Agent: [python-requests/2.13.0]
     method: POST
-    uri: https://www.googleapis.com/upload/storage/v1/b/gcsfs-testing/o?name=nested%2Ffile1&uploadType=media
-  response:
-<<<<<<< HEAD
-    body: {string: "{\n \"kind\": \"storage#object\",\n \"id\": \"gcsfs-testing/nested/file1/1491465972519312\",\n
-        \"selfLink\": \"https://www.googleapis.com/storage/v1/b/gcsfs-testing/o/nested%2Ffile1\",\n
-        \"name\": \"nested/file1\",\n \"bucket\": \"gcsfs-testing\",\n \"generation\":
-        \"1491465972519312\",\n \"metageneration\": \"1\",\n \"timeCreated\": \"2017-04-06T08:06:12.441Z\",\n
-        \"updated\": \"2017-04-06T08:06:12.441Z\",\n \"storageClass\": \"STANDARD\",\n
-        \"timeStorageClassUpdated\": \"2017-04-06T08:06:12.441Z\",\n \"size\": \"6\",\n
-        \"md5Hash\": \"sZRqySSS0jR8YjW00mERhA==\",\n \"mediaLink\": \"https://www.googleapis.com/download/storage/v1/b/gcsfs-testing/o/nested%2Ffile1?generation=1491465972519312&alt=media\",\n
-        \"crc32c\": \"NT3Yvg==\",\n \"etag\": \"CJCj8tuvj9MCEAE=\"\n}\n"}
-=======
-    body: {string: "{\n \"kind\": \"storage#object\",\n \"id\": \"gcsfs-testing/nested/nested2/file2/1491425626941369\",\n
+    uri: https://www.googleapis.com/upload/storage/v1/b/gcsfs-testing/o?name=nested%2Fnested2%2Ffile2&uploadType=media
+  response:
+    body: {string: "{\n \"kind\": \"storage#object\",\n \"id\": \"gcsfs-testing/nested/nested2/file2/1491549266708608\",\n
         \"selfLink\": \"https://www.googleapis.com/storage/v1/b/gcsfs-testing/o/nested%2Fnested2%2Ffile2\",\n
         \"name\": \"nested/nested2/file2\",\n \"bucket\": \"gcsfs-testing\",\n \"generation\":
-        \"1491425626941369\",\n \"metageneration\": \"1\",\n \"timeCreated\": \"2017-04-05T20:53:46.923Z\",\n
-        \"updated\": \"2017-04-05T20:53:46.923Z\",\n \"storageClass\": \"STANDARD\",\n
-        \"timeStorageClassUpdated\": \"2017-04-05T20:53:46.923Z\",\n \"size\": \"5\",\n
-        \"md5Hash\": \"fXkwN6B2AYZXSwKC8vQ15w==\",\n \"mediaLink\": \"https://www.googleapis.com/download/storage/v1/b/gcsfs-testing/o/nested%2Fnested2%2Ffile2?generation=1491425626941369&alt=media\",\n
-        \"crc32c\": \"MaqBTg==\",\n \"etag\": \"CLnPz7WZjtMCEAE=\"\n}\n"}
->>>>>>> b795204b
-    headers:
-      Alt-Svc: ['quic=":443"; ma=2592000; v="37,36,35"']
-      Cache-Control: ['no-cache, no-store, max-age=0, must-revalidate']
-      Content-Length: ['693']
-      Content-Type: [application/json; charset=UTF-8]
-<<<<<<< HEAD
-      Date: ['Thu, 06 Apr 2017 08:06:12 GMT']
-      ETag: [CJCj8tuvj9MCEAE=]
-=======
-      Date: ['Wed, 05 Apr 2017 20:53:47 GMT']
-      ETag: [CLnPz7WZjtMCEAE=]
->>>>>>> b795204b
-      Expires: ['Mon, 01 Jan 1990 00:00:00 GMT']
-      Pragma: [no-cache]
-      Server: [UploadServer]
-      Vary: [Origin, X-Origin]
-<<<<<<< HEAD
-      X-GUploader-UploadID: [AEnB2UqqVhu66ctvuA7ngTqJ2b_-GTXCJ73AR6pFioKmtoUyChnw8U0u9L9DavzVeieKZ_7_tEu8VP--cLaBQLneb6MqbRuPKtyLt8LV7pnp6YHSIPDTel8]
-=======
-      X-GUploader-UploadID: [AEnB2UrAfvldQy7tOfZPG1yjgluWnLozVDILclHBcaXBptFl1ueTsKpaYLFjeXkJ7to7VPqT9Ye0tS59R4ee3zN0uYXoDTANaA]
->>>>>>> b795204b
-    status: {code: 200, message: OK}
-- request:
-    body: world
-    headers:
-      Accept: ['*/*']
-      Accept-Encoding: ['gzip, deflate']
-      Connection: [keep-alive]
-      Content-Length: ['5']
-      User-Agent: [python-requests/2.13.0]
-    method: POST
-<<<<<<< HEAD
-    uri: https://www.googleapis.com/upload/storage/v1/b/gcsfs-testing/o?name=nested%2Fnested2%2Ffile1&uploadType=media
-  response:
-    body: {string: "{\n \"kind\": \"storage#object\",\n \"id\": \"gcsfs-testing/nested/nested2/file1/1491465972921634\",\n
-        \"selfLink\": \"https://www.googleapis.com/storage/v1/b/gcsfs-testing/o/nested%2Fnested2%2Ffile1\",\n
-        \"name\": \"nested/nested2/file1\",\n \"bucket\": \"gcsfs-testing\",\n \"generation\":
-        \"1491465972921634\",\n \"metageneration\": \"1\",\n \"timeCreated\": \"2017-04-06T08:06:12.845Z\",\n
-        \"updated\": \"2017-04-06T08:06:12.845Z\",\n \"storageClass\": \"STANDARD\",\n
-        \"timeStorageClassUpdated\": \"2017-04-06T08:06:12.845Z\",\n \"size\": \"6\",\n
-        \"md5Hash\": \"sZRqySSS0jR8YjW00mERhA==\",\n \"mediaLink\": \"https://www.googleapis.com/download/storage/v1/b/gcsfs-testing/o/nested%2Fnested2%2Ffile1?generation=1491465972921634&alt=media\",\n
-        \"crc32c\": \"NT3Yvg==\",\n \"etag\": \"CKLqityvj9MCEAE=\"\n}\n"}
-=======
-    uri: https://www.googleapis.com/upload/storage/v1/b/gcsfs-testing/o?name=nested%2Ffile2&uploadType=media
-  response:
-    body: {string: "{\n \"kind\": \"storage#object\",\n \"id\": \"gcsfs-testing/nested/file2/1491425627354080\",\n
-        \"selfLink\": \"https://www.googleapis.com/storage/v1/b/gcsfs-testing/o/nested%2Ffile2\",\n
-        \"name\": \"nested/file2\",\n \"bucket\": \"gcsfs-testing\",\n \"generation\":
-        \"1491425627354080\",\n \"metageneration\": \"1\",\n \"timeCreated\": \"2017-04-05T20:53:47.336Z\",\n
-        \"updated\": \"2017-04-05T20:53:47.336Z\",\n \"storageClass\": \"STANDARD\",\n
-        \"timeStorageClassUpdated\": \"2017-04-05T20:53:47.336Z\",\n \"size\": \"5\",\n
-        \"md5Hash\": \"fXkwN6B2AYZXSwKC8vQ15w==\",\n \"mediaLink\": \"https://www.googleapis.com/download/storage/v1/b/gcsfs-testing/o/nested%2Ffile2?generation=1491425627354080&alt=media\",\n
-        \"crc32c\": \"MaqBTg==\",\n \"etag\": \"CODn6LWZjtMCEAE=\"\n}\n"}
->>>>>>> b795204b
+        \"1491549266708608\",\n \"metageneration\": \"1\",\n \"timeCreated\": \"2017-04-07T07:14:26.630Z\",\n
+        \"updated\": \"2017-04-07T07:14:26.630Z\",\n \"storageClass\": \"STANDARD\",\n
+        \"timeStorageClassUpdated\": \"2017-04-07T07:14:26.630Z\",\n \"size\": \"5\",\n
+        \"md5Hash\": \"fXkwN6B2AYZXSwKC8vQ15w==\",\n \"mediaLink\": \"https://www.googleapis.com/download/storage/v1/b/gcsfs-testing/o/nested%2Fnested2%2Ffile2?generation=1491549266708608&alt=media\",\n
+        \"crc32c\": \"MaqBTg==\",\n \"etag\": \"CICR1IHmkdMCEAE=\"\n}\n"}
     headers:
       Alt-Svc: ['quic=":443"; ma=2592000; v="37,36,35"']
       Cache-Control: ['no-cache, no-store, max-age=0, must-revalidate']
       Content-Length: ['729']
       Content-Type: [application/json; charset=UTF-8]
-<<<<<<< HEAD
-      Date: ['Thu, 06 Apr 2017 08:06:13 GMT']
-      ETag: [CKLqityvj9MCEAE=]
-=======
-      Date: ['Wed, 05 Apr 2017 20:53:47 GMT']
-      ETag: [CODn6LWZjtMCEAE=]
->>>>>>> b795204b
-      Expires: ['Mon, 01 Jan 1990 00:00:00 GMT']
-      Pragma: [no-cache]
-      Server: [UploadServer]
-      Vary: [Origin, X-Origin]
-<<<<<<< HEAD
-      X-GUploader-UploadID: [AEnB2UqVFgAQWQC5qbB4V3ZsZvwQyba4HBw1MVCeIX6PpXzLhgJVHha4O9W39u2dl0j-IuHJ-E4ZmSR0tlCsqDRXAR1zev8MbahtPd1m6jdhV4ENJRlnN0Y]
-=======
-      X-GUploader-UploadID: [AEnB2UqkXlT7CrIRS0Tko_JN0QCoS-P7_ES5cq8oLvWN1aQ45xZBJzs-HVuAAikhO44PYW_wFfCyYaSpT8MNY2IKEgtEb3GGqQ]
->>>>>>> b795204b
-    status: {code: 200, message: OK}
-- request:
-    body: 'hello
-
-'
-    headers:
-      Accept: ['*/*']
-      Accept-Encoding: ['gzip, deflate']
-      Connection: [keep-alive]
-      Content-Length: ['6']
-      User-Agent: [python-requests/2.13.0]
-    method: POST
-<<<<<<< HEAD
-    uri: https://www.googleapis.com/upload/storage/v1/b/gcsfs-testing/o?name=nested%2Fnested2%2Ffile2&uploadType=media
-  response:
-    body: {string: "{\n \"kind\": \"storage#object\",\n \"id\": \"gcsfs-testing/nested/nested2/file2/1491465973298830\",\n
-        \"selfLink\": \"https://www.googleapis.com/storage/v1/b/gcsfs-testing/o/nested%2Fnested2%2Ffile2\",\n
-        \"name\": \"nested/nested2/file2\",\n \"bucket\": \"gcsfs-testing\",\n \"generation\":
-        \"1491465973298830\",\n \"metageneration\": \"1\",\n \"timeCreated\": \"2017-04-06T08:06:13.228Z\",\n
-        \"updated\": \"2017-04-06T08:06:13.228Z\",\n \"storageClass\": \"STANDARD\",\n
-        \"timeStorageClassUpdated\": \"2017-04-06T08:06:13.228Z\",\n \"size\": \"5\",\n
-        \"md5Hash\": \"fXkwN6B2AYZXSwKC8vQ15w==\",\n \"mediaLink\": \"https://www.googleapis.com/download/storage/v1/b/gcsfs-testing/o/nested%2Fnested2%2Ffile2?generation=1491465973298830&alt=media\",\n
-        \"crc32c\": \"MaqBTg==\",\n \"etag\": \"CI7todyvj9MCEAE=\"\n}\n"}
-=======
-    uri: https://www.googleapis.com/upload/storage/v1/b/gcsfs-testing/o?name=nested%2Fnested2%2Ffile1&uploadType=media
-  response:
-    body: {string: "{\n \"kind\": \"storage#object\",\n \"id\": \"gcsfs-testing/nested/nested2/file1/1491425627734095\",\n
-        \"selfLink\": \"https://www.googleapis.com/storage/v1/b/gcsfs-testing/o/nested%2Fnested2%2Ffile1\",\n
-        \"name\": \"nested/nested2/file1\",\n \"bucket\": \"gcsfs-testing\",\n \"generation\":
-        \"1491425627734095\",\n \"metageneration\": \"1\",\n \"timeCreated\": \"2017-04-05T20:53:47.717Z\",\n
-        \"updated\": \"2017-04-05T20:53:47.717Z\",\n \"storageClass\": \"STANDARD\",\n
-        \"timeStorageClassUpdated\": \"2017-04-05T20:53:47.717Z\",\n \"size\": \"6\",\n
-        \"md5Hash\": \"sZRqySSS0jR8YjW00mERhA==\",\n \"mediaLink\": \"https://www.googleapis.com/download/storage/v1/b/gcsfs-testing/o/nested%2Fnested2%2Ffile1?generation=1491425627734095&alt=media\",\n
-        \"crc32c\": \"NT3Yvg==\",\n \"etag\": \"CM+AgLaZjtMCEAE=\"\n}\n"}
->>>>>>> b795204b
-    headers:
-      Alt-Svc: ['quic=":443"; ma=2592000; v="37,36,35"']
-      Cache-Control: ['no-cache, no-store, max-age=0, must-revalidate']
-      Content-Length: ['729']
-      Content-Type: [application/json; charset=UTF-8]
-<<<<<<< HEAD
-      Date: ['Thu, 06 Apr 2017 08:06:13 GMT']
-      ETag: [CI7todyvj9MCEAE=]
-=======
-      Date: ['Wed, 05 Apr 2017 20:53:47 GMT']
-      ETag: [CM+AgLaZjtMCEAE=]
->>>>>>> b795204b
-      Expires: ['Mon, 01 Jan 1990 00:00:00 GMT']
-      Pragma: [no-cache]
-      Server: [UploadServer]
-      Vary: [Origin, X-Origin]
-<<<<<<< HEAD
-      X-GUploader-UploadID: [AEnB2UoXbSVk8Kd8nvsqd_s2N-dcbS-rqov9P7Nb7Xj-kBwhtU1v7gGsw06tOiphYcOWVilSgss73NNjgt4Smr5nqUakpJP7yG-RSNG5N5W6mnHufFRdvy0]
-=======
-      X-GUploader-UploadID: [AEnB2Uoq_lMtAc-_QyUtaEcVmMLsEvmCKpO1BQzthPtBk7WFhjq_iR2bIhDeQSk3nKMmHXjSMyNx8P3-hOXSf1ck0wQJJfY_PA]
->>>>>>> b795204b
+      Date: ['Fri, 07 Apr 2017 07:14:26 GMT']
+      ETag: [CICR1IHmkdMCEAE=]
+      Expires: ['Mon, 01 Jan 1990 00:00:00 GMT']
+      Pragma: [no-cache]
+      Server: [UploadServer]
+      Vary: [Origin, X-Origin]
+      X-GUploader-UploadID: [AEnB2UoOJ-RSUut4ZediBWMtOsaZDgyw5tOSJQdQsuYDQRqDJaA5HVfPhKM2Co4qPOXNU8-5XQELNP8fyJ1yALHy0-29wtPfuA]
     status: {code: 200, message: OK}
 - request:
     body: null
@@ -799,189 +513,97 @@
     uri: https://www.googleapis.com/storage/v1/b/gcsfs-testing/o/?maxResults=1000
   response:
     body: {string: "{\n \"kind\": \"storage#objects\",\n \"items\": [\n  {\n   \"kind\":
-<<<<<<< HEAD
-        \"storage#object\",\n   \"id\": \"gcsfs-testing/2014-01-01.csv/1491465971294722\",\n
+        \"storage#object\",\n   \"id\": \"gcsfs-testing/2014-01-01.csv/1491549264244487\",\n
         \  \"selfLink\": \"https://www.googleapis.com/storage/v1/b/gcsfs-testing/o/2014-01-01.csv\",\n
         \  \"name\": \"2014-01-01.csv\",\n   \"bucket\": \"gcsfs-testing\",\n   \"generation\":
-        \"1491465971294722\",\n   \"metageneration\": \"1\",\n   \"timeCreated\":
-        \"2017-04-06T08:06:11.229Z\",\n   \"updated\": \"2017-04-06T08:06:11.229Z\",\n
-        \  \"storageClass\": \"STANDARD\",\n   \"timeStorageClassUpdated\": \"2017-04-06T08:06:11.229Z\",\n
+        \"1491549264244487\",\n   \"metageneration\": \"1\",\n   \"timeCreated\":
+        \"2017-04-07T07:14:24.162Z\",\n   \"updated\": \"2017-04-07T07:14:24.162Z\",\n
+        \  \"storageClass\": \"STANDARD\",\n   \"timeStorageClassUpdated\": \"2017-04-07T07:14:24.162Z\",\n
         \  \"size\": \"51\",\n   \"md5Hash\": \"Auycd2AT7x5m8G1W0NXcuA==\",\n   \"mediaLink\":
-        \"https://www.googleapis.com/download/storage/v1/b/gcsfs-testing/o/2014-01-01.csv?generation=1491465971294722&alt=media\",\n
-        \  \"crc32c\": \"yR1u0w==\",\n   \"etag\": \"CILEp9uvj9MCEAE=\"\n  },\n  {\n
-        \  \"kind\": \"storage#object\",\n   \"id\": \"gcsfs-testing/2014-01-02.csv/1491465970924946\",\n
+        \"https://www.googleapis.com/download/storage/v1/b/gcsfs-testing/o/2014-01-01.csv?generation=1491549264244487&alt=media\",\n
+        \  \"crc32c\": \"yR1u0w==\",\n   \"etag\": \"CIfevYDmkdMCEAE=\"\n  },\n  {\n
+        \  \"kind\": \"storage#object\",\n   \"id\": \"gcsfs-testing/2014-01-02.csv/1491549264763265\",\n
         \  \"selfLink\": \"https://www.googleapis.com/storage/v1/b/gcsfs-testing/o/2014-01-02.csv\",\n
         \  \"name\": \"2014-01-02.csv\",\n   \"bucket\": \"gcsfs-testing\",\n   \"generation\":
-        \"1491465970924946\",\n   \"metageneration\": \"1\",\n   \"timeCreated\":
-        \"2017-04-06T08:06:10.853Z\",\n   \"updated\": \"2017-04-06T08:06:10.853Z\",\n
-        \  \"storageClass\": \"STANDARD\",\n   \"timeStorageClassUpdated\": \"2017-04-06T08:06:10.853Z\",\n
+        \"1491549264763265\",\n   \"metageneration\": \"1\",\n   \"timeCreated\":
+        \"2017-04-07T07:14:24.680Z\",\n   \"updated\": \"2017-04-07T07:14:24.680Z\",\n
+        \  \"storageClass\": \"STANDARD\",\n   \"timeStorageClassUpdated\": \"2017-04-07T07:14:24.680Z\",\n
         \  \"size\": \"15\",\n   \"md5Hash\": \"cGwL6TebGKiJzgyNBJNb6Q==\",\n   \"mediaLink\":
-        \"https://www.googleapis.com/download/storage/v1/b/gcsfs-testing/o/2014-01-02.csv?generation=1491465970924946&alt=media\",\n
-        \  \"crc32c\": \"Mpt4QQ==\",\n   \"etag\": \"CJL7kNuvj9MCEAE=\"\n  },\n  {\n
-        \  \"kind\": \"storage#object\",\n   \"id\": \"gcsfs-testing/2014-01-03.csv/1491465971722042\",\n
+        \"https://www.googleapis.com/download/storage/v1/b/gcsfs-testing/o/2014-01-02.csv?generation=1491549264763265&alt=media\",\n
+        \  \"crc32c\": \"Mpt4QQ==\",\n   \"etag\": \"CIGz3YDmkdMCEAE=\"\n  },\n  {\n
+        \  \"kind\": \"storage#object\",\n   \"id\": \"gcsfs-testing/2014-01-03.csv/1491549263752089\",\n
         \  \"selfLink\": \"https://www.googleapis.com/storage/v1/b/gcsfs-testing/o/2014-01-03.csv\",\n
         \  \"name\": \"2014-01-03.csv\",\n   \"bucket\": \"gcsfs-testing\",\n   \"generation\":
-        \"1491465971722042\",\n   \"metageneration\": \"1\",\n   \"timeCreated\":
-        \"2017-04-06T08:06:11.656Z\",\n   \"updated\": \"2017-04-06T08:06:11.656Z\",\n
-        \  \"storageClass\": \"STANDARD\",\n   \"timeStorageClassUpdated\": \"2017-04-06T08:06:11.656Z\",\n
+        \"1491549263752089\",\n   \"metageneration\": \"1\",\n   \"timeCreated\":
+        \"2017-04-07T07:14:23.674Z\",\n   \"updated\": \"2017-04-07T07:14:23.674Z\",\n
+        \  \"storageClass\": \"STANDARD\",\n   \"timeStorageClassUpdated\": \"2017-04-07T07:14:23.674Z\",\n
         \  \"size\": \"52\",\n   \"md5Hash\": \"9keZXdUu0YtMynECFSOiMg==\",\n   \"mediaLink\":
-        \"https://www.googleapis.com/download/storage/v1/b/gcsfs-testing/o/2014-01-03.csv?generation=1491465971722042&alt=media\",\n
-        \  \"crc32c\": \"x/fq7w==\",\n   \"etag\": \"CLrOwduvj9MCEAE=\"\n  },\n  {\n
-        \  \"kind\": \"storage#object\",\n   \"id\": \"gcsfs-testing/nested/file1/1491465972519312\",\n
+        \"https://www.googleapis.com/download/storage/v1/b/gcsfs-testing/o/2014-01-03.csv?generation=1491549263752089&alt=media\",\n
+        \  \"crc32c\": \"x/fq7w==\",\n   \"etag\": \"CJnXn4DmkdMCEAE=\"\n  },\n  {\n
+        \  \"kind\": \"storage#object\",\n   \"id\": \"gcsfs-testing/nested/file1/1491549266220104\",\n
         \  \"selfLink\": \"https://www.googleapis.com/storage/v1/b/gcsfs-testing/o/nested%2Ffile1\",\n
         \  \"name\": \"nested/file1\",\n   \"bucket\": \"gcsfs-testing\",\n   \"generation\":
-        \"1491465972519312\",\n   \"metageneration\": \"1\",\n   \"timeCreated\":
-        \"2017-04-06T08:06:12.441Z\",\n   \"updated\": \"2017-04-06T08:06:12.441Z\",\n
-        \  \"storageClass\": \"STANDARD\",\n   \"timeStorageClassUpdated\": \"2017-04-06T08:06:12.441Z\",\n
+        \"1491549266220104\",\n   \"metageneration\": \"1\",\n   \"timeCreated\":
+        \"2017-04-07T07:14:26.152Z\",\n   \"updated\": \"2017-04-07T07:14:26.152Z\",\n
+        \  \"storageClass\": \"STANDARD\",\n   \"timeStorageClassUpdated\": \"2017-04-07T07:14:26.152Z\",\n
         \  \"size\": \"6\",\n   \"md5Hash\": \"sZRqySSS0jR8YjW00mERhA==\",\n   \"mediaLink\":
-        \"https://www.googleapis.com/download/storage/v1/b/gcsfs-testing/o/nested%2Ffile1?generation=1491465972519312&alt=media\",\n
-        \  \"crc32c\": \"NT3Yvg==\",\n   \"etag\": \"CJCj8tuvj9MCEAE=\"\n  },\n  {\n
-        \  \"kind\": \"storage#object\",\n   \"id\": \"gcsfs-testing/nested/file2/1491465972105847\",\n
+        \"https://www.googleapis.com/download/storage/v1/b/gcsfs-testing/o/nested%2Ffile1?generation=1491549266220104&alt=media\",\n
+        \  \"crc32c\": \"NT3Yvg==\",\n   \"etag\": \"CMiotoHmkdMCEAE=\"\n  },\n  {\n
+        \  \"kind\": \"storage#object\",\n   \"id\": \"gcsfs-testing/nested/file2/1491549265727483\",\n
         \  \"selfLink\": \"https://www.googleapis.com/storage/v1/b/gcsfs-testing/o/nested%2Ffile2\",\n
         \  \"name\": \"nested/file2\",\n   \"bucket\": \"gcsfs-testing\",\n   \"generation\":
-        \"1491465972105847\",\n   \"metageneration\": \"1\",\n   \"timeCreated\":
-        \"2017-04-06T08:06:12.029Z\",\n   \"updated\": \"2017-04-06T08:06:12.029Z\",\n
-        \  \"storageClass\": \"STANDARD\",\n   \"timeStorageClassUpdated\": \"2017-04-06T08:06:12.029Z\",\n
+        \"1491549265727483\",\n   \"metageneration\": \"1\",\n   \"timeCreated\":
+        \"2017-04-07T07:14:25.649Z\",\n   \"updated\": \"2017-04-07T07:14:25.649Z\",\n
+        \  \"storageClass\": \"STANDARD\",\n   \"timeStorageClassUpdated\": \"2017-04-07T07:14:25.649Z\",\n
         \  \"size\": \"5\",\n   \"md5Hash\": \"fXkwN6B2AYZXSwKC8vQ15w==\",\n   \"mediaLink\":
-        \"https://www.googleapis.com/download/storage/v1/b/gcsfs-testing/o/nested%2Ffile2?generation=1491465972105847&alt=media\",\n
-        \  \"crc32c\": \"MaqBTg==\",\n   \"etag\": \"CPeE2duvj9MCEAE=\"\n  },\n  {\n
-        \  \"kind\": \"storage#object\",\n   \"id\": \"gcsfs-testing/nested/nested2/file1/1491465972921634\",\n
+        \"https://www.googleapis.com/download/storage/v1/b/gcsfs-testing/o/nested%2Ffile2?generation=1491549265727483&alt=media\",\n
+        \  \"crc32c\": \"MaqBTg==\",\n   \"etag\": \"CPufmIHmkdMCEAE=\"\n  },\n  {\n
+        \  \"kind\": \"storage#object\",\n   \"id\": \"gcsfs-testing/nested/nested2/file1/1491549265255629\",\n
         \  \"selfLink\": \"https://www.googleapis.com/storage/v1/b/gcsfs-testing/o/nested%2Fnested2%2Ffile1\",\n
         \  \"name\": \"nested/nested2/file1\",\n   \"bucket\": \"gcsfs-testing\",\n
-        \  \"generation\": \"1491465972921634\",\n   \"metageneration\": \"1\",\n
-        \  \"timeCreated\": \"2017-04-06T08:06:12.845Z\",\n   \"updated\": \"2017-04-06T08:06:12.845Z\",\n
-        \  \"storageClass\": \"STANDARD\",\n   \"timeStorageClassUpdated\": \"2017-04-06T08:06:12.845Z\",\n
+        \  \"generation\": \"1491549265255629\",\n   \"metageneration\": \"1\",\n
+        \  \"timeCreated\": \"2017-04-07T07:14:25.189Z\",\n   \"updated\": \"2017-04-07T07:14:25.189Z\",\n
+        \  \"storageClass\": \"STANDARD\",\n   \"timeStorageClassUpdated\": \"2017-04-07T07:14:25.189Z\",\n
         \  \"size\": \"6\",\n   \"md5Hash\": \"sZRqySSS0jR8YjW00mERhA==\",\n   \"mediaLink\":
-        \"https://www.googleapis.com/download/storage/v1/b/gcsfs-testing/o/nested%2Fnested2%2Ffile1?generation=1491465972921634&alt=media\",\n
-        \  \"crc32c\": \"NT3Yvg==\",\n   \"etag\": \"CKLqityvj9MCEAE=\"\n  },\n  {\n
-        \  \"kind\": \"storage#object\",\n   \"id\": \"gcsfs-testing/nested/nested2/file2/1491465973298830\",\n
+        \"https://www.googleapis.com/download/storage/v1/b/gcsfs-testing/o/nested%2Fnested2%2Ffile1?generation=1491549265255629&alt=media\",\n
+        \  \"crc32c\": \"NT3Yvg==\",\n   \"etag\": \"CM25+4DmkdMCEAE=\"\n  },\n  {\n
+        \  \"kind\": \"storage#object\",\n   \"id\": \"gcsfs-testing/nested/nested2/file2/1491549266708608\",\n
         \  \"selfLink\": \"https://www.googleapis.com/storage/v1/b/gcsfs-testing/o/nested%2Fnested2%2Ffile2\",\n
         \  \"name\": \"nested/nested2/file2\",\n   \"bucket\": \"gcsfs-testing\",\n
-        \  \"generation\": \"1491465973298830\",\n   \"metageneration\": \"1\",\n
-        \  \"timeCreated\": \"2017-04-06T08:06:13.228Z\",\n   \"updated\": \"2017-04-06T08:06:13.228Z\",\n
-        \  \"storageClass\": \"STANDARD\",\n   \"timeStorageClassUpdated\": \"2017-04-06T08:06:13.228Z\",\n
+        \  \"generation\": \"1491549266708608\",\n   \"metageneration\": \"1\",\n
+        \  \"timeCreated\": \"2017-04-07T07:14:26.630Z\",\n   \"updated\": \"2017-04-07T07:14:26.630Z\",\n
+        \  \"storageClass\": \"STANDARD\",\n   \"timeStorageClassUpdated\": \"2017-04-07T07:14:26.630Z\",\n
         \  \"size\": \"5\",\n   \"md5Hash\": \"fXkwN6B2AYZXSwKC8vQ15w==\",\n   \"mediaLink\":
-        \"https://www.googleapis.com/download/storage/v1/b/gcsfs-testing/o/nested%2Fnested2%2Ffile2?generation=1491465973298830&alt=media\",\n
-        \  \"crc32c\": \"MaqBTg==\",\n   \"etag\": \"CI7todyvj9MCEAE=\"\n  },\n  {\n
-        \  \"kind\": \"storage#object\",\n   \"id\": \"gcsfs-testing/test/accounts.1.json/1491465970141716\",\n
+        \"https://www.googleapis.com/download/storage/v1/b/gcsfs-testing/o/nested%2Fnested2%2Ffile2?generation=1491549266708608&alt=media\",\n
+        \  \"crc32c\": \"MaqBTg==\",\n   \"etag\": \"CICR1IHmkdMCEAE=\"\n  },\n  {\n
+        \  \"kind\": \"storage#object\",\n   \"id\": \"gcsfs-testing/test/accounts.1.json/1491549263258655\",\n
         \  \"selfLink\": \"https://www.googleapis.com/storage/v1/b/gcsfs-testing/o/test%2Faccounts.1.json\",\n
         \  \"name\": \"test/accounts.1.json\",\n   \"bucket\": \"gcsfs-testing\",\n
-        \  \"generation\": \"1491465970141716\",\n   \"metageneration\": \"1\",\n
-        \  \"timeCreated\": \"2017-04-06T08:06:10.058Z\",\n   \"updated\": \"2017-04-06T08:06:10.058Z\",\n
-        \  \"storageClass\": \"STANDARD\",\n   \"timeStorageClassUpdated\": \"2017-04-06T08:06:10.058Z\",\n
+        \  \"generation\": \"1491549263258655\",\n   \"metageneration\": \"1\",\n
+        \  \"timeCreated\": \"2017-04-07T07:14:23.179Z\",\n   \"updated\": \"2017-04-07T07:14:23.179Z\",\n
+        \  \"storageClass\": \"STANDARD\",\n   \"timeStorageClassUpdated\": \"2017-04-07T07:14:23.179Z\",\n
         \  \"size\": \"133\",\n   \"md5Hash\": \"xK7pmJz/Oj5HGIyfQpYTig==\",\n   \"mediaLink\":
-        \"https://www.googleapis.com/download/storage/v1/b/gcsfs-testing/o/test%2Faccounts.1.json?generation=1491465970141716&alt=media\",\n
-        \  \"crc32c\": \"6wJAgQ==\",\n   \"etag\": \"CJSU4dqvj9MCEAE=\"\n  },\n  {\n
-        \  \"kind\": \"storage#object\",\n   \"id\": \"gcsfs-testing/test/accounts.2.json/1491465970539125\",\n
+        \"https://www.googleapis.com/download/storage/v1/b/gcsfs-testing/o/test%2Faccounts.1.json?generation=1491549263258655&alt=media\",\n
+        \  \"crc32c\": \"6wJAgQ==\",\n   \"etag\": \"CJ/IgYDmkdMCEAE=\"\n  },\n  {\n
+        \  \"kind\": \"storage#object\",\n   \"id\": \"gcsfs-testing/test/accounts.2.json/1491549262769199\",\n
         \  \"selfLink\": \"https://www.googleapis.com/storage/v1/b/gcsfs-testing/o/test%2Faccounts.2.json\",\n
         \  \"name\": \"test/accounts.2.json\",\n   \"bucket\": \"gcsfs-testing\",\n
-        \  \"generation\": \"1491465970539125\",\n   \"metageneration\": \"1\",\n
-        \  \"timeCreated\": \"2017-04-06T08:06:10.454Z\",\n   \"updated\": \"2017-04-06T08:06:10.454Z\",\n
-        \  \"storageClass\": \"STANDARD\",\n   \"timeStorageClassUpdated\": \"2017-04-06T08:06:10.454Z\",\n
+        \  \"generation\": \"1491549262769199\",\n   \"metageneration\": \"1\",\n
+        \  \"timeCreated\": \"2017-04-07T07:14:22.692Z\",\n   \"updated\": \"2017-04-07T07:14:22.692Z\",\n
+        \  \"storageClass\": \"STANDARD\",\n   \"timeStorageClassUpdated\": \"2017-04-07T07:14:22.692Z\",\n
         \  \"size\": \"133\",\n   \"md5Hash\": \"bjhC5OCrzKV+8MGMCF2BQA==\",\n   \"mediaLink\":
-        \"https://www.googleapis.com/download/storage/v1/b/gcsfs-testing/o/test%2Faccounts.2.json?generation=1491465970539125&alt=media\",\n
-        \  \"crc32c\": \"Su+F+g==\",\n   \"etag\": \"CPW0+dqvj9MCEAE=\"\n  }\n ]\n}\n"}
-=======
-        \"storage#object\",\n   \"id\": \"gcsfs-testing/2014-01-01.csv/1491425623998538\",\n
-        \  \"selfLink\": \"https://www.googleapis.com/storage/v1/b/gcsfs-testing/o/2014-01-01.csv\",\n
-        \  \"name\": \"2014-01-01.csv\",\n   \"bucket\": \"gcsfs-testing\",\n   \"generation\":
-        \"1491425623998538\",\n   \"metageneration\": \"1\",\n   \"timeCreated\":
-        \"2017-04-05T20:53:43.982Z\",\n   \"updated\": \"2017-04-05T20:53:43.982Z\",\n
-        \  \"storageClass\": \"STANDARD\",\n   \"timeStorageClassUpdated\": \"2017-04-05T20:53:43.982Z\",\n
-        \  \"size\": \"51\",\n   \"md5Hash\": \"Auycd2AT7x5m8G1W0NXcuA==\",\n   \"mediaLink\":
-        \"https://www.googleapis.com/download/storage/v1/b/gcsfs-testing/o/2014-01-01.csv?generation=1491425623998538&alt=media\",\n
-        \  \"crc32c\": \"yR1u0w==\",\n   \"etag\": \"CMqAnLSZjtMCEAE=\"\n  },\n  {\n
-        \  \"kind\": \"storage#object\",\n   \"id\": \"gcsfs-testing/2014-01-02.csv/1491425624330036\",\n
-        \  \"selfLink\": \"https://www.googleapis.com/storage/v1/b/gcsfs-testing/o/2014-01-02.csv\",\n
-        \  \"name\": \"2014-01-02.csv\",\n   \"bucket\": \"gcsfs-testing\",\n   \"generation\":
-        \"1491425624330036\",\n   \"metageneration\": \"1\",\n   \"timeCreated\":
-        \"2017-04-05T20:53:44.312Z\",\n   \"updated\": \"2017-04-05T20:53:44.312Z\",\n
-        \  \"storageClass\": \"STANDARD\",\n   \"timeStorageClassUpdated\": \"2017-04-05T20:53:44.312Z\",\n
-        \  \"size\": \"15\",\n   \"md5Hash\": \"cGwL6TebGKiJzgyNBJNb6Q==\",\n   \"mediaLink\":
-        \"https://www.googleapis.com/download/storage/v1/b/gcsfs-testing/o/2014-01-02.csv?generation=1491425624330036&alt=media\",\n
-        \  \"crc32c\": \"Mpt4QQ==\",\n   \"etag\": \"CLSesLSZjtMCEAE=\"\n  },\n  {\n
-        \  \"kind\": \"storage#object\",\n   \"id\": \"gcsfs-testing/2014-01-03.csv/1491425624961059\",\n
-        \  \"selfLink\": \"https://www.googleapis.com/storage/v1/b/gcsfs-testing/o/2014-01-03.csv\",\n
-        \  \"name\": \"2014-01-03.csv\",\n   \"bucket\": \"gcsfs-testing\",\n   \"generation\":
-        \"1491425624961059\",\n   \"metageneration\": \"1\",\n   \"timeCreated\":
-        \"2017-04-05T20:53:44.926Z\",\n   \"updated\": \"2017-04-05T20:53:44.926Z\",\n
-        \  \"storageClass\": \"STANDARD\",\n   \"timeStorageClassUpdated\": \"2017-04-05T20:53:44.926Z\",\n
-        \  \"size\": \"52\",\n   \"md5Hash\": \"9keZXdUu0YtMynECFSOiMg==\",\n   \"mediaLink\":
-        \"https://www.googleapis.com/download/storage/v1/b/gcsfs-testing/o/2014-01-03.csv?generation=1491425624961059&alt=media\",\n
-        \  \"crc32c\": \"x/fq7w==\",\n   \"etag\": \"CKPg1rSZjtMCEAE=\"\n  },\n  {\n
-        \  \"kind\": \"storage#object\",\n   \"id\": \"gcsfs-testing/nested/file1/1491425625475343\",\n
-        \  \"selfLink\": \"https://www.googleapis.com/storage/v1/b/gcsfs-testing/o/nested%2Ffile1\",\n
-        \  \"name\": \"nested/file1\",\n   \"bucket\": \"gcsfs-testing\",\n   \"generation\":
-        \"1491425625475343\",\n   \"metageneration\": \"1\",\n   \"timeCreated\":
-        \"2017-04-05T20:53:45.457Z\",\n   \"updated\": \"2017-04-05T20:53:45.457Z\",\n
-        \  \"storageClass\": \"STANDARD\",\n   \"timeStorageClassUpdated\": \"2017-04-05T20:53:45.457Z\",\n
-        \  \"size\": \"6\",\n   \"md5Hash\": \"sZRqySSS0jR8YjW00mERhA==\",\n   \"mediaLink\":
-        \"https://www.googleapis.com/download/storage/v1/b/gcsfs-testing/o/nested%2Ffile1?generation=1491425625475343&alt=media\",\n
-        \  \"crc32c\": \"NT3Yvg==\",\n   \"etag\": \"CI+S9rSZjtMCEAE=\"\n  },\n  {\n
-        \  \"kind\": \"storage#object\",\n   \"id\": \"gcsfs-testing/nested/file2/1491425627354080\",\n
-        \  \"selfLink\": \"https://www.googleapis.com/storage/v1/b/gcsfs-testing/o/nested%2Ffile2\",\n
-        \  \"name\": \"nested/file2\",\n   \"bucket\": \"gcsfs-testing\",\n   \"generation\":
-        \"1491425627354080\",\n   \"metageneration\": \"1\",\n   \"timeCreated\":
-        \"2017-04-05T20:53:47.336Z\",\n   \"updated\": \"2017-04-05T20:53:47.336Z\",\n
-        \  \"storageClass\": \"STANDARD\",\n   \"timeStorageClassUpdated\": \"2017-04-05T20:53:47.336Z\",\n
-        \  \"size\": \"5\",\n   \"md5Hash\": \"fXkwN6B2AYZXSwKC8vQ15w==\",\n   \"mediaLink\":
-        \"https://www.googleapis.com/download/storage/v1/b/gcsfs-testing/o/nested%2Ffile2?generation=1491425627354080&alt=media\",\n
-        \  \"crc32c\": \"MaqBTg==\",\n   \"etag\": \"CODn6LWZjtMCEAE=\"\n  },\n  {\n
-        \  \"kind\": \"storage#object\",\n   \"id\": \"gcsfs-testing/nested/nested2/file1/1491425627734095\",\n
-        \  \"selfLink\": \"https://www.googleapis.com/storage/v1/b/gcsfs-testing/o/nested%2Fnested2%2Ffile1\",\n
-        \  \"name\": \"nested/nested2/file1\",\n   \"bucket\": \"gcsfs-testing\",\n
-        \  \"generation\": \"1491425627734095\",\n   \"metageneration\": \"1\",\n
-        \  \"timeCreated\": \"2017-04-05T20:53:47.717Z\",\n   \"updated\": \"2017-04-05T20:53:47.717Z\",\n
-        \  \"storageClass\": \"STANDARD\",\n   \"timeStorageClassUpdated\": \"2017-04-05T20:53:47.717Z\",\n
-        \  \"size\": \"6\",\n   \"md5Hash\": \"sZRqySSS0jR8YjW00mERhA==\",\n   \"mediaLink\":
-        \"https://www.googleapis.com/download/storage/v1/b/gcsfs-testing/o/nested%2Fnested2%2Ffile1?generation=1491425627734095&alt=media\",\n
-        \  \"crc32c\": \"NT3Yvg==\",\n   \"etag\": \"CM+AgLaZjtMCEAE=\"\n  },\n  {\n
-        \  \"kind\": \"storage#object\",\n   \"id\": \"gcsfs-testing/nested/nested2/file2/1491425626941369\",\n
-        \  \"selfLink\": \"https://www.googleapis.com/storage/v1/b/gcsfs-testing/o/nested%2Fnested2%2Ffile2\",\n
-        \  \"name\": \"nested/nested2/file2\",\n   \"bucket\": \"gcsfs-testing\",\n
-        \  \"generation\": \"1491425626941369\",\n   \"metageneration\": \"1\",\n
-        \  \"timeCreated\": \"2017-04-05T20:53:46.923Z\",\n   \"updated\": \"2017-04-05T20:53:46.923Z\",\n
-        \  \"storageClass\": \"STANDARD\",\n   \"timeStorageClassUpdated\": \"2017-04-05T20:53:46.923Z\",\n
-        \  \"size\": \"5\",\n   \"md5Hash\": \"fXkwN6B2AYZXSwKC8vQ15w==\",\n   \"mediaLink\":
-        \"https://www.googleapis.com/download/storage/v1/b/gcsfs-testing/o/nested%2Fnested2%2Ffile2?generation=1491425626941369&alt=media\",\n
-        \  \"crc32c\": \"MaqBTg==\",\n   \"etag\": \"CLnPz7WZjtMCEAE=\"\n  },\n  {\n
-        \  \"kind\": \"storage#object\",\n   \"id\": \"gcsfs-testing/test/accounts.1.json/1491425623661210\",\n
-        \  \"selfLink\": \"https://www.googleapis.com/storage/v1/b/gcsfs-testing/o/test%2Faccounts.1.json\",\n
-        \  \"name\": \"test/accounts.1.json\",\n   \"bucket\": \"gcsfs-testing\",\n
-        \  \"generation\": \"1491425623661210\",\n   \"metageneration\": \"1\",\n
-        \  \"timeCreated\": \"2017-04-05T20:53:43.617Z\",\n   \"updated\": \"2017-04-05T20:53:43.617Z\",\n
-        \  \"storageClass\": \"STANDARD\",\n   \"timeStorageClassUpdated\": \"2017-04-05T20:53:43.617Z\",\n
-        \  \"size\": \"133\",\n   \"md5Hash\": \"xK7pmJz/Oj5HGIyfQpYTig==\",\n   \"mediaLink\":
-        \"https://www.googleapis.com/download/storage/v1/b/gcsfs-testing/o/test%2Faccounts.1.json?generation=1491425623661210&alt=media\",\n
-        \  \"crc32c\": \"6wJAgQ==\",\n   \"etag\": \"CJq1h7SZjtMCEAE=\"\n  },\n  {\n
-        \  \"kind\": \"storage#object\",\n   \"id\": \"gcsfs-testing/test/accounts.2.json/1491425623115039\",\n
-        \  \"selfLink\": \"https://www.googleapis.com/storage/v1/b/gcsfs-testing/o/test%2Faccounts.2.json\",\n
-        \  \"name\": \"test/accounts.2.json\",\n   \"bucket\": \"gcsfs-testing\",\n
-        \  \"generation\": \"1491425623115039\",\n   \"metageneration\": \"1\",\n
-        \  \"timeCreated\": \"2017-04-05T20:53:43.097Z\",\n   \"updated\": \"2017-04-05T20:53:43.097Z\",\n
-        \  \"storageClass\": \"STANDARD\",\n   \"timeStorageClassUpdated\": \"2017-04-05T20:53:43.097Z\",\n
-        \  \"size\": \"133\",\n   \"md5Hash\": \"bjhC5OCrzKV+8MGMCF2BQA==\",\n   \"mediaLink\":
-        \"https://www.googleapis.com/download/storage/v1/b/gcsfs-testing/o/test%2Faccounts.2.json?generation=1491425623115039&alt=media\",\n
-        \  \"crc32c\": \"Su+F+g==\",\n   \"etag\": \"CJ+K5rOZjtMCEAE=\"\n  }\n ]\n}\n"}
->>>>>>> b795204b
+        \"https://www.googleapis.com/download/storage/v1/b/gcsfs-testing/o/test%2Faccounts.2.json?generation=1491549262769199&alt=media\",\n
+        \  \"crc32c\": \"Su+F+g==\",\n   \"etag\": \"CK/Y4//lkdMCEAE=\"\n  }\n ]\n}\n"}
     headers:
       Alt-Svc: ['quic=":443"; ma=2592000; v="37,36,35"']
       Cache-Control: ['private, max-age=0, must-revalidate, no-transform']
       Content-Length: ['6771']
       Content-Type: [application/json; charset=UTF-8]
-<<<<<<< HEAD
-      Date: ['Thu, 06 Apr 2017 08:06:13 GMT']
-      Expires: ['Thu, 06 Apr 2017 08:06:13 GMT']
-      Server: [UploadServer]
-      Vary: [Origin, X-Origin]
-      X-GUploader-UploadID: [AEnB2Up6SDPQlbQjcaXkZqgeZMaUH9MeYrzbU6pK1CgvAxAd66d2_T13-F1jqOsW2zxuZL67wG-_g_VBqxtjq3S77pqs8OxXuTl5778N3geCF1awSFadXe4]
-=======
-      Date: ['Wed, 05 Apr 2017 20:53:48 GMT']
-      Expires: ['Wed, 05 Apr 2017 20:53:48 GMT']
-      Server: [UploadServer]
-      Vary: [Origin, X-Origin]
-      X-GUploader-UploadID: [AEnB2UqqsM320MJkDnjrWWKTbu9DXakqlfx3VcWv-N_6gkK8mmIdXNUFH6ysEwcycYD80nl6hZ0uuuaxy8728XXCtR3gRUkYsQ]
->>>>>>> b795204b
+      Date: ['Fri, 07 Apr 2017 07:14:27 GMT']
+      Expires: ['Fri, 07 Apr 2017 07:14:27 GMT']
+      Server: [UploadServer]
+      Vary: [Origin, X-Origin]
+      X-GUploader-UploadID: [AEnB2UqSPt499n1ykcRw-JwV6wQv1yjx90U9Q9QYrUa8RwkRLXJzyy3WyAgyYgrT7jHzyp-dGteHdpNHQKDcecNI-cQzjdtmQUpUOWZbcIv0LQNmFkk5drc]
     status: {code: 200, message: OK}
 - request:
     body: null
@@ -992,7 +614,7 @@
       Range: [bytes=0-5242882]
       User-Agent: [python-requests/2.13.0]
     method: GET
-    uri: https://www.googleapis.com/download/storage/v1/b/gcsfs-testing/o/2014-01-01.csv?alt=media&generation=1491425623998538
+    uri: https://www.googleapis.com/download/storage/v1/b/gcsfs-testing/o/2014-01-01.csv?alt=media&generation=1491549264244487
   response:
     body: {string: 'name,amount,id
 
@@ -1010,14 +632,14 @@
       Content-Length: ['51']
       Content-Range: [bytes 0-50/51]
       Content-Type: [application/octet-stream]
-      Date: ['Wed, 05 Apr 2017 20:53:48 GMT']
-      ETag: [CMqAnLSZjtMCEAE=]
-      Expires: ['Mon, 01 Jan 1990 00:00:00 GMT']
-      Pragma: [no-cache]
-      Server: [UploadServer]
-      Vary: [Origin, X-Origin]
-      X-GUploader-UploadID: [AEnB2UryIwlDV01ntzHykbbsEF06HnUoyEXgnHfdE5nkcNcMTAquECbPlBSPzYoKmPDA6DAFda0bxFpzM7f5az1LJCTPkT_esA]
-      X-Goog-Generation: ['1491425623998538']
+      Date: ['Fri, 07 Apr 2017 07:14:27 GMT']
+      ETag: [CIfevYDmkdMCEAE=]
+      Expires: ['Mon, 01 Jan 1990 00:00:00 GMT']
+      Pragma: [no-cache]
+      Server: [UploadServer]
+      Vary: [Origin, X-Origin]
+      X-GUploader-UploadID: [AEnB2Uo0GWqKZJQ0JDhWT_BMJ0pvfKl39T32uo-Z5hNyj8ByD3zzS9Yh-Dnd0jzeTUYBWjW8MxYllzbfq5mLgoRTJBV1ERwrGIpzM055FzUSdyJBo9N0rf8]
+      X-Goog-Generation: ['1491549264244487']
       X-Goog-Hash: [crc32c=yR1u0w==]
       X-Goog-Metageneration: ['1']
       X-Goog-Storage-Class: [STANDARD]
@@ -1031,11 +653,7 @@
       Range: [bytes=0-14]
       User-Agent: [python-requests/2.13.0]
     method: GET
-<<<<<<< HEAD
-    uri: https://www.googleapis.com/download/storage/v1/b/gcsfs-testing/o/2014-01-01.csv?alt=media&generation=1491465971294722
-=======
-    uri: https://www.googleapis.com/download/storage/v1/b/gcsfs-testing/o/2014-01-01.csv?alt=media&generation=1491425623998538
->>>>>>> b795204b
+    uri: https://www.googleapis.com/download/storage/v1/b/gcsfs-testing/o/2014-01-01.csv?alt=media&generation=1491549264244487
   response:
     body: {string: 'name,amount,id
 
@@ -1047,24 +665,14 @@
       Content-Length: ['15']
       Content-Range: [bytes 0-14/51]
       Content-Type: [application/octet-stream]
-<<<<<<< HEAD
-      Date: ['Thu, 06 Apr 2017 08:06:14 GMT']
-      ETag: [CILEp9uvj9MCEAE=]
-=======
-      Date: ['Wed, 05 Apr 2017 20:53:48 GMT']
-      ETag: [CMqAnLSZjtMCEAE=]
->>>>>>> b795204b
-      Expires: ['Mon, 01 Jan 1990 00:00:00 GMT']
-      Pragma: [no-cache]
-      Server: [UploadServer]
-      Vary: [Origin, X-Origin]
-<<<<<<< HEAD
-      X-GUploader-UploadID: [AEnB2UrxGswfBeI77iQKRDKd_cdNSyHD3SeysBbsHqUy662iQqi5Maxqo5VhAdG0lQY6p2Var-RnBFdkKzNMoH7YWSzJIjm2WHV-GXoRYD-_33MLHETPFMk]
-      X-Goog-Generation: ['1491465971294722']
-=======
-      X-GUploader-UploadID: [AEnB2UpS1WiSuK3Kgp8kYooJSYfwfa1e5u7uCPoF-XW_O2y92Afd71xhlibuL6fzJnrM4mjhK7QbHrCYuA0SQ0ygVceN3q6LKA]
-      X-Goog-Generation: ['1491425623998538']
->>>>>>> b795204b
+      Date: ['Fri, 07 Apr 2017 07:14:28 GMT']
+      ETag: [CIfevYDmkdMCEAE=]
+      Expires: ['Mon, 01 Jan 1990 00:00:00 GMT']
+      Pragma: [no-cache]
+      Server: [UploadServer]
+      Vary: [Origin, X-Origin]
+      X-GUploader-UploadID: [AEnB2UrhsZhsuGnyun0goAZUG6JFQ-z7NMyedzwSsHk0D4uHafwJyH3rSE5Ipznufc5BLe-Mh4yNnhFdEA8SghgnRo-sSmqXIgi6eGpP6QoviPTMRckwlbM]
+      X-Goog-Generation: ['1491549264244487']
       X-Goog-Metageneration: ['1']
       X-Goog-Storage-Class: [STANDARD]
     status: {code: 206, message: Partial Content}
@@ -1077,11 +685,7 @@
       Range: [bytes=0-35]
       User-Agent: [python-requests/2.13.0]
     method: GET
-<<<<<<< HEAD
-    uri: https://www.googleapis.com/download/storage/v1/b/gcsfs-testing/o/2014-01-01.csv?alt=media&generation=1491465971294722
-=======
-    uri: https://www.googleapis.com/download/storage/v1/b/gcsfs-testing/o/2014-01-01.csv?alt=media&generation=1491425623998538
->>>>>>> b795204b
+    uri: https://www.googleapis.com/download/storage/v1/b/gcsfs-testing/o/2014-01-01.csv?alt=media&generation=1491549264244487
   response:
     body: {string: 'name,amount,id
 
@@ -1095,24 +699,14 @@
       Content-Length: ['36']
       Content-Range: [bytes 0-35/51]
       Content-Type: [application/octet-stream]
-<<<<<<< HEAD
-      Date: ['Thu, 06 Apr 2017 08:06:14 GMT']
-      ETag: [CILEp9uvj9MCEAE=]
-=======
-      Date: ['Wed, 05 Apr 2017 20:53:49 GMT']
-      ETag: [CMqAnLSZjtMCEAE=]
->>>>>>> b795204b
-      Expires: ['Mon, 01 Jan 1990 00:00:00 GMT']
-      Pragma: [no-cache]
-      Server: [UploadServer]
-      Vary: [Origin, X-Origin]
-<<<<<<< HEAD
-      X-GUploader-UploadID: [AEnB2UpfskKy3XOweUeGQB-MPu-aTv-t3E209SGRdEPeKR6RjP9UnwjBGNIxfi5ZkyqPuVu3IU-tzWtFged1M-J790tqPcCvrVd1SDD3XCAPbCw9qKKNgFw]
-      X-Goog-Generation: ['1491465971294722']
-=======
-      X-GUploader-UploadID: [AEnB2UrRMFOyj8hgqvxAPbAcznLhPny6PfsAuYxaPbr_kkCZ_Ri3GnZ4v8sZ5U9j9svbuNVDT4NLkLkPZpCHZvuSLidGipxqNQ]
-      X-Goog-Generation: ['1491425623998538']
->>>>>>> b795204b
+      Date: ['Fri, 07 Apr 2017 07:14:28 GMT']
+      ETag: [CIfevYDmkdMCEAE=]
+      Expires: ['Mon, 01 Jan 1990 00:00:00 GMT']
+      Pragma: [no-cache]
+      Server: [UploadServer]
+      Vary: [Origin, X-Origin]
+      X-GUploader-UploadID: [AEnB2Ups-PFXBhyetB5qOeY-hRYCR_zZ6BSY2kiACRyBrqplT0OyN8ZtrBsuwZrO-UaTrZh3GgAUwgq2IvSgbT_6X4yoJceJGjGSSl3YV52pSpahaCrKSiU]
+      X-Goog-Generation: ['1491549264244487']
       X-Goog-Metageneration: ['1']
       X-Goog-Storage-Class: [STANDARD]
     status: {code: 206, message: Partial Content}
@@ -1125,11 +719,7 @@
       Range: [bytes=0-47]
       User-Agent: [python-requests/2.13.0]
     method: GET
-<<<<<<< HEAD
-    uri: https://www.googleapis.com/download/storage/v1/b/gcsfs-testing/o/2014-01-01.csv?alt=media&generation=1491465971294722
-=======
-    uri: https://www.googleapis.com/download/storage/v1/b/gcsfs-testing/o/2014-01-01.csv?alt=media&generation=1491425623998538
->>>>>>> b795204b
+    uri: https://www.googleapis.com/download/storage/v1/b/gcsfs-testing/o/2014-01-01.csv?alt=media&generation=1491549264244487
   response:
     body: {string: 'name,amount,id
 
@@ -1145,24 +735,14 @@
       Content-Length: ['48']
       Content-Range: [bytes 0-47/51]
       Content-Type: [application/octet-stream]
-<<<<<<< HEAD
-      Date: ['Thu, 06 Apr 2017 08:06:14 GMT']
-      ETag: [CILEp9uvj9MCEAE=]
-=======
-      Date: ['Wed, 05 Apr 2017 20:53:49 GMT']
-      ETag: [CMqAnLSZjtMCEAE=]
->>>>>>> b795204b
-      Expires: ['Mon, 01 Jan 1990 00:00:00 GMT']
-      Pragma: [no-cache]
-      Server: [UploadServer]
-      Vary: [Origin, X-Origin]
-<<<<<<< HEAD
-      X-GUploader-UploadID: [AEnB2Uq_eTTtJrjRrePVWUTBUsJ78aERQZAal0gKnXYRqydkJtBto4DyEwoXiviVC7p8ZNAqxIE-n9Q_Ln251iLozchJfX08jOQ1cPDLHGB9KZLnwEhNWA0]
-      X-Goog-Generation: ['1491465971294722']
-=======
-      X-GUploader-UploadID: [AEnB2UrGGLmWBqsWeonhXekTIFGy41OGKJETv0HpABLm0HVjxI9yjE-M_x1iO0NpFKH_2s-xot_JvQfJDKOWmObsS73KiEFQ2Q]
-      X-Goog-Generation: ['1491425623998538']
->>>>>>> b795204b
+      Date: ['Fri, 07 Apr 2017 07:14:29 GMT']
+      ETag: [CIfevYDmkdMCEAE=]
+      Expires: ['Mon, 01 Jan 1990 00:00:00 GMT']
+      Pragma: [no-cache]
+      Server: [UploadServer]
+      Vary: [Origin, X-Origin]
+      X-GUploader-UploadID: [AEnB2Uqy_IiPhaQzn9o-ztcpj7Jv6TqWVxseCrXEWXMAt1GMdW5Smt2roo6nSFCT8K2PUgWRnP_fswCMJyd8GvmRv3HqbvpbRppTKIl2rMZbIJHP5s72nKM]
+      X-Goog-Generation: ['1491549264244487']
       X-Goog-Metageneration: ['1']
       X-Goog-Storage-Class: [STANDARD]
     status: {code: 206, message: Partial Content}
@@ -1183,20 +763,12 @@
       Cache-Control: ['no-cache, no-store, max-age=0, must-revalidate']
       Content-Length: ['0']
       Content-Type: [application/json]
-<<<<<<< HEAD
-      Date: ['Thu, 06 Apr 2017 08:06:14 GMT']
-=======
-      Date: ['Wed, 05 Apr 2017 20:53:50 GMT']
->>>>>>> b795204b
-      Expires: ['Mon, 01 Jan 1990 00:00:00 GMT']
-      Pragma: [no-cache]
-      Server: [UploadServer]
-      Vary: [Origin, X-Origin]
-<<<<<<< HEAD
-      X-GUploader-UploadID: [AEnB2UpLs9VvOvna_T5quUiHW4A0_s5b9pyVj9TNmLQyOUbOTIbwnuUzYxdDOnu7M6rWNDMiNOvNP4aah5RmothznN1ZncuEP5xov1sW5SHgmSdPrbx90Cg]
-=======
-      X-GUploader-UploadID: [AEnB2UrWuGydbpHyr14CZpPPSo_pgE7UhZxpCJBgIEKIrX4YmjImgjAZOvC38vs3poGK8J2aTiIqc6m1wfQtanGQg68J9j09QA]
->>>>>>> b795204b
+      Date: ['Fri, 07 Apr 2017 07:14:29 GMT']
+      Expires: ['Mon, 01 Jan 1990 00:00:00 GMT']
+      Pragma: [no-cache]
+      Server: [UploadServer]
+      Vary: [Origin, X-Origin]
+      X-GUploader-UploadID: [AEnB2UokW5NX1OcxQ3821jvNL3-5rzvSmDICkc0TySBIlmohEvSXuflxY1UnXQfbl7A7Ws5WStCycr2iXNRIvjpJaBFUt-QGtg]
     status: {code: 204, message: No Content}
 - request:
     body: null
@@ -1215,20 +787,12 @@
       Cache-Control: ['no-cache, no-store, max-age=0, must-revalidate']
       Content-Length: ['0']
       Content-Type: [application/json]
-<<<<<<< HEAD
-      Date: ['Thu, 06 Apr 2017 08:06:15 GMT']
-=======
-      Date: ['Wed, 05 Apr 2017 20:53:50 GMT']
->>>>>>> b795204b
-      Expires: ['Mon, 01 Jan 1990 00:00:00 GMT']
-      Pragma: [no-cache]
-      Server: [UploadServer]
-      Vary: [Origin, X-Origin]
-<<<<<<< HEAD
-      X-GUploader-UploadID: [AEnB2UpjJsJ5Zy2P2SEdvwBW22uAopWEYE4cEEItONkIMxsnuaicVcc0-2pDPV1Be5q6h0Luw4HoR02QH3ybEbRFl37EA7Z2xVVbfF5_38xL1eFiFCAu-CQ]
-=======
-      X-GUploader-UploadID: [AEnB2UqM0GFBb4R7KBzONSdxRKequh1Izd0Q4tMgDE4D-06kvXCCg7q1J2v4hzyUCwW6NzhdGR5ONtVdDE2iKuICOPBKzJ3g-A]
->>>>>>> b795204b
+      Date: ['Fri, 07 Apr 2017 07:14:30 GMT']
+      Expires: ['Mon, 01 Jan 1990 00:00:00 GMT']
+      Pragma: [no-cache]
+      Server: [UploadServer]
+      Vary: [Origin, X-Origin]
+      X-GUploader-UploadID: [AEnB2Upi84nwFqotGNVvYcRx73fK23aIVboLvuHAFRJDAOLaRkcT1at4x4dchQNuvWj4icTrcUQ3JSaEGINo0yBNRckTAptCDbqGoYkxHtZ3yYubEQJawSA]
     status: {code: 204, message: No Content}
 - request:
     body: null
@@ -1247,20 +811,12 @@
       Cache-Control: ['no-cache, no-store, max-age=0, must-revalidate']
       Content-Length: ['0']
       Content-Type: [application/json]
-<<<<<<< HEAD
-      Date: ['Thu, 06 Apr 2017 08:06:15 GMT']
-=======
-      Date: ['Wed, 05 Apr 2017 20:53:51 GMT']
->>>>>>> b795204b
-      Expires: ['Mon, 01 Jan 1990 00:00:00 GMT']
-      Pragma: [no-cache]
-      Server: [UploadServer]
-      Vary: [Origin, X-Origin]
-<<<<<<< HEAD
-      X-GUploader-UploadID: [AEnB2Uoo8NLGlnYnAG_0olwnxn7lqlG5QFSnJ-eZuJkYvfjfeyZttTP1giO6WZENfYaLx0IOe5T2oeQmXBwec1bRoKjA6IIA0OkJ_tJjTwio3JNONJPKbVA]
-=======
-      X-GUploader-UploadID: [AEnB2UolEdjbZJUK7IRcO5JQINmqylAXPTNNvRXrnp2cHWddm1b7HIDXp4odU4l4pAGCSxFFMP9vSZfI8Dbigunj_yMBaGhEBw]
->>>>>>> b795204b
+      Date: ['Fri, 07 Apr 2017 07:14:30 GMT']
+      Expires: ['Mon, 01 Jan 1990 00:00:00 GMT']
+      Pragma: [no-cache]
+      Server: [UploadServer]
+      Vary: [Origin, X-Origin]
+      X-GUploader-UploadID: [AEnB2UqCpnsWKidSiZ3zk5mdKlLRInqzGf1UwIuD_wGZpYXkkYanOthv-9X3U3B09NNU2mL3gEsFpowzToVqB_3sNMIm9qV6X9eRpx528v0FhlCrwNM0Zj4]
     status: {code: 204, message: No Content}
 - request:
     body: null
@@ -1279,20 +835,12 @@
       Cache-Control: ['no-cache, no-store, max-age=0, must-revalidate']
       Content-Length: ['0']
       Content-Type: [application/json]
-<<<<<<< HEAD
-      Date: ['Thu, 06 Apr 2017 08:06:16 GMT']
-=======
-      Date: ['Wed, 05 Apr 2017 20:53:51 GMT']
->>>>>>> b795204b
-      Expires: ['Mon, 01 Jan 1990 00:00:00 GMT']
-      Pragma: [no-cache]
-      Server: [UploadServer]
-      Vary: [Origin, X-Origin]
-<<<<<<< HEAD
-      X-GUploader-UploadID: [AEnB2UpJuMJh06kY77hD4qi78XEpvY6Dg6nU2BLkravbYbnUdzwSSPv2BRGDMgn4j3y-Q-o20Lnq11dmR1MiE8XY8L-pSAnQp1S9OQ64ZAx_4VFFixab1sk]
-=======
-      X-GUploader-UploadID: [AEnB2UogFBikKD1NleVW5i7C0E0VV5apBnh2h9Oyp-_FLGCUqvZLu_V1U5SSNTjOVFv0tuBCerv9zis7rvpnuHg-nLTicchSNg]
->>>>>>> b795204b
+      Date: ['Fri, 07 Apr 2017 07:14:31 GMT']
+      Expires: ['Mon, 01 Jan 1990 00:00:00 GMT']
+      Pragma: [no-cache]
+      Server: [UploadServer]
+      Vary: [Origin, X-Origin]
+      X-GUploader-UploadID: [AEnB2UrUmrhOFoT0Ga1ENWxOcHZE0ndt6vXAoRTMeW7SajZJvlK542HjgoY_BRk-pc48I5H4lhebyGWwUETM0ROGjj7Fdxd1Tg]
     status: {code: 204, message: No Content}
 - request:
     body: null
@@ -1311,20 +859,12 @@
       Cache-Control: ['no-cache, no-store, max-age=0, must-revalidate']
       Content-Length: ['0']
       Content-Type: [application/json]
-<<<<<<< HEAD
-      Date: ['Thu, 06 Apr 2017 08:06:16 GMT']
-=======
-      Date: ['Wed, 05 Apr 2017 20:53:51 GMT']
->>>>>>> b795204b
-      Expires: ['Mon, 01 Jan 1990 00:00:00 GMT']
-      Pragma: [no-cache]
-      Server: [UploadServer]
-      Vary: [Origin, X-Origin]
-<<<<<<< HEAD
-      X-GUploader-UploadID: [AEnB2UoHUiH2BqtUyePexYpJx-O5Kav6BSMF9wTXUOVAjhR9cumdEhtzspu1GWNBkRV387jLiFbjvY6ElU_rSzLkkfQnw-qlJ6C6am2rnbKuKAiF6W0Bsrc]
-=======
-      X-GUploader-UploadID: [AEnB2Ur94agTOnhFOKjna0yh8ms7biRyt8F4stJCf0vE57IegdkVyWfY-9LEMl_cIzt9Phqtfs8jAqvv422XGhaQD5BXfeMHxQ]
->>>>>>> b795204b
+      Date: ['Fri, 07 Apr 2017 07:14:31 GMT']
+      Expires: ['Mon, 01 Jan 1990 00:00:00 GMT']
+      Pragma: [no-cache]
+      Server: [UploadServer]
+      Vary: [Origin, X-Origin]
+      X-GUploader-UploadID: [AEnB2UrtxZwCRi0tyBZgf-ixqoGEp7D-D-3WOPqIxpiv2o8FP9gsM6HWPITZaLLRSzVKO4aLeUkkCx0hBPlqD7s7K0yO10qAvQ]
     status: {code: 204, message: No Content}
 - request:
     body: null
@@ -1343,20 +883,12 @@
       Cache-Control: ['no-cache, no-store, max-age=0, must-revalidate']
       Content-Length: ['0']
       Content-Type: [application/json]
-<<<<<<< HEAD
-      Date: ['Thu, 06 Apr 2017 08:06:16 GMT']
-=======
-      Date: ['Wed, 05 Apr 2017 20:53:52 GMT']
->>>>>>> b795204b
-      Expires: ['Mon, 01 Jan 1990 00:00:00 GMT']
-      Pragma: [no-cache]
-      Server: [UploadServer]
-      Vary: [Origin, X-Origin]
-<<<<<<< HEAD
-      X-GUploader-UploadID: [AEnB2UpETLBPIjkeubi_pGK90HEI6DAGwHn0wO-jBqy8IVWSc6h-vAB7LZ-bj6pdJz1GUx2smqTrgqXJ8ciAwleVbHBbfVwzX7dzp-kbqNkehfqcHPgMF_s]
-=======
-      X-GUploader-UploadID: [AEnB2UohuEOwBESs1rX7AX16n48x_COhdhrFPcROBLWM8JmirqOMfXzkhrq8Jy_70RDehUZikozDQWw0JqDSGiaym0rm_Afocw]
->>>>>>> b795204b
+      Date: ['Fri, 07 Apr 2017 07:14:32 GMT']
+      Expires: ['Mon, 01 Jan 1990 00:00:00 GMT']
+      Pragma: [no-cache]
+      Server: [UploadServer]
+      Vary: [Origin, X-Origin]
+      X-GUploader-UploadID: [AEnB2Uqp7kwFwAGjW_Yr8A1vyxP9q20xciRauV_5xbBGYNcUvIHGkdeQCbSKMSDx-DrI_72t_q870mbn5_BS3ZE7kHI2arQhietxrUv-1GBn2i3ilEb5r9w]
     status: {code: 204, message: No Content}
 - request:
     body: null
@@ -1375,20 +907,12 @@
       Cache-Control: ['no-cache, no-store, max-age=0, must-revalidate']
       Content-Length: ['0']
       Content-Type: [application/json]
-<<<<<<< HEAD
-      Date: ['Thu, 06 Apr 2017 08:06:17 GMT']
-=======
-      Date: ['Wed, 05 Apr 2017 20:53:52 GMT']
->>>>>>> b795204b
-      Expires: ['Mon, 01 Jan 1990 00:00:00 GMT']
-      Pragma: [no-cache]
-      Server: [UploadServer]
-      Vary: [Origin, X-Origin]
-<<<<<<< HEAD
-      X-GUploader-UploadID: [AEnB2UovGzg4b3OPEkC16eTJJJJ25Eq-zeTq480A8S91y0kHnHPg_IQww9iXNzqDoXKP05ABqMykx-y86KrE85YRiYuATrxpWTulGMVTYxXXoozs5GsUlHs]
-=======
-      X-GUploader-UploadID: [AEnB2UoJ_oKQ71hnHoK-TYkpzrfDdVOFsmHb8tw0U-CorHeWRFMePkhv8NA4Gr8RZMTxxs7s-iaBPTQfvgWFhJa8lOAjHT1mVA]
->>>>>>> b795204b
+      Date: ['Fri, 07 Apr 2017 07:14:32 GMT']
+      Expires: ['Mon, 01 Jan 1990 00:00:00 GMT']
+      Pragma: [no-cache]
+      Server: [UploadServer]
+      Vary: [Origin, X-Origin]
+      X-GUploader-UploadID: [AEnB2UpIMZKEC1WoskYZr1MY89-O-ihTbrnNxU8X7JfCYqsfimeVVYZzutZD92QluHG6lqBEsCZLYuP-MOFGfluQwem_Y-iT031EF8vFnDmzTBAoYDL3r78]
     status: {code: 204, message: No Content}
 - request:
     body: null
@@ -1407,20 +931,12 @@
       Cache-Control: ['no-cache, no-store, max-age=0, must-revalidate']
       Content-Length: ['0']
       Content-Type: [application/json]
-<<<<<<< HEAD
-      Date: ['Thu, 06 Apr 2017 08:06:17 GMT']
-=======
-      Date: ['Wed, 05 Apr 2017 20:53:53 GMT']
->>>>>>> b795204b
-      Expires: ['Mon, 01 Jan 1990 00:00:00 GMT']
-      Pragma: [no-cache]
-      Server: [UploadServer]
-      Vary: [Origin, X-Origin]
-<<<<<<< HEAD
-      X-GUploader-UploadID: [AEnB2UrnCGKQO8Dzy4HEiwIT0kUtCE9tY5Dh8G1f-nndF8bgNvOzPMJkGmKyurr8AopqAWVcXbAfCa79co_E22Yp1A7ECBDSKtmG8LQ6uUokWaSM5p2RR54]
-=======
-      X-GUploader-UploadID: [AEnB2UpOM1q5vj6_GTxzH4AnAS9PKkDgXABHVKjJlAiI8AlrGvMSIAsr6FtNSzdoOJLd1fAfsPngU815oLO5GtwbzHksFWb_dA]
->>>>>>> b795204b
+      Date: ['Fri, 07 Apr 2017 07:14:32 GMT']
+      Expires: ['Mon, 01 Jan 1990 00:00:00 GMT']
+      Pragma: [no-cache]
+      Server: [UploadServer]
+      Vary: [Origin, X-Origin]
+      X-GUploader-UploadID: [AEnB2UpKwAJjVU_14oFKPBa1DULeiGwT11ChNiltcfzbUPBOiZGzbVi5aMk1aXDBmH9qZZEgi6yIs54zc_D25hi67gXRisznyw]
     status: {code: 204, message: No Content}
 - request:
     body: null
@@ -1439,19 +955,11 @@
       Cache-Control: ['no-cache, no-store, max-age=0, must-revalidate']
       Content-Length: ['0']
       Content-Type: [application/json]
-<<<<<<< HEAD
-      Date: ['Thu, 06 Apr 2017 08:06:17 GMT']
-=======
-      Date: ['Wed, 05 Apr 2017 20:53:53 GMT']
->>>>>>> b795204b
-      Expires: ['Mon, 01 Jan 1990 00:00:00 GMT']
-      Pragma: [no-cache]
-      Server: [UploadServer]
-      Vary: [Origin, X-Origin]
-<<<<<<< HEAD
-      X-GUploader-UploadID: [AEnB2UoJ_5wJ60r2bw34TzSSq1YirU7fvs6oSQVcfL7z4fDsZ3TltX5HiYg_IqgMioE72HsEZ_fqyGxKuBXfn-dBryasJjspDiThmmvVdHaOPduob5HCQaE]
-=======
-      X-GUploader-UploadID: [AEnB2UrWj4jvIJ03MTk9Sk6-h4ZK064-WXCumlKQYB0iEIcdj-4J2LBmauvIW8CxjZOieDCsUKsE9Xy4q7gsfNM4D1p7zEisqw]
->>>>>>> b795204b
+      Date: ['Fri, 07 Apr 2017 07:14:33 GMT']
+      Expires: ['Mon, 01 Jan 1990 00:00:00 GMT']
+      Pragma: [no-cache]
+      Server: [UploadServer]
+      Vary: [Origin, X-Origin]
+      X-GUploader-UploadID: [AEnB2UqMmdPmRHlByFo42DgOok4EaymoSAv6lNXgbEQT7wcRNXwpO81XyavTsIajlf35L_P8SKRYdNIXiQwrTXF43J-Jw3SEHfqrV0VrD9VVdhs7lpzdORc]
     status: {code: 204, message: No Content}
 version: 1