interactions:
- request:
    body: grant_type=refresh_token&client_id=xxx&client_secret=xxx&refresh_token=xxx
    headers:
      Accept: ['*/*']
      Accept-Encoding: ['gzip, deflate']
      Connection: [keep-alive]
      Content-Length: ['229']
      content-type: [application/x-www-form-urlencoded]
    method: POST
    uri: https://accounts.google.com/o/oauth2/token
  response:
    body:
      string: !!binary |
<<<<<<< HEAD
        H4sIAM9Wh1oC/6tWykyJL8nPTs1TslJQqqioUNJRUEpMTk4tLsYQBvPjSyoLUkGCTqmJRalFIPHU
        ioLMotTi+EyQYmMzA4NaAIbFaipWAAAA
=======
        H4sIAL9Zh1oC/6tWKsnPTs2LL6ksSFWyUlBySk0sSi1S0lFQykyJB0uBRCsqKkBCicnJqcXFGMKp
        FQWZRanF8ZkgQWMzA4NaAKg7WRNWAAAA
>>>>>>> 2129f8c8
    headers:
      Cache-Control: ['no-cache, no-store, max-age=0, must-revalidate']
      Content-Disposition: [attachment; filename="json.txt"; filename*=UTF-8''json.txt]
      Content-Encoding: [gzip]
      Content-Type: [application/json; charset=utf-8]
      Pragma: [no-cache]
      Server: [ESF]
      Transfer-Encoding: [chunked]
      X-Content-Type-Options: [nosniff]
      X-Frame-Options: [SAMEORIGIN]
      X-XSS-Protection: [1; mode=block]
    status: {code: 200, message: OK}
- request:
    body: null
    headers:
      Accept: ['*/*']
      Accept-Encoding: ['gzip, deflate']
      Connection: [keep-alive]
    method: GET
    uri: https://www.googleapis.com/storage/v1/b/?project=test_project
  response:
    body: {string: "{\n \"kind\": \"storage#buckets\",\n \"items\": [\n  {\n   \"kind\":
        \"storage#bucket\",\n   \"id\": \"artifacts.test_project.appspot.com\",\n
        \  \"selfLink\": \"https://www.googleapis.com/storage/v1/b/artifacts.test_project.appspot.com\",\n
        \  \"projectNumber\": \"353972334481\",\n   \"name\": \"artifacts.test_project.appspot.com\",\n
        \  \"timeCreated\": \"2016-05-17T06:25:43.063Z\",\n   \"updated\": \"2016-05-17T06:25:43.063Z\",\n
        \  \"metageneration\": \"1\",\n   \"location\": \"US\",\n   \"storageClass\":
        \"STANDARD\",\n   \"etag\": \"CAE=\"\n  },\n  {\n   \"kind\": \"storage#bucket\",\n
        \  \"id\": \"gcfs-testing-ipd\",\n   \"selfLink\": \"https://www.googleapis.com/storage/v1/b/gcfs-testing-ipd\",\n
        \  \"projectNumber\": \"353972334481\",\n   \"name\": \"gcfs-testing-ipd\",\n
        \  \"timeCreated\": \"2018-01-03T23:05:41.132Z\",\n   \"updated\": \"2018-01-03T23:05:41.132Z\",\n
        \  \"metageneration\": \"1\",\n   \"location\": \"US\",\n   \"storageClass\":
        \"STANDARD\",\n   \"etag\": \"CAE=\"\n  },\n  {\n   \"kind\": \"storage#bucket\",\n
        \  \"id\": \"gcsfs-testing\",\n   \"selfLink\": \"https://www.googleapis.com/storage/v1/b/gcsfs-testing\",\n
        \  \"projectNumber\": \"353972334481\",\n   \"name\": \"gcsfs-testing\",\n
        \  \"timeCreated\": \"2018-02-14T00:31:53.922Z\",\n   \"updated\": \"2018-02-14T00:31:53.922Z\",\n
        \  \"metageneration\": \"1\",\n   \"location\": \"US\",\n   \"storageClass\":
        \"MULTI_REGIONAL\",\n   \"etag\": \"CAE=\"\n  },\n  {\n   \"kind\": \"storage#bucket\",\n
        \  \"id\": \"protein-design\",\n   \"selfLink\": \"https://www.googleapis.com/storage/v1/b/protein-design\",\n
        \  \"projectNumber\": \"353972334481\",\n   \"name\": \"protein-design\",\n
        \  \"timeCreated\": \"2016-05-03T01:44:55.308Z\",\n   \"updated\": \"2016-05-03T01:44:55.308Z\",\n
        \  \"metageneration\": \"1\",\n   \"location\": \"US\",\n   \"storageClass\":
        \"STANDARD\",\n   \"etag\": \"CAE=\"\n  },\n  {\n   \"kind\": \"storage#bucket\",\n
        \  \"id\": \"test_project\",\n   \"selfLink\": \"https://www.googleapis.com/storage/v1/b/test_project\",\n
        \  \"projectNumber\": \"353972334481\",\n   \"name\": \"test_project\",\n
        \  \"timeCreated\": \"2016-05-11T19:23:04.110Z\",\n   \"updated\": \"2016-05-11T19:23:04.110Z\",\n
        \  \"metageneration\": \"1\",\n   \"location\": \"US-CENTRAL1\",\n   \"storageClass\":
        \"STANDARD\",\n   \"etag\": \"CAE=\"\n  },\n  {\n   \"kind\": \"storage#bucket\",\n
        \  \"id\": \"test_project-public\",\n   \"selfLink\": \"https://www.googleapis.com/storage/v1/b/test_project-public\",\n
        \  \"projectNumber\": \"353972334481\",\n   \"name\": \"test_project-public\",\n
        \  \"timeCreated\": \"2017-11-30T21:49:44.272Z\",\n   \"updated\": \"2017-12-09T08:15:48.368Z\",\n
        \  \"metageneration\": \"2\",\n   \"location\": \"US\",\n   \"storageClass\":
        \"MULTI_REGIONAL\",\n   \"etag\": \"CAI=\"\n  },\n  {\n   \"kind\": \"storage#bucket\",\n
        \  \"id\": \"test_project_cloudbuild\",\n   \"selfLink\": \"https://www.googleapis.com/storage/v1/b/test_project_cloudbuild\",\n
        \  \"projectNumber\": \"353972334481\",\n   \"name\": \"test_project_cloudbuild\",\n
        \  \"timeCreated\": \"2017-12-09T03:43:27.112Z\",\n   \"updated\": \"2017-12-09T03:43:27.112Z\",\n
        \  \"metageneration\": \"1\",\n   \"location\": \"US\",\n   \"storageClass\":
        \"STANDARD\",\n   \"etag\": \"CAE=\"\n  }\n ]\n}\n"}
    headers:
      Cache-Control: ['private, max-age=0, must-revalidate, no-transform']
      Content-Length: ['2959']
      Content-Type: [application/json; charset=UTF-8]
      Server: [UploadServer]
      Vary: [Origin, X-Origin]
    status: {code: 200, message: OK}
- request:
    body: null
    headers:
      Accept: ['*/*']
      Accept-Encoding: ['gzip, deflate']
      Connection: [keep-alive]
      Content-Length: ['0']
    method: DELETE
    uri: https://www.googleapis.com/storage/v1/b/gcsfs-testing/o/tmp%2Ftest%2Fa
  response:
    body: {string: "{\n \"error\": {\n  \"errors\": [\n   {\n    \"domain\": \"global\",\n
        \   \"reason\": \"notFound\",\n    \"message\": \"Not Found\"\n   }\n  ],\n
        \ \"code\": 404,\n  \"message\": \"Not Found\"\n }\n}\n"}
    headers:
      Cache-Control: ['private, max-age=0']
      Content-Length: ['165']
      Content-Type: [application/json; charset=UTF-8]
      Server: [UploadServer]
      Vary: [Origin, X-Origin]
    status: {code: 404, message: Not Found}
- request:
    body: null
    headers:
      Accept: ['*/*']
      Accept-Encoding: ['gzip, deflate']
      Connection: [keep-alive]
      Content-Length: ['0']
    method: DELETE
    uri: https://www.googleapis.com/storage/v1/b/gcsfs-testing/o/tmp%2Ftest%2Fb
  response:
    body: {string: "{\n \"error\": {\n  \"errors\": [\n   {\n    \"domain\": \"global\",\n
        \   \"reason\": \"notFound\",\n    \"message\": \"Not Found\"\n   }\n  ],\n
        \ \"code\": 404,\n  \"message\": \"Not Found\"\n }\n}\n"}
    headers:
      Cache-Control: ['private, max-age=0']
      Content-Length: ['165']
      Content-Type: [application/json; charset=UTF-8]
      Server: [UploadServer]
      Vary: [Origin, X-Origin]
    status: {code: 404, message: Not Found}
- request:
    body: null
    headers:
      Accept: ['*/*']
      Accept-Encoding: ['gzip, deflate']
      Connection: [keep-alive]
      Content-Length: ['0']
    method: DELETE
    uri: https://www.googleapis.com/storage/v1/b/gcsfs-testing/o/tmp%2Ftest%2Fc
  response:
    body: {string: "{\n \"error\": {\n  \"errors\": [\n   {\n    \"domain\": \"global\",\n
        \   \"reason\": \"notFound\",\n    \"message\": \"Not Found\"\n   }\n  ],\n
        \ \"code\": 404,\n  \"message\": \"Not Found\"\n }\n}\n"}
    headers:
      Cache-Control: ['private, max-age=0']
      Content-Length: ['165']
      Content-Type: [application/json; charset=UTF-8]
      Server: [UploadServer]
      Vary: [Origin, X-Origin]
    status: {code: 404, message: Not Found}
- request:
    body: null
    headers:
      Accept: ['*/*']
      Accept-Encoding: ['gzip, deflate']
      Connection: [keep-alive]
      Content-Length: ['0']
    method: DELETE
    uri: https://www.googleapis.com/storage/v1/b/gcsfs-testing/o/tmp%2Ftest%2Fd
  response:
    body: {string: "{\n \"error\": {\n  \"errors\": [\n   {\n    \"domain\": \"global\",\n
        \   \"reason\": \"notFound\",\n    \"message\": \"Not Found\"\n   }\n  ],\n
        \ \"code\": 404,\n  \"message\": \"Not Found\"\n }\n}\n"}
    headers:
      Cache-Control: ['private, max-age=0']
      Content-Length: ['165']
      Content-Type: [application/json; charset=UTF-8]
      Server: [UploadServer]
      Vary: [Origin, X-Origin]
    status: {code: 404, message: Not Found}
- request:
    body: '{"amount": 500, "name": "Alice"}

      {"amount": 600, "name": "Bob"}

      {"amount": 700, "name": "Charlie"}

      {"amount": 800, "name": "Dennis"}

'
    headers:
      Accept: ['*/*']
      Accept-Encoding: ['gzip, deflate']
      Connection: [keep-alive]
      Content-Length: ['133']
    method: POST
    uri: https://www.googleapis.com/upload/storage/v1/b/gcsfs-testing/o?name=test%2Faccounts.2.json&uploadType=media
  response:
<<<<<<< HEAD
    body: {string: "{\n \"kind\": \"storage#object\",\n \"id\": \"gcsfs-testing/test/accounts.2.json/1518819024113431\",\n
        \"selfLink\": \"https://www.googleapis.com/storage/v1/b/gcsfs-testing/o/test%2Faccounts.2.json\",\n
        \"name\": \"test/accounts.2.json\",\n \"bucket\": \"gcsfs-testing\",\n \"generation\":
        \"1518819024113431\",\n \"metageneration\": \"1\",\n \"timeCreated\": \"2018-02-16T22:10:24.099Z\",\n
        \"updated\": \"2018-02-16T22:10:24.099Z\",\n \"storageClass\": \"MULTI_REGIONAL\",\n
        \"timeStorageClassUpdated\": \"2018-02-16T22:10:24.099Z\",\n \"size\": \"133\",\n
        \"md5Hash\": \"bjhC5OCrzKV+8MGMCF2BQA==\",\n \"mediaLink\": \"https://www.googleapis.com/download/storage/v1/b/gcsfs-testing/o/test%2Faccounts.2.json?generation=1518819024113431&alt=media\",\n
        \"crc32c\": \"Su+F+g==\",\n \"etag\": \"CJeepOO5q9kCEAE=\"\n}\n"}
=======
    body: {string: "{\n \"kind\": \"storage#object\",\n \"id\": \"gcsfs-testing/test/accounts.1.json/1518819775867438\",\n
        \"selfLink\": \"https://www.googleapis.com/storage/v1/b/gcsfs-testing/o/test%2Faccounts.1.json\",\n
        \"name\": \"test/accounts.1.json\",\n \"bucket\": \"gcsfs-testing\",\n \"generation\":
        \"1518819775867438\",\n \"metageneration\": \"1\",\n \"timeCreated\": \"2018-02-16T22:22:55.829Z\",\n
        \"updated\": \"2018-02-16T22:22:55.829Z\",\n \"storageClass\": \"MULTI_REGIONAL\",\n
        \"timeStorageClassUpdated\": \"2018-02-16T22:22:55.829Z\",\n \"size\": \"133\",\n
        \"md5Hash\": \"xK7pmJz/Oj5HGIyfQpYTig==\",\n \"mediaLink\": \"https://www.googleapis.com/download/storage/v1/b/gcsfs-testing/o/test%2Faccounts.1.json?generation=1518819775867438&alt=media\",\n
        \"crc32c\": \"6wJAgQ==\",\n \"etag\": \"CK7U38m8q9kCEAE=\"\n}\n"}
>>>>>>> 2129f8c8
    headers:
      Cache-Control: ['no-cache, no-store, max-age=0, must-revalidate']
      Content-Length: ['749']
      Content-Type: [application/json; charset=UTF-8]
<<<<<<< HEAD
      ETag: [CJeepOO5q9kCEAE=]
=======
      ETag: [CK7U38m8q9kCEAE=]
>>>>>>> 2129f8c8
      Pragma: [no-cache]
      Server: [UploadServer]
      Vary: [Origin, X-Origin]
    status: {code: 200, message: OK}
- request:
    body: '{"amount": 100, "name": "Alice"}

      {"amount": 200, "name": "Bob"}

      {"amount": 300, "name": "Charlie"}

      {"amount": 400, "name": "Dennis"}

'
    headers:
      Accept: ['*/*']
      Accept-Encoding: ['gzip, deflate']
      Connection: [keep-alive]
      Content-Length: ['133']
    method: POST
    uri: https://www.googleapis.com/upload/storage/v1/b/gcsfs-testing/o?name=test%2Faccounts.1.json&uploadType=media
  response:
<<<<<<< HEAD
    body: {string: "{\n \"kind\": \"storage#object\",\n \"id\": \"gcsfs-testing/test/accounts.1.json/1518819024273425\",\n
        \"selfLink\": \"https://www.googleapis.com/storage/v1/b/gcsfs-testing/o/test%2Faccounts.1.json\",\n
        \"name\": \"test/accounts.1.json\",\n \"bucket\": \"gcsfs-testing\",\n \"generation\":
        \"1518819024273425\",\n \"metageneration\": \"1\",\n \"timeCreated\": \"2018-02-16T22:10:24.262Z\",\n
        \"updated\": \"2018-02-16T22:10:24.262Z\",\n \"storageClass\": \"MULTI_REGIONAL\",\n
        \"timeStorageClassUpdated\": \"2018-02-16T22:10:24.262Z\",\n \"size\": \"133\",\n
        \"md5Hash\": \"xK7pmJz/Oj5HGIyfQpYTig==\",\n \"mediaLink\": \"https://www.googleapis.com/download/storage/v1/b/gcsfs-testing/o/test%2Faccounts.1.json?generation=1518819024273425&alt=media\",\n
        \"crc32c\": \"6wJAgQ==\",\n \"etag\": \"CJGAruO5q9kCEAE=\"\n}\n"}
=======
    body: {string: "{\n \"kind\": \"storage#object\",\n \"id\": \"gcsfs-testing/test/accounts.2.json/1518819776119088\",\n
        \"selfLink\": \"https://www.googleapis.com/storage/v1/b/gcsfs-testing/o/test%2Faccounts.2.json\",\n
        \"name\": \"test/accounts.2.json\",\n \"bucket\": \"gcsfs-testing\",\n \"generation\":
        \"1518819776119088\",\n \"metageneration\": \"1\",\n \"timeCreated\": \"2018-02-16T22:22:56.108Z\",\n
        \"updated\": \"2018-02-16T22:22:56.108Z\",\n \"storageClass\": \"MULTI_REGIONAL\",\n
        \"timeStorageClassUpdated\": \"2018-02-16T22:22:56.108Z\",\n \"size\": \"133\",\n
        \"md5Hash\": \"bjhC5OCrzKV+8MGMCF2BQA==\",\n \"mediaLink\": \"https://www.googleapis.com/download/storage/v1/b/gcsfs-testing/o/test%2Faccounts.2.json?generation=1518819776119088&alt=media\",\n
        \"crc32c\": \"Su+F+g==\",\n \"etag\": \"CLCC78m8q9kCEAE=\"\n}\n"}
>>>>>>> 2129f8c8
    headers:
      Cache-Control: ['no-cache, no-store, max-age=0, must-revalidate']
      Content-Length: ['749']
      Content-Type: [application/json; charset=UTF-8]
<<<<<<< HEAD
      ETag: [CJGAruO5q9kCEAE=]
      Pragma: [no-cache]
      Server: [UploadServer]
      Vary: [Origin, X-Origin]
    status: {code: 200, message: OK}
- request:
    body: 'name,amount,id

      Dennis,400,4

      Edith,500,5

      Frank,600,6

'
    headers:
      Accept: ['*/*']
      Accept-Encoding: ['gzip, deflate']
      Connection: [keep-alive]
      Content-Length: ['52']
    method: POST
    uri: https://www.googleapis.com/upload/storage/v1/b/gcsfs-testing/o?name=2014-01-03.csv&uploadType=media
  response:
    body: {string: "{\n \"kind\": \"storage#object\",\n \"id\": \"gcsfs-testing/2014-01-03.csv/1518819024608844\",\n
        \"selfLink\": \"https://www.googleapis.com/storage/v1/b/gcsfs-testing/o/2014-01-03.csv\",\n
        \"name\": \"2014-01-03.csv\",\n \"bucket\": \"gcsfs-testing\",\n \"generation\":
        \"1518819024608844\",\n \"metageneration\": \"1\",\n \"timeCreated\": \"2018-02-16T22:10:24.568Z\",\n
        \"updated\": \"2018-02-16T22:10:24.568Z\",\n \"storageClass\": \"MULTI_REGIONAL\",\n
        \"timeStorageClassUpdated\": \"2018-02-16T22:10:24.568Z\",\n \"size\": \"52\",\n
        \"md5Hash\": \"9keZXdUu0YtMynECFSOiMg==\",\n \"mediaLink\": \"https://www.googleapis.com/download/storage/v1/b/gcsfs-testing/o/2014-01-03.csv?generation=1518819024608844&alt=media\",\n
        \"crc32c\": \"x/fq7w==\",\n \"etag\": \"CMy8wuO5q9kCEAE=\"\n}\n"}
    headers:
      Cache-Control: ['no-cache, no-store, max-age=0, must-revalidate']
      Content-Length: ['720']
      Content-Type: [application/json; charset=UTF-8]
      ETag: [CMy8wuO5q9kCEAE=]
=======
      ETag: [CLCC78m8q9kCEAE=]
>>>>>>> 2129f8c8
      Pragma: [no-cache]
      Server: [UploadServer]
      Vary: [Origin, X-Origin]
    status: {code: 200, message: OK}
- request:
    body: 'name,amount,id

      Alice,100,1

      Bob,200,2

      Charlie,300,3

'
    headers:
      Accept: ['*/*']
      Accept-Encoding: ['gzip, deflate']
      Connection: [keep-alive]
      Content-Length: ['51']
    method: POST
    uri: https://www.googleapis.com/upload/storage/v1/b/gcsfs-testing/o?name=2014-01-01.csv&uploadType=media
  response:
<<<<<<< HEAD
    body: {string: "{\n \"kind\": \"storage#object\",\n \"id\": \"gcsfs-testing/2014-01-01.csv/1518819024757666\",\n
        \"selfLink\": \"https://www.googleapis.com/storage/v1/b/gcsfs-testing/o/2014-01-01.csv\",\n
        \"name\": \"2014-01-01.csv\",\n \"bucket\": \"gcsfs-testing\",\n \"generation\":
        \"1518819024757666\",\n \"metageneration\": \"1\",\n \"timeCreated\": \"2018-02-16T22:10:24.747Z\",\n
        \"updated\": \"2018-02-16T22:10:24.747Z\",\n \"storageClass\": \"MULTI_REGIONAL\",\n
        \"timeStorageClassUpdated\": \"2018-02-16T22:10:24.747Z\",\n \"size\": \"51\",\n
        \"md5Hash\": \"Auycd2AT7x5m8G1W0NXcuA==\",\n \"mediaLink\": \"https://www.googleapis.com/download/storage/v1/b/gcsfs-testing/o/2014-01-01.csv?generation=1518819024757666&alt=media\",\n
        \"crc32c\": \"yR1u0w==\",\n \"etag\": \"CKLHy+O5q9kCEAE=\"\n}\n"}
=======
    body: {string: "{\n \"kind\": \"storage#object\",\n \"id\": \"gcsfs-testing/2014-01-01.csv/1518819776264031\",\n
        \"selfLink\": \"https://www.googleapis.com/storage/v1/b/gcsfs-testing/o/2014-01-01.csv\",\n
        \"name\": \"2014-01-01.csv\",\n \"bucket\": \"gcsfs-testing\",\n \"generation\":
        \"1518819776264031\",\n \"metageneration\": \"1\",\n \"timeCreated\": \"2018-02-16T22:22:56.253Z\",\n
        \"updated\": \"2018-02-16T22:22:56.253Z\",\n \"storageClass\": \"MULTI_REGIONAL\",\n
        \"timeStorageClassUpdated\": \"2018-02-16T22:22:56.253Z\",\n \"size\": \"51\",\n
        \"md5Hash\": \"Auycd2AT7x5m8G1W0NXcuA==\",\n \"mediaLink\": \"https://www.googleapis.com/download/storage/v1/b/gcsfs-testing/o/2014-01-01.csv?generation=1518819776264031&alt=media\",\n
        \"crc32c\": \"yR1u0w==\",\n \"etag\": \"CN/u98m8q9kCEAE=\"\n}\n"}
>>>>>>> 2129f8c8
    headers:
      Cache-Control: ['no-cache, no-store, max-age=0, must-revalidate']
      Content-Length: ['720']
      Content-Type: [application/json; charset=UTF-8]
<<<<<<< HEAD
      ETag: [CKLHy+O5q9kCEAE=]
=======
      ETag: [CN/u98m8q9kCEAE=]
>>>>>>> 2129f8c8
      Pragma: [no-cache]
      Server: [UploadServer]
      Vary: [Origin, X-Origin]
    status: {code: 200, message: OK}
- request:
    body: 'name,amount,id

'
    headers:
      Accept: ['*/*']
      Accept-Encoding: ['gzip, deflate']
      Connection: [keep-alive]
      Content-Length: ['15']
    method: POST
    uri: https://www.googleapis.com/upload/storage/v1/b/gcsfs-testing/o?name=2014-01-02.csv&uploadType=media
  response:
<<<<<<< HEAD
    body: {string: "{\n \"kind\": \"storage#object\",\n \"id\": \"gcsfs-testing/2014-01-02.csv/1518819025049982\",\n
        \"selfLink\": \"https://www.googleapis.com/storage/v1/b/gcsfs-testing/o/2014-01-02.csv\",\n
        \"name\": \"2014-01-02.csv\",\n \"bucket\": \"gcsfs-testing\",\n \"generation\":
        \"1518819025049982\",\n \"metageneration\": \"1\",\n \"timeCreated\": \"2018-02-16T22:10:25.010Z\",\n
        \"updated\": \"2018-02-16T22:10:25.010Z\",\n \"storageClass\": \"MULTI_REGIONAL\",\n
        \"timeStorageClassUpdated\": \"2018-02-16T22:10:25.010Z\",\n \"size\": \"15\",\n
        \"md5Hash\": \"cGwL6TebGKiJzgyNBJNb6Q==\",\n \"mediaLink\": \"https://www.googleapis.com/download/storage/v1/b/gcsfs-testing/o/2014-01-02.csv?generation=1518819025049982&alt=media\",\n
        \"crc32c\": \"Mpt4QQ==\",\n \"etag\": \"CP6y3eO5q9kCEAE=\"\n}\n"}
=======
    body: {string: "{\n \"kind\": \"storage#object\",\n \"id\": \"gcsfs-testing/2014-01-03.csv/1518819776520172\",\n
        \"selfLink\": \"https://www.googleapis.com/storage/v1/b/gcsfs-testing/o/2014-01-03.csv\",\n
        \"name\": \"2014-01-03.csv\",\n \"bucket\": \"gcsfs-testing\",\n \"generation\":
        \"1518819776520172\",\n \"metageneration\": \"1\",\n \"timeCreated\": \"2018-02-16T22:22:56.509Z\",\n
        \"updated\": \"2018-02-16T22:22:56.509Z\",\n \"storageClass\": \"MULTI_REGIONAL\",\n
        \"timeStorageClassUpdated\": \"2018-02-16T22:22:56.509Z\",\n \"size\": \"52\",\n
        \"md5Hash\": \"9keZXdUu0YtMynECFSOiMg==\",\n \"mediaLink\": \"https://www.googleapis.com/download/storage/v1/b/gcsfs-testing/o/2014-01-03.csv?generation=1518819776520172&alt=media\",\n
        \"crc32c\": \"x/fq7w==\",\n \"etag\": \"COy/h8q8q9kCEAE=\"\n}\n"}
>>>>>>> 2129f8c8
    headers:
      Cache-Control: ['no-cache, no-store, max-age=0, must-revalidate']
      Content-Length: ['720']
      Content-Type: [application/json; charset=UTF-8]
<<<<<<< HEAD
      ETag: [CP6y3eO5q9kCEAE=]
=======
      ETag: [COy/h8q8q9kCEAE=]
>>>>>>> 2129f8c8
      Pragma: [no-cache]
      Server: [UploadServer]
      Vary: [Origin, X-Origin]
    status: {code: 200, message: OK}
- request:
    body: 'name,amount,id

'
    headers:
      Accept: ['*/*']
      Accept-Encoding: ['gzip, deflate']
      Connection: [keep-alive]
      Content-Length: ['15']
    method: POST
    uri: https://www.googleapis.com/upload/storage/v1/b/gcsfs-testing/o?name=2014-01-02.csv&uploadType=media
  response:
<<<<<<< HEAD
    body: {string: "{\n \"kind\": \"storage#object\",\n \"id\": \"gcsfs-testing/nested/nested2/file2/1518819025213191\",\n
        \"selfLink\": \"https://www.googleapis.com/storage/v1/b/gcsfs-testing/o/nested%2Fnested2%2Ffile2\",\n
        \"name\": \"nested/nested2/file2\",\n \"bucket\": \"gcsfs-testing\",\n \"generation\":
        \"1518819025213191\",\n \"metageneration\": \"1\",\n \"timeCreated\": \"2018-02-16T22:10:25.199Z\",\n
        \"updated\": \"2018-02-16T22:10:25.199Z\",\n \"storageClass\": \"MULTI_REGIONAL\",\n
        \"timeStorageClassUpdated\": \"2018-02-16T22:10:25.199Z\",\n \"size\": \"5\",\n
        \"md5Hash\": \"fXkwN6B2AYZXSwKC8vQ15w==\",\n \"mediaLink\": \"https://www.googleapis.com/download/storage/v1/b/gcsfs-testing/o/nested%2Fnested2%2Ffile2?generation=1518819025213191&alt=media\",\n
        \"crc32c\": \"MaqBTg==\",\n \"etag\": \"CIeu5+O5q9kCEAE=\"\n}\n"}
    headers:
      Cache-Control: ['no-cache, no-store, max-age=0, must-revalidate']
      Content-Length: ['751']
      Content-Type: [application/json; charset=UTF-8]
      ETag: [CIeu5+O5q9kCEAE=]
=======
    body: {string: "{\n \"kind\": \"storage#object\",\n \"id\": \"gcsfs-testing/2014-01-02.csv/1518819776665145\",\n
        \"selfLink\": \"https://www.googleapis.com/storage/v1/b/gcsfs-testing/o/2014-01-02.csv\",\n
        \"name\": \"2014-01-02.csv\",\n \"bucket\": \"gcsfs-testing\",\n \"generation\":
        \"1518819776665145\",\n \"metageneration\": \"1\",\n \"timeCreated\": \"2018-02-16T22:22:56.654Z\",\n
        \"updated\": \"2018-02-16T22:22:56.654Z\",\n \"storageClass\": \"MULTI_REGIONAL\",\n
        \"timeStorageClassUpdated\": \"2018-02-16T22:22:56.654Z\",\n \"size\": \"15\",\n
        \"md5Hash\": \"cGwL6TebGKiJzgyNBJNb6Q==\",\n \"mediaLink\": \"https://www.googleapis.com/download/storage/v1/b/gcsfs-testing/o/2014-01-02.csv?generation=1518819776665145&alt=media\",\n
        \"crc32c\": \"Mpt4QQ==\",\n \"etag\": \"CLmskMq8q9kCEAE=\"\n}\n"}
    headers:
      Cache-Control: ['no-cache, no-store, max-age=0, must-revalidate']
      Content-Length: ['720']
      Content-Type: [application/json; charset=UTF-8]
      ETag: [CLmskMq8q9kCEAE=]
>>>>>>> 2129f8c8
      Pragma: [no-cache]
      Server: [UploadServer]
      Vary: [Origin, X-Origin]
    status: {code: 200, message: OK}
- request:
    body: world
    headers:
      Accept: ['*/*']
      Accept-Encoding: ['gzip, deflate']
      Connection: [keep-alive]
      Content-Length: ['5']
    method: POST
    uri: https://www.googleapis.com/upload/storage/v1/b/gcsfs-testing/o?name=nested%2Ffile2&uploadType=media
  response:
<<<<<<< HEAD
    body: {string: "{\n \"kind\": \"storage#object\",\n \"id\": \"gcsfs-testing/nested/file2/1518819025483170\",\n
        \"selfLink\": \"https://www.googleapis.com/storage/v1/b/gcsfs-testing/o/nested%2Ffile2\",\n
        \"name\": \"nested/file2\",\n \"bucket\": \"gcsfs-testing\",\n \"generation\":
        \"1518819025483170\",\n \"metageneration\": \"1\",\n \"timeCreated\": \"2018-02-16T22:10:25.472Z\",\n
        \"updated\": \"2018-02-16T22:10:25.472Z\",\n \"storageClass\": \"MULTI_REGIONAL\",\n
        \"timeStorageClassUpdated\": \"2018-02-16T22:10:25.472Z\",\n \"size\": \"5\",\n
        \"md5Hash\": \"fXkwN6B2AYZXSwKC8vQ15w==\",\n \"mediaLink\": \"https://www.googleapis.com/download/storage/v1/b/gcsfs-testing/o/nested%2Ffile2?generation=1518819025483170&alt=media\",\n
        \"crc32c\": \"MaqBTg==\",\n \"etag\": \"CKLr9+O5q9kCEAE=\"\n}\n"}
    headers:
      Cache-Control: ['no-cache, no-store, max-age=0, must-revalidate']
      Content-Length: ['715']
      Content-Type: [application/json; charset=UTF-8]
      ETag: [CKLr9+O5q9kCEAE=]
=======
    body: {string: "{\n \"kind\": \"storage#object\",\n \"id\": \"gcsfs-testing/nested/file2/1518819776812445\",\n
        \"selfLink\": \"https://www.googleapis.com/storage/v1/b/gcsfs-testing/o/nested%2Ffile2\",\n
        \"name\": \"nested/file2\",\n \"bucket\": \"gcsfs-testing\",\n \"generation\":
        \"1518819776812445\",\n \"metageneration\": \"1\",\n \"timeCreated\": \"2018-02-16T22:22:56.801Z\",\n
        \"updated\": \"2018-02-16T22:22:56.801Z\",\n \"storageClass\": \"MULTI_REGIONAL\",\n
        \"timeStorageClassUpdated\": \"2018-02-16T22:22:56.801Z\",\n \"size\": \"5\",\n
        \"md5Hash\": \"fXkwN6B2AYZXSwKC8vQ15w==\",\n \"mediaLink\": \"https://www.googleapis.com/download/storage/v1/b/gcsfs-testing/o/nested%2Ffile2?generation=1518819776812445&alt=media\",\n
        \"crc32c\": \"MaqBTg==\",\n \"etag\": \"CJ2rmcq8q9kCEAE=\"\n}\n"}
    headers:
      Cache-Control: ['no-cache, no-store, max-age=0, must-revalidate']
      Content-Length: ['715']
      Content-Type: [application/json; charset=UTF-8]
      ETag: [CJ2rmcq8q9kCEAE=]
      Pragma: [no-cache]
      Server: [UploadServer]
      Vary: [Origin, X-Origin]
    status: {code: 200, message: OK}
- request:
    body: world
    headers:
      Accept: ['*/*']
      Accept-Encoding: ['gzip, deflate']
      Connection: [keep-alive]
      Content-Length: ['5']
    method: POST
    uri: https://www.googleapis.com/upload/storage/v1/b/gcsfs-testing/o?name=nested%2Fnested2%2Ffile2&uploadType=media
  response:
    body: {string: "{\n \"kind\": \"storage#object\",\n \"id\": \"gcsfs-testing/nested/nested2/file2/1518819776956473\",\n
        \"selfLink\": \"https://www.googleapis.com/storage/v1/b/gcsfs-testing/o/nested%2Fnested2%2Ffile2\",\n
        \"name\": \"nested/nested2/file2\",\n \"bucket\": \"gcsfs-testing\",\n \"generation\":
        \"1518819776956473\",\n \"metageneration\": \"1\",\n \"timeCreated\": \"2018-02-16T22:22:56.945Z\",\n
        \"updated\": \"2018-02-16T22:22:56.945Z\",\n \"storageClass\": \"MULTI_REGIONAL\",\n
        \"timeStorageClassUpdated\": \"2018-02-16T22:22:56.945Z\",\n \"size\": \"5\",\n
        \"md5Hash\": \"fXkwN6B2AYZXSwKC8vQ15w==\",\n \"mediaLink\": \"https://www.googleapis.com/download/storage/v1/b/gcsfs-testing/o/nested%2Fnested2%2Ffile2?generation=1518819776956473&alt=media\",\n
        \"crc32c\": \"MaqBTg==\",\n \"etag\": \"CLmQosq8q9kCEAE=\"\n}\n"}
    headers:
      Cache-Control: ['no-cache, no-store, max-age=0, must-revalidate']
      Content-Length: ['751']
      Content-Type: [application/json; charset=UTF-8]
      ETag: [CLmQosq8q9kCEAE=]
>>>>>>> 2129f8c8
      Pragma: [no-cache]
      Server: [UploadServer]
      Vary: [Origin, X-Origin]
    status: {code: 200, message: OK}
- request:
    body: 'hello

'
    headers:
      Accept: ['*/*']
      Accept-Encoding: ['gzip, deflate']
      Connection: [keep-alive]
      Content-Length: ['6']
    method: POST
    uri: https://www.googleapis.com/upload/storage/v1/b/gcsfs-testing/o?name=nested%2Ffile1&uploadType=media
  response:
<<<<<<< HEAD
    body: {string: "{\n \"kind\": \"storage#object\",\n \"id\": \"gcsfs-testing/nested/file1/1518819025651450\",\n
        \"selfLink\": \"https://www.googleapis.com/storage/v1/b/gcsfs-testing/o/nested%2Ffile1\",\n
        \"name\": \"nested/file1\",\n \"bucket\": \"gcsfs-testing\",\n \"generation\":
        \"1518819025651450\",\n \"metageneration\": \"1\",\n \"timeCreated\": \"2018-02-16T22:10:25.641Z\",\n
        \"updated\": \"2018-02-16T22:10:25.641Z\",\n \"storageClass\": \"MULTI_REGIONAL\",\n
        \"timeStorageClassUpdated\": \"2018-02-16T22:10:25.641Z\",\n \"size\": \"6\",\n
        \"md5Hash\": \"sZRqySSS0jR8YjW00mERhA==\",\n \"mediaLink\": \"https://www.googleapis.com/download/storage/v1/b/gcsfs-testing/o/nested%2Ffile1?generation=1518819025651450&alt=media\",\n
        \"crc32c\": \"NT3Yvg==\",\n \"etag\": \"CPqNguS5q9kCEAE=\"\n}\n"}
=======
    body: {string: "{\n \"kind\": \"storage#object\",\n \"id\": \"gcsfs-testing/nested/file1/1518819777125671\",\n
        \"selfLink\": \"https://www.googleapis.com/storage/v1/b/gcsfs-testing/o/nested%2Ffile1\",\n
        \"name\": \"nested/file1\",\n \"bucket\": \"gcsfs-testing\",\n \"generation\":
        \"1518819777125671\",\n \"metageneration\": \"1\",\n \"timeCreated\": \"2018-02-16T22:22:57.115Z\",\n
        \"updated\": \"2018-02-16T22:22:57.115Z\",\n \"storageClass\": \"MULTI_REGIONAL\",\n
        \"timeStorageClassUpdated\": \"2018-02-16T22:22:57.115Z\",\n \"size\": \"6\",\n
        \"md5Hash\": \"sZRqySSS0jR8YjW00mERhA==\",\n \"mediaLink\": \"https://www.googleapis.com/download/storage/v1/b/gcsfs-testing/o/nested%2Ffile1?generation=1518819777125671&alt=media\",\n
        \"crc32c\": \"NT3Yvg==\",\n \"etag\": \"CKe6rMq8q9kCEAE=\"\n}\n"}
>>>>>>> 2129f8c8
    headers:
      Cache-Control: ['no-cache, no-store, max-age=0, must-revalidate']
      Content-Length: ['715']
      Content-Type: [application/json; charset=UTF-8]
<<<<<<< HEAD
      ETag: [CPqNguS5q9kCEAE=]
=======
      ETag: [CKe6rMq8q9kCEAE=]
>>>>>>> 2129f8c8
      Pragma: [no-cache]
      Server: [UploadServer]
      Vary: [Origin, X-Origin]
    status: {code: 200, message: OK}
- request:
    body: 'hello

'
    headers:
      Accept: ['*/*']
      Accept-Encoding: ['gzip, deflate']
      Connection: [keep-alive]
      Content-Length: ['6']
    method: POST
    uri: https://www.googleapis.com/upload/storage/v1/b/gcsfs-testing/o?name=nested%2Fnested2%2Ffile1&uploadType=media
  response:
<<<<<<< HEAD
    body: {string: "{\n \"kind\": \"storage#object\",\n \"id\": \"gcsfs-testing/nested/nested2/file1/1518819025915990\",\n
        \"selfLink\": \"https://www.googleapis.com/storage/v1/b/gcsfs-testing/o/nested%2Fnested2%2Ffile1\",\n
        \"name\": \"nested/nested2/file1\",\n \"bucket\": \"gcsfs-testing\",\n \"generation\":
        \"1518819025915990\",\n \"metageneration\": \"1\",\n \"timeCreated\": \"2018-02-16T22:10:25.905Z\",\n
        \"updated\": \"2018-02-16T22:10:25.905Z\",\n \"storageClass\": \"MULTI_REGIONAL\",\n
        \"timeStorageClassUpdated\": \"2018-02-16T22:10:25.905Z\",\n \"size\": \"6\",\n
        \"md5Hash\": \"sZRqySSS0jR8YjW00mERhA==\",\n \"mediaLink\": \"https://www.googleapis.com/download/storage/v1/b/gcsfs-testing/o/nested%2Fnested2%2Ffile1?generation=1518819025915990&alt=media\",\n
        \"crc32c\": \"NT3Yvg==\",\n \"etag\": \"CNagkuS5q9kCEAE=\"\n}\n"}
=======
    body: {string: "{\n \"kind\": \"storage#object\",\n \"id\": \"gcsfs-testing/nested/nested2/file1/1518819777277637\",\n
        \"selfLink\": \"https://www.googleapis.com/storage/v1/b/gcsfs-testing/o/nested%2Fnested2%2Ffile1\",\n
        \"name\": \"nested/nested2/file1\",\n \"bucket\": \"gcsfs-testing\",\n \"generation\":
        \"1518819777277637\",\n \"metageneration\": \"1\",\n \"timeCreated\": \"2018-02-16T22:22:57.266Z\",\n
        \"updated\": \"2018-02-16T22:22:57.266Z\",\n \"storageClass\": \"MULTI_REGIONAL\",\n
        \"timeStorageClassUpdated\": \"2018-02-16T22:22:57.266Z\",\n \"size\": \"6\",\n
        \"md5Hash\": \"sZRqySSS0jR8YjW00mERhA==\",\n \"mediaLink\": \"https://www.googleapis.com/download/storage/v1/b/gcsfs-testing/o/nested%2Fnested2%2Ffile1?generation=1518819777277637&alt=media\",\n
        \"crc32c\": \"NT3Yvg==\",\n \"etag\": \"CMXdtcq8q9kCEAE=\"\n}\n"}
>>>>>>> 2129f8c8
    headers:
      Cache-Control: ['no-cache, no-store, max-age=0, must-revalidate']
      Content-Length: ['751']
      Content-Type: [application/json; charset=UTF-8]
<<<<<<< HEAD
      ETag: [CNagkuS5q9kCEAE=]
=======
      ETag: [CMXdtcq8q9kCEAE=]
>>>>>>> 2129f8c8
      Pragma: [no-cache]
      Server: [UploadServer]
      Vary: [Origin, X-Origin]
    status: {code: 200, message: OK}
- request:
    body: null
    headers:
      Accept: ['*/*']
      Accept-Encoding: ['gzip, deflate']
      Connection: [keep-alive]
    method: GET
    uri: https://www.googleapis.com/storage/v1/b/gcsfs-testing/o/2014-01-01.csv
  response:
<<<<<<< HEAD
    body: {string: "{\n \"kind\": \"storage#object\",\n \"id\": \"gcsfs-testing/2014-01-01.csv/1518819024757666\",\n
        \"selfLink\": \"https://www.googleapis.com/storage/v1/b/gcsfs-testing/o/2014-01-01.csv\",\n
        \"name\": \"2014-01-01.csv\",\n \"bucket\": \"gcsfs-testing\",\n \"generation\":
        \"1518819024757666\",\n \"metageneration\": \"1\",\n \"timeCreated\": \"2018-02-16T22:10:24.747Z\",\n
        \"updated\": \"2018-02-16T22:10:24.747Z\",\n \"storageClass\": \"MULTI_REGIONAL\",\n
        \"timeStorageClassUpdated\": \"2018-02-16T22:10:24.747Z\",\n \"size\": \"51\",\n
        \"md5Hash\": \"Auycd2AT7x5m8G1W0NXcuA==\",\n \"mediaLink\": \"https://www.googleapis.com/download/storage/v1/b/gcsfs-testing/o/2014-01-01.csv?generation=1518819024757666&alt=media\",\n
        \"crc32c\": \"yR1u0w==\",\n \"etag\": \"CKLHy+O5q9kCEAE=\"\n}\n"}
=======
    body: {string: "{\n \"kind\": \"storage#object\",\n \"id\": \"gcsfs-testing/2014-01-01.csv/1518819776264031\",\n
        \"selfLink\": \"https://www.googleapis.com/storage/v1/b/gcsfs-testing/o/2014-01-01.csv\",\n
        \"name\": \"2014-01-01.csv\",\n \"bucket\": \"gcsfs-testing\",\n \"generation\":
        \"1518819776264031\",\n \"metageneration\": \"1\",\n \"timeCreated\": \"2018-02-16T22:22:56.253Z\",\n
        \"updated\": \"2018-02-16T22:22:56.253Z\",\n \"storageClass\": \"MULTI_REGIONAL\",\n
        \"timeStorageClassUpdated\": \"2018-02-16T22:22:56.253Z\",\n \"size\": \"51\",\n
        \"md5Hash\": \"Auycd2AT7x5m8G1W0NXcuA==\",\n \"mediaLink\": \"https://www.googleapis.com/download/storage/v1/b/gcsfs-testing/o/2014-01-01.csv?generation=1518819776264031&alt=media\",\n
        \"crc32c\": \"yR1u0w==\",\n \"etag\": \"CN/u98m8q9kCEAE=\"\n}\n"}
>>>>>>> 2129f8c8
    headers:
      Cache-Control: ['no-cache, no-store, max-age=0, must-revalidate']
      Content-Length: ['720']
      Content-Type: [application/json; charset=UTF-8]
<<<<<<< HEAD
      ETag: [CKLHy+O5q9kCEAE=]
=======
      ETag: [CN/u98m8q9kCEAE=]
>>>>>>> 2129f8c8
      Pragma: [no-cache]
      Server: [UploadServer]
      Vary: [Origin, X-Origin]
    status: {code: 200, message: OK}
- request:
    body: null
    headers:
      Accept: ['*/*']
      Accept-Encoding: ['gzip, deflate']
      Connection: [keep-alive]
      Range: [bytes=0-22]
    method: GET
<<<<<<< HEAD
    uri: https://www.googleapis.com/download/storage/v1/b/gcsfs-testing/o/2014-01-01.csv?alt=media&generation=1518819024757666
=======
    uri: https://www.googleapis.com/download/storage/v1/b/gcsfs-testing/o/2014-01-01.csv?alt=media&generation=1518819776264031
>>>>>>> 2129f8c8
  response:
    body: {string: 'name,amount,id

        Alice,10'}
    headers:
      Cache-Control: ['no-cache, no-store, max-age=0, must-revalidate']
      Content-Disposition: [attachment]
      Content-Length: ['23']
      Content-Range: [bytes 0-22/51]
      Content-Type: [application/octet-stream]
<<<<<<< HEAD
      ETag: [CKLHy+O5q9kCEAE=]
      Pragma: [no-cache]
      Server: [UploadServer]
      Vary: [Origin, X-Origin]
      X-Goog-Generation: ['1518819024757666']
=======
      ETag: [CN/u98m8q9kCEAE=]
      Pragma: [no-cache]
      Server: [UploadServer]
      Vary: [Origin, X-Origin]
      X-Goog-Generation: ['1518819776264031']
>>>>>>> 2129f8c8
      X-Goog-Metageneration: ['1']
      X-Goog-Storage-Class: [MULTI_REGIONAL]
    status: {code: 206, message: Partial Content}
- request:
    body: null
    headers:
      Accept: ['*/*']
      Accept-Encoding: ['gzip, deflate']
      Connection: [keep-alive]
      Range: [bytes=20-42]
    method: GET
<<<<<<< HEAD
    uri: https://www.googleapis.com/download/storage/v1/b/gcsfs-testing/o/2014-01-01.csv?alt=media&generation=1518819024757666
=======
    uri: https://www.googleapis.com/download/storage/v1/b/gcsfs-testing/o/2014-01-01.csv?alt=media&generation=1518819776264031
>>>>>>> 2129f8c8
  response:
    body: {string: ',100,1

        Bob,200,2

        Charli'}
    headers:
      Cache-Control: ['no-cache, no-store, max-age=0, must-revalidate']
      Content-Disposition: [attachment]
      Content-Length: ['23']
      Content-Range: [bytes 20-42/51]
      Content-Type: [application/octet-stream]
<<<<<<< HEAD
      ETag: [CKLHy+O5q9kCEAE=]
      Pragma: [no-cache]
      Server: [UploadServer]
      Vary: [Origin, X-Origin]
      X-Goog-Generation: ['1518819024757666']
=======
      ETag: [CN/u98m8q9kCEAE=]
      Pragma: [no-cache]
      Server: [UploadServer]
      Vary: [Origin, X-Origin]
      X-Goog-Generation: ['1518819776264031']
>>>>>>> 2129f8c8
      X-Goog-Metageneration: ['1']
      X-Goog-Storage-Class: [MULTI_REGIONAL]
    status: {code: 206, message: Partial Content}
- request:
    body: null
    headers:
      Accept: ['*/*']
      Accept-Encoding: ['gzip, deflate']
      Connection: [keep-alive]
      Range: [bytes=40-62]
    method: GET
<<<<<<< HEAD
    uri: https://www.googleapis.com/download/storage/v1/b/gcsfs-testing/o/2014-01-01.csv?alt=media&generation=1518819024757666
=======
    uri: https://www.googleapis.com/download/storage/v1/b/gcsfs-testing/o/2014-01-01.csv?alt=media&generation=1518819776264031
>>>>>>> 2129f8c8
  response:
    body: {string: 'rlie,300,3

'}
    headers:
      Cache-Control: ['no-cache, no-store, max-age=0, must-revalidate']
      Content-Disposition: [attachment]
      Content-Length: ['11']
      Content-Range: [bytes 40-50/51]
      Content-Type: [application/octet-stream]
<<<<<<< HEAD
      ETag: [CKLHy+O5q9kCEAE=]
      Pragma: [no-cache]
      Server: [UploadServer]
      Vary: [Origin, X-Origin]
      X-Goog-Generation: ['1518819024757666']
=======
      ETag: [CN/u98m8q9kCEAE=]
      Pragma: [no-cache]
      Server: [UploadServer]
      Vary: [Origin, X-Origin]
      X-Goog-Generation: ['1518819776264031']
>>>>>>> 2129f8c8
      X-Goog-Metageneration: ['1']
      X-Goog-Storage-Class: [MULTI_REGIONAL]
    status: {code: 206, message: Partial Content}
- request:
    body: null
    headers:
      Accept: ['*/*']
      Accept-Encoding: ['gzip, deflate']
      Connection: [keep-alive]
    method: GET
    uri: https://www.googleapis.com/storage/v1/b/gcsfs-testing/o/?maxResults=1000
  response:
    body: {string: "{\n \"kind\": \"storage#objects\",\n \"items\": [\n  {\n   \"kind\":
<<<<<<< HEAD
        \"storage#object\",\n   \"id\": \"gcsfs-testing/2014-01-01.csv/1518819024757666\",\n
        \  \"selfLink\": \"https://www.googleapis.com/storage/v1/b/gcsfs-testing/o/2014-01-01.csv\",\n
        \  \"name\": \"2014-01-01.csv\",\n   \"bucket\": \"gcsfs-testing\",\n   \"generation\":
        \"1518819024757666\",\n   \"metageneration\": \"1\",\n   \"timeCreated\":
        \"2018-02-16T22:10:24.747Z\",\n   \"updated\": \"2018-02-16T22:10:24.747Z\",\n
        \  \"storageClass\": \"MULTI_REGIONAL\",\n   \"timeStorageClassUpdated\":
        \"2018-02-16T22:10:24.747Z\",\n   \"size\": \"51\",\n   \"md5Hash\": \"Auycd2AT7x5m8G1W0NXcuA==\",\n
        \  \"mediaLink\": \"https://www.googleapis.com/download/storage/v1/b/gcsfs-testing/o/2014-01-01.csv?generation=1518819024757666&alt=media\",\n
        \  \"crc32c\": \"yR1u0w==\",\n   \"etag\": \"CKLHy+O5q9kCEAE=\"\n  },\n  {\n
        \  \"kind\": \"storage#object\",\n   \"id\": \"gcsfs-testing/2014-01-02.csv/1518819025049982\",\n
        \  \"selfLink\": \"https://www.googleapis.com/storage/v1/b/gcsfs-testing/o/2014-01-02.csv\",\n
        \  \"name\": \"2014-01-02.csv\",\n   \"bucket\": \"gcsfs-testing\",\n   \"generation\":
        \"1518819025049982\",\n   \"metageneration\": \"1\",\n   \"timeCreated\":
        \"2018-02-16T22:10:25.010Z\",\n   \"updated\": \"2018-02-16T22:10:25.010Z\",\n
        \  \"storageClass\": \"MULTI_REGIONAL\",\n   \"timeStorageClassUpdated\":
        \"2018-02-16T22:10:25.010Z\",\n   \"size\": \"15\",\n   \"md5Hash\": \"cGwL6TebGKiJzgyNBJNb6Q==\",\n
        \  \"mediaLink\": \"https://www.googleapis.com/download/storage/v1/b/gcsfs-testing/o/2014-01-02.csv?generation=1518819025049982&alt=media\",\n
        \  \"crc32c\": \"Mpt4QQ==\",\n   \"etag\": \"CP6y3eO5q9kCEAE=\"\n  },\n  {\n
        \  \"kind\": \"storage#object\",\n   \"id\": \"gcsfs-testing/2014-01-03.csv/1518819024608844\",\n
        \  \"selfLink\": \"https://www.googleapis.com/storage/v1/b/gcsfs-testing/o/2014-01-03.csv\",\n
        \  \"name\": \"2014-01-03.csv\",\n   \"bucket\": \"gcsfs-testing\",\n   \"generation\":
        \"1518819024608844\",\n   \"metageneration\": \"1\",\n   \"timeCreated\":
        \"2018-02-16T22:10:24.568Z\",\n   \"updated\": \"2018-02-16T22:10:24.568Z\",\n
        \  \"storageClass\": \"MULTI_REGIONAL\",\n   \"timeStorageClassUpdated\":
        \"2018-02-16T22:10:24.568Z\",\n   \"size\": \"52\",\n   \"md5Hash\": \"9keZXdUu0YtMynECFSOiMg==\",\n
        \  \"mediaLink\": \"https://www.googleapis.com/download/storage/v1/b/gcsfs-testing/o/2014-01-03.csv?generation=1518819024608844&alt=media\",\n
        \  \"crc32c\": \"x/fq7w==\",\n   \"etag\": \"CMy8wuO5q9kCEAE=\"\n  },\n  {\n
        \  \"kind\": \"storage#object\",\n   \"id\": \"gcsfs-testing/nested/file1/1518819025651450\",\n
        \  \"selfLink\": \"https://www.googleapis.com/storage/v1/b/gcsfs-testing/o/nested%2Ffile1\",\n
        \  \"name\": \"nested/file1\",\n   \"bucket\": \"gcsfs-testing\",\n   \"generation\":
        \"1518819025651450\",\n   \"metageneration\": \"1\",\n   \"timeCreated\":
        \"2018-02-16T22:10:25.641Z\",\n   \"updated\": \"2018-02-16T22:10:25.641Z\",\n
        \  \"storageClass\": \"MULTI_REGIONAL\",\n   \"timeStorageClassUpdated\":
        \"2018-02-16T22:10:25.641Z\",\n   \"size\": \"6\",\n   \"md5Hash\": \"sZRqySSS0jR8YjW00mERhA==\",\n
        \  \"mediaLink\": \"https://www.googleapis.com/download/storage/v1/b/gcsfs-testing/o/nested%2Ffile1?generation=1518819025651450&alt=media\",\n
        \  \"crc32c\": \"NT3Yvg==\",\n   \"etag\": \"CPqNguS5q9kCEAE=\"\n  },\n  {\n
        \  \"kind\": \"storage#object\",\n   \"id\": \"gcsfs-testing/nested/file2/1518819025483170\",\n
        \  \"selfLink\": \"https://www.googleapis.com/storage/v1/b/gcsfs-testing/o/nested%2Ffile2\",\n
        \  \"name\": \"nested/file2\",\n   \"bucket\": \"gcsfs-testing\",\n   \"generation\":
        \"1518819025483170\",\n   \"metageneration\": \"1\",\n   \"timeCreated\":
        \"2018-02-16T22:10:25.472Z\",\n   \"updated\": \"2018-02-16T22:10:25.472Z\",\n
        \  \"storageClass\": \"MULTI_REGIONAL\",\n   \"timeStorageClassUpdated\":
        \"2018-02-16T22:10:25.472Z\",\n   \"size\": \"5\",\n   \"md5Hash\": \"fXkwN6B2AYZXSwKC8vQ15w==\",\n
        \  \"mediaLink\": \"https://www.googleapis.com/download/storage/v1/b/gcsfs-testing/o/nested%2Ffile2?generation=1518819025483170&alt=media\",\n
        \  \"crc32c\": \"MaqBTg==\",\n   \"etag\": \"CKLr9+O5q9kCEAE=\"\n  },\n  {\n
        \  \"kind\": \"storage#object\",\n   \"id\": \"gcsfs-testing/nested/nested2/file1/1518819025915990\",\n
        \  \"selfLink\": \"https://www.googleapis.com/storage/v1/b/gcsfs-testing/o/nested%2Fnested2%2Ffile1\",\n
        \  \"name\": \"nested/nested2/file1\",\n   \"bucket\": \"gcsfs-testing\",\n
        \  \"generation\": \"1518819025915990\",\n   \"metageneration\": \"1\",\n
        \  \"timeCreated\": \"2018-02-16T22:10:25.905Z\",\n   \"updated\": \"2018-02-16T22:10:25.905Z\",\n
        \  \"storageClass\": \"MULTI_REGIONAL\",\n   \"timeStorageClassUpdated\":
        \"2018-02-16T22:10:25.905Z\",\n   \"size\": \"6\",\n   \"md5Hash\": \"sZRqySSS0jR8YjW00mERhA==\",\n
        \  \"mediaLink\": \"https://www.googleapis.com/download/storage/v1/b/gcsfs-testing/o/nested%2Fnested2%2Ffile1?generation=1518819025915990&alt=media\",\n
        \  \"crc32c\": \"NT3Yvg==\",\n   \"etag\": \"CNagkuS5q9kCEAE=\"\n  },\n  {\n
        \  \"kind\": \"storage#object\",\n   \"id\": \"gcsfs-testing/nested/nested2/file2/1518819025213191\",\n
        \  \"selfLink\": \"https://www.googleapis.com/storage/v1/b/gcsfs-testing/o/nested%2Fnested2%2Ffile2\",\n
        \  \"name\": \"nested/nested2/file2\",\n   \"bucket\": \"gcsfs-testing\",\n
        \  \"generation\": \"1518819025213191\",\n   \"metageneration\": \"1\",\n
        \  \"timeCreated\": \"2018-02-16T22:10:25.199Z\",\n   \"updated\": \"2018-02-16T22:10:25.199Z\",\n
        \  \"storageClass\": \"MULTI_REGIONAL\",\n   \"timeStorageClassUpdated\":
        \"2018-02-16T22:10:25.199Z\",\n   \"size\": \"5\",\n   \"md5Hash\": \"fXkwN6B2AYZXSwKC8vQ15w==\",\n
        \  \"mediaLink\": \"https://www.googleapis.com/download/storage/v1/b/gcsfs-testing/o/nested%2Fnested2%2Ffile2?generation=1518819025213191&alt=media\",\n
        \  \"crc32c\": \"MaqBTg==\",\n   \"etag\": \"CIeu5+O5q9kCEAE=\"\n  },\n  {\n
        \  \"kind\": \"storage#object\",\n   \"id\": \"gcsfs-testing/test/accounts.1.json/1518819024273425\",\n
        \  \"selfLink\": \"https://www.googleapis.com/storage/v1/b/gcsfs-testing/o/test%2Faccounts.1.json\",\n
        \  \"name\": \"test/accounts.1.json\",\n   \"bucket\": \"gcsfs-testing\",\n
        \  \"generation\": \"1518819024273425\",\n   \"metageneration\": \"1\",\n
        \  \"timeCreated\": \"2018-02-16T22:10:24.262Z\",\n   \"updated\": \"2018-02-16T22:10:24.262Z\",\n
        \  \"storageClass\": \"MULTI_REGIONAL\",\n   \"timeStorageClassUpdated\":
        \"2018-02-16T22:10:24.262Z\",\n   \"size\": \"133\",\n   \"md5Hash\": \"xK7pmJz/Oj5HGIyfQpYTig==\",\n
        \  \"mediaLink\": \"https://www.googleapis.com/download/storage/v1/b/gcsfs-testing/o/test%2Faccounts.1.json?generation=1518819024273425&alt=media\",\n
        \  \"crc32c\": \"6wJAgQ==\",\n   \"etag\": \"CJGAruO5q9kCEAE=\"\n  },\n  {\n
        \  \"kind\": \"storage#object\",\n   \"id\": \"gcsfs-testing/test/accounts.2.json/1518819024113431\",\n
        \  \"selfLink\": \"https://www.googleapis.com/storage/v1/b/gcsfs-testing/o/test%2Faccounts.2.json\",\n
        \  \"name\": \"test/accounts.2.json\",\n   \"bucket\": \"gcsfs-testing\",\n
        \  \"generation\": \"1518819024113431\",\n   \"metageneration\": \"1\",\n
        \  \"timeCreated\": \"2018-02-16T22:10:24.099Z\",\n   \"updated\": \"2018-02-16T22:10:24.099Z\",\n
        \  \"storageClass\": \"MULTI_REGIONAL\",\n   \"timeStorageClassUpdated\":
        \"2018-02-16T22:10:24.099Z\",\n   \"size\": \"133\",\n   \"md5Hash\": \"bjhC5OCrzKV+8MGMCF2BQA==\",\n
        \  \"mediaLink\": \"https://www.googleapis.com/download/storage/v1/b/gcsfs-testing/o/test%2Faccounts.2.json?generation=1518819024113431&alt=media\",\n
        \  \"crc32c\": \"Su+F+g==\",\n   \"etag\": \"CJeepOO5q9kCEAE=\"\n  }\n ]\n}\n"}
=======
        \"storage#object\",\n   \"id\": \"gcsfs-testing/2014-01-01.csv/1518819776264031\",\n
        \  \"selfLink\": \"https://www.googleapis.com/storage/v1/b/gcsfs-testing/o/2014-01-01.csv\",\n
        \  \"name\": \"2014-01-01.csv\",\n   \"bucket\": \"gcsfs-testing\",\n   \"generation\":
        \"1518819776264031\",\n   \"metageneration\": \"1\",\n   \"timeCreated\":
        \"2018-02-16T22:22:56.253Z\",\n   \"updated\": \"2018-02-16T22:22:56.253Z\",\n
        \  \"storageClass\": \"MULTI_REGIONAL\",\n   \"timeStorageClassUpdated\":
        \"2018-02-16T22:22:56.253Z\",\n   \"size\": \"51\",\n   \"md5Hash\": \"Auycd2AT7x5m8G1W0NXcuA==\",\n
        \  \"mediaLink\": \"https://www.googleapis.com/download/storage/v1/b/gcsfs-testing/o/2014-01-01.csv?generation=1518819776264031&alt=media\",\n
        \  \"crc32c\": \"yR1u0w==\",\n   \"etag\": \"CN/u98m8q9kCEAE=\"\n  },\n  {\n
        \  \"kind\": \"storage#object\",\n   \"id\": \"gcsfs-testing/2014-01-02.csv/1518819776665145\",\n
        \  \"selfLink\": \"https://www.googleapis.com/storage/v1/b/gcsfs-testing/o/2014-01-02.csv\",\n
        \  \"name\": \"2014-01-02.csv\",\n   \"bucket\": \"gcsfs-testing\",\n   \"generation\":
        \"1518819776665145\",\n   \"metageneration\": \"1\",\n   \"timeCreated\":
        \"2018-02-16T22:22:56.654Z\",\n   \"updated\": \"2018-02-16T22:22:56.654Z\",\n
        \  \"storageClass\": \"MULTI_REGIONAL\",\n   \"timeStorageClassUpdated\":
        \"2018-02-16T22:22:56.654Z\",\n   \"size\": \"15\",\n   \"md5Hash\": \"cGwL6TebGKiJzgyNBJNb6Q==\",\n
        \  \"mediaLink\": \"https://www.googleapis.com/download/storage/v1/b/gcsfs-testing/o/2014-01-02.csv?generation=1518819776665145&alt=media\",\n
        \  \"crc32c\": \"Mpt4QQ==\",\n   \"etag\": \"CLmskMq8q9kCEAE=\"\n  },\n  {\n
        \  \"kind\": \"storage#object\",\n   \"id\": \"gcsfs-testing/2014-01-03.csv/1518819776520172\",\n
        \  \"selfLink\": \"https://www.googleapis.com/storage/v1/b/gcsfs-testing/o/2014-01-03.csv\",\n
        \  \"name\": \"2014-01-03.csv\",\n   \"bucket\": \"gcsfs-testing\",\n   \"generation\":
        \"1518819776520172\",\n   \"metageneration\": \"1\",\n   \"timeCreated\":
        \"2018-02-16T22:22:56.509Z\",\n   \"updated\": \"2018-02-16T22:22:56.509Z\",\n
        \  \"storageClass\": \"MULTI_REGIONAL\",\n   \"timeStorageClassUpdated\":
        \"2018-02-16T22:22:56.509Z\",\n   \"size\": \"52\",\n   \"md5Hash\": \"9keZXdUu0YtMynECFSOiMg==\",\n
        \  \"mediaLink\": \"https://www.googleapis.com/download/storage/v1/b/gcsfs-testing/o/2014-01-03.csv?generation=1518819776520172&alt=media\",\n
        \  \"crc32c\": \"x/fq7w==\",\n   \"etag\": \"COy/h8q8q9kCEAE=\"\n  },\n  {\n
        \  \"kind\": \"storage#object\",\n   \"id\": \"gcsfs-testing/nested/file1/1518819777125671\",\n
        \  \"selfLink\": \"https://www.googleapis.com/storage/v1/b/gcsfs-testing/o/nested%2Ffile1\",\n
        \  \"name\": \"nested/file1\",\n   \"bucket\": \"gcsfs-testing\",\n   \"generation\":
        \"1518819777125671\",\n   \"metageneration\": \"1\",\n   \"timeCreated\":
        \"2018-02-16T22:22:57.115Z\",\n   \"updated\": \"2018-02-16T22:22:57.115Z\",\n
        \  \"storageClass\": \"MULTI_REGIONAL\",\n   \"timeStorageClassUpdated\":
        \"2018-02-16T22:22:57.115Z\",\n   \"size\": \"6\",\n   \"md5Hash\": \"sZRqySSS0jR8YjW00mERhA==\",\n
        \  \"mediaLink\": \"https://www.googleapis.com/download/storage/v1/b/gcsfs-testing/o/nested%2Ffile1?generation=1518819777125671&alt=media\",\n
        \  \"crc32c\": \"NT3Yvg==\",\n   \"etag\": \"CKe6rMq8q9kCEAE=\"\n  },\n  {\n
        \  \"kind\": \"storage#object\",\n   \"id\": \"gcsfs-testing/nested/file2/1518819776812445\",\n
        \  \"selfLink\": \"https://www.googleapis.com/storage/v1/b/gcsfs-testing/o/nested%2Ffile2\",\n
        \  \"name\": \"nested/file2\",\n   \"bucket\": \"gcsfs-testing\",\n   \"generation\":
        \"1518819776812445\",\n   \"metageneration\": \"1\",\n   \"timeCreated\":
        \"2018-02-16T22:22:56.801Z\",\n   \"updated\": \"2018-02-16T22:22:56.801Z\",\n
        \  \"storageClass\": \"MULTI_REGIONAL\",\n   \"timeStorageClassUpdated\":
        \"2018-02-16T22:22:56.801Z\",\n   \"size\": \"5\",\n   \"md5Hash\": \"fXkwN6B2AYZXSwKC8vQ15w==\",\n
        \  \"mediaLink\": \"https://www.googleapis.com/download/storage/v1/b/gcsfs-testing/o/nested%2Ffile2?generation=1518819776812445&alt=media\",\n
        \  \"crc32c\": \"MaqBTg==\",\n   \"etag\": \"CJ2rmcq8q9kCEAE=\"\n  },\n  {\n
        \  \"kind\": \"storage#object\",\n   \"id\": \"gcsfs-testing/nested/nested2/file1/1518819777277637\",\n
        \  \"selfLink\": \"https://www.googleapis.com/storage/v1/b/gcsfs-testing/o/nested%2Fnested2%2Ffile1\",\n
        \  \"name\": \"nested/nested2/file1\",\n   \"bucket\": \"gcsfs-testing\",\n
        \  \"generation\": \"1518819777277637\",\n   \"metageneration\": \"1\",\n
        \  \"timeCreated\": \"2018-02-16T22:22:57.266Z\",\n   \"updated\": \"2018-02-16T22:22:57.266Z\",\n
        \  \"storageClass\": \"MULTI_REGIONAL\",\n   \"timeStorageClassUpdated\":
        \"2018-02-16T22:22:57.266Z\",\n   \"size\": \"6\",\n   \"md5Hash\": \"sZRqySSS0jR8YjW00mERhA==\",\n
        \  \"mediaLink\": \"https://www.googleapis.com/download/storage/v1/b/gcsfs-testing/o/nested%2Fnested2%2Ffile1?generation=1518819777277637&alt=media\",\n
        \  \"crc32c\": \"NT3Yvg==\",\n   \"etag\": \"CMXdtcq8q9kCEAE=\"\n  },\n  {\n
        \  \"kind\": \"storage#object\",\n   \"id\": \"gcsfs-testing/nested/nested2/file2/1518819776956473\",\n
        \  \"selfLink\": \"https://www.googleapis.com/storage/v1/b/gcsfs-testing/o/nested%2Fnested2%2Ffile2\",\n
        \  \"name\": \"nested/nested2/file2\",\n   \"bucket\": \"gcsfs-testing\",\n
        \  \"generation\": \"1518819776956473\",\n   \"metageneration\": \"1\",\n
        \  \"timeCreated\": \"2018-02-16T22:22:56.945Z\",\n   \"updated\": \"2018-02-16T22:22:56.945Z\",\n
        \  \"storageClass\": \"MULTI_REGIONAL\",\n   \"timeStorageClassUpdated\":
        \"2018-02-16T22:22:56.945Z\",\n   \"size\": \"5\",\n   \"md5Hash\": \"fXkwN6B2AYZXSwKC8vQ15w==\",\n
        \  \"mediaLink\": \"https://www.googleapis.com/download/storage/v1/b/gcsfs-testing/o/nested%2Fnested2%2Ffile2?generation=1518819776956473&alt=media\",\n
        \  \"crc32c\": \"MaqBTg==\",\n   \"etag\": \"CLmQosq8q9kCEAE=\"\n  },\n  {\n
        \  \"kind\": \"storage#object\",\n   \"id\": \"gcsfs-testing/test/accounts.1.json/1518819775867438\",\n
        \  \"selfLink\": \"https://www.googleapis.com/storage/v1/b/gcsfs-testing/o/test%2Faccounts.1.json\",\n
        \  \"name\": \"test/accounts.1.json\",\n   \"bucket\": \"gcsfs-testing\",\n
        \  \"generation\": \"1518819775867438\",\n   \"metageneration\": \"1\",\n
        \  \"timeCreated\": \"2018-02-16T22:22:55.829Z\",\n   \"updated\": \"2018-02-16T22:22:55.829Z\",\n
        \  \"storageClass\": \"MULTI_REGIONAL\",\n   \"timeStorageClassUpdated\":
        \"2018-02-16T22:22:55.829Z\",\n   \"size\": \"133\",\n   \"md5Hash\": \"xK7pmJz/Oj5HGIyfQpYTig==\",\n
        \  \"mediaLink\": \"https://www.googleapis.com/download/storage/v1/b/gcsfs-testing/o/test%2Faccounts.1.json?generation=1518819775867438&alt=media\",\n
        \  \"crc32c\": \"6wJAgQ==\",\n   \"etag\": \"CK7U38m8q9kCEAE=\"\n  },\n  {\n
        \  \"kind\": \"storage#object\",\n   \"id\": \"gcsfs-testing/test/accounts.2.json/1518819776119088\",\n
        \  \"selfLink\": \"https://www.googleapis.com/storage/v1/b/gcsfs-testing/o/test%2Faccounts.2.json\",\n
        \  \"name\": \"test/accounts.2.json\",\n   \"bucket\": \"gcsfs-testing\",\n
        \  \"generation\": \"1518819776119088\",\n   \"metageneration\": \"1\",\n
        \  \"timeCreated\": \"2018-02-16T22:22:56.108Z\",\n   \"updated\": \"2018-02-16T22:22:56.108Z\",\n
        \  \"storageClass\": \"MULTI_REGIONAL\",\n   \"timeStorageClassUpdated\":
        \"2018-02-16T22:22:56.108Z\",\n   \"size\": \"133\",\n   \"md5Hash\": \"bjhC5OCrzKV+8MGMCF2BQA==\",\n
        \  \"mediaLink\": \"https://www.googleapis.com/download/storage/v1/b/gcsfs-testing/o/test%2Faccounts.2.json?generation=1518819776119088&alt=media\",\n
        \  \"crc32c\": \"Su+F+g==\",\n   \"etag\": \"CLCC78m8q9kCEAE=\"\n  }\n ]\n}\n"}
>>>>>>> 2129f8c8
    headers:
      Cache-Control: ['private, max-age=0, must-revalidate, no-transform']
      Content-Length: ['6969']
      Content-Type: [application/json; charset=UTF-8]
      Server: [UploadServer]
      Vary: [Origin, X-Origin]
    status: {code: 200, message: OK}
- request:
    body: null
    headers:
      Accept: ['*/*']
      Accept-Encoding: ['gzip, deflate']
      Connection: [keep-alive]
      Content-Length: ['0']
    method: DELETE
    uri: https://www.googleapis.com/storage/v1/b/gcsfs-testing/o/2014-01-01.csv
  response:
    body: {string: ''}
    headers:
      Cache-Control: ['no-cache, no-store, max-age=0, must-revalidate']
      Content-Length: ['0']
      Content-Type: [application/json]
      Pragma: [no-cache]
      Server: [UploadServer]
      Vary: [Origin, X-Origin]
    status: {code: 204, message: No Content}
- request:
    body: null
    headers:
      Accept: ['*/*']
      Accept-Encoding: ['gzip, deflate']
      Connection: [keep-alive]
      Content-Length: ['0']
    method: DELETE
    uri: https://www.googleapis.com/storage/v1/b/gcsfs-testing/o/2014-01-02.csv
  response:
    body: {string: ''}
    headers:
      Cache-Control: ['no-cache, no-store, max-age=0, must-revalidate']
      Content-Length: ['0']
      Content-Type: [application/json]
      Pragma: [no-cache]
      Server: [UploadServer]
      Vary: [Origin, X-Origin]
    status: {code: 204, message: No Content}
- request:
    body: null
    headers:
      Accept: ['*/*']
      Accept-Encoding: ['gzip, deflate']
      Connection: [keep-alive]
      Content-Length: ['0']
    method: DELETE
    uri: https://www.googleapis.com/storage/v1/b/gcsfs-testing/o/2014-01-03.csv
  response:
    body: {string: ''}
    headers:
      Cache-Control: ['no-cache, no-store, max-age=0, must-revalidate']
      Content-Length: ['0']
      Content-Type: [application/json]
      Pragma: [no-cache]
      Server: [UploadServer]
      Vary: [Origin, X-Origin]
    status: {code: 204, message: No Content}
- request:
    body: null
    headers:
      Accept: ['*/*']
      Accept-Encoding: ['gzip, deflate']
      Connection: [keep-alive]
      Content-Length: ['0']
    method: DELETE
    uri: https://www.googleapis.com/storage/v1/b/gcsfs-testing/o/nested%2Ffile1
  response:
    body: {string: ''}
    headers:
      Cache-Control: ['no-cache, no-store, max-age=0, must-revalidate']
      Content-Length: ['0']
      Content-Type: [application/json]
      Pragma: [no-cache]
      Server: [UploadServer]
      Vary: [Origin, X-Origin]
    status: {code: 204, message: No Content}
- request:
    body: null
    headers:
      Accept: ['*/*']
      Accept-Encoding: ['gzip, deflate']
      Connection: [keep-alive]
      Content-Length: ['0']
    method: DELETE
    uri: https://www.googleapis.com/storage/v1/b/gcsfs-testing/o/nested%2Ffile2
  response:
    body: {string: ''}
    headers:
      Cache-Control: ['no-cache, no-store, max-age=0, must-revalidate']
      Content-Length: ['0']
      Content-Type: [application/json]
      Pragma: [no-cache]
      Server: [UploadServer]
      Vary: [Origin, X-Origin]
    status: {code: 204, message: No Content}
- request:
    body: null
    headers:
      Accept: ['*/*']
      Accept-Encoding: ['gzip, deflate']
      Connection: [keep-alive]
      Content-Length: ['0']
    method: DELETE
    uri: https://www.googleapis.com/storage/v1/b/gcsfs-testing/o/nested%2Fnested2%2Ffile1
  response:
    body: {string: ''}
    headers:
      Cache-Control: ['no-cache, no-store, max-age=0, must-revalidate']
      Content-Length: ['0']
      Content-Type: [application/json]
      Pragma: [no-cache]
      Server: [UploadServer]
      Vary: [Origin, X-Origin]
    status: {code: 204, message: No Content}
- request:
    body: null
    headers:
      Accept: ['*/*']
      Accept-Encoding: ['gzip, deflate']
      Connection: [keep-alive]
      Content-Length: ['0']
    method: DELETE
    uri: https://www.googleapis.com/storage/v1/b/gcsfs-testing/o/nested%2Fnested2%2Ffile2
  response:
    body: {string: ''}
    headers:
      Cache-Control: ['no-cache, no-store, max-age=0, must-revalidate']
      Content-Length: ['0']
      Content-Type: [application/json]
      Pragma: [no-cache]
      Server: [UploadServer]
      Vary: [Origin, X-Origin]
    status: {code: 204, message: No Content}
- request:
    body: null
    headers:
      Accept: ['*/*']
      Accept-Encoding: ['gzip, deflate']
      Connection: [keep-alive]
      Content-Length: ['0']
    method: DELETE
    uri: https://www.googleapis.com/storage/v1/b/gcsfs-testing/o/test%2Faccounts.1.json
  response:
    body: {string: ''}
    headers:
      Cache-Control: ['no-cache, no-store, max-age=0, must-revalidate']
      Content-Length: ['0']
      Content-Type: [application/json]
      Pragma: [no-cache]
      Server: [UploadServer]
      Vary: [Origin, X-Origin]
    status: {code: 204, message: No Content}
- request:
    body: null
    headers:
      Accept: ['*/*']
      Accept-Encoding: ['gzip, deflate']
      Connection: [keep-alive]
      Content-Length: ['0']
    method: DELETE
    uri: https://www.googleapis.com/storage/v1/b/gcsfs-testing/o/test%2Faccounts.2.json
  response:
    body: {string: ''}
    headers:
      Cache-Control: ['no-cache, no-store, max-age=0, must-revalidate']
      Content-Length: ['0']
      Content-Type: [application/json]
      Pragma: [no-cache]
      Server: [UploadServer]
      Vary: [Origin, X-Origin]
    status: {code: 204, message: No Content}
version: 1<|MERGE_RESOLUTION|>--- conflicted
+++ resolved
@@ -1,6 +1,6 @@
 interactions:
 - request:
-    body: grant_type=refresh_token&client_id=xxx&client_secret=xxx&refresh_token=xxx
+    body: client_secret=xxx&refresh_token=xxx&grant_type=refresh_token&client_id=xxx
     headers:
       Accept: ['*/*']
       Accept-Encoding: ['gzip, deflate']
@@ -8,25 +8,20 @@
       Content-Length: ['229']
       content-type: [application/x-www-form-urlencoded]
     method: POST
-    uri: https://accounts.google.com/o/oauth2/token
+    uri: https://www.googleapis.com/oauth2/v4/token
   response:
     body:
       string: !!binary |
-<<<<<<< HEAD
-        H4sIAM9Wh1oC/6tWykyJL8nPTs1TslJQqqioUNJRUEpMTk4tLsYQBvPjSyoLUkGCTqmJRalFIPHU
-        ioLMotTi+EyQYmMzA4NaAIbFaipWAAAA
-=======
-        H4sIAL9Zh1oC/6tWKsnPTs2LL6ksSFWyUlBySk0sSi1S0lFQykyJB0uBRCsqKkBCicnJqcXFGMKp
-        FQWZRanF8ZkgQWMzA4NaAKg7WRNWAAAA
->>>>>>> 2129f8c8
-    headers:
-      Cache-Control: ['no-cache, no-store, max-age=0, must-revalidate']
-      Content-Disposition: [attachment; filename="json.txt"; filename*=UTF-8''json.txt]
+        H4sIABNch1oC/6tWKsnPTs2LL6ksSFWyUlBySk0sSi1S0lFQSkxOTi0ujgdLg2QqKipAwpkpGEKp
+        FQWZRanF8ZkgQWMzA4NaAAUo03FWAAAA
+    headers:
+      Cache-Control: ['no-cache, no-store, max-age=0, must-revalidate']
       Content-Encoding: [gzip]
-      Content-Type: [application/json; charset=utf-8]
-      Pragma: [no-cache]
-      Server: [ESF]
+      Content-Type: [application/json; charset=UTF-8]
+      Pragma: [no-cache]
+      Server: [GSE]
       Transfer-Encoding: [chunked]
+      Vary: [Origin, X-Origin]
       X-Content-Type-Options: [nosniff]
       X-Frame-Options: [SAMEORIGIN]
       X-XSS-Protection: [1; mode=block]
@@ -182,81 +177,89 @@
     method: POST
     uri: https://www.googleapis.com/upload/storage/v1/b/gcsfs-testing/o?name=test%2Faccounts.2.json&uploadType=media
   response:
-<<<<<<< HEAD
-    body: {string: "{\n \"kind\": \"storage#object\",\n \"id\": \"gcsfs-testing/test/accounts.2.json/1518819024113431\",\n
+    body: {string: "{\n \"kind\": \"storage#object\",\n \"id\": \"gcsfs-testing/test/accounts.2.json/1518820372068060\",\n
         \"selfLink\": \"https://www.googleapis.com/storage/v1/b/gcsfs-testing/o/test%2Faccounts.2.json\",\n
         \"name\": \"test/accounts.2.json\",\n \"bucket\": \"gcsfs-testing\",\n \"generation\":
-        \"1518819024113431\",\n \"metageneration\": \"1\",\n \"timeCreated\": \"2018-02-16T22:10:24.099Z\",\n
-        \"updated\": \"2018-02-16T22:10:24.099Z\",\n \"storageClass\": \"MULTI_REGIONAL\",\n
-        \"timeStorageClassUpdated\": \"2018-02-16T22:10:24.099Z\",\n \"size\": \"133\",\n
-        \"md5Hash\": \"bjhC5OCrzKV+8MGMCF2BQA==\",\n \"mediaLink\": \"https://www.googleapis.com/download/storage/v1/b/gcsfs-testing/o/test%2Faccounts.2.json?generation=1518819024113431&alt=media\",\n
-        \"crc32c\": \"Su+F+g==\",\n \"etag\": \"CJeepOO5q9kCEAE=\"\n}\n"}
-=======
-    body: {string: "{\n \"kind\": \"storage#object\",\n \"id\": \"gcsfs-testing/test/accounts.1.json/1518819775867438\",\n
+        \"1518820372068060\",\n \"metageneration\": \"1\",\n \"timeCreated\": \"2018-02-16T22:32:52.056Z\",\n
+        \"updated\": \"2018-02-16T22:32:52.056Z\",\n \"storageClass\": \"MULTI_REGIONAL\",\n
+        \"timeStorageClassUpdated\": \"2018-02-16T22:32:52.056Z\",\n \"size\": \"133\",\n
+        \"md5Hash\": \"bjhC5OCrzKV+8MGMCF2BQA==\",\n \"mediaLink\": \"https://www.googleapis.com/download/storage/v1/b/gcsfs-testing/o/test%2Faccounts.2.json?generation=1518820372068060&alt=media\",\n
+        \"crc32c\": \"Su+F+g==\",\n \"etag\": \"CNzthOa+q9kCEAE=\"\n}\n"}
+    headers:
+      Cache-Control: ['no-cache, no-store, max-age=0, must-revalidate']
+      Content-Length: ['749']
+      Content-Type: [application/json; charset=UTF-8]
+      ETag: [CNzthOa+q9kCEAE=]
+      Pragma: [no-cache]
+      Server: [UploadServer]
+      Vary: [Origin, X-Origin]
+    status: {code: 200, message: OK}
+- request:
+    body: '{"amount": 100, "name": "Alice"}
+
+      {"amount": 200, "name": "Bob"}
+
+      {"amount": 300, "name": "Charlie"}
+
+      {"amount": 400, "name": "Dennis"}
+
+'
+    headers:
+      Accept: ['*/*']
+      Accept-Encoding: ['gzip, deflate']
+      Connection: [keep-alive]
+      Content-Length: ['133']
+    method: POST
+    uri: https://www.googleapis.com/upload/storage/v1/b/gcsfs-testing/o?name=test%2Faccounts.1.json&uploadType=media
+  response:
+    body: {string: "{\n \"kind\": \"storage#object\",\n \"id\": \"gcsfs-testing/test/accounts.1.json/1518820372205094\",\n
         \"selfLink\": \"https://www.googleapis.com/storage/v1/b/gcsfs-testing/o/test%2Faccounts.1.json\",\n
         \"name\": \"test/accounts.1.json\",\n \"bucket\": \"gcsfs-testing\",\n \"generation\":
-        \"1518819775867438\",\n \"metageneration\": \"1\",\n \"timeCreated\": \"2018-02-16T22:22:55.829Z\",\n
-        \"updated\": \"2018-02-16T22:22:55.829Z\",\n \"storageClass\": \"MULTI_REGIONAL\",\n
-        \"timeStorageClassUpdated\": \"2018-02-16T22:22:55.829Z\",\n \"size\": \"133\",\n
-        \"md5Hash\": \"xK7pmJz/Oj5HGIyfQpYTig==\",\n \"mediaLink\": \"https://www.googleapis.com/download/storage/v1/b/gcsfs-testing/o/test%2Faccounts.1.json?generation=1518819775867438&alt=media\",\n
-        \"crc32c\": \"6wJAgQ==\",\n \"etag\": \"CK7U38m8q9kCEAE=\"\n}\n"}
->>>>>>> 2129f8c8
+        \"1518820372205094\",\n \"metageneration\": \"1\",\n \"timeCreated\": \"2018-02-16T22:32:52.194Z\",\n
+        \"updated\": \"2018-02-16T22:32:52.194Z\",\n \"storageClass\": \"MULTI_REGIONAL\",\n
+        \"timeStorageClassUpdated\": \"2018-02-16T22:32:52.194Z\",\n \"size\": \"133\",\n
+        \"md5Hash\": \"xK7pmJz/Oj5HGIyfQpYTig==\",\n \"mediaLink\": \"https://www.googleapis.com/download/storage/v1/b/gcsfs-testing/o/test%2Faccounts.1.json?generation=1518820372205094&alt=media\",\n
+        \"crc32c\": \"6wJAgQ==\",\n \"etag\": \"CKacjea+q9kCEAE=\"\n}\n"}
     headers:
       Cache-Control: ['no-cache, no-store, max-age=0, must-revalidate']
       Content-Length: ['749']
       Content-Type: [application/json; charset=UTF-8]
-<<<<<<< HEAD
-      ETag: [CJeepOO5q9kCEAE=]
-=======
-      ETag: [CK7U38m8q9kCEAE=]
->>>>>>> 2129f8c8
-      Pragma: [no-cache]
-      Server: [UploadServer]
-      Vary: [Origin, X-Origin]
-    status: {code: 200, message: OK}
-- request:
-    body: '{"amount": 100, "name": "Alice"}
-
-      {"amount": 200, "name": "Bob"}
-
-      {"amount": 300, "name": "Charlie"}
-
-      {"amount": 400, "name": "Dennis"}
+      ETag: [CKacjea+q9kCEAE=]
+      Pragma: [no-cache]
+      Server: [UploadServer]
+      Vary: [Origin, X-Origin]
+    status: {code: 200, message: OK}
+- request:
+    body: 'name,amount,id
+
+      Alice,100,1
+
+      Bob,200,2
+
+      Charlie,300,3
 
 '
     headers:
       Accept: ['*/*']
       Accept-Encoding: ['gzip, deflate']
       Connection: [keep-alive]
-      Content-Length: ['133']
-    method: POST
-    uri: https://www.googleapis.com/upload/storage/v1/b/gcsfs-testing/o?name=test%2Faccounts.1.json&uploadType=media
-  response:
-<<<<<<< HEAD
-    body: {string: "{\n \"kind\": \"storage#object\",\n \"id\": \"gcsfs-testing/test/accounts.1.json/1518819024273425\",\n
-        \"selfLink\": \"https://www.googleapis.com/storage/v1/b/gcsfs-testing/o/test%2Faccounts.1.json\",\n
-        \"name\": \"test/accounts.1.json\",\n \"bucket\": \"gcsfs-testing\",\n \"generation\":
-        \"1518819024273425\",\n \"metageneration\": \"1\",\n \"timeCreated\": \"2018-02-16T22:10:24.262Z\",\n
-        \"updated\": \"2018-02-16T22:10:24.262Z\",\n \"storageClass\": \"MULTI_REGIONAL\",\n
-        \"timeStorageClassUpdated\": \"2018-02-16T22:10:24.262Z\",\n \"size\": \"133\",\n
-        \"md5Hash\": \"xK7pmJz/Oj5HGIyfQpYTig==\",\n \"mediaLink\": \"https://www.googleapis.com/download/storage/v1/b/gcsfs-testing/o/test%2Faccounts.1.json?generation=1518819024273425&alt=media\",\n
-        \"crc32c\": \"6wJAgQ==\",\n \"etag\": \"CJGAruO5q9kCEAE=\"\n}\n"}
-=======
-    body: {string: "{\n \"kind\": \"storage#object\",\n \"id\": \"gcsfs-testing/test/accounts.2.json/1518819776119088\",\n
-        \"selfLink\": \"https://www.googleapis.com/storage/v1/b/gcsfs-testing/o/test%2Faccounts.2.json\",\n
-        \"name\": \"test/accounts.2.json\",\n \"bucket\": \"gcsfs-testing\",\n \"generation\":
-        \"1518819776119088\",\n \"metageneration\": \"1\",\n \"timeCreated\": \"2018-02-16T22:22:56.108Z\",\n
-        \"updated\": \"2018-02-16T22:22:56.108Z\",\n \"storageClass\": \"MULTI_REGIONAL\",\n
-        \"timeStorageClassUpdated\": \"2018-02-16T22:22:56.108Z\",\n \"size\": \"133\",\n
-        \"md5Hash\": \"bjhC5OCrzKV+8MGMCF2BQA==\",\n \"mediaLink\": \"https://www.googleapis.com/download/storage/v1/b/gcsfs-testing/o/test%2Faccounts.2.json?generation=1518819776119088&alt=media\",\n
-        \"crc32c\": \"Su+F+g==\",\n \"etag\": \"CLCC78m8q9kCEAE=\"\n}\n"}
->>>>>>> 2129f8c8
-    headers:
-      Cache-Control: ['no-cache, no-store, max-age=0, must-revalidate']
-      Content-Length: ['749']
-      Content-Type: [application/json; charset=UTF-8]
-<<<<<<< HEAD
-      ETag: [CJGAruO5q9kCEAE=]
+      Content-Length: ['51']
+    method: POST
+    uri: https://www.googleapis.com/upload/storage/v1/b/gcsfs-testing/o?name=2014-01-01.csv&uploadType=media
+  response:
+    body: {string: "{\n \"kind\": \"storage#object\",\n \"id\": \"gcsfs-testing/2014-01-01.csv/1518820372454954\",\n
+        \"selfLink\": \"https://www.googleapis.com/storage/v1/b/gcsfs-testing/o/2014-01-01.csv\",\n
+        \"name\": \"2014-01-01.csv\",\n \"bucket\": \"gcsfs-testing\",\n \"generation\":
+        \"1518820372454954\",\n \"metageneration\": \"1\",\n \"timeCreated\": \"2018-02-16T22:32:52.444Z\",\n
+        \"updated\": \"2018-02-16T22:32:52.444Z\",\n \"storageClass\": \"MULTI_REGIONAL\",\n
+        \"timeStorageClassUpdated\": \"2018-02-16T22:32:52.444Z\",\n \"size\": \"51\",\n
+        \"md5Hash\": \"Auycd2AT7x5m8G1W0NXcuA==\",\n \"mediaLink\": \"https://www.googleapis.com/download/storage/v1/b/gcsfs-testing/o/2014-01-01.csv?generation=1518820372454954&alt=media\",\n
+        \"crc32c\": \"yR1u0w==\",\n \"etag\": \"CKq8nOa+q9kCEAE=\"\n}\n"}
+    headers:
+      Cache-Control: ['no-cache, no-store, max-age=0, must-revalidate']
+      Content-Length: ['720']
+      Content-Type: [application/json; charset=UTF-8]
+      ETag: [CKq8nOa+q9kCEAE=]
       Pragma: [no-cache]
       Server: [UploadServer]
       Vary: [Origin, X-Origin]
@@ -279,22 +282,19 @@
     method: POST
     uri: https://www.googleapis.com/upload/storage/v1/b/gcsfs-testing/o?name=2014-01-03.csv&uploadType=media
   response:
-    body: {string: "{\n \"kind\": \"storage#object\",\n \"id\": \"gcsfs-testing/2014-01-03.csv/1518819024608844\",\n
+    body: {string: "{\n \"kind\": \"storage#object\",\n \"id\": \"gcsfs-testing/2014-01-03.csv/1518820372651266\",\n
         \"selfLink\": \"https://www.googleapis.com/storage/v1/b/gcsfs-testing/o/2014-01-03.csv\",\n
         \"name\": \"2014-01-03.csv\",\n \"bucket\": \"gcsfs-testing\",\n \"generation\":
-        \"1518819024608844\",\n \"metageneration\": \"1\",\n \"timeCreated\": \"2018-02-16T22:10:24.568Z\",\n
-        \"updated\": \"2018-02-16T22:10:24.568Z\",\n \"storageClass\": \"MULTI_REGIONAL\",\n
-        \"timeStorageClassUpdated\": \"2018-02-16T22:10:24.568Z\",\n \"size\": \"52\",\n
-        \"md5Hash\": \"9keZXdUu0YtMynECFSOiMg==\",\n \"mediaLink\": \"https://www.googleapis.com/download/storage/v1/b/gcsfs-testing/o/2014-01-03.csv?generation=1518819024608844&alt=media\",\n
-        \"crc32c\": \"x/fq7w==\",\n \"etag\": \"CMy8wuO5q9kCEAE=\"\n}\n"}
+        \"1518820372651266\",\n \"metageneration\": \"1\",\n \"timeCreated\": \"2018-02-16T22:32:52.613Z\",\n
+        \"updated\": \"2018-02-16T22:32:52.613Z\",\n \"storageClass\": \"MULTI_REGIONAL\",\n
+        \"timeStorageClassUpdated\": \"2018-02-16T22:32:52.613Z\",\n \"size\": \"52\",\n
+        \"md5Hash\": \"9keZXdUu0YtMynECFSOiMg==\",\n \"mediaLink\": \"https://www.googleapis.com/download/storage/v1/b/gcsfs-testing/o/2014-01-03.csv?generation=1518820372651266&alt=media\",\n
+        \"crc32c\": \"x/fq7w==\",\n \"etag\": \"CIK6qOa+q9kCEAE=\"\n}\n"}
     headers:
       Cache-Control: ['no-cache, no-store, max-age=0, must-revalidate']
       Content-Length: ['720']
       Content-Type: [application/json; charset=UTF-8]
-      ETag: [CMy8wuO5q9kCEAE=]
-=======
-      ETag: [CLCC78m8q9kCEAE=]
->>>>>>> 2129f8c8
+      ETag: [CIK6qOa+q9kCEAE=]
       Pragma: [no-cache]
       Server: [UploadServer]
       Vary: [Origin, X-Origin]
@@ -302,337 +302,166 @@
 - request:
     body: 'name,amount,id
 
-      Alice,100,1
-
-      Bob,200,2
-
-      Charlie,300,3
-
 '
     headers:
       Accept: ['*/*']
       Accept-Encoding: ['gzip, deflate']
       Connection: [keep-alive]
-      Content-Length: ['51']
-    method: POST
-    uri: https://www.googleapis.com/upload/storage/v1/b/gcsfs-testing/o?name=2014-01-01.csv&uploadType=media
-  response:
-<<<<<<< HEAD
-    body: {string: "{\n \"kind\": \"storage#object\",\n \"id\": \"gcsfs-testing/2014-01-01.csv/1518819024757666\",\n
+      Content-Length: ['15']
+    method: POST
+    uri: https://www.googleapis.com/upload/storage/v1/b/gcsfs-testing/o?name=2014-01-02.csv&uploadType=media
+  response:
+    body: {string: "{\n \"kind\": \"storage#object\",\n \"id\": \"gcsfs-testing/2014-01-02.csv/1518820372787068\",\n
+        \"selfLink\": \"https://www.googleapis.com/storage/v1/b/gcsfs-testing/o/2014-01-02.csv\",\n
+        \"name\": \"2014-01-02.csv\",\n \"bucket\": \"gcsfs-testing\",\n \"generation\":
+        \"1518820372787068\",\n \"metageneration\": \"1\",\n \"timeCreated\": \"2018-02-16T22:32:52.775Z\",\n
+        \"updated\": \"2018-02-16T22:32:52.775Z\",\n \"storageClass\": \"MULTI_REGIONAL\",\n
+        \"timeStorageClassUpdated\": \"2018-02-16T22:32:52.775Z\",\n \"size\": \"15\",\n
+        \"md5Hash\": \"cGwL6TebGKiJzgyNBJNb6Q==\",\n \"mediaLink\": \"https://www.googleapis.com/download/storage/v1/b/gcsfs-testing/o/2014-01-02.csv?generation=1518820372787068&alt=media\",\n
+        \"crc32c\": \"Mpt4QQ==\",\n \"etag\": \"CPzesOa+q9kCEAE=\"\n}\n"}
+    headers:
+      Cache-Control: ['no-cache, no-store, max-age=0, must-revalidate']
+      Content-Length: ['720']
+      Content-Type: [application/json; charset=UTF-8]
+      ETag: [CPzesOa+q9kCEAE=]
+      Pragma: [no-cache]
+      Server: [UploadServer]
+      Vary: [Origin, X-Origin]
+    status: {code: 200, message: OK}
+- request:
+    body: 'hello
+
+'
+    headers:
+      Accept: ['*/*']
+      Accept-Encoding: ['gzip, deflate']
+      Connection: [keep-alive]
+      Content-Length: ['6']
+    method: POST
+    uri: https://www.googleapis.com/upload/storage/v1/b/gcsfs-testing/o?name=nested%2Fnested2%2Ffile1&uploadType=media
+  response:
+    body: {string: "{\n \"kind\": \"storage#object\",\n \"id\": \"gcsfs-testing/nested/nested2/file1/1518820373042245\",\n
+        \"selfLink\": \"https://www.googleapis.com/storage/v1/b/gcsfs-testing/o/nested%2Fnested2%2Ffile1\",\n
+        \"name\": \"nested/nested2/file1\",\n \"bucket\": \"gcsfs-testing\",\n \"generation\":
+        \"1518820373042245\",\n \"metageneration\": \"1\",\n \"timeCreated\": \"2018-02-16T22:32:53.031Z\",\n
+        \"updated\": \"2018-02-16T22:32:53.031Z\",\n \"storageClass\": \"MULTI_REGIONAL\",\n
+        \"timeStorageClassUpdated\": \"2018-02-16T22:32:53.031Z\",\n \"size\": \"6\",\n
+        \"md5Hash\": \"sZRqySSS0jR8YjW00mERhA==\",\n \"mediaLink\": \"https://www.googleapis.com/download/storage/v1/b/gcsfs-testing/o/nested%2Fnested2%2Ffile1?generation=1518820373042245&alt=media\",\n
+        \"crc32c\": \"NT3Yvg==\",\n \"etag\": \"CMWowOa+q9kCEAE=\"\n}\n"}
+    headers:
+      Cache-Control: ['no-cache, no-store, max-age=0, must-revalidate']
+      Content-Length: ['751']
+      Content-Type: [application/json; charset=UTF-8]
+      ETag: [CMWowOa+q9kCEAE=]
+      Pragma: [no-cache]
+      Server: [UploadServer]
+      Vary: [Origin, X-Origin]
+    status: {code: 200, message: OK}
+- request:
+    body: 'hello
+
+'
+    headers:
+      Accept: ['*/*']
+      Accept-Encoding: ['gzip, deflate']
+      Connection: [keep-alive]
+      Content-Length: ['6']
+    method: POST
+    uri: https://www.googleapis.com/upload/storage/v1/b/gcsfs-testing/o?name=nested%2Ffile1&uploadType=media
+  response:
+    body: {string: "{\n \"kind\": \"storage#object\",\n \"id\": \"gcsfs-testing/nested/file1/1518820373215687\",\n
+        \"selfLink\": \"https://www.googleapis.com/storage/v1/b/gcsfs-testing/o/nested%2Ffile1\",\n
+        \"name\": \"nested/file1\",\n \"bucket\": \"gcsfs-testing\",\n \"generation\":
+        \"1518820373215687\",\n \"metageneration\": \"1\",\n \"timeCreated\": \"2018-02-16T22:32:53.177Z\",\n
+        \"updated\": \"2018-02-16T22:32:53.177Z\",\n \"storageClass\": \"MULTI_REGIONAL\",\n
+        \"timeStorageClassUpdated\": \"2018-02-16T22:32:53.177Z\",\n \"size\": \"6\",\n
+        \"md5Hash\": \"sZRqySSS0jR8YjW00mERhA==\",\n \"mediaLink\": \"https://www.googleapis.com/download/storage/v1/b/gcsfs-testing/o/nested%2Ffile1?generation=1518820373215687&alt=media\",\n
+        \"crc32c\": \"NT3Yvg==\",\n \"etag\": \"CMfzyua+q9kCEAE=\"\n}\n"}
+    headers:
+      Cache-Control: ['no-cache, no-store, max-age=0, must-revalidate']
+      Content-Length: ['715']
+      Content-Type: [application/json; charset=UTF-8]
+      ETag: [CMfzyua+q9kCEAE=]
+      Pragma: [no-cache]
+      Server: [UploadServer]
+      Vary: [Origin, X-Origin]
+    status: {code: 200, message: OK}
+- request:
+    body: world
+    headers:
+      Accept: ['*/*']
+      Accept-Encoding: ['gzip, deflate']
+      Connection: [keep-alive]
+      Content-Length: ['5']
+    method: POST
+    uri: https://www.googleapis.com/upload/storage/v1/b/gcsfs-testing/o?name=nested%2Fnested2%2Ffile2&uploadType=media
+  response:
+    body: {string: "{\n \"kind\": \"storage#object\",\n \"id\": \"gcsfs-testing/nested/nested2/file2/1518820373383657\",\n
+        \"selfLink\": \"https://www.googleapis.com/storage/v1/b/gcsfs-testing/o/nested%2Fnested2%2Ffile2\",\n
+        \"name\": \"nested/nested2/file2\",\n \"bucket\": \"gcsfs-testing\",\n \"generation\":
+        \"1518820373383657\",\n \"metageneration\": \"1\",\n \"timeCreated\": \"2018-02-16T22:32:53.373Z\",\n
+        \"updated\": \"2018-02-16T22:32:53.373Z\",\n \"storageClass\": \"MULTI_REGIONAL\",\n
+        \"timeStorageClassUpdated\": \"2018-02-16T22:32:53.373Z\",\n \"size\": \"5\",\n
+        \"md5Hash\": \"fXkwN6B2AYZXSwKC8vQ15w==\",\n \"mediaLink\": \"https://www.googleapis.com/download/storage/v1/b/gcsfs-testing/o/nested%2Fnested2%2Ffile2?generation=1518820373383657&alt=media\",\n
+        \"crc32c\": \"MaqBTg==\",\n \"etag\": \"COmT1ea+q9kCEAE=\"\n}\n"}
+    headers:
+      Cache-Control: ['no-cache, no-store, max-age=0, must-revalidate']
+      Content-Length: ['751']
+      Content-Type: [application/json; charset=UTF-8]
+      ETag: [COmT1ea+q9kCEAE=]
+      Pragma: [no-cache]
+      Server: [UploadServer]
+      Vary: [Origin, X-Origin]
+    status: {code: 200, message: OK}
+- request:
+    body: world
+    headers:
+      Accept: ['*/*']
+      Accept-Encoding: ['gzip, deflate']
+      Connection: [keep-alive]
+      Content-Length: ['5']
+    method: POST
+    uri: https://www.googleapis.com/upload/storage/v1/b/gcsfs-testing/o?name=nested%2Ffile2&uploadType=media
+  response:
+    body: {string: "{\n \"kind\": \"storage#object\",\n \"id\": \"gcsfs-testing/nested/file2/1518820373523147\",\n
+        \"selfLink\": \"https://www.googleapis.com/storage/v1/b/gcsfs-testing/o/nested%2Ffile2\",\n
+        \"name\": \"nested/file2\",\n \"bucket\": \"gcsfs-testing\",\n \"generation\":
+        \"1518820373523147\",\n \"metageneration\": \"1\",\n \"timeCreated\": \"2018-02-16T22:32:53.513Z\",\n
+        \"updated\": \"2018-02-16T22:32:53.513Z\",\n \"storageClass\": \"MULTI_REGIONAL\",\n
+        \"timeStorageClassUpdated\": \"2018-02-16T22:32:53.513Z\",\n \"size\": \"5\",\n
+        \"md5Hash\": \"fXkwN6B2AYZXSwKC8vQ15w==\",\n \"mediaLink\": \"https://www.googleapis.com/download/storage/v1/b/gcsfs-testing/o/nested%2Ffile2?generation=1518820373523147&alt=media\",\n
+        \"crc32c\": \"MaqBTg==\",\n \"etag\": \"CMvV3ea+q9kCEAE=\"\n}\n"}
+    headers:
+      Cache-Control: ['no-cache, no-store, max-age=0, must-revalidate']
+      Content-Length: ['715']
+      Content-Type: [application/json; charset=UTF-8]
+      ETag: [CMvV3ea+q9kCEAE=]
+      Pragma: [no-cache]
+      Server: [UploadServer]
+      Vary: [Origin, X-Origin]
+    status: {code: 200, message: OK}
+- request:
+    body: null
+    headers:
+      Accept: ['*/*']
+      Accept-Encoding: ['gzip, deflate']
+      Connection: [keep-alive]
+    method: GET
+    uri: https://www.googleapis.com/storage/v1/b/gcsfs-testing/o/2014-01-01.csv
+  response:
+    body: {string: "{\n \"kind\": \"storage#object\",\n \"id\": \"gcsfs-testing/2014-01-01.csv/1518820372454954\",\n
         \"selfLink\": \"https://www.googleapis.com/storage/v1/b/gcsfs-testing/o/2014-01-01.csv\",\n
         \"name\": \"2014-01-01.csv\",\n \"bucket\": \"gcsfs-testing\",\n \"generation\":
-        \"1518819024757666\",\n \"metageneration\": \"1\",\n \"timeCreated\": \"2018-02-16T22:10:24.747Z\",\n
-        \"updated\": \"2018-02-16T22:10:24.747Z\",\n \"storageClass\": \"MULTI_REGIONAL\",\n
-        \"timeStorageClassUpdated\": \"2018-02-16T22:10:24.747Z\",\n \"size\": \"51\",\n
-        \"md5Hash\": \"Auycd2AT7x5m8G1W0NXcuA==\",\n \"mediaLink\": \"https://www.googleapis.com/download/storage/v1/b/gcsfs-testing/o/2014-01-01.csv?generation=1518819024757666&alt=media\",\n
-        \"crc32c\": \"yR1u0w==\",\n \"etag\": \"CKLHy+O5q9kCEAE=\"\n}\n"}
-=======
-    body: {string: "{\n \"kind\": \"storage#object\",\n \"id\": \"gcsfs-testing/2014-01-01.csv/1518819776264031\",\n
-        \"selfLink\": \"https://www.googleapis.com/storage/v1/b/gcsfs-testing/o/2014-01-01.csv\",\n
-        \"name\": \"2014-01-01.csv\",\n \"bucket\": \"gcsfs-testing\",\n \"generation\":
-        \"1518819776264031\",\n \"metageneration\": \"1\",\n \"timeCreated\": \"2018-02-16T22:22:56.253Z\",\n
-        \"updated\": \"2018-02-16T22:22:56.253Z\",\n \"storageClass\": \"MULTI_REGIONAL\",\n
-        \"timeStorageClassUpdated\": \"2018-02-16T22:22:56.253Z\",\n \"size\": \"51\",\n
-        \"md5Hash\": \"Auycd2AT7x5m8G1W0NXcuA==\",\n \"mediaLink\": \"https://www.googleapis.com/download/storage/v1/b/gcsfs-testing/o/2014-01-01.csv?generation=1518819776264031&alt=media\",\n
-        \"crc32c\": \"yR1u0w==\",\n \"etag\": \"CN/u98m8q9kCEAE=\"\n}\n"}
->>>>>>> 2129f8c8
+        \"1518820372454954\",\n \"metageneration\": \"1\",\n \"timeCreated\": \"2018-02-16T22:32:52.444Z\",\n
+        \"updated\": \"2018-02-16T22:32:52.444Z\",\n \"storageClass\": \"MULTI_REGIONAL\",\n
+        \"timeStorageClassUpdated\": \"2018-02-16T22:32:52.444Z\",\n \"size\": \"51\",\n
+        \"md5Hash\": \"Auycd2AT7x5m8G1W0NXcuA==\",\n \"mediaLink\": \"https://www.googleapis.com/download/storage/v1/b/gcsfs-testing/o/2014-01-01.csv?generation=1518820372454954&alt=media\",\n
+        \"crc32c\": \"yR1u0w==\",\n \"etag\": \"CKq8nOa+q9kCEAE=\"\n}\n"}
     headers:
       Cache-Control: ['no-cache, no-store, max-age=0, must-revalidate']
       Content-Length: ['720']
       Content-Type: [application/json; charset=UTF-8]
-<<<<<<< HEAD
-      ETag: [CKLHy+O5q9kCEAE=]
-=======
-      ETag: [CN/u98m8q9kCEAE=]
->>>>>>> 2129f8c8
-      Pragma: [no-cache]
-      Server: [UploadServer]
-      Vary: [Origin, X-Origin]
-    status: {code: 200, message: OK}
-- request:
-    body: 'name,amount,id
-
-'
-    headers:
-      Accept: ['*/*']
-      Accept-Encoding: ['gzip, deflate']
-      Connection: [keep-alive]
-      Content-Length: ['15']
-    method: POST
-    uri: https://www.googleapis.com/upload/storage/v1/b/gcsfs-testing/o?name=2014-01-02.csv&uploadType=media
-  response:
-<<<<<<< HEAD
-    body: {string: "{\n \"kind\": \"storage#object\",\n \"id\": \"gcsfs-testing/2014-01-02.csv/1518819025049982\",\n
-        \"selfLink\": \"https://www.googleapis.com/storage/v1/b/gcsfs-testing/o/2014-01-02.csv\",\n
-        \"name\": \"2014-01-02.csv\",\n \"bucket\": \"gcsfs-testing\",\n \"generation\":
-        \"1518819025049982\",\n \"metageneration\": \"1\",\n \"timeCreated\": \"2018-02-16T22:10:25.010Z\",\n
-        \"updated\": \"2018-02-16T22:10:25.010Z\",\n \"storageClass\": \"MULTI_REGIONAL\",\n
-        \"timeStorageClassUpdated\": \"2018-02-16T22:10:25.010Z\",\n \"size\": \"15\",\n
-        \"md5Hash\": \"cGwL6TebGKiJzgyNBJNb6Q==\",\n \"mediaLink\": \"https://www.googleapis.com/download/storage/v1/b/gcsfs-testing/o/2014-01-02.csv?generation=1518819025049982&alt=media\",\n
-        \"crc32c\": \"Mpt4QQ==\",\n \"etag\": \"CP6y3eO5q9kCEAE=\"\n}\n"}
-=======
-    body: {string: "{\n \"kind\": \"storage#object\",\n \"id\": \"gcsfs-testing/2014-01-03.csv/1518819776520172\",\n
-        \"selfLink\": \"https://www.googleapis.com/storage/v1/b/gcsfs-testing/o/2014-01-03.csv\",\n
-        \"name\": \"2014-01-03.csv\",\n \"bucket\": \"gcsfs-testing\",\n \"generation\":
-        \"1518819776520172\",\n \"metageneration\": \"1\",\n \"timeCreated\": \"2018-02-16T22:22:56.509Z\",\n
-        \"updated\": \"2018-02-16T22:22:56.509Z\",\n \"storageClass\": \"MULTI_REGIONAL\",\n
-        \"timeStorageClassUpdated\": \"2018-02-16T22:22:56.509Z\",\n \"size\": \"52\",\n
-        \"md5Hash\": \"9keZXdUu0YtMynECFSOiMg==\",\n \"mediaLink\": \"https://www.googleapis.com/download/storage/v1/b/gcsfs-testing/o/2014-01-03.csv?generation=1518819776520172&alt=media\",\n
-        \"crc32c\": \"x/fq7w==\",\n \"etag\": \"COy/h8q8q9kCEAE=\"\n}\n"}
->>>>>>> 2129f8c8
-    headers:
-      Cache-Control: ['no-cache, no-store, max-age=0, must-revalidate']
-      Content-Length: ['720']
-      Content-Type: [application/json; charset=UTF-8]
-<<<<<<< HEAD
-      ETag: [CP6y3eO5q9kCEAE=]
-=======
-      ETag: [COy/h8q8q9kCEAE=]
->>>>>>> 2129f8c8
-      Pragma: [no-cache]
-      Server: [UploadServer]
-      Vary: [Origin, X-Origin]
-    status: {code: 200, message: OK}
-- request:
-    body: 'name,amount,id
-
-'
-    headers:
-      Accept: ['*/*']
-      Accept-Encoding: ['gzip, deflate']
-      Connection: [keep-alive]
-      Content-Length: ['15']
-    method: POST
-    uri: https://www.googleapis.com/upload/storage/v1/b/gcsfs-testing/o?name=2014-01-02.csv&uploadType=media
-  response:
-<<<<<<< HEAD
-    body: {string: "{\n \"kind\": \"storage#object\",\n \"id\": \"gcsfs-testing/nested/nested2/file2/1518819025213191\",\n
-        \"selfLink\": \"https://www.googleapis.com/storage/v1/b/gcsfs-testing/o/nested%2Fnested2%2Ffile2\",\n
-        \"name\": \"nested/nested2/file2\",\n \"bucket\": \"gcsfs-testing\",\n \"generation\":
-        \"1518819025213191\",\n \"metageneration\": \"1\",\n \"timeCreated\": \"2018-02-16T22:10:25.199Z\",\n
-        \"updated\": \"2018-02-16T22:10:25.199Z\",\n \"storageClass\": \"MULTI_REGIONAL\",\n
-        \"timeStorageClassUpdated\": \"2018-02-16T22:10:25.199Z\",\n \"size\": \"5\",\n
-        \"md5Hash\": \"fXkwN6B2AYZXSwKC8vQ15w==\",\n \"mediaLink\": \"https://www.googleapis.com/download/storage/v1/b/gcsfs-testing/o/nested%2Fnested2%2Ffile2?generation=1518819025213191&alt=media\",\n
-        \"crc32c\": \"MaqBTg==\",\n \"etag\": \"CIeu5+O5q9kCEAE=\"\n}\n"}
-    headers:
-      Cache-Control: ['no-cache, no-store, max-age=0, must-revalidate']
-      Content-Length: ['751']
-      Content-Type: [application/json; charset=UTF-8]
-      ETag: [CIeu5+O5q9kCEAE=]
-=======
-    body: {string: "{\n \"kind\": \"storage#object\",\n \"id\": \"gcsfs-testing/2014-01-02.csv/1518819776665145\",\n
-        \"selfLink\": \"https://www.googleapis.com/storage/v1/b/gcsfs-testing/o/2014-01-02.csv\",\n
-        \"name\": \"2014-01-02.csv\",\n \"bucket\": \"gcsfs-testing\",\n \"generation\":
-        \"1518819776665145\",\n \"metageneration\": \"1\",\n \"timeCreated\": \"2018-02-16T22:22:56.654Z\",\n
-        \"updated\": \"2018-02-16T22:22:56.654Z\",\n \"storageClass\": \"MULTI_REGIONAL\",\n
-        \"timeStorageClassUpdated\": \"2018-02-16T22:22:56.654Z\",\n \"size\": \"15\",\n
-        \"md5Hash\": \"cGwL6TebGKiJzgyNBJNb6Q==\",\n \"mediaLink\": \"https://www.googleapis.com/download/storage/v1/b/gcsfs-testing/o/2014-01-02.csv?generation=1518819776665145&alt=media\",\n
-        \"crc32c\": \"Mpt4QQ==\",\n \"etag\": \"CLmskMq8q9kCEAE=\"\n}\n"}
-    headers:
-      Cache-Control: ['no-cache, no-store, max-age=0, must-revalidate']
-      Content-Length: ['720']
-      Content-Type: [application/json; charset=UTF-8]
-      ETag: [CLmskMq8q9kCEAE=]
->>>>>>> 2129f8c8
-      Pragma: [no-cache]
-      Server: [UploadServer]
-      Vary: [Origin, X-Origin]
-    status: {code: 200, message: OK}
-- request:
-    body: world
-    headers:
-      Accept: ['*/*']
-      Accept-Encoding: ['gzip, deflate']
-      Connection: [keep-alive]
-      Content-Length: ['5']
-    method: POST
-    uri: https://www.googleapis.com/upload/storage/v1/b/gcsfs-testing/o?name=nested%2Ffile2&uploadType=media
-  response:
-<<<<<<< HEAD
-    body: {string: "{\n \"kind\": \"storage#object\",\n \"id\": \"gcsfs-testing/nested/file2/1518819025483170\",\n
-        \"selfLink\": \"https://www.googleapis.com/storage/v1/b/gcsfs-testing/o/nested%2Ffile2\",\n
-        \"name\": \"nested/file2\",\n \"bucket\": \"gcsfs-testing\",\n \"generation\":
-        \"1518819025483170\",\n \"metageneration\": \"1\",\n \"timeCreated\": \"2018-02-16T22:10:25.472Z\",\n
-        \"updated\": \"2018-02-16T22:10:25.472Z\",\n \"storageClass\": \"MULTI_REGIONAL\",\n
-        \"timeStorageClassUpdated\": \"2018-02-16T22:10:25.472Z\",\n \"size\": \"5\",\n
-        \"md5Hash\": \"fXkwN6B2AYZXSwKC8vQ15w==\",\n \"mediaLink\": \"https://www.googleapis.com/download/storage/v1/b/gcsfs-testing/o/nested%2Ffile2?generation=1518819025483170&alt=media\",\n
-        \"crc32c\": \"MaqBTg==\",\n \"etag\": \"CKLr9+O5q9kCEAE=\"\n}\n"}
-    headers:
-      Cache-Control: ['no-cache, no-store, max-age=0, must-revalidate']
-      Content-Length: ['715']
-      Content-Type: [application/json; charset=UTF-8]
-      ETag: [CKLr9+O5q9kCEAE=]
-=======
-    body: {string: "{\n \"kind\": \"storage#object\",\n \"id\": \"gcsfs-testing/nested/file2/1518819776812445\",\n
-        \"selfLink\": \"https://www.googleapis.com/storage/v1/b/gcsfs-testing/o/nested%2Ffile2\",\n
-        \"name\": \"nested/file2\",\n \"bucket\": \"gcsfs-testing\",\n \"generation\":
-        \"1518819776812445\",\n \"metageneration\": \"1\",\n \"timeCreated\": \"2018-02-16T22:22:56.801Z\",\n
-        \"updated\": \"2018-02-16T22:22:56.801Z\",\n \"storageClass\": \"MULTI_REGIONAL\",\n
-        \"timeStorageClassUpdated\": \"2018-02-16T22:22:56.801Z\",\n \"size\": \"5\",\n
-        \"md5Hash\": \"fXkwN6B2AYZXSwKC8vQ15w==\",\n \"mediaLink\": \"https://www.googleapis.com/download/storage/v1/b/gcsfs-testing/o/nested%2Ffile2?generation=1518819776812445&alt=media\",\n
-        \"crc32c\": \"MaqBTg==\",\n \"etag\": \"CJ2rmcq8q9kCEAE=\"\n}\n"}
-    headers:
-      Cache-Control: ['no-cache, no-store, max-age=0, must-revalidate']
-      Content-Length: ['715']
-      Content-Type: [application/json; charset=UTF-8]
-      ETag: [CJ2rmcq8q9kCEAE=]
-      Pragma: [no-cache]
-      Server: [UploadServer]
-      Vary: [Origin, X-Origin]
-    status: {code: 200, message: OK}
-- request:
-    body: world
-    headers:
-      Accept: ['*/*']
-      Accept-Encoding: ['gzip, deflate']
-      Connection: [keep-alive]
-      Content-Length: ['5']
-    method: POST
-    uri: https://www.googleapis.com/upload/storage/v1/b/gcsfs-testing/o?name=nested%2Fnested2%2Ffile2&uploadType=media
-  response:
-    body: {string: "{\n \"kind\": \"storage#object\",\n \"id\": \"gcsfs-testing/nested/nested2/file2/1518819776956473\",\n
-        \"selfLink\": \"https://www.googleapis.com/storage/v1/b/gcsfs-testing/o/nested%2Fnested2%2Ffile2\",\n
-        \"name\": \"nested/nested2/file2\",\n \"bucket\": \"gcsfs-testing\",\n \"generation\":
-        \"1518819776956473\",\n \"metageneration\": \"1\",\n \"timeCreated\": \"2018-02-16T22:22:56.945Z\",\n
-        \"updated\": \"2018-02-16T22:22:56.945Z\",\n \"storageClass\": \"MULTI_REGIONAL\",\n
-        \"timeStorageClassUpdated\": \"2018-02-16T22:22:56.945Z\",\n \"size\": \"5\",\n
-        \"md5Hash\": \"fXkwN6B2AYZXSwKC8vQ15w==\",\n \"mediaLink\": \"https://www.googleapis.com/download/storage/v1/b/gcsfs-testing/o/nested%2Fnested2%2Ffile2?generation=1518819776956473&alt=media\",\n
-        \"crc32c\": \"MaqBTg==\",\n \"etag\": \"CLmQosq8q9kCEAE=\"\n}\n"}
-    headers:
-      Cache-Control: ['no-cache, no-store, max-age=0, must-revalidate']
-      Content-Length: ['751']
-      Content-Type: [application/json; charset=UTF-8]
-      ETag: [CLmQosq8q9kCEAE=]
->>>>>>> 2129f8c8
-      Pragma: [no-cache]
-      Server: [UploadServer]
-      Vary: [Origin, X-Origin]
-    status: {code: 200, message: OK}
-- request:
-    body: 'hello
-
-'
-    headers:
-      Accept: ['*/*']
-      Accept-Encoding: ['gzip, deflate']
-      Connection: [keep-alive]
-      Content-Length: ['6']
-    method: POST
-    uri: https://www.googleapis.com/upload/storage/v1/b/gcsfs-testing/o?name=nested%2Ffile1&uploadType=media
-  response:
-<<<<<<< HEAD
-    body: {string: "{\n \"kind\": \"storage#object\",\n \"id\": \"gcsfs-testing/nested/file1/1518819025651450\",\n
-        \"selfLink\": \"https://www.googleapis.com/storage/v1/b/gcsfs-testing/o/nested%2Ffile1\",\n
-        \"name\": \"nested/file1\",\n \"bucket\": \"gcsfs-testing\",\n \"generation\":
-        \"1518819025651450\",\n \"metageneration\": \"1\",\n \"timeCreated\": \"2018-02-16T22:10:25.641Z\",\n
-        \"updated\": \"2018-02-16T22:10:25.641Z\",\n \"storageClass\": \"MULTI_REGIONAL\",\n
-        \"timeStorageClassUpdated\": \"2018-02-16T22:10:25.641Z\",\n \"size\": \"6\",\n
-        \"md5Hash\": \"sZRqySSS0jR8YjW00mERhA==\",\n \"mediaLink\": \"https://www.googleapis.com/download/storage/v1/b/gcsfs-testing/o/nested%2Ffile1?generation=1518819025651450&alt=media\",\n
-        \"crc32c\": \"NT3Yvg==\",\n \"etag\": \"CPqNguS5q9kCEAE=\"\n}\n"}
-=======
-    body: {string: "{\n \"kind\": \"storage#object\",\n \"id\": \"gcsfs-testing/nested/file1/1518819777125671\",\n
-        \"selfLink\": \"https://www.googleapis.com/storage/v1/b/gcsfs-testing/o/nested%2Ffile1\",\n
-        \"name\": \"nested/file1\",\n \"bucket\": \"gcsfs-testing\",\n \"generation\":
-        \"1518819777125671\",\n \"metageneration\": \"1\",\n \"timeCreated\": \"2018-02-16T22:22:57.115Z\",\n
-        \"updated\": \"2018-02-16T22:22:57.115Z\",\n \"storageClass\": \"MULTI_REGIONAL\",\n
-        \"timeStorageClassUpdated\": \"2018-02-16T22:22:57.115Z\",\n \"size\": \"6\",\n
-        \"md5Hash\": \"sZRqySSS0jR8YjW00mERhA==\",\n \"mediaLink\": \"https://www.googleapis.com/download/storage/v1/b/gcsfs-testing/o/nested%2Ffile1?generation=1518819777125671&alt=media\",\n
-        \"crc32c\": \"NT3Yvg==\",\n \"etag\": \"CKe6rMq8q9kCEAE=\"\n}\n"}
->>>>>>> 2129f8c8
-    headers:
-      Cache-Control: ['no-cache, no-store, max-age=0, must-revalidate']
-      Content-Length: ['715']
-      Content-Type: [application/json; charset=UTF-8]
-<<<<<<< HEAD
-      ETag: [CPqNguS5q9kCEAE=]
-=======
-      ETag: [CKe6rMq8q9kCEAE=]
->>>>>>> 2129f8c8
-      Pragma: [no-cache]
-      Server: [UploadServer]
-      Vary: [Origin, X-Origin]
-    status: {code: 200, message: OK}
-- request:
-    body: 'hello
-
-'
-    headers:
-      Accept: ['*/*']
-      Accept-Encoding: ['gzip, deflate']
-      Connection: [keep-alive]
-      Content-Length: ['6']
-    method: POST
-    uri: https://www.googleapis.com/upload/storage/v1/b/gcsfs-testing/o?name=nested%2Fnested2%2Ffile1&uploadType=media
-  response:
-<<<<<<< HEAD
-    body: {string: "{\n \"kind\": \"storage#object\",\n \"id\": \"gcsfs-testing/nested/nested2/file1/1518819025915990\",\n
-        \"selfLink\": \"https://www.googleapis.com/storage/v1/b/gcsfs-testing/o/nested%2Fnested2%2Ffile1\",\n
-        \"name\": \"nested/nested2/file1\",\n \"bucket\": \"gcsfs-testing\",\n \"generation\":
-        \"1518819025915990\",\n \"metageneration\": \"1\",\n \"timeCreated\": \"2018-02-16T22:10:25.905Z\",\n
-        \"updated\": \"2018-02-16T22:10:25.905Z\",\n \"storageClass\": \"MULTI_REGIONAL\",\n
-        \"timeStorageClassUpdated\": \"2018-02-16T22:10:25.905Z\",\n \"size\": \"6\",\n
-        \"md5Hash\": \"sZRqySSS0jR8YjW00mERhA==\",\n \"mediaLink\": \"https://www.googleapis.com/download/storage/v1/b/gcsfs-testing/o/nested%2Fnested2%2Ffile1?generation=1518819025915990&alt=media\",\n
-        \"crc32c\": \"NT3Yvg==\",\n \"etag\": \"CNagkuS5q9kCEAE=\"\n}\n"}
-=======
-    body: {string: "{\n \"kind\": \"storage#object\",\n \"id\": \"gcsfs-testing/nested/nested2/file1/1518819777277637\",\n
-        \"selfLink\": \"https://www.googleapis.com/storage/v1/b/gcsfs-testing/o/nested%2Fnested2%2Ffile1\",\n
-        \"name\": \"nested/nested2/file1\",\n \"bucket\": \"gcsfs-testing\",\n \"generation\":
-        \"1518819777277637\",\n \"metageneration\": \"1\",\n \"timeCreated\": \"2018-02-16T22:22:57.266Z\",\n
-        \"updated\": \"2018-02-16T22:22:57.266Z\",\n \"storageClass\": \"MULTI_REGIONAL\",\n
-        \"timeStorageClassUpdated\": \"2018-02-16T22:22:57.266Z\",\n \"size\": \"6\",\n
-        \"md5Hash\": \"sZRqySSS0jR8YjW00mERhA==\",\n \"mediaLink\": \"https://www.googleapis.com/download/storage/v1/b/gcsfs-testing/o/nested%2Fnested2%2Ffile1?generation=1518819777277637&alt=media\",\n
-        \"crc32c\": \"NT3Yvg==\",\n \"etag\": \"CMXdtcq8q9kCEAE=\"\n}\n"}
->>>>>>> 2129f8c8
-    headers:
-      Cache-Control: ['no-cache, no-store, max-age=0, must-revalidate']
-      Content-Length: ['751']
-      Content-Type: [application/json; charset=UTF-8]
-<<<<<<< HEAD
-      ETag: [CNagkuS5q9kCEAE=]
-=======
-      ETag: [CMXdtcq8q9kCEAE=]
->>>>>>> 2129f8c8
-      Pragma: [no-cache]
-      Server: [UploadServer]
-      Vary: [Origin, X-Origin]
-    status: {code: 200, message: OK}
-- request:
-    body: null
-    headers:
-      Accept: ['*/*']
-      Accept-Encoding: ['gzip, deflate']
-      Connection: [keep-alive]
-    method: GET
-    uri: https://www.googleapis.com/storage/v1/b/gcsfs-testing/o/2014-01-01.csv
-  response:
-<<<<<<< HEAD
-    body: {string: "{\n \"kind\": \"storage#object\",\n \"id\": \"gcsfs-testing/2014-01-01.csv/1518819024757666\",\n
-        \"selfLink\": \"https://www.googleapis.com/storage/v1/b/gcsfs-testing/o/2014-01-01.csv\",\n
-        \"name\": \"2014-01-01.csv\",\n \"bucket\": \"gcsfs-testing\",\n \"generation\":
-        \"1518819024757666\",\n \"metageneration\": \"1\",\n \"timeCreated\": \"2018-02-16T22:10:24.747Z\",\n
-        \"updated\": \"2018-02-16T22:10:24.747Z\",\n \"storageClass\": \"MULTI_REGIONAL\",\n
-        \"timeStorageClassUpdated\": \"2018-02-16T22:10:24.747Z\",\n \"size\": \"51\",\n
-        \"md5Hash\": \"Auycd2AT7x5m8G1W0NXcuA==\",\n \"mediaLink\": \"https://www.googleapis.com/download/storage/v1/b/gcsfs-testing/o/2014-01-01.csv?generation=1518819024757666&alt=media\",\n
-        \"crc32c\": \"yR1u0w==\",\n \"etag\": \"CKLHy+O5q9kCEAE=\"\n}\n"}
-=======
-    body: {string: "{\n \"kind\": \"storage#object\",\n \"id\": \"gcsfs-testing/2014-01-01.csv/1518819776264031\",\n
-        \"selfLink\": \"https://www.googleapis.com/storage/v1/b/gcsfs-testing/o/2014-01-01.csv\",\n
-        \"name\": \"2014-01-01.csv\",\n \"bucket\": \"gcsfs-testing\",\n \"generation\":
-        \"1518819776264031\",\n \"metageneration\": \"1\",\n \"timeCreated\": \"2018-02-16T22:22:56.253Z\",\n
-        \"updated\": \"2018-02-16T22:22:56.253Z\",\n \"storageClass\": \"MULTI_REGIONAL\",\n
-        \"timeStorageClassUpdated\": \"2018-02-16T22:22:56.253Z\",\n \"size\": \"51\",\n
-        \"md5Hash\": \"Auycd2AT7x5m8G1W0NXcuA==\",\n \"mediaLink\": \"https://www.googleapis.com/download/storage/v1/b/gcsfs-testing/o/2014-01-01.csv?generation=1518819776264031&alt=media\",\n
-        \"crc32c\": \"yR1u0w==\",\n \"etag\": \"CN/u98m8q9kCEAE=\"\n}\n"}
->>>>>>> 2129f8c8
-    headers:
-      Cache-Control: ['no-cache, no-store, max-age=0, must-revalidate']
-      Content-Length: ['720']
-      Content-Type: [application/json; charset=UTF-8]
-<<<<<<< HEAD
-      ETag: [CKLHy+O5q9kCEAE=]
-=======
-      ETag: [CN/u98m8q9kCEAE=]
->>>>>>> 2129f8c8
+      ETag: [CKq8nOa+q9kCEAE=]
       Pragma: [no-cache]
       Server: [UploadServer]
       Vary: [Origin, X-Origin]
@@ -645,11 +474,7 @@
       Connection: [keep-alive]
       Range: [bytes=0-22]
     method: GET
-<<<<<<< HEAD
-    uri: https://www.googleapis.com/download/storage/v1/b/gcsfs-testing/o/2014-01-01.csv?alt=media&generation=1518819024757666
-=======
-    uri: https://www.googleapis.com/download/storage/v1/b/gcsfs-testing/o/2014-01-01.csv?alt=media&generation=1518819776264031
->>>>>>> 2129f8c8
+    uri: https://www.googleapis.com/download/storage/v1/b/gcsfs-testing/o/2014-01-01.csv?alt=media&generation=1518820372454954
   response:
     body: {string: 'name,amount,id
 
@@ -660,19 +485,11 @@
       Content-Length: ['23']
       Content-Range: [bytes 0-22/51]
       Content-Type: [application/octet-stream]
-<<<<<<< HEAD
-      ETag: [CKLHy+O5q9kCEAE=]
-      Pragma: [no-cache]
-      Server: [UploadServer]
-      Vary: [Origin, X-Origin]
-      X-Goog-Generation: ['1518819024757666']
-=======
-      ETag: [CN/u98m8q9kCEAE=]
-      Pragma: [no-cache]
-      Server: [UploadServer]
-      Vary: [Origin, X-Origin]
-      X-Goog-Generation: ['1518819776264031']
->>>>>>> 2129f8c8
+      ETag: [CKq8nOa+q9kCEAE=]
+      Pragma: [no-cache]
+      Server: [UploadServer]
+      Vary: [Origin, X-Origin]
+      X-Goog-Generation: ['1518820372454954']
       X-Goog-Metageneration: ['1']
       X-Goog-Storage-Class: [MULTI_REGIONAL]
     status: {code: 206, message: Partial Content}
@@ -684,11 +501,7 @@
       Connection: [keep-alive]
       Range: [bytes=20-42]
     method: GET
-<<<<<<< HEAD
-    uri: https://www.googleapis.com/download/storage/v1/b/gcsfs-testing/o/2014-01-01.csv?alt=media&generation=1518819024757666
-=======
-    uri: https://www.googleapis.com/download/storage/v1/b/gcsfs-testing/o/2014-01-01.csv?alt=media&generation=1518819776264031
->>>>>>> 2129f8c8
+    uri: https://www.googleapis.com/download/storage/v1/b/gcsfs-testing/o/2014-01-01.csv?alt=media&generation=1518820372454954
   response:
     body: {string: ',100,1
 
@@ -701,19 +514,11 @@
       Content-Length: ['23']
       Content-Range: [bytes 20-42/51]
       Content-Type: [application/octet-stream]
-<<<<<<< HEAD
-      ETag: [CKLHy+O5q9kCEAE=]
-      Pragma: [no-cache]
-      Server: [UploadServer]
-      Vary: [Origin, X-Origin]
-      X-Goog-Generation: ['1518819024757666']
-=======
-      ETag: [CN/u98m8q9kCEAE=]
-      Pragma: [no-cache]
-      Server: [UploadServer]
-      Vary: [Origin, X-Origin]
-      X-Goog-Generation: ['1518819776264031']
->>>>>>> 2129f8c8
+      ETag: [CKq8nOa+q9kCEAE=]
+      Pragma: [no-cache]
+      Server: [UploadServer]
+      Vary: [Origin, X-Origin]
+      X-Goog-Generation: ['1518820372454954']
       X-Goog-Metageneration: ['1']
       X-Goog-Storage-Class: [MULTI_REGIONAL]
     status: {code: 206, message: Partial Content}
@@ -725,11 +530,7 @@
       Connection: [keep-alive]
       Range: [bytes=40-62]
     method: GET
-<<<<<<< HEAD
-    uri: https://www.googleapis.com/download/storage/v1/b/gcsfs-testing/o/2014-01-01.csv?alt=media&generation=1518819024757666
-=======
-    uri: https://www.googleapis.com/download/storage/v1/b/gcsfs-testing/o/2014-01-01.csv?alt=media&generation=1518819776264031
->>>>>>> 2129f8c8
+    uri: https://www.googleapis.com/download/storage/v1/b/gcsfs-testing/o/2014-01-01.csv?alt=media&generation=1518820372454954
   response:
     body: {string: 'rlie,300,3
 
@@ -740,19 +541,11 @@
       Content-Length: ['11']
       Content-Range: [bytes 40-50/51]
       Content-Type: [application/octet-stream]
-<<<<<<< HEAD
-      ETag: [CKLHy+O5q9kCEAE=]
-      Pragma: [no-cache]
-      Server: [UploadServer]
-      Vary: [Origin, X-Origin]
-      X-Goog-Generation: ['1518819024757666']
-=======
-      ETag: [CN/u98m8q9kCEAE=]
-      Pragma: [no-cache]
-      Server: [UploadServer]
-      Vary: [Origin, X-Origin]
-      X-Goog-Generation: ['1518819776264031']
->>>>>>> 2129f8c8
+      ETag: [CKq8nOa+q9kCEAE=]
+      Pragma: [no-cache]
+      Server: [UploadServer]
+      Vary: [Origin, X-Origin]
+      X-Goog-Generation: ['1518820372454954']
       X-Goog-Metageneration: ['1']
       X-Goog-Storage-Class: [MULTI_REGIONAL]
     status: {code: 206, message: Partial Content}
@@ -763,177 +556,144 @@
       Accept-Encoding: ['gzip, deflate']
       Connection: [keep-alive]
     method: GET
-    uri: https://www.googleapis.com/storage/v1/b/gcsfs-testing/o/?maxResults=1000
-  response:
-    body: {string: "{\n \"kind\": \"storage#objects\",\n \"items\": [\n  {\n   \"kind\":
-<<<<<<< HEAD
-        \"storage#object\",\n   \"id\": \"gcsfs-testing/2014-01-01.csv/1518819024757666\",\n
-        \  \"selfLink\": \"https://www.googleapis.com/storage/v1/b/gcsfs-testing/o/2014-01-01.csv\",\n
+    uri: https://www.googleapis.com/storage/v1/b/gcsfs-testing/o/?delimiter=%2F
+  response:
+    body: {string: "{\n \"kind\": \"storage#objects\",\n \"prefixes\": [\n  \"nested/\",\n
+        \ \"test/\"\n ],\n \"items\": [\n  {\n   \"kind\": \"storage#object\",\n   \"id\":
+        \"gcsfs-testing/2014-01-01.csv/1518820372454954\",\n   \"selfLink\": \"https://www.googleapis.com/storage/v1/b/gcsfs-testing/o/2014-01-01.csv\",\n
         \  \"name\": \"2014-01-01.csv\",\n   \"bucket\": \"gcsfs-testing\",\n   \"generation\":
-        \"1518819024757666\",\n   \"metageneration\": \"1\",\n   \"timeCreated\":
-        \"2018-02-16T22:10:24.747Z\",\n   \"updated\": \"2018-02-16T22:10:24.747Z\",\n
+        \"1518820372454954\",\n   \"metageneration\": \"1\",\n   \"timeCreated\":
+        \"2018-02-16T22:32:52.444Z\",\n   \"updated\": \"2018-02-16T22:32:52.444Z\",\n
         \  \"storageClass\": \"MULTI_REGIONAL\",\n   \"timeStorageClassUpdated\":
-        \"2018-02-16T22:10:24.747Z\",\n   \"size\": \"51\",\n   \"md5Hash\": \"Auycd2AT7x5m8G1W0NXcuA==\",\n
-        \  \"mediaLink\": \"https://www.googleapis.com/download/storage/v1/b/gcsfs-testing/o/2014-01-01.csv?generation=1518819024757666&alt=media\",\n
-        \  \"crc32c\": \"yR1u0w==\",\n   \"etag\": \"CKLHy+O5q9kCEAE=\"\n  },\n  {\n
-        \  \"kind\": \"storage#object\",\n   \"id\": \"gcsfs-testing/2014-01-02.csv/1518819025049982\",\n
+        \"2018-02-16T22:32:52.444Z\",\n   \"size\": \"51\",\n   \"md5Hash\": \"Auycd2AT7x5m8G1W0NXcuA==\",\n
+        \  \"mediaLink\": \"https://www.googleapis.com/download/storage/v1/b/gcsfs-testing/o/2014-01-01.csv?generation=1518820372454954&alt=media\",\n
+        \  \"crc32c\": \"yR1u0w==\",\n   \"etag\": \"CKq8nOa+q9kCEAE=\"\n  },\n  {\n
+        \  \"kind\": \"storage#object\",\n   \"id\": \"gcsfs-testing/2014-01-02.csv/1518820372787068\",\n
         \  \"selfLink\": \"https://www.googleapis.com/storage/v1/b/gcsfs-testing/o/2014-01-02.csv\",\n
         \  \"name\": \"2014-01-02.csv\",\n   \"bucket\": \"gcsfs-testing\",\n   \"generation\":
-        \"1518819025049982\",\n   \"metageneration\": \"1\",\n   \"timeCreated\":
-        \"2018-02-16T22:10:25.010Z\",\n   \"updated\": \"2018-02-16T22:10:25.010Z\",\n
+        \"1518820372787068\",\n   \"metageneration\": \"1\",\n   \"timeCreated\":
+        \"2018-02-16T22:32:52.775Z\",\n   \"updated\": \"2018-02-16T22:32:52.775Z\",\n
         \  \"storageClass\": \"MULTI_REGIONAL\",\n   \"timeStorageClassUpdated\":
-        \"2018-02-16T22:10:25.010Z\",\n   \"size\": \"15\",\n   \"md5Hash\": \"cGwL6TebGKiJzgyNBJNb6Q==\",\n
-        \  \"mediaLink\": \"https://www.googleapis.com/download/storage/v1/b/gcsfs-testing/o/2014-01-02.csv?generation=1518819025049982&alt=media\",\n
-        \  \"crc32c\": \"Mpt4QQ==\",\n   \"etag\": \"CP6y3eO5q9kCEAE=\"\n  },\n  {\n
-        \  \"kind\": \"storage#object\",\n   \"id\": \"gcsfs-testing/2014-01-03.csv/1518819024608844\",\n
+        \"2018-02-16T22:32:52.775Z\",\n   \"size\": \"15\",\n   \"md5Hash\": \"cGwL6TebGKiJzgyNBJNb6Q==\",\n
+        \  \"mediaLink\": \"https://www.googleapis.com/download/storage/v1/b/gcsfs-testing/o/2014-01-02.csv?generation=1518820372787068&alt=media\",\n
+        \  \"crc32c\": \"Mpt4QQ==\",\n   \"etag\": \"CPzesOa+q9kCEAE=\"\n  },\n  {\n
+        \  \"kind\": \"storage#object\",\n   \"id\": \"gcsfs-testing/2014-01-03.csv/1518820372651266\",\n
         \  \"selfLink\": \"https://www.googleapis.com/storage/v1/b/gcsfs-testing/o/2014-01-03.csv\",\n
         \  \"name\": \"2014-01-03.csv\",\n   \"bucket\": \"gcsfs-testing\",\n   \"generation\":
-        \"1518819024608844\",\n   \"metageneration\": \"1\",\n   \"timeCreated\":
-        \"2018-02-16T22:10:24.568Z\",\n   \"updated\": \"2018-02-16T22:10:24.568Z\",\n
+        \"1518820372651266\",\n   \"metageneration\": \"1\",\n   \"timeCreated\":
+        \"2018-02-16T22:32:52.613Z\",\n   \"updated\": \"2018-02-16T22:32:52.613Z\",\n
         \  \"storageClass\": \"MULTI_REGIONAL\",\n   \"timeStorageClassUpdated\":
-        \"2018-02-16T22:10:24.568Z\",\n   \"size\": \"52\",\n   \"md5Hash\": \"9keZXdUu0YtMynECFSOiMg==\",\n
-        \  \"mediaLink\": \"https://www.googleapis.com/download/storage/v1/b/gcsfs-testing/o/2014-01-03.csv?generation=1518819024608844&alt=media\",\n
-        \  \"crc32c\": \"x/fq7w==\",\n   \"etag\": \"CMy8wuO5q9kCEAE=\"\n  },\n  {\n
-        \  \"kind\": \"storage#object\",\n   \"id\": \"gcsfs-testing/nested/file1/1518819025651450\",\n
+        \"2018-02-16T22:32:52.613Z\",\n   \"size\": \"52\",\n   \"md5Hash\": \"9keZXdUu0YtMynECFSOiMg==\",\n
+        \  \"mediaLink\": \"https://www.googleapis.com/download/storage/v1/b/gcsfs-testing/o/2014-01-03.csv?generation=1518820372651266&alt=media\",\n
+        \  \"crc32c\": \"x/fq7w==\",\n   \"etag\": \"CIK6qOa+q9kCEAE=\"\n  }\n ]\n}\n"}
+    headers:
+      Cache-Control: ['private, max-age=0, must-revalidate, no-transform']
+      Content-Length: ['2359']
+      Content-Type: [application/json; charset=UTF-8]
+      Server: [UploadServer]
+      Vary: [Origin, X-Origin]
+    status: {code: 200, message: OK}
+- request:
+    body: null
+    headers:
+      Accept: ['*/*']
+      Accept-Encoding: ['gzip, deflate']
+      Connection: [keep-alive]
+    method: GET
+    uri: https://www.googleapis.com/storage/v1/b/gcsfs-testing/o/?delimiter=%2F&prefix=nested%2F
+  response:
+    body: {string: "{\n \"kind\": \"storage#objects\",\n \"prefixes\": [\n  \"nested/nested2/\"\n
+        ],\n \"items\": [\n  {\n   \"kind\": \"storage#object\",\n   \"id\": \"gcsfs-testing/nested/file1/1518820373215687\",\n
         \  \"selfLink\": \"https://www.googleapis.com/storage/v1/b/gcsfs-testing/o/nested%2Ffile1\",\n
         \  \"name\": \"nested/file1\",\n   \"bucket\": \"gcsfs-testing\",\n   \"generation\":
-        \"1518819025651450\",\n   \"metageneration\": \"1\",\n   \"timeCreated\":
-        \"2018-02-16T22:10:25.641Z\",\n   \"updated\": \"2018-02-16T22:10:25.641Z\",\n
+        \"1518820373215687\",\n   \"metageneration\": \"1\",\n   \"timeCreated\":
+        \"2018-02-16T22:32:53.177Z\",\n   \"updated\": \"2018-02-16T22:32:53.177Z\",\n
         \  \"storageClass\": \"MULTI_REGIONAL\",\n   \"timeStorageClassUpdated\":
-        \"2018-02-16T22:10:25.641Z\",\n   \"size\": \"6\",\n   \"md5Hash\": \"sZRqySSS0jR8YjW00mERhA==\",\n
-        \  \"mediaLink\": \"https://www.googleapis.com/download/storage/v1/b/gcsfs-testing/o/nested%2Ffile1?generation=1518819025651450&alt=media\",\n
-        \  \"crc32c\": \"NT3Yvg==\",\n   \"etag\": \"CPqNguS5q9kCEAE=\"\n  },\n  {\n
-        \  \"kind\": \"storage#object\",\n   \"id\": \"gcsfs-testing/nested/file2/1518819025483170\",\n
+        \"2018-02-16T22:32:53.177Z\",\n   \"size\": \"6\",\n   \"md5Hash\": \"sZRqySSS0jR8YjW00mERhA==\",\n
+        \  \"mediaLink\": \"https://www.googleapis.com/download/storage/v1/b/gcsfs-testing/o/nested%2Ffile1?generation=1518820373215687&alt=media\",\n
+        \  \"crc32c\": \"NT3Yvg==\",\n   \"etag\": \"CMfzyua+q9kCEAE=\"\n  },\n  {\n
+        \  \"kind\": \"storage#object\",\n   \"id\": \"gcsfs-testing/nested/file2/1518820373523147\",\n
         \  \"selfLink\": \"https://www.googleapis.com/storage/v1/b/gcsfs-testing/o/nested%2Ffile2\",\n
         \  \"name\": \"nested/file2\",\n   \"bucket\": \"gcsfs-testing\",\n   \"generation\":
-        \"1518819025483170\",\n   \"metageneration\": \"1\",\n   \"timeCreated\":
-        \"2018-02-16T22:10:25.472Z\",\n   \"updated\": \"2018-02-16T22:10:25.472Z\",\n
+        \"1518820373523147\",\n   \"metageneration\": \"1\",\n   \"timeCreated\":
+        \"2018-02-16T22:32:53.513Z\",\n   \"updated\": \"2018-02-16T22:32:53.513Z\",\n
         \  \"storageClass\": \"MULTI_REGIONAL\",\n   \"timeStorageClassUpdated\":
-        \"2018-02-16T22:10:25.472Z\",\n   \"size\": \"5\",\n   \"md5Hash\": \"fXkwN6B2AYZXSwKC8vQ15w==\",\n
-        \  \"mediaLink\": \"https://www.googleapis.com/download/storage/v1/b/gcsfs-testing/o/nested%2Ffile2?generation=1518819025483170&alt=media\",\n
-        \  \"crc32c\": \"MaqBTg==\",\n   \"etag\": \"CKLr9+O5q9kCEAE=\"\n  },\n  {\n
-        \  \"kind\": \"storage#object\",\n   \"id\": \"gcsfs-testing/nested/nested2/file1/1518819025915990\",\n
+        \"2018-02-16T22:32:53.513Z\",\n   \"size\": \"5\",\n   \"md5Hash\": \"fXkwN6B2AYZXSwKC8vQ15w==\",\n
+        \  \"mediaLink\": \"https://www.googleapis.com/download/storage/v1/b/gcsfs-testing/o/nested%2Ffile2?generation=1518820373523147&alt=media\",\n
+        \  \"crc32c\": \"MaqBTg==\",\n   \"etag\": \"CMvV3ea+q9kCEAE=\"\n  }\n ]\n}\n"}
+    headers:
+      Cache-Control: ['private, max-age=0, must-revalidate, no-transform']
+      Content-Length: ['1589']
+      Content-Type: [application/json; charset=UTF-8]
+      Server: [UploadServer]
+      Vary: [Origin, X-Origin]
+    status: {code: 200, message: OK}
+- request:
+    body: null
+    headers:
+      Accept: ['*/*']
+      Accept-Encoding: ['gzip, deflate']
+      Connection: [keep-alive]
+    method: GET
+    uri: https://www.googleapis.com/storage/v1/b/gcsfs-testing/o/?delimiter=%2F&prefix=nested%2Fnested2%2F
+  response:
+    body: {string: "{\n \"kind\": \"storage#objects\",\n \"items\": [\n  {\n   \"kind\":
+        \"storage#object\",\n   \"id\": \"gcsfs-testing/nested/nested2/file1/1518820373042245\",\n
         \  \"selfLink\": \"https://www.googleapis.com/storage/v1/b/gcsfs-testing/o/nested%2Fnested2%2Ffile1\",\n
         \  \"name\": \"nested/nested2/file1\",\n   \"bucket\": \"gcsfs-testing\",\n
-        \  \"generation\": \"1518819025915990\",\n   \"metageneration\": \"1\",\n
-        \  \"timeCreated\": \"2018-02-16T22:10:25.905Z\",\n   \"updated\": \"2018-02-16T22:10:25.905Z\",\n
+        \  \"generation\": \"1518820373042245\",\n   \"metageneration\": \"1\",\n
+        \  \"timeCreated\": \"2018-02-16T22:32:53.031Z\",\n   \"updated\": \"2018-02-16T22:32:53.031Z\",\n
         \  \"storageClass\": \"MULTI_REGIONAL\",\n   \"timeStorageClassUpdated\":
-        \"2018-02-16T22:10:25.905Z\",\n   \"size\": \"6\",\n   \"md5Hash\": \"sZRqySSS0jR8YjW00mERhA==\",\n
-        \  \"mediaLink\": \"https://www.googleapis.com/download/storage/v1/b/gcsfs-testing/o/nested%2Fnested2%2Ffile1?generation=1518819025915990&alt=media\",\n
-        \  \"crc32c\": \"NT3Yvg==\",\n   \"etag\": \"CNagkuS5q9kCEAE=\"\n  },\n  {\n
-        \  \"kind\": \"storage#object\",\n   \"id\": \"gcsfs-testing/nested/nested2/file2/1518819025213191\",\n
+        \"2018-02-16T22:32:53.031Z\",\n   \"size\": \"6\",\n   \"md5Hash\": \"sZRqySSS0jR8YjW00mERhA==\",\n
+        \  \"mediaLink\": \"https://www.googleapis.com/download/storage/v1/b/gcsfs-testing/o/nested%2Fnested2%2Ffile1?generation=1518820373042245&alt=media\",\n
+        \  \"crc32c\": \"NT3Yvg==\",\n   \"etag\": \"CMWowOa+q9kCEAE=\"\n  },\n  {\n
+        \  \"kind\": \"storage#object\",\n   \"id\": \"gcsfs-testing/nested/nested2/file2/1518820373383657\",\n
         \  \"selfLink\": \"https://www.googleapis.com/storage/v1/b/gcsfs-testing/o/nested%2Fnested2%2Ffile2\",\n
         \  \"name\": \"nested/nested2/file2\",\n   \"bucket\": \"gcsfs-testing\",\n
-        \  \"generation\": \"1518819025213191\",\n   \"metageneration\": \"1\",\n
-        \  \"timeCreated\": \"2018-02-16T22:10:25.199Z\",\n   \"updated\": \"2018-02-16T22:10:25.199Z\",\n
+        \  \"generation\": \"1518820373383657\",\n   \"metageneration\": \"1\",\n
+        \  \"timeCreated\": \"2018-02-16T22:32:53.373Z\",\n   \"updated\": \"2018-02-16T22:32:53.373Z\",\n
         \  \"storageClass\": \"MULTI_REGIONAL\",\n   \"timeStorageClassUpdated\":
-        \"2018-02-16T22:10:25.199Z\",\n   \"size\": \"5\",\n   \"md5Hash\": \"fXkwN6B2AYZXSwKC8vQ15w==\",\n
-        \  \"mediaLink\": \"https://www.googleapis.com/download/storage/v1/b/gcsfs-testing/o/nested%2Fnested2%2Ffile2?generation=1518819025213191&alt=media\",\n
-        \  \"crc32c\": \"MaqBTg==\",\n   \"etag\": \"CIeu5+O5q9kCEAE=\"\n  },\n  {\n
-        \  \"kind\": \"storage#object\",\n   \"id\": \"gcsfs-testing/test/accounts.1.json/1518819024273425\",\n
+        \"2018-02-16T22:32:53.373Z\",\n   \"size\": \"5\",\n   \"md5Hash\": \"fXkwN6B2AYZXSwKC8vQ15w==\",\n
+        \  \"mediaLink\": \"https://www.googleapis.com/download/storage/v1/b/gcsfs-testing/o/nested%2Fnested2%2Ffile2?generation=1518820373383657&alt=media\",\n
+        \  \"crc32c\": \"MaqBTg==\",\n   \"etag\": \"COmT1ea+q9kCEAE=\"\n  }\n ]\n}\n"}
+    headers:
+      Cache-Control: ['private, max-age=0, must-revalidate, no-transform']
+      Content-Length: ['1622']
+      Content-Type: [application/json; charset=UTF-8]
+      Server: [UploadServer]
+      Vary: [Origin, X-Origin]
+    status: {code: 200, message: OK}
+- request:
+    body: null
+    headers:
+      Accept: ['*/*']
+      Accept-Encoding: ['gzip, deflate']
+      Connection: [keep-alive]
+    method: GET
+    uri: https://www.googleapis.com/storage/v1/b/gcsfs-testing/o/?delimiter=%2F&prefix=test%2F
+  response:
+    body: {string: "{\n \"kind\": \"storage#objects\",\n \"items\": [\n  {\n   \"kind\":
+        \"storage#object\",\n   \"id\": \"gcsfs-testing/test/accounts.1.json/1518820372205094\",\n
         \  \"selfLink\": \"https://www.googleapis.com/storage/v1/b/gcsfs-testing/o/test%2Faccounts.1.json\",\n
         \  \"name\": \"test/accounts.1.json\",\n   \"bucket\": \"gcsfs-testing\",\n
-        \  \"generation\": \"1518819024273425\",\n   \"metageneration\": \"1\",\n
-        \  \"timeCreated\": \"2018-02-16T22:10:24.262Z\",\n   \"updated\": \"2018-02-16T22:10:24.262Z\",\n
+        \  \"generation\": \"1518820372205094\",\n   \"metageneration\": \"1\",\n
+        \  \"timeCreated\": \"2018-02-16T22:32:52.194Z\",\n   \"updated\": \"2018-02-16T22:32:52.194Z\",\n
         \  \"storageClass\": \"MULTI_REGIONAL\",\n   \"timeStorageClassUpdated\":
-        \"2018-02-16T22:10:24.262Z\",\n   \"size\": \"133\",\n   \"md5Hash\": \"xK7pmJz/Oj5HGIyfQpYTig==\",\n
-        \  \"mediaLink\": \"https://www.googleapis.com/download/storage/v1/b/gcsfs-testing/o/test%2Faccounts.1.json?generation=1518819024273425&alt=media\",\n
-        \  \"crc32c\": \"6wJAgQ==\",\n   \"etag\": \"CJGAruO5q9kCEAE=\"\n  },\n  {\n
-        \  \"kind\": \"storage#object\",\n   \"id\": \"gcsfs-testing/test/accounts.2.json/1518819024113431\",\n
+        \"2018-02-16T22:32:52.194Z\",\n   \"size\": \"133\",\n   \"md5Hash\": \"xK7pmJz/Oj5HGIyfQpYTig==\",\n
+        \  \"mediaLink\": \"https://www.googleapis.com/download/storage/v1/b/gcsfs-testing/o/test%2Faccounts.1.json?generation=1518820372205094&alt=media\",\n
+        \  \"crc32c\": \"6wJAgQ==\",\n   \"etag\": \"CKacjea+q9kCEAE=\"\n  },\n  {\n
+        \  \"kind\": \"storage#object\",\n   \"id\": \"gcsfs-testing/test/accounts.2.json/1518820372068060\",\n
         \  \"selfLink\": \"https://www.googleapis.com/storage/v1/b/gcsfs-testing/o/test%2Faccounts.2.json\",\n
         \  \"name\": \"test/accounts.2.json\",\n   \"bucket\": \"gcsfs-testing\",\n
-        \  \"generation\": \"1518819024113431\",\n   \"metageneration\": \"1\",\n
-        \  \"timeCreated\": \"2018-02-16T22:10:24.099Z\",\n   \"updated\": \"2018-02-16T22:10:24.099Z\",\n
+        \  \"generation\": \"1518820372068060\",\n   \"metageneration\": \"1\",\n
+        \  \"timeCreated\": \"2018-02-16T22:32:52.056Z\",\n   \"updated\": \"2018-02-16T22:32:52.056Z\",\n
         \  \"storageClass\": \"MULTI_REGIONAL\",\n   \"timeStorageClassUpdated\":
-        \"2018-02-16T22:10:24.099Z\",\n   \"size\": \"133\",\n   \"md5Hash\": \"bjhC5OCrzKV+8MGMCF2BQA==\",\n
-        \  \"mediaLink\": \"https://www.googleapis.com/download/storage/v1/b/gcsfs-testing/o/test%2Faccounts.2.json?generation=1518819024113431&alt=media\",\n
-        \  \"crc32c\": \"Su+F+g==\",\n   \"etag\": \"CJeepOO5q9kCEAE=\"\n  }\n ]\n}\n"}
-=======
-        \"storage#object\",\n   \"id\": \"gcsfs-testing/2014-01-01.csv/1518819776264031\",\n
-        \  \"selfLink\": \"https://www.googleapis.com/storage/v1/b/gcsfs-testing/o/2014-01-01.csv\",\n
-        \  \"name\": \"2014-01-01.csv\",\n   \"bucket\": \"gcsfs-testing\",\n   \"generation\":
-        \"1518819776264031\",\n   \"metageneration\": \"1\",\n   \"timeCreated\":
-        \"2018-02-16T22:22:56.253Z\",\n   \"updated\": \"2018-02-16T22:22:56.253Z\",\n
-        \  \"storageClass\": \"MULTI_REGIONAL\",\n   \"timeStorageClassUpdated\":
-        \"2018-02-16T22:22:56.253Z\",\n   \"size\": \"51\",\n   \"md5Hash\": \"Auycd2AT7x5m8G1W0NXcuA==\",\n
-        \  \"mediaLink\": \"https://www.googleapis.com/download/storage/v1/b/gcsfs-testing/o/2014-01-01.csv?generation=1518819776264031&alt=media\",\n
-        \  \"crc32c\": \"yR1u0w==\",\n   \"etag\": \"CN/u98m8q9kCEAE=\"\n  },\n  {\n
-        \  \"kind\": \"storage#object\",\n   \"id\": \"gcsfs-testing/2014-01-02.csv/1518819776665145\",\n
-        \  \"selfLink\": \"https://www.googleapis.com/storage/v1/b/gcsfs-testing/o/2014-01-02.csv\",\n
-        \  \"name\": \"2014-01-02.csv\",\n   \"bucket\": \"gcsfs-testing\",\n   \"generation\":
-        \"1518819776665145\",\n   \"metageneration\": \"1\",\n   \"timeCreated\":
-        \"2018-02-16T22:22:56.654Z\",\n   \"updated\": \"2018-02-16T22:22:56.654Z\",\n
-        \  \"storageClass\": \"MULTI_REGIONAL\",\n   \"timeStorageClassUpdated\":
-        \"2018-02-16T22:22:56.654Z\",\n   \"size\": \"15\",\n   \"md5Hash\": \"cGwL6TebGKiJzgyNBJNb6Q==\",\n
-        \  \"mediaLink\": \"https://www.googleapis.com/download/storage/v1/b/gcsfs-testing/o/2014-01-02.csv?generation=1518819776665145&alt=media\",\n
-        \  \"crc32c\": \"Mpt4QQ==\",\n   \"etag\": \"CLmskMq8q9kCEAE=\"\n  },\n  {\n
-        \  \"kind\": \"storage#object\",\n   \"id\": \"gcsfs-testing/2014-01-03.csv/1518819776520172\",\n
-        \  \"selfLink\": \"https://www.googleapis.com/storage/v1/b/gcsfs-testing/o/2014-01-03.csv\",\n
-        \  \"name\": \"2014-01-03.csv\",\n   \"bucket\": \"gcsfs-testing\",\n   \"generation\":
-        \"1518819776520172\",\n   \"metageneration\": \"1\",\n   \"timeCreated\":
-        \"2018-02-16T22:22:56.509Z\",\n   \"updated\": \"2018-02-16T22:22:56.509Z\",\n
-        \  \"storageClass\": \"MULTI_REGIONAL\",\n   \"timeStorageClassUpdated\":
-        \"2018-02-16T22:22:56.509Z\",\n   \"size\": \"52\",\n   \"md5Hash\": \"9keZXdUu0YtMynECFSOiMg==\",\n
-        \  \"mediaLink\": \"https://www.googleapis.com/download/storage/v1/b/gcsfs-testing/o/2014-01-03.csv?generation=1518819776520172&alt=media\",\n
-        \  \"crc32c\": \"x/fq7w==\",\n   \"etag\": \"COy/h8q8q9kCEAE=\"\n  },\n  {\n
-        \  \"kind\": \"storage#object\",\n   \"id\": \"gcsfs-testing/nested/file1/1518819777125671\",\n
-        \  \"selfLink\": \"https://www.googleapis.com/storage/v1/b/gcsfs-testing/o/nested%2Ffile1\",\n
-        \  \"name\": \"nested/file1\",\n   \"bucket\": \"gcsfs-testing\",\n   \"generation\":
-        \"1518819777125671\",\n   \"metageneration\": \"1\",\n   \"timeCreated\":
-        \"2018-02-16T22:22:57.115Z\",\n   \"updated\": \"2018-02-16T22:22:57.115Z\",\n
-        \  \"storageClass\": \"MULTI_REGIONAL\",\n   \"timeStorageClassUpdated\":
-        \"2018-02-16T22:22:57.115Z\",\n   \"size\": \"6\",\n   \"md5Hash\": \"sZRqySSS0jR8YjW00mERhA==\",\n
-        \  \"mediaLink\": \"https://www.googleapis.com/download/storage/v1/b/gcsfs-testing/o/nested%2Ffile1?generation=1518819777125671&alt=media\",\n
-        \  \"crc32c\": \"NT3Yvg==\",\n   \"etag\": \"CKe6rMq8q9kCEAE=\"\n  },\n  {\n
-        \  \"kind\": \"storage#object\",\n   \"id\": \"gcsfs-testing/nested/file2/1518819776812445\",\n
-        \  \"selfLink\": \"https://www.googleapis.com/storage/v1/b/gcsfs-testing/o/nested%2Ffile2\",\n
-        \  \"name\": \"nested/file2\",\n   \"bucket\": \"gcsfs-testing\",\n   \"generation\":
-        \"1518819776812445\",\n   \"metageneration\": \"1\",\n   \"timeCreated\":
-        \"2018-02-16T22:22:56.801Z\",\n   \"updated\": \"2018-02-16T22:22:56.801Z\",\n
-        \  \"storageClass\": \"MULTI_REGIONAL\",\n   \"timeStorageClassUpdated\":
-        \"2018-02-16T22:22:56.801Z\",\n   \"size\": \"5\",\n   \"md5Hash\": \"fXkwN6B2AYZXSwKC8vQ15w==\",\n
-        \  \"mediaLink\": \"https://www.googleapis.com/download/storage/v1/b/gcsfs-testing/o/nested%2Ffile2?generation=1518819776812445&alt=media\",\n
-        \  \"crc32c\": \"MaqBTg==\",\n   \"etag\": \"CJ2rmcq8q9kCEAE=\"\n  },\n  {\n
-        \  \"kind\": \"storage#object\",\n   \"id\": \"gcsfs-testing/nested/nested2/file1/1518819777277637\",\n
-        \  \"selfLink\": \"https://www.googleapis.com/storage/v1/b/gcsfs-testing/o/nested%2Fnested2%2Ffile1\",\n
-        \  \"name\": \"nested/nested2/file1\",\n   \"bucket\": \"gcsfs-testing\",\n
-        \  \"generation\": \"1518819777277637\",\n   \"metageneration\": \"1\",\n
-        \  \"timeCreated\": \"2018-02-16T22:22:57.266Z\",\n   \"updated\": \"2018-02-16T22:22:57.266Z\",\n
-        \  \"storageClass\": \"MULTI_REGIONAL\",\n   \"timeStorageClassUpdated\":
-        \"2018-02-16T22:22:57.266Z\",\n   \"size\": \"6\",\n   \"md5Hash\": \"sZRqySSS0jR8YjW00mERhA==\",\n
-        \  \"mediaLink\": \"https://www.googleapis.com/download/storage/v1/b/gcsfs-testing/o/nested%2Fnested2%2Ffile1?generation=1518819777277637&alt=media\",\n
-        \  \"crc32c\": \"NT3Yvg==\",\n   \"etag\": \"CMXdtcq8q9kCEAE=\"\n  },\n  {\n
-        \  \"kind\": \"storage#object\",\n   \"id\": \"gcsfs-testing/nested/nested2/file2/1518819776956473\",\n
-        \  \"selfLink\": \"https://www.googleapis.com/storage/v1/b/gcsfs-testing/o/nested%2Fnested2%2Ffile2\",\n
-        \  \"name\": \"nested/nested2/file2\",\n   \"bucket\": \"gcsfs-testing\",\n
-        \  \"generation\": \"1518819776956473\",\n   \"metageneration\": \"1\",\n
-        \  \"timeCreated\": \"2018-02-16T22:22:56.945Z\",\n   \"updated\": \"2018-02-16T22:22:56.945Z\",\n
-        \  \"storageClass\": \"MULTI_REGIONAL\",\n   \"timeStorageClassUpdated\":
-        \"2018-02-16T22:22:56.945Z\",\n   \"size\": \"5\",\n   \"md5Hash\": \"fXkwN6B2AYZXSwKC8vQ15w==\",\n
-        \  \"mediaLink\": \"https://www.googleapis.com/download/storage/v1/b/gcsfs-testing/o/nested%2Fnested2%2Ffile2?generation=1518819776956473&alt=media\",\n
-        \  \"crc32c\": \"MaqBTg==\",\n   \"etag\": \"CLmQosq8q9kCEAE=\"\n  },\n  {\n
-        \  \"kind\": \"storage#object\",\n   \"id\": \"gcsfs-testing/test/accounts.1.json/1518819775867438\",\n
-        \  \"selfLink\": \"https://www.googleapis.com/storage/v1/b/gcsfs-testing/o/test%2Faccounts.1.json\",\n
-        \  \"name\": \"test/accounts.1.json\",\n   \"bucket\": \"gcsfs-testing\",\n
-        \  \"generation\": \"1518819775867438\",\n   \"metageneration\": \"1\",\n
-        \  \"timeCreated\": \"2018-02-16T22:22:55.829Z\",\n   \"updated\": \"2018-02-16T22:22:55.829Z\",\n
-        \  \"storageClass\": \"MULTI_REGIONAL\",\n   \"timeStorageClassUpdated\":
-        \"2018-02-16T22:22:55.829Z\",\n   \"size\": \"133\",\n   \"md5Hash\": \"xK7pmJz/Oj5HGIyfQpYTig==\",\n
-        \  \"mediaLink\": \"https://www.googleapis.com/download/storage/v1/b/gcsfs-testing/o/test%2Faccounts.1.json?generation=1518819775867438&alt=media\",\n
-        \  \"crc32c\": \"6wJAgQ==\",\n   \"etag\": \"CK7U38m8q9kCEAE=\"\n  },\n  {\n
-        \  \"kind\": \"storage#object\",\n   \"id\": \"gcsfs-testing/test/accounts.2.json/1518819776119088\",\n
-        \  \"selfLink\": \"https://www.googleapis.com/storage/v1/b/gcsfs-testing/o/test%2Faccounts.2.json\",\n
-        \  \"name\": \"test/accounts.2.json\",\n   \"bucket\": \"gcsfs-testing\",\n
-        \  \"generation\": \"1518819776119088\",\n   \"metageneration\": \"1\",\n
-        \  \"timeCreated\": \"2018-02-16T22:22:56.108Z\",\n   \"updated\": \"2018-02-16T22:22:56.108Z\",\n
-        \  \"storageClass\": \"MULTI_REGIONAL\",\n   \"timeStorageClassUpdated\":
-        \"2018-02-16T22:22:56.108Z\",\n   \"size\": \"133\",\n   \"md5Hash\": \"bjhC5OCrzKV+8MGMCF2BQA==\",\n
-        \  \"mediaLink\": \"https://www.googleapis.com/download/storage/v1/b/gcsfs-testing/o/test%2Faccounts.2.json?generation=1518819776119088&alt=media\",\n
-        \  \"crc32c\": \"Su+F+g==\",\n   \"etag\": \"CLCC78m8q9kCEAE=\"\n  }\n ]\n}\n"}
->>>>>>> 2129f8c8
+        \"2018-02-16T22:32:52.056Z\",\n   \"size\": \"133\",\n   \"md5Hash\": \"bjhC5OCrzKV+8MGMCF2BQA==\",\n
+        \  \"mediaLink\": \"https://www.googleapis.com/download/storage/v1/b/gcsfs-testing/o/test%2Faccounts.2.json?generation=1518820372068060&alt=media\",\n
+        \  \"crc32c\": \"Su+F+g==\",\n   \"etag\": \"CNzthOa+q9kCEAE=\"\n  }\n ]\n}\n"}
     headers:
       Cache-Control: ['private, max-age=0, must-revalidate, no-transform']
-      Content-Length: ['6969']
+      Content-Length: ['1618']
       Content-Type: [application/json; charset=UTF-8]
       Server: [UploadServer]
       Vary: [Origin, X-Origin]
