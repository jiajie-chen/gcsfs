interactions:
- request:
    body: null
    headers:
      Accept: ['*/*']
      Accept-Encoding: ['gzip, deflate']
      Connection: [keep-alive]
      Content-Length: ['0']
      User-Agent: [python-requests/2.18.4]
    method: POST
    uri: https://www.googleapis.com/oauth2/v4/token?grant_type=refresh_token
  response:
    body:
      string: !!binary |
<<<<<<< HEAD
        H4sIADIKMFoC/6tWykyJL8nPTs1TslJQqqioUNJRUALz40sqC1JBgk6piUWpRSDxxOTk1OJiDOWp
        FQWZRanF8ZkgQWMzA4NaAMCTibZWAAAA
    headers:
      Alt-Svc: ['quic=":443"; ma=2592000; v="39,38,37,35"']
      Cache-Control: ['no-cache, no-store, max-age=0, must-revalidate']
      Content-Encoding: [gzip]
      Content-Type: [application/json; charset=UTF-8]
      Date: ['Wed, 11 Oct 2017 14:35:31 GMT']
=======
        H4sIAGOTTloC/6tWykyJL8nPTs1TslJQqqioUNJRUEqtKMgsSi2OzwQJGpsZGADFEpOTU4uLMZSC
        +fEllQWpIEGn1MSi1CKlWgDtYoPeVgAAAA==
    headers:
      Alt-Svc: ['hq=":443"; ma=2592000; quic=51303431; quic=51303339; quic=51303338;
          quic=51303337; quic=51303335,quic=":443"; ma=2592000; v="41,39,38,37,35"']
      Cache-Control: ['no-cache, no-store, max-age=0, must-revalidate']
      Content-Encoding: [gzip]
      Content-Type: [application/json; charset=UTF-8]
      Date: ['Thu, 04 Jan 2018 20:49:39 GMT']
>>>>>>> 899a4518
      Expires: ['Mon, 01 Jan 1990 00:00:00 GMT']
      Pragma: [no-cache]
      Server: [GSE]
      Transfer-Encoding: [chunked]
      Vary: [Origin, X-Origin]
      X-Content-Type-Options: [nosniff]
      X-Frame-Options: [SAMEORIGIN]
      X-XSS-Protection: [1; mode=block]
    status: {code: 200, message: OK}
- request:
    body: null
    headers:
      Accept: ['*/*']
      Accept-Encoding: ['gzip, deflate']
      Connection: [keep-alive]
      User-Agent: [python-requests/2.18.4]
    method: GET
    uri: https://www.googleapis.com/storage/v1/b/?project=test_project
  response:
    body: {string: "{\n \"kind\": \"storage#buckets\",\n \"items\": [\n  {\n   \"kind\":
        \"storage#bucket\",\n   \"id\": \"anaconda-enterprise\",\n   \"selfLink\":
        \"https://www.googleapis.com/storage/v1/b/anaconda-enterprise\",\n   \"projectNumber\":
        \"586241054156\",\n   \"name\": \"anaconda-enterprise\",\n   \"timeCreated\":
        \"2017-07-05T23:53:06.552Z\",\n   \"updated\": \"2017-07-14T17:39:54.178Z\",\n
        \  \"metageneration\": \"3\",\n   \"location\": \"US\",\n   \"storageClass\":
        \"MULTI_REGIONAL\",\n   \"etag\": \"CAM=\"\n  },\n  {\n   \"kind\": \"storage#bucket\",\n
        \  \"id\": \"anaconda-public-data\",\n   \"selfLink\": \"https://www.googleapis.com/storage/v1/b/anaconda-public-data\",\n
        \  \"projectNumber\": \"586241054156\",\n   \"name\": \"anaconda-public-data\",\n
        \  \"timeCreated\": \"2017-04-05T20:22:12.865Z\",\n   \"updated\": \"2017-07-10T16:32:07.980Z\",\n
        \  \"metageneration\": \"2\",\n   \"location\": \"US\",\n   \"storageClass\":
        \"MULTI_REGIONAL\",\n   \"etag\": \"CAI=\"\n  },\n  {\n   \"kind\": \"storage#bucket\",\n
        \  \"id\": \"artifacts.test_project.appspot.com\",\n   \"selfLink\": \"https://www.googleapis.com/storage/v1/b/artifacts.test_project.appspot.com\",\n
        \  \"projectNumber\": \"586241054156\",\n   \"name\": \"artifacts.test_project.appspot.com\",\n
        \  \"timeCreated\": \"2016-05-17T18:29:22.774Z\",\n   \"updated\": \"2016-05-17T18:29:22.774Z\",\n
        \  \"metageneration\": \"1\",\n   \"location\": \"US\",\n   \"storageClass\":
        \"STANDARD\",\n   \"etag\": \"CAE=\"\n  },\n  {\n   \"kind\": \"storage#bucket\",\n
<<<<<<< HEAD
        \  \"id\": \"dataflow-anaconda-compute\",\n   \"selfLink\": \"https://www.googleapis.com/storage/v1/b/dataflow-anaconda-compute\",\n
        \  \"projectNumber\": \"586241054156\",\n   \"name\": \"dataflow-anaconda-compute\",\n
        \  \"timeCreated\": \"2017-09-14T18:55:42.848Z\",\n   \"updated\": \"2017-09-14T18:55:42.848Z\",\n
        \  \"metageneration\": \"1\",\n   \"location\": \"US\",\n   \"storageClass\":
        \"MULTI_REGIONAL\",\n   \"etag\": \"CAE=\"\n  },\n  {\n   \"kind\": \"storage#bucket\",\n
        \  \"id\": \"gcsfs-testing\",\n   \"selfLink\": \"https://www.googleapis.com/storage/v1/b/gcsfs-testing\",\n
        \  \"projectNumber\": \"586241054156\",\n   \"name\": \"gcsfs-testing\",\n
        \  \"timeCreated\": \"2017-10-11T14:25:41.055Z\",\n   \"updated\": \"2017-10-11T14:25:41.055Z\",\n
        \  \"metageneration\": \"1\",\n   \"location\": \"US\",\n   \"storageClass\":
        \"STANDARD\",\n   \"etag\": \"CAE=\"\n  },\n  {\n   \"kind\": \"storage#bucket\",\n
        \  \"id\": \"mytempdir\",\n   \"selfLink\": \"https://www.googleapis.com/storage/v1/b/mytempdir\",\n
        \  \"projectNumber\": \"586241054156\",\n   \"name\": \"mytempdir\",\n   \"timeCreated\":
        \"2017-10-02T20:32:40.893Z\",\n   \"updated\": \"2017-10-02T20:32:40.893Z\",\n
        \  \"metageneration\": \"1\",\n   \"location\": \"US\",\n   \"storageClass\":
        \"STANDARD\",\n   \"etag\": \"CAE=\"\n  }\n ]\n}\n"}
    headers:
      Alt-Svc: ['quic=":443"; ma=2592000; v="39,38,37,35"']
      Cache-Control: ['private, max-age=0, must-revalidate, no-transform']
      Content-Length: ['2512']
      Content-Type: [application/json; charset=UTF-8]
      Date: ['Wed, 11 Oct 2017 14:35:31 GMT']
      Expires: ['Wed, 11 Oct 2017 14:35:31 GMT']
      Server: [UploadServer]
      Vary: [Origin, X-Origin]
      X-GUploader-UploadID: [AEnB2UostTa2p__jz19hepi0z5m94xAbqwJo8_xJDS38ZaO-myGLq0GLnTqBrFo5FBpIt-115ChGpmpS28vYmos6OdiqWVzqfg]
=======
        \  \"id\": \"test_project_cloudbuild\",\n   \"selfLink\": \"https://www.googleapis.com/storage/v1/b/test_project_cloudbuild\",\n
        \  \"projectNumber\": \"586241054156\",\n   \"name\": \"test_project_cloudbuild\",\n
        \  \"timeCreated\": \"2017-11-03T20:06:49.744Z\",\n   \"updated\": \"2017-11-03T20:06:49.744Z\",\n
        \  \"metageneration\": \"1\",\n   \"location\": \"US\",\n   \"storageClass\":
        \"STANDARD\",\n   \"etag\": \"CAE=\"\n  },\n  {\n   \"kind\": \"storage#bucket\",\n
        \  \"id\": \"dataflow-anaconda-compute\",\n   \"selfLink\": \"https://www.googleapis.com/storage/v1/b/dataflow-anaconda-compute\",\n
        \  \"projectNumber\": \"586241054156\",\n   \"name\": \"dataflow-anaconda-compute\",\n
        \  \"timeCreated\": \"2017-09-14T18:55:42.848Z\",\n   \"updated\": \"2017-09-14T18:55:42.848Z\",\n
        \  \"metageneration\": \"1\",\n   \"location\": \"US\",\n   \"storageClass\":
        \"MULTI_REGIONAL\",\n   \"etag\": \"CAE=\"\n  },\n  {\n   \"kind\": \"storage#bucket\",\n
        \  \"id\": \"gcsfs-test\",\n   \"selfLink\": \"https://www.googleapis.com/storage/v1/b/gcsfs-test\",\n
        \  \"projectNumber\": \"586241054156\",\n   \"name\": \"gcsfs-test\",\n   \"timeCreated\":
        \"2017-12-02T23:25:23.058Z\",\n   \"updated\": \"2018-01-04T14:07:08.519Z\",\n
        \  \"metageneration\": \"2\",\n   \"location\": \"US\",\n   \"storageClass\":
        \"MULTI_REGIONAL\",\n   \"etag\": \"CAI=\"\n  },\n  {\n   \"kind\": \"storage#bucket\",\n
        \  \"id\": \"gcsfs-testing\",\n   \"selfLink\": \"https://www.googleapis.com/storage/v1/b/gcsfs-testing\",\n
        \  \"projectNumber\": \"586241054156\",\n   \"name\": \"gcsfs-testing\",\n
        \  \"timeCreated\": \"2017-12-12T16:52:13.675Z\",\n   \"updated\": \"2017-12-12T16:52:13.675Z\",\n
        \  \"metageneration\": \"1\",\n   \"location\": \"US\",\n   \"storageClass\":
        \"STANDARD\",\n   \"etag\": \"CAE=\"\n  }\n ]\n}\n"}
    headers:
      Alt-Svc: ['hq=":443"; ma=2592000; quic=51303431; quic=51303339; quic=51303338;
          quic=51303337; quic=51303335,quic=":443"; ma=2592000; v="41,39,38,37,35"']
      Cache-Control: ['private, max-age=0, must-revalidate, no-transform']
      Content-Length: ['2944']
      Content-Type: [application/json; charset=UTF-8]
      Date: ['Thu, 04 Jan 2018 20:49:40 GMT']
      Expires: ['Thu, 04 Jan 2018 20:49:40 GMT']
      Server: [UploadServer]
      Vary: [Origin, X-Origin]
      X-GUploader-UploadID: [AEnB2UptQ8RINPx72P5vRcwZaVKO5Wcm1oATYy0ZexDSbevdToDy1_KzKZsAeO8vneZbXGPqtxr3FZHWAmJuSSOwGK--kSsnIA]
>>>>>>> 899a4518
    status: {code: 200, message: OK}
- request:
    body: null
    headers:
      Accept: ['*/*']
      Accept-Encoding: ['gzip, deflate']
      Connection: [keep-alive]
      Content-Length: ['0']
      User-Agent: [python-requests/2.18.4]
    method: DELETE
    uri: https://www.googleapis.com/storage/v1/b/gcsfs-testing/o/tmp%2Ftest%2Fa
  response:
    body: {string: "{\n \"error\": {\n  \"errors\": [\n   {\n    \"domain\": \"global\",\n
        \   \"reason\": \"notFound\",\n    \"message\": \"Not Found\"\n   }\n  ],\n
        \ \"code\": 404,\n  \"message\": \"Not Found\"\n }\n}\n"}
    headers:
<<<<<<< HEAD
      Alt-Svc: ['quic=":443"; ma=2592000; v="39,38,37,35"']
      Cache-Control: ['private, max-age=0']
      Content-Length: ['165']
      Content-Type: [application/json; charset=UTF-8]
      Date: ['Wed, 11 Oct 2017 14:35:31 GMT']
      Expires: ['Wed, 11 Oct 2017 14:35:31 GMT']
      Server: [UploadServer]
      Vary: [Origin, X-Origin]
      X-GUploader-UploadID: [AEnB2UqGun8fWgUBDR8WbTDVr6acmR6leu7m_ViQ-kRnTMtlRG2qnuHiwEPeGZ-O18iygvsfTbX06FyD2uOhRmhV6nLdzdBorA]
=======
      Alt-Svc: ['hq=":443"; ma=2592000; quic=51303431; quic=51303339; quic=51303338;
          quic=51303337; quic=51303335,quic=":443"; ma=2592000; v="41,39,38,37,35"']
      Cache-Control: ['private, max-age=0']
      Content-Length: ['165']
      Content-Type: [application/json; charset=UTF-8]
      Date: ['Thu, 04 Jan 2018 20:49:40 GMT']
      Expires: ['Thu, 04 Jan 2018 20:49:40 GMT']
      Server: [UploadServer]
      Vary: [Origin, X-Origin]
      X-GUploader-UploadID: [AEnB2UpLF7izQie2KVUso2WkWkJzOnzaPwFwjynjqd184asjNQtwx5XvM3anBvimd-qBLRCFDQt4G8fA4jnHS5N-u5P-Q_adSQ]
>>>>>>> 899a4518
    status: {code: 404, message: Not Found}
- request:
    body: null
    headers:
      Accept: ['*/*']
      Accept-Encoding: ['gzip, deflate']
      Connection: [keep-alive]
      Content-Length: ['0']
      User-Agent: [python-requests/2.18.4]
    method: DELETE
    uri: https://www.googleapis.com/storage/v1/b/gcsfs-testing/o/tmp%2Ftest%2Fb
  response:
    body: {string: "{\n \"error\": {\n  \"errors\": [\n   {\n    \"domain\": \"global\",\n
        \   \"reason\": \"notFound\",\n    \"message\": \"Not Found\"\n   }\n  ],\n
        \ \"code\": 404,\n  \"message\": \"Not Found\"\n }\n}\n"}
    headers:
<<<<<<< HEAD
      Alt-Svc: ['quic=":443"; ma=2592000; v="39,38,37,35"']
      Cache-Control: ['private, max-age=0']
      Content-Length: ['165']
      Content-Type: [application/json; charset=UTF-8]
      Date: ['Wed, 11 Oct 2017 14:35:32 GMT']
      Expires: ['Wed, 11 Oct 2017 14:35:32 GMT']
      Server: [UploadServer]
      Vary: [Origin, X-Origin]
      X-GUploader-UploadID: [AEnB2Uop-BTJaXPzJlQUajvpwHVTaus55FlipAFH0NW6chjOIR4VX2OrDy8qft-NPd1GH6HcCzMt9sfxXaoey_4HXhr60oGrTQ]
=======
      Alt-Svc: ['hq=":443"; ma=2592000; quic=51303431; quic=51303339; quic=51303338;
          quic=51303337; quic=51303335,quic=":443"; ma=2592000; v="41,39,38,37,35"']
      Cache-Control: ['private, max-age=0']
      Content-Length: ['165']
      Content-Type: [application/json; charset=UTF-8]
      Date: ['Thu, 04 Jan 2018 20:49:40 GMT']
      Expires: ['Thu, 04 Jan 2018 20:49:40 GMT']
      Server: [UploadServer]
      Vary: [Origin, X-Origin]
      X-GUploader-UploadID: [AEnB2UqtVNOyCXeoGdqtWxPN78GnZ3VoWbZBG2zS-UfwVLCj2WFXUn5O3QmVnHvES_-aabZmrYr9JR-TrOh7Y5xqddE9cqwnfw]
>>>>>>> 899a4518
    status: {code: 404, message: Not Found}
- request:
    body: null
    headers:
      Accept: ['*/*']
      Accept-Encoding: ['gzip, deflate']
      Connection: [keep-alive]
      Content-Length: ['0']
      User-Agent: [python-requests/2.18.4]
    method: DELETE
    uri: https://www.googleapis.com/storage/v1/b/gcsfs-testing/o/tmp%2Ftest%2Fc
  response:
    body: {string: "{\n \"error\": {\n  \"errors\": [\n   {\n    \"domain\": \"global\",\n
        \   \"reason\": \"notFound\",\n    \"message\": \"Not Found\"\n   }\n  ],\n
        \ \"code\": 404,\n  \"message\": \"Not Found\"\n }\n}\n"}
    headers:
<<<<<<< HEAD
      Alt-Svc: ['quic=":443"; ma=2592000; v="39,38,37,35"']
      Cache-Control: ['private, max-age=0']
      Content-Length: ['165']
      Content-Type: [application/json; charset=UTF-8]
      Date: ['Wed, 11 Oct 2017 14:35:32 GMT']
      Expires: ['Wed, 11 Oct 2017 14:35:32 GMT']
      Server: [UploadServer]
      Vary: [Origin, X-Origin]
      X-GUploader-UploadID: [AEnB2UrrTAKG3VSR5RTUGlGHg8BhRET28gDa7GZ3li7Zi3omf8efAaKFMdEIqwWKUiuj1Y7qA-mbb5RJjO3eS1m9Frs6B11hFQ]
=======
      Alt-Svc: ['hq=":443"; ma=2592000; quic=51303431; quic=51303339; quic=51303338;
          quic=51303337; quic=51303335,quic=":443"; ma=2592000; v="41,39,38,37,35"']
      Cache-Control: ['private, max-age=0']
      Content-Length: ['165']
      Content-Type: [application/json; charset=UTF-8]
      Date: ['Thu, 04 Jan 2018 20:49:40 GMT']
      Expires: ['Thu, 04 Jan 2018 20:49:40 GMT']
      Server: [UploadServer]
      Vary: [Origin, X-Origin]
      X-GUploader-UploadID: [AEnB2UoEfVR9CRMea6Vyt0Ihe69XmRi-V9nvndGxrttj4glkb3dOQNNO6BcTzhm2DfD2WybyktcGP4OlxduR94d2291H8_HBGg]
>>>>>>> 899a4518
    status: {code: 404, message: Not Found}
- request:
    body: null
    headers:
      Accept: ['*/*']
      Accept-Encoding: ['gzip, deflate']
      Connection: [keep-alive]
      Content-Length: ['0']
      User-Agent: [python-requests/2.18.4]
    method: DELETE
    uri: https://www.googleapis.com/storage/v1/b/gcsfs-testing/o/tmp%2Ftest%2Fd
  response:
    body: {string: "{\n \"error\": {\n  \"errors\": [\n   {\n    \"domain\": \"global\",\n
        \   \"reason\": \"notFound\",\n    \"message\": \"Not Found\"\n   }\n  ],\n
        \ \"code\": 404,\n  \"message\": \"Not Found\"\n }\n}\n"}
    headers:
<<<<<<< HEAD
      Alt-Svc: ['quic=":443"; ma=2592000; v="39,38,37,35"']
      Cache-Control: ['private, max-age=0']
      Content-Length: ['165']
      Content-Type: [application/json; charset=UTF-8]
      Date: ['Wed, 11 Oct 2017 14:35:32 GMT']
      Expires: ['Wed, 11 Oct 2017 14:35:32 GMT']
      Server: [UploadServer]
      Vary: [Origin, X-Origin]
      X-GUploader-UploadID: [AEnB2UrnAtiLReL15jyJbtSFJdinnQH4vAjBbCV6-rL-90M5WBvd3mFp6vSXYdZdyXwDTIeYwqtif6WqRkZvA1KX1p6G6S8vww]
=======
      Alt-Svc: ['hq=":443"; ma=2592000; quic=51303431; quic=51303339; quic=51303338;
          quic=51303337; quic=51303335,quic=":443"; ma=2592000; v="41,39,38,37,35"']
      Cache-Control: ['private, max-age=0']
      Content-Length: ['165']
      Content-Type: [application/json; charset=UTF-8]
      Date: ['Thu, 04 Jan 2018 20:49:40 GMT']
      Expires: ['Thu, 04 Jan 2018 20:49:40 GMT']
      Server: [UploadServer]
      Vary: [Origin, X-Origin]
      X-GUploader-UploadID: [AEnB2UpvEN_iWAjhljTgqB-mVr-ZxbLGFsH_kt0C7salYWWS3G5Yx1UZSh09lIvJpiGCGn-r6LbuWQTFVRUvex4gZKWrN9xYeQ]
>>>>>>> 899a4518
    status: {code: 404, message: Not Found}
- request:
    body: '{"amount": 100, "name": "Alice"}

      {"amount": 200, "name": "Bob"}

      {"amount": 300, "name": "Charlie"}

      {"amount": 400, "name": "Dennis"}

'
    headers:
      Accept: ['*/*']
      Accept-Encoding: ['gzip, deflate']
      Connection: [keep-alive]
      Content-Length: ['133']
      User-Agent: [python-requests/2.18.4]
    method: POST
    uri: https://www.googleapis.com/upload/storage/v1/b/gcsfs-testing/o?name=test%2Faccounts.1.json&uploadType=media
  response:
<<<<<<< HEAD
    body: {string: "{\n \"kind\": \"storage#object\",\n \"id\": \"gcsfs-testing/test/accounts.1.json/1507732532591135\",\n
        \"selfLink\": \"https://www.googleapis.com/storage/v1/b/gcsfs-testing/o/test%2Faccounts.1.json\",\n
        \"name\": \"test/accounts.1.json\",\n \"bucket\": \"gcsfs-testing\",\n \"generation\":
        \"1507732532591135\",\n \"metageneration\": \"1\",\n \"timeCreated\": \"2017-10-11T14:35:32.539Z\",\n
        \"updated\": \"2017-10-11T14:35:32.539Z\",\n \"storageClass\": \"STANDARD\",\n
        \"timeStorageClassUpdated\": \"2017-10-11T14:35:32.539Z\",\n \"size\": \"133\",\n
        \"md5Hash\": \"xK7pmJz/Oj5HGIyfQpYTig==\",\n \"mediaLink\": \"https://www.googleapis.com/download/storage/v1/b/gcsfs-testing/o/test%2Faccounts.1.json?generation=1507732532591135&alt=media\",\n
        \"crc32c\": \"6wJAgQ==\",\n \"etag\": \"CJ/0lbDl6NYCEAE=\"\n}\n"}
    headers:
      Alt-Svc: ['quic=":443"; ma=2592000; v="39,38,37,35"']
      Cache-Control: ['no-cache, no-store, max-age=0, must-revalidate']
      Content-Length: ['731']
      Content-Type: [application/json; charset=UTF-8]
      Date: ['Wed, 11 Oct 2017 14:35:32 GMT']
      ETag: [CJ/0lbDl6NYCEAE=]
=======
    body: {string: "{\n \"kind\": \"storage#object\",\n \"id\": \"gcsfs-testing/test/accounts.1.json/1515098980728901\",\n
        \"selfLink\": \"https://www.googleapis.com/storage/v1/b/gcsfs-testing/o/test%2Faccounts.1.json\",\n
        \"name\": \"test/accounts.1.json\",\n \"bucket\": \"gcsfs-testing\",\n \"generation\":
        \"1515098980728901\",\n \"metageneration\": \"1\",\n \"timeCreated\": \"2018-01-04T20:49:40.673Z\",\n
        \"updated\": \"2018-01-04T20:49:40.673Z\",\n \"storageClass\": \"STANDARD\",\n
        \"timeStorageClassUpdated\": \"2018-01-04T20:49:40.673Z\",\n \"size\": \"133\",\n
        \"md5Hash\": \"xK7pmJz/Oj5HGIyfQpYTig==\",\n \"mediaLink\": \"https://www.googleapis.com/download/storage/v1/b/gcsfs-testing/o/test%2Faccounts.1.json?generation=1515098980728901&alt=media\",\n
        \"crc32c\": \"6wJAgQ==\",\n \"etag\": \"CMWAr8SXv9gCEAE=\"\n}\n"}
    headers:
      Alt-Svc: ['hq=":443"; ma=2592000; quic=51303431; quic=51303339; quic=51303338;
          quic=51303337; quic=51303335,quic=":443"; ma=2592000; v="41,39,38,37,35"']
      Cache-Control: ['no-cache, no-store, max-age=0, must-revalidate']
      Content-Length: ['723']
      Content-Type: [application/json; charset=UTF-8]
      Date: ['Thu, 04 Jan 2018 20:49:40 GMT']
      ETag: [CMWAr8SXv9gCEAE=]
>>>>>>> 899a4518
      Expires: ['Mon, 01 Jan 1990 00:00:00 GMT']
      Pragma: [no-cache]
      Server: [UploadServer]
      Vary: [Origin, X-Origin]
<<<<<<< HEAD
      X-GUploader-UploadID: [AEnB2Uq-JTrFROGQ9eBf7hmbHhZrHm0VC62GQS5dhhWhY4BiRZGihaB9uyGK5gwm0PVWKLyW0HiHKNS5zd_f2Uuxf_XHeffIrQ]
=======
      X-GUploader-UploadID: [AEnB2Uo1vYFF0rgkuMsxkuTnKQRRhoGrYpNpTJOmznCcMjKMFT3cg8gZ-dr8Caxm88EPO3R1AwIrP3gpXRjGnWFHlMgk55T9uA]
>>>>>>> 899a4518
    status: {code: 200, message: OK}
- request:
    body: '{"amount": 500, "name": "Alice"}

      {"amount": 600, "name": "Bob"}

      {"amount": 700, "name": "Charlie"}

      {"amount": 800, "name": "Dennis"}

'
    headers:
      Accept: ['*/*']
      Accept-Encoding: ['gzip, deflate']
      Connection: [keep-alive]
      Content-Length: ['133']
      User-Agent: [python-requests/2.18.4]
    method: POST
    uri: https://www.googleapis.com/upload/storage/v1/b/gcsfs-testing/o?name=test%2Faccounts.2.json&uploadType=media
  response:
<<<<<<< HEAD
    body: {string: "{\n \"kind\": \"storage#object\",\n \"id\": \"gcsfs-testing/test/accounts.2.json/1507732532922027\",\n
        \"selfLink\": \"https://www.googleapis.com/storage/v1/b/gcsfs-testing/o/test%2Faccounts.2.json\",\n
        \"name\": \"test/accounts.2.json\",\n \"bucket\": \"gcsfs-testing\",\n \"generation\":
        \"1507732532922027\",\n \"metageneration\": \"1\",\n \"timeCreated\": \"2017-10-11T14:35:32.870Z\",\n
        \"updated\": \"2017-10-11T14:35:32.870Z\",\n \"storageClass\": \"STANDARD\",\n
        \"timeStorageClassUpdated\": \"2017-10-11T14:35:32.870Z\",\n \"size\": \"133\",\n
        \"md5Hash\": \"bjhC5OCrzKV+8MGMCF2BQA==\",\n \"mediaLink\": \"https://www.googleapis.com/download/storage/v1/b/gcsfs-testing/o/test%2Faccounts.2.json?generation=1507732532922027&alt=media\",\n
        \"crc32c\": \"Su+F+g==\",\n \"etag\": \"CKuNqrDl6NYCEAE=\"\n}\n"}
    headers:
      Alt-Svc: ['quic=":443"; ma=2592000; v="39,38,37,35"']
      Cache-Control: ['no-cache, no-store, max-age=0, must-revalidate']
      Content-Length: ['731']
      Content-Type: [application/json; charset=UTF-8]
      Date: ['Wed, 11 Oct 2017 14:35:33 GMT']
      ETag: [CKuNqrDl6NYCEAE=]
=======
    body: {string: "{\n \"kind\": \"storage#object\",\n \"id\": \"gcsfs-testing/test/accounts.2.json/1515098981107487\",\n
        \"selfLink\": \"https://www.googleapis.com/storage/v1/b/gcsfs-testing/o/test%2Faccounts.2.json\",\n
        \"name\": \"test/accounts.2.json\",\n \"bucket\": \"gcsfs-testing\",\n \"generation\":
        \"1515098981107487\",\n \"metageneration\": \"1\",\n \"timeCreated\": \"2018-01-04T20:49:41.053Z\",\n
        \"updated\": \"2018-01-04T20:49:41.053Z\",\n \"storageClass\": \"STANDARD\",\n
        \"timeStorageClassUpdated\": \"2018-01-04T20:49:41.053Z\",\n \"size\": \"133\",\n
        \"md5Hash\": \"bjhC5OCrzKV+8MGMCF2BQA==\",\n \"mediaLink\": \"https://www.googleapis.com/download/storage/v1/b/gcsfs-testing/o/test%2Faccounts.2.json?generation=1515098981107487&alt=media\",\n
        \"crc32c\": \"Su+F+g==\",\n \"etag\": \"CJ+OxsSXv9gCEAE=\"\n}\n"}
    headers:
      Alt-Svc: ['hq=":443"; ma=2592000; quic=51303431; quic=51303339; quic=51303338;
          quic=51303337; quic=51303335,quic=":443"; ma=2592000; v="41,39,38,37,35"']
      Cache-Control: ['no-cache, no-store, max-age=0, must-revalidate']
      Content-Length: ['723']
      Content-Type: [application/json; charset=UTF-8]
      Date: ['Thu, 04 Jan 2018 20:49:41 GMT']
      ETag: [CJ+OxsSXv9gCEAE=]
>>>>>>> 899a4518
      Expires: ['Mon, 01 Jan 1990 00:00:00 GMT']
      Pragma: [no-cache]
      Server: [UploadServer]
      Vary: [Origin, X-Origin]
<<<<<<< HEAD
      X-GUploader-UploadID: [AEnB2Uo68E4QUxYITwRLYlKLB4y8IeQikVES2DnEzXpAnB1mhFxSzUcTBg75mi5Rd2nX5q_R7oFi8oIhwxQUAooOgJWOHjaj6g]
=======
      X-GUploader-UploadID: [AEnB2Up_R3mzvrQY6tr5f7BidpPvTZObs-sgdFlmO8xzv0hrjo7MmgTZsUku-hwApfJkf02eBL__2aaC0WMplZclBVgDqQXeoQ]
>>>>>>> 899a4518
    status: {code: 200, message: OK}
- request:
    body: 'name,amount,id

      Alice,100,1

      Bob,200,2

      Charlie,300,3

'
    headers:
      Accept: ['*/*']
      Accept-Encoding: ['gzip, deflate']
      Connection: [keep-alive]
      Content-Length: ['51']
      User-Agent: [python-requests/2.18.4]
    method: POST
    uri: https://www.googleapis.com/upload/storage/v1/b/gcsfs-testing/o?name=2014-01-01.csv&uploadType=media
  response:
<<<<<<< HEAD
    body: {string: "{\n \"kind\": \"storage#object\",\n \"id\": \"gcsfs-testing/2014-01-03.csv/1507732533345417\",\n
        \"selfLink\": \"https://www.googleapis.com/storage/v1/b/gcsfs-testing/o/2014-01-03.csv\",\n
        \"name\": \"2014-01-03.csv\",\n \"bucket\": \"gcsfs-testing\",\n \"generation\":
        \"1507732533345417\",\n \"metageneration\": \"1\",\n \"timeCreated\": \"2017-10-11T14:35:33.295Z\",\n
        \"updated\": \"2017-10-11T14:35:33.295Z\",\n \"storageClass\": \"STANDARD\",\n
        \"timeStorageClassUpdated\": \"2017-10-11T14:35:33.295Z\",\n \"size\": \"52\",\n
        \"md5Hash\": \"9keZXdUu0YtMynECFSOiMg==\",\n \"mediaLink\": \"https://www.googleapis.com/download/storage/v1/b/gcsfs-testing/o/2014-01-03.csv?generation=1507732533345417&alt=media\",\n
        \"crc32c\": \"x/fq7w==\",\n \"etag\": \"CIn5w7Dl6NYCEAE=\"\n}\n"}
    headers:
      Alt-Svc: ['quic=":443"; ma=2592000; v="39,38,37,35"']
      Cache-Control: ['no-cache, no-store, max-age=0, must-revalidate']
      Content-Length: ['702']
      Content-Type: [application/json; charset=UTF-8]
      Date: ['Wed, 11 Oct 2017 14:35:33 GMT']
      ETag: [CIn5w7Dl6NYCEAE=]
=======
    body: {string: "{\n \"kind\": \"storage#object\",\n \"id\": \"gcsfs-testing/2014-01-01.csv/1515098981514031\",\n
        \"selfLink\": \"https://www.googleapis.com/storage/v1/b/gcsfs-testing/o/2014-01-01.csv\",\n
        \"name\": \"2014-01-01.csv\",\n \"bucket\": \"gcsfs-testing\",\n \"generation\":
        \"1515098981514031\",\n \"metageneration\": \"1\",\n \"timeCreated\": \"2018-01-04T20:49:41.457Z\",\n
        \"updated\": \"2018-01-04T20:49:41.457Z\",\n \"storageClass\": \"STANDARD\",\n
        \"timeStorageClassUpdated\": \"2018-01-04T20:49:41.457Z\",\n \"size\": \"51\",\n
        \"md5Hash\": \"Auycd2AT7x5m8G1W0NXcuA==\",\n \"mediaLink\": \"https://www.googleapis.com/download/storage/v1/b/gcsfs-testing/o/2014-01-01.csv?generation=1515098981514031&alt=media\",\n
        \"crc32c\": \"yR1u0w==\",\n \"etag\": \"CK/23sSXv9gCEAE=\"\n}\n"}
    headers:
      Alt-Svc: ['hq=":443"; ma=2592000; quic=51303431; quic=51303339; quic=51303338;
          quic=51303337; quic=51303335,quic=":443"; ma=2592000; v="41,39,38,37,35"']
      Cache-Control: ['no-cache, no-store, max-age=0, must-revalidate']
      Content-Length: ['694']
      Content-Type: [application/json; charset=UTF-8]
      Date: ['Thu, 04 Jan 2018 20:49:41 GMT']
      ETag: [CK/23sSXv9gCEAE=]
>>>>>>> 899a4518
      Expires: ['Mon, 01 Jan 1990 00:00:00 GMT']
      Pragma: [no-cache]
      Server: [UploadServer]
      Vary: [Origin, X-Origin]
<<<<<<< HEAD
      X-GUploader-UploadID: [AEnB2Ur4ym7kg1wfxJKae_GwA0PIjBBnweYrUz4_Vg71Sqj_nOspXVwqWOw4AH0q4rzGKVo8sqlDEg-943svSasJ0259UXTNug]
=======
      X-GUploader-UploadID: [AEnB2Uqk_BPoUhqTDHB8rcjf3NNB1w7Idl4XHfFR9GS--DcS2KyD4ebNef50738m9FjWoy17DootwLul6YtdAIj5RVwbpbXwmg]
>>>>>>> 899a4518
    status: {code: 200, message: OK}
- request:
    body: 'name,amount,id

'
    headers:
      Accept: ['*/*']
      Accept-Encoding: ['gzip, deflate']
      Connection: [keep-alive]
      Content-Length: ['15']
<<<<<<< HEAD
      User-Agent: [python-requests/2.13.0]
    method: POST
    uri: https://www.googleapis.com/upload/storage/v1/b/gcsfs-testing/o?name=2014-01-02.csv&uploadType=media
  response:
    body: {string: "{\n \"kind\": \"storage#object\",\n \"id\": \"gcsfs-testing/2014-01-02.csv/1507732533665462\",\n
        \"selfLink\": \"https://www.googleapis.com/storage/v1/b/gcsfs-testing/o/2014-01-02.csv\",\n
        \"name\": \"2014-01-02.csv\",\n \"bucket\": \"gcsfs-testing\",\n \"generation\":
        \"1507732533665462\",\n \"metageneration\": \"1\",\n \"timeCreated\": \"2017-10-11T14:35:33.606Z\",\n
        \"updated\": \"2017-10-11T14:35:33.606Z\",\n \"storageClass\": \"STANDARD\",\n
        \"timeStorageClassUpdated\": \"2017-10-11T14:35:33.606Z\",\n \"size\": \"15\",\n
        \"md5Hash\": \"cGwL6TebGKiJzgyNBJNb6Q==\",\n \"mediaLink\": \"https://www.googleapis.com/download/storage/v1/b/gcsfs-testing/o/2014-01-02.csv?generation=1507732533665462&alt=media\",\n
        \"crc32c\": \"Mpt4QQ==\",\n \"etag\": \"CLa917Dl6NYCEAE=\"\n}\n"}
    headers:
      Alt-Svc: ['quic=":443"; ma=2592000; v="39,38,37,35"']
      Cache-Control: ['no-cache, no-store, max-age=0, must-revalidate']
      Content-Length: ['702']
      Content-Type: [application/json; charset=UTF-8]
      Date: ['Wed, 11 Oct 2017 14:35:33 GMT']
      ETag: [CLa917Dl6NYCEAE=]
=======
      User-Agent: [python-requests/2.18.4]
    method: POST
    uri: https://www.googleapis.com/upload/storage/v1/b/gcsfs-testing/o?name=2014-01-02.csv&uploadType=media
  response:
    body: {string: "{\n \"kind\": \"storage#object\",\n \"id\": \"gcsfs-testing/2014-01-02.csv/1515098981879269\",\n
        \"selfLink\": \"https://www.googleapis.com/storage/v1/b/gcsfs-testing/o/2014-01-02.csv\",\n
        \"name\": \"2014-01-02.csv\",\n \"bucket\": \"gcsfs-testing\",\n \"generation\":
        \"1515098981879269\",\n \"metageneration\": \"1\",\n \"timeCreated\": \"2018-01-04T20:49:41.823Z\",\n
        \"updated\": \"2018-01-04T20:49:41.823Z\",\n \"storageClass\": \"STANDARD\",\n
        \"timeStorageClassUpdated\": \"2018-01-04T20:49:41.823Z\",\n \"size\": \"15\",\n
        \"md5Hash\": \"cGwL6TebGKiJzgyNBJNb6Q==\",\n \"mediaLink\": \"https://www.googleapis.com/download/storage/v1/b/gcsfs-testing/o/2014-01-02.csv?generation=1515098981879269&alt=media\",\n
        \"crc32c\": \"Mpt4QQ==\",\n \"etag\": \"COWb9cSXv9gCEAE=\"\n}\n"}
    headers:
      Alt-Svc: ['hq=":443"; ma=2592000; quic=51303431; quic=51303339; quic=51303338;
          quic=51303337; quic=51303335,quic=":443"; ma=2592000; v="41,39,38,37,35"']
      Cache-Control: ['no-cache, no-store, max-age=0, must-revalidate']
      Content-Length: ['694']
      Content-Type: [application/json; charset=UTF-8]
      Date: ['Thu, 04 Jan 2018 20:49:41 GMT']
      ETag: [COWb9cSXv9gCEAE=]
>>>>>>> 899a4518
      Expires: ['Mon, 01 Jan 1990 00:00:00 GMT']
      Pragma: [no-cache]
      Server: [UploadServer]
      Vary: [Origin, X-Origin]
<<<<<<< HEAD
      X-GUploader-UploadID: [AEnB2UoyUUcGa6LN45xhKQqEd0_MoVZxs43ogiP7-QmHqD2_ZDHYR2LVFkCrZ3Fi_n06ucvqbWxxgVLvFmE4h9pHfTELYgNDlA]
=======
      X-GUploader-UploadID: [AEnB2UoHPzsyduKuNuJzi0_KPfI13YQrlwz6nIygKje8V0E1F74csE-7Y5a1FbDMd1DSohJh6xazmOYuhxVzQN7wQg64lGarqg]
>>>>>>> 899a4518
    status: {code: 200, message: OK}
- request:
    body: 'name,amount,id

<<<<<<< HEAD
      Alice,100,1

      Bob,200,2

      Charlie,300,3
=======
      Dennis,400,4

      Edith,500,5

      Frank,600,6
>>>>>>> 899a4518

'
    headers:
      Accept: ['*/*']
      Accept-Encoding: ['gzip, deflate']
      Connection: [keep-alive]
<<<<<<< HEAD
      Content-Length: ['51']
      User-Agent: [python-requests/2.13.0]
    method: POST
    uri: https://www.googleapis.com/upload/storage/v1/b/gcsfs-testing/o?name=2014-01-01.csv&uploadType=media
  response:
    body: {string: "{\n \"kind\": \"storage#object\",\n \"id\": \"gcsfs-testing/2014-01-01.csv/1507732533985190\",\n
        \"selfLink\": \"https://www.googleapis.com/storage/v1/b/gcsfs-testing/o/2014-01-01.csv\",\n
        \"name\": \"2014-01-01.csv\",\n \"bucket\": \"gcsfs-testing\",\n \"generation\":
        \"1507732533985190\",\n \"metageneration\": \"1\",\n \"timeCreated\": \"2017-10-11T14:35:33.929Z\",\n
        \"updated\": \"2017-10-11T14:35:33.929Z\",\n \"storageClass\": \"STANDARD\",\n
        \"timeStorageClassUpdated\": \"2017-10-11T14:35:33.929Z\",\n \"size\": \"51\",\n
        \"md5Hash\": \"Auycd2AT7x5m8G1W0NXcuA==\",\n \"mediaLink\": \"https://www.googleapis.com/download/storage/v1/b/gcsfs-testing/o/2014-01-01.csv?generation=1507732533985190&alt=media\",\n
        \"crc32c\": \"yR1u0w==\",\n \"etag\": \"CKb/6rDl6NYCEAE=\"\n}\n"}
    headers:
      Alt-Svc: ['quic=":443"; ma=2592000; v="39,38,37,35"']
      Cache-Control: ['no-cache, no-store, max-age=0, must-revalidate']
      Content-Length: ['702']
      Content-Type: [application/json; charset=UTF-8]
      Date: ['Wed, 11 Oct 2017 14:35:34 GMT']
      ETag: [CKb/6rDl6NYCEAE=]
=======
      Content-Length: ['52']
      User-Agent: [python-requests/2.18.4]
    method: POST
    uri: https://www.googleapis.com/upload/storage/v1/b/gcsfs-testing/o?name=2014-01-03.csv&uploadType=media
  response:
    body: {string: "{\n \"kind\": \"storage#object\",\n \"id\": \"gcsfs-testing/2014-01-03.csv/1515098982117971\",\n
        \"selfLink\": \"https://www.googleapis.com/storage/v1/b/gcsfs-testing/o/2014-01-03.csv\",\n
        \"name\": \"2014-01-03.csv\",\n \"bucket\": \"gcsfs-testing\",\n \"generation\":
        \"1515098982117971\",\n \"metageneration\": \"1\",\n \"timeCreated\": \"2018-01-04T20:49:42.063Z\",\n
        \"updated\": \"2018-01-04T20:49:42.063Z\",\n \"storageClass\": \"STANDARD\",\n
        \"timeStorageClassUpdated\": \"2018-01-04T20:49:42.063Z\",\n \"size\": \"52\",\n
        \"md5Hash\": \"9keZXdUu0YtMynECFSOiMg==\",\n \"mediaLink\": \"https://www.googleapis.com/download/storage/v1/b/gcsfs-testing/o/2014-01-03.csv?generation=1515098982117971&alt=media\",\n
        \"crc32c\": \"x/fq7w==\",\n \"etag\": \"CNPkg8WXv9gCEAE=\"\n}\n"}
    headers:
      Alt-Svc: ['hq=":443"; ma=2592000; quic=51303431; quic=51303339; quic=51303338;
          quic=51303337; quic=51303335,quic=":443"; ma=2592000; v="41,39,38,37,35"']
      Cache-Control: ['no-cache, no-store, max-age=0, must-revalidate']
      Content-Length: ['694']
      Content-Type: [application/json; charset=UTF-8]
      Date: ['Thu, 04 Jan 2018 20:49:42 GMT']
      ETag: [CNPkg8WXv9gCEAE=]
>>>>>>> 899a4518
      Expires: ['Mon, 01 Jan 1990 00:00:00 GMT']
      Pragma: [no-cache]
      Server: [UploadServer]
      Vary: [Origin, X-Origin]
<<<<<<< HEAD
      X-GUploader-UploadID: [AEnB2UpYczgQFDJphQxS7NiNcmjcD3G-pL9GLeNBeO6Ek1_pcO29jeDVU7mYmsNPWldctItvim72Ug7f8joayTHYJtEh-qYTag]
=======
      X-GUploader-UploadID: [AEnB2Uq_9KkpEjpc2GijXvVhaxyvaD_whWc8DEvsrFzeDIfPYqiYvC6LaJ_f5aSeDMD6wfsIXyJoVjjfm5Iz4sgfYSCccfuMfw]
>>>>>>> 899a4518
    status: {code: 200, message: OK}
- request:
    body: 'hello

'
    headers:
      Accept: ['*/*']
      Accept-Encoding: ['gzip, deflate']
      Connection: [keep-alive]
      Content-Length: ['6']
      User-Agent: [python-requests/2.18.4]
    method: POST
    uri: https://www.googleapis.com/upload/storage/v1/b/gcsfs-testing/o?name=nested%2Fnested2%2Ffile1&uploadType=media
  response:
<<<<<<< HEAD
    body: {string: "{\n \"kind\": \"storage#object\",\n \"id\": \"gcsfs-testing/nested/nested2/file1/1507732534369201\",\n
        \"selfLink\": \"https://www.googleapis.com/storage/v1/b/gcsfs-testing/o/nested%2Fnested2%2Ffile1\",\n
        \"name\": \"nested/nested2/file1\",\n \"bucket\": \"gcsfs-testing\",\n \"generation\":
        \"1507732534369201\",\n \"metageneration\": \"1\",\n \"timeCreated\": \"2017-10-11T14:35:34.279Z\",\n
        \"updated\": \"2017-10-11T14:35:34.279Z\",\n \"storageClass\": \"STANDARD\",\n
        \"timeStorageClassUpdated\": \"2017-10-11T14:35:34.279Z\",\n \"size\": \"6\",\n
        \"md5Hash\": \"sZRqySSS0jR8YjW00mERhA==\",\n \"mediaLink\": \"https://www.googleapis.com/download/storage/v1/b/gcsfs-testing/o/nested%2Fnested2%2Ffile1?generation=1507732534369201&alt=media\",\n
        \"crc32c\": \"NT3Yvg==\",\n \"etag\": \"CLG3grHl6NYCEAE=\"\n}\n"}
    headers:
      Alt-Svc: ['quic=":443"; ma=2592000; v="39,38,37,35"']
      Cache-Control: ['no-cache, no-store, max-age=0, must-revalidate']
      Content-Length: ['733']
      Content-Type: [application/json; charset=UTF-8]
      Date: ['Wed, 11 Oct 2017 14:35:34 GMT']
      ETag: [CLG3grHl6NYCEAE=]
=======
    body: {string: "{\n \"kind\": \"storage#object\",\n \"id\": \"gcsfs-testing/nested/nested2/file1/1515098982406731\",\n
        \"selfLink\": \"https://www.googleapis.com/storage/v1/b/gcsfs-testing/o/nested%2Fnested2%2Ffile1\",\n
        \"name\": \"nested/nested2/file1\",\n \"bucket\": \"gcsfs-testing\",\n \"generation\":
        \"1515098982406731\",\n \"metageneration\": \"1\",\n \"timeCreated\": \"2018-01-04T20:49:42.350Z\",\n
        \"updated\": \"2018-01-04T20:49:42.350Z\",\n \"storageClass\": \"STANDARD\",\n
        \"timeStorageClassUpdated\": \"2018-01-04T20:49:42.350Z\",\n \"size\": \"6\",\n
        \"md5Hash\": \"sZRqySSS0jR8YjW00mERhA==\",\n \"mediaLink\": \"https://www.googleapis.com/download/storage/v1/b/gcsfs-testing/o/nested%2Fnested2%2Ffile1?generation=1515098982406731&alt=media\",\n
        \"crc32c\": \"NT3Yvg==\",\n \"etag\": \"CMu0lcWXv9gCEAE=\"\n}\n"}
    headers:
      Alt-Svc: ['hq=":443"; ma=2592000; quic=51303431; quic=51303339; quic=51303338;
          quic=51303337; quic=51303335,quic=":443"; ma=2592000; v="41,39,38,37,35"']
      Cache-Control: ['no-cache, no-store, max-age=0, must-revalidate']
      Content-Length: ['725']
      Content-Type: [application/json; charset=UTF-8]
      Date: ['Thu, 04 Jan 2018 20:49:42 GMT']
      ETag: [CMu0lcWXv9gCEAE=]
>>>>>>> 899a4518
      Expires: ['Mon, 01 Jan 1990 00:00:00 GMT']
      Pragma: [no-cache]
      Server: [UploadServer]
      Vary: [Origin, X-Origin]
<<<<<<< HEAD
      X-GUploader-UploadID: [AEnB2Urx9PqP7VMP_K2KcOc2DjcZFyu12id4iKZHGf1dSaJ-YcO0jaLQllIlqBm9kk2MzRdMrDAR39rgpjT1gTq8neeDJSX3nw]
=======
      X-GUploader-UploadID: [AEnB2UoTMK40dwjaEa0BzUIYCmZqtYZn1vuICc-wRPDao32kdkh6vfz8ihc3OqKseeGnhlAdEbHlSWAzoMCnD16o8xenJDxOvQ]
>>>>>>> 899a4518
    status: {code: 200, message: OK}
- request:
    body: world
    headers:
      Accept: ['*/*']
      Accept-Encoding: ['gzip, deflate']
      Connection: [keep-alive]
      Content-Length: ['5']
      User-Agent: [python-requests/2.18.4]
    method: POST
    uri: https://www.googleapis.com/upload/storage/v1/b/gcsfs-testing/o?name=nested%2Fnested2%2Ffile2&uploadType=media
  response:
<<<<<<< HEAD
    body: {string: "{\n \"kind\": \"storage#object\",\n \"id\": \"gcsfs-testing/nested/nested2/file2/1507732534760239\",\n
        \"selfLink\": \"https://www.googleapis.com/storage/v1/b/gcsfs-testing/o/nested%2Fnested2%2Ffile2\",\n
        \"name\": \"nested/nested2/file2\",\n \"bucket\": \"gcsfs-testing\",\n \"generation\":
        \"1507732534760239\",\n \"metageneration\": \"1\",\n \"timeCreated\": \"2017-10-11T14:35:34.706Z\",\n
        \"updated\": \"2017-10-11T14:35:34.706Z\",\n \"storageClass\": \"STANDARD\",\n
        \"timeStorageClassUpdated\": \"2017-10-11T14:35:34.706Z\",\n \"size\": \"5\",\n
        \"md5Hash\": \"fXkwN6B2AYZXSwKC8vQ15w==\",\n \"mediaLink\": \"https://www.googleapis.com/download/storage/v1/b/gcsfs-testing/o/nested%2Fnested2%2Ffile2?generation=1507732534760239&alt=media\",\n
        \"crc32c\": \"MaqBTg==\",\n \"etag\": \"CK+mmrHl6NYCEAE=\"\n}\n"}
    headers:
      Alt-Svc: ['quic=":443"; ma=2592000; v="39,38,37,35"']
      Cache-Control: ['no-cache, no-store, max-age=0, must-revalidate']
      Content-Length: ['733']
      Content-Type: [application/json; charset=UTF-8]
      Date: ['Wed, 11 Oct 2017 14:35:34 GMT']
      ETag: [CK+mmrHl6NYCEAE=]
=======
    body: {string: "{\n \"kind\": \"storage#object\",\n \"id\": \"gcsfs-testing/nested/nested2/file2/1515098982623663\",\n
        \"selfLink\": \"https://www.googleapis.com/storage/v1/b/gcsfs-testing/o/nested%2Fnested2%2Ffile2\",\n
        \"name\": \"nested/nested2/file2\",\n \"bucket\": \"gcsfs-testing\",\n \"generation\":
        \"1515098982623663\",\n \"metageneration\": \"1\",\n \"timeCreated\": \"2018-01-04T20:49:42.567Z\",\n
        \"updated\": \"2018-01-04T20:49:42.567Z\",\n \"storageClass\": \"STANDARD\",\n
        \"timeStorageClassUpdated\": \"2018-01-04T20:49:42.567Z\",\n \"size\": \"5\",\n
        \"md5Hash\": \"fXkwN6B2AYZXSwKC8vQ15w==\",\n \"mediaLink\": \"https://www.googleapis.com/download/storage/v1/b/gcsfs-testing/o/nested%2Fnested2%2Ffile2?generation=1515098982623663&alt=media\",\n
        \"crc32c\": \"MaqBTg==\",\n \"etag\": \"CK/TosWXv9gCEAE=\"\n}\n"}
    headers:
      Alt-Svc: ['hq=":443"; ma=2592000; quic=51303431; quic=51303339; quic=51303338;
          quic=51303337; quic=51303335,quic=":443"; ma=2592000; v="41,39,38,37,35"']
      Cache-Control: ['no-cache, no-store, max-age=0, must-revalidate']
      Content-Length: ['725']
      Content-Type: [application/json; charset=UTF-8]
      Date: ['Thu, 04 Jan 2018 20:49:42 GMT']
      ETag: [CK/TosWXv9gCEAE=]
>>>>>>> 899a4518
      Expires: ['Mon, 01 Jan 1990 00:00:00 GMT']
      Pragma: [no-cache]
      Server: [UploadServer]
      Vary: [Origin, X-Origin]
<<<<<<< HEAD
      X-GUploader-UploadID: [AEnB2Up9ECeu3yY4mh5uAeq6klPDSo-Mroo8TQj8-teijPASOdrw9fajDFGnCGoPXVAZ0tClc_i_YxC1lXiqJxAuHUDjBdIfog]
=======
      X-GUploader-UploadID: [AEnB2UofGU-_MUWdTYBDHErdA48OEW3Z1QF7Wh3k9XF2Y852N4q7joOcEQ8GmEpOT5q5bAn_5PApPOapvIvhnd7ng9sOL8OztQ]
>>>>>>> 899a4518
    status: {code: 200, message: OK}
- request:
    body: world
    headers:
      Accept: ['*/*']
      Accept-Encoding: ['gzip, deflate']
      Connection: [keep-alive]
<<<<<<< HEAD
      Content-Length: ['5']
      User-Agent: [python-requests/2.13.0]
=======
      Content-Length: ['6']
      User-Agent: [python-requests/2.18.4]
>>>>>>> 899a4518
    method: POST
    uri: https://www.googleapis.com/upload/storage/v1/b/gcsfs-testing/o?name=nested%2Ffile2&uploadType=media
  response:
<<<<<<< HEAD
    body: {string: "{\n \"kind\": \"storage#object\",\n \"id\": \"gcsfs-testing/nested/file2/1507732535066971\",\n
        \"selfLink\": \"https://www.googleapis.com/storage/v1/b/gcsfs-testing/o/nested%2Ffile2\",\n
        \"name\": \"nested/file2\",\n \"bucket\": \"gcsfs-testing\",\n \"generation\":
        \"1507732535066971\",\n \"metageneration\": \"1\",\n \"timeCreated\": \"2017-10-11T14:35:35.016Z\",\n
        \"updated\": \"2017-10-11T14:35:35.016Z\",\n \"storageClass\": \"STANDARD\",\n
        \"timeStorageClassUpdated\": \"2017-10-11T14:35:35.016Z\",\n \"size\": \"5\",\n
        \"md5Hash\": \"fXkwN6B2AYZXSwKC8vQ15w==\",\n \"mediaLink\": \"https://www.googleapis.com/download/storage/v1/b/gcsfs-testing/o/nested%2Ffile2?generation=1507732535066971&alt=media\",\n
        \"crc32c\": \"MaqBTg==\",\n \"etag\": \"CNuCrbHl6NYCEAE=\"\n}\n"}
    headers:
      Alt-Svc: ['quic=":443"; ma=2592000; v="39,38,37,35"']
      Cache-Control: ['no-cache, no-store, max-age=0, must-revalidate']
      Content-Length: ['697']
      Content-Type: [application/json; charset=UTF-8]
      Date: ['Wed, 11 Oct 2017 14:35:35 GMT']
      ETag: [CNuCrbHl6NYCEAE=]
=======
    body: {string: "{\n \"kind\": \"storage#object\",\n \"id\": \"gcsfs-testing/nested/file1/1515098982848703\",\n
        \"selfLink\": \"https://www.googleapis.com/storage/v1/b/gcsfs-testing/o/nested%2Ffile1\",\n
        \"name\": \"nested/file1\",\n \"bucket\": \"gcsfs-testing\",\n \"generation\":
        \"1515098982848703\",\n \"metageneration\": \"1\",\n \"timeCreated\": \"2018-01-04T20:49:42.794Z\",\n
        \"updated\": \"2018-01-04T20:49:42.794Z\",\n \"storageClass\": \"STANDARD\",\n
        \"timeStorageClassUpdated\": \"2018-01-04T20:49:42.794Z\",\n \"size\": \"6\",\n
        \"md5Hash\": \"sZRqySSS0jR8YjW00mERhA==\",\n \"mediaLink\": \"https://www.googleapis.com/download/storage/v1/b/gcsfs-testing/o/nested%2Ffile1?generation=1515098982848703&alt=media\",\n
        \"crc32c\": \"NT3Yvg==\",\n \"etag\": \"CL+xsMWXv9gCEAE=\"\n}\n"}
    headers:
      Alt-Svc: ['hq=":443"; ma=2592000; quic=51303431; quic=51303339; quic=51303338;
          quic=51303337; quic=51303335,quic=":443"; ma=2592000; v="41,39,38,37,35"']
      Cache-Control: ['no-cache, no-store, max-age=0, must-revalidate']
      Content-Length: ['689']
      Content-Type: [application/json; charset=UTF-8]
      Date: ['Thu, 04 Jan 2018 20:49:42 GMT']
      ETag: [CL+xsMWXv9gCEAE=]
>>>>>>> 899a4518
      Expires: ['Mon, 01 Jan 1990 00:00:00 GMT']
      Pragma: [no-cache]
      Server: [UploadServer]
      Vary: [Origin, X-Origin]
<<<<<<< HEAD
      X-GUploader-UploadID: [AEnB2UrIDpZhs2OYW5P5WuXAUbtLPDZjSMGhm1yOX-Ovb1zMxtZi6yyakG5Uof1qwdAroxwjQwEOP75NKsIlTrcyRIVRVbPTDg]
=======
      X-GUploader-UploadID: [AEnB2UroiSXYf_vMDw_O0hlFOc5GPRMwgm8sIwa7zYXrDesG2ATVrBwXbkKH9Y5z6CKkoZcrkU2dJ17Iemar3OzkirbIzjlIqQ]
>>>>>>> 899a4518
    status: {code: 200, message: OK}
- request:
    body: 'hello

'
    headers:
      Accept: ['*/*']
      Accept-Encoding: ['gzip, deflate']
      Connection: [keep-alive]
<<<<<<< HEAD
      Content-Length: ['6']
      User-Agent: [python-requests/2.13.0]
    method: POST
    uri: https://www.googleapis.com/upload/storage/v1/b/gcsfs-testing/o?name=nested%2Ffile1&uploadType=media
  response:
    body: {string: "{\n \"kind\": \"storage#object\",\n \"id\": \"gcsfs-testing/nested/file1/1507732535400109\",\n
        \"selfLink\": \"https://www.googleapis.com/storage/v1/b/gcsfs-testing/o/nested%2Ffile1\",\n
        \"name\": \"nested/file1\",\n \"bucket\": \"gcsfs-testing\",\n \"generation\":
        \"1507732535400109\",\n \"metageneration\": \"1\",\n \"timeCreated\": \"2017-10-11T14:35:35.346Z\",\n
        \"updated\": \"2017-10-11T14:35:35.346Z\",\n \"storageClass\": \"STANDARD\",\n
        \"timeStorageClassUpdated\": \"2017-10-11T14:35:35.346Z\",\n \"size\": \"6\",\n
        \"md5Hash\": \"sZRqySSS0jR8YjW00mERhA==\",\n \"mediaLink\": \"https://www.googleapis.com/download/storage/v1/b/gcsfs-testing/o/nested%2Ffile1?generation=1507732535400109&alt=media\",\n
        \"crc32c\": \"NT3Yvg==\",\n \"etag\": \"CK2twbHl6NYCEAE=\"\n}\n"}
    headers:
      Alt-Svc: ['quic=":443"; ma=2592000; v="39,38,37,35"']
      Cache-Control: ['no-cache, no-store, max-age=0, must-revalidate']
      Content-Length: ['697']
      Content-Type: [application/json; charset=UTF-8]
      Date: ['Wed, 11 Oct 2017 14:35:35 GMT']
      ETag: [CK2twbHl6NYCEAE=]
=======
      Content-Length: ['5']
      User-Agent: [python-requests/2.18.4]
    method: POST
    uri: https://www.googleapis.com/upload/storage/v1/b/gcsfs-testing/o?name=nested%2Ffile2&uploadType=media
  response:
    body: {string: "{\n \"kind\": \"storage#object\",\n \"id\": \"gcsfs-testing/nested/file2/1515098983066373\",\n
        \"selfLink\": \"https://www.googleapis.com/storage/v1/b/gcsfs-testing/o/nested%2Ffile2\",\n
        \"name\": \"nested/file2\",\n \"bucket\": \"gcsfs-testing\",\n \"generation\":
        \"1515098983066373\",\n \"metageneration\": \"1\",\n \"timeCreated\": \"2018-01-04T20:49:43.014Z\",\n
        \"updated\": \"2018-01-04T20:49:43.014Z\",\n \"storageClass\": \"STANDARD\",\n
        \"timeStorageClassUpdated\": \"2018-01-04T20:49:43.014Z\",\n \"size\": \"5\",\n
        \"md5Hash\": \"fXkwN6B2AYZXSwKC8vQ15w==\",\n \"mediaLink\": \"https://www.googleapis.com/download/storage/v1/b/gcsfs-testing/o/nested%2Ffile2?generation=1515098983066373&alt=media\",\n
        \"crc32c\": \"MaqBTg==\",\n \"etag\": \"CIXWvcWXv9gCEAE=\"\n}\n"}
    headers:
      Alt-Svc: ['hq=":443"; ma=2592000; quic=51303431; quic=51303339; quic=51303338;
          quic=51303337; quic=51303335,quic=":443"; ma=2592000; v="41,39,38,37,35"']
      Cache-Control: ['no-cache, no-store, max-age=0, must-revalidate']
      Content-Length: ['689']
      Content-Type: [application/json; charset=UTF-8]
      Date: ['Thu, 04 Jan 2018 20:49:43 GMT']
      ETag: [CIXWvcWXv9gCEAE=]
>>>>>>> 899a4518
      Expires: ['Mon, 01 Jan 1990 00:00:00 GMT']
      Pragma: [no-cache]
      Server: [UploadServer]
      Vary: [Origin, X-Origin]
<<<<<<< HEAD
      X-GUploader-UploadID: [AEnB2UrMvFEAS7aK-BxH-AmuMtXBIeWOTncfSLqXQnCw5prQlccfWngcg9HwuVR0NcsxK7n1oEAbSlEdyN0TsYoyu4pllxDodg]
=======
      X-GUploader-UploadID: [AEnB2UrG9BxWJz0NELux43yAKT1iGYgBoKBozNouyQv8bfvJ-5zQG5sB_qKV7J5qCaYk5UvyR5z853xlLCLZpFGEG0Dhb_g4ZQ]
>>>>>>> 899a4518
    status: {code: 200, message: OK}
- request:
    body: null
    headers:
      Accept: ['*/*']
      Accept-Encoding: ['gzip, deflate']
      Connection: [keep-alive]
      User-Agent: [python-requests/2.18.4]
    method: GET
    uri: https://www.googleapis.com/storage/v1/b/gcsfs-testing/o/2014-01-01.csv
  response:
<<<<<<< HEAD
    body: {string: "{\n \"kind\": \"storage#object\",\n \"id\": \"gcsfs-testing/2014-01-01.csv/1507732533985190\",\n
        \"selfLink\": \"https://www.googleapis.com/storage/v1/b/gcsfs-testing/o/2014-01-01.csv\",\n
        \"name\": \"2014-01-01.csv\",\n \"bucket\": \"gcsfs-testing\",\n \"generation\":
        \"1507732533985190\",\n \"metageneration\": \"1\",\n \"timeCreated\": \"2017-10-11T14:35:33.929Z\",\n
        \"updated\": \"2017-10-11T14:35:33.929Z\",\n \"storageClass\": \"STANDARD\",\n
        \"timeStorageClassUpdated\": \"2017-10-11T14:35:33.929Z\",\n \"size\": \"51\",\n
        \"md5Hash\": \"Auycd2AT7x5m8G1W0NXcuA==\",\n \"mediaLink\": \"https://www.googleapis.com/download/storage/v1/b/gcsfs-testing/o/2014-01-01.csv?generation=1507732533985190&alt=media\",\n
        \"crc32c\": \"yR1u0w==\",\n \"etag\": \"CKb/6rDl6NYCEAE=\"\n}\n"}
    headers:
      Alt-Svc: ['quic=":443"; ma=2592000; v="39,38,37,35"']
      Cache-Control: ['no-cache, no-store, max-age=0, must-revalidate']
      Content-Length: ['702']
      Content-Type: [application/json; charset=UTF-8]
      Date: ['Wed, 11 Oct 2017 14:35:35 GMT']
      ETag: [CKb/6rDl6NYCEAE=]
=======
    body: {string: "{\n \"kind\": \"storage#object\",\n \"id\": \"gcsfs-testing/2014-01-01.csv/1515098981514031\",\n
        \"selfLink\": \"https://www.googleapis.com/storage/v1/b/gcsfs-testing/o/2014-01-01.csv\",\n
        \"name\": \"2014-01-01.csv\",\n \"bucket\": \"gcsfs-testing\",\n \"generation\":
        \"1515098981514031\",\n \"metageneration\": \"1\",\n \"timeCreated\": \"2018-01-04T20:49:41.457Z\",\n
        \"updated\": \"2018-01-04T20:49:41.457Z\",\n \"storageClass\": \"STANDARD\",\n
        \"timeStorageClassUpdated\": \"2018-01-04T20:49:41.457Z\",\n \"size\": \"51\",\n
        \"md5Hash\": \"Auycd2AT7x5m8G1W0NXcuA==\",\n \"mediaLink\": \"https://www.googleapis.com/download/storage/v1/b/gcsfs-testing/o/2014-01-01.csv?generation=1515098981514031&alt=media\",\n
        \"crc32c\": \"yR1u0w==\",\n \"etag\": \"CK/23sSXv9gCEAE=\"\n}\n"}
    headers:
      Alt-Svc: ['hq=":443"; ma=2592000; quic=51303431; quic=51303339; quic=51303338;
          quic=51303337; quic=51303335,quic=":443"; ma=2592000; v="41,39,38,37,35"']
      Cache-Control: ['no-cache, no-store, max-age=0, must-revalidate']
      Content-Length: ['694']
      Content-Type: [application/json; charset=UTF-8]
      Date: ['Thu, 04 Jan 2018 20:49:43 GMT']
      ETag: [CK/23sSXv9gCEAE=]
>>>>>>> 899a4518
      Expires: ['Mon, 01 Jan 1990 00:00:00 GMT']
      Pragma: [no-cache]
      Server: [UploadServer]
      Vary: [Origin, X-Origin]
<<<<<<< HEAD
      X-GUploader-UploadID: [AEnB2UoIxaN0UAmsw1nKvmXbwyN9hGc44aHxMd3OxQclfTGQU_E98h8HYkZhJBzIuto92ugP-MzjKDKAFbgwp3MC95GIS6qj2g]
=======
      X-GUploader-UploadID: [AEnB2UpjMOJHTd3szi_SERKSeST3mibu-AosBxUP74E7Po1hel0Kh_OGsxb-7ludVyFfdxjkNtcuobzdpEZVFpiWlKPLRdv64A]
>>>>>>> 899a4518
    status: {code: 200, message: OK}
- request:
    body: null
    headers:
      Accept: ['*/*']
      Accept-Encoding: ['gzip, deflate']
      Connection: [keep-alive]
      Range: [bytes=0-5242882]
      User-Agent: [python-requests/2.18.4]
    method: GET
<<<<<<< HEAD
    uri: https://www.googleapis.com/download/storage/v1/b/gcsfs-testing/o/2014-01-01.csv?alt=media&generation=1507732533985190
=======
    uri: https://www.googleapis.com/download/storage/v1/b/gcsfs-testing/o/2014-01-01.csv?alt=media&generation=1515098981514031
>>>>>>> 899a4518
  response:
    body: {string: 'name,amount,id

        Alice,100,1

        Bob,200,2

        Charlie,300,3

'}
    headers:
<<<<<<< HEAD
      Alt-Svc: ['quic=":443"; ma=2592000; v="39,38,37,35"']
=======
      Alt-Svc: ['hq=":443"; ma=2592000; quic=51303431; quic=51303339; quic=51303338;
          quic=51303337; quic=51303335,quic=":443"; ma=2592000; v="41,39,38,37,35"']
>>>>>>> 899a4518
      Cache-Control: ['no-cache, no-store, max-age=0, must-revalidate']
      Content-Disposition: [attachment]
      Content-Length: ['51']
      Content-Range: [bytes 0-50/51]
      Content-Type: [application/octet-stream]
<<<<<<< HEAD
      Date: ['Wed, 11 Oct 2017 14:35:35 GMT']
      ETag: [CKb/6rDl6NYCEAE=]
=======
      Date: ['Thu, 04 Jan 2018 20:49:43 GMT']
      ETag: [CK/23sSXv9gCEAE=]
>>>>>>> 899a4518
      Expires: ['Mon, 01 Jan 1990 00:00:00 GMT']
      Pragma: [no-cache]
      Server: [UploadServer]
      Vary: [Origin, X-Origin]
<<<<<<< HEAD
      X-GUploader-UploadID: [AEnB2UrwslV70z5FOKMzbKIfZ5M7vP4tLVRdtuL1HX3kdEFTz44ZmAJXdfxC0jPnmPxV0rG3jDniC1QgKrnB2RLe3pLvaXIz_w]
      X-Goog-Generation: ['1507732533985190']
      X-Goog-Hash: [crc32c=yR1u0w==]
=======
      X-GUploader-UploadID: [AEnB2Uq147sHun0qEihD5NVYHpHetRaAPAWMGOaj4uHy3oM5FAQ2SOdn720aAXnzHEsFDtnCtZNNHpmguzCrlcFk_TINrUVTGw]
      X-Goog-Generation: ['1515098981514031']
>>>>>>> 899a4518
      X-Goog-Metageneration: ['1']
      X-Goog-Storage-Class: [STANDARD]
    status: {code: 206, message: Partial Content}
- request:
    body: null
    headers:
      Accept: ['*/*']
      Accept-Encoding: ['gzip, deflate']
      Connection: [keep-alive]
      Range: [bytes=0-14]
      User-Agent: [python-requests/2.18.4]
    method: GET
<<<<<<< HEAD
    uri: https://www.googleapis.com/download/storage/v1/b/gcsfs-testing/o/2014-01-01.csv?alt=media&generation=1507732533985190
=======
    uri: https://www.googleapis.com/download/storage/v1/b/gcsfs-testing/o/2014-01-01.csv?alt=media&generation=1515098981514031
>>>>>>> 899a4518
  response:
    body: {string: 'name,amount,id

'}
    headers:
<<<<<<< HEAD
      Alt-Svc: ['quic=":443"; ma=2592000; v="39,38,37,35"']
=======
      Alt-Svc: ['hq=":443"; ma=2592000; quic=51303431; quic=51303339; quic=51303338;
          quic=51303337; quic=51303335,quic=":443"; ma=2592000; v="41,39,38,37,35"']
>>>>>>> 899a4518
      Cache-Control: ['no-cache, no-store, max-age=0, must-revalidate']
      Content-Disposition: [attachment]
      Content-Length: ['15']
      Content-Range: [bytes 0-14/51]
      Content-Type: [application/octet-stream]
<<<<<<< HEAD
      Date: ['Wed, 11 Oct 2017 14:35:36 GMT']
      ETag: [CKb/6rDl6NYCEAE=]
=======
      Date: ['Thu, 04 Jan 2018 20:49:43 GMT']
      ETag: [CK/23sSXv9gCEAE=]
>>>>>>> 899a4518
      Expires: ['Mon, 01 Jan 1990 00:00:00 GMT']
      Pragma: [no-cache]
      Server: [UploadServer]
      Vary: [Origin, X-Origin]
<<<<<<< HEAD
      X-GUploader-UploadID: [AEnB2Uqn2TNp-wlW4KkMmhME2EFK6gRI_SU3aSmJzrgpSlyTTUFVdgoGeCwqP8MRIoIcoDHLFpPfGG8zfosQd2MVnydlfA2j9A]
      X-Goog-Generation: ['1507732533985190']
=======
      X-GUploader-UploadID: [AEnB2UouIawg3wWUsS2ICRHTWIeCiG5OmpKiufycK8dfsbS_a6WOxUJPsGf6LLJO8lRLmahhGJ2OULqo7_W2xgGv0LhC2e6CQg]
      X-Goog-Generation: ['1515098981514031']
>>>>>>> 899a4518
      X-Goog-Metageneration: ['1']
      X-Goog-Storage-Class: [STANDARD]
    status: {code: 206, message: Partial Content}
- request:
    body: null
    headers:
      Accept: ['*/*']
      Accept-Encoding: ['gzip, deflate']
      Connection: [keep-alive]
      Range: [bytes=0-35]
      User-Agent: [python-requests/2.18.4]
    method: GET
<<<<<<< HEAD
    uri: https://www.googleapis.com/download/storage/v1/b/gcsfs-testing/o/2014-01-01.csv?alt=media&generation=1507732533985190
=======
    uri: https://www.googleapis.com/download/storage/v1/b/gcsfs-testing/o/2014-01-01.csv?alt=media&generation=1515098981514031
>>>>>>> 899a4518
  response:
    body: {string: 'name,amount,id

        Alice,100,1

        Bob,200,2'}
    headers:
<<<<<<< HEAD
      Alt-Svc: ['quic=":443"; ma=2592000; v="39,38,37,35"']
=======
      Alt-Svc: ['hq=":443"; ma=2592000; quic=51303431; quic=51303339; quic=51303338;
          quic=51303337; quic=51303335,quic=":443"; ma=2592000; v="41,39,38,37,35"']
>>>>>>> 899a4518
      Cache-Control: ['no-cache, no-store, max-age=0, must-revalidate']
      Content-Disposition: [attachment]
      Content-Length: ['36']
      Content-Range: [bytes 0-35/51]
      Content-Type: [application/octet-stream]
<<<<<<< HEAD
      Date: ['Wed, 11 Oct 2017 14:35:36 GMT']
      ETag: [CKb/6rDl6NYCEAE=]
=======
      Date: ['Thu, 04 Jan 2018 20:49:43 GMT']
      ETag: [CK/23sSXv9gCEAE=]
>>>>>>> 899a4518
      Expires: ['Mon, 01 Jan 1990 00:00:00 GMT']
      Pragma: [no-cache]
      Server: [UploadServer]
      Vary: [Origin, X-Origin]
<<<<<<< HEAD
      X-GUploader-UploadID: [AEnB2UqWeglDvPqLcuAMZKgn8KfXlwcjN4cq_esFp5VZr-IKbn1z2A4OGiM1aHM_rNgZL_msxvbSZY7F9MBJbLLNjeyA9FsZSw]
      X-Goog-Generation: ['1507732533985190']
=======
      X-GUploader-UploadID: [AEnB2UqTlspcU3aC0iLVFhIl_ovyM8rIo2PaIs3vR8ioO0xRFzYwGkJoXN6_eHsFoe9-vykJgLk59Buh_fFf76dqcqCbS9rmHA]
      X-Goog-Generation: ['1515098981514031']
>>>>>>> 899a4518
      X-Goog-Metageneration: ['1']
      X-Goog-Storage-Class: [STANDARD]
    status: {code: 206, message: Partial Content}
- request:
    body: null
    headers:
      Accept: ['*/*']
      Accept-Encoding: ['gzip, deflate']
      Connection: [keep-alive]
      Range: [bytes=0-47]
      User-Agent: [python-requests/2.18.4]
    method: GET
<<<<<<< HEAD
    uri: https://www.googleapis.com/download/storage/v1/b/gcsfs-testing/o/2014-01-01.csv?alt=media&generation=1507732533985190
=======
    uri: https://www.googleapis.com/download/storage/v1/b/gcsfs-testing/o/2014-01-01.csv?alt=media&generation=1515098981514031
>>>>>>> 899a4518
  response:
    body: {string: 'name,amount,id

        Alice,100,1

        Bob,200,2

        Charlie,300'}
    headers:
<<<<<<< HEAD
      Alt-Svc: ['quic=":443"; ma=2592000; v="39,38,37,35"']
=======
      Alt-Svc: ['hq=":443"; ma=2592000; quic=51303431; quic=51303339; quic=51303338;
          quic=51303337; quic=51303335,quic=":443"; ma=2592000; v="41,39,38,37,35"']
>>>>>>> 899a4518
      Cache-Control: ['no-cache, no-store, max-age=0, must-revalidate']
      Content-Disposition: [attachment]
      Content-Length: ['48']
      Content-Range: [bytes 0-47/51]
      Content-Type: [application/octet-stream]
<<<<<<< HEAD
      Date: ['Wed, 11 Oct 2017 14:35:36 GMT']
      ETag: [CKb/6rDl6NYCEAE=]
=======
      Date: ['Thu, 04 Jan 2018 20:49:43 GMT']
      ETag: [CK/23sSXv9gCEAE=]
>>>>>>> 899a4518
      Expires: ['Mon, 01 Jan 1990 00:00:00 GMT']
      Pragma: [no-cache]
      Server: [UploadServer]
      Vary: [Origin, X-Origin]
<<<<<<< HEAD
      X-GUploader-UploadID: [AEnB2UrZ11mwJQAgwi-f0loo_3O2Hv3Lc9qXgsF8Hyia9-SJ9j9k8zcyXQbwABkvwMra4UMpCkXO5EsxqJHy8C5yh2_5Nz714w]
      X-Goog-Generation: ['1507732533985190']
=======
      X-GUploader-UploadID: [AEnB2UpvaW0WE5PpYLPEQOJBauQ_O5b1AiXomZ6Q9fOOL7yIoqFP8fnLB7Ngnfbwl0c3w-Pmwh5h2U4jSt_hOyG_1BCouwn0HQ]
      X-Goog-Generation: ['1515098981514031']
>>>>>>> 899a4518
      X-Goog-Metageneration: ['1']
      X-Goog-Storage-Class: [STANDARD]
    status: {code: 206, message: Partial Content}
- request:
    body: null
    headers:
      Accept: ['*/*']
      Accept-Encoding: ['gzip, deflate']
      Connection: [keep-alive]
<<<<<<< HEAD
      User-Agent: [python-requests/2.13.0]
=======
      User-Agent: [python-requests/2.18.4]
>>>>>>> 899a4518
    method: GET
    uri: https://www.googleapis.com/storage/v1/b/gcsfs-testing/o/?maxResults=1000
  response:
    body: {string: "{\n \"kind\": \"storage#objects\",\n \"items\": [\n  {\n   \"kind\":
<<<<<<< HEAD
        \"storage#object\",\n   \"id\": \"gcsfs-testing/2014-01-01.csv/1507732533985190\",\n
        \  \"selfLink\": \"https://www.googleapis.com/storage/v1/b/gcsfs-testing/o/2014-01-01.csv\",\n
        \  \"name\": \"2014-01-01.csv\",\n   \"bucket\": \"gcsfs-testing\",\n   \"generation\":
        \"1507732533985190\",\n   \"metageneration\": \"1\",\n   \"timeCreated\":
        \"2017-10-11T14:35:33.929Z\",\n   \"updated\": \"2017-10-11T14:35:33.929Z\",\n
        \  \"storageClass\": \"STANDARD\",\n   \"timeStorageClassUpdated\": \"2017-10-11T14:35:33.929Z\",\n
        \  \"size\": \"51\",\n   \"md5Hash\": \"Auycd2AT7x5m8G1W0NXcuA==\",\n   \"mediaLink\":
        \"https://www.googleapis.com/download/storage/v1/b/gcsfs-testing/o/2014-01-01.csv?generation=1507732533985190&alt=media\",\n
        \  \"crc32c\": \"yR1u0w==\",\n   \"etag\": \"CKb/6rDl6NYCEAE=\"\n  },\n  {\n
        \  \"kind\": \"storage#object\",\n   \"id\": \"gcsfs-testing/2014-01-02.csv/1507732533665462\",\n
        \  \"selfLink\": \"https://www.googleapis.com/storage/v1/b/gcsfs-testing/o/2014-01-02.csv\",\n
        \  \"name\": \"2014-01-02.csv\",\n   \"bucket\": \"gcsfs-testing\",\n   \"generation\":
        \"1507732533665462\",\n   \"metageneration\": \"1\",\n   \"timeCreated\":
        \"2017-10-11T14:35:33.606Z\",\n   \"updated\": \"2017-10-11T14:35:33.606Z\",\n
        \  \"storageClass\": \"STANDARD\",\n   \"timeStorageClassUpdated\": \"2017-10-11T14:35:33.606Z\",\n
        \  \"size\": \"15\",\n   \"md5Hash\": \"cGwL6TebGKiJzgyNBJNb6Q==\",\n   \"mediaLink\":
        \"https://www.googleapis.com/download/storage/v1/b/gcsfs-testing/o/2014-01-02.csv?generation=1507732533665462&alt=media\",\n
        \  \"crc32c\": \"Mpt4QQ==\",\n   \"etag\": \"CLa917Dl6NYCEAE=\"\n  },\n  {\n
        \  \"kind\": \"storage#object\",\n   \"id\": \"gcsfs-testing/2014-01-03.csv/1507732533345417\",\n
        \  \"selfLink\": \"https://www.googleapis.com/storage/v1/b/gcsfs-testing/o/2014-01-03.csv\",\n
        \  \"name\": \"2014-01-03.csv\",\n   \"bucket\": \"gcsfs-testing\",\n   \"generation\":
        \"1507732533345417\",\n   \"metageneration\": \"1\",\n   \"timeCreated\":
        \"2017-10-11T14:35:33.295Z\",\n   \"updated\": \"2017-10-11T14:35:33.295Z\",\n
        \  \"storageClass\": \"STANDARD\",\n   \"timeStorageClassUpdated\": \"2017-10-11T14:35:33.295Z\",\n
        \  \"size\": \"52\",\n   \"md5Hash\": \"9keZXdUu0YtMynECFSOiMg==\",\n   \"mediaLink\":
        \"https://www.googleapis.com/download/storage/v1/b/gcsfs-testing/o/2014-01-03.csv?generation=1507732533345417&alt=media\",\n
        \  \"crc32c\": \"x/fq7w==\",\n   \"etag\": \"CIn5w7Dl6NYCEAE=\"\n  },\n  {\n
        \  \"kind\": \"storage#object\",\n   \"id\": \"gcsfs-testing/nested/file1/1507732535400109\",\n
        \  \"selfLink\": \"https://www.googleapis.com/storage/v1/b/gcsfs-testing/o/nested%2Ffile1\",\n
        \  \"name\": \"nested/file1\",\n   \"bucket\": \"gcsfs-testing\",\n   \"generation\":
        \"1507732535400109\",\n   \"metageneration\": \"1\",\n   \"timeCreated\":
        \"2017-10-11T14:35:35.346Z\",\n   \"updated\": \"2017-10-11T14:35:35.346Z\",\n
        \  \"storageClass\": \"STANDARD\",\n   \"timeStorageClassUpdated\": \"2017-10-11T14:35:35.346Z\",\n
        \  \"size\": \"6\",\n   \"md5Hash\": \"sZRqySSS0jR8YjW00mERhA==\",\n   \"mediaLink\":
        \"https://www.googleapis.com/download/storage/v1/b/gcsfs-testing/o/nested%2Ffile1?generation=1507732535400109&alt=media\",\n
        \  \"crc32c\": \"NT3Yvg==\",\n   \"etag\": \"CK2twbHl6NYCEAE=\"\n  },\n  {\n
        \  \"kind\": \"storage#object\",\n   \"id\": \"gcsfs-testing/nested/file2/1507732535066971\",\n
        \  \"selfLink\": \"https://www.googleapis.com/storage/v1/b/gcsfs-testing/o/nested%2Ffile2\",\n
        \  \"name\": \"nested/file2\",\n   \"bucket\": \"gcsfs-testing\",\n   \"generation\":
        \"1507732535066971\",\n   \"metageneration\": \"1\",\n   \"timeCreated\":
        \"2017-10-11T14:35:35.016Z\",\n   \"updated\": \"2017-10-11T14:35:35.016Z\",\n
        \  \"storageClass\": \"STANDARD\",\n   \"timeStorageClassUpdated\": \"2017-10-11T14:35:35.016Z\",\n
        \  \"size\": \"5\",\n   \"md5Hash\": \"fXkwN6B2AYZXSwKC8vQ15w==\",\n   \"mediaLink\":
        \"https://www.googleapis.com/download/storage/v1/b/gcsfs-testing/o/nested%2Ffile2?generation=1507732535066971&alt=media\",\n
        \  \"crc32c\": \"MaqBTg==\",\n   \"etag\": \"CNuCrbHl6NYCEAE=\"\n  },\n  {\n
        \  \"kind\": \"storage#object\",\n   \"id\": \"gcsfs-testing/nested/nested2/file1/1507732534369201\",\n
        \  \"selfLink\": \"https://www.googleapis.com/storage/v1/b/gcsfs-testing/o/nested%2Fnested2%2Ffile1\",\n
        \  \"name\": \"nested/nested2/file1\",\n   \"bucket\": \"gcsfs-testing\",\n
        \  \"generation\": \"1507732534369201\",\n   \"metageneration\": \"1\",\n
        \  \"timeCreated\": \"2017-10-11T14:35:34.279Z\",\n   \"updated\": \"2017-10-11T14:35:34.279Z\",\n
        \  \"storageClass\": \"STANDARD\",\n   \"timeStorageClassUpdated\": \"2017-10-11T14:35:34.279Z\",\n
        \  \"size\": \"6\",\n   \"md5Hash\": \"sZRqySSS0jR8YjW00mERhA==\",\n   \"mediaLink\":
        \"https://www.googleapis.com/download/storage/v1/b/gcsfs-testing/o/nested%2Fnested2%2Ffile1?generation=1507732534369201&alt=media\",\n
        \  \"crc32c\": \"NT3Yvg==\",\n   \"etag\": \"CLG3grHl6NYCEAE=\"\n  },\n  {\n
        \  \"kind\": \"storage#object\",\n   \"id\": \"gcsfs-testing/nested/nested2/file2/1507732534760239\",\n
        \  \"selfLink\": \"https://www.googleapis.com/storage/v1/b/gcsfs-testing/o/nested%2Fnested2%2Ffile2\",\n
        \  \"name\": \"nested/nested2/file2\",\n   \"bucket\": \"gcsfs-testing\",\n
        \  \"generation\": \"1507732534760239\",\n   \"metageneration\": \"1\",\n
        \  \"timeCreated\": \"2017-10-11T14:35:34.706Z\",\n   \"updated\": \"2017-10-11T14:35:34.706Z\",\n
        \  \"storageClass\": \"STANDARD\",\n   \"timeStorageClassUpdated\": \"2017-10-11T14:35:34.706Z\",\n
        \  \"size\": \"5\",\n   \"md5Hash\": \"fXkwN6B2AYZXSwKC8vQ15w==\",\n   \"mediaLink\":
        \"https://www.googleapis.com/download/storage/v1/b/gcsfs-testing/o/nested%2Fnested2%2Ffile2?generation=1507732534760239&alt=media\",\n
        \  \"crc32c\": \"MaqBTg==\",\n   \"etag\": \"CK+mmrHl6NYCEAE=\"\n  },\n  {\n
        \  \"kind\": \"storage#object\",\n   \"id\": \"gcsfs-testing/test/accounts.1.json/1507732532591135\",\n
        \  \"selfLink\": \"https://www.googleapis.com/storage/v1/b/gcsfs-testing/o/test%2Faccounts.1.json\",\n
        \  \"name\": \"test/accounts.1.json\",\n   \"bucket\": \"gcsfs-testing\",\n
        \  \"generation\": \"1507732532591135\",\n   \"metageneration\": \"1\",\n
        \  \"timeCreated\": \"2017-10-11T14:35:32.539Z\",\n   \"updated\": \"2017-10-11T14:35:32.539Z\",\n
        \  \"storageClass\": \"STANDARD\",\n   \"timeStorageClassUpdated\": \"2017-10-11T14:35:32.539Z\",\n
        \  \"size\": \"133\",\n   \"md5Hash\": \"xK7pmJz/Oj5HGIyfQpYTig==\",\n   \"mediaLink\":
        \"https://www.googleapis.com/download/storage/v1/b/gcsfs-testing/o/test%2Faccounts.1.json?generation=1507732532591135&alt=media\",\n
        \  \"crc32c\": \"6wJAgQ==\",\n   \"etag\": \"CJ/0lbDl6NYCEAE=\"\n  },\n  {\n
        \  \"kind\": \"storage#object\",\n   \"id\": \"gcsfs-testing/test/accounts.2.json/1507732532922027\",\n
        \  \"selfLink\": \"https://www.googleapis.com/storage/v1/b/gcsfs-testing/o/test%2Faccounts.2.json\",\n
        \  \"name\": \"test/accounts.2.json\",\n   \"bucket\": \"gcsfs-testing\",\n
        \  \"generation\": \"1507732532922027\",\n   \"metageneration\": \"1\",\n
        \  \"timeCreated\": \"2017-10-11T14:35:32.870Z\",\n   \"updated\": \"2017-10-11T14:35:32.870Z\",\n
        \  \"storageClass\": \"STANDARD\",\n   \"timeStorageClassUpdated\": \"2017-10-11T14:35:32.870Z\",\n
        \  \"size\": \"133\",\n   \"md5Hash\": \"bjhC5OCrzKV+8MGMCF2BQA==\",\n   \"mediaLink\":
        \"https://www.googleapis.com/download/storage/v1/b/gcsfs-testing/o/test%2Faccounts.2.json?generation=1507732532922027&alt=media\",\n
        \  \"crc32c\": \"Su+F+g==\",\n   \"etag\": \"CKuNqrDl6NYCEAE=\"\n  }\n ]\n}\n"}
    headers:
      Alt-Svc: ['quic=":443"; ma=2592000; v="39,38,37,35"']
      Cache-Control: ['private, max-age=0, must-revalidate, no-transform']
      Content-Length: ['6807']
      Content-Type: [application/json; charset=UTF-8]
      Date: ['Wed, 11 Oct 2017 14:35:37 GMT']
      Expires: ['Wed, 11 Oct 2017 14:35:37 GMT']
      Server: [UploadServer]
      Vary: [Origin, X-Origin]
      X-GUploader-UploadID: [AEnB2UpKSyyOOB9X8KNKYEwWB0DWWPySTiJSMJSLATZSKLy5h4GI-tuJvxXBNOM1pxHPsN2kPY1qQre2KGutyAOKMmztr6CcJw]
=======
        \"storage#object\",\n   \"id\": \"gcsfs-testing/2014-01-01.csv/1515098981514031\",\n
        \  \"selfLink\": \"https://www.googleapis.com/storage/v1/b/gcsfs-testing/o/2014-01-01.csv\",\n
        \  \"name\": \"2014-01-01.csv\",\n   \"bucket\": \"gcsfs-testing\",\n   \"generation\":
        \"1515098981514031\",\n   \"metageneration\": \"1\",\n   \"timeCreated\":
        \"2018-01-04T20:49:41.457Z\",\n   \"updated\": \"2018-01-04T20:49:41.457Z\",\n
        \  \"storageClass\": \"STANDARD\",\n   \"timeStorageClassUpdated\": \"2018-01-04T20:49:41.457Z\",\n
        \  \"size\": \"51\",\n   \"md5Hash\": \"Auycd2AT7x5m8G1W0NXcuA==\",\n   \"mediaLink\":
        \"https://www.googleapis.com/download/storage/v1/b/gcsfs-testing/o/2014-01-01.csv?generation=1515098981514031&alt=media\",\n
        \  \"crc32c\": \"yR1u0w==\",\n   \"etag\": \"CK/23sSXv9gCEAE=\"\n  },\n  {\n
        \  \"kind\": \"storage#object\",\n   \"id\": \"gcsfs-testing/2014-01-02.csv/1515098981879269\",\n
        \  \"selfLink\": \"https://www.googleapis.com/storage/v1/b/gcsfs-testing/o/2014-01-02.csv\",\n
        \  \"name\": \"2014-01-02.csv\",\n   \"bucket\": \"gcsfs-testing\",\n   \"generation\":
        \"1515098981879269\",\n   \"metageneration\": \"1\",\n   \"timeCreated\":
        \"2018-01-04T20:49:41.823Z\",\n   \"updated\": \"2018-01-04T20:49:41.823Z\",\n
        \  \"storageClass\": \"STANDARD\",\n   \"timeStorageClassUpdated\": \"2018-01-04T20:49:41.823Z\",\n
        \  \"size\": \"15\",\n   \"md5Hash\": \"cGwL6TebGKiJzgyNBJNb6Q==\",\n   \"mediaLink\":
        \"https://www.googleapis.com/download/storage/v1/b/gcsfs-testing/o/2014-01-02.csv?generation=1515098981879269&alt=media\",\n
        \  \"crc32c\": \"Mpt4QQ==\",\n   \"etag\": \"COWb9cSXv9gCEAE=\"\n  },\n  {\n
        \  \"kind\": \"storage#object\",\n   \"id\": \"gcsfs-testing/2014-01-03.csv/1515098982117971\",\n
        \  \"selfLink\": \"https://www.googleapis.com/storage/v1/b/gcsfs-testing/o/2014-01-03.csv\",\n
        \  \"name\": \"2014-01-03.csv\",\n   \"bucket\": \"gcsfs-testing\",\n   \"generation\":
        \"1515098982117971\",\n   \"metageneration\": \"1\",\n   \"timeCreated\":
        \"2018-01-04T20:49:42.063Z\",\n   \"updated\": \"2018-01-04T20:49:42.063Z\",\n
        \  \"storageClass\": \"STANDARD\",\n   \"timeStorageClassUpdated\": \"2018-01-04T20:49:42.063Z\",\n
        \  \"size\": \"52\",\n   \"md5Hash\": \"9keZXdUu0YtMynECFSOiMg==\",\n   \"mediaLink\":
        \"https://www.googleapis.com/download/storage/v1/b/gcsfs-testing/o/2014-01-03.csv?generation=1515098982117971&alt=media\",\n
        \  \"crc32c\": \"x/fq7w==\",\n   \"etag\": \"CNPkg8WXv9gCEAE=\"\n  },\n  {\n
        \  \"kind\": \"storage#object\",\n   \"id\": \"gcsfs-testing/nested/file1/1515098982848703\",\n
        \  \"selfLink\": \"https://www.googleapis.com/storage/v1/b/gcsfs-testing/o/nested%2Ffile1\",\n
        \  \"name\": \"nested/file1\",\n   \"bucket\": \"gcsfs-testing\",\n   \"generation\":
        \"1515098982848703\",\n   \"metageneration\": \"1\",\n   \"timeCreated\":
        \"2018-01-04T20:49:42.794Z\",\n   \"updated\": \"2018-01-04T20:49:42.794Z\",\n
        \  \"storageClass\": \"STANDARD\",\n   \"timeStorageClassUpdated\": \"2018-01-04T20:49:42.794Z\",\n
        \  \"size\": \"6\",\n   \"md5Hash\": \"sZRqySSS0jR8YjW00mERhA==\",\n   \"mediaLink\":
        \"https://www.googleapis.com/download/storage/v1/b/gcsfs-testing/o/nested%2Ffile1?generation=1515098982848703&alt=media\",\n
        \  \"crc32c\": \"NT3Yvg==\",\n   \"etag\": \"CL+xsMWXv9gCEAE=\"\n  },\n  {\n
        \  \"kind\": \"storage#object\",\n   \"id\": \"gcsfs-testing/nested/file2/1515098983066373\",\n
        \  \"selfLink\": \"https://www.googleapis.com/storage/v1/b/gcsfs-testing/o/nested%2Ffile2\",\n
        \  \"name\": \"nested/file2\",\n   \"bucket\": \"gcsfs-testing\",\n   \"generation\":
        \"1515098983066373\",\n   \"metageneration\": \"1\",\n   \"timeCreated\":
        \"2018-01-04T20:49:43.014Z\",\n   \"updated\": \"2018-01-04T20:49:43.014Z\",\n
        \  \"storageClass\": \"STANDARD\",\n   \"timeStorageClassUpdated\": \"2018-01-04T20:49:43.014Z\",\n
        \  \"size\": \"5\",\n   \"md5Hash\": \"fXkwN6B2AYZXSwKC8vQ15w==\",\n   \"mediaLink\":
        \"https://www.googleapis.com/download/storage/v1/b/gcsfs-testing/o/nested%2Ffile2?generation=1515098983066373&alt=media\",\n
        \  \"crc32c\": \"MaqBTg==\",\n   \"etag\": \"CIXWvcWXv9gCEAE=\"\n  },\n  {\n
        \  \"kind\": \"storage#object\",\n   \"id\": \"gcsfs-testing/nested/nested2/file1/1515098982406731\",\n
        \  \"selfLink\": \"https://www.googleapis.com/storage/v1/b/gcsfs-testing/o/nested%2Fnested2%2Ffile1\",\n
        \  \"name\": \"nested/nested2/file1\",\n   \"bucket\": \"gcsfs-testing\",\n
        \  \"generation\": \"1515098982406731\",\n   \"metageneration\": \"1\",\n
        \  \"timeCreated\": \"2018-01-04T20:49:42.350Z\",\n   \"updated\": \"2018-01-04T20:49:42.350Z\",\n
        \  \"storageClass\": \"STANDARD\",\n   \"timeStorageClassUpdated\": \"2018-01-04T20:49:42.350Z\",\n
        \  \"size\": \"6\",\n   \"md5Hash\": \"sZRqySSS0jR8YjW00mERhA==\",\n   \"mediaLink\":
        \"https://www.googleapis.com/download/storage/v1/b/gcsfs-testing/o/nested%2Fnested2%2Ffile1?generation=1515098982406731&alt=media\",\n
        \  \"crc32c\": \"NT3Yvg==\",\n   \"etag\": \"CMu0lcWXv9gCEAE=\"\n  },\n  {\n
        \  \"kind\": \"storage#object\",\n   \"id\": \"gcsfs-testing/nested/nested2/file2/1515098982623663\",\n
        \  \"selfLink\": \"https://www.googleapis.com/storage/v1/b/gcsfs-testing/o/nested%2Fnested2%2Ffile2\",\n
        \  \"name\": \"nested/nested2/file2\",\n   \"bucket\": \"gcsfs-testing\",\n
        \  \"generation\": \"1515098982623663\",\n   \"metageneration\": \"1\",\n
        \  \"timeCreated\": \"2018-01-04T20:49:42.567Z\",\n   \"updated\": \"2018-01-04T20:49:42.567Z\",\n
        \  \"storageClass\": \"STANDARD\",\n   \"timeStorageClassUpdated\": \"2018-01-04T20:49:42.567Z\",\n
        \  \"size\": \"5\",\n   \"md5Hash\": \"fXkwN6B2AYZXSwKC8vQ15w==\",\n   \"mediaLink\":
        \"https://www.googleapis.com/download/storage/v1/b/gcsfs-testing/o/nested%2Fnested2%2Ffile2?generation=1515098982623663&alt=media\",\n
        \  \"crc32c\": \"MaqBTg==\",\n   \"etag\": \"CK/TosWXv9gCEAE=\"\n  },\n  {\n
        \  \"kind\": \"storage#object\",\n   \"id\": \"gcsfs-testing/test/accounts.1.json/1515098980728901\",\n
        \  \"selfLink\": \"https://www.googleapis.com/storage/v1/b/gcsfs-testing/o/test%2Faccounts.1.json\",\n
        \  \"name\": \"test/accounts.1.json\",\n   \"bucket\": \"gcsfs-testing\",\n
        \  \"generation\": \"1515098980728901\",\n   \"metageneration\": \"1\",\n
        \  \"timeCreated\": \"2018-01-04T20:49:40.673Z\",\n   \"updated\": \"2018-01-04T20:49:40.673Z\",\n
        \  \"storageClass\": \"STANDARD\",\n   \"timeStorageClassUpdated\": \"2018-01-04T20:49:40.673Z\",\n
        \  \"size\": \"133\",\n   \"md5Hash\": \"xK7pmJz/Oj5HGIyfQpYTig==\",\n   \"mediaLink\":
        \"https://www.googleapis.com/download/storage/v1/b/gcsfs-testing/o/test%2Faccounts.1.json?generation=1515098980728901&alt=media\",\n
        \  \"crc32c\": \"6wJAgQ==\",\n   \"etag\": \"CMWAr8SXv9gCEAE=\"\n  },\n  {\n
        \  \"kind\": \"storage#object\",\n   \"id\": \"gcsfs-testing/test/accounts.2.json/1515098981107487\",\n
        \  \"selfLink\": \"https://www.googleapis.com/storage/v1/b/gcsfs-testing/o/test%2Faccounts.2.json\",\n
        \  \"name\": \"test/accounts.2.json\",\n   \"bucket\": \"gcsfs-testing\",\n
        \  \"generation\": \"1515098981107487\",\n   \"metageneration\": \"1\",\n
        \  \"timeCreated\": \"2018-01-04T20:49:41.053Z\",\n   \"updated\": \"2018-01-04T20:49:41.053Z\",\n
        \  \"storageClass\": \"STANDARD\",\n   \"timeStorageClassUpdated\": \"2018-01-04T20:49:41.053Z\",\n
        \  \"size\": \"133\",\n   \"md5Hash\": \"bjhC5OCrzKV+8MGMCF2BQA==\",\n   \"mediaLink\":
        \"https://www.googleapis.com/download/storage/v1/b/gcsfs-testing/o/test%2Faccounts.2.json?generation=1515098981107487&alt=media\",\n
        \  \"crc32c\": \"Su+F+g==\",\n   \"etag\": \"CJ+OxsSXv9gCEAE=\"\n  }\n ]\n}\n"}
    headers:
      Alt-Svc: ['hq=":443"; ma=2592000; quic=51303431; quic=51303339; quic=51303338;
          quic=51303337; quic=51303335,quic=":443"; ma=2592000; v="41,39,38,37,35"']
      Cache-Control: ['private, max-age=0, must-revalidate, no-transform']
      Content-Length: ['6735']
      Content-Type: [application/json; charset=UTF-8]
      Date: ['Thu, 04 Jan 2018 20:49:44 GMT']
      Expires: ['Thu, 04 Jan 2018 20:49:44 GMT']
      Server: [UploadServer]
      Vary: [Origin, X-Origin]
      X-GUploader-UploadID: [AEnB2UqsjFSXq308SiCIN9hoz91xnZS4Wn36Pz_PPLZUiI0HcgJ_sL1GdCl6Mp7IIwlz4nxd6gvbhvrc9_RyKbm2nywMz50rOw]
>>>>>>> 899a4518
    status: {code: 200, message: OK}
- request:
    body: null
    headers:
      Accept: ['*/*']
      Accept-Encoding: ['gzip, deflate']
      Connection: [keep-alive]
      Content-Length: ['0']
      User-Agent: [python-requests/2.18.4]
    method: DELETE
    uri: https://www.googleapis.com/storage/v1/b/gcsfs-testing/o/2014-01-01.csv
  response:
    body: {string: ''}
    headers:
<<<<<<< HEAD
      Alt-Svc: ['quic=":443"; ma=2592000; v="39,38,37,35"']
      Cache-Control: ['no-cache, no-store, max-age=0, must-revalidate']
      Content-Length: ['0']
      Content-Type: [application/json]
      Date: ['Wed, 11 Oct 2017 14:35:37 GMT']
=======
      Alt-Svc: ['hq=":443"; ma=2592000; quic=51303431; quic=51303339; quic=51303338;
          quic=51303337; quic=51303335,quic=":443"; ma=2592000; v="41,39,38,37,35"']
      Cache-Control: ['no-cache, no-store, max-age=0, must-revalidate']
      Content-Length: ['0']
      Content-Type: [application/json]
      Date: ['Thu, 04 Jan 2018 20:49:44 GMT']
>>>>>>> 899a4518
      Expires: ['Mon, 01 Jan 1990 00:00:00 GMT']
      Pragma: [no-cache]
      Server: [UploadServer]
      Vary: [Origin, X-Origin]
<<<<<<< HEAD
      X-GUploader-UploadID: [AEnB2UrqewhkaN4sX7ZkIBHS_0QXWRl6Exrdwxzcw3ENB5CmgppfkGWc-jqccOc_SNGdYOLp2Vrtqsfa9L5FrAIECbbE4ZnsRw]
=======
      X-GUploader-UploadID: [AEnB2UqZQM9VlTC3aNnMoYJUpUc9-OIxExmLSpv6ITnTY_sjSmnZHHTiDmigHhyFzcemidLUW980sY5cEd4g0qOzqEh0QP7pOQ]
>>>>>>> 899a4518
    status: {code: 204, message: No Content}
- request:
    body: null
    headers:
      Accept: ['*/*']
      Accept-Encoding: ['gzip, deflate']
      Connection: [keep-alive]
      Content-Length: ['0']
      User-Agent: [python-requests/2.18.4]
    method: DELETE
    uri: https://www.googleapis.com/storage/v1/b/gcsfs-testing/o/2014-01-02.csv
  response:
    body: {string: ''}
    headers:
<<<<<<< HEAD
      Alt-Svc: ['quic=":443"; ma=2592000; v="39,38,37,35"']
      Cache-Control: ['no-cache, no-store, max-age=0, must-revalidate']
      Content-Length: ['0']
      Content-Type: [application/json]
      Date: ['Wed, 11 Oct 2017 14:35:37 GMT']
=======
      Alt-Svc: ['hq=":443"; ma=2592000; quic=51303431; quic=51303339; quic=51303338;
          quic=51303337; quic=51303335,quic=":443"; ma=2592000; v="41,39,38,37,35"']
      Cache-Control: ['no-cache, no-store, max-age=0, must-revalidate']
      Content-Length: ['0']
      Content-Type: [application/json]
      Date: ['Thu, 04 Jan 2018 20:49:44 GMT']
>>>>>>> 899a4518
      Expires: ['Mon, 01 Jan 1990 00:00:00 GMT']
      Pragma: [no-cache]
      Server: [UploadServer]
      Vary: [Origin, X-Origin]
<<<<<<< HEAD
      X-GUploader-UploadID: [AEnB2UoGdfor7grpc2tQW7wzgmJWQdaUuINjvDXFZFUch6jrJjWcNll-YLdi_lSDA_WkwMazwYHiIUaHA15z3gvgac8Dz8k1yQ]
=======
      X-GUploader-UploadID: [AEnB2Uoi_HQr3sB36liUJ_60wCxNqQCBqqYzwIGLppCWsc6xM2DDq1gktpvkXshz_GuP7BzyaLfckLJFxj4cnAU3q4FWfZnhVA]
>>>>>>> 899a4518
    status: {code: 204, message: No Content}
- request:
    body: null
    headers:
      Accept: ['*/*']
      Accept-Encoding: ['gzip, deflate']
      Connection: [keep-alive]
      Content-Length: ['0']
      User-Agent: [python-requests/2.18.4]
    method: DELETE
    uri: https://www.googleapis.com/storage/v1/b/gcsfs-testing/o/2014-01-03.csv
  response:
    body: {string: ''}
    headers:
<<<<<<< HEAD
      Alt-Svc: ['quic=":443"; ma=2592000; v="39,38,37,35"']
      Cache-Control: ['no-cache, no-store, max-age=0, must-revalidate']
      Content-Length: ['0']
      Content-Type: [application/json]
      Date: ['Wed, 11 Oct 2017 14:35:37 GMT']
=======
      Alt-Svc: ['hq=":443"; ma=2592000; quic=51303431; quic=51303339; quic=51303338;
          quic=51303337; quic=51303335,quic=":443"; ma=2592000; v="41,39,38,37,35"']
      Cache-Control: ['no-cache, no-store, max-age=0, must-revalidate']
      Content-Length: ['0']
      Content-Type: [application/json]
      Date: ['Thu, 04 Jan 2018 20:49:44 GMT']
>>>>>>> 899a4518
      Expires: ['Mon, 01 Jan 1990 00:00:00 GMT']
      Pragma: [no-cache]
      Server: [UploadServer]
      Vary: [Origin, X-Origin]
<<<<<<< HEAD
      X-GUploader-UploadID: [AEnB2UrZr0zUmgnUzEgcREU8jSy98vvqaxcvas-PNSVEznPWfaZmiqpYj7aZvY3_A4FTqLxD-fgYGwFfu1C40dktMlvMdGahsQ]
=======
      X-GUploader-UploadID: [AEnB2Ur7BAtYO53vo1zeaWbR4eOn_x0tzi3M_K1-UarCK_WJLMigNUG9-nu4-Y-ARU2erQ7JkAkscgxjfVZWUB38xvK6STYh7Q]
>>>>>>> 899a4518
    status: {code: 204, message: No Content}
- request:
    body: null
    headers:
      Accept: ['*/*']
      Accept-Encoding: ['gzip, deflate']
      Connection: [keep-alive]
      Content-Length: ['0']
      User-Agent: [python-requests/2.18.4]
    method: DELETE
    uri: https://www.googleapis.com/storage/v1/b/gcsfs-testing/o/nested%2Ffile1
  response:
    body: {string: ''}
    headers:
<<<<<<< HEAD
      Alt-Svc: ['quic=":443"; ma=2592000; v="39,38,37,35"']
      Cache-Control: ['no-cache, no-store, max-age=0, must-revalidate']
      Content-Length: ['0']
      Content-Type: [application/json]
      Date: ['Wed, 11 Oct 2017 14:35:38 GMT']
=======
      Alt-Svc: ['hq=":443"; ma=2592000; quic=51303431; quic=51303339; quic=51303338;
          quic=51303337; quic=51303335,quic=":443"; ma=2592000; v="41,39,38,37,35"']
      Cache-Control: ['no-cache, no-store, max-age=0, must-revalidate']
      Content-Length: ['0']
      Content-Type: [application/json]
      Date: ['Thu, 04 Jan 2018 20:49:45 GMT']
>>>>>>> 899a4518
      Expires: ['Mon, 01 Jan 1990 00:00:00 GMT']
      Pragma: [no-cache]
      Server: [UploadServer]
      Vary: [Origin, X-Origin]
<<<<<<< HEAD
      X-GUploader-UploadID: [AEnB2Uru8YPQHDYSNkQvJ27v3Yw5MsZNYArjvkwdgXQ3_f7AV00x0cB1bYt0pWL0cUe6HXbsrw0v-yv3gOEyWlvMLwQ9SS8oxw]
=======
      X-GUploader-UploadID: [AEnB2Ur2IQr6U8XUsgGgXGmVWt9W_Z3GsSFjVVQ51TL4edcQBRmiKqqzBZ-mI5KcA8EwNB0KT6AcMqSWT-m7nztxQ4ZV-rootw]
>>>>>>> 899a4518
    status: {code: 204, message: No Content}
- request:
    body: null
    headers:
      Accept: ['*/*']
      Accept-Encoding: ['gzip, deflate']
      Connection: [keep-alive]
      Content-Length: ['0']
      User-Agent: [python-requests/2.18.4]
    method: DELETE
    uri: https://www.googleapis.com/storage/v1/b/gcsfs-testing/o/nested%2Ffile2
  response:
    body: {string: ''}
    headers:
<<<<<<< HEAD
      Alt-Svc: ['quic=":443"; ma=2592000; v="39,38,37,35"']
      Cache-Control: ['no-cache, no-store, max-age=0, must-revalidate']
      Content-Length: ['0']
      Content-Type: [application/json]
      Date: ['Wed, 11 Oct 2017 14:35:38 GMT']
=======
      Alt-Svc: ['hq=":443"; ma=2592000; quic=51303431; quic=51303339; quic=51303338;
          quic=51303337; quic=51303335,quic=":443"; ma=2592000; v="41,39,38,37,35"']
      Cache-Control: ['no-cache, no-store, max-age=0, must-revalidate']
      Content-Length: ['0']
      Content-Type: [application/json]
      Date: ['Thu, 04 Jan 2018 20:49:45 GMT']
>>>>>>> 899a4518
      Expires: ['Mon, 01 Jan 1990 00:00:00 GMT']
      Pragma: [no-cache]
      Server: [UploadServer]
      Vary: [Origin, X-Origin]
<<<<<<< HEAD
      X-GUploader-UploadID: [AEnB2UpmRuD2P989Fs58DyCfT6DSNX6XPAOCnEP3IwWk4r0TJTGMLI78ev81UCkVV6bldt20VEgMkXjQ5RsgnfTzGrYmd9itNQ]
=======
      X-GUploader-UploadID: [AEnB2UowteOs3HiI36zyztAWWUGQpHEV_xO19fXmrd-M8nCqnZLF57Y3_nLfN3C-ki7Wzc1tfXFEdVX8U8AWSLZ4mDr_qxyyBQ]
>>>>>>> 899a4518
    status: {code: 204, message: No Content}
- request:
    body: null
    headers:
      Accept: ['*/*']
      Accept-Encoding: ['gzip, deflate']
      Connection: [keep-alive]
      Content-Length: ['0']
      User-Agent: [python-requests/2.18.4]
    method: DELETE
    uri: https://www.googleapis.com/storage/v1/b/gcsfs-testing/o/nested%2Fnested2%2Ffile1
  response:
    body: {string: ''}
    headers:
<<<<<<< HEAD
      Alt-Svc: ['quic=":443"; ma=2592000; v="39,38,37,35"']
      Cache-Control: ['no-cache, no-store, max-age=0, must-revalidate']
      Content-Length: ['0']
      Content-Type: [application/json]
      Date: ['Wed, 11 Oct 2017 14:35:38 GMT']
=======
      Alt-Svc: ['hq=":443"; ma=2592000; quic=51303431; quic=51303339; quic=51303338;
          quic=51303337; quic=51303335,quic=":443"; ma=2592000; v="41,39,38,37,35"']
      Cache-Control: ['no-cache, no-store, max-age=0, must-revalidate']
      Content-Length: ['0']
      Content-Type: [application/json]
      Date: ['Thu, 04 Jan 2018 20:49:45 GMT']
>>>>>>> 899a4518
      Expires: ['Mon, 01 Jan 1990 00:00:00 GMT']
      Pragma: [no-cache]
      Server: [UploadServer]
      Vary: [Origin, X-Origin]
<<<<<<< HEAD
      X-GUploader-UploadID: [AEnB2UqldLyDVukhi475U7sxurh2KWip4OUqnwYBjG-iO56RRVzXAp6n7gUHJ1J3J9smL6eyzYkJzTQp12mY98wDl_w5sfIN9g]
=======
      X-GUploader-UploadID: [AEnB2UoHi0J8KxTYiUv-XyHftOEEkPctPJYjGpYxjT0-g3ONg2Jyg7uFhQYxPL0ME85uYfZyhFldsZA5OfufkwDfVZIDLDkxqA]
>>>>>>> 899a4518
    status: {code: 204, message: No Content}
- request:
    body: null
    headers:
      Accept: ['*/*']
      Accept-Encoding: ['gzip, deflate']
      Connection: [keep-alive]
      Content-Length: ['0']
      User-Agent: [python-requests/2.18.4]
    method: DELETE
    uri: https://www.googleapis.com/storage/v1/b/gcsfs-testing/o/nested%2Fnested2%2Ffile2
  response:
    body: {string: ''}
    headers:
<<<<<<< HEAD
      Alt-Svc: ['quic=":443"; ma=2592000; v="39,38,37,35"']
      Cache-Control: ['no-cache, no-store, max-age=0, must-revalidate']
      Content-Length: ['0']
      Content-Type: [application/json]
      Date: ['Wed, 11 Oct 2017 14:35:39 GMT']
=======
      Alt-Svc: ['hq=":443"; ma=2592000; quic=51303431; quic=51303339; quic=51303338;
          quic=51303337; quic=51303335,quic=":443"; ma=2592000; v="41,39,38,37,35"']
      Cache-Control: ['no-cache, no-store, max-age=0, must-revalidate']
      Content-Length: ['0']
      Content-Type: [application/json]
      Date: ['Thu, 04 Jan 2018 20:49:45 GMT']
>>>>>>> 899a4518
      Expires: ['Mon, 01 Jan 1990 00:00:00 GMT']
      Pragma: [no-cache]
      Server: [UploadServer]
      Vary: [Origin, X-Origin]
<<<<<<< HEAD
      X-GUploader-UploadID: [AEnB2UqEzsSzfTCpAZWzM8eZykpVspXbZnvGLWdtPYkBTmqmzz3kZqHnGa8ilh0lAFmbPwuPegs05XYLZT2R-ePzlkrvJYMBvQ]
=======
      X-GUploader-UploadID: [AEnB2UqfpPKklo3B9tXrceGayNWvMSQng9iwNA4vsQa1l1eejkyGzUbJian7Cj4LQxDVWZUp4CvsAKyzuD0yctADELu-6ec5vQ]
>>>>>>> 899a4518
    status: {code: 204, message: No Content}
- request:
    body: null
    headers:
      Accept: ['*/*']
      Accept-Encoding: ['gzip, deflate']
      Connection: [keep-alive]
      Content-Length: ['0']
      User-Agent: [python-requests/2.18.4]
    method: DELETE
    uri: https://www.googleapis.com/storage/v1/b/gcsfs-testing/o/test%2Faccounts.1.json
  response:
    body: {string: ''}
    headers:
<<<<<<< HEAD
      Alt-Svc: ['quic=":443"; ma=2592000; v="39,38,37,35"']
      Cache-Control: ['no-cache, no-store, max-age=0, must-revalidate']
      Content-Length: ['0']
      Content-Type: [application/json]
      Date: ['Wed, 11 Oct 2017 14:35:39 GMT']
=======
      Alt-Svc: ['hq=":443"; ma=2592000; quic=51303431; quic=51303339; quic=51303338;
          quic=51303337; quic=51303335,quic=":443"; ma=2592000; v="41,39,38,37,35"']
      Cache-Control: ['no-cache, no-store, max-age=0, must-revalidate']
      Content-Length: ['0']
      Content-Type: [application/json]
      Date: ['Thu, 04 Jan 2018 20:49:46 GMT']
>>>>>>> 899a4518
      Expires: ['Mon, 01 Jan 1990 00:00:00 GMT']
      Pragma: [no-cache]
      Server: [UploadServer]
      Vary: [Origin, X-Origin]
<<<<<<< HEAD
      X-GUploader-UploadID: [AEnB2UrB0IHjvwkZQFcUu4Yiisbg6oSsIAxMgZC6H5r3P4WowFBF8O4DpPxb0dEq9OdQMpn03r2LUWpXPPYhuSGnhRGBKSkj9Q]
=======
      X-GUploader-UploadID: [AEnB2UrC1WhdQxBHuqGX3Nnvk9fAd4P5ODW29nDqX48BjmgZzTu-phefTi9uCjo2hWZnrGoU7LuAAI07EBx0akICr_zYa-AJCQ]
>>>>>>> 899a4518
    status: {code: 204, message: No Content}
- request:
    body: null
    headers:
      Accept: ['*/*']
      Accept-Encoding: ['gzip, deflate']
      Connection: [keep-alive]
      Content-Length: ['0']
      User-Agent: [python-requests/2.18.4]
    method: DELETE
    uri: https://www.googleapis.com/storage/v1/b/gcsfs-testing/o/test%2Faccounts.2.json
  response:
    body: {string: ''}
    headers:
<<<<<<< HEAD
      Alt-Svc: ['quic=":443"; ma=2592000; v="39,38,37,35"']
      Cache-Control: ['no-cache, no-store, max-age=0, must-revalidate']
      Content-Length: ['0']
      Content-Type: [application/json]
      Date: ['Wed, 11 Oct 2017 14:35:39 GMT']
      Expires: ['Mon, 01 Jan 1990 00:00:00 GMT']
      Pragma: [no-cache]
      Server: [UploadServer]
      Vary: [Origin, X-Origin]
      X-GUploader-UploadID: [AEnB2UpWbgojJKLALObUDg48jzCZwK69gQrJItWKZMt_yKU6pe-imGKnTG3PkDHdnMCnQaMBAKFhc-TAGc_QPdRV2ap6QkQwvQ]
    status: {code: 204, message: No Content}
- request:
    body: null
    headers:
      Accept: ['*/*']
      Accept-Encoding: ['gzip, deflate']
      Connection: [keep-alive]
      Content-Length: ['0']
      User-Agent: [python-requests/2.18.4]
    method: POST
    uri: https://www.googleapis.com/oauth2/v4/token?grant_type=refresh_token
  response:
    body:
      string: !!binary |
        H4sIADIKMFoC/6tWykyJL8nPTs1TslJQqqioUNJRUALz40sqC1JBgk6piUWpRSDx1IqCzKLU4vhM
        kGJjMwMDoFhicnJqcTGqEbUAnoD1nVYAAAA=
    headers:
      Alt-Svc: ['hq=":443"; ma=2592000; quic=51303431; quic=51303339; quic=51303338;
          quic=51303337; quic=51303335,quic=":443"; ma=2592000; v="41,39,38,37,35"']
      Cache-Control: ['no-cache, no-store, max-age=0, must-revalidate']
      Content-Encoding: [gzip]
      Content-Type: [application/json; charset=UTF-8]
      Date: ['Tue, 12 Dec 2017 16:56:18 GMT']
      Expires: ['Mon, 01 Jan 1990 00:00:00 GMT']
      Pragma: [no-cache]
      Server: [GSE]
      Transfer-Encoding: [chunked]
      Vary: [Origin, X-Origin]
      X-Content-Type-Options: [nosniff]
      X-Frame-Options: [SAMEORIGIN]
      X-XSS-Protection: [1; mode=block]
    status: {code: 200, message: OK}
- request:
    body: null
    headers:
      Accept: ['*/*']
      Accept-Encoding: ['gzip, deflate']
      Connection: [keep-alive]
      User-Agent: [python-requests/2.18.4]
    method: GET
    uri: https://www.googleapis.com/storage/v1/b/?project=test_project
  response:
    body: {string: "{\n \"kind\": \"storage#buckets\",\n \"items\": [\n  {\n   \"kind\":
        \"storage#bucket\",\n   \"id\": \"anaconda-enterprise\",\n   \"selfLink\":
        \"https://www.googleapis.com/storage/v1/b/anaconda-enterprise\",\n   \"projectNumber\":
        \"586241054156\",\n   \"name\": \"anaconda-enterprise\",\n   \"timeCreated\":
        \"2017-07-05T23:53:06.552Z\",\n   \"updated\": \"2017-07-14T17:39:54.178Z\",\n
        \  \"metageneration\": \"3\",\n   \"location\": \"US\",\n   \"storageClass\":
        \"MULTI_REGIONAL\",\n   \"etag\": \"CAM=\"\n  },\n  {\n   \"kind\": \"storage#bucket\",\n
        \  \"id\": \"anaconda-public-data\",\n   \"selfLink\": \"https://www.googleapis.com/storage/v1/b/anaconda-public-data\",\n
        \  \"projectNumber\": \"586241054156\",\n   \"name\": \"anaconda-public-data\",\n
        \  \"timeCreated\": \"2017-04-05T20:22:12.865Z\",\n   \"updated\": \"2017-07-10T16:32:07.980Z\",\n
        \  \"metageneration\": \"2\",\n   \"location\": \"US\",\n   \"storageClass\":
        \"MULTI_REGIONAL\",\n   \"etag\": \"CAI=\"\n  },\n  {\n   \"kind\": \"storage#bucket\",\n
        \  \"id\": \"artifacts.test_project.appspot.com\",\n   \"selfLink\": \"https://www.googleapis.com/storage/v1/b/artifacts.test_project.appspot.com\",\n
        \  \"projectNumber\": \"586241054156\",\n   \"name\": \"artifacts.test_project.appspot.com\",\n
        \  \"timeCreated\": \"2016-05-17T18:29:22.774Z\",\n   \"updated\": \"2016-05-17T18:29:22.774Z\",\n
        \  \"metageneration\": \"1\",\n   \"location\": \"US\",\n   \"storageClass\":
        \"STANDARD\",\n   \"etag\": \"CAE=\"\n  },\n  {\n   \"kind\": \"storage#bucket\",\n
        \  \"id\": \"test_project_cloudbuild\",\n   \"selfLink\": \"https://www.googleapis.com/storage/v1/b/test_project_cloudbuild\",\n
        \  \"projectNumber\": \"586241054156\",\n   \"name\": \"test_project_cloudbuild\",\n
        \  \"timeCreated\": \"2017-11-03T20:06:49.744Z\",\n   \"updated\": \"2017-11-03T20:06:49.744Z\",\n
        \  \"metageneration\": \"1\",\n   \"location\": \"US\",\n   \"storageClass\":
        \"STANDARD\",\n   \"etag\": \"CAE=\"\n  },\n  {\n   \"kind\": \"storage#bucket\",\n
        \  \"id\": \"dataflow-anaconda-compute\",\n   \"selfLink\": \"https://www.googleapis.com/storage/v1/b/dataflow-anaconda-compute\",\n
        \  \"projectNumber\": \"586241054156\",\n   \"name\": \"dataflow-anaconda-compute\",\n
        \  \"timeCreated\": \"2017-09-14T18:55:42.848Z\",\n   \"updated\": \"2017-09-14T18:55:42.848Z\",\n
        \  \"metageneration\": \"1\",\n   \"location\": \"US\",\n   \"storageClass\":
        \"MULTI_REGIONAL\",\n   \"etag\": \"CAE=\"\n  },\n  {\n   \"kind\": \"storage#bucket\",\n
        \  \"id\": \"gcsfs-test\",\n   \"selfLink\": \"https://www.googleapis.com/storage/v1/b/gcsfs-test\",\n
        \  \"projectNumber\": \"586241054156\",\n   \"name\": \"gcsfs-test\",\n   \"timeCreated\":
        \"2017-12-02T23:25:23.058Z\",\n   \"updated\": \"2017-12-02T23:25:23.058Z\",\n
        \  \"metageneration\": \"1\",\n   \"location\": \"US\",\n   \"storageClass\":
        \"MULTI_REGIONAL\",\n   \"etag\": \"CAE=\"\n  },\n  {\n   \"kind\": \"storage#bucket\",\n
        \  \"id\": \"gcsfs-testing\",\n   \"selfLink\": \"https://www.googleapis.com/storage/v1/b/gcsfs-testing\",\n
        \  \"projectNumber\": \"586241054156\",\n   \"name\": \"gcsfs-testing\",\n
        \  \"timeCreated\": \"2017-12-12T16:52:13.675Z\",\n   \"updated\": \"2017-12-12T16:52:13.675Z\",\n
        \  \"metageneration\": \"1\",\n   \"location\": \"US\",\n   \"storageClass\":
        \"STANDARD\",\n   \"etag\": \"CAE=\"\n  }\n ]\n}\n"}
    headers:
      Alt-Svc: ['hq=":443"; ma=2592000; quic=51303431; quic=51303339; quic=51303338;
          quic=51303337; quic=51303335,quic=":443"; ma=2592000; v="41,39,38,37,35"']
      Cache-Control: ['private, max-age=0, must-revalidate, no-transform']
      Content-Length: ['2944']
      Content-Type: [application/json; charset=UTF-8]
      Date: ['Tue, 12 Dec 2017 16:56:18 GMT']
      Expires: ['Tue, 12 Dec 2017 16:56:18 GMT']
      Server: [UploadServer]
      Vary: [Origin, X-Origin]
      X-GUploader-UploadID: [AEnB2UqvRtN3X2tw6y_Ry-WZKEhQfPRlJ3iCeBXuJD_GHqjNtr8pGrDaeiR-RnP1MxxyYEw7XW6XxSxOIySR-3PL-Ymhh_bFvg]
    status: {code: 200, message: OK}
- request:
    body: null
    headers:
      Accept: ['*/*']
      Accept-Encoding: ['gzip, deflate']
      Connection: [keep-alive]
      Content-Length: ['0']
      User-Agent: [python-requests/2.18.4]
    method: DELETE
    uri: https://www.googleapis.com/storage/v1/b/gcsfs-testing/o/tmp%2Ftest%2Fa
  response:
    body: {string: "{\n \"error\": {\n  \"errors\": [\n   {\n    \"domain\": \"global\",\n
        \   \"reason\": \"notFound\",\n    \"message\": \"Not Found\"\n   }\n  ],\n
        \ \"code\": 404,\n  \"message\": \"Not Found\"\n }\n}\n"}
    headers:
      Alt-Svc: ['hq=":443"; ma=2592000; quic=51303431; quic=51303339; quic=51303338;
          quic=51303337; quic=51303335,quic=":443"; ma=2592000; v="41,39,38,37,35"']
      Cache-Control: ['private, max-age=0']
      Content-Length: ['165']
      Content-Type: [application/json; charset=UTF-8]
      Date: ['Tue, 12 Dec 2017 16:56:18 GMT']
      Expires: ['Tue, 12 Dec 2017 16:56:18 GMT']
      Server: [UploadServer]
      Vary: [Origin, X-Origin]
      X-GUploader-UploadID: [AEnB2Ur8o3IwyT7Fz9QIH-Kiiu1zmaYqmdW1aDtIiTb9FZYJn2P1J1o2wH0KqfZJjcaDfrN_KqnaRmQJjn_TxR--wpPl7olFxw]
    status: {code: 404, message: Not Found}
- request:
    body: null
    headers:
      Accept: ['*/*']
      Accept-Encoding: ['gzip, deflate']
      Connection: [keep-alive]
      Content-Length: ['0']
      User-Agent: [python-requests/2.18.4]
    method: DELETE
    uri: https://www.googleapis.com/storage/v1/b/gcsfs-testing/o/tmp%2Ftest%2Fb
  response:
    body: {string: "{\n \"error\": {\n  \"errors\": [\n   {\n    \"domain\": \"global\",\n
        \   \"reason\": \"notFound\",\n    \"message\": \"Not Found\"\n   }\n  ],\n
        \ \"code\": 404,\n  \"message\": \"Not Found\"\n }\n}\n"}
    headers:
      Alt-Svc: ['hq=":443"; ma=2592000; quic=51303431; quic=51303339; quic=51303338;
          quic=51303337; quic=51303335,quic=":443"; ma=2592000; v="41,39,38,37,35"']
      Cache-Control: ['private, max-age=0']
      Content-Length: ['165']
      Content-Type: [application/json; charset=UTF-8]
      Date: ['Tue, 12 Dec 2017 16:56:18 GMT']
      Expires: ['Tue, 12 Dec 2017 16:56:18 GMT']
      Server: [UploadServer]
      Vary: [Origin, X-Origin]
      X-GUploader-UploadID: [AEnB2Upq9wlpBJgeYFDwMzilsUWw2Vni-oJaJ-UBbT61bg72MHIu4GpLNH-g_Xl5N56vGSchierOb2an_k5oQld-XpzVgqV72Q]
    status: {code: 404, message: Not Found}
- request:
    body: null
    headers:
      Accept: ['*/*']
      Accept-Encoding: ['gzip, deflate']
      Connection: [keep-alive]
      Content-Length: ['0']
      User-Agent: [python-requests/2.18.4]
    method: DELETE
    uri: https://www.googleapis.com/storage/v1/b/gcsfs-testing/o/tmp%2Ftest%2Fc
  response:
    body: {string: "{\n \"error\": {\n  \"errors\": [\n   {\n    \"domain\": \"global\",\n
        \   \"reason\": \"notFound\",\n    \"message\": \"Not Found\"\n   }\n  ],\n
        \ \"code\": 404,\n  \"message\": \"Not Found\"\n }\n}\n"}
    headers:
      Alt-Svc: ['hq=":443"; ma=2592000; quic=51303431; quic=51303339; quic=51303338;
          quic=51303337; quic=51303335,quic=":443"; ma=2592000; v="41,39,38,37,35"']
      Cache-Control: ['private, max-age=0']
      Content-Length: ['165']
      Content-Type: [application/json; charset=UTF-8]
      Date: ['Tue, 12 Dec 2017 16:56:18 GMT']
      Expires: ['Tue, 12 Dec 2017 16:56:18 GMT']
      Server: [UploadServer]
      Vary: [Origin, X-Origin]
      X-GUploader-UploadID: [AEnB2UpqQej1B296x-NhuWaK3wB5LP1EHXVElVdGMwEiLuetdR6U-DnU-niFv5axQyb7DMKTlnFNKaVpqCm5SlksvsT4OwoCyw]
    status: {code: 404, message: Not Found}
- request:
    body: null
    headers:
      Accept: ['*/*']
      Accept-Encoding: ['gzip, deflate']
      Connection: [keep-alive]
      Content-Length: ['0']
      User-Agent: [python-requests/2.18.4]
    method: DELETE
    uri: https://www.googleapis.com/storage/v1/b/gcsfs-testing/o/tmp%2Ftest%2Fd
  response:
    body: {string: "{\n \"error\": {\n  \"errors\": [\n   {\n    \"domain\": \"global\",\n
        \   \"reason\": \"notFound\",\n    \"message\": \"Not Found\"\n   }\n  ],\n
        \ \"code\": 404,\n  \"message\": \"Not Found\"\n }\n}\n"}
    headers:
      Alt-Svc: ['hq=":443"; ma=2592000; quic=51303431; quic=51303339; quic=51303338;
          quic=51303337; quic=51303335,quic=":443"; ma=2592000; v="41,39,38,37,35"']
      Cache-Control: ['private, max-age=0']
      Content-Length: ['165']
      Content-Type: [application/json; charset=UTF-8]
      Date: ['Tue, 12 Dec 2017 16:56:19 GMT']
      Expires: ['Tue, 12 Dec 2017 16:56:19 GMT']
      Server: [UploadServer]
      Vary: [Origin, X-Origin]
      X-GUploader-UploadID: [AEnB2Ur0H7CP7VQuBXxecWM-l0oO61XXKB-SohcQWgQUERsH9Kxkfu9T2Bf9_jkov7JXPExttgdCpgKXqvarz3k_p80jD3mACA]
    status: {code: 404, message: Not Found}
- request:
    body: '{"amount": 500, "name": "Alice"}

      {"amount": 600, "name": "Bob"}

      {"amount": 700, "name": "Charlie"}

      {"amount": 800, "name": "Dennis"}

'
    headers:
      Accept: ['*/*']
      Accept-Encoding: ['gzip, deflate']
      Connection: [keep-alive]
      Content-Length: ['133']
      User-Agent: [python-requests/2.18.4]
    method: POST
    uri: https://www.googleapis.com/upload/storage/v1/b/gcsfs-testing/o?name=test%2Faccounts.2.json&uploadType=media
  response:
    body: {string: "{\n \"kind\": \"storage#object\",\n \"id\": \"gcsfs-testing/test/accounts.2.json/1513097779386678\",\n
        \"selfLink\": \"https://www.googleapis.com/storage/v1/b/gcsfs-testing/o/test%2Faccounts.2.json\",\n
        \"name\": \"test/accounts.2.json\",\n \"bucket\": \"gcsfs-testing\",\n \"generation\":
        \"1513097779386678\",\n \"metageneration\": \"1\",\n \"timeCreated\": \"2017-12-12T16:56:19.329Z\",\n
        \"updated\": \"2017-12-12T16:56:19.329Z\",\n \"storageClass\": \"STANDARD\",\n
        \"timeStorageClassUpdated\": \"2017-12-12T16:56:19.329Z\",\n \"size\": \"133\",\n
        \"md5Hash\": \"bjhC5OCrzKV+8MGMCF2BQA==\",\n \"mediaLink\": \"https://www.googleapis.com/download/storage/v1/b/gcsfs-testing/o/test%2Faccounts.2.json?generation=1513097779386678&alt=media\",\n
        \"crc32c\": \"Su+F+g==\",\n \"etag\": \"CLaymr34hNgCEAE=\"\n}\n"}
    headers:
      Alt-Svc: ['hq=":443"; ma=2592000; quic=51303431; quic=51303339; quic=51303338;
          quic=51303337; quic=51303335,quic=":443"; ma=2592000; v="41,39,38,37,35"']
      Cache-Control: ['no-cache, no-store, max-age=0, must-revalidate']
      Content-Length: ['723']
      Content-Type: [application/json; charset=UTF-8]
      Date: ['Tue, 12 Dec 2017 16:56:19 GMT']
      ETag: [CLaymr34hNgCEAE=]
      Expires: ['Mon, 01 Jan 1990 00:00:00 GMT']
      Pragma: [no-cache]
      Server: [UploadServer]
      Vary: [Origin, X-Origin]
      X-GUploader-UploadID: [AEnB2Ury54jguKMX7GGeZT7_EqCkoNtRHazoLVKo6_JI_wO5WXaVephhjEPuJ6bxkdGBBT-4aWpNJNB6AgiJJyWjyUTf90kDdA]
    status: {code: 200, message: OK}
- request:
    body: '{"amount": 100, "name": "Alice"}

      {"amount": 200, "name": "Bob"}

      {"amount": 300, "name": "Charlie"}

      {"amount": 400, "name": "Dennis"}

'
    headers:
      Accept: ['*/*']
      Accept-Encoding: ['gzip, deflate']
      Connection: [keep-alive]
      Content-Length: ['133']
      User-Agent: [python-requests/2.18.4]
    method: POST
    uri: https://www.googleapis.com/upload/storage/v1/b/gcsfs-testing/o?name=test%2Faccounts.1.json&uploadType=media
  response:
    body: {string: "{\n \"kind\": \"storage#object\",\n \"id\": \"gcsfs-testing/test/accounts.1.json/1513097779798576\",\n
        \"selfLink\": \"https://www.googleapis.com/storage/v1/b/gcsfs-testing/o/test%2Faccounts.1.json\",\n
        \"name\": \"test/accounts.1.json\",\n \"bucket\": \"gcsfs-testing\",\n \"generation\":
        \"1513097779798576\",\n \"metageneration\": \"1\",\n \"timeCreated\": \"2017-12-12T16:56:19.733Z\",\n
        \"updated\": \"2017-12-12T16:56:19.733Z\",\n \"storageClass\": \"STANDARD\",\n
        \"timeStorageClassUpdated\": \"2017-12-12T16:56:19.733Z\",\n \"size\": \"133\",\n
        \"md5Hash\": \"xK7pmJz/Oj5HGIyfQpYTig==\",\n \"mediaLink\": \"https://www.googleapis.com/download/storage/v1/b/gcsfs-testing/o/test%2Faccounts.1.json?generation=1513097779798576&alt=media\",\n
        \"crc32c\": \"6wJAgQ==\",\n \"etag\": \"CLDEs734hNgCEAE=\"\n}\n"}
    headers:
      Alt-Svc: ['hq=":443"; ma=2592000; quic=51303431; quic=51303339; quic=51303338;
          quic=51303337; quic=51303335,quic=":443"; ma=2592000; v="41,39,38,37,35"']
      Cache-Control: ['no-cache, no-store, max-age=0, must-revalidate']
      Content-Length: ['723']
      Content-Type: [application/json; charset=UTF-8]
      Date: ['Tue, 12 Dec 2017 16:56:19 GMT']
      ETag: [CLDEs734hNgCEAE=]
      Expires: ['Mon, 01 Jan 1990 00:00:00 GMT']
      Pragma: [no-cache]
      Server: [UploadServer]
      Vary: [Origin, X-Origin]
      X-GUploader-UploadID: [AEnB2UonwPfbc5W440IDImsKO48Ffz7V9tNjxtqft3kPIkmk-h4Yl9-BLzewrpKxvw1lAh57Wqmk4yXO2vJpSUXz7rkiwxUugw]
    status: {code: 200, message: OK}
- request:
    body: 'name,amount,id

      Dennis,400,4

      Edith,500,5

      Frank,600,6

'
    headers:
      Accept: ['*/*']
      Accept-Encoding: ['gzip, deflate']
      Connection: [keep-alive]
      Content-Length: ['52']
      User-Agent: [python-requests/2.18.4]
    method: POST
    uri: https://www.googleapis.com/upload/storage/v1/b/gcsfs-testing/o?name=2014-01-03.csv&uploadType=media
  response:
    body: {string: "{\n \"kind\": \"storage#object\",\n \"id\": \"gcsfs-testing/2014-01-03.csv/1513097780355737\",\n
        \"selfLink\": \"https://www.googleapis.com/storage/v1/b/gcsfs-testing/o/2014-01-03.csv\",\n
        \"name\": \"2014-01-03.csv\",\n \"bucket\": \"gcsfs-testing\",\n \"generation\":
        \"1513097780355737\",\n \"metageneration\": \"1\",\n \"timeCreated\": \"2017-12-12T16:56:20.291Z\",\n
        \"updated\": \"2017-12-12T16:56:20.291Z\",\n \"storageClass\": \"STANDARD\",\n
        \"timeStorageClassUpdated\": \"2017-12-12T16:56:20.291Z\",\n \"size\": \"52\",\n
        \"md5Hash\": \"9keZXdUu0YtMynECFSOiMg==\",\n \"mediaLink\": \"https://www.googleapis.com/download/storage/v1/b/gcsfs-testing/o/2014-01-03.csv?generation=1513097780355737&alt=media\",\n
        \"crc32c\": \"x/fq7w==\",\n \"etag\": \"CJnF1b34hNgCEAE=\"\n}\n"}
    headers:
      Alt-Svc: ['hq=":443"; ma=2592000; quic=51303431; quic=51303339; quic=51303338;
          quic=51303337; quic=51303335,quic=":443"; ma=2592000; v="41,39,38,37,35"']
      Cache-Control: ['no-cache, no-store, max-age=0, must-revalidate']
      Content-Length: ['694']
      Content-Type: [application/json; charset=UTF-8]
      Date: ['Tue, 12 Dec 2017 16:56:20 GMT']
      ETag: [CJnF1b34hNgCEAE=]
      Expires: ['Mon, 01 Jan 1990 00:00:00 GMT']
      Pragma: [no-cache]
      Server: [UploadServer]
      Vary: [Origin, X-Origin]
      X-GUploader-UploadID: [AEnB2Uok5fahoqxpPj19r-Isr_6cMi7FBt081uvkXHQSv7VEkd4ySCrkwcUsBj8mls4hDNjbt2thhh8AD9i02YszXk1nUVqc9w]
    status: {code: 200, message: OK}
- request:
    body: 'name,amount,id

'
    headers:
      Accept: ['*/*']
      Accept-Encoding: ['gzip, deflate']
      Connection: [keep-alive]
      Content-Length: ['15']
      User-Agent: [python-requests/2.18.4]
    method: POST
    uri: https://www.googleapis.com/upload/storage/v1/b/gcsfs-testing/o?name=2014-01-02.csv&uploadType=media
  response:
    body: {string: "{\n \"kind\": \"storage#object\",\n \"id\": \"gcsfs-testing/2014-01-02.csv/1513097780676325\",\n
        \"selfLink\": \"https://www.googleapis.com/storage/v1/b/gcsfs-testing/o/2014-01-02.csv\",\n
        \"name\": \"2014-01-02.csv\",\n \"bucket\": \"gcsfs-testing\",\n \"generation\":
        \"1513097780676325\",\n \"metageneration\": \"1\",\n \"timeCreated\": \"2017-12-12T16:56:20.612Z\",\n
        \"updated\": \"2017-12-12T16:56:20.612Z\",\n \"storageClass\": \"STANDARD\",\n
        \"timeStorageClassUpdated\": \"2017-12-12T16:56:20.612Z\",\n \"size\": \"15\",\n
        \"md5Hash\": \"cGwL6TebGKiJzgyNBJNb6Q==\",\n \"mediaLink\": \"https://www.googleapis.com/download/storage/v1/b/gcsfs-testing/o/2014-01-02.csv?generation=1513097780676325&alt=media\",\n
        \"crc32c\": \"Mpt4QQ==\",\n \"etag\": \"COWN6b34hNgCEAE=\"\n}\n"}
    headers:
      Alt-Svc: ['hq=":443"; ma=2592000; quic=51303431; quic=51303339; quic=51303338;
          quic=51303337; quic=51303335,quic=":443"; ma=2592000; v="41,39,38,37,35"']
      Cache-Control: ['no-cache, no-store, max-age=0, must-revalidate']
      Content-Length: ['694']
      Content-Type: [application/json; charset=UTF-8]
      Date: ['Tue, 12 Dec 2017 16:56:20 GMT']
      ETag: [COWN6b34hNgCEAE=]
      Expires: ['Mon, 01 Jan 1990 00:00:00 GMT']
      Pragma: [no-cache]
      Server: [UploadServer]
      Vary: [Origin, X-Origin]
      X-GUploader-UploadID: [AEnB2UrK9UXdyosol9pETE_S-JSBpE4nMtY2nlNbdAJhCJkfR2Sjs2uFD8HRIcTg6aICnqb8YCHBBDZ0sdzKuFId6OeMq8G6OA]
    status: {code: 200, message: OK}
- request:
    body: 'name,amount,id

      Alice,100,1

      Bob,200,2

      Charlie,300,3

'
    headers:
      Accept: ['*/*']
      Accept-Encoding: ['gzip, deflate']
      Connection: [keep-alive]
      Content-Length: ['51']
      User-Agent: [python-requests/2.18.4]
    method: POST
    uri: https://www.googleapis.com/upload/storage/v1/b/gcsfs-testing/o?name=2014-01-01.csv&uploadType=media
  response:
    body: {string: "{\n \"kind\": \"storage#object\",\n \"id\": \"gcsfs-testing/2014-01-01.csv/1513097781144036\",\n
        \"selfLink\": \"https://www.googleapis.com/storage/v1/b/gcsfs-testing/o/2014-01-01.csv\",\n
        \"name\": \"2014-01-01.csv\",\n \"bucket\": \"gcsfs-testing\",\n \"generation\":
        \"1513097781144036\",\n \"metageneration\": \"1\",\n \"timeCreated\": \"2017-12-12T16:56:21.079Z\",\n
        \"updated\": \"2017-12-12T16:56:21.079Z\",\n \"storageClass\": \"STANDARD\",\n
        \"timeStorageClassUpdated\": \"2017-12-12T16:56:21.079Z\",\n \"size\": \"51\",\n
        \"md5Hash\": \"Auycd2AT7x5m8G1W0NXcuA==\",\n \"mediaLink\": \"https://www.googleapis.com/download/storage/v1/b/gcsfs-testing/o/2014-01-01.csv?generation=1513097781144036&alt=media\",\n
        \"crc32c\": \"yR1u0w==\",\n \"etag\": \"COTThb74hNgCEAE=\"\n}\n"}
    headers:
      Alt-Svc: ['hq=":443"; ma=2592000; quic=51303431; quic=51303339; quic=51303338;
          quic=51303337; quic=51303335,quic=":443"; ma=2592000; v="41,39,38,37,35"']
      Cache-Control: ['no-cache, no-store, max-age=0, must-revalidate']
      Content-Length: ['694']
      Content-Type: [application/json; charset=UTF-8]
      Date: ['Tue, 12 Dec 2017 16:56:21 GMT']
      ETag: [COTThb74hNgCEAE=]
      Expires: ['Mon, 01 Jan 1990 00:00:00 GMT']
      Pragma: [no-cache]
      Server: [UploadServer]
      Vary: [Origin, X-Origin]
      X-GUploader-UploadID: [AEnB2UpVIx2QQwA8vCIrmrb7I2e_oi7HURxZkQ1xjg0tZloP0G3wuLprbCw0LpbUgmdLun0FhwoR3gbGIxQP0piwcsb-3skpow]
    status: {code: 200, message: OK}
- request:
    body: 'hello

'
    headers:
      Accept: ['*/*']
      Accept-Encoding: ['gzip, deflate']
      Connection: [keep-alive]
      Content-Length: ['6']
      User-Agent: [python-requests/2.18.4]
    method: POST
    uri: https://www.googleapis.com/upload/storage/v1/b/gcsfs-testing/o?name=nested%2Fnested2%2Ffile1&uploadType=media
  response:
    body: {string: "{\n \"kind\": \"storage#object\",\n \"id\": \"gcsfs-testing/nested/nested2/file1/1513097781516981\",\n
        \"selfLink\": \"https://www.googleapis.com/storage/v1/b/gcsfs-testing/o/nested%2Fnested2%2Ffile1\",\n
        \"name\": \"nested/nested2/file1\",\n \"bucket\": \"gcsfs-testing\",\n \"generation\":
        \"1513097781516981\",\n \"metageneration\": \"1\",\n \"timeCreated\": \"2017-12-12T16:56:21.462Z\",\n
        \"updated\": \"2017-12-12T16:56:21.462Z\",\n \"storageClass\": \"STANDARD\",\n
        \"timeStorageClassUpdated\": \"2017-12-12T16:56:21.462Z\",\n \"size\": \"6\",\n
        \"md5Hash\": \"sZRqySSS0jR8YjW00mERhA==\",\n \"mediaLink\": \"https://www.googleapis.com/download/storage/v1/b/gcsfs-testing/o/nested%2Fnested2%2Ffile1?generation=1513097781516981&alt=media\",\n
        \"crc32c\": \"NT3Yvg==\",\n \"etag\": \"CLW1nL74hNgCEAE=\"\n}\n"}
    headers:
      Alt-Svc: ['hq=":443"; ma=2592000; quic=51303431; quic=51303339; quic=51303338;
          quic=51303337; quic=51303335,quic=":443"; ma=2592000; v="41,39,38,37,35"']
      Cache-Control: ['no-cache, no-store, max-age=0, must-revalidate']
      Content-Length: ['725']
      Content-Type: [application/json; charset=UTF-8]
      Date: ['Tue, 12 Dec 2017 16:56:21 GMT']
      ETag: [CLW1nL74hNgCEAE=]
      Expires: ['Mon, 01 Jan 1990 00:00:00 GMT']
      Pragma: [no-cache]
      Server: [UploadServer]
      Vary: [Origin, X-Origin]
      X-GUploader-UploadID: [AEnB2Upb3SR0IQ80vQsdLdkHyjJuVHabgpvKvKe0og1f8Re4PeU-u-8W4k-AK7pghJ-mvnk8aDtYOcC86RhhZu8-cEtoR4bAnA]
    status: {code: 200, message: OK}
- request:
    body: world
    headers:
      Accept: ['*/*']
      Accept-Encoding: ['gzip, deflate']
      Connection: [keep-alive]
      Content-Length: ['5']
      User-Agent: [python-requests/2.18.4]
    method: POST
    uri: https://www.googleapis.com/upload/storage/v1/b/gcsfs-testing/o?name=nested%2Ffile2&uploadType=media
  response:
    body: {string: "{\n \"kind\": \"storage#object\",\n \"id\": \"gcsfs-testing/nested/file2/1513097781871942\",\n
        \"selfLink\": \"https://www.googleapis.com/storage/v1/b/gcsfs-testing/o/nested%2Ffile2\",\n
        \"name\": \"nested/file2\",\n \"bucket\": \"gcsfs-testing\",\n \"generation\":
        \"1513097781871942\",\n \"metageneration\": \"1\",\n \"timeCreated\": \"2017-12-12T16:56:21.808Z\",\n
        \"updated\": \"2017-12-12T16:56:21.808Z\",\n \"storageClass\": \"STANDARD\",\n
        \"timeStorageClassUpdated\": \"2017-12-12T16:56:21.808Z\",\n \"size\": \"5\",\n
        \"md5Hash\": \"fXkwN6B2AYZXSwKC8vQ15w==\",\n \"mediaLink\": \"https://www.googleapis.com/download/storage/v1/b/gcsfs-testing/o/nested%2Ffile2?generation=1513097781871942&alt=media\",\n
        \"crc32c\": \"MaqBTg==\",\n \"etag\": \"CMaKsr74hNgCEAE=\"\n}\n"}
    headers:
      Alt-Svc: ['hq=":443"; ma=2592000; quic=51303431; quic=51303339; quic=51303338;
          quic=51303337; quic=51303335,quic=":443"; ma=2592000; v="41,39,38,37,35"']
      Cache-Control: ['no-cache, no-store, max-age=0, must-revalidate']
      Content-Length: ['689']
      Content-Type: [application/json; charset=UTF-8]
      Date: ['Tue, 12 Dec 2017 16:56:22 GMT']
      ETag: [CMaKsr74hNgCEAE=]
      Expires: ['Mon, 01 Jan 1990 00:00:00 GMT']
      Pragma: [no-cache]
      Server: [UploadServer]
      Vary: [Origin, X-Origin]
      X-GUploader-UploadID: [AEnB2UrMWwX7NBUY9guQdfVRzRpE99CBUmYPXs-T-7XysVR_fFzvDGYrA1M5nBQbriNWlFIiOA9AxUuoBqNRnS2xP6w6L5K8JA]
    status: {code: 200, message: OK}
- request:
    body: world
    headers:
      Accept: ['*/*']
      Accept-Encoding: ['gzip, deflate']
      Connection: [keep-alive]
      Content-Length: ['5']
      User-Agent: [python-requests/2.18.4]
    method: POST
    uri: https://www.googleapis.com/upload/storage/v1/b/gcsfs-testing/o?name=nested%2Fnested2%2Ffile2&uploadType=media
  response:
    body: {string: "{\n \"kind\": \"storage#object\",\n \"id\": \"gcsfs-testing/nested/nested2/file2/1513097782306708\",\n
        \"selfLink\": \"https://www.googleapis.com/storage/v1/b/gcsfs-testing/o/nested%2Fnested2%2Ffile2\",\n
        \"name\": \"nested/nested2/file2\",\n \"bucket\": \"gcsfs-testing\",\n \"generation\":
        \"1513097782306708\",\n \"metageneration\": \"1\",\n \"timeCreated\": \"2017-12-12T16:56:22.243Z\",\n
        \"updated\": \"2017-12-12T16:56:22.243Z\",\n \"storageClass\": \"STANDARD\",\n
        \"timeStorageClassUpdated\": \"2017-12-12T16:56:22.243Z\",\n \"size\": \"5\",\n
        \"md5Hash\": \"fXkwN6B2AYZXSwKC8vQ15w==\",\n \"mediaLink\": \"https://www.googleapis.com/download/storage/v1/b/gcsfs-testing/o/nested%2Fnested2%2Ffile2?generation=1513097782306708&alt=media\",\n
        \"crc32c\": \"MaqBTg==\",\n \"etag\": \"CJTPzL74hNgCEAE=\"\n}\n"}
    headers:
      Alt-Svc: ['hq=":443"; ma=2592000; quic=51303431; quic=51303339; quic=51303338;
          quic=51303337; quic=51303335,quic=":443"; ma=2592000; v="41,39,38,37,35"']
      Cache-Control: ['no-cache, no-store, max-age=0, must-revalidate']
      Content-Length: ['725']
      Content-Type: [application/json; charset=UTF-8]
      Date: ['Tue, 12 Dec 2017 16:56:22 GMT']
      ETag: [CJTPzL74hNgCEAE=]
      Expires: ['Mon, 01 Jan 1990 00:00:00 GMT']
      Pragma: [no-cache]
      Server: [UploadServer]
      Vary: [Origin, X-Origin]
      X-GUploader-UploadID: [AEnB2Uov7wdiNHofodGj7HYhYMkr3AsufJlIVQX14uQ0XT1BZcFgUgtSmQ5NqYNJbB-recFtU4-CP94JqknnNiDG-SG0Wz3rNQ]
    status: {code: 200, message: OK}
- request:
    body: 'hello

'
    headers:
      Accept: ['*/*']
      Accept-Encoding: ['gzip, deflate']
      Connection: [keep-alive]
      Content-Length: ['6']
      User-Agent: [python-requests/2.18.4]
    method: POST
    uri: https://www.googleapis.com/upload/storage/v1/b/gcsfs-testing/o?name=nested%2Ffile1&uploadType=media
  response:
    body: {string: "{\n \"kind\": \"storage#object\",\n \"id\": \"gcsfs-testing/nested/file1/1513097782779945\",\n
        \"selfLink\": \"https://www.googleapis.com/storage/v1/b/gcsfs-testing/o/nested%2Ffile1\",\n
        \"name\": \"nested/file1\",\n \"bucket\": \"gcsfs-testing\",\n \"generation\":
        \"1513097782779945\",\n \"metageneration\": \"1\",\n \"timeCreated\": \"2017-12-12T16:56:22.712Z\",\n
        \"updated\": \"2017-12-12T16:56:22.712Z\",\n \"storageClass\": \"STANDARD\",\n
        \"timeStorageClassUpdated\": \"2017-12-12T16:56:22.712Z\",\n \"size\": \"6\",\n
        \"md5Hash\": \"sZRqySSS0jR8YjW00mERhA==\",\n \"mediaLink\": \"https://www.googleapis.com/download/storage/v1/b/gcsfs-testing/o/nested%2Ffile1?generation=1513097782779945&alt=media\",\n
        \"crc32c\": \"NT3Yvg==\",\n \"etag\": \"CKnA6b74hNgCEAE=\"\n}\n"}
    headers:
      Alt-Svc: ['hq=":443"; ma=2592000; quic=51303431; quic=51303339; quic=51303338;
          quic=51303337; quic=51303335,quic=":443"; ma=2592000; v="41,39,38,37,35"']
      Cache-Control: ['no-cache, no-store, max-age=0, must-revalidate']
      Content-Length: ['689']
      Content-Type: [application/json; charset=UTF-8]
      Date: ['Tue, 12 Dec 2017 16:56:22 GMT']
      ETag: [CKnA6b74hNgCEAE=]
      Expires: ['Mon, 01 Jan 1990 00:00:00 GMT']
      Pragma: [no-cache]
      Server: [UploadServer]
      Vary: [Origin, X-Origin]
      X-GUploader-UploadID: [AEnB2Uo5_DYKFqCxuatHir-gc34DO-ItUb4BvaFRHHLX7kOuMTBAPjX15Zv9CoXrcGWh5HrhvW2u2-vvKOFZCFRBBOWNPdXPSg]
    status: {code: 200, message: OK}
- request:
    body: null
    headers:
      Accept: ['*/*']
      Accept-Encoding: ['gzip, deflate']
      Connection: [keep-alive]
      User-Agent: [python-requests/2.18.4]
    method: GET
    uri: https://www.googleapis.com/storage/v1/b/gcsfs-testing/o/2014-01-01.csv
  response:
    body: {string: "{\n \"kind\": \"storage#object\",\n \"id\": \"gcsfs-testing/2014-01-01.csv/1513097781144036\",\n
        \"selfLink\": \"https://www.googleapis.com/storage/v1/b/gcsfs-testing/o/2014-01-01.csv\",\n
        \"name\": \"2014-01-01.csv\",\n \"bucket\": \"gcsfs-testing\",\n \"generation\":
        \"1513097781144036\",\n \"metageneration\": \"1\",\n \"timeCreated\": \"2017-12-12T16:56:21.079Z\",\n
        \"updated\": \"2017-12-12T16:56:21.079Z\",\n \"storageClass\": \"STANDARD\",\n
        \"timeStorageClassUpdated\": \"2017-12-12T16:56:21.079Z\",\n \"size\": \"51\",\n
        \"md5Hash\": \"Auycd2AT7x5m8G1W0NXcuA==\",\n \"mediaLink\": \"https://www.googleapis.com/download/storage/v1/b/gcsfs-testing/o/2014-01-01.csv?generation=1513097781144036&alt=media\",\n
        \"crc32c\": \"yR1u0w==\",\n \"etag\": \"COTThb74hNgCEAE=\"\n}\n"}
    headers:
      Alt-Svc: ['hq=":443"; ma=2592000; quic=51303431; quic=51303339; quic=51303338;
          quic=51303337; quic=51303335,quic=":443"; ma=2592000; v="41,39,38,37,35"']
      Cache-Control: ['no-cache, no-store, max-age=0, must-revalidate']
      Content-Length: ['694']
      Content-Type: [application/json; charset=UTF-8]
      Date: ['Tue, 12 Dec 2017 16:56:23 GMT']
      ETag: [COTThb74hNgCEAE=]
      Expires: ['Mon, 01 Jan 1990 00:00:00 GMT']
      Pragma: [no-cache]
      Server: [UploadServer]
      Vary: [Origin, X-Origin]
      X-GUploader-UploadID: [AEnB2UoNI80ANA9Tu8iD7hQ_ouk6L5tjbCA99kKWPPjMhBPltyeoggVnJ9EWRCUWBjV77bqdJ5P86qEVYyuHEBDYmYqt7skxvQ]
    status: {code: 200, message: OK}
- request:
    body: null
    headers:
      Accept: ['*/*']
      Accept-Encoding: ['gzip, deflate']
      Connection: [keep-alive]
      Range: [bytes=0-5242882]
      User-Agent: [python-requests/2.18.4]
    method: GET
    uri: https://www.googleapis.com/download/storage/v1/b/gcsfs-testing/o/2014-01-01.csv?alt=media&generation=1513097781144036
  response:
    body: {string: 'name,amount,id

        Alice,100,1

        Bob,200,2

        Charlie,300,3

'}
    headers:
      Alt-Svc: ['hq=":443"; ma=2592000; quic=51303431; quic=51303339; quic=51303338;
          quic=51303337; quic=51303335,quic=":443"; ma=2592000; v="41,39,38,37,35"']
      Cache-Control: ['no-cache, no-store, max-age=0, must-revalidate']
      Content-Disposition: [attachment]
      Content-Length: ['51']
      Content-Range: [bytes 0-50/51]
      Content-Type: [application/octet-stream]
      Date: ['Tue, 12 Dec 2017 16:56:23 GMT']
      ETag: [COTThb74hNgCEAE=]
      Expires: ['Mon, 01 Jan 1990 00:00:00 GMT']
      Pragma: [no-cache]
      Server: [UploadServer]
      Vary: [Origin, X-Origin]
      X-GUploader-UploadID: [AEnB2UomD_-sEM1JcvkN2udzcAxvhD0hCqztqYCZZ2DlnFylO0hGupaIMNvyyJKFffW_q3BYBiyPQS7ldstNrg4hRM431QfLYQ]
      X-Goog-Generation: ['1513097781144036']
      X-Goog-Metageneration: ['1']
      X-Goog-Storage-Class: [STANDARD]
    status: {code: 206, message: Partial Content}
- request:
    body: null
    headers:
      Accept: ['*/*']
      Accept-Encoding: ['gzip, deflate']
      Connection: [keep-alive]
      Range: [bytes=0-14]
      User-Agent: [python-requests/2.18.4]
    method: GET
    uri: https://www.googleapis.com/download/storage/v1/b/gcsfs-testing/o/2014-01-01.csv?alt=media&generation=1513097781144036
  response:
    body: {string: 'name,amount,id

'}
    headers:
      Alt-Svc: ['hq=":443"; ma=2592000; quic=51303431; quic=51303339; quic=51303338;
          quic=51303337; quic=51303335,quic=":443"; ma=2592000; v="41,39,38,37,35"']
      Cache-Control: ['no-cache, no-store, max-age=0, must-revalidate']
      Content-Disposition: [attachment]
      Content-Length: ['15']
      Content-Range: [bytes 0-14/51]
      Content-Type: [application/octet-stream]
      Date: ['Tue, 12 Dec 2017 16:56:23 GMT']
      ETag: [COTThb74hNgCEAE=]
      Expires: ['Mon, 01 Jan 1990 00:00:00 GMT']
      Pragma: [no-cache]
      Server: [UploadServer]
      Vary: [Origin, X-Origin]
      X-GUploader-UploadID: [AEnB2UomE0e9cBfB3IXckAwXp0K2PApJuQ3hRY4vArG9cDxS9F4BMTOOTmIVN_XaP4XdRcs5yA4ShK8hMeHqCStnqmFaPl_WcQ]
      X-Goog-Generation: ['1513097781144036']
      X-Goog-Metageneration: ['1']
      X-Goog-Storage-Class: [STANDARD]
    status: {code: 206, message: Partial Content}
- request:
    body: null
    headers:
      Accept: ['*/*']
      Accept-Encoding: ['gzip, deflate']
      Connection: [keep-alive]
      Range: [bytes=0-35]
      User-Agent: [python-requests/2.18.4]
    method: GET
    uri: https://www.googleapis.com/download/storage/v1/b/gcsfs-testing/o/2014-01-01.csv?alt=media&generation=1513097781144036
  response:
    body: {string: 'name,amount,id

        Alice,100,1

        Bob,200,2'}
    headers:
      Alt-Svc: ['hq=":443"; ma=2592000; quic=51303431; quic=51303339; quic=51303338;
          quic=51303337; quic=51303335,quic=":443"; ma=2592000; v="41,39,38,37,35"']
      Cache-Control: ['no-cache, no-store, max-age=0, must-revalidate']
      Content-Disposition: [attachment]
      Content-Length: ['36']
      Content-Range: [bytes 0-35/51]
      Content-Type: [application/octet-stream]
      Date: ['Tue, 12 Dec 2017 16:56:23 GMT']
      ETag: [COTThb74hNgCEAE=]
      Expires: ['Mon, 01 Jan 1990 00:00:00 GMT']
      Pragma: [no-cache]
      Server: [UploadServer]
      Vary: [Origin, X-Origin]
      X-GUploader-UploadID: [AEnB2UqHAT_1Ux7kfP7fZz5cKCODBuIpy9CeWyyAG889uBEHXmWz5KJzE97m7eWs6N_mVsvczK5wqT6XBv94Yq-3WPhEUO0EFA]
      X-Goog-Generation: ['1513097781144036']
      X-Goog-Metageneration: ['1']
      X-Goog-Storage-Class: [STANDARD]
    status: {code: 206, message: Partial Content}
- request:
    body: null
    headers:
      Accept: ['*/*']
      Accept-Encoding: ['gzip, deflate']
      Connection: [keep-alive]
      Range: [bytes=0-47]
      User-Agent: [python-requests/2.18.4]
    method: GET
    uri: https://www.googleapis.com/download/storage/v1/b/gcsfs-testing/o/2014-01-01.csv?alt=media&generation=1513097781144036
  response:
    body: {string: 'name,amount,id

        Alice,100,1

        Bob,200,2

        Charlie,300'}
    headers:
      Alt-Svc: ['hq=":443"; ma=2592000; quic=51303431; quic=51303339; quic=51303338;
          quic=51303337; quic=51303335,quic=":443"; ma=2592000; v="41,39,38,37,35"']
      Cache-Control: ['no-cache, no-store, max-age=0, must-revalidate']
      Content-Disposition: [attachment]
      Content-Length: ['48']
      Content-Range: [bytes 0-47/51]
      Content-Type: [application/octet-stream]
      Date: ['Tue, 12 Dec 2017 16:56:24 GMT']
      ETag: [COTThb74hNgCEAE=]
      Expires: ['Mon, 01 Jan 1990 00:00:00 GMT']
      Pragma: [no-cache]
      Server: [UploadServer]
      Vary: [Origin, X-Origin]
      X-GUploader-UploadID: [AEnB2Uop9H7xkg0WcUNb0152IzKKnj0XONYtw6L6rKTgShnUnaHdWFNSsmMIoEyDDqj656sn5ifiT5CIrE_TCDDlAvmX0PkWNg]
      X-Goog-Generation: ['1513097781144036']
      X-Goog-Metageneration: ['1']
      X-Goog-Storage-Class: [STANDARD]
    status: {code: 206, message: Partial Content}
- request:
    body: null
    headers:
      Accept: ['*/*']
      Accept-Encoding: ['gzip, deflate']
      Connection: [keep-alive]
      User-Agent: [python-requests/2.18.4]
    method: GET
    uri: https://www.googleapis.com/storage/v1/b/gcsfs-testing/o/?maxResults=1000
  response:
    body: {string: "{\n \"kind\": \"storage#objects\",\n \"items\": [\n  {\n   \"kind\":
        \"storage#object\",\n   \"id\": \"gcsfs-testing/2014-01-01.csv/1513097781144036\",\n
        \  \"selfLink\": \"https://www.googleapis.com/storage/v1/b/gcsfs-testing/o/2014-01-01.csv\",\n
        \  \"name\": \"2014-01-01.csv\",\n   \"bucket\": \"gcsfs-testing\",\n   \"generation\":
        \"1513097781144036\",\n   \"metageneration\": \"1\",\n   \"timeCreated\":
        \"2017-12-12T16:56:21.079Z\",\n   \"updated\": \"2017-12-12T16:56:21.079Z\",\n
        \  \"storageClass\": \"STANDARD\",\n   \"timeStorageClassUpdated\": \"2017-12-12T16:56:21.079Z\",\n
        \  \"size\": \"51\",\n   \"md5Hash\": \"Auycd2AT7x5m8G1W0NXcuA==\",\n   \"mediaLink\":
        \"https://www.googleapis.com/download/storage/v1/b/gcsfs-testing/o/2014-01-01.csv?generation=1513097781144036&alt=media\",\n
        \  \"crc32c\": \"yR1u0w==\",\n   \"etag\": \"COTThb74hNgCEAE=\"\n  },\n  {\n
        \  \"kind\": \"storage#object\",\n   \"id\": \"gcsfs-testing/2014-01-02.csv/1513097780676325\",\n
        \  \"selfLink\": \"https://www.googleapis.com/storage/v1/b/gcsfs-testing/o/2014-01-02.csv\",\n
        \  \"name\": \"2014-01-02.csv\",\n   \"bucket\": \"gcsfs-testing\",\n   \"generation\":
        \"1513097780676325\",\n   \"metageneration\": \"1\",\n   \"timeCreated\":
        \"2017-12-12T16:56:20.612Z\",\n   \"updated\": \"2017-12-12T16:56:20.612Z\",\n
        \  \"storageClass\": \"STANDARD\",\n   \"timeStorageClassUpdated\": \"2017-12-12T16:56:20.612Z\",\n
        \  \"size\": \"15\",\n   \"md5Hash\": \"cGwL6TebGKiJzgyNBJNb6Q==\",\n   \"mediaLink\":
        \"https://www.googleapis.com/download/storage/v1/b/gcsfs-testing/o/2014-01-02.csv?generation=1513097780676325&alt=media\",\n
        \  \"crc32c\": \"Mpt4QQ==\",\n   \"etag\": \"COWN6b34hNgCEAE=\"\n  },\n  {\n
        \  \"kind\": \"storage#object\",\n   \"id\": \"gcsfs-testing/2014-01-03.csv/1513097780355737\",\n
        \  \"selfLink\": \"https://www.googleapis.com/storage/v1/b/gcsfs-testing/o/2014-01-03.csv\",\n
        \  \"name\": \"2014-01-03.csv\",\n   \"bucket\": \"gcsfs-testing\",\n   \"generation\":
        \"1513097780355737\",\n   \"metageneration\": \"1\",\n   \"timeCreated\":
        \"2017-12-12T16:56:20.291Z\",\n   \"updated\": \"2017-12-12T16:56:20.291Z\",\n
        \  \"storageClass\": \"STANDARD\",\n   \"timeStorageClassUpdated\": \"2017-12-12T16:56:20.291Z\",\n
        \  \"size\": \"52\",\n   \"md5Hash\": \"9keZXdUu0YtMynECFSOiMg==\",\n   \"mediaLink\":
        \"https://www.googleapis.com/download/storage/v1/b/gcsfs-testing/o/2014-01-03.csv?generation=1513097780355737&alt=media\",\n
        \  \"crc32c\": \"x/fq7w==\",\n   \"etag\": \"CJnF1b34hNgCEAE=\"\n  },\n  {\n
        \  \"kind\": \"storage#object\",\n   \"id\": \"gcsfs-testing/nested/file1/1513097782779945\",\n
        \  \"selfLink\": \"https://www.googleapis.com/storage/v1/b/gcsfs-testing/o/nested%2Ffile1\",\n
        \  \"name\": \"nested/file1\",\n   \"bucket\": \"gcsfs-testing\",\n   \"generation\":
        \"1513097782779945\",\n   \"metageneration\": \"1\",\n   \"timeCreated\":
        \"2017-12-12T16:56:22.712Z\",\n   \"updated\": \"2017-12-12T16:56:22.712Z\",\n
        \  \"storageClass\": \"STANDARD\",\n   \"timeStorageClassUpdated\": \"2017-12-12T16:56:22.712Z\",\n
        \  \"size\": \"6\",\n   \"md5Hash\": \"sZRqySSS0jR8YjW00mERhA==\",\n   \"mediaLink\":
        \"https://www.googleapis.com/download/storage/v1/b/gcsfs-testing/o/nested%2Ffile1?generation=1513097782779945&alt=media\",\n
        \  \"crc32c\": \"NT3Yvg==\",\n   \"etag\": \"CKnA6b74hNgCEAE=\"\n  },\n  {\n
        \  \"kind\": \"storage#object\",\n   \"id\": \"gcsfs-testing/nested/file2/1513097781871942\",\n
        \  \"selfLink\": \"https://www.googleapis.com/storage/v1/b/gcsfs-testing/o/nested%2Ffile2\",\n
        \  \"name\": \"nested/file2\",\n   \"bucket\": \"gcsfs-testing\",\n   \"generation\":
        \"1513097781871942\",\n   \"metageneration\": \"1\",\n   \"timeCreated\":
        \"2017-12-12T16:56:21.808Z\",\n   \"updated\": \"2017-12-12T16:56:21.808Z\",\n
        \  \"storageClass\": \"STANDARD\",\n   \"timeStorageClassUpdated\": \"2017-12-12T16:56:21.808Z\",\n
        \  \"size\": \"5\",\n   \"md5Hash\": \"fXkwN6B2AYZXSwKC8vQ15w==\",\n   \"mediaLink\":
        \"https://www.googleapis.com/download/storage/v1/b/gcsfs-testing/o/nested%2Ffile2?generation=1513097781871942&alt=media\",\n
        \  \"crc32c\": \"MaqBTg==\",\n   \"etag\": \"CMaKsr74hNgCEAE=\"\n  },\n  {\n
        \  \"kind\": \"storage#object\",\n   \"id\": \"gcsfs-testing/nested/nested2/file1/1513097781516981\",\n
        \  \"selfLink\": \"https://www.googleapis.com/storage/v1/b/gcsfs-testing/o/nested%2Fnested2%2Ffile1\",\n
        \  \"name\": \"nested/nested2/file1\",\n   \"bucket\": \"gcsfs-testing\",\n
        \  \"generation\": \"1513097781516981\",\n   \"metageneration\": \"1\",\n
        \  \"timeCreated\": \"2017-12-12T16:56:21.462Z\",\n   \"updated\": \"2017-12-12T16:56:21.462Z\",\n
        \  \"storageClass\": \"STANDARD\",\n   \"timeStorageClassUpdated\": \"2017-12-12T16:56:21.462Z\",\n
        \  \"size\": \"6\",\n   \"md5Hash\": \"sZRqySSS0jR8YjW00mERhA==\",\n   \"mediaLink\":
        \"https://www.googleapis.com/download/storage/v1/b/gcsfs-testing/o/nested%2Fnested2%2Ffile1?generation=1513097781516981&alt=media\",\n
        \  \"crc32c\": \"NT3Yvg==\",\n   \"etag\": \"CLW1nL74hNgCEAE=\"\n  },\n  {\n
        \  \"kind\": \"storage#object\",\n   \"id\": \"gcsfs-testing/nested/nested2/file2/1513097782306708\",\n
        \  \"selfLink\": \"https://www.googleapis.com/storage/v1/b/gcsfs-testing/o/nested%2Fnested2%2Ffile2\",\n
        \  \"name\": \"nested/nested2/file2\",\n   \"bucket\": \"gcsfs-testing\",\n
        \  \"generation\": \"1513097782306708\",\n   \"metageneration\": \"1\",\n
        \  \"timeCreated\": \"2017-12-12T16:56:22.243Z\",\n   \"updated\": \"2017-12-12T16:56:22.243Z\",\n
        \  \"storageClass\": \"STANDARD\",\n   \"timeStorageClassUpdated\": \"2017-12-12T16:56:22.243Z\",\n
        \  \"size\": \"5\",\n   \"md5Hash\": \"fXkwN6B2AYZXSwKC8vQ15w==\",\n   \"mediaLink\":
        \"https://www.googleapis.com/download/storage/v1/b/gcsfs-testing/o/nested%2Fnested2%2Ffile2?generation=1513097782306708&alt=media\",\n
        \  \"crc32c\": \"MaqBTg==\",\n   \"etag\": \"CJTPzL74hNgCEAE=\"\n  },\n  {\n
        \  \"kind\": \"storage#object\",\n   \"id\": \"gcsfs-testing/test/accounts.1.json/1513097779798576\",\n
        \  \"selfLink\": \"https://www.googleapis.com/storage/v1/b/gcsfs-testing/o/test%2Faccounts.1.json\",\n
        \  \"name\": \"test/accounts.1.json\",\n   \"bucket\": \"gcsfs-testing\",\n
        \  \"generation\": \"1513097779798576\",\n   \"metageneration\": \"1\",\n
        \  \"timeCreated\": \"2017-12-12T16:56:19.733Z\",\n   \"updated\": \"2017-12-12T16:56:19.733Z\",\n
        \  \"storageClass\": \"STANDARD\",\n   \"timeStorageClassUpdated\": \"2017-12-12T16:56:19.733Z\",\n
        \  \"size\": \"133\",\n   \"md5Hash\": \"xK7pmJz/Oj5HGIyfQpYTig==\",\n   \"mediaLink\":
        \"https://www.googleapis.com/download/storage/v1/b/gcsfs-testing/o/test%2Faccounts.1.json?generation=1513097779798576&alt=media\",\n
        \  \"crc32c\": \"6wJAgQ==\",\n   \"etag\": \"CLDEs734hNgCEAE=\"\n  },\n  {\n
        \  \"kind\": \"storage#object\",\n   \"id\": \"gcsfs-testing/test/accounts.2.json/1513097779386678\",\n
        \  \"selfLink\": \"https://www.googleapis.com/storage/v1/b/gcsfs-testing/o/test%2Faccounts.2.json\",\n
        \  \"name\": \"test/accounts.2.json\",\n   \"bucket\": \"gcsfs-testing\",\n
        \  \"generation\": \"1513097779386678\",\n   \"metageneration\": \"1\",\n
        \  \"timeCreated\": \"2017-12-12T16:56:19.329Z\",\n   \"updated\": \"2017-12-12T16:56:19.329Z\",\n
        \  \"storageClass\": \"STANDARD\",\n   \"timeStorageClassUpdated\": \"2017-12-12T16:56:19.329Z\",\n
        \  \"size\": \"133\",\n   \"md5Hash\": \"bjhC5OCrzKV+8MGMCF2BQA==\",\n   \"mediaLink\":
        \"https://www.googleapis.com/download/storage/v1/b/gcsfs-testing/o/test%2Faccounts.2.json?generation=1513097779386678&alt=media\",\n
        \  \"crc32c\": \"Su+F+g==\",\n   \"etag\": \"CLaymr34hNgCEAE=\"\n  }\n ]\n}\n"}
    headers:
      Alt-Svc: ['hq=":443"; ma=2592000; quic=51303431; quic=51303339; quic=51303338;
          quic=51303337; quic=51303335,quic=":443"; ma=2592000; v="41,39,38,37,35"']
      Cache-Control: ['private, max-age=0, must-revalidate, no-transform']
      Content-Length: ['6735']
      Content-Type: [application/json; charset=UTF-8]
      Date: ['Tue, 12 Dec 2017 16:56:24 GMT']
      Expires: ['Tue, 12 Dec 2017 16:56:24 GMT']
      Server: [UploadServer]
      Vary: [Origin, X-Origin]
      X-GUploader-UploadID: [AEnB2UpR8V8XHZ-ShqgrsZfVYoKyEU2_9q-49acp7NMUyRJa-0xB0jSMtR-eY-drgtkjrd3RrL6v_EJ4NCjGB8HYZHvr8FJ1kA]
    status: {code: 200, message: OK}
- request:
    body: null
    headers:
      Accept: ['*/*']
      Accept-Encoding: ['gzip, deflate']
      Connection: [keep-alive]
      Content-Length: ['0']
      User-Agent: [python-requests/2.18.4]
    method: DELETE
    uri: https://www.googleapis.com/storage/v1/b/gcsfs-testing/o/2014-01-01.csv
  response:
    body: {string: ''}
    headers:
      Alt-Svc: ['hq=":443"; ma=2592000; quic=51303431; quic=51303339; quic=51303338;
          quic=51303337; quic=51303335,quic=":443"; ma=2592000; v="41,39,38,37,35"']
      Cache-Control: ['no-cache, no-store, max-age=0, must-revalidate']
      Content-Length: ['0']
      Content-Type: [application/json]
      Date: ['Tue, 12 Dec 2017 16:56:24 GMT']
      Expires: ['Mon, 01 Jan 1990 00:00:00 GMT']
      Pragma: [no-cache]
      Server: [UploadServer]
      Vary: [Origin, X-Origin]
      X-GUploader-UploadID: [AEnB2UoTrRPSpICbxi_qrUUjHXUgOSDYcln3qocWKybRUn8209Y5NpJDr8F6qGefm2rJjlkSjpZOX2mm6dYZrLauKyV8cr3lDA]
    status: {code: 204, message: No Content}
- request:
    body: null
    headers:
      Accept: ['*/*']
      Accept-Encoding: ['gzip, deflate']
      Connection: [keep-alive]
      Content-Length: ['0']
      User-Agent: [python-requests/2.18.4]
    method: DELETE
    uri: https://www.googleapis.com/storage/v1/b/gcsfs-testing/o/2014-01-02.csv
  response:
    body: {string: ''}
    headers:
      Alt-Svc: ['hq=":443"; ma=2592000; quic=51303431; quic=51303339; quic=51303338;
          quic=51303337; quic=51303335,quic=":443"; ma=2592000; v="41,39,38,37,35"']
      Cache-Control: ['no-cache, no-store, max-age=0, must-revalidate']
      Content-Length: ['0']
      Content-Type: [application/json]
      Date: ['Tue, 12 Dec 2017 16:56:25 GMT']
      Expires: ['Mon, 01 Jan 1990 00:00:00 GMT']
      Pragma: [no-cache]
      Server: [UploadServer]
      Vary: [Origin, X-Origin]
      X-GUploader-UploadID: [AEnB2Ur4YfbKPmGnJeME-kPen0aVhhoxfP-C0Sr2bbtMc5ybj7zlOjSe_P1gg4OYmtQolORcOcRyahCY8YBeswyxiQzOycqISQ]
    status: {code: 204, message: No Content}
- request:
    body: null
    headers:
      Accept: ['*/*']
      Accept-Encoding: ['gzip, deflate']
      Connection: [keep-alive]
      Content-Length: ['0']
      User-Agent: [python-requests/2.18.4]
    method: DELETE
    uri: https://www.googleapis.com/storage/v1/b/gcsfs-testing/o/2014-01-03.csv
  response:
    body: {string: ''}
    headers:
      Alt-Svc: ['hq=":443"; ma=2592000; quic=51303431; quic=51303339; quic=51303338;
          quic=51303337; quic=51303335,quic=":443"; ma=2592000; v="41,39,38,37,35"']
      Cache-Control: ['no-cache, no-store, max-age=0, must-revalidate']
      Content-Length: ['0']
      Content-Type: [application/json]
      Date: ['Tue, 12 Dec 2017 16:56:25 GMT']
      Expires: ['Mon, 01 Jan 1990 00:00:00 GMT']
      Pragma: [no-cache]
      Server: [UploadServer]
      Vary: [Origin, X-Origin]
      X-GUploader-UploadID: [AEnB2UrhaWporc0LyLiMjLdbvytgMeVpsX9WVV1b05fZU406oCQH3794H5KrnuIWtcczfEJCth1NvCDz1MwYIUxeyfWZESU_GA]
    status: {code: 204, message: No Content}
- request:
    body: null
    headers:
      Accept: ['*/*']
      Accept-Encoding: ['gzip, deflate']
      Connection: [keep-alive]
      Content-Length: ['0']
      User-Agent: [python-requests/2.18.4]
    method: DELETE
    uri: https://www.googleapis.com/storage/v1/b/gcsfs-testing/o/nested%2Ffile1
  response:
    body: {string: ''}
    headers:
      Alt-Svc: ['hq=":443"; ma=2592000; quic=51303431; quic=51303339; quic=51303338;
          quic=51303337; quic=51303335,quic=":443"; ma=2592000; v="41,39,38,37,35"']
      Cache-Control: ['no-cache, no-store, max-age=0, must-revalidate']
      Content-Length: ['0']
      Content-Type: [application/json]
      Date: ['Tue, 12 Dec 2017 16:56:25 GMT']
      Expires: ['Mon, 01 Jan 1990 00:00:00 GMT']
      Pragma: [no-cache]
      Server: [UploadServer]
      Vary: [Origin, X-Origin]
      X-GUploader-UploadID: [AEnB2Uo4IsJQm3d1WQ-9cn4SDlaxmGFhMhJTPDbfIHI9oPWbBUe89nzzxBQtlmrPSCvteObZ1SANsfxGefk77RdiDm-ISLwMCA]
    status: {code: 204, message: No Content}
- request:
    body: null
    headers:
      Accept: ['*/*']
      Accept-Encoding: ['gzip, deflate']
      Connection: [keep-alive]
      Content-Length: ['0']
      User-Agent: [python-requests/2.18.4]
    method: DELETE
    uri: https://www.googleapis.com/storage/v1/b/gcsfs-testing/o/nested%2Ffile2
  response:
    body: {string: ''}
    headers:
      Alt-Svc: ['hq=":443"; ma=2592000; quic=51303431; quic=51303339; quic=51303338;
          quic=51303337; quic=51303335,quic=":443"; ma=2592000; v="41,39,38,37,35"']
      Cache-Control: ['no-cache, no-store, max-age=0, must-revalidate']
      Content-Length: ['0']
      Content-Type: [application/json]
      Date: ['Tue, 12 Dec 2017 16:56:26 GMT']
      Expires: ['Mon, 01 Jan 1990 00:00:00 GMT']
      Pragma: [no-cache]
      Server: [UploadServer]
      Vary: [Origin, X-Origin]
      X-GUploader-UploadID: [AEnB2UqIjqjwF2jwnVALbhlvKyYQydqE7iswB1Y4qsMhQIdw5Dc6Pe3x5jXbX9mYihZN_Fl3sCMqdBDXZbZdK5EgftFvNzN4Bw]
    status: {code: 204, message: No Content}
- request:
    body: null
    headers:
      Accept: ['*/*']
      Accept-Encoding: ['gzip, deflate']
      Connection: [keep-alive]
      Content-Length: ['0']
      User-Agent: [python-requests/2.18.4]
    method: DELETE
    uri: https://www.googleapis.com/storage/v1/b/gcsfs-testing/o/nested%2Fnested2%2Ffile1
  response:
    body: {string: ''}
    headers:
      Alt-Svc: ['hq=":443"; ma=2592000; quic=51303431; quic=51303339; quic=51303338;
          quic=51303337; quic=51303335,quic=":443"; ma=2592000; v="41,39,38,37,35"']
      Cache-Control: ['no-cache, no-store, max-age=0, must-revalidate']
      Content-Length: ['0']
      Content-Type: [application/json]
      Date: ['Tue, 12 Dec 2017 16:56:26 GMT']
      Expires: ['Mon, 01 Jan 1990 00:00:00 GMT']
      Pragma: [no-cache]
      Server: [UploadServer]
      Vary: [Origin, X-Origin]
      X-GUploader-UploadID: [AEnB2Uo2_4KjYbUBmH_30PvcwNPxSvcYlexpKJFlCz4n7EwQd8NlEvrJYayBxu9IKOYTK3mNhSIYXsAiSeUc8Cg1-9nLxl7v2w]
    status: {code: 204, message: No Content}
- request:
    body: null
    headers:
      Accept: ['*/*']
      Accept-Encoding: ['gzip, deflate']
      Connection: [keep-alive]
      Content-Length: ['0']
      User-Agent: [python-requests/2.18.4]
    method: DELETE
    uri: https://www.googleapis.com/storage/v1/b/gcsfs-testing/o/nested%2Fnested2%2Ffile2
  response:
    body: {string: ''}
    headers:
      Alt-Svc: ['hq=":443"; ma=2592000; quic=51303431; quic=51303339; quic=51303338;
          quic=51303337; quic=51303335,quic=":443"; ma=2592000; v="41,39,38,37,35"']
      Cache-Control: ['no-cache, no-store, max-age=0, must-revalidate']
      Content-Length: ['0']
      Content-Type: [application/json]
      Date: ['Tue, 12 Dec 2017 16:56:26 GMT']
      Expires: ['Mon, 01 Jan 1990 00:00:00 GMT']
      Pragma: [no-cache]
      Server: [UploadServer]
      Vary: [Origin, X-Origin]
      X-GUploader-UploadID: [AEnB2Uo4srplxfubF6Qqu5ywRLOdV0BNNAFXLDkab3Kmbj0CHW314d4cPHzYb-nFCuzEW3so5i4wUkrZLqnNprlkozMCcsVjaQ]
    status: {code: 204, message: No Content}
- request:
    body: null
    headers:
      Accept: ['*/*']
      Accept-Encoding: ['gzip, deflate']
      Connection: [keep-alive]
      Content-Length: ['0']
      User-Agent: [python-requests/2.18.4]
    method: DELETE
    uri: https://www.googleapis.com/storage/v1/b/gcsfs-testing/o/test%2Faccounts.1.json
  response:
    body: {string: ''}
    headers:
      Alt-Svc: ['hq=":443"; ma=2592000; quic=51303431; quic=51303339; quic=51303338;
          quic=51303337; quic=51303335,quic=":443"; ma=2592000; v="41,39,38,37,35"']
      Cache-Control: ['no-cache, no-store, max-age=0, must-revalidate']
      Content-Length: ['0']
      Content-Type: [application/json]
      Date: ['Tue, 12 Dec 2017 16:56:27 GMT']
      Expires: ['Mon, 01 Jan 1990 00:00:00 GMT']
      Pragma: [no-cache]
      Server: [UploadServer]
      Vary: [Origin, X-Origin]
      X-GUploader-UploadID: [AEnB2UrOXALohX-I1VjtDvkrDTlHd1H4vNLvRgGT8v5jcH-WP1T50EG12VRxMo9BCtpncE3pGWEHW7Xx7NhtBbXYyddcinYOpA]
    status: {code: 204, message: No Content}
- request:
    body: null
    headers:
      Accept: ['*/*']
      Accept-Encoding: ['gzip, deflate']
      Connection: [keep-alive]
      Content-Length: ['0']
      User-Agent: [python-requests/2.18.4]
    method: DELETE
    uri: https://www.googleapis.com/storage/v1/b/gcsfs-testing/o/test%2Faccounts.2.json
  response:
    body: {string: ''}
    headers:
=======
>>>>>>> 899a4518
      Alt-Svc: ['hq=":443"; ma=2592000; quic=51303431; quic=51303339; quic=51303338;
          quic=51303337; quic=51303335,quic=":443"; ma=2592000; v="41,39,38,37,35"']
      Cache-Control: ['no-cache, no-store, max-age=0, must-revalidate']
      Content-Length: ['0']
      Content-Type: [application/json]
<<<<<<< HEAD
      Date: ['Tue, 12 Dec 2017 16:56:27 GMT']
=======
      Date: ['Thu, 04 Jan 2018 20:49:46 GMT']
>>>>>>> 899a4518
      Expires: ['Mon, 01 Jan 1990 00:00:00 GMT']
      Pragma: [no-cache]
      Server: [UploadServer]
      Vary: [Origin, X-Origin]
<<<<<<< HEAD
      X-GUploader-UploadID: [AEnB2UojzE20ld1z91YhbwnZ2cgRYgYUDnuAW_sOYiEDgmftlzGX1B5l0afl-hloJxX4fcCPdMJ3Iw6UihRRLhhckBkcozbkxw]
=======
      X-GUploader-UploadID: [AEnB2UpeTeLqdC0oAdcyDHDy6KuQRircc2Z5M7ncel0WkabZ7c_gYKWhXG5iLpj1rzlzWA2VILOuclNgS4V-t62InDwmD9jIYw]
>>>>>>> 899a4518
    status: {code: 204, message: No Content}
version: 1<|MERGE_RESOLUTION|>--- conflicted
+++ resolved
@@ -12,16 +12,6 @@
   response:
     body:
       string: !!binary |
-<<<<<<< HEAD
-        H4sIADIKMFoC/6tWykyJL8nPTs1TslJQqqioUNJRUALz40sqC1JBgk6piUWpRSDxxOTk1OJiDOWp
-        FQWZRanF8ZkgQWMzA4NaAMCTibZWAAAA
-    headers:
-      Alt-Svc: ['quic=":443"; ma=2592000; v="39,38,37,35"']
-      Cache-Control: ['no-cache, no-store, max-age=0, must-revalidate']
-      Content-Encoding: [gzip]
-      Content-Type: [application/json; charset=UTF-8]
-      Date: ['Wed, 11 Oct 2017 14:35:31 GMT']
-=======
         H4sIAGOTTloC/6tWykyJL8nPTs1TslJQqqioUNJRUEqtKMgsSi2OzwQJGpsZGADFEpOTU4uLMZSC
         +fEllQWpIEGn1MSi1CKlWgDtYoPeVgAAAA==
     headers:
@@ -31,7 +21,6 @@
       Content-Encoding: [gzip]
       Content-Type: [application/json; charset=UTF-8]
       Date: ['Thu, 04 Jan 2018 20:49:39 GMT']
->>>>>>> 899a4518
       Expires: ['Mon, 01 Jan 1990 00:00:00 GMT']
       Pragma: [no-cache]
       Server: [GSE]
@@ -68,33 +57,6 @@
         \  \"timeCreated\": \"2016-05-17T18:29:22.774Z\",\n   \"updated\": \"2016-05-17T18:29:22.774Z\",\n
         \  \"metageneration\": \"1\",\n   \"location\": \"US\",\n   \"storageClass\":
         \"STANDARD\",\n   \"etag\": \"CAE=\"\n  },\n  {\n   \"kind\": \"storage#bucket\",\n
-<<<<<<< HEAD
-        \  \"id\": \"dataflow-anaconda-compute\",\n   \"selfLink\": \"https://www.googleapis.com/storage/v1/b/dataflow-anaconda-compute\",\n
-        \  \"projectNumber\": \"586241054156\",\n   \"name\": \"dataflow-anaconda-compute\",\n
-        \  \"timeCreated\": \"2017-09-14T18:55:42.848Z\",\n   \"updated\": \"2017-09-14T18:55:42.848Z\",\n
-        \  \"metageneration\": \"1\",\n   \"location\": \"US\",\n   \"storageClass\":
-        \"MULTI_REGIONAL\",\n   \"etag\": \"CAE=\"\n  },\n  {\n   \"kind\": \"storage#bucket\",\n
-        \  \"id\": \"gcsfs-testing\",\n   \"selfLink\": \"https://www.googleapis.com/storage/v1/b/gcsfs-testing\",\n
-        \  \"projectNumber\": \"586241054156\",\n   \"name\": \"gcsfs-testing\",\n
-        \  \"timeCreated\": \"2017-10-11T14:25:41.055Z\",\n   \"updated\": \"2017-10-11T14:25:41.055Z\",\n
-        \  \"metageneration\": \"1\",\n   \"location\": \"US\",\n   \"storageClass\":
-        \"STANDARD\",\n   \"etag\": \"CAE=\"\n  },\n  {\n   \"kind\": \"storage#bucket\",\n
-        \  \"id\": \"mytempdir\",\n   \"selfLink\": \"https://www.googleapis.com/storage/v1/b/mytempdir\",\n
-        \  \"projectNumber\": \"586241054156\",\n   \"name\": \"mytempdir\",\n   \"timeCreated\":
-        \"2017-10-02T20:32:40.893Z\",\n   \"updated\": \"2017-10-02T20:32:40.893Z\",\n
-        \  \"metageneration\": \"1\",\n   \"location\": \"US\",\n   \"storageClass\":
-        \"STANDARD\",\n   \"etag\": \"CAE=\"\n  }\n ]\n}\n"}
-    headers:
-      Alt-Svc: ['quic=":443"; ma=2592000; v="39,38,37,35"']
-      Cache-Control: ['private, max-age=0, must-revalidate, no-transform']
-      Content-Length: ['2512']
-      Content-Type: [application/json; charset=UTF-8]
-      Date: ['Wed, 11 Oct 2017 14:35:31 GMT']
-      Expires: ['Wed, 11 Oct 2017 14:35:31 GMT']
-      Server: [UploadServer]
-      Vary: [Origin, X-Origin]
-      X-GUploader-UploadID: [AEnB2UostTa2p__jz19hepi0z5m94xAbqwJo8_xJDS38ZaO-myGLq0GLnTqBrFo5FBpIt-115ChGpmpS28vYmos6OdiqWVzqfg]
-=======
         \  \"id\": \"test_project_cloudbuild\",\n   \"selfLink\": \"https://www.googleapis.com/storage/v1/b/test_project_cloudbuild\",\n
         \  \"projectNumber\": \"586241054156\",\n   \"name\": \"test_project_cloudbuild\",\n
         \  \"timeCreated\": \"2017-11-03T20:06:49.744Z\",\n   \"updated\": \"2017-11-03T20:06:49.744Z\",\n
@@ -126,7 +88,6 @@
       Server: [UploadServer]
       Vary: [Origin, X-Origin]
       X-GUploader-UploadID: [AEnB2UptQ8RINPx72P5vRcwZaVKO5Wcm1oATYy0ZexDSbevdToDy1_KzKZsAeO8vneZbXGPqtxr3FZHWAmJuSSOwGK--kSsnIA]
->>>>>>> 899a4518
     status: {code: 200, message: OK}
 - request:
     body: null
@@ -143,28 +104,16 @@
         \   \"reason\": \"notFound\",\n    \"message\": \"Not Found\"\n   }\n  ],\n
         \ \"code\": 404,\n  \"message\": \"Not Found\"\n }\n}\n"}
     headers:
-<<<<<<< HEAD
-      Alt-Svc: ['quic=":443"; ma=2592000; v="39,38,37,35"']
+      Alt-Svc: ['hq=":443"; ma=2592000; quic=51303431; quic=51303339; quic=51303338;
+          quic=51303337; quic=51303335,quic=":443"; ma=2592000; v="41,39,38,37,35"']
       Cache-Control: ['private, max-age=0']
       Content-Length: ['165']
       Content-Type: [application/json; charset=UTF-8]
-      Date: ['Wed, 11 Oct 2017 14:35:31 GMT']
-      Expires: ['Wed, 11 Oct 2017 14:35:31 GMT']
-      Server: [UploadServer]
-      Vary: [Origin, X-Origin]
-      X-GUploader-UploadID: [AEnB2UqGun8fWgUBDR8WbTDVr6acmR6leu7m_ViQ-kRnTMtlRG2qnuHiwEPeGZ-O18iygvsfTbX06FyD2uOhRmhV6nLdzdBorA]
-=======
-      Alt-Svc: ['hq=":443"; ma=2592000; quic=51303431; quic=51303339; quic=51303338;
-          quic=51303337; quic=51303335,quic=":443"; ma=2592000; v="41,39,38,37,35"']
-      Cache-Control: ['private, max-age=0']
-      Content-Length: ['165']
-      Content-Type: [application/json; charset=UTF-8]
       Date: ['Thu, 04 Jan 2018 20:49:40 GMT']
       Expires: ['Thu, 04 Jan 2018 20:49:40 GMT']
       Server: [UploadServer]
       Vary: [Origin, X-Origin]
       X-GUploader-UploadID: [AEnB2UpLF7izQie2KVUso2WkWkJzOnzaPwFwjynjqd184asjNQtwx5XvM3anBvimd-qBLRCFDQt4G8fA4jnHS5N-u5P-Q_adSQ]
->>>>>>> 899a4518
     status: {code: 404, message: Not Found}
 - request:
     body: null
@@ -181,28 +130,16 @@
         \   \"reason\": \"notFound\",\n    \"message\": \"Not Found\"\n   }\n  ],\n
         \ \"code\": 404,\n  \"message\": \"Not Found\"\n }\n}\n"}
     headers:
-<<<<<<< HEAD
-      Alt-Svc: ['quic=":443"; ma=2592000; v="39,38,37,35"']
+      Alt-Svc: ['hq=":443"; ma=2592000; quic=51303431; quic=51303339; quic=51303338;
+          quic=51303337; quic=51303335,quic=":443"; ma=2592000; v="41,39,38,37,35"']
       Cache-Control: ['private, max-age=0']
       Content-Length: ['165']
       Content-Type: [application/json; charset=UTF-8]
-      Date: ['Wed, 11 Oct 2017 14:35:32 GMT']
-      Expires: ['Wed, 11 Oct 2017 14:35:32 GMT']
-      Server: [UploadServer]
-      Vary: [Origin, X-Origin]
-      X-GUploader-UploadID: [AEnB2Uop-BTJaXPzJlQUajvpwHVTaus55FlipAFH0NW6chjOIR4VX2OrDy8qft-NPd1GH6HcCzMt9sfxXaoey_4HXhr60oGrTQ]
-=======
-      Alt-Svc: ['hq=":443"; ma=2592000; quic=51303431; quic=51303339; quic=51303338;
-          quic=51303337; quic=51303335,quic=":443"; ma=2592000; v="41,39,38,37,35"']
-      Cache-Control: ['private, max-age=0']
-      Content-Length: ['165']
-      Content-Type: [application/json; charset=UTF-8]
       Date: ['Thu, 04 Jan 2018 20:49:40 GMT']
       Expires: ['Thu, 04 Jan 2018 20:49:40 GMT']
       Server: [UploadServer]
       Vary: [Origin, X-Origin]
       X-GUploader-UploadID: [AEnB2UqtVNOyCXeoGdqtWxPN78GnZ3VoWbZBG2zS-UfwVLCj2WFXUn5O3QmVnHvES_-aabZmrYr9JR-TrOh7Y5xqddE9cqwnfw]
->>>>>>> 899a4518
     status: {code: 404, message: Not Found}
 - request:
     body: null
@@ -219,28 +156,16 @@
         \   \"reason\": \"notFound\",\n    \"message\": \"Not Found\"\n   }\n  ],\n
         \ \"code\": 404,\n  \"message\": \"Not Found\"\n }\n}\n"}
     headers:
-<<<<<<< HEAD
-      Alt-Svc: ['quic=":443"; ma=2592000; v="39,38,37,35"']
+      Alt-Svc: ['hq=":443"; ma=2592000; quic=51303431; quic=51303339; quic=51303338;
+          quic=51303337; quic=51303335,quic=":443"; ma=2592000; v="41,39,38,37,35"']
       Cache-Control: ['private, max-age=0']
       Content-Length: ['165']
       Content-Type: [application/json; charset=UTF-8]
-      Date: ['Wed, 11 Oct 2017 14:35:32 GMT']
-      Expires: ['Wed, 11 Oct 2017 14:35:32 GMT']
-      Server: [UploadServer]
-      Vary: [Origin, X-Origin]
-      X-GUploader-UploadID: [AEnB2UrrTAKG3VSR5RTUGlGHg8BhRET28gDa7GZ3li7Zi3omf8efAaKFMdEIqwWKUiuj1Y7qA-mbb5RJjO3eS1m9Frs6B11hFQ]
-=======
-      Alt-Svc: ['hq=":443"; ma=2592000; quic=51303431; quic=51303339; quic=51303338;
-          quic=51303337; quic=51303335,quic=":443"; ma=2592000; v="41,39,38,37,35"']
-      Cache-Control: ['private, max-age=0']
-      Content-Length: ['165']
-      Content-Type: [application/json; charset=UTF-8]
       Date: ['Thu, 04 Jan 2018 20:49:40 GMT']
       Expires: ['Thu, 04 Jan 2018 20:49:40 GMT']
       Server: [UploadServer]
       Vary: [Origin, X-Origin]
       X-GUploader-UploadID: [AEnB2UoEfVR9CRMea6Vyt0Ihe69XmRi-V9nvndGxrttj4glkb3dOQNNO6BcTzhm2DfD2WybyktcGP4OlxduR94d2291H8_HBGg]
->>>>>>> 899a4518
     status: {code: 404, message: Not Found}
 - request:
     body: null
@@ -257,28 +182,16 @@
         \   \"reason\": \"notFound\",\n    \"message\": \"Not Found\"\n   }\n  ],\n
         \ \"code\": 404,\n  \"message\": \"Not Found\"\n }\n}\n"}
     headers:
-<<<<<<< HEAD
-      Alt-Svc: ['quic=":443"; ma=2592000; v="39,38,37,35"']
+      Alt-Svc: ['hq=":443"; ma=2592000; quic=51303431; quic=51303339; quic=51303338;
+          quic=51303337; quic=51303335,quic=":443"; ma=2592000; v="41,39,38,37,35"']
       Cache-Control: ['private, max-age=0']
       Content-Length: ['165']
       Content-Type: [application/json; charset=UTF-8]
-      Date: ['Wed, 11 Oct 2017 14:35:32 GMT']
-      Expires: ['Wed, 11 Oct 2017 14:35:32 GMT']
-      Server: [UploadServer]
-      Vary: [Origin, X-Origin]
-      X-GUploader-UploadID: [AEnB2UrnAtiLReL15jyJbtSFJdinnQH4vAjBbCV6-rL-90M5WBvd3mFp6vSXYdZdyXwDTIeYwqtif6WqRkZvA1KX1p6G6S8vww]
-=======
-      Alt-Svc: ['hq=":443"; ma=2592000; quic=51303431; quic=51303339; quic=51303338;
-          quic=51303337; quic=51303335,quic=":443"; ma=2592000; v="41,39,38,37,35"']
-      Cache-Control: ['private, max-age=0']
-      Content-Length: ['165']
-      Content-Type: [application/json; charset=UTF-8]
       Date: ['Thu, 04 Jan 2018 20:49:40 GMT']
       Expires: ['Thu, 04 Jan 2018 20:49:40 GMT']
       Server: [UploadServer]
       Vary: [Origin, X-Origin]
       X-GUploader-UploadID: [AEnB2UpvEN_iWAjhljTgqB-mVr-ZxbLGFsH_kt0C7salYWWS3G5Yx1UZSh09lIvJpiGCGn-r6LbuWQTFVRUvex4gZKWrN9xYeQ]
->>>>>>> 899a4518
     status: {code: 404, message: Not Found}
 - request:
     body: '{"amount": 100, "name": "Alice"}
@@ -299,23 +212,6 @@
     method: POST
     uri: https://www.googleapis.com/upload/storage/v1/b/gcsfs-testing/o?name=test%2Faccounts.1.json&uploadType=media
   response:
-<<<<<<< HEAD
-    body: {string: "{\n \"kind\": \"storage#object\",\n \"id\": \"gcsfs-testing/test/accounts.1.json/1507732532591135\",\n
-        \"selfLink\": \"https://www.googleapis.com/storage/v1/b/gcsfs-testing/o/test%2Faccounts.1.json\",\n
-        \"name\": \"test/accounts.1.json\",\n \"bucket\": \"gcsfs-testing\",\n \"generation\":
-        \"1507732532591135\",\n \"metageneration\": \"1\",\n \"timeCreated\": \"2017-10-11T14:35:32.539Z\",\n
-        \"updated\": \"2017-10-11T14:35:32.539Z\",\n \"storageClass\": \"STANDARD\",\n
-        \"timeStorageClassUpdated\": \"2017-10-11T14:35:32.539Z\",\n \"size\": \"133\",\n
-        \"md5Hash\": \"xK7pmJz/Oj5HGIyfQpYTig==\",\n \"mediaLink\": \"https://www.googleapis.com/download/storage/v1/b/gcsfs-testing/o/test%2Faccounts.1.json?generation=1507732532591135&alt=media\",\n
-        \"crc32c\": \"6wJAgQ==\",\n \"etag\": \"CJ/0lbDl6NYCEAE=\"\n}\n"}
-    headers:
-      Alt-Svc: ['quic=":443"; ma=2592000; v="39,38,37,35"']
-      Cache-Control: ['no-cache, no-store, max-age=0, must-revalidate']
-      Content-Length: ['731']
-      Content-Type: [application/json; charset=UTF-8]
-      Date: ['Wed, 11 Oct 2017 14:35:32 GMT']
-      ETag: [CJ/0lbDl6NYCEAE=]
-=======
     body: {string: "{\n \"kind\": \"storage#object\",\n \"id\": \"gcsfs-testing/test/accounts.1.json/1515098980728901\",\n
         \"selfLink\": \"https://www.googleapis.com/storage/v1/b/gcsfs-testing/o/test%2Faccounts.1.json\",\n
         \"name\": \"test/accounts.1.json\",\n \"bucket\": \"gcsfs-testing\",\n \"generation\":
@@ -332,16 +228,11 @@
       Content-Type: [application/json; charset=UTF-8]
       Date: ['Thu, 04 Jan 2018 20:49:40 GMT']
       ETag: [CMWAr8SXv9gCEAE=]
->>>>>>> 899a4518
-      Expires: ['Mon, 01 Jan 1990 00:00:00 GMT']
-      Pragma: [no-cache]
-      Server: [UploadServer]
-      Vary: [Origin, X-Origin]
-<<<<<<< HEAD
-      X-GUploader-UploadID: [AEnB2Uq-JTrFROGQ9eBf7hmbHhZrHm0VC62GQS5dhhWhY4BiRZGihaB9uyGK5gwm0PVWKLyW0HiHKNS5zd_f2Uuxf_XHeffIrQ]
-=======
+      Expires: ['Mon, 01 Jan 1990 00:00:00 GMT']
+      Pragma: [no-cache]
+      Server: [UploadServer]
+      Vary: [Origin, X-Origin]
       X-GUploader-UploadID: [AEnB2Uo1vYFF0rgkuMsxkuTnKQRRhoGrYpNpTJOmznCcMjKMFT3cg8gZ-dr8Caxm88EPO3R1AwIrP3gpXRjGnWFHlMgk55T9uA]
->>>>>>> 899a4518
     status: {code: 200, message: OK}
 - request:
     body: '{"amount": 500, "name": "Alice"}
@@ -362,23 +253,6 @@
     method: POST
     uri: https://www.googleapis.com/upload/storage/v1/b/gcsfs-testing/o?name=test%2Faccounts.2.json&uploadType=media
   response:
-<<<<<<< HEAD
-    body: {string: "{\n \"kind\": \"storage#object\",\n \"id\": \"gcsfs-testing/test/accounts.2.json/1507732532922027\",\n
-        \"selfLink\": \"https://www.googleapis.com/storage/v1/b/gcsfs-testing/o/test%2Faccounts.2.json\",\n
-        \"name\": \"test/accounts.2.json\",\n \"bucket\": \"gcsfs-testing\",\n \"generation\":
-        \"1507732532922027\",\n \"metageneration\": \"1\",\n \"timeCreated\": \"2017-10-11T14:35:32.870Z\",\n
-        \"updated\": \"2017-10-11T14:35:32.870Z\",\n \"storageClass\": \"STANDARD\",\n
-        \"timeStorageClassUpdated\": \"2017-10-11T14:35:32.870Z\",\n \"size\": \"133\",\n
-        \"md5Hash\": \"bjhC5OCrzKV+8MGMCF2BQA==\",\n \"mediaLink\": \"https://www.googleapis.com/download/storage/v1/b/gcsfs-testing/o/test%2Faccounts.2.json?generation=1507732532922027&alt=media\",\n
-        \"crc32c\": \"Su+F+g==\",\n \"etag\": \"CKuNqrDl6NYCEAE=\"\n}\n"}
-    headers:
-      Alt-Svc: ['quic=":443"; ma=2592000; v="39,38,37,35"']
-      Cache-Control: ['no-cache, no-store, max-age=0, must-revalidate']
-      Content-Length: ['731']
-      Content-Type: [application/json; charset=UTF-8]
-      Date: ['Wed, 11 Oct 2017 14:35:33 GMT']
-      ETag: [CKuNqrDl6NYCEAE=]
-=======
     body: {string: "{\n \"kind\": \"storage#object\",\n \"id\": \"gcsfs-testing/test/accounts.2.json/1515098981107487\",\n
         \"selfLink\": \"https://www.googleapis.com/storage/v1/b/gcsfs-testing/o/test%2Faccounts.2.json\",\n
         \"name\": \"test/accounts.2.json\",\n \"bucket\": \"gcsfs-testing\",\n \"generation\":
@@ -395,16 +269,11 @@
       Content-Type: [application/json; charset=UTF-8]
       Date: ['Thu, 04 Jan 2018 20:49:41 GMT']
       ETag: [CJ+OxsSXv9gCEAE=]
->>>>>>> 899a4518
-      Expires: ['Mon, 01 Jan 1990 00:00:00 GMT']
-      Pragma: [no-cache]
-      Server: [UploadServer]
-      Vary: [Origin, X-Origin]
-<<<<<<< HEAD
-      X-GUploader-UploadID: [AEnB2Uo68E4QUxYITwRLYlKLB4y8IeQikVES2DnEzXpAnB1mhFxSzUcTBg75mi5Rd2nX5q_R7oFi8oIhwxQUAooOgJWOHjaj6g]
-=======
+      Expires: ['Mon, 01 Jan 1990 00:00:00 GMT']
+      Pragma: [no-cache]
+      Server: [UploadServer]
+      Vary: [Origin, X-Origin]
       X-GUploader-UploadID: [AEnB2Up_R3mzvrQY6tr5f7BidpPvTZObs-sgdFlmO8xzv0hrjo7MmgTZsUku-hwApfJkf02eBL__2aaC0WMplZclBVgDqQXeoQ]
->>>>>>> 899a4518
     status: {code: 200, message: OK}
 - request:
     body: 'name,amount,id
@@ -425,23 +294,6 @@
     method: POST
     uri: https://www.googleapis.com/upload/storage/v1/b/gcsfs-testing/o?name=2014-01-01.csv&uploadType=media
   response:
-<<<<<<< HEAD
-    body: {string: "{\n \"kind\": \"storage#object\",\n \"id\": \"gcsfs-testing/2014-01-03.csv/1507732533345417\",\n
-        \"selfLink\": \"https://www.googleapis.com/storage/v1/b/gcsfs-testing/o/2014-01-03.csv\",\n
-        \"name\": \"2014-01-03.csv\",\n \"bucket\": \"gcsfs-testing\",\n \"generation\":
-        \"1507732533345417\",\n \"metageneration\": \"1\",\n \"timeCreated\": \"2017-10-11T14:35:33.295Z\",\n
-        \"updated\": \"2017-10-11T14:35:33.295Z\",\n \"storageClass\": \"STANDARD\",\n
-        \"timeStorageClassUpdated\": \"2017-10-11T14:35:33.295Z\",\n \"size\": \"52\",\n
-        \"md5Hash\": \"9keZXdUu0YtMynECFSOiMg==\",\n \"mediaLink\": \"https://www.googleapis.com/download/storage/v1/b/gcsfs-testing/o/2014-01-03.csv?generation=1507732533345417&alt=media\",\n
-        \"crc32c\": \"x/fq7w==\",\n \"etag\": \"CIn5w7Dl6NYCEAE=\"\n}\n"}
-    headers:
-      Alt-Svc: ['quic=":443"; ma=2592000; v="39,38,37,35"']
-      Cache-Control: ['no-cache, no-store, max-age=0, must-revalidate']
-      Content-Length: ['702']
-      Content-Type: [application/json; charset=UTF-8]
-      Date: ['Wed, 11 Oct 2017 14:35:33 GMT']
-      ETag: [CIn5w7Dl6NYCEAE=]
-=======
     body: {string: "{\n \"kind\": \"storage#object\",\n \"id\": \"gcsfs-testing/2014-01-01.csv/1515098981514031\",\n
         \"selfLink\": \"https://www.googleapis.com/storage/v1/b/gcsfs-testing/o/2014-01-01.csv\",\n
         \"name\": \"2014-01-01.csv\",\n \"bucket\": \"gcsfs-testing\",\n \"generation\":
@@ -458,16 +310,11 @@
       Content-Type: [application/json; charset=UTF-8]
       Date: ['Thu, 04 Jan 2018 20:49:41 GMT']
       ETag: [CK/23sSXv9gCEAE=]
->>>>>>> 899a4518
-      Expires: ['Mon, 01 Jan 1990 00:00:00 GMT']
-      Pragma: [no-cache]
-      Server: [UploadServer]
-      Vary: [Origin, X-Origin]
-<<<<<<< HEAD
-      X-GUploader-UploadID: [AEnB2Ur4ym7kg1wfxJKae_GwA0PIjBBnweYrUz4_Vg71Sqj_nOspXVwqWOw4AH0q4rzGKVo8sqlDEg-943svSasJ0259UXTNug]
-=======
+      Expires: ['Mon, 01 Jan 1990 00:00:00 GMT']
+      Pragma: [no-cache]
+      Server: [UploadServer]
+      Vary: [Origin, X-Origin]
       X-GUploader-UploadID: [AEnB2Uqk_BPoUhqTDHB8rcjf3NNB1w7Idl4XHfFR9GS--DcS2KyD4ebNef50738m9FjWoy17DootwLul6YtdAIj5RVwbpbXwmg]
->>>>>>> 899a4518
     status: {code: 200, message: OK}
 - request:
     body: 'name,amount,id
@@ -478,27 +325,6 @@
       Accept-Encoding: ['gzip, deflate']
       Connection: [keep-alive]
       Content-Length: ['15']
-<<<<<<< HEAD
-      User-Agent: [python-requests/2.13.0]
-    method: POST
-    uri: https://www.googleapis.com/upload/storage/v1/b/gcsfs-testing/o?name=2014-01-02.csv&uploadType=media
-  response:
-    body: {string: "{\n \"kind\": \"storage#object\",\n \"id\": \"gcsfs-testing/2014-01-02.csv/1507732533665462\",\n
-        \"selfLink\": \"https://www.googleapis.com/storage/v1/b/gcsfs-testing/o/2014-01-02.csv\",\n
-        \"name\": \"2014-01-02.csv\",\n \"bucket\": \"gcsfs-testing\",\n \"generation\":
-        \"1507732533665462\",\n \"metageneration\": \"1\",\n \"timeCreated\": \"2017-10-11T14:35:33.606Z\",\n
-        \"updated\": \"2017-10-11T14:35:33.606Z\",\n \"storageClass\": \"STANDARD\",\n
-        \"timeStorageClassUpdated\": \"2017-10-11T14:35:33.606Z\",\n \"size\": \"15\",\n
-        \"md5Hash\": \"cGwL6TebGKiJzgyNBJNb6Q==\",\n \"mediaLink\": \"https://www.googleapis.com/download/storage/v1/b/gcsfs-testing/o/2014-01-02.csv?generation=1507732533665462&alt=media\",\n
-        \"crc32c\": \"Mpt4QQ==\",\n \"etag\": \"CLa917Dl6NYCEAE=\"\n}\n"}
-    headers:
-      Alt-Svc: ['quic=":443"; ma=2592000; v="39,38,37,35"']
-      Cache-Control: ['no-cache, no-store, max-age=0, must-revalidate']
-      Content-Length: ['702']
-      Content-Type: [application/json; charset=UTF-8]
-      Date: ['Wed, 11 Oct 2017 14:35:33 GMT']
-      ETag: [CLa917Dl6NYCEAE=]
-=======
       User-Agent: [python-requests/2.18.4]
     method: POST
     uri: https://www.googleapis.com/upload/storage/v1/b/gcsfs-testing/o?name=2014-01-02.csv&uploadType=media
@@ -519,61 +345,26 @@
       Content-Type: [application/json; charset=UTF-8]
       Date: ['Thu, 04 Jan 2018 20:49:41 GMT']
       ETag: [COWb9cSXv9gCEAE=]
->>>>>>> 899a4518
-      Expires: ['Mon, 01 Jan 1990 00:00:00 GMT']
-      Pragma: [no-cache]
-      Server: [UploadServer]
-      Vary: [Origin, X-Origin]
-<<<<<<< HEAD
-      X-GUploader-UploadID: [AEnB2UoyUUcGa6LN45xhKQqEd0_MoVZxs43ogiP7-QmHqD2_ZDHYR2LVFkCrZ3Fi_n06ucvqbWxxgVLvFmE4h9pHfTELYgNDlA]
-=======
+      Expires: ['Mon, 01 Jan 1990 00:00:00 GMT']
+      Pragma: [no-cache]
+      Server: [UploadServer]
+      Vary: [Origin, X-Origin]
       X-GUploader-UploadID: [AEnB2UoHPzsyduKuNuJzi0_KPfI13YQrlwz6nIygKje8V0E1F74csE-7Y5a1FbDMd1DSohJh6xazmOYuhxVzQN7wQg64lGarqg]
->>>>>>> 899a4518
     status: {code: 200, message: OK}
 - request:
     body: 'name,amount,id
 
-<<<<<<< HEAD
-      Alice,100,1
-
-      Bob,200,2
-
-      Charlie,300,3
-=======
       Dennis,400,4
 
       Edith,500,5
 
       Frank,600,6
->>>>>>> 899a4518
 
 '
     headers:
       Accept: ['*/*']
       Accept-Encoding: ['gzip, deflate']
       Connection: [keep-alive]
-<<<<<<< HEAD
-      Content-Length: ['51']
-      User-Agent: [python-requests/2.13.0]
-    method: POST
-    uri: https://www.googleapis.com/upload/storage/v1/b/gcsfs-testing/o?name=2014-01-01.csv&uploadType=media
-  response:
-    body: {string: "{\n \"kind\": \"storage#object\",\n \"id\": \"gcsfs-testing/2014-01-01.csv/1507732533985190\",\n
-        \"selfLink\": \"https://www.googleapis.com/storage/v1/b/gcsfs-testing/o/2014-01-01.csv\",\n
-        \"name\": \"2014-01-01.csv\",\n \"bucket\": \"gcsfs-testing\",\n \"generation\":
-        \"1507732533985190\",\n \"metageneration\": \"1\",\n \"timeCreated\": \"2017-10-11T14:35:33.929Z\",\n
-        \"updated\": \"2017-10-11T14:35:33.929Z\",\n \"storageClass\": \"STANDARD\",\n
-        \"timeStorageClassUpdated\": \"2017-10-11T14:35:33.929Z\",\n \"size\": \"51\",\n
-        \"md5Hash\": \"Auycd2AT7x5m8G1W0NXcuA==\",\n \"mediaLink\": \"https://www.googleapis.com/download/storage/v1/b/gcsfs-testing/o/2014-01-01.csv?generation=1507732533985190&alt=media\",\n
-        \"crc32c\": \"yR1u0w==\",\n \"etag\": \"CKb/6rDl6NYCEAE=\"\n}\n"}
-    headers:
-      Alt-Svc: ['quic=":443"; ma=2592000; v="39,38,37,35"']
-      Cache-Control: ['no-cache, no-store, max-age=0, must-revalidate']
-      Content-Length: ['702']
-      Content-Type: [application/json; charset=UTF-8]
-      Date: ['Wed, 11 Oct 2017 14:35:34 GMT']
-      ETag: [CKb/6rDl6NYCEAE=]
-=======
       Content-Length: ['52']
       User-Agent: [python-requests/2.18.4]
     method: POST
@@ -595,16 +386,11 @@
       Content-Type: [application/json; charset=UTF-8]
       Date: ['Thu, 04 Jan 2018 20:49:42 GMT']
       ETag: [CNPkg8WXv9gCEAE=]
->>>>>>> 899a4518
-      Expires: ['Mon, 01 Jan 1990 00:00:00 GMT']
-      Pragma: [no-cache]
-      Server: [UploadServer]
-      Vary: [Origin, X-Origin]
-<<<<<<< HEAD
-      X-GUploader-UploadID: [AEnB2UpYczgQFDJphQxS7NiNcmjcD3G-pL9GLeNBeO6Ek1_pcO29jeDVU7mYmsNPWldctItvim72Ug7f8joayTHYJtEh-qYTag]
-=======
+      Expires: ['Mon, 01 Jan 1990 00:00:00 GMT']
+      Pragma: [no-cache]
+      Server: [UploadServer]
+      Vary: [Origin, X-Origin]
       X-GUploader-UploadID: [AEnB2Uq_9KkpEjpc2GijXvVhaxyvaD_whWc8DEvsrFzeDIfPYqiYvC6LaJ_f5aSeDMD6wfsIXyJoVjjfm5Iz4sgfYSCccfuMfw]
->>>>>>> 899a4518
     status: {code: 200, message: OK}
 - request:
     body: 'hello
@@ -619,23 +405,6 @@
     method: POST
     uri: https://www.googleapis.com/upload/storage/v1/b/gcsfs-testing/o?name=nested%2Fnested2%2Ffile1&uploadType=media
   response:
-<<<<<<< HEAD
-    body: {string: "{\n \"kind\": \"storage#object\",\n \"id\": \"gcsfs-testing/nested/nested2/file1/1507732534369201\",\n
-        \"selfLink\": \"https://www.googleapis.com/storage/v1/b/gcsfs-testing/o/nested%2Fnested2%2Ffile1\",\n
-        \"name\": \"nested/nested2/file1\",\n \"bucket\": \"gcsfs-testing\",\n \"generation\":
-        \"1507732534369201\",\n \"metageneration\": \"1\",\n \"timeCreated\": \"2017-10-11T14:35:34.279Z\",\n
-        \"updated\": \"2017-10-11T14:35:34.279Z\",\n \"storageClass\": \"STANDARD\",\n
-        \"timeStorageClassUpdated\": \"2017-10-11T14:35:34.279Z\",\n \"size\": \"6\",\n
-        \"md5Hash\": \"sZRqySSS0jR8YjW00mERhA==\",\n \"mediaLink\": \"https://www.googleapis.com/download/storage/v1/b/gcsfs-testing/o/nested%2Fnested2%2Ffile1?generation=1507732534369201&alt=media\",\n
-        \"crc32c\": \"NT3Yvg==\",\n \"etag\": \"CLG3grHl6NYCEAE=\"\n}\n"}
-    headers:
-      Alt-Svc: ['quic=":443"; ma=2592000; v="39,38,37,35"']
-      Cache-Control: ['no-cache, no-store, max-age=0, must-revalidate']
-      Content-Length: ['733']
-      Content-Type: [application/json; charset=UTF-8]
-      Date: ['Wed, 11 Oct 2017 14:35:34 GMT']
-      ETag: [CLG3grHl6NYCEAE=]
-=======
     body: {string: "{\n \"kind\": \"storage#object\",\n \"id\": \"gcsfs-testing/nested/nested2/file1/1515098982406731\",\n
         \"selfLink\": \"https://www.googleapis.com/storage/v1/b/gcsfs-testing/o/nested%2Fnested2%2Ffile1\",\n
         \"name\": \"nested/nested2/file1\",\n \"bucket\": \"gcsfs-testing\",\n \"generation\":
@@ -652,16 +421,11 @@
       Content-Type: [application/json; charset=UTF-8]
       Date: ['Thu, 04 Jan 2018 20:49:42 GMT']
       ETag: [CMu0lcWXv9gCEAE=]
->>>>>>> 899a4518
-      Expires: ['Mon, 01 Jan 1990 00:00:00 GMT']
-      Pragma: [no-cache]
-      Server: [UploadServer]
-      Vary: [Origin, X-Origin]
-<<<<<<< HEAD
-      X-GUploader-UploadID: [AEnB2Urx9PqP7VMP_K2KcOc2DjcZFyu12id4iKZHGf1dSaJ-YcO0jaLQllIlqBm9kk2MzRdMrDAR39rgpjT1gTq8neeDJSX3nw]
-=======
+      Expires: ['Mon, 01 Jan 1990 00:00:00 GMT']
+      Pragma: [no-cache]
+      Server: [UploadServer]
+      Vary: [Origin, X-Origin]
       X-GUploader-UploadID: [AEnB2UoTMK40dwjaEa0BzUIYCmZqtYZn1vuICc-wRPDao32kdkh6vfz8ihc3OqKseeGnhlAdEbHlSWAzoMCnD16o8xenJDxOvQ]
->>>>>>> 899a4518
     status: {code: 200, message: OK}
 - request:
     body: world
@@ -674,23 +438,6 @@
     method: POST
     uri: https://www.googleapis.com/upload/storage/v1/b/gcsfs-testing/o?name=nested%2Fnested2%2Ffile2&uploadType=media
   response:
-<<<<<<< HEAD
-    body: {string: "{\n \"kind\": \"storage#object\",\n \"id\": \"gcsfs-testing/nested/nested2/file2/1507732534760239\",\n
-        \"selfLink\": \"https://www.googleapis.com/storage/v1/b/gcsfs-testing/o/nested%2Fnested2%2Ffile2\",\n
-        \"name\": \"nested/nested2/file2\",\n \"bucket\": \"gcsfs-testing\",\n \"generation\":
-        \"1507732534760239\",\n \"metageneration\": \"1\",\n \"timeCreated\": \"2017-10-11T14:35:34.706Z\",\n
-        \"updated\": \"2017-10-11T14:35:34.706Z\",\n \"storageClass\": \"STANDARD\",\n
-        \"timeStorageClassUpdated\": \"2017-10-11T14:35:34.706Z\",\n \"size\": \"5\",\n
-        \"md5Hash\": \"fXkwN6B2AYZXSwKC8vQ15w==\",\n \"mediaLink\": \"https://www.googleapis.com/download/storage/v1/b/gcsfs-testing/o/nested%2Fnested2%2Ffile2?generation=1507732534760239&alt=media\",\n
-        \"crc32c\": \"MaqBTg==\",\n \"etag\": \"CK+mmrHl6NYCEAE=\"\n}\n"}
-    headers:
-      Alt-Svc: ['quic=":443"; ma=2592000; v="39,38,37,35"']
-      Cache-Control: ['no-cache, no-store, max-age=0, must-revalidate']
-      Content-Length: ['733']
-      Content-Type: [application/json; charset=UTF-8]
-      Date: ['Wed, 11 Oct 2017 14:35:34 GMT']
-      ETag: [CK+mmrHl6NYCEAE=]
-=======
     body: {string: "{\n \"kind\": \"storage#object\",\n \"id\": \"gcsfs-testing/nested/nested2/file2/1515098982623663\",\n
         \"selfLink\": \"https://www.googleapis.com/storage/v1/b/gcsfs-testing/o/nested%2Fnested2%2Ffile2\",\n
         \"name\": \"nested/nested2/file2\",\n \"bucket\": \"gcsfs-testing\",\n \"generation\":
@@ -707,50 +454,25 @@
       Content-Type: [application/json; charset=UTF-8]
       Date: ['Thu, 04 Jan 2018 20:49:42 GMT']
       ETag: [CK/TosWXv9gCEAE=]
->>>>>>> 899a4518
-      Expires: ['Mon, 01 Jan 1990 00:00:00 GMT']
-      Pragma: [no-cache]
-      Server: [UploadServer]
-      Vary: [Origin, X-Origin]
-<<<<<<< HEAD
-      X-GUploader-UploadID: [AEnB2Up9ECeu3yY4mh5uAeq6klPDSo-Mroo8TQj8-teijPASOdrw9fajDFGnCGoPXVAZ0tClc_i_YxC1lXiqJxAuHUDjBdIfog]
-=======
+      Expires: ['Mon, 01 Jan 1990 00:00:00 GMT']
+      Pragma: [no-cache]
+      Server: [UploadServer]
+      Vary: [Origin, X-Origin]
       X-GUploader-UploadID: [AEnB2UofGU-_MUWdTYBDHErdA48OEW3Z1QF7Wh3k9XF2Y852N4q7joOcEQ8GmEpOT5q5bAn_5PApPOapvIvhnd7ng9sOL8OztQ]
->>>>>>> 899a4518
-    status: {code: 200, message: OK}
-- request:
-    body: world
-    headers:
-      Accept: ['*/*']
-      Accept-Encoding: ['gzip, deflate']
-      Connection: [keep-alive]
-<<<<<<< HEAD
-      Content-Length: ['5']
-      User-Agent: [python-requests/2.13.0]
-=======
+    status: {code: 200, message: OK}
+- request:
+    body: 'hello
+
+'
+    headers:
+      Accept: ['*/*']
+      Accept-Encoding: ['gzip, deflate']
+      Connection: [keep-alive]
       Content-Length: ['6']
       User-Agent: [python-requests/2.18.4]
->>>>>>> 899a4518
     method: POST
-    uri: https://www.googleapis.com/upload/storage/v1/b/gcsfs-testing/o?name=nested%2Ffile2&uploadType=media
-  response:
-<<<<<<< HEAD
-    body: {string: "{\n \"kind\": \"storage#object\",\n \"id\": \"gcsfs-testing/nested/file2/1507732535066971\",\n
-        \"selfLink\": \"https://www.googleapis.com/storage/v1/b/gcsfs-testing/o/nested%2Ffile2\",\n
-        \"name\": \"nested/file2\",\n \"bucket\": \"gcsfs-testing\",\n \"generation\":
-        \"1507732535066971\",\n \"metageneration\": \"1\",\n \"timeCreated\": \"2017-10-11T14:35:35.016Z\",\n
-        \"updated\": \"2017-10-11T14:35:35.016Z\",\n \"storageClass\": \"STANDARD\",\n
-        \"timeStorageClassUpdated\": \"2017-10-11T14:35:35.016Z\",\n \"size\": \"5\",\n
-        \"md5Hash\": \"fXkwN6B2AYZXSwKC8vQ15w==\",\n \"mediaLink\": \"https://www.googleapis.com/download/storage/v1/b/gcsfs-testing/o/nested%2Ffile2?generation=1507732535066971&alt=media\",\n
-        \"crc32c\": \"MaqBTg==\",\n \"etag\": \"CNuCrbHl6NYCEAE=\"\n}\n"}
-    headers:
-      Alt-Svc: ['quic=":443"; ma=2592000; v="39,38,37,35"']
-      Cache-Control: ['no-cache, no-store, max-age=0, must-revalidate']
-      Content-Length: ['697']
-      Content-Type: [application/json; charset=UTF-8]
-      Date: ['Wed, 11 Oct 2017 14:35:35 GMT']
-      ETag: [CNuCrbHl6NYCEAE=]
-=======
+    uri: https://www.googleapis.com/upload/storage/v1/b/gcsfs-testing/o?name=nested%2Ffile1&uploadType=media
+  response:
     body: {string: "{\n \"kind\": \"storage#object\",\n \"id\": \"gcsfs-testing/nested/file1/1515098982848703\",\n
         \"selfLink\": \"https://www.googleapis.com/storage/v1/b/gcsfs-testing/o/nested%2Ffile1\",\n
         \"name\": \"nested/file1\",\n \"bucket\": \"gcsfs-testing\",\n \"generation\":
@@ -767,47 +489,18 @@
       Content-Type: [application/json; charset=UTF-8]
       Date: ['Thu, 04 Jan 2018 20:49:42 GMT']
       ETag: [CL+xsMWXv9gCEAE=]
->>>>>>> 899a4518
-      Expires: ['Mon, 01 Jan 1990 00:00:00 GMT']
-      Pragma: [no-cache]
-      Server: [UploadServer]
-      Vary: [Origin, X-Origin]
-<<<<<<< HEAD
-      X-GUploader-UploadID: [AEnB2UrIDpZhs2OYW5P5WuXAUbtLPDZjSMGhm1yOX-Ovb1zMxtZi6yyakG5Uof1qwdAroxwjQwEOP75NKsIlTrcyRIVRVbPTDg]
-=======
+      Expires: ['Mon, 01 Jan 1990 00:00:00 GMT']
+      Pragma: [no-cache]
+      Server: [UploadServer]
+      Vary: [Origin, X-Origin]
       X-GUploader-UploadID: [AEnB2UroiSXYf_vMDw_O0hlFOc5GPRMwgm8sIwa7zYXrDesG2ATVrBwXbkKH9Y5z6CKkoZcrkU2dJ17Iemar3OzkirbIzjlIqQ]
->>>>>>> 899a4518
-    status: {code: 200, message: OK}
-- request:
-    body: 'hello
-
-'
-    headers:
-      Accept: ['*/*']
-      Accept-Encoding: ['gzip, deflate']
-      Connection: [keep-alive]
-<<<<<<< HEAD
-      Content-Length: ['6']
-      User-Agent: [python-requests/2.13.0]
-    method: POST
-    uri: https://www.googleapis.com/upload/storage/v1/b/gcsfs-testing/o?name=nested%2Ffile1&uploadType=media
-  response:
-    body: {string: "{\n \"kind\": \"storage#object\",\n \"id\": \"gcsfs-testing/nested/file1/1507732535400109\",\n
-        \"selfLink\": \"https://www.googleapis.com/storage/v1/b/gcsfs-testing/o/nested%2Ffile1\",\n
-        \"name\": \"nested/file1\",\n \"bucket\": \"gcsfs-testing\",\n \"generation\":
-        \"1507732535400109\",\n \"metageneration\": \"1\",\n \"timeCreated\": \"2017-10-11T14:35:35.346Z\",\n
-        \"updated\": \"2017-10-11T14:35:35.346Z\",\n \"storageClass\": \"STANDARD\",\n
-        \"timeStorageClassUpdated\": \"2017-10-11T14:35:35.346Z\",\n \"size\": \"6\",\n
-        \"md5Hash\": \"sZRqySSS0jR8YjW00mERhA==\",\n \"mediaLink\": \"https://www.googleapis.com/download/storage/v1/b/gcsfs-testing/o/nested%2Ffile1?generation=1507732535400109&alt=media\",\n
-        \"crc32c\": \"NT3Yvg==\",\n \"etag\": \"CK2twbHl6NYCEAE=\"\n}\n"}
-    headers:
-      Alt-Svc: ['quic=":443"; ma=2592000; v="39,38,37,35"']
-      Cache-Control: ['no-cache, no-store, max-age=0, must-revalidate']
-      Content-Length: ['697']
-      Content-Type: [application/json; charset=UTF-8]
-      Date: ['Wed, 11 Oct 2017 14:35:35 GMT']
-      ETag: [CK2twbHl6NYCEAE=]
-=======
+    status: {code: 200, message: OK}
+- request:
+    body: world
+    headers:
+      Accept: ['*/*']
+      Accept-Encoding: ['gzip, deflate']
+      Connection: [keep-alive]
       Content-Length: ['5']
       User-Agent: [python-requests/2.18.4]
     method: POST
@@ -829,16 +522,11 @@
       Content-Type: [application/json; charset=UTF-8]
       Date: ['Thu, 04 Jan 2018 20:49:43 GMT']
       ETag: [CIXWvcWXv9gCEAE=]
->>>>>>> 899a4518
-      Expires: ['Mon, 01 Jan 1990 00:00:00 GMT']
-      Pragma: [no-cache]
-      Server: [UploadServer]
-      Vary: [Origin, X-Origin]
-<<<<<<< HEAD
-      X-GUploader-UploadID: [AEnB2UrMvFEAS7aK-BxH-AmuMtXBIeWOTncfSLqXQnCw5prQlccfWngcg9HwuVR0NcsxK7n1oEAbSlEdyN0TsYoyu4pllxDodg]
-=======
+      Expires: ['Mon, 01 Jan 1990 00:00:00 GMT']
+      Pragma: [no-cache]
+      Server: [UploadServer]
+      Vary: [Origin, X-Origin]
       X-GUploader-UploadID: [AEnB2UrG9BxWJz0NELux43yAKT1iGYgBoKBozNouyQv8bfvJ-5zQG5sB_qKV7J5qCaYk5UvyR5z853xlLCLZpFGEG0Dhb_g4ZQ]
->>>>>>> 899a4518
     status: {code: 200, message: OK}
 - request:
     body: null
@@ -850,23 +538,6 @@
     method: GET
     uri: https://www.googleapis.com/storage/v1/b/gcsfs-testing/o/2014-01-01.csv
   response:
-<<<<<<< HEAD
-    body: {string: "{\n \"kind\": \"storage#object\",\n \"id\": \"gcsfs-testing/2014-01-01.csv/1507732533985190\",\n
-        \"selfLink\": \"https://www.googleapis.com/storage/v1/b/gcsfs-testing/o/2014-01-01.csv\",\n
-        \"name\": \"2014-01-01.csv\",\n \"bucket\": \"gcsfs-testing\",\n \"generation\":
-        \"1507732533985190\",\n \"metageneration\": \"1\",\n \"timeCreated\": \"2017-10-11T14:35:33.929Z\",\n
-        \"updated\": \"2017-10-11T14:35:33.929Z\",\n \"storageClass\": \"STANDARD\",\n
-        \"timeStorageClassUpdated\": \"2017-10-11T14:35:33.929Z\",\n \"size\": \"51\",\n
-        \"md5Hash\": \"Auycd2AT7x5m8G1W0NXcuA==\",\n \"mediaLink\": \"https://www.googleapis.com/download/storage/v1/b/gcsfs-testing/o/2014-01-01.csv?generation=1507732533985190&alt=media\",\n
-        \"crc32c\": \"yR1u0w==\",\n \"etag\": \"CKb/6rDl6NYCEAE=\"\n}\n"}
-    headers:
-      Alt-Svc: ['quic=":443"; ma=2592000; v="39,38,37,35"']
-      Cache-Control: ['no-cache, no-store, max-age=0, must-revalidate']
-      Content-Length: ['702']
-      Content-Type: [application/json; charset=UTF-8]
-      Date: ['Wed, 11 Oct 2017 14:35:35 GMT']
-      ETag: [CKb/6rDl6NYCEAE=]
-=======
     body: {string: "{\n \"kind\": \"storage#object\",\n \"id\": \"gcsfs-testing/2014-01-01.csv/1515098981514031\",\n
         \"selfLink\": \"https://www.googleapis.com/storage/v1/b/gcsfs-testing/o/2014-01-01.csv\",\n
         \"name\": \"2014-01-01.csv\",\n \"bucket\": \"gcsfs-testing\",\n \"generation\":
@@ -883,16 +554,11 @@
       Content-Type: [application/json; charset=UTF-8]
       Date: ['Thu, 04 Jan 2018 20:49:43 GMT']
       ETag: [CK/23sSXv9gCEAE=]
->>>>>>> 899a4518
-      Expires: ['Mon, 01 Jan 1990 00:00:00 GMT']
-      Pragma: [no-cache]
-      Server: [UploadServer]
-      Vary: [Origin, X-Origin]
-<<<<<<< HEAD
-      X-GUploader-UploadID: [AEnB2UoIxaN0UAmsw1nKvmXbwyN9hGc44aHxMd3OxQclfTGQU_E98h8HYkZhJBzIuto92ugP-MzjKDKAFbgwp3MC95GIS6qj2g]
-=======
+      Expires: ['Mon, 01 Jan 1990 00:00:00 GMT']
+      Pragma: [no-cache]
+      Server: [UploadServer]
+      Vary: [Origin, X-Origin]
       X-GUploader-UploadID: [AEnB2UpjMOJHTd3szi_SERKSeST3mibu-AosBxUP74E7Po1hel0Kh_OGsxb-7ludVyFfdxjkNtcuobzdpEZVFpiWlKPLRdv64A]
->>>>>>> 899a4518
     status: {code: 200, message: OK}
 - request:
     body: null
@@ -903,11 +569,7 @@
       Range: [bytes=0-5242882]
       User-Agent: [python-requests/2.18.4]
     method: GET
-<<<<<<< HEAD
-    uri: https://www.googleapis.com/download/storage/v1/b/gcsfs-testing/o/2014-01-01.csv?alt=media&generation=1507732533985190
-=======
     uri: https://www.googleapis.com/download/storage/v1/b/gcsfs-testing/o/2014-01-01.csv?alt=media&generation=1515098981514031
->>>>>>> 899a4518
   response:
     body: {string: 'name,amount,id
 
@@ -919,36 +581,21 @@
 
 '}
     headers:
-<<<<<<< HEAD
-      Alt-Svc: ['quic=":443"; ma=2592000; v="39,38,37,35"']
-=======
-      Alt-Svc: ['hq=":443"; ma=2592000; quic=51303431; quic=51303339; quic=51303338;
-          quic=51303337; quic=51303335,quic=":443"; ma=2592000; v="41,39,38,37,35"']
->>>>>>> 899a4518
+      Alt-Svc: ['hq=":443"; ma=2592000; quic=51303431; quic=51303339; quic=51303338;
+          quic=51303337; quic=51303335,quic=":443"; ma=2592000; v="41,39,38,37,35"']
       Cache-Control: ['no-cache, no-store, max-age=0, must-revalidate']
       Content-Disposition: [attachment]
       Content-Length: ['51']
       Content-Range: [bytes 0-50/51]
       Content-Type: [application/octet-stream]
-<<<<<<< HEAD
-      Date: ['Wed, 11 Oct 2017 14:35:35 GMT']
-      ETag: [CKb/6rDl6NYCEAE=]
-=======
       Date: ['Thu, 04 Jan 2018 20:49:43 GMT']
       ETag: [CK/23sSXv9gCEAE=]
->>>>>>> 899a4518
-      Expires: ['Mon, 01 Jan 1990 00:00:00 GMT']
-      Pragma: [no-cache]
-      Server: [UploadServer]
-      Vary: [Origin, X-Origin]
-<<<<<<< HEAD
-      X-GUploader-UploadID: [AEnB2UrwslV70z5FOKMzbKIfZ5M7vP4tLVRdtuL1HX3kdEFTz44ZmAJXdfxC0jPnmPxV0rG3jDniC1QgKrnB2RLe3pLvaXIz_w]
-      X-Goog-Generation: ['1507732533985190']
-      X-Goog-Hash: [crc32c=yR1u0w==]
-=======
+      Expires: ['Mon, 01 Jan 1990 00:00:00 GMT']
+      Pragma: [no-cache]
+      Server: [UploadServer]
+      Vary: [Origin, X-Origin]
       X-GUploader-UploadID: [AEnB2Uq147sHun0qEihD5NVYHpHetRaAPAWMGOaj4uHy3oM5FAQ2SOdn720aAXnzHEsFDtnCtZNNHpmguzCrlcFk_TINrUVTGw]
       X-Goog-Generation: ['1515098981514031']
->>>>>>> 899a4518
       X-Goog-Metageneration: ['1']
       X-Goog-Storage-Class: [STANDARD]
     status: {code: 206, message: Partial Content}
@@ -961,45 +608,27 @@
       Range: [bytes=0-14]
       User-Agent: [python-requests/2.18.4]
     method: GET
-<<<<<<< HEAD
-    uri: https://www.googleapis.com/download/storage/v1/b/gcsfs-testing/o/2014-01-01.csv?alt=media&generation=1507732533985190
-=======
     uri: https://www.googleapis.com/download/storage/v1/b/gcsfs-testing/o/2014-01-01.csv?alt=media&generation=1515098981514031
->>>>>>> 899a4518
   response:
     body: {string: 'name,amount,id
 
 '}
     headers:
-<<<<<<< HEAD
-      Alt-Svc: ['quic=":443"; ma=2592000; v="39,38,37,35"']
-=======
-      Alt-Svc: ['hq=":443"; ma=2592000; quic=51303431; quic=51303339; quic=51303338;
-          quic=51303337; quic=51303335,quic=":443"; ma=2592000; v="41,39,38,37,35"']
->>>>>>> 899a4518
+      Alt-Svc: ['hq=":443"; ma=2592000; quic=51303431; quic=51303339; quic=51303338;
+          quic=51303337; quic=51303335,quic=":443"; ma=2592000; v="41,39,38,37,35"']
       Cache-Control: ['no-cache, no-store, max-age=0, must-revalidate']
       Content-Disposition: [attachment]
       Content-Length: ['15']
       Content-Range: [bytes 0-14/51]
       Content-Type: [application/octet-stream]
-<<<<<<< HEAD
-      Date: ['Wed, 11 Oct 2017 14:35:36 GMT']
-      ETag: [CKb/6rDl6NYCEAE=]
-=======
       Date: ['Thu, 04 Jan 2018 20:49:43 GMT']
       ETag: [CK/23sSXv9gCEAE=]
->>>>>>> 899a4518
-      Expires: ['Mon, 01 Jan 1990 00:00:00 GMT']
-      Pragma: [no-cache]
-      Server: [UploadServer]
-      Vary: [Origin, X-Origin]
-<<<<<<< HEAD
-      X-GUploader-UploadID: [AEnB2Uqn2TNp-wlW4KkMmhME2EFK6gRI_SU3aSmJzrgpSlyTTUFVdgoGeCwqP8MRIoIcoDHLFpPfGG8zfosQd2MVnydlfA2j9A]
-      X-Goog-Generation: ['1507732533985190']
-=======
+      Expires: ['Mon, 01 Jan 1990 00:00:00 GMT']
+      Pragma: [no-cache]
+      Server: [UploadServer]
+      Vary: [Origin, X-Origin]
       X-GUploader-UploadID: [AEnB2UouIawg3wWUsS2ICRHTWIeCiG5OmpKiufycK8dfsbS_a6WOxUJPsGf6LLJO8lRLmahhGJ2OULqo7_W2xgGv0LhC2e6CQg]
       X-Goog-Generation: ['1515098981514031']
->>>>>>> 899a4518
       X-Goog-Metageneration: ['1']
       X-Goog-Storage-Class: [STANDARD]
     status: {code: 206, message: Partial Content}
@@ -1012,11 +641,7 @@
       Range: [bytes=0-35]
       User-Agent: [python-requests/2.18.4]
     method: GET
-<<<<<<< HEAD
-    uri: https://www.googleapis.com/download/storage/v1/b/gcsfs-testing/o/2014-01-01.csv?alt=media&generation=1507732533985190
-=======
     uri: https://www.googleapis.com/download/storage/v1/b/gcsfs-testing/o/2014-01-01.csv?alt=media&generation=1515098981514031
->>>>>>> 899a4518
   response:
     body: {string: 'name,amount,id
 
@@ -1024,35 +649,21 @@
 
         Bob,200,2'}
     headers:
-<<<<<<< HEAD
-      Alt-Svc: ['quic=":443"; ma=2592000; v="39,38,37,35"']
-=======
-      Alt-Svc: ['hq=":443"; ma=2592000; quic=51303431; quic=51303339; quic=51303338;
-          quic=51303337; quic=51303335,quic=":443"; ma=2592000; v="41,39,38,37,35"']
->>>>>>> 899a4518
+      Alt-Svc: ['hq=":443"; ma=2592000; quic=51303431; quic=51303339; quic=51303338;
+          quic=51303337; quic=51303335,quic=":443"; ma=2592000; v="41,39,38,37,35"']
       Cache-Control: ['no-cache, no-store, max-age=0, must-revalidate']
       Content-Disposition: [attachment]
       Content-Length: ['36']
       Content-Range: [bytes 0-35/51]
       Content-Type: [application/octet-stream]
-<<<<<<< HEAD
-      Date: ['Wed, 11 Oct 2017 14:35:36 GMT']
-      ETag: [CKb/6rDl6NYCEAE=]
-=======
       Date: ['Thu, 04 Jan 2018 20:49:43 GMT']
       ETag: [CK/23sSXv9gCEAE=]
->>>>>>> 899a4518
-      Expires: ['Mon, 01 Jan 1990 00:00:00 GMT']
-      Pragma: [no-cache]
-      Server: [UploadServer]
-      Vary: [Origin, X-Origin]
-<<<<<<< HEAD
-      X-GUploader-UploadID: [AEnB2UqWeglDvPqLcuAMZKgn8KfXlwcjN4cq_esFp5VZr-IKbn1z2A4OGiM1aHM_rNgZL_msxvbSZY7F9MBJbLLNjeyA9FsZSw]
-      X-Goog-Generation: ['1507732533985190']
-=======
+      Expires: ['Mon, 01 Jan 1990 00:00:00 GMT']
+      Pragma: [no-cache]
+      Server: [UploadServer]
+      Vary: [Origin, X-Origin]
       X-GUploader-UploadID: [AEnB2UqTlspcU3aC0iLVFhIl_ovyM8rIo2PaIs3vR8ioO0xRFzYwGkJoXN6_eHsFoe9-vykJgLk59Buh_fFf76dqcqCbS9rmHA]
       X-Goog-Generation: ['1515098981514031']
->>>>>>> 899a4518
       X-Goog-Metageneration: ['1']
       X-Goog-Storage-Class: [STANDARD]
     status: {code: 206, message: Partial Content}
@@ -1065,11 +676,7 @@
       Range: [bytes=0-47]
       User-Agent: [python-requests/2.18.4]
     method: GET
-<<<<<<< HEAD
-    uri: https://www.googleapis.com/download/storage/v1/b/gcsfs-testing/o/2014-01-01.csv?alt=media&generation=1507732533985190
-=======
     uri: https://www.googleapis.com/download/storage/v1/b/gcsfs-testing/o/2014-01-01.csv?alt=media&generation=1515098981514031
->>>>>>> 899a4518
   response:
     body: {string: 'name,amount,id
 
@@ -1079,35 +686,21 @@
 
         Charlie,300'}
     headers:
-<<<<<<< HEAD
-      Alt-Svc: ['quic=":443"; ma=2592000; v="39,38,37,35"']
-=======
-      Alt-Svc: ['hq=":443"; ma=2592000; quic=51303431; quic=51303339; quic=51303338;
-          quic=51303337; quic=51303335,quic=":443"; ma=2592000; v="41,39,38,37,35"']
->>>>>>> 899a4518
+      Alt-Svc: ['hq=":443"; ma=2592000; quic=51303431; quic=51303339; quic=51303338;
+          quic=51303337; quic=51303335,quic=":443"; ma=2592000; v="41,39,38,37,35"']
       Cache-Control: ['no-cache, no-store, max-age=0, must-revalidate']
       Content-Disposition: [attachment]
       Content-Length: ['48']
       Content-Range: [bytes 0-47/51]
       Content-Type: [application/octet-stream]
-<<<<<<< HEAD
-      Date: ['Wed, 11 Oct 2017 14:35:36 GMT']
-      ETag: [CKb/6rDl6NYCEAE=]
-=======
       Date: ['Thu, 04 Jan 2018 20:49:43 GMT']
       ETag: [CK/23sSXv9gCEAE=]
->>>>>>> 899a4518
-      Expires: ['Mon, 01 Jan 1990 00:00:00 GMT']
-      Pragma: [no-cache]
-      Server: [UploadServer]
-      Vary: [Origin, X-Origin]
-<<<<<<< HEAD
-      X-GUploader-UploadID: [AEnB2UrZ11mwJQAgwi-f0loo_3O2Hv3Lc9qXgsF8Hyia9-SJ9j9k8zcyXQbwABkvwMra4UMpCkXO5EsxqJHy8C5yh2_5Nz714w]
-      X-Goog-Generation: ['1507732533985190']
-=======
+      Expires: ['Mon, 01 Jan 1990 00:00:00 GMT']
+      Pragma: [no-cache]
+      Server: [UploadServer]
+      Vary: [Origin, X-Origin]
       X-GUploader-UploadID: [AEnB2UpvaW0WE5PpYLPEQOJBauQ_O5b1AiXomZ6Q9fOOL7yIoqFP8fnLB7Ngnfbwl0c3w-Pmwh5h2U4jSt_hOyG_1BCouwn0HQ]
       X-Goog-Generation: ['1515098981514031']
->>>>>>> 899a4518
       X-Goog-Metageneration: ['1']
       X-Goog-Storage-Class: [STANDARD]
     status: {code: 206, message: Partial Content}
@@ -1117,108 +710,11 @@
       Accept: ['*/*']
       Accept-Encoding: ['gzip, deflate']
       Connection: [keep-alive]
-<<<<<<< HEAD
-      User-Agent: [python-requests/2.13.0]
-=======
-      User-Agent: [python-requests/2.18.4]
->>>>>>> 899a4518
+      User-Agent: [python-requests/2.18.4]
     method: GET
     uri: https://www.googleapis.com/storage/v1/b/gcsfs-testing/o/?maxResults=1000
   response:
     body: {string: "{\n \"kind\": \"storage#objects\",\n \"items\": [\n  {\n   \"kind\":
-<<<<<<< HEAD
-        \"storage#object\",\n   \"id\": \"gcsfs-testing/2014-01-01.csv/1507732533985190\",\n
-        \  \"selfLink\": \"https://www.googleapis.com/storage/v1/b/gcsfs-testing/o/2014-01-01.csv\",\n
-        \  \"name\": \"2014-01-01.csv\",\n   \"bucket\": \"gcsfs-testing\",\n   \"generation\":
-        \"1507732533985190\",\n   \"metageneration\": \"1\",\n   \"timeCreated\":
-        \"2017-10-11T14:35:33.929Z\",\n   \"updated\": \"2017-10-11T14:35:33.929Z\",\n
-        \  \"storageClass\": \"STANDARD\",\n   \"timeStorageClassUpdated\": \"2017-10-11T14:35:33.929Z\",\n
-        \  \"size\": \"51\",\n   \"md5Hash\": \"Auycd2AT7x5m8G1W0NXcuA==\",\n   \"mediaLink\":
-        \"https://www.googleapis.com/download/storage/v1/b/gcsfs-testing/o/2014-01-01.csv?generation=1507732533985190&alt=media\",\n
-        \  \"crc32c\": \"yR1u0w==\",\n   \"etag\": \"CKb/6rDl6NYCEAE=\"\n  },\n  {\n
-        \  \"kind\": \"storage#object\",\n   \"id\": \"gcsfs-testing/2014-01-02.csv/1507732533665462\",\n
-        \  \"selfLink\": \"https://www.googleapis.com/storage/v1/b/gcsfs-testing/o/2014-01-02.csv\",\n
-        \  \"name\": \"2014-01-02.csv\",\n   \"bucket\": \"gcsfs-testing\",\n   \"generation\":
-        \"1507732533665462\",\n   \"metageneration\": \"1\",\n   \"timeCreated\":
-        \"2017-10-11T14:35:33.606Z\",\n   \"updated\": \"2017-10-11T14:35:33.606Z\",\n
-        \  \"storageClass\": \"STANDARD\",\n   \"timeStorageClassUpdated\": \"2017-10-11T14:35:33.606Z\",\n
-        \  \"size\": \"15\",\n   \"md5Hash\": \"cGwL6TebGKiJzgyNBJNb6Q==\",\n   \"mediaLink\":
-        \"https://www.googleapis.com/download/storage/v1/b/gcsfs-testing/o/2014-01-02.csv?generation=1507732533665462&alt=media\",\n
-        \  \"crc32c\": \"Mpt4QQ==\",\n   \"etag\": \"CLa917Dl6NYCEAE=\"\n  },\n  {\n
-        \  \"kind\": \"storage#object\",\n   \"id\": \"gcsfs-testing/2014-01-03.csv/1507732533345417\",\n
-        \  \"selfLink\": \"https://www.googleapis.com/storage/v1/b/gcsfs-testing/o/2014-01-03.csv\",\n
-        \  \"name\": \"2014-01-03.csv\",\n   \"bucket\": \"gcsfs-testing\",\n   \"generation\":
-        \"1507732533345417\",\n   \"metageneration\": \"1\",\n   \"timeCreated\":
-        \"2017-10-11T14:35:33.295Z\",\n   \"updated\": \"2017-10-11T14:35:33.295Z\",\n
-        \  \"storageClass\": \"STANDARD\",\n   \"timeStorageClassUpdated\": \"2017-10-11T14:35:33.295Z\",\n
-        \  \"size\": \"52\",\n   \"md5Hash\": \"9keZXdUu0YtMynECFSOiMg==\",\n   \"mediaLink\":
-        \"https://www.googleapis.com/download/storage/v1/b/gcsfs-testing/o/2014-01-03.csv?generation=1507732533345417&alt=media\",\n
-        \  \"crc32c\": \"x/fq7w==\",\n   \"etag\": \"CIn5w7Dl6NYCEAE=\"\n  },\n  {\n
-        \  \"kind\": \"storage#object\",\n   \"id\": \"gcsfs-testing/nested/file1/1507732535400109\",\n
-        \  \"selfLink\": \"https://www.googleapis.com/storage/v1/b/gcsfs-testing/o/nested%2Ffile1\",\n
-        \  \"name\": \"nested/file1\",\n   \"bucket\": \"gcsfs-testing\",\n   \"generation\":
-        \"1507732535400109\",\n   \"metageneration\": \"1\",\n   \"timeCreated\":
-        \"2017-10-11T14:35:35.346Z\",\n   \"updated\": \"2017-10-11T14:35:35.346Z\",\n
-        \  \"storageClass\": \"STANDARD\",\n   \"timeStorageClassUpdated\": \"2017-10-11T14:35:35.346Z\",\n
-        \  \"size\": \"6\",\n   \"md5Hash\": \"sZRqySSS0jR8YjW00mERhA==\",\n   \"mediaLink\":
-        \"https://www.googleapis.com/download/storage/v1/b/gcsfs-testing/o/nested%2Ffile1?generation=1507732535400109&alt=media\",\n
-        \  \"crc32c\": \"NT3Yvg==\",\n   \"etag\": \"CK2twbHl6NYCEAE=\"\n  },\n  {\n
-        \  \"kind\": \"storage#object\",\n   \"id\": \"gcsfs-testing/nested/file2/1507732535066971\",\n
-        \  \"selfLink\": \"https://www.googleapis.com/storage/v1/b/gcsfs-testing/o/nested%2Ffile2\",\n
-        \  \"name\": \"nested/file2\",\n   \"bucket\": \"gcsfs-testing\",\n   \"generation\":
-        \"1507732535066971\",\n   \"metageneration\": \"1\",\n   \"timeCreated\":
-        \"2017-10-11T14:35:35.016Z\",\n   \"updated\": \"2017-10-11T14:35:35.016Z\",\n
-        \  \"storageClass\": \"STANDARD\",\n   \"timeStorageClassUpdated\": \"2017-10-11T14:35:35.016Z\",\n
-        \  \"size\": \"5\",\n   \"md5Hash\": \"fXkwN6B2AYZXSwKC8vQ15w==\",\n   \"mediaLink\":
-        \"https://www.googleapis.com/download/storage/v1/b/gcsfs-testing/o/nested%2Ffile2?generation=1507732535066971&alt=media\",\n
-        \  \"crc32c\": \"MaqBTg==\",\n   \"etag\": \"CNuCrbHl6NYCEAE=\"\n  },\n  {\n
-        \  \"kind\": \"storage#object\",\n   \"id\": \"gcsfs-testing/nested/nested2/file1/1507732534369201\",\n
-        \  \"selfLink\": \"https://www.googleapis.com/storage/v1/b/gcsfs-testing/o/nested%2Fnested2%2Ffile1\",\n
-        \  \"name\": \"nested/nested2/file1\",\n   \"bucket\": \"gcsfs-testing\",\n
-        \  \"generation\": \"1507732534369201\",\n   \"metageneration\": \"1\",\n
-        \  \"timeCreated\": \"2017-10-11T14:35:34.279Z\",\n   \"updated\": \"2017-10-11T14:35:34.279Z\",\n
-        \  \"storageClass\": \"STANDARD\",\n   \"timeStorageClassUpdated\": \"2017-10-11T14:35:34.279Z\",\n
-        \  \"size\": \"6\",\n   \"md5Hash\": \"sZRqySSS0jR8YjW00mERhA==\",\n   \"mediaLink\":
-        \"https://www.googleapis.com/download/storage/v1/b/gcsfs-testing/o/nested%2Fnested2%2Ffile1?generation=1507732534369201&alt=media\",\n
-        \  \"crc32c\": \"NT3Yvg==\",\n   \"etag\": \"CLG3grHl6NYCEAE=\"\n  },\n  {\n
-        \  \"kind\": \"storage#object\",\n   \"id\": \"gcsfs-testing/nested/nested2/file2/1507732534760239\",\n
-        \  \"selfLink\": \"https://www.googleapis.com/storage/v1/b/gcsfs-testing/o/nested%2Fnested2%2Ffile2\",\n
-        \  \"name\": \"nested/nested2/file2\",\n   \"bucket\": \"gcsfs-testing\",\n
-        \  \"generation\": \"1507732534760239\",\n   \"metageneration\": \"1\",\n
-        \  \"timeCreated\": \"2017-10-11T14:35:34.706Z\",\n   \"updated\": \"2017-10-11T14:35:34.706Z\",\n
-        \  \"storageClass\": \"STANDARD\",\n   \"timeStorageClassUpdated\": \"2017-10-11T14:35:34.706Z\",\n
-        \  \"size\": \"5\",\n   \"md5Hash\": \"fXkwN6B2AYZXSwKC8vQ15w==\",\n   \"mediaLink\":
-        \"https://www.googleapis.com/download/storage/v1/b/gcsfs-testing/o/nested%2Fnested2%2Ffile2?generation=1507732534760239&alt=media\",\n
-        \  \"crc32c\": \"MaqBTg==\",\n   \"etag\": \"CK+mmrHl6NYCEAE=\"\n  },\n  {\n
-        \  \"kind\": \"storage#object\",\n   \"id\": \"gcsfs-testing/test/accounts.1.json/1507732532591135\",\n
-        \  \"selfLink\": \"https://www.googleapis.com/storage/v1/b/gcsfs-testing/o/test%2Faccounts.1.json\",\n
-        \  \"name\": \"test/accounts.1.json\",\n   \"bucket\": \"gcsfs-testing\",\n
-        \  \"generation\": \"1507732532591135\",\n   \"metageneration\": \"1\",\n
-        \  \"timeCreated\": \"2017-10-11T14:35:32.539Z\",\n   \"updated\": \"2017-10-11T14:35:32.539Z\",\n
-        \  \"storageClass\": \"STANDARD\",\n   \"timeStorageClassUpdated\": \"2017-10-11T14:35:32.539Z\",\n
-        \  \"size\": \"133\",\n   \"md5Hash\": \"xK7pmJz/Oj5HGIyfQpYTig==\",\n   \"mediaLink\":
-        \"https://www.googleapis.com/download/storage/v1/b/gcsfs-testing/o/test%2Faccounts.1.json?generation=1507732532591135&alt=media\",\n
-        \  \"crc32c\": \"6wJAgQ==\",\n   \"etag\": \"CJ/0lbDl6NYCEAE=\"\n  },\n  {\n
-        \  \"kind\": \"storage#object\",\n   \"id\": \"gcsfs-testing/test/accounts.2.json/1507732532922027\",\n
-        \  \"selfLink\": \"https://www.googleapis.com/storage/v1/b/gcsfs-testing/o/test%2Faccounts.2.json\",\n
-        \  \"name\": \"test/accounts.2.json\",\n   \"bucket\": \"gcsfs-testing\",\n
-        \  \"generation\": \"1507732532922027\",\n   \"metageneration\": \"1\",\n
-        \  \"timeCreated\": \"2017-10-11T14:35:32.870Z\",\n   \"updated\": \"2017-10-11T14:35:32.870Z\",\n
-        \  \"storageClass\": \"STANDARD\",\n   \"timeStorageClassUpdated\": \"2017-10-11T14:35:32.870Z\",\n
-        \  \"size\": \"133\",\n   \"md5Hash\": \"bjhC5OCrzKV+8MGMCF2BQA==\",\n   \"mediaLink\":
-        \"https://www.googleapis.com/download/storage/v1/b/gcsfs-testing/o/test%2Faccounts.2.json?generation=1507732532922027&alt=media\",\n
-        \  \"crc32c\": \"Su+F+g==\",\n   \"etag\": \"CKuNqrDl6NYCEAE=\"\n  }\n ]\n}\n"}
-    headers:
-      Alt-Svc: ['quic=":443"; ma=2592000; v="39,38,37,35"']
-      Cache-Control: ['private, max-age=0, must-revalidate, no-transform']
-      Content-Length: ['6807']
-      Content-Type: [application/json; charset=UTF-8]
-      Date: ['Wed, 11 Oct 2017 14:35:37 GMT']
-      Expires: ['Wed, 11 Oct 2017 14:35:37 GMT']
-      Server: [UploadServer]
-      Vary: [Origin, X-Origin]
-      X-GUploader-UploadID: [AEnB2UpKSyyOOB9X8KNKYEwWB0DWWPySTiJSMJSLATZSKLy5h4GI-tuJvxXBNOM1pxHPsN2kPY1qQre2KGutyAOKMmztr6CcJw]
-=======
         \"storage#object\",\n   \"id\": \"gcsfs-testing/2014-01-01.csv/1515098981514031\",\n
         \  \"selfLink\": \"https://www.googleapis.com/storage/v1/b/gcsfs-testing/o/2014-01-01.csv\",\n
         \  \"name\": \"2014-01-01.csv\",\n   \"bucket\": \"gcsfs-testing\",\n   \"generation\":
@@ -1311,7 +807,6 @@
       Server: [UploadServer]
       Vary: [Origin, X-Origin]
       X-GUploader-UploadID: [AEnB2UqsjFSXq308SiCIN9hoz91xnZS4Wn36Pz_PPLZUiI0HcgJ_sL1GdCl6Mp7IIwlz4nxd6gvbhvrc9_RyKbm2nywMz50rOw]
->>>>>>> 899a4518
     status: {code: 200, message: OK}
 - request:
     body: null
@@ -1326,29 +821,17 @@
   response:
     body: {string: ''}
     headers:
-<<<<<<< HEAD
-      Alt-Svc: ['quic=":443"; ma=2592000; v="39,38,37,35"']
-      Cache-Control: ['no-cache, no-store, max-age=0, must-revalidate']
-      Content-Length: ['0']
-      Content-Type: [application/json]
-      Date: ['Wed, 11 Oct 2017 14:35:37 GMT']
-=======
       Alt-Svc: ['hq=":443"; ma=2592000; quic=51303431; quic=51303339; quic=51303338;
           quic=51303337; quic=51303335,quic=":443"; ma=2592000; v="41,39,38,37,35"']
       Cache-Control: ['no-cache, no-store, max-age=0, must-revalidate']
       Content-Length: ['0']
       Content-Type: [application/json]
       Date: ['Thu, 04 Jan 2018 20:49:44 GMT']
->>>>>>> 899a4518
-      Expires: ['Mon, 01 Jan 1990 00:00:00 GMT']
-      Pragma: [no-cache]
-      Server: [UploadServer]
-      Vary: [Origin, X-Origin]
-<<<<<<< HEAD
-      X-GUploader-UploadID: [AEnB2UrqewhkaN4sX7ZkIBHS_0QXWRl6Exrdwxzcw3ENB5CmgppfkGWc-jqccOc_SNGdYOLp2Vrtqsfa9L5FrAIECbbE4ZnsRw]
-=======
+      Expires: ['Mon, 01 Jan 1990 00:00:00 GMT']
+      Pragma: [no-cache]
+      Server: [UploadServer]
+      Vary: [Origin, X-Origin]
       X-GUploader-UploadID: [AEnB2UqZQM9VlTC3aNnMoYJUpUc9-OIxExmLSpv6ITnTY_sjSmnZHHTiDmigHhyFzcemidLUW980sY5cEd4g0qOzqEh0QP7pOQ]
->>>>>>> 899a4518
     status: {code: 204, message: No Content}
 - request:
     body: null
@@ -1363,29 +846,17 @@
   response:
     body: {string: ''}
     headers:
-<<<<<<< HEAD
-      Alt-Svc: ['quic=":443"; ma=2592000; v="39,38,37,35"']
-      Cache-Control: ['no-cache, no-store, max-age=0, must-revalidate']
-      Content-Length: ['0']
-      Content-Type: [application/json]
-      Date: ['Wed, 11 Oct 2017 14:35:37 GMT']
-=======
       Alt-Svc: ['hq=":443"; ma=2592000; quic=51303431; quic=51303339; quic=51303338;
           quic=51303337; quic=51303335,quic=":443"; ma=2592000; v="41,39,38,37,35"']
       Cache-Control: ['no-cache, no-store, max-age=0, must-revalidate']
       Content-Length: ['0']
       Content-Type: [application/json]
       Date: ['Thu, 04 Jan 2018 20:49:44 GMT']
->>>>>>> 899a4518
-      Expires: ['Mon, 01 Jan 1990 00:00:00 GMT']
-      Pragma: [no-cache]
-      Server: [UploadServer]
-      Vary: [Origin, X-Origin]
-<<<<<<< HEAD
-      X-GUploader-UploadID: [AEnB2UoGdfor7grpc2tQW7wzgmJWQdaUuINjvDXFZFUch6jrJjWcNll-YLdi_lSDA_WkwMazwYHiIUaHA15z3gvgac8Dz8k1yQ]
-=======
+      Expires: ['Mon, 01 Jan 1990 00:00:00 GMT']
+      Pragma: [no-cache]
+      Server: [UploadServer]
+      Vary: [Origin, X-Origin]
       X-GUploader-UploadID: [AEnB2Uoi_HQr3sB36liUJ_60wCxNqQCBqqYzwIGLppCWsc6xM2DDq1gktpvkXshz_GuP7BzyaLfckLJFxj4cnAU3q4FWfZnhVA]
->>>>>>> 899a4518
     status: {code: 204, message: No Content}
 - request:
     body: null
@@ -1400,29 +871,17 @@
   response:
     body: {string: ''}
     headers:
-<<<<<<< HEAD
-      Alt-Svc: ['quic=":443"; ma=2592000; v="39,38,37,35"']
-      Cache-Control: ['no-cache, no-store, max-age=0, must-revalidate']
-      Content-Length: ['0']
-      Content-Type: [application/json]
-      Date: ['Wed, 11 Oct 2017 14:35:37 GMT']
-=======
       Alt-Svc: ['hq=":443"; ma=2592000; quic=51303431; quic=51303339; quic=51303338;
           quic=51303337; quic=51303335,quic=":443"; ma=2592000; v="41,39,38,37,35"']
       Cache-Control: ['no-cache, no-store, max-age=0, must-revalidate']
       Content-Length: ['0']
       Content-Type: [application/json]
       Date: ['Thu, 04 Jan 2018 20:49:44 GMT']
->>>>>>> 899a4518
-      Expires: ['Mon, 01 Jan 1990 00:00:00 GMT']
-      Pragma: [no-cache]
-      Server: [UploadServer]
-      Vary: [Origin, X-Origin]
-<<<<<<< HEAD
-      X-GUploader-UploadID: [AEnB2UrZr0zUmgnUzEgcREU8jSy98vvqaxcvas-PNSVEznPWfaZmiqpYj7aZvY3_A4FTqLxD-fgYGwFfu1C40dktMlvMdGahsQ]
-=======
+      Expires: ['Mon, 01 Jan 1990 00:00:00 GMT']
+      Pragma: [no-cache]
+      Server: [UploadServer]
+      Vary: [Origin, X-Origin]
       X-GUploader-UploadID: [AEnB2Ur7BAtYO53vo1zeaWbR4eOn_x0tzi3M_K1-UarCK_WJLMigNUG9-nu4-Y-ARU2erQ7JkAkscgxjfVZWUB38xvK6STYh7Q]
->>>>>>> 899a4518
     status: {code: 204, message: No Content}
 - request:
     body: null
@@ -1437,29 +896,17 @@
   response:
     body: {string: ''}
     headers:
-<<<<<<< HEAD
-      Alt-Svc: ['quic=":443"; ma=2592000; v="39,38,37,35"']
-      Cache-Control: ['no-cache, no-store, max-age=0, must-revalidate']
-      Content-Length: ['0']
-      Content-Type: [application/json]
-      Date: ['Wed, 11 Oct 2017 14:35:38 GMT']
-=======
       Alt-Svc: ['hq=":443"; ma=2592000; quic=51303431; quic=51303339; quic=51303338;
           quic=51303337; quic=51303335,quic=":443"; ma=2592000; v="41,39,38,37,35"']
       Cache-Control: ['no-cache, no-store, max-age=0, must-revalidate']
       Content-Length: ['0']
       Content-Type: [application/json]
       Date: ['Thu, 04 Jan 2018 20:49:45 GMT']
->>>>>>> 899a4518
-      Expires: ['Mon, 01 Jan 1990 00:00:00 GMT']
-      Pragma: [no-cache]
-      Server: [UploadServer]
-      Vary: [Origin, X-Origin]
-<<<<<<< HEAD
-      X-GUploader-UploadID: [AEnB2Uru8YPQHDYSNkQvJ27v3Yw5MsZNYArjvkwdgXQ3_f7AV00x0cB1bYt0pWL0cUe6HXbsrw0v-yv3gOEyWlvMLwQ9SS8oxw]
-=======
+      Expires: ['Mon, 01 Jan 1990 00:00:00 GMT']
+      Pragma: [no-cache]
+      Server: [UploadServer]
+      Vary: [Origin, X-Origin]
       X-GUploader-UploadID: [AEnB2Ur2IQr6U8XUsgGgXGmVWt9W_Z3GsSFjVVQ51TL4edcQBRmiKqqzBZ-mI5KcA8EwNB0KT6AcMqSWT-m7nztxQ4ZV-rootw]
->>>>>>> 899a4518
     status: {code: 204, message: No Content}
 - request:
     body: null
@@ -1474,29 +921,17 @@
   response:
     body: {string: ''}
     headers:
-<<<<<<< HEAD
-      Alt-Svc: ['quic=":443"; ma=2592000; v="39,38,37,35"']
-      Cache-Control: ['no-cache, no-store, max-age=0, must-revalidate']
-      Content-Length: ['0']
-      Content-Type: [application/json]
-      Date: ['Wed, 11 Oct 2017 14:35:38 GMT']
-=======
       Alt-Svc: ['hq=":443"; ma=2592000; quic=51303431; quic=51303339; quic=51303338;
           quic=51303337; quic=51303335,quic=":443"; ma=2592000; v="41,39,38,37,35"']
       Cache-Control: ['no-cache, no-store, max-age=0, must-revalidate']
       Content-Length: ['0']
       Content-Type: [application/json]
       Date: ['Thu, 04 Jan 2018 20:49:45 GMT']
->>>>>>> 899a4518
-      Expires: ['Mon, 01 Jan 1990 00:00:00 GMT']
-      Pragma: [no-cache]
-      Server: [UploadServer]
-      Vary: [Origin, X-Origin]
-<<<<<<< HEAD
-      X-GUploader-UploadID: [AEnB2UpmRuD2P989Fs58DyCfT6DSNX6XPAOCnEP3IwWk4r0TJTGMLI78ev81UCkVV6bldt20VEgMkXjQ5RsgnfTzGrYmd9itNQ]
-=======
+      Expires: ['Mon, 01 Jan 1990 00:00:00 GMT']
+      Pragma: [no-cache]
+      Server: [UploadServer]
+      Vary: [Origin, X-Origin]
       X-GUploader-UploadID: [AEnB2UowteOs3HiI36zyztAWWUGQpHEV_xO19fXmrd-M8nCqnZLF57Y3_nLfN3C-ki7Wzc1tfXFEdVX8U8AWSLZ4mDr_qxyyBQ]
->>>>>>> 899a4518
     status: {code: 204, message: No Content}
 - request:
     body: null
@@ -1511,29 +946,17 @@
   response:
     body: {string: ''}
     headers:
-<<<<<<< HEAD
-      Alt-Svc: ['quic=":443"; ma=2592000; v="39,38,37,35"']
-      Cache-Control: ['no-cache, no-store, max-age=0, must-revalidate']
-      Content-Length: ['0']
-      Content-Type: [application/json]
-      Date: ['Wed, 11 Oct 2017 14:35:38 GMT']
-=======
       Alt-Svc: ['hq=":443"; ma=2592000; quic=51303431; quic=51303339; quic=51303338;
           quic=51303337; quic=51303335,quic=":443"; ma=2592000; v="41,39,38,37,35"']
       Cache-Control: ['no-cache, no-store, max-age=0, must-revalidate']
       Content-Length: ['0']
       Content-Type: [application/json]
       Date: ['Thu, 04 Jan 2018 20:49:45 GMT']
->>>>>>> 899a4518
-      Expires: ['Mon, 01 Jan 1990 00:00:00 GMT']
-      Pragma: [no-cache]
-      Server: [UploadServer]
-      Vary: [Origin, X-Origin]
-<<<<<<< HEAD
-      X-GUploader-UploadID: [AEnB2UqldLyDVukhi475U7sxurh2KWip4OUqnwYBjG-iO56RRVzXAp6n7gUHJ1J3J9smL6eyzYkJzTQp12mY98wDl_w5sfIN9g]
-=======
+      Expires: ['Mon, 01 Jan 1990 00:00:00 GMT']
+      Pragma: [no-cache]
+      Server: [UploadServer]
+      Vary: [Origin, X-Origin]
       X-GUploader-UploadID: [AEnB2UoHi0J8KxTYiUv-XyHftOEEkPctPJYjGpYxjT0-g3ONg2Jyg7uFhQYxPL0ME85uYfZyhFldsZA5OfufkwDfVZIDLDkxqA]
->>>>>>> 899a4518
     status: {code: 204, message: No Content}
 - request:
     body: null
@@ -1548,29 +971,17 @@
   response:
     body: {string: ''}
     headers:
-<<<<<<< HEAD
-      Alt-Svc: ['quic=":443"; ma=2592000; v="39,38,37,35"']
-      Cache-Control: ['no-cache, no-store, max-age=0, must-revalidate']
-      Content-Length: ['0']
-      Content-Type: [application/json]
-      Date: ['Wed, 11 Oct 2017 14:35:39 GMT']
-=======
       Alt-Svc: ['hq=":443"; ma=2592000; quic=51303431; quic=51303339; quic=51303338;
           quic=51303337; quic=51303335,quic=":443"; ma=2592000; v="41,39,38,37,35"']
       Cache-Control: ['no-cache, no-store, max-age=0, must-revalidate']
       Content-Length: ['0']
       Content-Type: [application/json]
       Date: ['Thu, 04 Jan 2018 20:49:45 GMT']
->>>>>>> 899a4518
-      Expires: ['Mon, 01 Jan 1990 00:00:00 GMT']
-      Pragma: [no-cache]
-      Server: [UploadServer]
-      Vary: [Origin, X-Origin]
-<<<<<<< HEAD
-      X-GUploader-UploadID: [AEnB2UqEzsSzfTCpAZWzM8eZykpVspXbZnvGLWdtPYkBTmqmzz3kZqHnGa8ilh0lAFmbPwuPegs05XYLZT2R-ePzlkrvJYMBvQ]
-=======
+      Expires: ['Mon, 01 Jan 1990 00:00:00 GMT']
+      Pragma: [no-cache]
+      Server: [UploadServer]
+      Vary: [Origin, X-Origin]
       X-GUploader-UploadID: [AEnB2UqfpPKklo3B9tXrceGayNWvMSQng9iwNA4vsQa1l1eejkyGzUbJian7Cj4LQxDVWZUp4CvsAKyzuD0yctADELu-6ec5vQ]
->>>>>>> 899a4518
     status: {code: 204, message: No Content}
 - request:
     body: null
@@ -1585,29 +996,17 @@
   response:
     body: {string: ''}
     headers:
-<<<<<<< HEAD
-      Alt-Svc: ['quic=":443"; ma=2592000; v="39,38,37,35"']
-      Cache-Control: ['no-cache, no-store, max-age=0, must-revalidate']
-      Content-Length: ['0']
-      Content-Type: [application/json]
-      Date: ['Wed, 11 Oct 2017 14:35:39 GMT']
-=======
       Alt-Svc: ['hq=":443"; ma=2592000; quic=51303431; quic=51303339; quic=51303338;
           quic=51303337; quic=51303335,quic=":443"; ma=2592000; v="41,39,38,37,35"']
       Cache-Control: ['no-cache, no-store, max-age=0, must-revalidate']
       Content-Length: ['0']
       Content-Type: [application/json]
       Date: ['Thu, 04 Jan 2018 20:49:46 GMT']
->>>>>>> 899a4518
-      Expires: ['Mon, 01 Jan 1990 00:00:00 GMT']
-      Pragma: [no-cache]
-      Server: [UploadServer]
-      Vary: [Origin, X-Origin]
-<<<<<<< HEAD
-      X-GUploader-UploadID: [AEnB2UrB0IHjvwkZQFcUu4Yiisbg6oSsIAxMgZC6H5r3P4WowFBF8O4DpPxb0dEq9OdQMpn03r2LUWpXPPYhuSGnhRGBKSkj9Q]
-=======
+      Expires: ['Mon, 01 Jan 1990 00:00:00 GMT']
+      Pragma: [no-cache]
+      Server: [UploadServer]
+      Vary: [Origin, X-Origin]
       X-GUploader-UploadID: [AEnB2UrC1WhdQxBHuqGX3Nnvk9fAd4P5ODW29nDqX48BjmgZzTu-phefTi9uCjo2hWZnrGoU7LuAAI07EBx0akICr_zYa-AJCQ]
->>>>>>> 899a4518
     status: {code: 204, message: No Content}
 - request:
     body: null
@@ -1622,1060 +1021,16 @@
   response:
     body: {string: ''}
     headers:
-<<<<<<< HEAD
-      Alt-Svc: ['quic=":443"; ma=2592000; v="39,38,37,35"']
+      Alt-Svc: ['hq=":443"; ma=2592000; quic=51303431; quic=51303339; quic=51303338;
+          quic=51303337; quic=51303335,quic=":443"; ma=2592000; v="41,39,38,37,35"']
       Cache-Control: ['no-cache, no-store, max-age=0, must-revalidate']
       Content-Length: ['0']
       Content-Type: [application/json]
-      Date: ['Wed, 11 Oct 2017 14:35:39 GMT']
-      Expires: ['Mon, 01 Jan 1990 00:00:00 GMT']
-      Pragma: [no-cache]
-      Server: [UploadServer]
-      Vary: [Origin, X-Origin]
-      X-GUploader-UploadID: [AEnB2UpWbgojJKLALObUDg48jzCZwK69gQrJItWKZMt_yKU6pe-imGKnTG3PkDHdnMCnQaMBAKFhc-TAGc_QPdRV2ap6QkQwvQ]
-    status: {code: 204, message: No Content}
-- request:
-    body: null
-    headers:
-      Accept: ['*/*']
-      Accept-Encoding: ['gzip, deflate']
-      Connection: [keep-alive]
-      Content-Length: ['0']
-      User-Agent: [python-requests/2.18.4]
-    method: POST
-    uri: https://www.googleapis.com/oauth2/v4/token?grant_type=refresh_token
-  response:
-    body:
-      string: !!binary |
-        H4sIADIKMFoC/6tWykyJL8nPTs1TslJQqqioUNJRUALz40sqC1JBgk6piUWpRSDx1IqCzKLU4vhM
-        kGJjMwMDoFhicnJqcTGqEbUAnoD1nVYAAAA=
-    headers:
-      Alt-Svc: ['hq=":443"; ma=2592000; quic=51303431; quic=51303339; quic=51303338;
-          quic=51303337; quic=51303335,quic=":443"; ma=2592000; v="41,39,38,37,35"']
-      Cache-Control: ['no-cache, no-store, max-age=0, must-revalidate']
-      Content-Encoding: [gzip]
-      Content-Type: [application/json; charset=UTF-8]
-      Date: ['Tue, 12 Dec 2017 16:56:18 GMT']
-      Expires: ['Mon, 01 Jan 1990 00:00:00 GMT']
-      Pragma: [no-cache]
-      Server: [GSE]
-      Transfer-Encoding: [chunked]
-      Vary: [Origin, X-Origin]
-      X-Content-Type-Options: [nosniff]
-      X-Frame-Options: [SAMEORIGIN]
-      X-XSS-Protection: [1; mode=block]
-    status: {code: 200, message: OK}
-- request:
-    body: null
-    headers:
-      Accept: ['*/*']
-      Accept-Encoding: ['gzip, deflate']
-      Connection: [keep-alive]
-      User-Agent: [python-requests/2.18.4]
-    method: GET
-    uri: https://www.googleapis.com/storage/v1/b/?project=test_project
-  response:
-    body: {string: "{\n \"kind\": \"storage#buckets\",\n \"items\": [\n  {\n   \"kind\":
-        \"storage#bucket\",\n   \"id\": \"anaconda-enterprise\",\n   \"selfLink\":
-        \"https://www.googleapis.com/storage/v1/b/anaconda-enterprise\",\n   \"projectNumber\":
-        \"586241054156\",\n   \"name\": \"anaconda-enterprise\",\n   \"timeCreated\":
-        \"2017-07-05T23:53:06.552Z\",\n   \"updated\": \"2017-07-14T17:39:54.178Z\",\n
-        \  \"metageneration\": \"3\",\n   \"location\": \"US\",\n   \"storageClass\":
-        \"MULTI_REGIONAL\",\n   \"etag\": \"CAM=\"\n  },\n  {\n   \"kind\": \"storage#bucket\",\n
-        \  \"id\": \"anaconda-public-data\",\n   \"selfLink\": \"https://www.googleapis.com/storage/v1/b/anaconda-public-data\",\n
-        \  \"projectNumber\": \"586241054156\",\n   \"name\": \"anaconda-public-data\",\n
-        \  \"timeCreated\": \"2017-04-05T20:22:12.865Z\",\n   \"updated\": \"2017-07-10T16:32:07.980Z\",\n
-        \  \"metageneration\": \"2\",\n   \"location\": \"US\",\n   \"storageClass\":
-        \"MULTI_REGIONAL\",\n   \"etag\": \"CAI=\"\n  },\n  {\n   \"kind\": \"storage#bucket\",\n
-        \  \"id\": \"artifacts.test_project.appspot.com\",\n   \"selfLink\": \"https://www.googleapis.com/storage/v1/b/artifacts.test_project.appspot.com\",\n
-        \  \"projectNumber\": \"586241054156\",\n   \"name\": \"artifacts.test_project.appspot.com\",\n
-        \  \"timeCreated\": \"2016-05-17T18:29:22.774Z\",\n   \"updated\": \"2016-05-17T18:29:22.774Z\",\n
-        \  \"metageneration\": \"1\",\n   \"location\": \"US\",\n   \"storageClass\":
-        \"STANDARD\",\n   \"etag\": \"CAE=\"\n  },\n  {\n   \"kind\": \"storage#bucket\",\n
-        \  \"id\": \"test_project_cloudbuild\",\n   \"selfLink\": \"https://www.googleapis.com/storage/v1/b/test_project_cloudbuild\",\n
-        \  \"projectNumber\": \"586241054156\",\n   \"name\": \"test_project_cloudbuild\",\n
-        \  \"timeCreated\": \"2017-11-03T20:06:49.744Z\",\n   \"updated\": \"2017-11-03T20:06:49.744Z\",\n
-        \  \"metageneration\": \"1\",\n   \"location\": \"US\",\n   \"storageClass\":
-        \"STANDARD\",\n   \"etag\": \"CAE=\"\n  },\n  {\n   \"kind\": \"storage#bucket\",\n
-        \  \"id\": \"dataflow-anaconda-compute\",\n   \"selfLink\": \"https://www.googleapis.com/storage/v1/b/dataflow-anaconda-compute\",\n
-        \  \"projectNumber\": \"586241054156\",\n   \"name\": \"dataflow-anaconda-compute\",\n
-        \  \"timeCreated\": \"2017-09-14T18:55:42.848Z\",\n   \"updated\": \"2017-09-14T18:55:42.848Z\",\n
-        \  \"metageneration\": \"1\",\n   \"location\": \"US\",\n   \"storageClass\":
-        \"MULTI_REGIONAL\",\n   \"etag\": \"CAE=\"\n  },\n  {\n   \"kind\": \"storage#bucket\",\n
-        \  \"id\": \"gcsfs-test\",\n   \"selfLink\": \"https://www.googleapis.com/storage/v1/b/gcsfs-test\",\n
-        \  \"projectNumber\": \"586241054156\",\n   \"name\": \"gcsfs-test\",\n   \"timeCreated\":
-        \"2017-12-02T23:25:23.058Z\",\n   \"updated\": \"2017-12-02T23:25:23.058Z\",\n
-        \  \"metageneration\": \"1\",\n   \"location\": \"US\",\n   \"storageClass\":
-        \"MULTI_REGIONAL\",\n   \"etag\": \"CAE=\"\n  },\n  {\n   \"kind\": \"storage#bucket\",\n
-        \  \"id\": \"gcsfs-testing\",\n   \"selfLink\": \"https://www.googleapis.com/storage/v1/b/gcsfs-testing\",\n
-        \  \"projectNumber\": \"586241054156\",\n   \"name\": \"gcsfs-testing\",\n
-        \  \"timeCreated\": \"2017-12-12T16:52:13.675Z\",\n   \"updated\": \"2017-12-12T16:52:13.675Z\",\n
-        \  \"metageneration\": \"1\",\n   \"location\": \"US\",\n   \"storageClass\":
-        \"STANDARD\",\n   \"etag\": \"CAE=\"\n  }\n ]\n}\n"}
-    headers:
-      Alt-Svc: ['hq=":443"; ma=2592000; quic=51303431; quic=51303339; quic=51303338;
-          quic=51303337; quic=51303335,quic=":443"; ma=2592000; v="41,39,38,37,35"']
-      Cache-Control: ['private, max-age=0, must-revalidate, no-transform']
-      Content-Length: ['2944']
-      Content-Type: [application/json; charset=UTF-8]
-      Date: ['Tue, 12 Dec 2017 16:56:18 GMT']
-      Expires: ['Tue, 12 Dec 2017 16:56:18 GMT']
-      Server: [UploadServer]
-      Vary: [Origin, X-Origin]
-      X-GUploader-UploadID: [AEnB2UqvRtN3X2tw6y_Ry-WZKEhQfPRlJ3iCeBXuJD_GHqjNtr8pGrDaeiR-RnP1MxxyYEw7XW6XxSxOIySR-3PL-Ymhh_bFvg]
-    status: {code: 200, message: OK}
-- request:
-    body: null
-    headers:
-      Accept: ['*/*']
-      Accept-Encoding: ['gzip, deflate']
-      Connection: [keep-alive]
-      Content-Length: ['0']
-      User-Agent: [python-requests/2.18.4]
-    method: DELETE
-    uri: https://www.googleapis.com/storage/v1/b/gcsfs-testing/o/tmp%2Ftest%2Fa
-  response:
-    body: {string: "{\n \"error\": {\n  \"errors\": [\n   {\n    \"domain\": \"global\",\n
-        \   \"reason\": \"notFound\",\n    \"message\": \"Not Found\"\n   }\n  ],\n
-        \ \"code\": 404,\n  \"message\": \"Not Found\"\n }\n}\n"}
-    headers:
-      Alt-Svc: ['hq=":443"; ma=2592000; quic=51303431; quic=51303339; quic=51303338;
-          quic=51303337; quic=51303335,quic=":443"; ma=2592000; v="41,39,38,37,35"']
-      Cache-Control: ['private, max-age=0']
-      Content-Length: ['165']
-      Content-Type: [application/json; charset=UTF-8]
-      Date: ['Tue, 12 Dec 2017 16:56:18 GMT']
-      Expires: ['Tue, 12 Dec 2017 16:56:18 GMT']
-      Server: [UploadServer]
-      Vary: [Origin, X-Origin]
-      X-GUploader-UploadID: [AEnB2Ur8o3IwyT7Fz9QIH-Kiiu1zmaYqmdW1aDtIiTb9FZYJn2P1J1o2wH0KqfZJjcaDfrN_KqnaRmQJjn_TxR--wpPl7olFxw]
-    status: {code: 404, message: Not Found}
-- request:
-    body: null
-    headers:
-      Accept: ['*/*']
-      Accept-Encoding: ['gzip, deflate']
-      Connection: [keep-alive]
-      Content-Length: ['0']
-      User-Agent: [python-requests/2.18.4]
-    method: DELETE
-    uri: https://www.googleapis.com/storage/v1/b/gcsfs-testing/o/tmp%2Ftest%2Fb
-  response:
-    body: {string: "{\n \"error\": {\n  \"errors\": [\n   {\n    \"domain\": \"global\",\n
-        \   \"reason\": \"notFound\",\n    \"message\": \"Not Found\"\n   }\n  ],\n
-        \ \"code\": 404,\n  \"message\": \"Not Found\"\n }\n}\n"}
-    headers:
-      Alt-Svc: ['hq=":443"; ma=2592000; quic=51303431; quic=51303339; quic=51303338;
-          quic=51303337; quic=51303335,quic=":443"; ma=2592000; v="41,39,38,37,35"']
-      Cache-Control: ['private, max-age=0']
-      Content-Length: ['165']
-      Content-Type: [application/json; charset=UTF-8]
-      Date: ['Tue, 12 Dec 2017 16:56:18 GMT']
-      Expires: ['Tue, 12 Dec 2017 16:56:18 GMT']
-      Server: [UploadServer]
-      Vary: [Origin, X-Origin]
-      X-GUploader-UploadID: [AEnB2Upq9wlpBJgeYFDwMzilsUWw2Vni-oJaJ-UBbT61bg72MHIu4GpLNH-g_Xl5N56vGSchierOb2an_k5oQld-XpzVgqV72Q]
-    status: {code: 404, message: Not Found}
-- request:
-    body: null
-    headers:
-      Accept: ['*/*']
-      Accept-Encoding: ['gzip, deflate']
-      Connection: [keep-alive]
-      Content-Length: ['0']
-      User-Agent: [python-requests/2.18.4]
-    method: DELETE
-    uri: https://www.googleapis.com/storage/v1/b/gcsfs-testing/o/tmp%2Ftest%2Fc
-  response:
-    body: {string: "{\n \"error\": {\n  \"errors\": [\n   {\n    \"domain\": \"global\",\n
-        \   \"reason\": \"notFound\",\n    \"message\": \"Not Found\"\n   }\n  ],\n
-        \ \"code\": 404,\n  \"message\": \"Not Found\"\n }\n}\n"}
-    headers:
-      Alt-Svc: ['hq=":443"; ma=2592000; quic=51303431; quic=51303339; quic=51303338;
-          quic=51303337; quic=51303335,quic=":443"; ma=2592000; v="41,39,38,37,35"']
-      Cache-Control: ['private, max-age=0']
-      Content-Length: ['165']
-      Content-Type: [application/json; charset=UTF-8]
-      Date: ['Tue, 12 Dec 2017 16:56:18 GMT']
-      Expires: ['Tue, 12 Dec 2017 16:56:18 GMT']
-      Server: [UploadServer]
-      Vary: [Origin, X-Origin]
-      X-GUploader-UploadID: [AEnB2UpqQej1B296x-NhuWaK3wB5LP1EHXVElVdGMwEiLuetdR6U-DnU-niFv5axQyb7DMKTlnFNKaVpqCm5SlksvsT4OwoCyw]
-    status: {code: 404, message: Not Found}
-- request:
-    body: null
-    headers:
-      Accept: ['*/*']
-      Accept-Encoding: ['gzip, deflate']
-      Connection: [keep-alive]
-      Content-Length: ['0']
-      User-Agent: [python-requests/2.18.4]
-    method: DELETE
-    uri: https://www.googleapis.com/storage/v1/b/gcsfs-testing/o/tmp%2Ftest%2Fd
-  response:
-    body: {string: "{\n \"error\": {\n  \"errors\": [\n   {\n    \"domain\": \"global\",\n
-        \   \"reason\": \"notFound\",\n    \"message\": \"Not Found\"\n   }\n  ],\n
-        \ \"code\": 404,\n  \"message\": \"Not Found\"\n }\n}\n"}
-    headers:
-      Alt-Svc: ['hq=":443"; ma=2592000; quic=51303431; quic=51303339; quic=51303338;
-          quic=51303337; quic=51303335,quic=":443"; ma=2592000; v="41,39,38,37,35"']
-      Cache-Control: ['private, max-age=0']
-      Content-Length: ['165']
-      Content-Type: [application/json; charset=UTF-8]
-      Date: ['Tue, 12 Dec 2017 16:56:19 GMT']
-      Expires: ['Tue, 12 Dec 2017 16:56:19 GMT']
-      Server: [UploadServer]
-      Vary: [Origin, X-Origin]
-      X-GUploader-UploadID: [AEnB2Ur0H7CP7VQuBXxecWM-l0oO61XXKB-SohcQWgQUERsH9Kxkfu9T2Bf9_jkov7JXPExttgdCpgKXqvarz3k_p80jD3mACA]
-    status: {code: 404, message: Not Found}
-- request:
-    body: '{"amount": 500, "name": "Alice"}
-
-      {"amount": 600, "name": "Bob"}
-
-      {"amount": 700, "name": "Charlie"}
-
-      {"amount": 800, "name": "Dennis"}
-
-'
-    headers:
-      Accept: ['*/*']
-      Accept-Encoding: ['gzip, deflate']
-      Connection: [keep-alive]
-      Content-Length: ['133']
-      User-Agent: [python-requests/2.18.4]
-    method: POST
-    uri: https://www.googleapis.com/upload/storage/v1/b/gcsfs-testing/o?name=test%2Faccounts.2.json&uploadType=media
-  response:
-    body: {string: "{\n \"kind\": \"storage#object\",\n \"id\": \"gcsfs-testing/test/accounts.2.json/1513097779386678\",\n
-        \"selfLink\": \"https://www.googleapis.com/storage/v1/b/gcsfs-testing/o/test%2Faccounts.2.json\",\n
-        \"name\": \"test/accounts.2.json\",\n \"bucket\": \"gcsfs-testing\",\n \"generation\":
-        \"1513097779386678\",\n \"metageneration\": \"1\",\n \"timeCreated\": \"2017-12-12T16:56:19.329Z\",\n
-        \"updated\": \"2017-12-12T16:56:19.329Z\",\n \"storageClass\": \"STANDARD\",\n
-        \"timeStorageClassUpdated\": \"2017-12-12T16:56:19.329Z\",\n \"size\": \"133\",\n
-        \"md5Hash\": \"bjhC5OCrzKV+8MGMCF2BQA==\",\n \"mediaLink\": \"https://www.googleapis.com/download/storage/v1/b/gcsfs-testing/o/test%2Faccounts.2.json?generation=1513097779386678&alt=media\",\n
-        \"crc32c\": \"Su+F+g==\",\n \"etag\": \"CLaymr34hNgCEAE=\"\n}\n"}
-    headers:
-      Alt-Svc: ['hq=":443"; ma=2592000; quic=51303431; quic=51303339; quic=51303338;
-          quic=51303337; quic=51303335,quic=":443"; ma=2592000; v="41,39,38,37,35"']
-      Cache-Control: ['no-cache, no-store, max-age=0, must-revalidate']
-      Content-Length: ['723']
-      Content-Type: [application/json; charset=UTF-8]
-      Date: ['Tue, 12 Dec 2017 16:56:19 GMT']
-      ETag: [CLaymr34hNgCEAE=]
-      Expires: ['Mon, 01 Jan 1990 00:00:00 GMT']
-      Pragma: [no-cache]
-      Server: [UploadServer]
-      Vary: [Origin, X-Origin]
-      X-GUploader-UploadID: [AEnB2Ury54jguKMX7GGeZT7_EqCkoNtRHazoLVKo6_JI_wO5WXaVephhjEPuJ6bxkdGBBT-4aWpNJNB6AgiJJyWjyUTf90kDdA]
-    status: {code: 200, message: OK}
-- request:
-    body: '{"amount": 100, "name": "Alice"}
-
-      {"amount": 200, "name": "Bob"}
-
-      {"amount": 300, "name": "Charlie"}
-
-      {"amount": 400, "name": "Dennis"}
-
-'
-    headers:
-      Accept: ['*/*']
-      Accept-Encoding: ['gzip, deflate']
-      Connection: [keep-alive]
-      Content-Length: ['133']
-      User-Agent: [python-requests/2.18.4]
-    method: POST
-    uri: https://www.googleapis.com/upload/storage/v1/b/gcsfs-testing/o?name=test%2Faccounts.1.json&uploadType=media
-  response:
-    body: {string: "{\n \"kind\": \"storage#object\",\n \"id\": \"gcsfs-testing/test/accounts.1.json/1513097779798576\",\n
-        \"selfLink\": \"https://www.googleapis.com/storage/v1/b/gcsfs-testing/o/test%2Faccounts.1.json\",\n
-        \"name\": \"test/accounts.1.json\",\n \"bucket\": \"gcsfs-testing\",\n \"generation\":
-        \"1513097779798576\",\n \"metageneration\": \"1\",\n \"timeCreated\": \"2017-12-12T16:56:19.733Z\",\n
-        \"updated\": \"2017-12-12T16:56:19.733Z\",\n \"storageClass\": \"STANDARD\",\n
-        \"timeStorageClassUpdated\": \"2017-12-12T16:56:19.733Z\",\n \"size\": \"133\",\n
-        \"md5Hash\": \"xK7pmJz/Oj5HGIyfQpYTig==\",\n \"mediaLink\": \"https://www.googleapis.com/download/storage/v1/b/gcsfs-testing/o/test%2Faccounts.1.json?generation=1513097779798576&alt=media\",\n
-        \"crc32c\": \"6wJAgQ==\",\n \"etag\": \"CLDEs734hNgCEAE=\"\n}\n"}
-    headers:
-      Alt-Svc: ['hq=":443"; ma=2592000; quic=51303431; quic=51303339; quic=51303338;
-          quic=51303337; quic=51303335,quic=":443"; ma=2592000; v="41,39,38,37,35"']
-      Cache-Control: ['no-cache, no-store, max-age=0, must-revalidate']
-      Content-Length: ['723']
-      Content-Type: [application/json; charset=UTF-8]
-      Date: ['Tue, 12 Dec 2017 16:56:19 GMT']
-      ETag: [CLDEs734hNgCEAE=]
-      Expires: ['Mon, 01 Jan 1990 00:00:00 GMT']
-      Pragma: [no-cache]
-      Server: [UploadServer]
-      Vary: [Origin, X-Origin]
-      X-GUploader-UploadID: [AEnB2UonwPfbc5W440IDImsKO48Ffz7V9tNjxtqft3kPIkmk-h4Yl9-BLzewrpKxvw1lAh57Wqmk4yXO2vJpSUXz7rkiwxUugw]
-    status: {code: 200, message: OK}
-- request:
-    body: 'name,amount,id
-
-      Dennis,400,4
-
-      Edith,500,5
-
-      Frank,600,6
-
-'
-    headers:
-      Accept: ['*/*']
-      Accept-Encoding: ['gzip, deflate']
-      Connection: [keep-alive]
-      Content-Length: ['52']
-      User-Agent: [python-requests/2.18.4]
-    method: POST
-    uri: https://www.googleapis.com/upload/storage/v1/b/gcsfs-testing/o?name=2014-01-03.csv&uploadType=media
-  response:
-    body: {string: "{\n \"kind\": \"storage#object\",\n \"id\": \"gcsfs-testing/2014-01-03.csv/1513097780355737\",\n
-        \"selfLink\": \"https://www.googleapis.com/storage/v1/b/gcsfs-testing/o/2014-01-03.csv\",\n
-        \"name\": \"2014-01-03.csv\",\n \"bucket\": \"gcsfs-testing\",\n \"generation\":
-        \"1513097780355737\",\n \"metageneration\": \"1\",\n \"timeCreated\": \"2017-12-12T16:56:20.291Z\",\n
-        \"updated\": \"2017-12-12T16:56:20.291Z\",\n \"storageClass\": \"STANDARD\",\n
-        \"timeStorageClassUpdated\": \"2017-12-12T16:56:20.291Z\",\n \"size\": \"52\",\n
-        \"md5Hash\": \"9keZXdUu0YtMynECFSOiMg==\",\n \"mediaLink\": \"https://www.googleapis.com/download/storage/v1/b/gcsfs-testing/o/2014-01-03.csv?generation=1513097780355737&alt=media\",\n
-        \"crc32c\": \"x/fq7w==\",\n \"etag\": \"CJnF1b34hNgCEAE=\"\n}\n"}
-    headers:
-      Alt-Svc: ['hq=":443"; ma=2592000; quic=51303431; quic=51303339; quic=51303338;
-          quic=51303337; quic=51303335,quic=":443"; ma=2592000; v="41,39,38,37,35"']
-      Cache-Control: ['no-cache, no-store, max-age=0, must-revalidate']
-      Content-Length: ['694']
-      Content-Type: [application/json; charset=UTF-8]
-      Date: ['Tue, 12 Dec 2017 16:56:20 GMT']
-      ETag: [CJnF1b34hNgCEAE=]
-      Expires: ['Mon, 01 Jan 1990 00:00:00 GMT']
-      Pragma: [no-cache]
-      Server: [UploadServer]
-      Vary: [Origin, X-Origin]
-      X-GUploader-UploadID: [AEnB2Uok5fahoqxpPj19r-Isr_6cMi7FBt081uvkXHQSv7VEkd4ySCrkwcUsBj8mls4hDNjbt2thhh8AD9i02YszXk1nUVqc9w]
-    status: {code: 200, message: OK}
-- request:
-    body: 'name,amount,id
-
-'
-    headers:
-      Accept: ['*/*']
-      Accept-Encoding: ['gzip, deflate']
-      Connection: [keep-alive]
-      Content-Length: ['15']
-      User-Agent: [python-requests/2.18.4]
-    method: POST
-    uri: https://www.googleapis.com/upload/storage/v1/b/gcsfs-testing/o?name=2014-01-02.csv&uploadType=media
-  response:
-    body: {string: "{\n \"kind\": \"storage#object\",\n \"id\": \"gcsfs-testing/2014-01-02.csv/1513097780676325\",\n
-        \"selfLink\": \"https://www.googleapis.com/storage/v1/b/gcsfs-testing/o/2014-01-02.csv\",\n
-        \"name\": \"2014-01-02.csv\",\n \"bucket\": \"gcsfs-testing\",\n \"generation\":
-        \"1513097780676325\",\n \"metageneration\": \"1\",\n \"timeCreated\": \"2017-12-12T16:56:20.612Z\",\n
-        \"updated\": \"2017-12-12T16:56:20.612Z\",\n \"storageClass\": \"STANDARD\",\n
-        \"timeStorageClassUpdated\": \"2017-12-12T16:56:20.612Z\",\n \"size\": \"15\",\n
-        \"md5Hash\": \"cGwL6TebGKiJzgyNBJNb6Q==\",\n \"mediaLink\": \"https://www.googleapis.com/download/storage/v1/b/gcsfs-testing/o/2014-01-02.csv?generation=1513097780676325&alt=media\",\n
-        \"crc32c\": \"Mpt4QQ==\",\n \"etag\": \"COWN6b34hNgCEAE=\"\n}\n"}
-    headers:
-      Alt-Svc: ['hq=":443"; ma=2592000; quic=51303431; quic=51303339; quic=51303338;
-          quic=51303337; quic=51303335,quic=":443"; ma=2592000; v="41,39,38,37,35"']
-      Cache-Control: ['no-cache, no-store, max-age=0, must-revalidate']
-      Content-Length: ['694']
-      Content-Type: [application/json; charset=UTF-8]
-      Date: ['Tue, 12 Dec 2017 16:56:20 GMT']
-      ETag: [COWN6b34hNgCEAE=]
-      Expires: ['Mon, 01 Jan 1990 00:00:00 GMT']
-      Pragma: [no-cache]
-      Server: [UploadServer]
-      Vary: [Origin, X-Origin]
-      X-GUploader-UploadID: [AEnB2UrK9UXdyosol9pETE_S-JSBpE4nMtY2nlNbdAJhCJkfR2Sjs2uFD8HRIcTg6aICnqb8YCHBBDZ0sdzKuFId6OeMq8G6OA]
-    status: {code: 200, message: OK}
-- request:
-    body: 'name,amount,id
-
-      Alice,100,1
-
-      Bob,200,2
-
-      Charlie,300,3
-
-'
-    headers:
-      Accept: ['*/*']
-      Accept-Encoding: ['gzip, deflate']
-      Connection: [keep-alive]
-      Content-Length: ['51']
-      User-Agent: [python-requests/2.18.4]
-    method: POST
-    uri: https://www.googleapis.com/upload/storage/v1/b/gcsfs-testing/o?name=2014-01-01.csv&uploadType=media
-  response:
-    body: {string: "{\n \"kind\": \"storage#object\",\n \"id\": \"gcsfs-testing/2014-01-01.csv/1513097781144036\",\n
-        \"selfLink\": \"https://www.googleapis.com/storage/v1/b/gcsfs-testing/o/2014-01-01.csv\",\n
-        \"name\": \"2014-01-01.csv\",\n \"bucket\": \"gcsfs-testing\",\n \"generation\":
-        \"1513097781144036\",\n \"metageneration\": \"1\",\n \"timeCreated\": \"2017-12-12T16:56:21.079Z\",\n
-        \"updated\": \"2017-12-12T16:56:21.079Z\",\n \"storageClass\": \"STANDARD\",\n
-        \"timeStorageClassUpdated\": \"2017-12-12T16:56:21.079Z\",\n \"size\": \"51\",\n
-        \"md5Hash\": \"Auycd2AT7x5m8G1W0NXcuA==\",\n \"mediaLink\": \"https://www.googleapis.com/download/storage/v1/b/gcsfs-testing/o/2014-01-01.csv?generation=1513097781144036&alt=media\",\n
-        \"crc32c\": \"yR1u0w==\",\n \"etag\": \"COTThb74hNgCEAE=\"\n}\n"}
-    headers:
-      Alt-Svc: ['hq=":443"; ma=2592000; quic=51303431; quic=51303339; quic=51303338;
-          quic=51303337; quic=51303335,quic=":443"; ma=2592000; v="41,39,38,37,35"']
-      Cache-Control: ['no-cache, no-store, max-age=0, must-revalidate']
-      Content-Length: ['694']
-      Content-Type: [application/json; charset=UTF-8]
-      Date: ['Tue, 12 Dec 2017 16:56:21 GMT']
-      ETag: [COTThb74hNgCEAE=]
-      Expires: ['Mon, 01 Jan 1990 00:00:00 GMT']
-      Pragma: [no-cache]
-      Server: [UploadServer]
-      Vary: [Origin, X-Origin]
-      X-GUploader-UploadID: [AEnB2UpVIx2QQwA8vCIrmrb7I2e_oi7HURxZkQ1xjg0tZloP0G3wuLprbCw0LpbUgmdLun0FhwoR3gbGIxQP0piwcsb-3skpow]
-    status: {code: 200, message: OK}
-- request:
-    body: 'hello
-
-'
-    headers:
-      Accept: ['*/*']
-      Accept-Encoding: ['gzip, deflate']
-      Connection: [keep-alive]
-      Content-Length: ['6']
-      User-Agent: [python-requests/2.18.4]
-    method: POST
-    uri: https://www.googleapis.com/upload/storage/v1/b/gcsfs-testing/o?name=nested%2Fnested2%2Ffile1&uploadType=media
-  response:
-    body: {string: "{\n \"kind\": \"storage#object\",\n \"id\": \"gcsfs-testing/nested/nested2/file1/1513097781516981\",\n
-        \"selfLink\": \"https://www.googleapis.com/storage/v1/b/gcsfs-testing/o/nested%2Fnested2%2Ffile1\",\n
-        \"name\": \"nested/nested2/file1\",\n \"bucket\": \"gcsfs-testing\",\n \"generation\":
-        \"1513097781516981\",\n \"metageneration\": \"1\",\n \"timeCreated\": \"2017-12-12T16:56:21.462Z\",\n
-        \"updated\": \"2017-12-12T16:56:21.462Z\",\n \"storageClass\": \"STANDARD\",\n
-        \"timeStorageClassUpdated\": \"2017-12-12T16:56:21.462Z\",\n \"size\": \"6\",\n
-        \"md5Hash\": \"sZRqySSS0jR8YjW00mERhA==\",\n \"mediaLink\": \"https://www.googleapis.com/download/storage/v1/b/gcsfs-testing/o/nested%2Fnested2%2Ffile1?generation=1513097781516981&alt=media\",\n
-        \"crc32c\": \"NT3Yvg==\",\n \"etag\": \"CLW1nL74hNgCEAE=\"\n}\n"}
-    headers:
-      Alt-Svc: ['hq=":443"; ma=2592000; quic=51303431; quic=51303339; quic=51303338;
-          quic=51303337; quic=51303335,quic=":443"; ma=2592000; v="41,39,38,37,35"']
-      Cache-Control: ['no-cache, no-store, max-age=0, must-revalidate']
-      Content-Length: ['725']
-      Content-Type: [application/json; charset=UTF-8]
-      Date: ['Tue, 12 Dec 2017 16:56:21 GMT']
-      ETag: [CLW1nL74hNgCEAE=]
-      Expires: ['Mon, 01 Jan 1990 00:00:00 GMT']
-      Pragma: [no-cache]
-      Server: [UploadServer]
-      Vary: [Origin, X-Origin]
-      X-GUploader-UploadID: [AEnB2Upb3SR0IQ80vQsdLdkHyjJuVHabgpvKvKe0og1f8Re4PeU-u-8W4k-AK7pghJ-mvnk8aDtYOcC86RhhZu8-cEtoR4bAnA]
-    status: {code: 200, message: OK}
-- request:
-    body: world
-    headers:
-      Accept: ['*/*']
-      Accept-Encoding: ['gzip, deflate']
-      Connection: [keep-alive]
-      Content-Length: ['5']
-      User-Agent: [python-requests/2.18.4]
-    method: POST
-    uri: https://www.googleapis.com/upload/storage/v1/b/gcsfs-testing/o?name=nested%2Ffile2&uploadType=media
-  response:
-    body: {string: "{\n \"kind\": \"storage#object\",\n \"id\": \"gcsfs-testing/nested/file2/1513097781871942\",\n
-        \"selfLink\": \"https://www.googleapis.com/storage/v1/b/gcsfs-testing/o/nested%2Ffile2\",\n
-        \"name\": \"nested/file2\",\n \"bucket\": \"gcsfs-testing\",\n \"generation\":
-        \"1513097781871942\",\n \"metageneration\": \"1\",\n \"timeCreated\": \"2017-12-12T16:56:21.808Z\",\n
-        \"updated\": \"2017-12-12T16:56:21.808Z\",\n \"storageClass\": \"STANDARD\",\n
-        \"timeStorageClassUpdated\": \"2017-12-12T16:56:21.808Z\",\n \"size\": \"5\",\n
-        \"md5Hash\": \"fXkwN6B2AYZXSwKC8vQ15w==\",\n \"mediaLink\": \"https://www.googleapis.com/download/storage/v1/b/gcsfs-testing/o/nested%2Ffile2?generation=1513097781871942&alt=media\",\n
-        \"crc32c\": \"MaqBTg==\",\n \"etag\": \"CMaKsr74hNgCEAE=\"\n}\n"}
-    headers:
-      Alt-Svc: ['hq=":443"; ma=2592000; quic=51303431; quic=51303339; quic=51303338;
-          quic=51303337; quic=51303335,quic=":443"; ma=2592000; v="41,39,38,37,35"']
-      Cache-Control: ['no-cache, no-store, max-age=0, must-revalidate']
-      Content-Length: ['689']
-      Content-Type: [application/json; charset=UTF-8]
-      Date: ['Tue, 12 Dec 2017 16:56:22 GMT']
-      ETag: [CMaKsr74hNgCEAE=]
-      Expires: ['Mon, 01 Jan 1990 00:00:00 GMT']
-      Pragma: [no-cache]
-      Server: [UploadServer]
-      Vary: [Origin, X-Origin]
-      X-GUploader-UploadID: [AEnB2UrMWwX7NBUY9guQdfVRzRpE99CBUmYPXs-T-7XysVR_fFzvDGYrA1M5nBQbriNWlFIiOA9AxUuoBqNRnS2xP6w6L5K8JA]
-    status: {code: 200, message: OK}
-- request:
-    body: world
-    headers:
-      Accept: ['*/*']
-      Accept-Encoding: ['gzip, deflate']
-      Connection: [keep-alive]
-      Content-Length: ['5']
-      User-Agent: [python-requests/2.18.4]
-    method: POST
-    uri: https://www.googleapis.com/upload/storage/v1/b/gcsfs-testing/o?name=nested%2Fnested2%2Ffile2&uploadType=media
-  response:
-    body: {string: "{\n \"kind\": \"storage#object\",\n \"id\": \"gcsfs-testing/nested/nested2/file2/1513097782306708\",\n
-        \"selfLink\": \"https://www.googleapis.com/storage/v1/b/gcsfs-testing/o/nested%2Fnested2%2Ffile2\",\n
-        \"name\": \"nested/nested2/file2\",\n \"bucket\": \"gcsfs-testing\",\n \"generation\":
-        \"1513097782306708\",\n \"metageneration\": \"1\",\n \"timeCreated\": \"2017-12-12T16:56:22.243Z\",\n
-        \"updated\": \"2017-12-12T16:56:22.243Z\",\n \"storageClass\": \"STANDARD\",\n
-        \"timeStorageClassUpdated\": \"2017-12-12T16:56:22.243Z\",\n \"size\": \"5\",\n
-        \"md5Hash\": \"fXkwN6B2AYZXSwKC8vQ15w==\",\n \"mediaLink\": \"https://www.googleapis.com/download/storage/v1/b/gcsfs-testing/o/nested%2Fnested2%2Ffile2?generation=1513097782306708&alt=media\",\n
-        \"crc32c\": \"MaqBTg==\",\n \"etag\": \"CJTPzL74hNgCEAE=\"\n}\n"}
-    headers:
-      Alt-Svc: ['hq=":443"; ma=2592000; quic=51303431; quic=51303339; quic=51303338;
-          quic=51303337; quic=51303335,quic=":443"; ma=2592000; v="41,39,38,37,35"']
-      Cache-Control: ['no-cache, no-store, max-age=0, must-revalidate']
-      Content-Length: ['725']
-      Content-Type: [application/json; charset=UTF-8]
-      Date: ['Tue, 12 Dec 2017 16:56:22 GMT']
-      ETag: [CJTPzL74hNgCEAE=]
-      Expires: ['Mon, 01 Jan 1990 00:00:00 GMT']
-      Pragma: [no-cache]
-      Server: [UploadServer]
-      Vary: [Origin, X-Origin]
-      X-GUploader-UploadID: [AEnB2Uov7wdiNHofodGj7HYhYMkr3AsufJlIVQX14uQ0XT1BZcFgUgtSmQ5NqYNJbB-recFtU4-CP94JqknnNiDG-SG0Wz3rNQ]
-    status: {code: 200, message: OK}
-- request:
-    body: 'hello
-
-'
-    headers:
-      Accept: ['*/*']
-      Accept-Encoding: ['gzip, deflate']
-      Connection: [keep-alive]
-      Content-Length: ['6']
-      User-Agent: [python-requests/2.18.4]
-    method: POST
-    uri: https://www.googleapis.com/upload/storage/v1/b/gcsfs-testing/o?name=nested%2Ffile1&uploadType=media
-  response:
-    body: {string: "{\n \"kind\": \"storage#object\",\n \"id\": \"gcsfs-testing/nested/file1/1513097782779945\",\n
-        \"selfLink\": \"https://www.googleapis.com/storage/v1/b/gcsfs-testing/o/nested%2Ffile1\",\n
-        \"name\": \"nested/file1\",\n \"bucket\": \"gcsfs-testing\",\n \"generation\":
-        \"1513097782779945\",\n \"metageneration\": \"1\",\n \"timeCreated\": \"2017-12-12T16:56:22.712Z\",\n
-        \"updated\": \"2017-12-12T16:56:22.712Z\",\n \"storageClass\": \"STANDARD\",\n
-        \"timeStorageClassUpdated\": \"2017-12-12T16:56:22.712Z\",\n \"size\": \"6\",\n
-        \"md5Hash\": \"sZRqySSS0jR8YjW00mERhA==\",\n \"mediaLink\": \"https://www.googleapis.com/download/storage/v1/b/gcsfs-testing/o/nested%2Ffile1?generation=1513097782779945&alt=media\",\n
-        \"crc32c\": \"NT3Yvg==\",\n \"etag\": \"CKnA6b74hNgCEAE=\"\n}\n"}
-    headers:
-      Alt-Svc: ['hq=":443"; ma=2592000; quic=51303431; quic=51303339; quic=51303338;
-          quic=51303337; quic=51303335,quic=":443"; ma=2592000; v="41,39,38,37,35"']
-      Cache-Control: ['no-cache, no-store, max-age=0, must-revalidate']
-      Content-Length: ['689']
-      Content-Type: [application/json; charset=UTF-8]
-      Date: ['Tue, 12 Dec 2017 16:56:22 GMT']
-      ETag: [CKnA6b74hNgCEAE=]
-      Expires: ['Mon, 01 Jan 1990 00:00:00 GMT']
-      Pragma: [no-cache]
-      Server: [UploadServer]
-      Vary: [Origin, X-Origin]
-      X-GUploader-UploadID: [AEnB2Uo5_DYKFqCxuatHir-gc34DO-ItUb4BvaFRHHLX7kOuMTBAPjX15Zv9CoXrcGWh5HrhvW2u2-vvKOFZCFRBBOWNPdXPSg]
-    status: {code: 200, message: OK}
-- request:
-    body: null
-    headers:
-      Accept: ['*/*']
-      Accept-Encoding: ['gzip, deflate']
-      Connection: [keep-alive]
-      User-Agent: [python-requests/2.18.4]
-    method: GET
-    uri: https://www.googleapis.com/storage/v1/b/gcsfs-testing/o/2014-01-01.csv
-  response:
-    body: {string: "{\n \"kind\": \"storage#object\",\n \"id\": \"gcsfs-testing/2014-01-01.csv/1513097781144036\",\n
-        \"selfLink\": \"https://www.googleapis.com/storage/v1/b/gcsfs-testing/o/2014-01-01.csv\",\n
-        \"name\": \"2014-01-01.csv\",\n \"bucket\": \"gcsfs-testing\",\n \"generation\":
-        \"1513097781144036\",\n \"metageneration\": \"1\",\n \"timeCreated\": \"2017-12-12T16:56:21.079Z\",\n
-        \"updated\": \"2017-12-12T16:56:21.079Z\",\n \"storageClass\": \"STANDARD\",\n
-        \"timeStorageClassUpdated\": \"2017-12-12T16:56:21.079Z\",\n \"size\": \"51\",\n
-        \"md5Hash\": \"Auycd2AT7x5m8G1W0NXcuA==\",\n \"mediaLink\": \"https://www.googleapis.com/download/storage/v1/b/gcsfs-testing/o/2014-01-01.csv?generation=1513097781144036&alt=media\",\n
-        \"crc32c\": \"yR1u0w==\",\n \"etag\": \"COTThb74hNgCEAE=\"\n}\n"}
-    headers:
-      Alt-Svc: ['hq=":443"; ma=2592000; quic=51303431; quic=51303339; quic=51303338;
-          quic=51303337; quic=51303335,quic=":443"; ma=2592000; v="41,39,38,37,35"']
-      Cache-Control: ['no-cache, no-store, max-age=0, must-revalidate']
-      Content-Length: ['694']
-      Content-Type: [application/json; charset=UTF-8]
-      Date: ['Tue, 12 Dec 2017 16:56:23 GMT']
-      ETag: [COTThb74hNgCEAE=]
-      Expires: ['Mon, 01 Jan 1990 00:00:00 GMT']
-      Pragma: [no-cache]
-      Server: [UploadServer]
-      Vary: [Origin, X-Origin]
-      X-GUploader-UploadID: [AEnB2UoNI80ANA9Tu8iD7hQ_ouk6L5tjbCA99kKWPPjMhBPltyeoggVnJ9EWRCUWBjV77bqdJ5P86qEVYyuHEBDYmYqt7skxvQ]
-    status: {code: 200, message: OK}
-- request:
-    body: null
-    headers:
-      Accept: ['*/*']
-      Accept-Encoding: ['gzip, deflate']
-      Connection: [keep-alive]
-      Range: [bytes=0-5242882]
-      User-Agent: [python-requests/2.18.4]
-    method: GET
-    uri: https://www.googleapis.com/download/storage/v1/b/gcsfs-testing/o/2014-01-01.csv?alt=media&generation=1513097781144036
-  response:
-    body: {string: 'name,amount,id
-
-        Alice,100,1
-
-        Bob,200,2
-
-        Charlie,300,3
-
-'}
-    headers:
-      Alt-Svc: ['hq=":443"; ma=2592000; quic=51303431; quic=51303339; quic=51303338;
-          quic=51303337; quic=51303335,quic=":443"; ma=2592000; v="41,39,38,37,35"']
-      Cache-Control: ['no-cache, no-store, max-age=0, must-revalidate']
-      Content-Disposition: [attachment]
-      Content-Length: ['51']
-      Content-Range: [bytes 0-50/51]
-      Content-Type: [application/octet-stream]
-      Date: ['Tue, 12 Dec 2017 16:56:23 GMT']
-      ETag: [COTThb74hNgCEAE=]
-      Expires: ['Mon, 01 Jan 1990 00:00:00 GMT']
-      Pragma: [no-cache]
-      Server: [UploadServer]
-      Vary: [Origin, X-Origin]
-      X-GUploader-UploadID: [AEnB2UomD_-sEM1JcvkN2udzcAxvhD0hCqztqYCZZ2DlnFylO0hGupaIMNvyyJKFffW_q3BYBiyPQS7ldstNrg4hRM431QfLYQ]
-      X-Goog-Generation: ['1513097781144036']
-      X-Goog-Metageneration: ['1']
-      X-Goog-Storage-Class: [STANDARD]
-    status: {code: 206, message: Partial Content}
-- request:
-    body: null
-    headers:
-      Accept: ['*/*']
-      Accept-Encoding: ['gzip, deflate']
-      Connection: [keep-alive]
-      Range: [bytes=0-14]
-      User-Agent: [python-requests/2.18.4]
-    method: GET
-    uri: https://www.googleapis.com/download/storage/v1/b/gcsfs-testing/o/2014-01-01.csv?alt=media&generation=1513097781144036
-  response:
-    body: {string: 'name,amount,id
-
-'}
-    headers:
-      Alt-Svc: ['hq=":443"; ma=2592000; quic=51303431; quic=51303339; quic=51303338;
-          quic=51303337; quic=51303335,quic=":443"; ma=2592000; v="41,39,38,37,35"']
-      Cache-Control: ['no-cache, no-store, max-age=0, must-revalidate']
-      Content-Disposition: [attachment]
-      Content-Length: ['15']
-      Content-Range: [bytes 0-14/51]
-      Content-Type: [application/octet-stream]
-      Date: ['Tue, 12 Dec 2017 16:56:23 GMT']
-      ETag: [COTThb74hNgCEAE=]
-      Expires: ['Mon, 01 Jan 1990 00:00:00 GMT']
-      Pragma: [no-cache]
-      Server: [UploadServer]
-      Vary: [Origin, X-Origin]
-      X-GUploader-UploadID: [AEnB2UomE0e9cBfB3IXckAwXp0K2PApJuQ3hRY4vArG9cDxS9F4BMTOOTmIVN_XaP4XdRcs5yA4ShK8hMeHqCStnqmFaPl_WcQ]
-      X-Goog-Generation: ['1513097781144036']
-      X-Goog-Metageneration: ['1']
-      X-Goog-Storage-Class: [STANDARD]
-    status: {code: 206, message: Partial Content}
-- request:
-    body: null
-    headers:
-      Accept: ['*/*']
-      Accept-Encoding: ['gzip, deflate']
-      Connection: [keep-alive]
-      Range: [bytes=0-35]
-      User-Agent: [python-requests/2.18.4]
-    method: GET
-    uri: https://www.googleapis.com/download/storage/v1/b/gcsfs-testing/o/2014-01-01.csv?alt=media&generation=1513097781144036
-  response:
-    body: {string: 'name,amount,id
-
-        Alice,100,1
-
-        Bob,200,2'}
-    headers:
-      Alt-Svc: ['hq=":443"; ma=2592000; quic=51303431; quic=51303339; quic=51303338;
-          quic=51303337; quic=51303335,quic=":443"; ma=2592000; v="41,39,38,37,35"']
-      Cache-Control: ['no-cache, no-store, max-age=0, must-revalidate']
-      Content-Disposition: [attachment]
-      Content-Length: ['36']
-      Content-Range: [bytes 0-35/51]
-      Content-Type: [application/octet-stream]
-      Date: ['Tue, 12 Dec 2017 16:56:23 GMT']
-      ETag: [COTThb74hNgCEAE=]
-      Expires: ['Mon, 01 Jan 1990 00:00:00 GMT']
-      Pragma: [no-cache]
-      Server: [UploadServer]
-      Vary: [Origin, X-Origin]
-      X-GUploader-UploadID: [AEnB2UqHAT_1Ux7kfP7fZz5cKCODBuIpy9CeWyyAG889uBEHXmWz5KJzE97m7eWs6N_mVsvczK5wqT6XBv94Yq-3WPhEUO0EFA]
-      X-Goog-Generation: ['1513097781144036']
-      X-Goog-Metageneration: ['1']
-      X-Goog-Storage-Class: [STANDARD]
-    status: {code: 206, message: Partial Content}
-- request:
-    body: null
-    headers:
-      Accept: ['*/*']
-      Accept-Encoding: ['gzip, deflate']
-      Connection: [keep-alive]
-      Range: [bytes=0-47]
-      User-Agent: [python-requests/2.18.4]
-    method: GET
-    uri: https://www.googleapis.com/download/storage/v1/b/gcsfs-testing/o/2014-01-01.csv?alt=media&generation=1513097781144036
-  response:
-    body: {string: 'name,amount,id
-
-        Alice,100,1
-
-        Bob,200,2
-
-        Charlie,300'}
-    headers:
-      Alt-Svc: ['hq=":443"; ma=2592000; quic=51303431; quic=51303339; quic=51303338;
-          quic=51303337; quic=51303335,quic=":443"; ma=2592000; v="41,39,38,37,35"']
-      Cache-Control: ['no-cache, no-store, max-age=0, must-revalidate']
-      Content-Disposition: [attachment]
-      Content-Length: ['48']
-      Content-Range: [bytes 0-47/51]
-      Content-Type: [application/octet-stream]
-      Date: ['Tue, 12 Dec 2017 16:56:24 GMT']
-      ETag: [COTThb74hNgCEAE=]
-      Expires: ['Mon, 01 Jan 1990 00:00:00 GMT']
-      Pragma: [no-cache]
-      Server: [UploadServer]
-      Vary: [Origin, X-Origin]
-      X-GUploader-UploadID: [AEnB2Uop9H7xkg0WcUNb0152IzKKnj0XONYtw6L6rKTgShnUnaHdWFNSsmMIoEyDDqj656sn5ifiT5CIrE_TCDDlAvmX0PkWNg]
-      X-Goog-Generation: ['1513097781144036']
-      X-Goog-Metageneration: ['1']
-      X-Goog-Storage-Class: [STANDARD]
-    status: {code: 206, message: Partial Content}
-- request:
-    body: null
-    headers:
-      Accept: ['*/*']
-      Accept-Encoding: ['gzip, deflate']
-      Connection: [keep-alive]
-      User-Agent: [python-requests/2.18.4]
-    method: GET
-    uri: https://www.googleapis.com/storage/v1/b/gcsfs-testing/o/?maxResults=1000
-  response:
-    body: {string: "{\n \"kind\": \"storage#objects\",\n \"items\": [\n  {\n   \"kind\":
-        \"storage#object\",\n   \"id\": \"gcsfs-testing/2014-01-01.csv/1513097781144036\",\n
-        \  \"selfLink\": \"https://www.googleapis.com/storage/v1/b/gcsfs-testing/o/2014-01-01.csv\",\n
-        \  \"name\": \"2014-01-01.csv\",\n   \"bucket\": \"gcsfs-testing\",\n   \"generation\":
-        \"1513097781144036\",\n   \"metageneration\": \"1\",\n   \"timeCreated\":
-        \"2017-12-12T16:56:21.079Z\",\n   \"updated\": \"2017-12-12T16:56:21.079Z\",\n
-        \  \"storageClass\": \"STANDARD\",\n   \"timeStorageClassUpdated\": \"2017-12-12T16:56:21.079Z\",\n
-        \  \"size\": \"51\",\n   \"md5Hash\": \"Auycd2AT7x5m8G1W0NXcuA==\",\n   \"mediaLink\":
-        \"https://www.googleapis.com/download/storage/v1/b/gcsfs-testing/o/2014-01-01.csv?generation=1513097781144036&alt=media\",\n
-        \  \"crc32c\": \"yR1u0w==\",\n   \"etag\": \"COTThb74hNgCEAE=\"\n  },\n  {\n
-        \  \"kind\": \"storage#object\",\n   \"id\": \"gcsfs-testing/2014-01-02.csv/1513097780676325\",\n
-        \  \"selfLink\": \"https://www.googleapis.com/storage/v1/b/gcsfs-testing/o/2014-01-02.csv\",\n
-        \  \"name\": \"2014-01-02.csv\",\n   \"bucket\": \"gcsfs-testing\",\n   \"generation\":
-        \"1513097780676325\",\n   \"metageneration\": \"1\",\n   \"timeCreated\":
-        \"2017-12-12T16:56:20.612Z\",\n   \"updated\": \"2017-12-12T16:56:20.612Z\",\n
-        \  \"storageClass\": \"STANDARD\",\n   \"timeStorageClassUpdated\": \"2017-12-12T16:56:20.612Z\",\n
-        \  \"size\": \"15\",\n   \"md5Hash\": \"cGwL6TebGKiJzgyNBJNb6Q==\",\n   \"mediaLink\":
-        \"https://www.googleapis.com/download/storage/v1/b/gcsfs-testing/o/2014-01-02.csv?generation=1513097780676325&alt=media\",\n
-        \  \"crc32c\": \"Mpt4QQ==\",\n   \"etag\": \"COWN6b34hNgCEAE=\"\n  },\n  {\n
-        \  \"kind\": \"storage#object\",\n   \"id\": \"gcsfs-testing/2014-01-03.csv/1513097780355737\",\n
-        \  \"selfLink\": \"https://www.googleapis.com/storage/v1/b/gcsfs-testing/o/2014-01-03.csv\",\n
-        \  \"name\": \"2014-01-03.csv\",\n   \"bucket\": \"gcsfs-testing\",\n   \"generation\":
-        \"1513097780355737\",\n   \"metageneration\": \"1\",\n   \"timeCreated\":
-        \"2017-12-12T16:56:20.291Z\",\n   \"updated\": \"2017-12-12T16:56:20.291Z\",\n
-        \  \"storageClass\": \"STANDARD\",\n   \"timeStorageClassUpdated\": \"2017-12-12T16:56:20.291Z\",\n
-        \  \"size\": \"52\",\n   \"md5Hash\": \"9keZXdUu0YtMynECFSOiMg==\",\n   \"mediaLink\":
-        \"https://www.googleapis.com/download/storage/v1/b/gcsfs-testing/o/2014-01-03.csv?generation=1513097780355737&alt=media\",\n
-        \  \"crc32c\": \"x/fq7w==\",\n   \"etag\": \"CJnF1b34hNgCEAE=\"\n  },\n  {\n
-        \  \"kind\": \"storage#object\",\n   \"id\": \"gcsfs-testing/nested/file1/1513097782779945\",\n
-        \  \"selfLink\": \"https://www.googleapis.com/storage/v1/b/gcsfs-testing/o/nested%2Ffile1\",\n
-        \  \"name\": \"nested/file1\",\n   \"bucket\": \"gcsfs-testing\",\n   \"generation\":
-        \"1513097782779945\",\n   \"metageneration\": \"1\",\n   \"timeCreated\":
-        \"2017-12-12T16:56:22.712Z\",\n   \"updated\": \"2017-12-12T16:56:22.712Z\",\n
-        \  \"storageClass\": \"STANDARD\",\n   \"timeStorageClassUpdated\": \"2017-12-12T16:56:22.712Z\",\n
-        \  \"size\": \"6\",\n   \"md5Hash\": \"sZRqySSS0jR8YjW00mERhA==\",\n   \"mediaLink\":
-        \"https://www.googleapis.com/download/storage/v1/b/gcsfs-testing/o/nested%2Ffile1?generation=1513097782779945&alt=media\",\n
-        \  \"crc32c\": \"NT3Yvg==\",\n   \"etag\": \"CKnA6b74hNgCEAE=\"\n  },\n  {\n
-        \  \"kind\": \"storage#object\",\n   \"id\": \"gcsfs-testing/nested/file2/1513097781871942\",\n
-        \  \"selfLink\": \"https://www.googleapis.com/storage/v1/b/gcsfs-testing/o/nested%2Ffile2\",\n
-        \  \"name\": \"nested/file2\",\n   \"bucket\": \"gcsfs-testing\",\n   \"generation\":
-        \"1513097781871942\",\n   \"metageneration\": \"1\",\n   \"timeCreated\":
-        \"2017-12-12T16:56:21.808Z\",\n   \"updated\": \"2017-12-12T16:56:21.808Z\",\n
-        \  \"storageClass\": \"STANDARD\",\n   \"timeStorageClassUpdated\": \"2017-12-12T16:56:21.808Z\",\n
-        \  \"size\": \"5\",\n   \"md5Hash\": \"fXkwN6B2AYZXSwKC8vQ15w==\",\n   \"mediaLink\":
-        \"https://www.googleapis.com/download/storage/v1/b/gcsfs-testing/o/nested%2Ffile2?generation=1513097781871942&alt=media\",\n
-        \  \"crc32c\": \"MaqBTg==\",\n   \"etag\": \"CMaKsr74hNgCEAE=\"\n  },\n  {\n
-        \  \"kind\": \"storage#object\",\n   \"id\": \"gcsfs-testing/nested/nested2/file1/1513097781516981\",\n
-        \  \"selfLink\": \"https://www.googleapis.com/storage/v1/b/gcsfs-testing/o/nested%2Fnested2%2Ffile1\",\n
-        \  \"name\": \"nested/nested2/file1\",\n   \"bucket\": \"gcsfs-testing\",\n
-        \  \"generation\": \"1513097781516981\",\n   \"metageneration\": \"1\",\n
-        \  \"timeCreated\": \"2017-12-12T16:56:21.462Z\",\n   \"updated\": \"2017-12-12T16:56:21.462Z\",\n
-        \  \"storageClass\": \"STANDARD\",\n   \"timeStorageClassUpdated\": \"2017-12-12T16:56:21.462Z\",\n
-        \  \"size\": \"6\",\n   \"md5Hash\": \"sZRqySSS0jR8YjW00mERhA==\",\n   \"mediaLink\":
-        \"https://www.googleapis.com/download/storage/v1/b/gcsfs-testing/o/nested%2Fnested2%2Ffile1?generation=1513097781516981&alt=media\",\n
-        \  \"crc32c\": \"NT3Yvg==\",\n   \"etag\": \"CLW1nL74hNgCEAE=\"\n  },\n  {\n
-        \  \"kind\": \"storage#object\",\n   \"id\": \"gcsfs-testing/nested/nested2/file2/1513097782306708\",\n
-        \  \"selfLink\": \"https://www.googleapis.com/storage/v1/b/gcsfs-testing/o/nested%2Fnested2%2Ffile2\",\n
-        \  \"name\": \"nested/nested2/file2\",\n   \"bucket\": \"gcsfs-testing\",\n
-        \  \"generation\": \"1513097782306708\",\n   \"metageneration\": \"1\",\n
-        \  \"timeCreated\": \"2017-12-12T16:56:22.243Z\",\n   \"updated\": \"2017-12-12T16:56:22.243Z\",\n
-        \  \"storageClass\": \"STANDARD\",\n   \"timeStorageClassUpdated\": \"2017-12-12T16:56:22.243Z\",\n
-        \  \"size\": \"5\",\n   \"md5Hash\": \"fXkwN6B2AYZXSwKC8vQ15w==\",\n   \"mediaLink\":
-        \"https://www.googleapis.com/download/storage/v1/b/gcsfs-testing/o/nested%2Fnested2%2Ffile2?generation=1513097782306708&alt=media\",\n
-        \  \"crc32c\": \"MaqBTg==\",\n   \"etag\": \"CJTPzL74hNgCEAE=\"\n  },\n  {\n
-        \  \"kind\": \"storage#object\",\n   \"id\": \"gcsfs-testing/test/accounts.1.json/1513097779798576\",\n
-        \  \"selfLink\": \"https://www.googleapis.com/storage/v1/b/gcsfs-testing/o/test%2Faccounts.1.json\",\n
-        \  \"name\": \"test/accounts.1.json\",\n   \"bucket\": \"gcsfs-testing\",\n
-        \  \"generation\": \"1513097779798576\",\n   \"metageneration\": \"1\",\n
-        \  \"timeCreated\": \"2017-12-12T16:56:19.733Z\",\n   \"updated\": \"2017-12-12T16:56:19.733Z\",\n
-        \  \"storageClass\": \"STANDARD\",\n   \"timeStorageClassUpdated\": \"2017-12-12T16:56:19.733Z\",\n
-        \  \"size\": \"133\",\n   \"md5Hash\": \"xK7pmJz/Oj5HGIyfQpYTig==\",\n   \"mediaLink\":
-        \"https://www.googleapis.com/download/storage/v1/b/gcsfs-testing/o/test%2Faccounts.1.json?generation=1513097779798576&alt=media\",\n
-        \  \"crc32c\": \"6wJAgQ==\",\n   \"etag\": \"CLDEs734hNgCEAE=\"\n  },\n  {\n
-        \  \"kind\": \"storage#object\",\n   \"id\": \"gcsfs-testing/test/accounts.2.json/1513097779386678\",\n
-        \  \"selfLink\": \"https://www.googleapis.com/storage/v1/b/gcsfs-testing/o/test%2Faccounts.2.json\",\n
-        \  \"name\": \"test/accounts.2.json\",\n   \"bucket\": \"gcsfs-testing\",\n
-        \  \"generation\": \"1513097779386678\",\n   \"metageneration\": \"1\",\n
-        \  \"timeCreated\": \"2017-12-12T16:56:19.329Z\",\n   \"updated\": \"2017-12-12T16:56:19.329Z\",\n
-        \  \"storageClass\": \"STANDARD\",\n   \"timeStorageClassUpdated\": \"2017-12-12T16:56:19.329Z\",\n
-        \  \"size\": \"133\",\n   \"md5Hash\": \"bjhC5OCrzKV+8MGMCF2BQA==\",\n   \"mediaLink\":
-        \"https://www.googleapis.com/download/storage/v1/b/gcsfs-testing/o/test%2Faccounts.2.json?generation=1513097779386678&alt=media\",\n
-        \  \"crc32c\": \"Su+F+g==\",\n   \"etag\": \"CLaymr34hNgCEAE=\"\n  }\n ]\n}\n"}
-    headers:
-      Alt-Svc: ['hq=":443"; ma=2592000; quic=51303431; quic=51303339; quic=51303338;
-          quic=51303337; quic=51303335,quic=":443"; ma=2592000; v="41,39,38,37,35"']
-      Cache-Control: ['private, max-age=0, must-revalidate, no-transform']
-      Content-Length: ['6735']
-      Content-Type: [application/json; charset=UTF-8]
-      Date: ['Tue, 12 Dec 2017 16:56:24 GMT']
-      Expires: ['Tue, 12 Dec 2017 16:56:24 GMT']
-      Server: [UploadServer]
-      Vary: [Origin, X-Origin]
-      X-GUploader-UploadID: [AEnB2UpR8V8XHZ-ShqgrsZfVYoKyEU2_9q-49acp7NMUyRJa-0xB0jSMtR-eY-drgtkjrd3RrL6v_EJ4NCjGB8HYZHvr8FJ1kA]
-    status: {code: 200, message: OK}
-- request:
-    body: null
-    headers:
-      Accept: ['*/*']
-      Accept-Encoding: ['gzip, deflate']
-      Connection: [keep-alive]
-      Content-Length: ['0']
-      User-Agent: [python-requests/2.18.4]
-    method: DELETE
-    uri: https://www.googleapis.com/storage/v1/b/gcsfs-testing/o/2014-01-01.csv
-  response:
-    body: {string: ''}
-    headers:
-      Alt-Svc: ['hq=":443"; ma=2592000; quic=51303431; quic=51303339; quic=51303338;
-          quic=51303337; quic=51303335,quic=":443"; ma=2592000; v="41,39,38,37,35"']
-      Cache-Control: ['no-cache, no-store, max-age=0, must-revalidate']
-      Content-Length: ['0']
-      Content-Type: [application/json]
-      Date: ['Tue, 12 Dec 2017 16:56:24 GMT']
-      Expires: ['Mon, 01 Jan 1990 00:00:00 GMT']
-      Pragma: [no-cache]
-      Server: [UploadServer]
-      Vary: [Origin, X-Origin]
-      X-GUploader-UploadID: [AEnB2UoTrRPSpICbxi_qrUUjHXUgOSDYcln3qocWKybRUn8209Y5NpJDr8F6qGefm2rJjlkSjpZOX2mm6dYZrLauKyV8cr3lDA]
-    status: {code: 204, message: No Content}
-- request:
-    body: null
-    headers:
-      Accept: ['*/*']
-      Accept-Encoding: ['gzip, deflate']
-      Connection: [keep-alive]
-      Content-Length: ['0']
-      User-Agent: [python-requests/2.18.4]
-    method: DELETE
-    uri: https://www.googleapis.com/storage/v1/b/gcsfs-testing/o/2014-01-02.csv
-  response:
-    body: {string: ''}
-    headers:
-      Alt-Svc: ['hq=":443"; ma=2592000; quic=51303431; quic=51303339; quic=51303338;
-          quic=51303337; quic=51303335,quic=":443"; ma=2592000; v="41,39,38,37,35"']
-      Cache-Control: ['no-cache, no-store, max-age=0, must-revalidate']
-      Content-Length: ['0']
-      Content-Type: [application/json]
-      Date: ['Tue, 12 Dec 2017 16:56:25 GMT']
-      Expires: ['Mon, 01 Jan 1990 00:00:00 GMT']
-      Pragma: [no-cache]
-      Server: [UploadServer]
-      Vary: [Origin, X-Origin]
-      X-GUploader-UploadID: [AEnB2Ur4YfbKPmGnJeME-kPen0aVhhoxfP-C0Sr2bbtMc5ybj7zlOjSe_P1gg4OYmtQolORcOcRyahCY8YBeswyxiQzOycqISQ]
-    status: {code: 204, message: No Content}
-- request:
-    body: null
-    headers:
-      Accept: ['*/*']
-      Accept-Encoding: ['gzip, deflate']
-      Connection: [keep-alive]
-      Content-Length: ['0']
-      User-Agent: [python-requests/2.18.4]
-    method: DELETE
-    uri: https://www.googleapis.com/storage/v1/b/gcsfs-testing/o/2014-01-03.csv
-  response:
-    body: {string: ''}
-    headers:
-      Alt-Svc: ['hq=":443"; ma=2592000; quic=51303431; quic=51303339; quic=51303338;
-          quic=51303337; quic=51303335,quic=":443"; ma=2592000; v="41,39,38,37,35"']
-      Cache-Control: ['no-cache, no-store, max-age=0, must-revalidate']
-      Content-Length: ['0']
-      Content-Type: [application/json]
-      Date: ['Tue, 12 Dec 2017 16:56:25 GMT']
-      Expires: ['Mon, 01 Jan 1990 00:00:00 GMT']
-      Pragma: [no-cache]
-      Server: [UploadServer]
-      Vary: [Origin, X-Origin]
-      X-GUploader-UploadID: [AEnB2UrhaWporc0LyLiMjLdbvytgMeVpsX9WVV1b05fZU406oCQH3794H5KrnuIWtcczfEJCth1NvCDz1MwYIUxeyfWZESU_GA]
-    status: {code: 204, message: No Content}
-- request:
-    body: null
-    headers:
-      Accept: ['*/*']
-      Accept-Encoding: ['gzip, deflate']
-      Connection: [keep-alive]
-      Content-Length: ['0']
-      User-Agent: [python-requests/2.18.4]
-    method: DELETE
-    uri: https://www.googleapis.com/storage/v1/b/gcsfs-testing/o/nested%2Ffile1
-  response:
-    body: {string: ''}
-    headers:
-      Alt-Svc: ['hq=":443"; ma=2592000; quic=51303431; quic=51303339; quic=51303338;
-          quic=51303337; quic=51303335,quic=":443"; ma=2592000; v="41,39,38,37,35"']
-      Cache-Control: ['no-cache, no-store, max-age=0, must-revalidate']
-      Content-Length: ['0']
-      Content-Type: [application/json]
-      Date: ['Tue, 12 Dec 2017 16:56:25 GMT']
-      Expires: ['Mon, 01 Jan 1990 00:00:00 GMT']
-      Pragma: [no-cache]
-      Server: [UploadServer]
-      Vary: [Origin, X-Origin]
-      X-GUploader-UploadID: [AEnB2Uo4IsJQm3d1WQ-9cn4SDlaxmGFhMhJTPDbfIHI9oPWbBUe89nzzxBQtlmrPSCvteObZ1SANsfxGefk77RdiDm-ISLwMCA]
-    status: {code: 204, message: No Content}
-- request:
-    body: null
-    headers:
-      Accept: ['*/*']
-      Accept-Encoding: ['gzip, deflate']
-      Connection: [keep-alive]
-      Content-Length: ['0']
-      User-Agent: [python-requests/2.18.4]
-    method: DELETE
-    uri: https://www.googleapis.com/storage/v1/b/gcsfs-testing/o/nested%2Ffile2
-  response:
-    body: {string: ''}
-    headers:
-      Alt-Svc: ['hq=":443"; ma=2592000; quic=51303431; quic=51303339; quic=51303338;
-          quic=51303337; quic=51303335,quic=":443"; ma=2592000; v="41,39,38,37,35"']
-      Cache-Control: ['no-cache, no-store, max-age=0, must-revalidate']
-      Content-Length: ['0']
-      Content-Type: [application/json]
-      Date: ['Tue, 12 Dec 2017 16:56:26 GMT']
-      Expires: ['Mon, 01 Jan 1990 00:00:00 GMT']
-      Pragma: [no-cache]
-      Server: [UploadServer]
-      Vary: [Origin, X-Origin]
-      X-GUploader-UploadID: [AEnB2UqIjqjwF2jwnVALbhlvKyYQydqE7iswB1Y4qsMhQIdw5Dc6Pe3x5jXbX9mYihZN_Fl3sCMqdBDXZbZdK5EgftFvNzN4Bw]
-    status: {code: 204, message: No Content}
-- request:
-    body: null
-    headers:
-      Accept: ['*/*']
-      Accept-Encoding: ['gzip, deflate']
-      Connection: [keep-alive]
-      Content-Length: ['0']
-      User-Agent: [python-requests/2.18.4]
-    method: DELETE
-    uri: https://www.googleapis.com/storage/v1/b/gcsfs-testing/o/nested%2Fnested2%2Ffile1
-  response:
-    body: {string: ''}
-    headers:
-      Alt-Svc: ['hq=":443"; ma=2592000; quic=51303431; quic=51303339; quic=51303338;
-          quic=51303337; quic=51303335,quic=":443"; ma=2592000; v="41,39,38,37,35"']
-      Cache-Control: ['no-cache, no-store, max-age=0, must-revalidate']
-      Content-Length: ['0']
-      Content-Type: [application/json]
-      Date: ['Tue, 12 Dec 2017 16:56:26 GMT']
-      Expires: ['Mon, 01 Jan 1990 00:00:00 GMT']
-      Pragma: [no-cache]
-      Server: [UploadServer]
-      Vary: [Origin, X-Origin]
-      X-GUploader-UploadID: [AEnB2Uo2_4KjYbUBmH_30PvcwNPxSvcYlexpKJFlCz4n7EwQd8NlEvrJYayBxu9IKOYTK3mNhSIYXsAiSeUc8Cg1-9nLxl7v2w]
-    status: {code: 204, message: No Content}
-- request:
-    body: null
-    headers:
-      Accept: ['*/*']
-      Accept-Encoding: ['gzip, deflate']
-      Connection: [keep-alive]
-      Content-Length: ['0']
-      User-Agent: [python-requests/2.18.4]
-    method: DELETE
-    uri: https://www.googleapis.com/storage/v1/b/gcsfs-testing/o/nested%2Fnested2%2Ffile2
-  response:
-    body: {string: ''}
-    headers:
-      Alt-Svc: ['hq=":443"; ma=2592000; quic=51303431; quic=51303339; quic=51303338;
-          quic=51303337; quic=51303335,quic=":443"; ma=2592000; v="41,39,38,37,35"']
-      Cache-Control: ['no-cache, no-store, max-age=0, must-revalidate']
-      Content-Length: ['0']
-      Content-Type: [application/json]
-      Date: ['Tue, 12 Dec 2017 16:56:26 GMT']
-      Expires: ['Mon, 01 Jan 1990 00:00:00 GMT']
-      Pragma: [no-cache]
-      Server: [UploadServer]
-      Vary: [Origin, X-Origin]
-      X-GUploader-UploadID: [AEnB2Uo4srplxfubF6Qqu5ywRLOdV0BNNAFXLDkab3Kmbj0CHW314d4cPHzYb-nFCuzEW3so5i4wUkrZLqnNprlkozMCcsVjaQ]
-    status: {code: 204, message: No Content}
-- request:
-    body: null
-    headers:
-      Accept: ['*/*']
-      Accept-Encoding: ['gzip, deflate']
-      Connection: [keep-alive]
-      Content-Length: ['0']
-      User-Agent: [python-requests/2.18.4]
-    method: DELETE
-    uri: https://www.googleapis.com/storage/v1/b/gcsfs-testing/o/test%2Faccounts.1.json
-  response:
-    body: {string: ''}
-    headers:
-      Alt-Svc: ['hq=":443"; ma=2592000; quic=51303431; quic=51303339; quic=51303338;
-          quic=51303337; quic=51303335,quic=":443"; ma=2592000; v="41,39,38,37,35"']
-      Cache-Control: ['no-cache, no-store, max-age=0, must-revalidate']
-      Content-Length: ['0']
-      Content-Type: [application/json]
-      Date: ['Tue, 12 Dec 2017 16:56:27 GMT']
-      Expires: ['Mon, 01 Jan 1990 00:00:00 GMT']
-      Pragma: [no-cache]
-      Server: [UploadServer]
-      Vary: [Origin, X-Origin]
-      X-GUploader-UploadID: [AEnB2UrOXALohX-I1VjtDvkrDTlHd1H4vNLvRgGT8v5jcH-WP1T50EG12VRxMo9BCtpncE3pGWEHW7Xx7NhtBbXYyddcinYOpA]
-    status: {code: 204, message: No Content}
-- request:
-    body: null
-    headers:
-      Accept: ['*/*']
-      Accept-Encoding: ['gzip, deflate']
-      Connection: [keep-alive]
-      Content-Length: ['0']
-      User-Agent: [python-requests/2.18.4]
-    method: DELETE
-    uri: https://www.googleapis.com/storage/v1/b/gcsfs-testing/o/test%2Faccounts.2.json
-  response:
-    body: {string: ''}
-    headers:
-=======
->>>>>>> 899a4518
-      Alt-Svc: ['hq=":443"; ma=2592000; quic=51303431; quic=51303339; quic=51303338;
-          quic=51303337; quic=51303335,quic=":443"; ma=2592000; v="41,39,38,37,35"']
-      Cache-Control: ['no-cache, no-store, max-age=0, must-revalidate']
-      Content-Length: ['0']
-      Content-Type: [application/json]
-<<<<<<< HEAD
-      Date: ['Tue, 12 Dec 2017 16:56:27 GMT']
-=======
       Date: ['Thu, 04 Jan 2018 20:49:46 GMT']
->>>>>>> 899a4518
-      Expires: ['Mon, 01 Jan 1990 00:00:00 GMT']
-      Pragma: [no-cache]
-      Server: [UploadServer]
-      Vary: [Origin, X-Origin]
-<<<<<<< HEAD
-      X-GUploader-UploadID: [AEnB2UojzE20ld1z91YhbwnZ2cgRYgYUDnuAW_sOYiEDgmftlzGX1B5l0afl-hloJxX4fcCPdMJ3Iw6UihRRLhhckBkcozbkxw]
-=======
+      Expires: ['Mon, 01 Jan 1990 00:00:00 GMT']
+      Pragma: [no-cache]
+      Server: [UploadServer]
+      Vary: [Origin, X-Origin]
       X-GUploader-UploadID: [AEnB2UpeTeLqdC0oAdcyDHDy6KuQRircc2Z5M7ncel0WkabZ7c_gYKWhXG5iLpj1rzlzWA2VILOuclNgS4V-t62InDwmD9jIYw]
->>>>>>> 899a4518
     status: {code: 204, message: No Content}
 version: 1