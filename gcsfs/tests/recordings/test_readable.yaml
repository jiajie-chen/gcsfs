--- conflicted
+++ resolved
@@ -12,23 +12,14 @@
   response:
     body:
       string: !!binary |
-<<<<<<< HEAD
-        H4sIAOX25VgC/6tWSkxOTi0uji/Jz07NU7JSUKqoqFDSUVDKTMEQSq0oyCxKLY7PBAkamxkYAMXA
-        auJLKgtSQQqdUhOLUouUagFOYrb0VgAAAA==
-=======
-        H4sIAEhZ5VgC/6tWSq0oyCxKLY7PzFOyUjA2MzDQUVDKTIkvyc9OBYkoVVRUKAGFwPz4ksqCVJCg
-        U2piUWoRSDwxOTm1uBhVeS0A03RPm1YAAAA=
->>>>>>> b795204b
+        H4sIADw851gC/6tWSkxOTi0uji/Jz07NU7JSUKqoqFDSUVBKrSjILEotjs8ECRqbGRgAxTJTMJSB
+        +fEllQWpIEGn1MSi1CKlWgA253KRVgAAAA==
     headers:
       Alt-Svc: ['quic=":443"; ma=2592000; v="37,36,35"']
       Cache-Control: ['no-cache, no-store, max-age=0, must-revalidate']
       Content-Encoding: [gzip]
       Content-Type: [application/json; charset=UTF-8]
-<<<<<<< HEAD
-      Date: ['Thu, 06 Apr 2017 08:05:57 GMT']
-=======
-      Date: ['Wed, 05 Apr 2017 20:53:29 GMT']
->>>>>>> b795204b
+      Date: ['Fri, 07 Apr 2017 07:14:04 GMT']
       Expires: ['Mon, 01 Jan 1990 00:00:00 GMT']
       Pragma: [no-cache]
       Server: [GSE]
@@ -49,10 +40,14 @@
     uri: https://www.googleapis.com/storage/v1/b/?project=test_project
   response:
     body: {string: "{\n \"kind\": \"storage#buckets\",\n \"items\": [\n  {\n   \"kind\":
-<<<<<<< HEAD
         \"storage#bucket\",\n   \"id\": \"dask-zarr-cache\",\n   \"selfLink\": \"https://www.googleapis.com/storage/v1/b/dask-zarr-cache\",\n
         \  \"projectNumber\": \"211880518801\",\n   \"name\": \"dask-zarr-cache\",\n
         \  \"timeCreated\": \"2017-04-03T14:58:15.917Z\",\n   \"updated\": \"2017-04-03T14:58:15.917Z\",\n
+        \  \"metageneration\": \"1\",\n   \"location\": \"EUROPE-WEST1\",\n   \"storageClass\":
+        \"REGIONAL\",\n   \"etag\": \"CAE=\"\n  },\n  {\n   \"kind\": \"storage#bucket\",\n
+        \  \"id\": \"dprof-cache\",\n   \"selfLink\": \"https://www.googleapis.com/storage/v1/b/dprof-cache\",\n
+        \  \"projectNumber\": \"211880518801\",\n   \"name\": \"dprof-cache\",\n   \"timeCreated\":
+        \"2017-04-06T09:29:42.248Z\",\n   \"updated\": \"2017-04-06T09:29:42.248Z\",\n
         \  \"metageneration\": \"1\",\n   \"location\": \"EUROPE-WEST1\",\n   \"storageClass\":
         \"REGIONAL\",\n   \"etag\": \"CAE=\"\n  },\n  {\n   \"kind\": \"storage#bucket\",\n
         \  \"id\": \"gcsfs-testing\",\n   \"selfLink\": \"https://www.googleapis.com/storage/v1/b/gcsfs-testing\",\n
@@ -73,62 +68,13 @@
     headers:
       Alt-Svc: ['quic=":443"; ma=2592000; v="37,36,35"']
       Cache-Control: ['private, max-age=0, must-revalidate, no-transform']
-      Content-Length: ['1633']
-      Content-Type: [application/json; charset=UTF-8]
-      Date: ['Thu, 06 Apr 2017 08:05:57 GMT']
-      Expires: ['Thu, 06 Apr 2017 08:05:57 GMT']
-      Server: [UploadServer]
-      Vary: [Origin, X-Origin]
-      X-GUploader-UploadID: [AEnB2UoRUDTUHJJFg8dQm-4vYs2dSYEetBbj2Sb0-2R3Njpk04IuKFD8BJknV8KZKygAp4QdF5C-8W5HfulNqZH0enQdPvJRdCCkXo-LEN_vZm8j8-kndtM]
-=======
-        \"storage#bucket\",\n   \"id\": \"anaconda-enterprise\",\n   \"selfLink\":
-        \"https://www.googleapis.com/storage/v1/b/anaconda-enterprise\",\n   \"projectNumber\":
-        \"586241054156\",\n   \"name\": \"anaconda-enterprise\",\n   \"timeCreated\":
-        \"2017-03-30T22:33:29.085Z\",\n   \"updated\": \"2017-03-30T22:33:29.085Z\",\n
-        \  \"metageneration\": \"1\",\n   \"location\": \"US\",\n   \"storageClass\":
-        \"MULTI_REGIONAL\",\n   \"etag\": \"CAE=\"\n  },\n  {\n   \"kind\": \"storage#bucket\",\n
-        \  \"id\": \"anaconda-public-data\",\n   \"selfLink\": \"https://www.googleapis.com/storage/v1/b/anaconda-public-data\",\n
-        \  \"projectNumber\": \"586241054156\",\n   \"name\": \"anaconda-public-data\",\n
-        \  \"timeCreated\": \"2017-04-05T20:22:12.865Z\",\n   \"updated\": \"2017-04-05T20:22:12.865Z\",\n
-        \  \"metageneration\": \"1\",\n   \"location\": \"US\",\n   \"storageClass\":
-        \"MULTI_REGIONAL\",\n   \"etag\": \"CAE=\"\n  },\n  {\n   \"kind\": \"storage#bucket\",\n
-        \  \"id\": \"artifacts.test_project.appspot.com\",\n   \"selfLink\": \"https://www.googleapis.com/storage/v1/b/artifacts.test_project.appspot.com\",\n
-        \  \"projectNumber\": \"586241054156\",\n   \"name\": \"artifacts.test_project.appspot.com\",\n
-        \  \"timeCreated\": \"2016-05-17T18:29:22.774Z\",\n   \"updated\": \"2016-05-17T18:29:22.774Z\",\n
-        \  \"metageneration\": \"1\",\n   \"location\": \"US\",\n   \"storageClass\":
-        \"STANDARD\",\n   \"etag\": \"CAE=\"\n  },\n  {\n   \"kind\": \"storage#bucket\",\n
-        \  \"id\": \"blaze-data\",\n   \"selfLink\": \"https://www.googleapis.com/storage/v1/b/blaze-data\",\n
-        \  \"projectNumber\": \"586241054156\",\n   \"name\": \"blaze-data\",\n   \"timeCreated\":
-        \"2015-09-06T04:08:21.262Z\",\n   \"updated\": \"2015-09-06T15:55:01.051Z\",\n
-        \  \"metageneration\": \"2\",\n   \"location\": \"US\",\n   \"storageClass\":
-        \"STANDARD\",\n   \"etag\": \"CAI=\"\n  },\n  {\n   \"kind\": \"storage#bucket\",\n
-        \  \"id\": \"dask_example_data\",\n   \"selfLink\": \"https://www.googleapis.com/storage/v1/b/dask_example_data\",\n
-        \  \"projectNumber\": \"586241054156\",\n   \"name\": \"dask_example_data\",\n
-        \  \"timeCreated\": \"2017-02-15T18:07:45.948Z\",\n   \"updated\": \"2017-02-15T18:07:45.948Z\",\n
-        \  \"metageneration\": \"1\",\n   \"location\": \"US\",\n   \"storageClass\":
-        \"STANDARD\",\n   \"etag\": \"CAE=\"\n  },\n  {\n   \"kind\": \"storage#bucket\",\n
-        \  \"id\": \"dataproc-9a39e84b-a055-4877-9be9-ddd9334e6145-us\",\n   \"selfLink\":
-        \"https://www.googleapis.com/storage/v1/b/dataproc-9a39e84b-a055-4877-9be9-ddd9334e6145-us\",\n
-        \  \"projectNumber\": \"586241054156\",\n   \"name\": \"dataproc-9a39e84b-a055-4877-9be9-ddd9334e6145-us\",\n
-        \  \"timeCreated\": \"2017-04-05T02:56:05.533Z\",\n   \"updated\": \"2017-04-05T02:56:05.533Z\",\n
-        \  \"metageneration\": \"1\",\n   \"location\": \"US\",\n   \"storageClass\":
-        \"STANDARD\",\n   \"etag\": \"CAE=\"\n  },\n  {\n   \"kind\": \"storage#bucket\",\n
-        \  \"id\": \"gcsfs-testing\",\n   \"selfLink\": \"https://www.googleapis.com/storage/v1/b/gcsfs-testing\",\n
-        \  \"projectNumber\": \"586241054156\",\n   \"name\": \"gcsfs-testing\",\n
-        \  \"timeCreated\": \"2017-04-05T13:45:05.641Z\",\n   \"updated\": \"2017-04-05T13:45:05.641Z\",\n
-        \  \"metageneration\": \"1\",\n   \"location\": \"US\",\n   \"storageClass\":
-        \"STANDARD\",\n   \"etag\": \"CAE=\"\n  }\n ]\n}\n"}
-    headers:
-      Alt-Svc: ['quic=":443"; ma=2592000; v="37,36,35"']
-      Cache-Control: ['private, max-age=0, must-revalidate, no-transform']
-      Content-Length: ['2971']
-      Content-Type: [application/json; charset=UTF-8]
-      Date: ['Wed, 05 Apr 2017 20:53:29 GMT']
-      Expires: ['Wed, 05 Apr 2017 20:53:29 GMT']
-      Server: [UploadServer]
-      Vary: [Origin, X-Origin]
-      X-GUploader-UploadID: [AEnB2UrA2JpJ0UbyH2L2BqD0ojFlewH567ZsXEuoWws2CVkNJWS2LXHCDPBFbhhIZSd-YLAkCU5p62Ov01bDWamiiM3ZffzkGQ]
->>>>>>> b795204b
+      Content-Length: ['2021']
+      Content-Type: [application/json; charset=UTF-8]
+      Date: ['Fri, 07 Apr 2017 07:14:05 GMT']
+      Expires: ['Fri, 07 Apr 2017 07:14:05 GMT']
+      Server: [UploadServer]
+      Vary: [Origin, X-Origin]
+      X-GUploader-UploadID: [AEnB2Upll7_IEIlKAKLsHaCB7r0NM13PqmKdLuFMu-BJ74-3X3mEUNcYqXMIXK7isVwT6fDXhndNVLJDEVZTozvKbzXP0qjDtNDRs3FZ_RfDm75GM0cQuso]
     status: {code: 200, message: OK}
 - request:
     body: null
@@ -149,19 +95,11 @@
       Cache-Control: ['private, max-age=0']
       Content-Length: ['165']
       Content-Type: [application/json; charset=UTF-8]
-<<<<<<< HEAD
-      Date: ['Thu, 06 Apr 2017 08:05:57 GMT']
-      Expires: ['Thu, 06 Apr 2017 08:05:57 GMT']
-      Server: [UploadServer]
-      Vary: [Origin, X-Origin]
-      X-GUploader-UploadID: [AEnB2UqsNg7S0L0PWyVJcQHkM8ORL6ig0__eyycV4oZqb_w_CSUlgI__kCKSMbOMyfblb_0MI6oq1yA8DbjgYIlQUlVG-KcxGFgytR1W1YccLP2VaceQJbg]
-=======
-      Date: ['Wed, 05 Apr 2017 20:53:29 GMT']
-      Expires: ['Wed, 05 Apr 2017 20:53:29 GMT']
-      Server: [UploadServer]
-      Vary: [Origin, X-Origin]
-      X-GUploader-UploadID: [AEnB2UpECLnJ7anTkcxdBGNDHdtAyUEuMt2LtbYUlfeVc2lJ3EY4gV6p_8qzaGfU1IjFwc-LZD_0k2zdnn206zUaa0ZWo7g0sA]
->>>>>>> b795204b
+      Date: ['Fri, 07 Apr 2017 07:14:05 GMT']
+      Expires: ['Fri, 07 Apr 2017 07:14:05 GMT']
+      Server: [UploadServer]
+      Vary: [Origin, X-Origin]
+      X-GUploader-UploadID: [AEnB2UrNKHlrHECOxvf-ZolJs4UaACC1JFhYVGq4Vf-EBbr3rIZYJstq0ljpWo758JYbTpa4Xf5HdSCwbCwls3-8gRDCTm9I2A]
     status: {code: 404, message: Not Found}
 - request:
     body: null
@@ -182,19 +120,11 @@
       Cache-Control: ['private, max-age=0']
       Content-Length: ['165']
       Content-Type: [application/json; charset=UTF-8]
-<<<<<<< HEAD
-      Date: ['Thu, 06 Apr 2017 08:05:57 GMT']
-      Expires: ['Thu, 06 Apr 2017 08:05:57 GMT']
-      Server: [UploadServer]
-      Vary: [Origin, X-Origin]
-      X-GUploader-UploadID: [AEnB2Ur3R2hF0knIkKwIrKghNUmFpARKn_g8N69ox5uarNDwDrDm9jCuql-6oJjkmTg4r77s9Os1rUyHpnUjSI02YEdiwStqlRmSfPckR5r7kxhD_SyM_fM]
-=======
-      Date: ['Wed, 05 Apr 2017 20:53:29 GMT']
-      Expires: ['Wed, 05 Apr 2017 20:53:29 GMT']
-      Server: [UploadServer]
-      Vary: [Origin, X-Origin]
-      X-GUploader-UploadID: [AEnB2Uo4bWZLIUyQRq5G5WjZACNq7WajmDaxHCNsbLOYwMedEU7XlfAuat5L8ZsGVte-EvdIxG2rKkRLE-90-lPdyaNq3x_xpw]
->>>>>>> b795204b
+      Date: ['Fri, 07 Apr 2017 07:14:05 GMT']
+      Expires: ['Fri, 07 Apr 2017 07:14:05 GMT']
+      Server: [UploadServer]
+      Vary: [Origin, X-Origin]
+      X-GUploader-UploadID: [AEnB2UoPvwDcfVvlpsX-Co6JJI29y_s__bxXGKZIw1_Qm6eQLI9R8za446Ckz3xzw1pjwU1vpueudA3HaStud7Yqe_wdZzwVE_46GM0SBxxXcxTaGudLwm8]
     status: {code: 404, message: Not Found}
 - request:
     body: null
@@ -215,19 +145,11 @@
       Cache-Control: ['private, max-age=0']
       Content-Length: ['165']
       Content-Type: [application/json; charset=UTF-8]
-<<<<<<< HEAD
-      Date: ['Thu, 06 Apr 2017 08:05:57 GMT']
-      Expires: ['Thu, 06 Apr 2017 08:05:57 GMT']
-      Server: [UploadServer]
-      Vary: [Origin, X-Origin]
-      X-GUploader-UploadID: [AEnB2UpT7pE6YpMIAdyf6T-otuuzG1X1tHyp6ZEppSATMggWzm5p8fYKf0YjfdJU6Sbu4U2FEQSPmWh0Ylwns_eEZX0yBVaLFNa6YqCPy3vOaHpJKhqVRL4]
-=======
-      Date: ['Wed, 05 Apr 2017 20:53:30 GMT']
-      Expires: ['Wed, 05 Apr 2017 20:53:30 GMT']
-      Server: [UploadServer]
-      Vary: [Origin, X-Origin]
-      X-GUploader-UploadID: [AEnB2UodO2gwWbEuNnCc_zdpY1ebJHP3IxJYF_-27OOZemoshFRBeWW2FV-8fkdcnus82EXZ1Nb0oYEOc4Bmh6GOV2yxEqIf9Q]
->>>>>>> b795204b
+      Date: ['Fri, 07 Apr 2017 07:14:06 GMT']
+      Expires: ['Fri, 07 Apr 2017 07:14:06 GMT']
+      Server: [UploadServer]
+      Vary: [Origin, X-Origin]
+      X-GUploader-UploadID: [AEnB2Uqt0C_jnclWI8rWCYVV3vgU5GnoAiM-C5z-atjxbgPxj7OXA2H5YIyGiagXmmSTbJ6_aHx19nOrkvfTPXYBOhJcW72wYkN_oSkhes5pm400qOQmM7k]
     status: {code: 404, message: Not Found}
 - request:
     body: null
@@ -248,19 +170,11 @@
       Cache-Control: ['private, max-age=0']
       Content-Length: ['165']
       Content-Type: [application/json; charset=UTF-8]
-<<<<<<< HEAD
-      Date: ['Thu, 06 Apr 2017 08:05:58 GMT']
-      Expires: ['Thu, 06 Apr 2017 08:05:58 GMT']
-      Server: [UploadServer]
-      Vary: [Origin, X-Origin]
-      X-GUploader-UploadID: [AEnB2UqEJc6ngY8-Vr-Dp5xi-0YxVqXf1iE6dZsw1Iw06l_PeeRhLP6S1UBNqlNXWhk3Ym2YXDFYipGKaztVvOvz2YdpScjUziNm9O3zZJjET1OqsrFibd0]
-=======
-      Date: ['Wed, 05 Apr 2017 20:53:30 GMT']
-      Expires: ['Wed, 05 Apr 2017 20:53:30 GMT']
-      Server: [UploadServer]
-      Vary: [Origin, X-Origin]
-      X-GUploader-UploadID: [AEnB2Up7FZPXlQOmlcj87NAeISarrEBuuCDwOXU7P2oO0EO3U4SE36eVi-owzzb2tpFY0mjk6oIwGXYD--B55ndpMgI2HhoNGA]
->>>>>>> b795204b
+      Date: ['Fri, 07 Apr 2017 07:14:06 GMT']
+      Expires: ['Fri, 07 Apr 2017 07:14:06 GMT']
+      Server: [UploadServer]
+      Vary: [Origin, X-Origin]
+      X-GUploader-UploadID: [AEnB2Ur-iXz0BqdmU5AUK60e6LTu43PJREPC9lAMbuY-HnM9MpusuSvgxYGJLgE4Y84RZIsIqgpsodYPp4hD0g_BjXK14vmLL2YyOeO5EYSy_DxXfP2Nppw]
     status: {code: 404, message: Not Found}
 - request:
     body: null
@@ -273,46 +187,26 @@
     method: POST
     uri: https://www.googleapis.com/upload/storage/v1/b/gcsfs-testing/o?name=tmp%2Ftest%2Fa&uploadType=media
   response:
-<<<<<<< HEAD
-    body: {string: "{\n \"kind\": \"storage#object\",\n \"id\": \"gcsfs-testing/tmp/test/a/1491465958333110\",\n
+    body: {string: "{\n \"kind\": \"storage#object\",\n \"id\": \"gcsfs-testing/tmp/test/a/1491549246851564\",\n
         \"selfLink\": \"https://www.googleapis.com/storage/v1/b/gcsfs-testing/o/tmp%2Ftest%2Fa\",\n
         \"name\": \"tmp/test/a\",\n \"bucket\": \"gcsfs-testing\",\n \"generation\":
-        \"1491465958333110\",\n \"metageneration\": \"1\",\n \"timeCreated\": \"2017-04-06T08:05:58.264Z\",\n
-        \"updated\": \"2017-04-06T08:05:58.264Z\",\n \"storageClass\": \"STANDARD\",\n
-        \"timeStorageClassUpdated\": \"2017-04-06T08:05:58.264Z\",\n \"size\": \"0\",\n
-        \"md5Hash\": \"1B2M2Y8AsgTpgAmY7PhCfg==\",\n \"mediaLink\": \"https://www.googleapis.com/download/storage/v1/b/gcsfs-testing/o/tmp%2Ftest%2Fa?generation=1491465958333110&alt=media\",\n
-        \"crc32c\": \"AAAAAA==\",\n \"etag\": \"CLa1kNWvj9MCEAE=\"\n}\n"}
-=======
-    body: {string: "{\n \"kind\": \"storage#object\",\n \"id\": \"gcsfs-testing/tmp/test/a/1491425610515668\",\n
-        \"selfLink\": \"https://www.googleapis.com/storage/v1/b/gcsfs-testing/o/tmp%2Ftest%2Fa\",\n
-        \"name\": \"tmp/test/a\",\n \"bucket\": \"gcsfs-testing\",\n \"generation\":
-        \"1491425610515668\",\n \"metageneration\": \"1\",\n \"timeCreated\": \"2017-04-05T20:53:30.490Z\",\n
-        \"updated\": \"2017-04-05T20:53:30.490Z\",\n \"storageClass\": \"STANDARD\",\n
-        \"timeStorageClassUpdated\": \"2017-04-05T20:53:30.490Z\",\n \"size\": \"0\",\n
-        \"md5Hash\": \"1B2M2Y8AsgTpgAmY7PhCfg==\",\n \"mediaLink\": \"https://www.googleapis.com/download/storage/v1/b/gcsfs-testing/o/tmp%2Ftest%2Fa?generation=1491425610515668&alt=media\",\n
-        \"crc32c\": \"AAAAAA==\",\n \"etag\": \"CNSJ5a2ZjtMCEAE=\"\n}\n"}
->>>>>>> b795204b
+        \"1491549246851564\",\n \"metageneration\": \"1\",\n \"timeCreated\": \"2017-04-07T07:14:06.773Z\",\n
+        \"updated\": \"2017-04-07T07:14:06.773Z\",\n \"storageClass\": \"STANDARD\",\n
+        \"timeStorageClassUpdated\": \"2017-04-07T07:14:06.773Z\",\n \"size\": \"0\",\n
+        \"md5Hash\": \"1B2M2Y8AsgTpgAmY7PhCfg==\",\n \"mediaLink\": \"https://www.googleapis.com/download/storage/v1/b/gcsfs-testing/o/tmp%2Ftest%2Fa?generation=1491549246851564&alt=media\",\n
+        \"crc32c\": \"AAAAAA==\",\n \"etag\": \"COyTmPjlkdMCEAE=\"\n}\n"}
     headers:
       Alt-Svc: ['quic=":443"; ma=2592000; v="37,36,35"']
       Cache-Control: ['no-cache, no-store, max-age=0, must-revalidate']
       Content-Length: ['689']
       Content-Type: [application/json; charset=UTF-8]
-<<<<<<< HEAD
-      Date: ['Thu, 06 Apr 2017 08:05:58 GMT']
-      ETag: [CLa1kNWvj9MCEAE=]
-=======
-      Date: ['Wed, 05 Apr 2017 20:53:30 GMT']
-      ETag: [CNSJ5a2ZjtMCEAE=]
->>>>>>> b795204b
+      Date: ['Fri, 07 Apr 2017 07:14:07 GMT']
+      ETag: [COyTmPjlkdMCEAE=]
       Expires: ['Mon, 01 Jan 1990 00:00:00 GMT']
       Pragma: [no-cache]
       Server: [UploadServer]
       Vary: [Origin, X-Origin]
-<<<<<<< HEAD
-      X-GUploader-UploadID: [AEnB2Uo6vZUNpW0qpzwjhVL4qDOcproFIp24QIlWmrBg-iYgPa35HdmuUX1KHYkgV_guaAHB7aopRz8ZSJUcU1q2WpZKdWnNgn9r5lX-UsJRWrlAPQ4bcck]
-=======
-      X-GUploader-UploadID: [AEnB2UpL7SVzd5POOou2rxb11DJ9nbTKYJlWx5cLWhXxrvmj11svpLyKhVs7WOaNe1NjWo2TSLBbdTUisqOYMP5gST3F7bkj4Q]
->>>>>>> b795204b
+      X-GUploader-UploadID: [AEnB2UqEApU36qxTGjiJrRYMxCF1QC_fYKVR-q7etcT_PsCIsapMi0Ccte_lXiFE1bupF4TGX_YUViYR0c1XaiK6jl5rCNPhPgC-bi_esqMHgjDkMrk7Ra0]
     status: {code: 200, message: OK}
 - request:
     body: null
@@ -325,45 +219,25 @@
     uri: https://www.googleapis.com/storage/v1/b/gcsfs-testing/o/?maxResults=1000
   response:
     body: {string: "{\n \"kind\": \"storage#objects\",\n \"items\": [\n  {\n   \"kind\":
-<<<<<<< HEAD
-        \"storage#object\",\n   \"id\": \"gcsfs-testing/tmp/test/a/1491465958333110\",\n
+        \"storage#object\",\n   \"id\": \"gcsfs-testing/tmp/test/a/1491549246851564\",\n
         \  \"selfLink\": \"https://www.googleapis.com/storage/v1/b/gcsfs-testing/o/tmp%2Ftest%2Fa\",\n
         \  \"name\": \"tmp/test/a\",\n   \"bucket\": \"gcsfs-testing\",\n   \"generation\":
-        \"1491465958333110\",\n   \"metageneration\": \"1\",\n   \"timeCreated\":
-        \"2017-04-06T08:05:58.264Z\",\n   \"updated\": \"2017-04-06T08:05:58.264Z\",\n
-        \  \"storageClass\": \"STANDARD\",\n   \"timeStorageClassUpdated\": \"2017-04-06T08:05:58.264Z\",\n
+        \"1491549246851564\",\n   \"metageneration\": \"1\",\n   \"timeCreated\":
+        \"2017-04-07T07:14:06.773Z\",\n   \"updated\": \"2017-04-07T07:14:06.773Z\",\n
+        \  \"storageClass\": \"STANDARD\",\n   \"timeStorageClassUpdated\": \"2017-04-07T07:14:06.773Z\",\n
         \  \"size\": \"0\",\n   \"md5Hash\": \"1B2M2Y8AsgTpgAmY7PhCfg==\",\n   \"mediaLink\":
-        \"https://www.googleapis.com/download/storage/v1/b/gcsfs-testing/o/tmp%2Ftest%2Fa?generation=1491465958333110&alt=media\",\n
-        \  \"crc32c\": \"AAAAAA==\",\n   \"etag\": \"CLa1kNWvj9MCEAE=\"\n  }\n ]\n}\n"}
-=======
-        \"storage#object\",\n   \"id\": \"gcsfs-testing/tmp/test/a/1491425610515668\",\n
-        \  \"selfLink\": \"https://www.googleapis.com/storage/v1/b/gcsfs-testing/o/tmp%2Ftest%2Fa\",\n
-        \  \"name\": \"tmp/test/a\",\n   \"bucket\": \"gcsfs-testing\",\n   \"generation\":
-        \"1491425610515668\",\n   \"metageneration\": \"1\",\n   \"timeCreated\":
-        \"2017-04-05T20:53:30.490Z\",\n   \"updated\": \"2017-04-05T20:53:30.490Z\",\n
-        \  \"storageClass\": \"STANDARD\",\n   \"timeStorageClassUpdated\": \"2017-04-05T20:53:30.490Z\",\n
-        \  \"size\": \"0\",\n   \"md5Hash\": \"1B2M2Y8AsgTpgAmY7PhCfg==\",\n   \"mediaLink\":
-        \"https://www.googleapis.com/download/storage/v1/b/gcsfs-testing/o/tmp%2Ftest%2Fa?generation=1491425610515668&alt=media\",\n
-        \  \"crc32c\": \"AAAAAA==\",\n   \"etag\": \"CNSJ5a2ZjtMCEAE=\"\n  }\n ]\n}\n"}
->>>>>>> b795204b
+        \"https://www.googleapis.com/download/storage/v1/b/gcsfs-testing/o/tmp%2Ftest%2Fa?generation=1491549246851564&alt=media\",\n
+        \  \"crc32c\": \"AAAAAA==\",\n   \"etag\": \"COyTmPjlkdMCEAE=\"\n  }\n ]\n}\n"}
     headers:
       Alt-Svc: ['quic=":443"; ma=2592000; v="37,36,35"']
       Cache-Control: ['private, max-age=0, must-revalidate, no-transform']
       Content-Length: ['772']
       Content-Type: [application/json; charset=UTF-8]
-<<<<<<< HEAD
-      Date: ['Thu, 06 Apr 2017 08:05:58 GMT']
-      Expires: ['Thu, 06 Apr 2017 08:05:58 GMT']
-      Server: [UploadServer]
-      Vary: [Origin, X-Origin]
-      X-GUploader-UploadID: [AEnB2UpDg80ujjEKOWlo2WA-ufjg-Aq-CAbR4S6-tuiYlKUjw9f1ksjCMDhpdm0_GfAPSeBwYCDEdqd2XPQQg7ToYffjGiimHheamrGNophcjsjArNouq5Y]
-=======
-      Date: ['Wed, 05 Apr 2017 20:53:30 GMT']
-      Expires: ['Wed, 05 Apr 2017 20:53:30 GMT']
-      Server: [UploadServer]
-      Vary: [Origin, X-Origin]
-      X-GUploader-UploadID: [AEnB2UoBGfKZmnYv3RZUna4Uw8hYOld6st2X3m4VlpvOLe6gNJengE-CBOfwB-dAYRk_wQbsS0FTiPTD3w8ZYsMUcaYD54OdeQ]
->>>>>>> b795204b
+      Date: ['Fri, 07 Apr 2017 07:14:07 GMT']
+      Expires: ['Fri, 07 Apr 2017 07:14:07 GMT']
+      Server: [UploadServer]
+      Vary: [Origin, X-Origin]
+      X-GUploader-UploadID: [AEnB2UoKEFbP5o_J9ryBMBpG-ElE2ywapcYl9Pa5WrsvAS5xlbKuzfPAdVFvZ3-QbQ6npbwcc-W90bUheMjvjQD9Vn3V1GXilaZOXme6XAq4mAc231nYFnA]
     status: {code: 200, message: OK}
 - request:
     body: null
@@ -382,19 +256,11 @@
       Cache-Control: ['no-cache, no-store, max-age=0, must-revalidate']
       Content-Length: ['0']
       Content-Type: [application/json]
-<<<<<<< HEAD
-      Date: ['Thu, 06 Apr 2017 08:05:59 GMT']
-=======
-      Date: ['Wed, 05 Apr 2017 20:53:31 GMT']
->>>>>>> b795204b
+      Date: ['Fri, 07 Apr 2017 07:14:07 GMT']
       Expires: ['Mon, 01 Jan 1990 00:00:00 GMT']
       Pragma: [no-cache]
       Server: [UploadServer]
       Vary: [Origin, X-Origin]
-<<<<<<< HEAD
-      X-GUploader-UploadID: [AEnB2Ur7fNY-S3WtHh2ZfGrwfWsFDFin96QK6TEZdq_UWNxws_wWgas5CVtvMYasdBMyBw8JmS6Yh_KvkTmJ_Ghoip3i10Az8Q9kH1YfbZyBYERIpl98RAk]
-=======
-      X-GUploader-UploadID: [AEnB2Upl0rqomwSYWgCkK7bIh8zGU8FwfOROWhAreNDRph3QjqzDc7VhgAdfrQU-Z8sLNym9Fk2_Hq83hAivLg76uesPVoWwnQ]
->>>>>>> b795204b
+      X-GUploader-UploadID: [AEnB2UpC_Hcb66n5-UABuKjqtIQKhx6vi6vDh8_j6PChcBw_tmZlVrsglMljljVMHwVGkMwlXs7EGbytGIPZnJXwU4jX1VoKPjGDTXRb7rojsH351JQcPaM]
     status: {code: 204, message: No Content}
 version: 1