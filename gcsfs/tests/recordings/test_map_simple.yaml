interactions:
- request:
    body: null
    headers:
      Accept: ['*/*']
      Accept-Encoding: ['gzip, deflate']
      Connection: [keep-alive]
      Content-Length: ['0']
      User-Agent: [python-requests/2.18.4]
    method: POST
    uri: https://www.googleapis.com/oauth2/v4/token?grant_type=refresh_token
  response:
    body:
      string: !!binary |
<<<<<<< HEAD
        H4sIAD8KMFoC/6tWykyJL8nPTs1TslJQqqioUNJRUALz40sqC1JBgk6piUWpRSDxxOTk1OJiDOWp
        FQWZRanF8ZkgQWMzA4NaAMCTibZWAAAA
    headers:
      Alt-Svc: ['quic=":443"; ma=2592000; v="39,38,37,35"']
      Cache-Control: ['no-cache, no-store, max-age=0, must-revalidate']
      Content-Encoding: [gzip]
      Content-Type: [application/json; charset=UTF-8]
      Date: ['Wed, 11 Oct 2017 14:35:44 GMT']
=======
        H4sIALKTTloC/6tWykyJL8nPTs1TslJQqqioUNJRUEpMTk4tLsYQBvPjSyoLUkGCTqmJRalFIPHU
        ioLMotTi+EyQYmMzA4NaAIbFaipWAAAA
    headers:
      Alt-Svc: ['hq=":443"; ma=2592000; quic=51303431; quic=51303339; quic=51303338;
          quic=51303337; quic=51303335,quic=":443"; ma=2592000; v="41,39,38,37,35"']
      Cache-Control: ['no-cache, no-store, max-age=0, must-revalidate']
      Content-Encoding: [gzip]
      Content-Type: [application/json; charset=UTF-8]
      Date: ['Thu, 04 Jan 2018 20:50:58 GMT']
>>>>>>> 899a4518
      Expires: ['Mon, 01 Jan 1990 00:00:00 GMT']
      Pragma: [no-cache]
      Server: [GSE]
      Transfer-Encoding: [chunked]
      Vary: [Origin, X-Origin]
      X-Content-Type-Options: [nosniff]
      X-Frame-Options: [SAMEORIGIN]
      X-XSS-Protection: [1; mode=block]
    status: {code: 200, message: OK}
- request:
    body: null
    headers:
      Accept: ['*/*']
      Accept-Encoding: ['gzip, deflate']
      Connection: [keep-alive]
      User-Agent: [python-requests/2.18.4]
    method: GET
    uri: https://www.googleapis.com/storage/v1/b/?project=test_project
  response:
    body: {string: "{\n \"kind\": \"storage#buckets\",\n \"items\": [\n  {\n   \"kind\":
        \"storage#bucket\",\n   \"id\": \"anaconda-enterprise\",\n   \"selfLink\":
        \"https://www.googleapis.com/storage/v1/b/anaconda-enterprise\",\n   \"projectNumber\":
        \"586241054156\",\n   \"name\": \"anaconda-enterprise\",\n   \"timeCreated\":
        \"2017-07-05T23:53:06.552Z\",\n   \"updated\": \"2017-07-14T17:39:54.178Z\",\n
        \  \"metageneration\": \"3\",\n   \"location\": \"US\",\n   \"storageClass\":
        \"MULTI_REGIONAL\",\n   \"etag\": \"CAM=\"\n  },\n  {\n   \"kind\": \"storage#bucket\",\n
        \  \"id\": \"anaconda-public-data\",\n   \"selfLink\": \"https://www.googleapis.com/storage/v1/b/anaconda-public-data\",\n
        \  \"projectNumber\": \"586241054156\",\n   \"name\": \"anaconda-public-data\",\n
        \  \"timeCreated\": \"2017-04-05T20:22:12.865Z\",\n   \"updated\": \"2017-07-10T16:32:07.980Z\",\n
        \  \"metageneration\": \"2\",\n   \"location\": \"US\",\n   \"storageClass\":
        \"MULTI_REGIONAL\",\n   \"etag\": \"CAI=\"\n  },\n  {\n   \"kind\": \"storage#bucket\",\n
        \  \"id\": \"artifacts.test_project.appspot.com\",\n   \"selfLink\": \"https://www.googleapis.com/storage/v1/b/artifacts.test_project.appspot.com\",\n
        \  \"projectNumber\": \"586241054156\",\n   \"name\": \"artifacts.test_project.appspot.com\",\n
        \  \"timeCreated\": \"2016-05-17T18:29:22.774Z\",\n   \"updated\": \"2016-05-17T18:29:22.774Z\",\n
        \  \"metageneration\": \"1\",\n   \"location\": \"US\",\n   \"storageClass\":
        \"STANDARD\",\n   \"etag\": \"CAE=\"\n  },\n  {\n   \"kind\": \"storage#bucket\",\n
<<<<<<< HEAD
        \  \"id\": \"dataflow-anaconda-compute\",\n   \"selfLink\": \"https://www.googleapis.com/storage/v1/b/dataflow-anaconda-compute\",\n
        \  \"projectNumber\": \"586241054156\",\n   \"name\": \"dataflow-anaconda-compute\",\n
        \  \"timeCreated\": \"2017-09-14T18:55:42.848Z\",\n   \"updated\": \"2017-09-14T18:55:42.848Z\",\n
        \  \"metageneration\": \"1\",\n   \"location\": \"US\",\n   \"storageClass\":
        \"MULTI_REGIONAL\",\n   \"etag\": \"CAE=\"\n  },\n  {\n   \"kind\": \"storage#bucket\",\n
        \  \"id\": \"gcsfs-testing\",\n   \"selfLink\": \"https://www.googleapis.com/storage/v1/b/gcsfs-testing\",\n
        \  \"projectNumber\": \"586241054156\",\n   \"name\": \"gcsfs-testing\",\n
        \  \"timeCreated\": \"2017-10-11T14:25:41.055Z\",\n   \"updated\": \"2017-10-11T14:25:41.055Z\",\n
        \  \"metageneration\": \"1\",\n   \"location\": \"US\",\n   \"storageClass\":
        \"STANDARD\",\n   \"etag\": \"CAE=\"\n  },\n  {\n   \"kind\": \"storage#bucket\",\n
        \  \"id\": \"mytempdir\",\n   \"selfLink\": \"https://www.googleapis.com/storage/v1/b/mytempdir\",\n
        \  \"projectNumber\": \"586241054156\",\n   \"name\": \"mytempdir\",\n   \"timeCreated\":
        \"2017-10-02T20:32:40.893Z\",\n   \"updated\": \"2017-10-02T20:32:40.893Z\",\n
        \  \"metageneration\": \"1\",\n   \"location\": \"US\",\n   \"storageClass\":
        \"STANDARD\",\n   \"etag\": \"CAE=\"\n  }\n ]\n}\n"}
    headers:
      Alt-Svc: ['quic=":443"; ma=2592000; v="39,38,37,35"']
      Cache-Control: ['private, max-age=0, must-revalidate, no-transform']
      Content-Length: ['2512']
      Content-Type: [application/json; charset=UTF-8]
      Date: ['Wed, 11 Oct 2017 14:35:44 GMT']
      Expires: ['Wed, 11 Oct 2017 14:35:44 GMT']
      Server: [UploadServer]
      Vary: [Origin, X-Origin]
      X-GUploader-UploadID: [AEnB2UrUFtOBCKp1jUqsY5ntId0ECMD7VkPKjyNIw2_GcehQ6jxRycb6dnKnPzlO7ztz6rqLWpCoKF6egPtULiljVYVPf52Zew]
=======
        \  \"id\": \"test_project_cloudbuild\",\n   \"selfLink\": \"https://www.googleapis.com/storage/v1/b/test_project_cloudbuild\",\n
        \  \"projectNumber\": \"586241054156\",\n   \"name\": \"test_project_cloudbuild\",\n
        \  \"timeCreated\": \"2017-11-03T20:06:49.744Z\",\n   \"updated\": \"2017-11-03T20:06:49.744Z\",\n
        \  \"metageneration\": \"1\",\n   \"location\": \"US\",\n   \"storageClass\":
        \"STANDARD\",\n   \"etag\": \"CAE=\"\n  },\n  {\n   \"kind\": \"storage#bucket\",\n
        \  \"id\": \"dataflow-anaconda-compute\",\n   \"selfLink\": \"https://www.googleapis.com/storage/v1/b/dataflow-anaconda-compute\",\n
        \  \"projectNumber\": \"586241054156\",\n   \"name\": \"dataflow-anaconda-compute\",\n
        \  \"timeCreated\": \"2017-09-14T18:55:42.848Z\",\n   \"updated\": \"2017-09-14T18:55:42.848Z\",\n
        \  \"metageneration\": \"1\",\n   \"location\": \"US\",\n   \"storageClass\":
        \"MULTI_REGIONAL\",\n   \"etag\": \"CAE=\"\n  },\n  {\n   \"kind\": \"storage#bucket\",\n
        \  \"id\": \"gcsfs-test\",\n   \"selfLink\": \"https://www.googleapis.com/storage/v1/b/gcsfs-test\",\n
        \  \"projectNumber\": \"586241054156\",\n   \"name\": \"gcsfs-test\",\n   \"timeCreated\":
        \"2017-12-02T23:25:23.058Z\",\n   \"updated\": \"2018-01-04T14:07:08.519Z\",\n
        \  \"metageneration\": \"2\",\n   \"location\": \"US\",\n   \"storageClass\":
        \"MULTI_REGIONAL\",\n   \"etag\": \"CAI=\"\n  },\n  {\n   \"kind\": \"storage#bucket\",\n
        \  \"id\": \"gcsfs-testing\",\n   \"selfLink\": \"https://www.googleapis.com/storage/v1/b/gcsfs-testing\",\n
        \  \"projectNumber\": \"586241054156\",\n   \"name\": \"gcsfs-testing\",\n
        \  \"timeCreated\": \"2017-12-12T16:52:13.675Z\",\n   \"updated\": \"2017-12-12T16:52:13.675Z\",\n
        \  \"metageneration\": \"1\",\n   \"location\": \"US\",\n   \"storageClass\":
        \"STANDARD\",\n   \"etag\": \"CAE=\"\n  }\n ]\n}\n"}
    headers:
      Alt-Svc: ['hq=":443"; ma=2592000; quic=51303431; quic=51303339; quic=51303338;
          quic=51303337; quic=51303335,quic=":443"; ma=2592000; v="41,39,38,37,35"']
      Cache-Control: ['private, max-age=0, must-revalidate, no-transform']
      Content-Length: ['2944']
      Content-Type: [application/json; charset=UTF-8]
      Date: ['Thu, 04 Jan 2018 20:50:58 GMT']
      Expires: ['Thu, 04 Jan 2018 20:50:58 GMT']
      Server: [UploadServer]
      Vary: [Origin, X-Origin]
      X-GUploader-UploadID: [AEnB2UqDbB-biu8UlMzJf8YZrPbsN2W5H1bcJgsR-Z7Kj5RAfXZArodBmss8OepN9m4ZyOqckz2sEbRtOlYoxMiIzq33OC51Uw]
>>>>>>> 899a4518
    status: {code: 200, message: OK}
- request:
    body: null
    headers:
      Accept: ['*/*']
      Accept-Encoding: ['gzip, deflate']
      Connection: [keep-alive]
      Content-Length: ['0']
      User-Agent: [python-requests/2.18.4]
    method: DELETE
    uri: https://www.googleapis.com/storage/v1/b/gcsfs-testing/o/tmp%2Ftest%2Fa
  response:
    body: {string: "{\n \"error\": {\n  \"errors\": [\n   {\n    \"domain\": \"global\",\n
        \   \"reason\": \"notFound\",\n    \"message\": \"Not Found\"\n   }\n  ],\n
        \ \"code\": 404,\n  \"message\": \"Not Found\"\n }\n}\n"}
    headers:
<<<<<<< HEAD
      Alt-Svc: ['quic=":443"; ma=2592000; v="39,38,37,35"']
      Cache-Control: ['private, max-age=0']
      Content-Length: ['165']
      Content-Type: [application/json; charset=UTF-8]
      Date: ['Wed, 11 Oct 2017 14:35:44 GMT']
      Expires: ['Wed, 11 Oct 2017 14:35:44 GMT']
      Server: [UploadServer]
      Vary: [Origin, X-Origin]
      X-GUploader-UploadID: [AEnB2UotRu8VyotSwjMZzGdbIFDBTbZMomEXOh_e-s8UJaeHYq7UxYIJxLDcq0fm3doukkAtoli14nvw4-0qTJ4E23I8YKblgg]
=======
      Alt-Svc: ['hq=":443"; ma=2592000; quic=51303431; quic=51303339; quic=51303338;
          quic=51303337; quic=51303335,quic=":443"; ma=2592000; v="41,39,38,37,35"']
      Cache-Control: ['private, max-age=0']
      Content-Length: ['165']
      Content-Type: [application/json; charset=UTF-8]
      Date: ['Thu, 04 Jan 2018 20:50:58 GMT']
      Expires: ['Thu, 04 Jan 2018 20:50:58 GMT']
      Server: [UploadServer]
      Vary: [Origin, X-Origin]
      X-GUploader-UploadID: [AEnB2Uq9wOw2rjmwF4nn9TmD7aFxO70BzmuEmpRfRDf4tGBi8SZ92odMoCTQo8iSUXDjzOk337AHYPFu6n2GQ3QYcs9FQ9S64Q]
>>>>>>> 899a4518
    status: {code: 404, message: Not Found}
- request:
    body: null
    headers:
      Accept: ['*/*']
      Accept-Encoding: ['gzip, deflate']
      Connection: [keep-alive]
      Content-Length: ['0']
      User-Agent: [python-requests/2.18.4]
    method: DELETE
    uri: https://www.googleapis.com/storage/v1/b/gcsfs-testing/o/tmp%2Ftest%2Fb
  response:
    body: {string: "{\n \"error\": {\n  \"errors\": [\n   {\n    \"domain\": \"global\",\n
        \   \"reason\": \"notFound\",\n    \"message\": \"Not Found\"\n   }\n  ],\n
        \ \"code\": 404,\n  \"message\": \"Not Found\"\n }\n}\n"}
    headers:
<<<<<<< HEAD
      Alt-Svc: ['quic=":443"; ma=2592000; v="39,38,37,35"']
      Cache-Control: ['private, max-age=0']
      Content-Length: ['165']
      Content-Type: [application/json; charset=UTF-8]
      Date: ['Wed, 11 Oct 2017 14:35:44 GMT']
      Expires: ['Wed, 11 Oct 2017 14:35:44 GMT']
      Server: [UploadServer]
      Vary: [Origin, X-Origin]
      X-GUploader-UploadID: [AEnB2Ur4e5FHSvdVe-Xwb5QiZj7FUfUA4dJ-2Xcqb9Gpo2qqm217EJVjfIYHCQJIU4loIJM1jBiTTCwFd29aSQVhZlsaxVkGaA]
=======
      Alt-Svc: ['hq=":443"; ma=2592000; quic=51303431; quic=51303339; quic=51303338;
          quic=51303337; quic=51303335,quic=":443"; ma=2592000; v="41,39,38,37,35"']
      Cache-Control: ['private, max-age=0']
      Content-Length: ['165']
      Content-Type: [application/json; charset=UTF-8]
      Date: ['Thu, 04 Jan 2018 20:50:58 GMT']
      Expires: ['Thu, 04 Jan 2018 20:50:58 GMT']
      Server: [UploadServer]
      Vary: [Origin, X-Origin]
      X-GUploader-UploadID: [AEnB2Upgus3huZJ8aJzodaB2ywSReS7okB3sdZqRRukJ4Tw7coGf6xkLZ2LNOmZiUCKo7spWi8hnGz6OtVcqJvUXgj-q2MinBQ]
>>>>>>> 899a4518
    status: {code: 404, message: Not Found}
- request:
    body: null
    headers:
      Accept: ['*/*']
      Accept-Encoding: ['gzip, deflate']
      Connection: [keep-alive]
      Content-Length: ['0']
      User-Agent: [python-requests/2.18.4]
    method: DELETE
    uri: https://www.googleapis.com/storage/v1/b/gcsfs-testing/o/tmp%2Ftest%2Fc
  response:
    body: {string: "{\n \"error\": {\n  \"errors\": [\n   {\n    \"domain\": \"global\",\n
        \   \"reason\": \"notFound\",\n    \"message\": \"Not Found\"\n   }\n  ],\n
        \ \"code\": 404,\n  \"message\": \"Not Found\"\n }\n}\n"}
    headers:
<<<<<<< HEAD
      Alt-Svc: ['quic=":443"; ma=2592000; v="39,38,37,35"']
      Cache-Control: ['private, max-age=0']
      Content-Length: ['165']
      Content-Type: [application/json; charset=UTF-8]
      Date: ['Wed, 11 Oct 2017 14:35:45 GMT']
      Expires: ['Wed, 11 Oct 2017 14:35:45 GMT']
      Server: [UploadServer]
      Vary: [Origin, X-Origin]
      X-GUploader-UploadID: [AEnB2UpDTRtEfcH3II9AdTkapwgB3TwJQqHGASX16EJpkFw1pUnuqjfNYnkvLCvEMuWF8PggCuetY-1nPR7VH2qGPg5TVAKTAw]
=======
      Alt-Svc: ['hq=":443"; ma=2592000; quic=51303431; quic=51303339; quic=51303338;
          quic=51303337; quic=51303335,quic=":443"; ma=2592000; v="41,39,38,37,35"']
      Cache-Control: ['private, max-age=0']
      Content-Length: ['165']
      Content-Type: [application/json; charset=UTF-8]
      Date: ['Thu, 04 Jan 2018 20:50:59 GMT']
      Expires: ['Thu, 04 Jan 2018 20:50:59 GMT']
      Server: [UploadServer]
      Vary: [Origin, X-Origin]
      X-GUploader-UploadID: [AEnB2UpWS_f6Ha1qT1YVQDhsurWQBlVQORDA_OOOZwLSRTj7R5T8e0otvPdALFiJvhnmGxu81a-PIvZdQaU86TCzoPxQa6O8uw]
>>>>>>> 899a4518
    status: {code: 404, message: Not Found}
- request:
    body: null
    headers:
      Accept: ['*/*']
      Accept-Encoding: ['gzip, deflate']
      Connection: [keep-alive]
      Content-Length: ['0']
      User-Agent: [python-requests/2.18.4]
    method: DELETE
    uri: https://www.googleapis.com/storage/v1/b/gcsfs-testing/o/tmp%2Ftest%2Fd
  response:
    body: {string: "{\n \"error\": {\n  \"errors\": [\n   {\n    \"domain\": \"global\",\n
        \   \"reason\": \"notFound\",\n    \"message\": \"Not Found\"\n   }\n  ],\n
        \ \"code\": 404,\n  \"message\": \"Not Found\"\n }\n}\n"}
    headers:
<<<<<<< HEAD
      Alt-Svc: ['quic=":443"; ma=2592000; v="39,38,37,35"']
      Cache-Control: ['private, max-age=0']
      Content-Length: ['165']
      Content-Type: [application/json; charset=UTF-8]
      Date: ['Wed, 11 Oct 2017 14:35:45 GMT']
      Expires: ['Wed, 11 Oct 2017 14:35:45 GMT']
      Server: [UploadServer]
      Vary: [Origin, X-Origin]
      X-GUploader-UploadID: [AEnB2UoRvelStgfg--d97bRFnyHX_1lQF_IehqxCCOiJQnqZhyGF3HA6wXfdM6D-E26pwKnm1_x31hzKHfCuGSvz8o7t-vC-yQ]
=======
      Alt-Svc: ['hq=":443"; ma=2592000; quic=51303431; quic=51303339; quic=51303338;
          quic=51303337; quic=51303335,quic=":443"; ma=2592000; v="41,39,38,37,35"']
      Cache-Control: ['private, max-age=0']
      Content-Length: ['165']
      Content-Type: [application/json; charset=UTF-8]
      Date: ['Thu, 04 Jan 2018 20:50:59 GMT']
      Expires: ['Thu, 04 Jan 2018 20:50:59 GMT']
      Server: [UploadServer]
      Vary: [Origin, X-Origin]
      X-GUploader-UploadID: [AEnB2Up2Yz6Ft2MQLRFDYRwP9cLR-DW_RiZ15VZYcHSOlPIq4jXywmbhyXVPw2OofprjhaLokXe_cyNres84jhsMACaGgcvD5w]
>>>>>>> 899a4518
    status: {code: 404, message: Not Found}
- request:
    body: null
    headers:
      Accept: ['*/*']
      Accept-Encoding: ['gzip, deflate']
      Connection: [keep-alive]
      User-Agent: [python-requests/2.18.4]
    method: GET
    uri: https://www.googleapis.com/storage/v1/b/gcsfs-testing/o/?maxResults=1000
  response:
    body: {string: "{\n \"kind\": \"storage#objects\"\n}\n"}
    headers:
<<<<<<< HEAD
      Alt-Svc: ['quic=":443"; ma=2592000; v="39,38,37,35"']
      Cache-Control: ['private, max-age=0, must-revalidate, no-transform']
      Content-Length: ['31']
      Content-Type: [application/json; charset=UTF-8]
      Date: ['Wed, 11 Oct 2017 14:35:45 GMT']
      Expires: ['Wed, 11 Oct 2017 14:35:45 GMT']
      Server: [UploadServer]
      Vary: [Origin, X-Origin]
      X-GUploader-UploadID: [AEnB2Ur70nAp1wZ-GFpQWNSxaeFUeA8mEVe98K6uGzkYvmLa448rcrQxHprtiW1rU-d6qadlbOPudngEoBhdFDohz_3oxuOMHg]
=======
      Alt-Svc: ['hq=":443"; ma=2592000; quic=51303431; quic=51303339; quic=51303338;
          quic=51303337; quic=51303335,quic=":443"; ma=2592000; v="41,39,38,37,35"']
      Cache-Control: ['private, max-age=0, must-revalidate, no-transform']
      Content-Length: ['31']
      Content-Type: [application/json; charset=UTF-8]
      Date: ['Thu, 04 Jan 2018 20:50:59 GMT']
      Expires: ['Thu, 04 Jan 2018 20:50:59 GMT']
      Server: [UploadServer]
      Vary: [Origin, X-Origin]
      X-GUploader-UploadID: [AEnB2Uq9GDDyZ8cH5YaGLVJqW9eyKzbvV6HzRCT9q4PSo0gfyIbKmxKnawq9bQPHqAG6hPkLZl6X6DaTFTi57JjTN1avFCkWfw]
>>>>>>> 899a4518
    status: {code: 200, message: OK}
- request:
    body: null
    headers:
      Accept: ['*/*']
      Accept-Encoding: ['gzip, deflate']
      Connection: [keep-alive]
      Content-Length: ['0']
      User-Agent: [python-requests/2.18.4]
    method: POST
    uri: https://www.googleapis.com/upload/storage/v1/b/gcsfs-testing/o?name=mapping%2Fa&uploadType=media
  response:
<<<<<<< HEAD
    body: {string: "{\n \"kind\": \"storage#object\",\n \"id\": \"gcsfs-testing/mapping/a/1507732545781987\",\n
        \"selfLink\": \"https://www.googleapis.com/storage/v1/b/gcsfs-testing/o/mapping%2Fa\",\n
        \"name\": \"mapping/a\",\n \"bucket\": \"gcsfs-testing\",\n \"generation\":
        \"1507732545781987\",\n \"metageneration\": \"1\",\n \"timeCreated\": \"2017-10-11T14:35:45.726Z\",\n
        \"updated\": \"2017-10-11T14:35:45.726Z\",\n \"storageClass\": \"STANDARD\",\n
        \"timeStorageClassUpdated\": \"2017-10-11T14:35:45.726Z\",\n \"size\": \"0\",\n
        \"md5Hash\": \"1B2M2Y8AsgTpgAmY7PhCfg==\",\n \"mediaLink\": \"https://www.googleapis.com/download/storage/v1/b/gcsfs-testing/o/mapping%2Fa?generation=1507732545781987&alt=media\",\n
        \"crc32c\": \"AAAAAA==\",\n \"etag\": \"COOBu7bl6NYCEAE=\"\n}\n"}
    headers:
      Alt-Svc: ['quic=":443"; ma=2592000; v="39,38,37,35"']
      Cache-Control: ['no-cache, no-store, max-age=0, must-revalidate']
      Content-Length: ['685']
      Content-Type: [application/json; charset=UTF-8]
      Date: ['Wed, 11 Oct 2017 14:35:45 GMT']
      ETag: [COOBu7bl6NYCEAE=]
=======
    body: {string: "{\n \"kind\": \"storage#object\",\n \"id\": \"gcsfs-testing/mapping/a/1515099059434789\",\n
        \"selfLink\": \"https://www.googleapis.com/storage/v1/b/gcsfs-testing/o/mapping%2Fa\",\n
        \"name\": \"mapping/a\",\n \"bucket\": \"gcsfs-testing\",\n \"generation\":
        \"1515099059434789\",\n \"metageneration\": \"1\",\n \"timeCreated\": \"2018-01-04T20:50:59.381Z\",\n
        \"updated\": \"2018-01-04T20:50:59.381Z\",\n \"storageClass\": \"STANDARD\",\n
        \"timeStorageClassUpdated\": \"2018-01-04T20:50:59.381Z\",\n \"size\": \"0\",\n
        \"md5Hash\": \"1B2M2Y8AsgTpgAmY7PhCfg==\",\n \"mediaLink\": \"https://www.googleapis.com/download/storage/v1/b/gcsfs-testing/o/mapping%2Fa?generation=1515099059434789&alt=media\",\n
        \"crc32c\": \"AAAAAA==\",\n \"etag\": \"CKXq8umXv9gCEAE=\"\n}\n"}
    headers:
      Alt-Svc: ['hq=":443"; ma=2592000; quic=51303431; quic=51303339; quic=51303338;
          quic=51303337; quic=51303335,quic=":443"; ma=2592000; v="41,39,38,37,35"']
      Cache-Control: ['no-cache, no-store, max-age=0, must-revalidate']
      Content-Length: ['677']
      Content-Type: [application/json; charset=UTF-8]
      Date: ['Thu, 04 Jan 2018 20:50:59 GMT']
      ETag: [CKXq8umXv9gCEAE=]
>>>>>>> 899a4518
      Expires: ['Mon, 01 Jan 1990 00:00:00 GMT']
      Pragma: [no-cache]
      Server: [UploadServer]
      Vary: [Origin, X-Origin]
<<<<<<< HEAD
      X-GUploader-UploadID: [AEnB2Uq51B8_xm2QlsJX-bs5M9BALrPPudtZ8t7LUd44243DQvSy7U6D5plLihXEayM_NCwrUG_Wu1YJzc2AF8nFqZcgsRtBgA]
=======
      X-GUploader-UploadID: [AEnB2UrGholdVB7jLjr0rdVBqyUGqVaRfpzOVEBNlQ5mRk6lBQMdH0cm8ICTNfgGBFRE_4smMVErWNmpl418bdofZcuzg5bpHw]
>>>>>>> 899a4518
    status: {code: 200, message: OK}
- request:
    body: null
    headers:
      Accept: ['*/*']
      Accept-Encoding: ['gzip, deflate']
      Connection: [keep-alive]
      Content-Length: ['0']
      User-Agent: [python-requests/2.18.4]
    method: DELETE
    uri: https://www.googleapis.com/storage/v1/b/gcsfs-testing/o/mapping%2Fa
  response:
    body: {string: ''}
    headers:
<<<<<<< HEAD
      Alt-Svc: ['quic=":443"; ma=2592000; v="39,38,37,35"']
      Cache-Control: ['no-cache, no-store, max-age=0, must-revalidate']
      Content-Length: ['0']
      Content-Type: [application/json]
      Date: ['Wed, 11 Oct 2017 14:35:46 GMT']
=======
      Alt-Svc: ['hq=":443"; ma=2592000; quic=51303431; quic=51303339; quic=51303338;
          quic=51303337; quic=51303335,quic=":443"; ma=2592000; v="41,39,38,37,35"']
      Cache-Control: ['no-cache, no-store, max-age=0, must-revalidate']
      Content-Length: ['0']
      Content-Type: [application/json]
      Date: ['Thu, 04 Jan 2018 20:50:59 GMT']
>>>>>>> 899a4518
      Expires: ['Mon, 01 Jan 1990 00:00:00 GMT']
      Pragma: [no-cache]
      Server: [UploadServer]
      Vary: [Origin, X-Origin]
<<<<<<< HEAD
      X-GUploader-UploadID: [AEnB2UrXeifaB4JISxXHW5ulmL9EjrHMWdUFuXzP8L_qlhWS_s1HmkpJGyF3m33U03Od_JUUMxdH_xnOjURMgINmar8eDL8v7Q]
=======
      X-GUploader-UploadID: [AEnB2UptcBlzwimlJtTVzCLWmvvhnObpJxyNVx0zohr-TM9asb03rX1QGHgWVp0U6bH9IsPebCuoqCMgb1D_PyT292HQfl1wBg]
>>>>>>> 899a4518
    status: {code: 204, message: No Content}
- request:
    body: null
    headers:
      Accept: ['*/*']
      Accept-Encoding: ['gzip, deflate']
      Connection: [keep-alive]
      User-Agent: [python-requests/2.18.4]
    method: GET
    uri: https://www.googleapis.com/storage/v1/b/gcsfs-testing/o/?maxResults=1000
  response:
    body: {string: "{\n \"kind\": \"storage#objects\"\n}\n"}
    headers:
<<<<<<< HEAD
      Alt-Svc: ['quic=":443"; ma=2592000; v="39,38,37,35"']
      Cache-Control: ['private, max-age=0, must-revalidate, no-transform']
      Content-Length: ['31']
      Content-Type: [application/json; charset=UTF-8]
      Date: ['Wed, 11 Oct 2017 14:35:46 GMT']
      Expires: ['Wed, 11 Oct 2017 14:35:46 GMT']
      Server: [UploadServer]
      Vary: [Origin, X-Origin]
      X-GUploader-UploadID: [AEnB2UoUDRrSyRWSg5-PcI5aUShqmhfyUCTlXgWIqrqf_QhnV4OFBpaI9eAH3GIXebL08V5oLdaZan_4M-H3qbw4ZcDpDylhMQ]
    status: {code: 200, message: OK}
- request:
    body: null
    headers:
      Accept: ['*/*']
      Accept-Encoding: ['gzip, deflate']
      Connection: [keep-alive]
      Content-Length: ['0']
      User-Agent: [python-requests/2.18.4]
    method: POST
    uri: https://www.googleapis.com/oauth2/v4/token?grant_type=refresh_token
  response:
    body:
      string: !!binary |
        H4sIAD8KMFoC/6tWykyJL8nPTs1TslJQqqioUNJRUALz40sqC1JBgk6piUWpRSDx1IqCzKLU4vhM
        kGJjMwMDoFhicnJqcTGqEbUAnoD1nVYAAAA=
    headers:
      Alt-Svc: ['hq=":443"; ma=2592000; quic=51303431; quic=51303339; quic=51303338;
          quic=51303337; quic=51303335,quic=":443"; ma=2592000; v="41,39,38,37,35"']
      Cache-Control: ['no-cache, no-store, max-age=0, must-revalidate']
      Content-Encoding: [gzip]
      Content-Type: [application/json; charset=UTF-8]
      Date: ['Tue, 12 Dec 2017 16:56:31 GMT']
      Expires: ['Mon, 01 Jan 1990 00:00:00 GMT']
      Pragma: [no-cache]
      Server: [GSE]
      Transfer-Encoding: [chunked]
      Vary: [Origin, X-Origin]
      X-Content-Type-Options: [nosniff]
      X-Frame-Options: [SAMEORIGIN]
      X-XSS-Protection: [1; mode=block]
    status: {code: 200, message: OK}
- request:
    body: null
    headers:
      Accept: ['*/*']
      Accept-Encoding: ['gzip, deflate']
      Connection: [keep-alive]
      User-Agent: [python-requests/2.18.4]
    method: GET
    uri: https://www.googleapis.com/storage/v1/b/?project=test_project
  response:
    body: {string: "{\n \"kind\": \"storage#buckets\",\n \"items\": [\n  {\n   \"kind\":
        \"storage#bucket\",\n   \"id\": \"anaconda-enterprise\",\n   \"selfLink\":
        \"https://www.googleapis.com/storage/v1/b/anaconda-enterprise\",\n   \"projectNumber\":
        \"586241054156\",\n   \"name\": \"anaconda-enterprise\",\n   \"timeCreated\":
        \"2017-07-05T23:53:06.552Z\",\n   \"updated\": \"2017-07-14T17:39:54.178Z\",\n
        \  \"metageneration\": \"3\",\n   \"location\": \"US\",\n   \"storageClass\":
        \"MULTI_REGIONAL\",\n   \"etag\": \"CAM=\"\n  },\n  {\n   \"kind\": \"storage#bucket\",\n
        \  \"id\": \"anaconda-public-data\",\n   \"selfLink\": \"https://www.googleapis.com/storage/v1/b/anaconda-public-data\",\n
        \  \"projectNumber\": \"586241054156\",\n   \"name\": \"anaconda-public-data\",\n
        \  \"timeCreated\": \"2017-04-05T20:22:12.865Z\",\n   \"updated\": \"2017-07-10T16:32:07.980Z\",\n
        \  \"metageneration\": \"2\",\n   \"location\": \"US\",\n   \"storageClass\":
        \"MULTI_REGIONAL\",\n   \"etag\": \"CAI=\"\n  },\n  {\n   \"kind\": \"storage#bucket\",\n
        \  \"id\": \"artifacts.test_project.appspot.com\",\n   \"selfLink\": \"https://www.googleapis.com/storage/v1/b/artifacts.test_project.appspot.com\",\n
        \  \"projectNumber\": \"586241054156\",\n   \"name\": \"artifacts.test_project.appspot.com\",\n
        \  \"timeCreated\": \"2016-05-17T18:29:22.774Z\",\n   \"updated\": \"2016-05-17T18:29:22.774Z\",\n
        \  \"metageneration\": \"1\",\n   \"location\": \"US\",\n   \"storageClass\":
        \"STANDARD\",\n   \"etag\": \"CAE=\"\n  },\n  {\n   \"kind\": \"storage#bucket\",\n
        \  \"id\": \"test_project_cloudbuild\",\n   \"selfLink\": \"https://www.googleapis.com/storage/v1/b/test_project_cloudbuild\",\n
        \  \"projectNumber\": \"586241054156\",\n   \"name\": \"test_project_cloudbuild\",\n
        \  \"timeCreated\": \"2017-11-03T20:06:49.744Z\",\n   \"updated\": \"2017-11-03T20:06:49.744Z\",\n
        \  \"metageneration\": \"1\",\n   \"location\": \"US\",\n   \"storageClass\":
        \"STANDARD\",\n   \"etag\": \"CAE=\"\n  },\n  {\n   \"kind\": \"storage#bucket\",\n
        \  \"id\": \"dataflow-anaconda-compute\",\n   \"selfLink\": \"https://www.googleapis.com/storage/v1/b/dataflow-anaconda-compute\",\n
        \  \"projectNumber\": \"586241054156\",\n   \"name\": \"dataflow-anaconda-compute\",\n
        \  \"timeCreated\": \"2017-09-14T18:55:42.848Z\",\n   \"updated\": \"2017-09-14T18:55:42.848Z\",\n
        \  \"metageneration\": \"1\",\n   \"location\": \"US\",\n   \"storageClass\":
        \"MULTI_REGIONAL\",\n   \"etag\": \"CAE=\"\n  },\n  {\n   \"kind\": \"storage#bucket\",\n
        \  \"id\": \"gcsfs-test\",\n   \"selfLink\": \"https://www.googleapis.com/storage/v1/b/gcsfs-test\",\n
        \  \"projectNumber\": \"586241054156\",\n   \"name\": \"gcsfs-test\",\n   \"timeCreated\":
        \"2017-12-02T23:25:23.058Z\",\n   \"updated\": \"2017-12-02T23:25:23.058Z\",\n
        \  \"metageneration\": \"1\",\n   \"location\": \"US\",\n   \"storageClass\":
        \"MULTI_REGIONAL\",\n   \"etag\": \"CAE=\"\n  },\n  {\n   \"kind\": \"storage#bucket\",\n
        \  \"id\": \"gcsfs-testing\",\n   \"selfLink\": \"https://www.googleapis.com/storage/v1/b/gcsfs-testing\",\n
        \  \"projectNumber\": \"586241054156\",\n   \"name\": \"gcsfs-testing\",\n
        \  \"timeCreated\": \"2017-12-12T16:52:13.675Z\",\n   \"updated\": \"2017-12-12T16:52:13.675Z\",\n
        \  \"metageneration\": \"1\",\n   \"location\": \"US\",\n   \"storageClass\":
        \"STANDARD\",\n   \"etag\": \"CAE=\"\n  }\n ]\n}\n"}
    headers:
      Alt-Svc: ['hq=":443"; ma=2592000; quic=51303431; quic=51303339; quic=51303338;
          quic=51303337; quic=51303335,quic=":443"; ma=2592000; v="41,39,38,37,35"']
      Cache-Control: ['private, max-age=0, must-revalidate, no-transform']
      Content-Length: ['2944']
      Content-Type: [application/json; charset=UTF-8]
      Date: ['Tue, 12 Dec 2017 16:56:32 GMT']
      Expires: ['Tue, 12 Dec 2017 16:56:32 GMT']
      Server: [UploadServer]
      Vary: [Origin, X-Origin]
      X-GUploader-UploadID: [AEnB2UoJz6Wi7LhdTo38ob7wAvGpdoobdoBlX5H41-O_7U7NIgHkBg6gAJll1mhbIs8kdqFo0zvxCoqW85HHD7coMj_JZZk_Ug]
    status: {code: 200, message: OK}
- request:
    body: null
    headers:
      Accept: ['*/*']
      Accept-Encoding: ['gzip, deflate']
      Connection: [keep-alive]
      Content-Length: ['0']
      User-Agent: [python-requests/2.18.4]
    method: DELETE
    uri: https://www.googleapis.com/storage/v1/b/gcsfs-testing/o/tmp%2Ftest%2Fa
  response:
    body: {string: "{\n \"error\": {\n  \"errors\": [\n   {\n    \"domain\": \"global\",\n
        \   \"reason\": \"notFound\",\n    \"message\": \"Not Found\"\n   }\n  ],\n
        \ \"code\": 404,\n  \"message\": \"Not Found\"\n }\n}\n"}
    headers:
      Alt-Svc: ['hq=":443"; ma=2592000; quic=51303431; quic=51303339; quic=51303338;
          quic=51303337; quic=51303335,quic=":443"; ma=2592000; v="41,39,38,37,35"']
      Cache-Control: ['private, max-age=0']
      Content-Length: ['165']
      Content-Type: [application/json; charset=UTF-8]
      Date: ['Tue, 12 Dec 2017 16:56:32 GMT']
      Expires: ['Tue, 12 Dec 2017 16:56:32 GMT']
      Server: [UploadServer]
      Vary: [Origin, X-Origin]
      X-GUploader-UploadID: [AEnB2UoffaAdg8ncw4Q3a_3hfJvpbr3KHR8sDclFPwEnnST81DQTcGi6u4Kr-UzbKfj2nk4Y73q3yprbn3vl3VVXJcKLX3PLFQ]
    status: {code: 404, message: Not Found}
- request:
    body: null
    headers:
      Accept: ['*/*']
      Accept-Encoding: ['gzip, deflate']
      Connection: [keep-alive]
      Content-Length: ['0']
      User-Agent: [python-requests/2.18.4]
    method: DELETE
    uri: https://www.googleapis.com/storage/v1/b/gcsfs-testing/o/tmp%2Ftest%2Fb
  response:
    body: {string: "{\n \"error\": {\n  \"errors\": [\n   {\n    \"domain\": \"global\",\n
        \   \"reason\": \"notFound\",\n    \"message\": \"Not Found\"\n   }\n  ],\n
        \ \"code\": 404,\n  \"message\": \"Not Found\"\n }\n}\n"}
    headers:
      Alt-Svc: ['hq=":443"; ma=2592000; quic=51303431; quic=51303339; quic=51303338;
          quic=51303337; quic=51303335,quic=":443"; ma=2592000; v="41,39,38,37,35"']
      Cache-Control: ['private, max-age=0']
      Content-Length: ['165']
      Content-Type: [application/json; charset=UTF-8]
      Date: ['Tue, 12 Dec 2017 16:56:32 GMT']
      Expires: ['Tue, 12 Dec 2017 16:56:32 GMT']
      Server: [UploadServer]
      Vary: [Origin, X-Origin]
      X-GUploader-UploadID: [AEnB2UpQSHTkuMtvf8qwWp2BY2mnHD_X7kMahQtyOzvzBmXHzn3iBnAZdTky3BpiZbVwY9tBQCcL8YMpS6jAjRjw0S1VPbN1-Q]
    status: {code: 404, message: Not Found}
- request:
    body: null
    headers:
      Accept: ['*/*']
      Accept-Encoding: ['gzip, deflate']
      Connection: [keep-alive]
      Content-Length: ['0']
      User-Agent: [python-requests/2.18.4]
    method: DELETE
    uri: https://www.googleapis.com/storage/v1/b/gcsfs-testing/o/tmp%2Ftest%2Fc
  response:
    body: {string: "{\n \"error\": {\n  \"errors\": [\n   {\n    \"domain\": \"global\",\n
        \   \"reason\": \"notFound\",\n    \"message\": \"Not Found\"\n   }\n  ],\n
        \ \"code\": 404,\n  \"message\": \"Not Found\"\n }\n}\n"}
    headers:
      Alt-Svc: ['hq=":443"; ma=2592000; quic=51303431; quic=51303339; quic=51303338;
          quic=51303337; quic=51303335,quic=":443"; ma=2592000; v="41,39,38,37,35"']
      Cache-Control: ['private, max-age=0']
      Content-Length: ['165']
      Content-Type: [application/json; charset=UTF-8]
      Date: ['Tue, 12 Dec 2017 16:56:32 GMT']
      Expires: ['Tue, 12 Dec 2017 16:56:32 GMT']
      Server: [UploadServer]
      Vary: [Origin, X-Origin]
      X-GUploader-UploadID: [AEnB2UooQD4FgD3j4hAaOXS-y9WFx2pD-d6YYkMYcgj50qdo7tsCV1A9dv502L7iPUjRXT7cciU-DaBY7KTK9KIf3w0WTvUxBQ]
    status: {code: 404, message: Not Found}
- request:
    body: null
    headers:
      Accept: ['*/*']
      Accept-Encoding: ['gzip, deflate']
      Connection: [keep-alive]
      Content-Length: ['0']
      User-Agent: [python-requests/2.18.4]
    method: DELETE
    uri: https://www.googleapis.com/storage/v1/b/gcsfs-testing/o/tmp%2Ftest%2Fd
  response:
    body: {string: "{\n \"error\": {\n  \"errors\": [\n   {\n    \"domain\": \"global\",\n
        \   \"reason\": \"notFound\",\n    \"message\": \"Not Found\"\n   }\n  ],\n
        \ \"code\": 404,\n  \"message\": \"Not Found\"\n }\n}\n"}
    headers:
      Alt-Svc: ['hq=":443"; ma=2592000; quic=51303431; quic=51303339; quic=51303338;
          quic=51303337; quic=51303335,quic=":443"; ma=2592000; v="41,39,38,37,35"']
      Cache-Control: ['private, max-age=0']
      Content-Length: ['165']
      Content-Type: [application/json; charset=UTF-8]
      Date: ['Tue, 12 Dec 2017 16:56:33 GMT']
      Expires: ['Tue, 12 Dec 2017 16:56:33 GMT']
      Server: [UploadServer]
      Vary: [Origin, X-Origin]
      X-GUploader-UploadID: [AEnB2UqjeA79MvuS0NPbfNiaSIr1_65b7hlREoEOwhdHaGjTr6yWAVoQQkQwpcVr3jx8KvkGpBeCWCD6KAhJVEm-AdILHzWybA]
    status: {code: 404, message: Not Found}
- request:
    body: null
    headers:
      Accept: ['*/*']
      Accept-Encoding: ['gzip, deflate']
      Connection: [keep-alive]
      User-Agent: [python-requests/2.18.4]
    method: GET
    uri: https://www.googleapis.com/storage/v1/b/gcsfs-testing/o/?maxResults=1000
  response:
    body: {string: "{\n \"kind\": \"storage#objects\"\n}\n"}
    headers:
      Alt-Svc: ['hq=":443"; ma=2592000; quic=51303431; quic=51303339; quic=51303338;
          quic=51303337; quic=51303335,quic=":443"; ma=2592000; v="41,39,38,37,35"']
      Cache-Control: ['private, max-age=0, must-revalidate, no-transform']
      Content-Length: ['31']
      Content-Type: [application/json; charset=UTF-8]
      Date: ['Tue, 12 Dec 2017 16:56:33 GMT']
      Expires: ['Tue, 12 Dec 2017 16:56:33 GMT']
      Server: [UploadServer]
      Vary: [Origin, X-Origin]
      X-GUploader-UploadID: [AEnB2UpkqyYQ9A2n8FTUPuQAt8MImPjF0uQ9F4axxqwjZY01GC6QuhQbXvppvxWaNwfViEXy1-a__JSRd3FFVgLv0ThwkXe5uQ]
    status: {code: 200, message: OK}
- request:
    body: null
    headers:
      Accept: ['*/*']
      Accept-Encoding: ['gzip, deflate']
      Connection: [keep-alive]
      Content-Length: ['0']
      User-Agent: [python-requests/2.18.4]
    method: POST
    uri: https://www.googleapis.com/upload/storage/v1/b/gcsfs-testing/o?name=mapping%2Fa&uploadType=media
  response:
    body: {string: "{\n \"kind\": \"storage#object\",\n \"id\": \"gcsfs-testing/mapping/a/1513097793517201\",\n
        \"selfLink\": \"https://www.googleapis.com/storage/v1/b/gcsfs-testing/o/mapping%2Fa\",\n
        \"name\": \"mapping/a\",\n \"bucket\": \"gcsfs-testing\",\n \"generation\":
        \"1513097793517201\",\n \"metageneration\": \"1\",\n \"timeCreated\": \"2017-12-12T16:56:33.461Z\",\n
        \"updated\": \"2017-12-12T16:56:33.461Z\",\n \"storageClass\": \"STANDARD\",\n
        \"timeStorageClassUpdated\": \"2017-12-12T16:56:33.461Z\",\n \"size\": \"0\",\n
        \"md5Hash\": \"1B2M2Y8AsgTpgAmY7PhCfg==\",\n \"mediaLink\": \"https://www.googleapis.com/download/storage/v1/b/gcsfs-testing/o/mapping%2Fa?generation=1513097793517201&alt=media\",\n
        \"crc32c\": \"AAAAAA==\",\n \"etag\": \"CJHt+MP4hNgCEAE=\"\n}\n"}
    headers:
      Alt-Svc: ['hq=":443"; ma=2592000; quic=51303431; quic=51303339; quic=51303338;
          quic=51303337; quic=51303335,quic=":443"; ma=2592000; v="41,39,38,37,35"']
      Cache-Control: ['no-cache, no-store, max-age=0, must-revalidate']
      Content-Length: ['677']
      Content-Type: [application/json; charset=UTF-8]
      Date: ['Tue, 12 Dec 2017 16:56:33 GMT']
      ETag: [CJHt+MP4hNgCEAE=]
      Expires: ['Mon, 01 Jan 1990 00:00:00 GMT']
      Pragma: [no-cache]
      Server: [UploadServer]
      Vary: [Origin, X-Origin]
      X-GUploader-UploadID: [AEnB2UqMs0JBvkgpga7kmfy0aJAnMGTA7ExJx6LadOAMc97BSH9HchH8V2Ev3L3Y2nZhCfuQA6-JjjeGhKAwGEACcULs-k_d6g]
    status: {code: 200, message: OK}
- request:
    body: null
    headers:
      Accept: ['*/*']
      Accept-Encoding: ['gzip, deflate']
      Connection: [keep-alive]
      Content-Length: ['0']
      User-Agent: [python-requests/2.18.4]
    method: DELETE
    uri: https://www.googleapis.com/storage/v1/b/gcsfs-testing/o/mapping%2Fa
  response:
    body: {string: ''}
    headers:
      Alt-Svc: ['hq=":443"; ma=2592000; quic=51303431; quic=51303339; quic=51303338;
          quic=51303337; quic=51303335,quic=":443"; ma=2592000; v="41,39,38,37,35"']
      Cache-Control: ['no-cache, no-store, max-age=0, must-revalidate']
      Content-Length: ['0']
      Content-Type: [application/json]
      Date: ['Tue, 12 Dec 2017 16:56:34 GMT']
      Expires: ['Mon, 01 Jan 1990 00:00:00 GMT']
      Pragma: [no-cache]
      Server: [UploadServer]
      Vary: [Origin, X-Origin]
      X-GUploader-UploadID: [AEnB2UpW2y5_af9hS641i_S8CklqzTovaCRbhintlZXpj0dNEmbf1Yad9_H3ihyNxComm06WRsFRTnD_oOhDSExwSqwryJkygw]
    status: {code: 204, message: No Content}
- request:
    body: null
    headers:
      Accept: ['*/*']
      Accept-Encoding: ['gzip, deflate']
      Connection: [keep-alive]
      User-Agent: [python-requests/2.18.4]
    method: GET
    uri: https://www.googleapis.com/storage/v1/b/gcsfs-testing/o/?maxResults=1000
  response:
    body: {string: "{\n \"kind\": \"storage#objects\"\n}\n"}
    headers:
=======
>>>>>>> 899a4518
      Alt-Svc: ['hq=":443"; ma=2592000; quic=51303431; quic=51303339; quic=51303338;
          quic=51303337; quic=51303335,quic=":443"; ma=2592000; v="41,39,38,37,35"']
      Cache-Control: ['private, max-age=0, must-revalidate, no-transform']
      Content-Length: ['31']
      Content-Type: [application/json; charset=UTF-8]
<<<<<<< HEAD
      Date: ['Tue, 12 Dec 2017 16:56:34 GMT']
      Expires: ['Tue, 12 Dec 2017 16:56:34 GMT']
      Server: [UploadServer]
      Vary: [Origin, X-Origin]
      X-GUploader-UploadID: [AEnB2UoBvVgn74so-jUFT5iEItRh2ROWlOzqTam4kkWizU30_ZI8vqzOFZqQIVx9KxpR22pMVEZSr1G7-vlnky-2Jb1sYXJjRw]
=======
      Date: ['Thu, 04 Jan 2018 20:50:59 GMT']
      Expires: ['Thu, 04 Jan 2018 20:50:59 GMT']
      Server: [UploadServer]
      Vary: [Origin, X-Origin]
      X-GUploader-UploadID: [AEnB2UqfcjNUkYR4vnjwHhyhsV4muWBa4vIHzEimUXny2-W9BpiDkLTM5QlS9Cv5yecIn9bknHdzXlj10RX9MDWUI2twk-dK9w]
>>>>>>> 899a4518
    status: {code: 200, message: OK}
version: 1<|MERGE_RESOLUTION|>--- conflicted
+++ resolved
@@ -12,446 +12,15 @@
   response:
     body:
       string: !!binary |
-<<<<<<< HEAD
-        H4sIAD8KMFoC/6tWykyJL8nPTs1TslJQqqioUNJRUALz40sqC1JBgk6piUWpRSDxxOTk1OJiDOWp
-        FQWZRanF8ZkgQWMzA4NaAMCTibZWAAAA
-    headers:
-      Alt-Svc: ['quic=":443"; ma=2592000; v="39,38,37,35"']
+        H4sIALKTTloC/6tWykyJL8nPTs1TslJQqqioUNJRUEpMTk4tLsYQBvPjSyoLUkGCTqmJRalFIPHU
+        ioLMotTi+EyQYmMzA4NaAIbFaipWAAAA
+    headers:
+      Alt-Svc: ['hq=":443"; ma=2592000; quic=51303431; quic=51303339; quic=51303338;
+          quic=51303337; quic=51303335,quic=":443"; ma=2592000; v="41,39,38,37,35"']
       Cache-Control: ['no-cache, no-store, max-age=0, must-revalidate']
       Content-Encoding: [gzip]
       Content-Type: [application/json; charset=UTF-8]
-      Date: ['Wed, 11 Oct 2017 14:35:44 GMT']
-=======
-        H4sIALKTTloC/6tWykyJL8nPTs1TslJQqqioUNJRUEpMTk4tLsYQBvPjSyoLUkGCTqmJRalFIPHU
-        ioLMotTi+EyQYmMzA4NaAIbFaipWAAAA
-    headers:
-      Alt-Svc: ['hq=":443"; ma=2592000; quic=51303431; quic=51303339; quic=51303338;
-          quic=51303337; quic=51303335,quic=":443"; ma=2592000; v="41,39,38,37,35"']
-      Cache-Control: ['no-cache, no-store, max-age=0, must-revalidate']
-      Content-Encoding: [gzip]
-      Content-Type: [application/json; charset=UTF-8]
       Date: ['Thu, 04 Jan 2018 20:50:58 GMT']
->>>>>>> 899a4518
-      Expires: ['Mon, 01 Jan 1990 00:00:00 GMT']
-      Pragma: [no-cache]
-      Server: [GSE]
-      Transfer-Encoding: [chunked]
-      Vary: [Origin, X-Origin]
-      X-Content-Type-Options: [nosniff]
-      X-Frame-Options: [SAMEORIGIN]
-      X-XSS-Protection: [1; mode=block]
-    status: {code: 200, message: OK}
-- request:
-    body: null
-    headers:
-      Accept: ['*/*']
-      Accept-Encoding: ['gzip, deflate']
-      Connection: [keep-alive]
-      User-Agent: [python-requests/2.18.4]
-    method: GET
-    uri: https://www.googleapis.com/storage/v1/b/?project=test_project
-  response:
-    body: {string: "{\n \"kind\": \"storage#buckets\",\n \"items\": [\n  {\n   \"kind\":
-        \"storage#bucket\",\n   \"id\": \"anaconda-enterprise\",\n   \"selfLink\":
-        \"https://www.googleapis.com/storage/v1/b/anaconda-enterprise\",\n   \"projectNumber\":
-        \"586241054156\",\n   \"name\": \"anaconda-enterprise\",\n   \"timeCreated\":
-        \"2017-07-05T23:53:06.552Z\",\n   \"updated\": \"2017-07-14T17:39:54.178Z\",\n
-        \  \"metageneration\": \"3\",\n   \"location\": \"US\",\n   \"storageClass\":
-        \"MULTI_REGIONAL\",\n   \"etag\": \"CAM=\"\n  },\n  {\n   \"kind\": \"storage#bucket\",\n
-        \  \"id\": \"anaconda-public-data\",\n   \"selfLink\": \"https://www.googleapis.com/storage/v1/b/anaconda-public-data\",\n
-        \  \"projectNumber\": \"586241054156\",\n   \"name\": \"anaconda-public-data\",\n
-        \  \"timeCreated\": \"2017-04-05T20:22:12.865Z\",\n   \"updated\": \"2017-07-10T16:32:07.980Z\",\n
-        \  \"metageneration\": \"2\",\n   \"location\": \"US\",\n   \"storageClass\":
-        \"MULTI_REGIONAL\",\n   \"etag\": \"CAI=\"\n  },\n  {\n   \"kind\": \"storage#bucket\",\n
-        \  \"id\": \"artifacts.test_project.appspot.com\",\n   \"selfLink\": \"https://www.googleapis.com/storage/v1/b/artifacts.test_project.appspot.com\",\n
-        \  \"projectNumber\": \"586241054156\",\n   \"name\": \"artifacts.test_project.appspot.com\",\n
-        \  \"timeCreated\": \"2016-05-17T18:29:22.774Z\",\n   \"updated\": \"2016-05-17T18:29:22.774Z\",\n
-        \  \"metageneration\": \"1\",\n   \"location\": \"US\",\n   \"storageClass\":
-        \"STANDARD\",\n   \"etag\": \"CAE=\"\n  },\n  {\n   \"kind\": \"storage#bucket\",\n
-<<<<<<< HEAD
-        \  \"id\": \"dataflow-anaconda-compute\",\n   \"selfLink\": \"https://www.googleapis.com/storage/v1/b/dataflow-anaconda-compute\",\n
-        \  \"projectNumber\": \"586241054156\",\n   \"name\": \"dataflow-anaconda-compute\",\n
-        \  \"timeCreated\": \"2017-09-14T18:55:42.848Z\",\n   \"updated\": \"2017-09-14T18:55:42.848Z\",\n
-        \  \"metageneration\": \"1\",\n   \"location\": \"US\",\n   \"storageClass\":
-        \"MULTI_REGIONAL\",\n   \"etag\": \"CAE=\"\n  },\n  {\n   \"kind\": \"storage#bucket\",\n
-        \  \"id\": \"gcsfs-testing\",\n   \"selfLink\": \"https://www.googleapis.com/storage/v1/b/gcsfs-testing\",\n
-        \  \"projectNumber\": \"586241054156\",\n   \"name\": \"gcsfs-testing\",\n
-        \  \"timeCreated\": \"2017-10-11T14:25:41.055Z\",\n   \"updated\": \"2017-10-11T14:25:41.055Z\",\n
-        \  \"metageneration\": \"1\",\n   \"location\": \"US\",\n   \"storageClass\":
-        \"STANDARD\",\n   \"etag\": \"CAE=\"\n  },\n  {\n   \"kind\": \"storage#bucket\",\n
-        \  \"id\": \"mytempdir\",\n   \"selfLink\": \"https://www.googleapis.com/storage/v1/b/mytempdir\",\n
-        \  \"projectNumber\": \"586241054156\",\n   \"name\": \"mytempdir\",\n   \"timeCreated\":
-        \"2017-10-02T20:32:40.893Z\",\n   \"updated\": \"2017-10-02T20:32:40.893Z\",\n
-        \  \"metageneration\": \"1\",\n   \"location\": \"US\",\n   \"storageClass\":
-        \"STANDARD\",\n   \"etag\": \"CAE=\"\n  }\n ]\n}\n"}
-    headers:
-      Alt-Svc: ['quic=":443"; ma=2592000; v="39,38,37,35"']
-      Cache-Control: ['private, max-age=0, must-revalidate, no-transform']
-      Content-Length: ['2512']
-      Content-Type: [application/json; charset=UTF-8]
-      Date: ['Wed, 11 Oct 2017 14:35:44 GMT']
-      Expires: ['Wed, 11 Oct 2017 14:35:44 GMT']
-      Server: [UploadServer]
-      Vary: [Origin, X-Origin]
-      X-GUploader-UploadID: [AEnB2UrUFtOBCKp1jUqsY5ntId0ECMD7VkPKjyNIw2_GcehQ6jxRycb6dnKnPzlO7ztz6rqLWpCoKF6egPtULiljVYVPf52Zew]
-=======
-        \  \"id\": \"test_project_cloudbuild\",\n   \"selfLink\": \"https://www.googleapis.com/storage/v1/b/test_project_cloudbuild\",\n
-        \  \"projectNumber\": \"586241054156\",\n   \"name\": \"test_project_cloudbuild\",\n
-        \  \"timeCreated\": \"2017-11-03T20:06:49.744Z\",\n   \"updated\": \"2017-11-03T20:06:49.744Z\",\n
-        \  \"metageneration\": \"1\",\n   \"location\": \"US\",\n   \"storageClass\":
-        \"STANDARD\",\n   \"etag\": \"CAE=\"\n  },\n  {\n   \"kind\": \"storage#bucket\",\n
-        \  \"id\": \"dataflow-anaconda-compute\",\n   \"selfLink\": \"https://www.googleapis.com/storage/v1/b/dataflow-anaconda-compute\",\n
-        \  \"projectNumber\": \"586241054156\",\n   \"name\": \"dataflow-anaconda-compute\",\n
-        \  \"timeCreated\": \"2017-09-14T18:55:42.848Z\",\n   \"updated\": \"2017-09-14T18:55:42.848Z\",\n
-        \  \"metageneration\": \"1\",\n   \"location\": \"US\",\n   \"storageClass\":
-        \"MULTI_REGIONAL\",\n   \"etag\": \"CAE=\"\n  },\n  {\n   \"kind\": \"storage#bucket\",\n
-        \  \"id\": \"gcsfs-test\",\n   \"selfLink\": \"https://www.googleapis.com/storage/v1/b/gcsfs-test\",\n
-        \  \"projectNumber\": \"586241054156\",\n   \"name\": \"gcsfs-test\",\n   \"timeCreated\":
-        \"2017-12-02T23:25:23.058Z\",\n   \"updated\": \"2018-01-04T14:07:08.519Z\",\n
-        \  \"metageneration\": \"2\",\n   \"location\": \"US\",\n   \"storageClass\":
-        \"MULTI_REGIONAL\",\n   \"etag\": \"CAI=\"\n  },\n  {\n   \"kind\": \"storage#bucket\",\n
-        \  \"id\": \"gcsfs-testing\",\n   \"selfLink\": \"https://www.googleapis.com/storage/v1/b/gcsfs-testing\",\n
-        \  \"projectNumber\": \"586241054156\",\n   \"name\": \"gcsfs-testing\",\n
-        \  \"timeCreated\": \"2017-12-12T16:52:13.675Z\",\n   \"updated\": \"2017-12-12T16:52:13.675Z\",\n
-        \  \"metageneration\": \"1\",\n   \"location\": \"US\",\n   \"storageClass\":
-        \"STANDARD\",\n   \"etag\": \"CAE=\"\n  }\n ]\n}\n"}
-    headers:
-      Alt-Svc: ['hq=":443"; ma=2592000; quic=51303431; quic=51303339; quic=51303338;
-          quic=51303337; quic=51303335,quic=":443"; ma=2592000; v="41,39,38,37,35"']
-      Cache-Control: ['private, max-age=0, must-revalidate, no-transform']
-      Content-Length: ['2944']
-      Content-Type: [application/json; charset=UTF-8]
-      Date: ['Thu, 04 Jan 2018 20:50:58 GMT']
-      Expires: ['Thu, 04 Jan 2018 20:50:58 GMT']
-      Server: [UploadServer]
-      Vary: [Origin, X-Origin]
-      X-GUploader-UploadID: [AEnB2UqDbB-biu8UlMzJf8YZrPbsN2W5H1bcJgsR-Z7Kj5RAfXZArodBmss8OepN9m4ZyOqckz2sEbRtOlYoxMiIzq33OC51Uw]
->>>>>>> 899a4518
-    status: {code: 200, message: OK}
-- request:
-    body: null
-    headers:
-      Accept: ['*/*']
-      Accept-Encoding: ['gzip, deflate']
-      Connection: [keep-alive]
-      Content-Length: ['0']
-      User-Agent: [python-requests/2.18.4]
-    method: DELETE
-    uri: https://www.googleapis.com/storage/v1/b/gcsfs-testing/o/tmp%2Ftest%2Fa
-  response:
-    body: {string: "{\n \"error\": {\n  \"errors\": [\n   {\n    \"domain\": \"global\",\n
-        \   \"reason\": \"notFound\",\n    \"message\": \"Not Found\"\n   }\n  ],\n
-        \ \"code\": 404,\n  \"message\": \"Not Found\"\n }\n}\n"}
-    headers:
-<<<<<<< HEAD
-      Alt-Svc: ['quic=":443"; ma=2592000; v="39,38,37,35"']
-      Cache-Control: ['private, max-age=0']
-      Content-Length: ['165']
-      Content-Type: [application/json; charset=UTF-8]
-      Date: ['Wed, 11 Oct 2017 14:35:44 GMT']
-      Expires: ['Wed, 11 Oct 2017 14:35:44 GMT']
-      Server: [UploadServer]
-      Vary: [Origin, X-Origin]
-      X-GUploader-UploadID: [AEnB2UotRu8VyotSwjMZzGdbIFDBTbZMomEXOh_e-s8UJaeHYq7UxYIJxLDcq0fm3doukkAtoli14nvw4-0qTJ4E23I8YKblgg]
-=======
-      Alt-Svc: ['hq=":443"; ma=2592000; quic=51303431; quic=51303339; quic=51303338;
-          quic=51303337; quic=51303335,quic=":443"; ma=2592000; v="41,39,38,37,35"']
-      Cache-Control: ['private, max-age=0']
-      Content-Length: ['165']
-      Content-Type: [application/json; charset=UTF-8]
-      Date: ['Thu, 04 Jan 2018 20:50:58 GMT']
-      Expires: ['Thu, 04 Jan 2018 20:50:58 GMT']
-      Server: [UploadServer]
-      Vary: [Origin, X-Origin]
-      X-GUploader-UploadID: [AEnB2Uq9wOw2rjmwF4nn9TmD7aFxO70BzmuEmpRfRDf4tGBi8SZ92odMoCTQo8iSUXDjzOk337AHYPFu6n2GQ3QYcs9FQ9S64Q]
->>>>>>> 899a4518
-    status: {code: 404, message: Not Found}
-- request:
-    body: null
-    headers:
-      Accept: ['*/*']
-      Accept-Encoding: ['gzip, deflate']
-      Connection: [keep-alive]
-      Content-Length: ['0']
-      User-Agent: [python-requests/2.18.4]
-    method: DELETE
-    uri: https://www.googleapis.com/storage/v1/b/gcsfs-testing/o/tmp%2Ftest%2Fb
-  response:
-    body: {string: "{\n \"error\": {\n  \"errors\": [\n   {\n    \"domain\": \"global\",\n
-        \   \"reason\": \"notFound\",\n    \"message\": \"Not Found\"\n   }\n  ],\n
-        \ \"code\": 404,\n  \"message\": \"Not Found\"\n }\n}\n"}
-    headers:
-<<<<<<< HEAD
-      Alt-Svc: ['quic=":443"; ma=2592000; v="39,38,37,35"']
-      Cache-Control: ['private, max-age=0']
-      Content-Length: ['165']
-      Content-Type: [application/json; charset=UTF-8]
-      Date: ['Wed, 11 Oct 2017 14:35:44 GMT']
-      Expires: ['Wed, 11 Oct 2017 14:35:44 GMT']
-      Server: [UploadServer]
-      Vary: [Origin, X-Origin]
-      X-GUploader-UploadID: [AEnB2Ur4e5FHSvdVe-Xwb5QiZj7FUfUA4dJ-2Xcqb9Gpo2qqm217EJVjfIYHCQJIU4loIJM1jBiTTCwFd29aSQVhZlsaxVkGaA]
-=======
-      Alt-Svc: ['hq=":443"; ma=2592000; quic=51303431; quic=51303339; quic=51303338;
-          quic=51303337; quic=51303335,quic=":443"; ma=2592000; v="41,39,38,37,35"']
-      Cache-Control: ['private, max-age=0']
-      Content-Length: ['165']
-      Content-Type: [application/json; charset=UTF-8]
-      Date: ['Thu, 04 Jan 2018 20:50:58 GMT']
-      Expires: ['Thu, 04 Jan 2018 20:50:58 GMT']
-      Server: [UploadServer]
-      Vary: [Origin, X-Origin]
-      X-GUploader-UploadID: [AEnB2Upgus3huZJ8aJzodaB2ywSReS7okB3sdZqRRukJ4Tw7coGf6xkLZ2LNOmZiUCKo7spWi8hnGz6OtVcqJvUXgj-q2MinBQ]
->>>>>>> 899a4518
-    status: {code: 404, message: Not Found}
-- request:
-    body: null
-    headers:
-      Accept: ['*/*']
-      Accept-Encoding: ['gzip, deflate']
-      Connection: [keep-alive]
-      Content-Length: ['0']
-      User-Agent: [python-requests/2.18.4]
-    method: DELETE
-    uri: https://www.googleapis.com/storage/v1/b/gcsfs-testing/o/tmp%2Ftest%2Fc
-  response:
-    body: {string: "{\n \"error\": {\n  \"errors\": [\n   {\n    \"domain\": \"global\",\n
-        \   \"reason\": \"notFound\",\n    \"message\": \"Not Found\"\n   }\n  ],\n
-        \ \"code\": 404,\n  \"message\": \"Not Found\"\n }\n}\n"}
-    headers:
-<<<<<<< HEAD
-      Alt-Svc: ['quic=":443"; ma=2592000; v="39,38,37,35"']
-      Cache-Control: ['private, max-age=0']
-      Content-Length: ['165']
-      Content-Type: [application/json; charset=UTF-8]
-      Date: ['Wed, 11 Oct 2017 14:35:45 GMT']
-      Expires: ['Wed, 11 Oct 2017 14:35:45 GMT']
-      Server: [UploadServer]
-      Vary: [Origin, X-Origin]
-      X-GUploader-UploadID: [AEnB2UpDTRtEfcH3II9AdTkapwgB3TwJQqHGASX16EJpkFw1pUnuqjfNYnkvLCvEMuWF8PggCuetY-1nPR7VH2qGPg5TVAKTAw]
-=======
-      Alt-Svc: ['hq=":443"; ma=2592000; quic=51303431; quic=51303339; quic=51303338;
-          quic=51303337; quic=51303335,quic=":443"; ma=2592000; v="41,39,38,37,35"']
-      Cache-Control: ['private, max-age=0']
-      Content-Length: ['165']
-      Content-Type: [application/json; charset=UTF-8]
-      Date: ['Thu, 04 Jan 2018 20:50:59 GMT']
-      Expires: ['Thu, 04 Jan 2018 20:50:59 GMT']
-      Server: [UploadServer]
-      Vary: [Origin, X-Origin]
-      X-GUploader-UploadID: [AEnB2UpWS_f6Ha1qT1YVQDhsurWQBlVQORDA_OOOZwLSRTj7R5T8e0otvPdALFiJvhnmGxu81a-PIvZdQaU86TCzoPxQa6O8uw]
->>>>>>> 899a4518
-    status: {code: 404, message: Not Found}
-- request:
-    body: null
-    headers:
-      Accept: ['*/*']
-      Accept-Encoding: ['gzip, deflate']
-      Connection: [keep-alive]
-      Content-Length: ['0']
-      User-Agent: [python-requests/2.18.4]
-    method: DELETE
-    uri: https://www.googleapis.com/storage/v1/b/gcsfs-testing/o/tmp%2Ftest%2Fd
-  response:
-    body: {string: "{\n \"error\": {\n  \"errors\": [\n   {\n    \"domain\": \"global\",\n
-        \   \"reason\": \"notFound\",\n    \"message\": \"Not Found\"\n   }\n  ],\n
-        \ \"code\": 404,\n  \"message\": \"Not Found\"\n }\n}\n"}
-    headers:
-<<<<<<< HEAD
-      Alt-Svc: ['quic=":443"; ma=2592000; v="39,38,37,35"']
-      Cache-Control: ['private, max-age=0']
-      Content-Length: ['165']
-      Content-Type: [application/json; charset=UTF-8]
-      Date: ['Wed, 11 Oct 2017 14:35:45 GMT']
-      Expires: ['Wed, 11 Oct 2017 14:35:45 GMT']
-      Server: [UploadServer]
-      Vary: [Origin, X-Origin]
-      X-GUploader-UploadID: [AEnB2UoRvelStgfg--d97bRFnyHX_1lQF_IehqxCCOiJQnqZhyGF3HA6wXfdM6D-E26pwKnm1_x31hzKHfCuGSvz8o7t-vC-yQ]
-=======
-      Alt-Svc: ['hq=":443"; ma=2592000; quic=51303431; quic=51303339; quic=51303338;
-          quic=51303337; quic=51303335,quic=":443"; ma=2592000; v="41,39,38,37,35"']
-      Cache-Control: ['private, max-age=0']
-      Content-Length: ['165']
-      Content-Type: [application/json; charset=UTF-8]
-      Date: ['Thu, 04 Jan 2018 20:50:59 GMT']
-      Expires: ['Thu, 04 Jan 2018 20:50:59 GMT']
-      Server: [UploadServer]
-      Vary: [Origin, X-Origin]
-      X-GUploader-UploadID: [AEnB2Up2Yz6Ft2MQLRFDYRwP9cLR-DW_RiZ15VZYcHSOlPIq4jXywmbhyXVPw2OofprjhaLokXe_cyNres84jhsMACaGgcvD5w]
->>>>>>> 899a4518
-    status: {code: 404, message: Not Found}
-- request:
-    body: null
-    headers:
-      Accept: ['*/*']
-      Accept-Encoding: ['gzip, deflate']
-      Connection: [keep-alive]
-      User-Agent: [python-requests/2.18.4]
-    method: GET
-    uri: https://www.googleapis.com/storage/v1/b/gcsfs-testing/o/?maxResults=1000
-  response:
-    body: {string: "{\n \"kind\": \"storage#objects\"\n}\n"}
-    headers:
-<<<<<<< HEAD
-      Alt-Svc: ['quic=":443"; ma=2592000; v="39,38,37,35"']
-      Cache-Control: ['private, max-age=0, must-revalidate, no-transform']
-      Content-Length: ['31']
-      Content-Type: [application/json; charset=UTF-8]
-      Date: ['Wed, 11 Oct 2017 14:35:45 GMT']
-      Expires: ['Wed, 11 Oct 2017 14:35:45 GMT']
-      Server: [UploadServer]
-      Vary: [Origin, X-Origin]
-      X-GUploader-UploadID: [AEnB2Ur70nAp1wZ-GFpQWNSxaeFUeA8mEVe98K6uGzkYvmLa448rcrQxHprtiW1rU-d6qadlbOPudngEoBhdFDohz_3oxuOMHg]
-=======
-      Alt-Svc: ['hq=":443"; ma=2592000; quic=51303431; quic=51303339; quic=51303338;
-          quic=51303337; quic=51303335,quic=":443"; ma=2592000; v="41,39,38,37,35"']
-      Cache-Control: ['private, max-age=0, must-revalidate, no-transform']
-      Content-Length: ['31']
-      Content-Type: [application/json; charset=UTF-8]
-      Date: ['Thu, 04 Jan 2018 20:50:59 GMT']
-      Expires: ['Thu, 04 Jan 2018 20:50:59 GMT']
-      Server: [UploadServer]
-      Vary: [Origin, X-Origin]
-      X-GUploader-UploadID: [AEnB2Uq9GDDyZ8cH5YaGLVJqW9eyKzbvV6HzRCT9q4PSo0gfyIbKmxKnawq9bQPHqAG6hPkLZl6X6DaTFTi57JjTN1avFCkWfw]
->>>>>>> 899a4518
-    status: {code: 200, message: OK}
-- request:
-    body: null
-    headers:
-      Accept: ['*/*']
-      Accept-Encoding: ['gzip, deflate']
-      Connection: [keep-alive]
-      Content-Length: ['0']
-      User-Agent: [python-requests/2.18.4]
-    method: POST
-    uri: https://www.googleapis.com/upload/storage/v1/b/gcsfs-testing/o?name=mapping%2Fa&uploadType=media
-  response:
-<<<<<<< HEAD
-    body: {string: "{\n \"kind\": \"storage#object\",\n \"id\": \"gcsfs-testing/mapping/a/1507732545781987\",\n
-        \"selfLink\": \"https://www.googleapis.com/storage/v1/b/gcsfs-testing/o/mapping%2Fa\",\n
-        \"name\": \"mapping/a\",\n \"bucket\": \"gcsfs-testing\",\n \"generation\":
-        \"1507732545781987\",\n \"metageneration\": \"1\",\n \"timeCreated\": \"2017-10-11T14:35:45.726Z\",\n
-        \"updated\": \"2017-10-11T14:35:45.726Z\",\n \"storageClass\": \"STANDARD\",\n
-        \"timeStorageClassUpdated\": \"2017-10-11T14:35:45.726Z\",\n \"size\": \"0\",\n
-        \"md5Hash\": \"1B2M2Y8AsgTpgAmY7PhCfg==\",\n \"mediaLink\": \"https://www.googleapis.com/download/storage/v1/b/gcsfs-testing/o/mapping%2Fa?generation=1507732545781987&alt=media\",\n
-        \"crc32c\": \"AAAAAA==\",\n \"etag\": \"COOBu7bl6NYCEAE=\"\n}\n"}
-    headers:
-      Alt-Svc: ['quic=":443"; ma=2592000; v="39,38,37,35"']
-      Cache-Control: ['no-cache, no-store, max-age=0, must-revalidate']
-      Content-Length: ['685']
-      Content-Type: [application/json; charset=UTF-8]
-      Date: ['Wed, 11 Oct 2017 14:35:45 GMT']
-      ETag: [COOBu7bl6NYCEAE=]
-=======
-    body: {string: "{\n \"kind\": \"storage#object\",\n \"id\": \"gcsfs-testing/mapping/a/1515099059434789\",\n
-        \"selfLink\": \"https://www.googleapis.com/storage/v1/b/gcsfs-testing/o/mapping%2Fa\",\n
-        \"name\": \"mapping/a\",\n \"bucket\": \"gcsfs-testing\",\n \"generation\":
-        \"1515099059434789\",\n \"metageneration\": \"1\",\n \"timeCreated\": \"2018-01-04T20:50:59.381Z\",\n
-        \"updated\": \"2018-01-04T20:50:59.381Z\",\n \"storageClass\": \"STANDARD\",\n
-        \"timeStorageClassUpdated\": \"2018-01-04T20:50:59.381Z\",\n \"size\": \"0\",\n
-        \"md5Hash\": \"1B2M2Y8AsgTpgAmY7PhCfg==\",\n \"mediaLink\": \"https://www.googleapis.com/download/storage/v1/b/gcsfs-testing/o/mapping%2Fa?generation=1515099059434789&alt=media\",\n
-        \"crc32c\": \"AAAAAA==\",\n \"etag\": \"CKXq8umXv9gCEAE=\"\n}\n"}
-    headers:
-      Alt-Svc: ['hq=":443"; ma=2592000; quic=51303431; quic=51303339; quic=51303338;
-          quic=51303337; quic=51303335,quic=":443"; ma=2592000; v="41,39,38,37,35"']
-      Cache-Control: ['no-cache, no-store, max-age=0, must-revalidate']
-      Content-Length: ['677']
-      Content-Type: [application/json; charset=UTF-8]
-      Date: ['Thu, 04 Jan 2018 20:50:59 GMT']
-      ETag: [CKXq8umXv9gCEAE=]
->>>>>>> 899a4518
-      Expires: ['Mon, 01 Jan 1990 00:00:00 GMT']
-      Pragma: [no-cache]
-      Server: [UploadServer]
-      Vary: [Origin, X-Origin]
-<<<<<<< HEAD
-      X-GUploader-UploadID: [AEnB2Uq51B8_xm2QlsJX-bs5M9BALrPPudtZ8t7LUd44243DQvSy7U6D5plLihXEayM_NCwrUG_Wu1YJzc2AF8nFqZcgsRtBgA]
-=======
-      X-GUploader-UploadID: [AEnB2UrGholdVB7jLjr0rdVBqyUGqVaRfpzOVEBNlQ5mRk6lBQMdH0cm8ICTNfgGBFRE_4smMVErWNmpl418bdofZcuzg5bpHw]
->>>>>>> 899a4518
-    status: {code: 200, message: OK}
-- request:
-    body: null
-    headers:
-      Accept: ['*/*']
-      Accept-Encoding: ['gzip, deflate']
-      Connection: [keep-alive]
-      Content-Length: ['0']
-      User-Agent: [python-requests/2.18.4]
-    method: DELETE
-    uri: https://www.googleapis.com/storage/v1/b/gcsfs-testing/o/mapping%2Fa
-  response:
-    body: {string: ''}
-    headers:
-<<<<<<< HEAD
-      Alt-Svc: ['quic=":443"; ma=2592000; v="39,38,37,35"']
-      Cache-Control: ['no-cache, no-store, max-age=0, must-revalidate']
-      Content-Length: ['0']
-      Content-Type: [application/json]
-      Date: ['Wed, 11 Oct 2017 14:35:46 GMT']
-=======
-      Alt-Svc: ['hq=":443"; ma=2592000; quic=51303431; quic=51303339; quic=51303338;
-          quic=51303337; quic=51303335,quic=":443"; ma=2592000; v="41,39,38,37,35"']
-      Cache-Control: ['no-cache, no-store, max-age=0, must-revalidate']
-      Content-Length: ['0']
-      Content-Type: [application/json]
-      Date: ['Thu, 04 Jan 2018 20:50:59 GMT']
->>>>>>> 899a4518
-      Expires: ['Mon, 01 Jan 1990 00:00:00 GMT']
-      Pragma: [no-cache]
-      Server: [UploadServer]
-      Vary: [Origin, X-Origin]
-<<<<<<< HEAD
-      X-GUploader-UploadID: [AEnB2UrXeifaB4JISxXHW5ulmL9EjrHMWdUFuXzP8L_qlhWS_s1HmkpJGyF3m33U03Od_JUUMxdH_xnOjURMgINmar8eDL8v7Q]
-=======
-      X-GUploader-UploadID: [AEnB2UptcBlzwimlJtTVzCLWmvvhnObpJxyNVx0zohr-TM9asb03rX1QGHgWVp0U6bH9IsPebCuoqCMgb1D_PyT292HQfl1wBg]
->>>>>>> 899a4518
-    status: {code: 204, message: No Content}
-- request:
-    body: null
-    headers:
-      Accept: ['*/*']
-      Accept-Encoding: ['gzip, deflate']
-      Connection: [keep-alive]
-      User-Agent: [python-requests/2.18.4]
-    method: GET
-    uri: https://www.googleapis.com/storage/v1/b/gcsfs-testing/o/?maxResults=1000
-  response:
-    body: {string: "{\n \"kind\": \"storage#objects\"\n}\n"}
-    headers:
-<<<<<<< HEAD
-      Alt-Svc: ['quic=":443"; ma=2592000; v="39,38,37,35"']
-      Cache-Control: ['private, max-age=0, must-revalidate, no-transform']
-      Content-Length: ['31']
-      Content-Type: [application/json; charset=UTF-8]
-      Date: ['Wed, 11 Oct 2017 14:35:46 GMT']
-      Expires: ['Wed, 11 Oct 2017 14:35:46 GMT']
-      Server: [UploadServer]
-      Vary: [Origin, X-Origin]
-      X-GUploader-UploadID: [AEnB2UoUDRrSyRWSg5-PcI5aUShqmhfyUCTlXgWIqrqf_QhnV4OFBpaI9eAH3GIXebL08V5oLdaZan_4M-H3qbw4ZcDpDylhMQ]
-    status: {code: 200, message: OK}
-- request:
-    body: null
-    headers:
-      Accept: ['*/*']
-      Accept-Encoding: ['gzip, deflate']
-      Connection: [keep-alive]
-      Content-Length: ['0']
-      User-Agent: [python-requests/2.18.4]
-    method: POST
-    uri: https://www.googleapis.com/oauth2/v4/token?grant_type=refresh_token
-  response:
-    body:
-      string: !!binary |
-        H4sIAD8KMFoC/6tWykyJL8nPTs1TslJQqqioUNJRUALz40sqC1JBgk6piUWpRSDx1IqCzKLU4vhM
-        kGJjMwMDoFhicnJqcTGqEbUAnoD1nVYAAAA=
-    headers:
-      Alt-Svc: ['hq=":443"; ma=2592000; quic=51303431; quic=51303339; quic=51303338;
-          quic=51303337; quic=51303335,quic=":443"; ma=2592000; v="41,39,38,37,35"']
-      Cache-Control: ['no-cache, no-store, max-age=0, must-revalidate']
-      Content-Encoding: [gzip]
-      Content-Type: [application/json; charset=UTF-8]
-      Date: ['Tue, 12 Dec 2017 16:56:31 GMT']
       Expires: ['Mon, 01 Jan 1990 00:00:00 GMT']
       Pragma: [no-cache]
       Server: [GSE]
@@ -500,9 +69,9 @@
         \"MULTI_REGIONAL\",\n   \"etag\": \"CAE=\"\n  },\n  {\n   \"kind\": \"storage#bucket\",\n
         \  \"id\": \"gcsfs-test\",\n   \"selfLink\": \"https://www.googleapis.com/storage/v1/b/gcsfs-test\",\n
         \  \"projectNumber\": \"586241054156\",\n   \"name\": \"gcsfs-test\",\n   \"timeCreated\":
-        \"2017-12-02T23:25:23.058Z\",\n   \"updated\": \"2017-12-02T23:25:23.058Z\",\n
-        \  \"metageneration\": \"1\",\n   \"location\": \"US\",\n   \"storageClass\":
-        \"MULTI_REGIONAL\",\n   \"etag\": \"CAE=\"\n  },\n  {\n   \"kind\": \"storage#bucket\",\n
+        \"2017-12-02T23:25:23.058Z\",\n   \"updated\": \"2018-01-04T14:07:08.519Z\",\n
+        \  \"metageneration\": \"2\",\n   \"location\": \"US\",\n   \"storageClass\":
+        \"MULTI_REGIONAL\",\n   \"etag\": \"CAI=\"\n  },\n  {\n   \"kind\": \"storage#bucket\",\n
         \  \"id\": \"gcsfs-testing\",\n   \"selfLink\": \"https://www.googleapis.com/storage/v1/b/gcsfs-testing\",\n
         \  \"projectNumber\": \"586241054156\",\n   \"name\": \"gcsfs-testing\",\n
         \  \"timeCreated\": \"2017-12-12T16:52:13.675Z\",\n   \"updated\": \"2017-12-12T16:52:13.675Z\",\n
@@ -514,11 +83,11 @@
       Cache-Control: ['private, max-age=0, must-revalidate, no-transform']
       Content-Length: ['2944']
       Content-Type: [application/json; charset=UTF-8]
-      Date: ['Tue, 12 Dec 2017 16:56:32 GMT']
-      Expires: ['Tue, 12 Dec 2017 16:56:32 GMT']
-      Server: [UploadServer]
-      Vary: [Origin, X-Origin]
-      X-GUploader-UploadID: [AEnB2UoJz6Wi7LhdTo38ob7wAvGpdoobdoBlX5H41-O_7U7NIgHkBg6gAJll1mhbIs8kdqFo0zvxCoqW85HHD7coMj_JZZk_Ug]
+      Date: ['Thu, 04 Jan 2018 20:50:58 GMT']
+      Expires: ['Thu, 04 Jan 2018 20:50:58 GMT']
+      Server: [UploadServer]
+      Vary: [Origin, X-Origin]
+      X-GUploader-UploadID: [AEnB2UqDbB-biu8UlMzJf8YZrPbsN2W5H1bcJgsR-Z7Kj5RAfXZArodBmss8OepN9m4ZyOqckz2sEbRtOlYoxMiIzq33OC51Uw]
     status: {code: 200, message: OK}
 - request:
     body: null
@@ -540,11 +109,11 @@
       Cache-Control: ['private, max-age=0']
       Content-Length: ['165']
       Content-Type: [application/json; charset=UTF-8]
-      Date: ['Tue, 12 Dec 2017 16:56:32 GMT']
-      Expires: ['Tue, 12 Dec 2017 16:56:32 GMT']
-      Server: [UploadServer]
-      Vary: [Origin, X-Origin]
-      X-GUploader-UploadID: [AEnB2UoffaAdg8ncw4Q3a_3hfJvpbr3KHR8sDclFPwEnnST81DQTcGi6u4Kr-UzbKfj2nk4Y73q3yprbn3vl3VVXJcKLX3PLFQ]
+      Date: ['Thu, 04 Jan 2018 20:50:58 GMT']
+      Expires: ['Thu, 04 Jan 2018 20:50:58 GMT']
+      Server: [UploadServer]
+      Vary: [Origin, X-Origin]
+      X-GUploader-UploadID: [AEnB2Uq9wOw2rjmwF4nn9TmD7aFxO70BzmuEmpRfRDf4tGBi8SZ92odMoCTQo8iSUXDjzOk337AHYPFu6n2GQ3QYcs9FQ9S64Q]
     status: {code: 404, message: Not Found}
 - request:
     body: null
@@ -566,11 +135,11 @@
       Cache-Control: ['private, max-age=0']
       Content-Length: ['165']
       Content-Type: [application/json; charset=UTF-8]
-      Date: ['Tue, 12 Dec 2017 16:56:32 GMT']
-      Expires: ['Tue, 12 Dec 2017 16:56:32 GMT']
-      Server: [UploadServer]
-      Vary: [Origin, X-Origin]
-      X-GUploader-UploadID: [AEnB2UpQSHTkuMtvf8qwWp2BY2mnHD_X7kMahQtyOzvzBmXHzn3iBnAZdTky3BpiZbVwY9tBQCcL8YMpS6jAjRjw0S1VPbN1-Q]
+      Date: ['Thu, 04 Jan 2018 20:50:58 GMT']
+      Expires: ['Thu, 04 Jan 2018 20:50:58 GMT']
+      Server: [UploadServer]
+      Vary: [Origin, X-Origin]
+      X-GUploader-UploadID: [AEnB2Upgus3huZJ8aJzodaB2ywSReS7okB3sdZqRRukJ4Tw7coGf6xkLZ2LNOmZiUCKo7spWi8hnGz6OtVcqJvUXgj-q2MinBQ]
     status: {code: 404, message: Not Found}
 - request:
     body: null
@@ -592,11 +161,11 @@
       Cache-Control: ['private, max-age=0']
       Content-Length: ['165']
       Content-Type: [application/json; charset=UTF-8]
-      Date: ['Tue, 12 Dec 2017 16:56:32 GMT']
-      Expires: ['Tue, 12 Dec 2017 16:56:32 GMT']
-      Server: [UploadServer]
-      Vary: [Origin, X-Origin]
-      X-GUploader-UploadID: [AEnB2UooQD4FgD3j4hAaOXS-y9WFx2pD-d6YYkMYcgj50qdo7tsCV1A9dv502L7iPUjRXT7cciU-DaBY7KTK9KIf3w0WTvUxBQ]
+      Date: ['Thu, 04 Jan 2018 20:50:59 GMT']
+      Expires: ['Thu, 04 Jan 2018 20:50:59 GMT']
+      Server: [UploadServer]
+      Vary: [Origin, X-Origin]
+      X-GUploader-UploadID: [AEnB2UpWS_f6Ha1qT1YVQDhsurWQBlVQORDA_OOOZwLSRTj7R5T8e0otvPdALFiJvhnmGxu81a-PIvZdQaU86TCzoPxQa6O8uw]
     status: {code: 404, message: Not Found}
 - request:
     body: null
@@ -618,11 +187,11 @@
       Cache-Control: ['private, max-age=0']
       Content-Length: ['165']
       Content-Type: [application/json; charset=UTF-8]
-      Date: ['Tue, 12 Dec 2017 16:56:33 GMT']
-      Expires: ['Tue, 12 Dec 2017 16:56:33 GMT']
-      Server: [UploadServer]
-      Vary: [Origin, X-Origin]
-      X-GUploader-UploadID: [AEnB2UqjeA79MvuS0NPbfNiaSIr1_65b7hlREoEOwhdHaGjTr6yWAVoQQkQwpcVr3jx8KvkGpBeCWCD6KAhJVEm-AdILHzWybA]
+      Date: ['Thu, 04 Jan 2018 20:50:59 GMT']
+      Expires: ['Thu, 04 Jan 2018 20:50:59 GMT']
+      Server: [UploadServer]
+      Vary: [Origin, X-Origin]
+      X-GUploader-UploadID: [AEnB2Up2Yz6Ft2MQLRFDYRwP9cLR-DW_RiZ15VZYcHSOlPIq4jXywmbhyXVPw2OofprjhaLokXe_cyNres84jhsMACaGgcvD5w]
     status: {code: 404, message: Not Found}
 - request:
     body: null
@@ -641,11 +210,11 @@
       Cache-Control: ['private, max-age=0, must-revalidate, no-transform']
       Content-Length: ['31']
       Content-Type: [application/json; charset=UTF-8]
-      Date: ['Tue, 12 Dec 2017 16:56:33 GMT']
-      Expires: ['Tue, 12 Dec 2017 16:56:33 GMT']
-      Server: [UploadServer]
-      Vary: [Origin, X-Origin]
-      X-GUploader-UploadID: [AEnB2UpkqyYQ9A2n8FTUPuQAt8MImPjF0uQ9F4axxqwjZY01GC6QuhQbXvppvxWaNwfViEXy1-a__JSRd3FFVgLv0ThwkXe5uQ]
+      Date: ['Thu, 04 Jan 2018 20:50:59 GMT']
+      Expires: ['Thu, 04 Jan 2018 20:50:59 GMT']
+      Server: [UploadServer]
+      Vary: [Origin, X-Origin]
+      X-GUploader-UploadID: [AEnB2Uq9GDDyZ8cH5YaGLVJqW9eyKzbvV6HzRCT9q4PSo0gfyIbKmxKnawq9bQPHqAG6hPkLZl6X6DaTFTi57JjTN1avFCkWfw]
     status: {code: 200, message: OK}
 - request:
     body: null
@@ -658,27 +227,27 @@
     method: POST
     uri: https://www.googleapis.com/upload/storage/v1/b/gcsfs-testing/o?name=mapping%2Fa&uploadType=media
   response:
-    body: {string: "{\n \"kind\": \"storage#object\",\n \"id\": \"gcsfs-testing/mapping/a/1513097793517201\",\n
+    body: {string: "{\n \"kind\": \"storage#object\",\n \"id\": \"gcsfs-testing/mapping/a/1515099059434789\",\n
         \"selfLink\": \"https://www.googleapis.com/storage/v1/b/gcsfs-testing/o/mapping%2Fa\",\n
         \"name\": \"mapping/a\",\n \"bucket\": \"gcsfs-testing\",\n \"generation\":
-        \"1513097793517201\",\n \"metageneration\": \"1\",\n \"timeCreated\": \"2017-12-12T16:56:33.461Z\",\n
-        \"updated\": \"2017-12-12T16:56:33.461Z\",\n \"storageClass\": \"STANDARD\",\n
-        \"timeStorageClassUpdated\": \"2017-12-12T16:56:33.461Z\",\n \"size\": \"0\",\n
-        \"md5Hash\": \"1B2M2Y8AsgTpgAmY7PhCfg==\",\n \"mediaLink\": \"https://www.googleapis.com/download/storage/v1/b/gcsfs-testing/o/mapping%2Fa?generation=1513097793517201&alt=media\",\n
-        \"crc32c\": \"AAAAAA==\",\n \"etag\": \"CJHt+MP4hNgCEAE=\"\n}\n"}
+        \"1515099059434789\",\n \"metageneration\": \"1\",\n \"timeCreated\": \"2018-01-04T20:50:59.381Z\",\n
+        \"updated\": \"2018-01-04T20:50:59.381Z\",\n \"storageClass\": \"STANDARD\",\n
+        \"timeStorageClassUpdated\": \"2018-01-04T20:50:59.381Z\",\n \"size\": \"0\",\n
+        \"md5Hash\": \"1B2M2Y8AsgTpgAmY7PhCfg==\",\n \"mediaLink\": \"https://www.googleapis.com/download/storage/v1/b/gcsfs-testing/o/mapping%2Fa?generation=1515099059434789&alt=media\",\n
+        \"crc32c\": \"AAAAAA==\",\n \"etag\": \"CKXq8umXv9gCEAE=\"\n}\n"}
     headers:
       Alt-Svc: ['hq=":443"; ma=2592000; quic=51303431; quic=51303339; quic=51303338;
           quic=51303337; quic=51303335,quic=":443"; ma=2592000; v="41,39,38,37,35"']
       Cache-Control: ['no-cache, no-store, max-age=0, must-revalidate']
       Content-Length: ['677']
       Content-Type: [application/json; charset=UTF-8]
-      Date: ['Tue, 12 Dec 2017 16:56:33 GMT']
-      ETag: [CJHt+MP4hNgCEAE=]
+      Date: ['Thu, 04 Jan 2018 20:50:59 GMT']
+      ETag: [CKXq8umXv9gCEAE=]
       Expires: ['Mon, 01 Jan 1990 00:00:00 GMT']
       Pragma: [no-cache]
       Server: [UploadServer]
       Vary: [Origin, X-Origin]
-      X-GUploader-UploadID: [AEnB2UqMs0JBvkgpga7kmfy0aJAnMGTA7ExJx6LadOAMc97BSH9HchH8V2Ev3L3Y2nZhCfuQA6-JjjeGhKAwGEACcULs-k_d6g]
+      X-GUploader-UploadID: [AEnB2UrGholdVB7jLjr0rdVBqyUGqVaRfpzOVEBNlQ5mRk6lBQMdH0cm8ICTNfgGBFRE_4smMVErWNmpl418bdofZcuzg5bpHw]
     status: {code: 200, message: OK}
 - request:
     body: null
@@ -698,12 +267,12 @@
       Cache-Control: ['no-cache, no-store, max-age=0, must-revalidate']
       Content-Length: ['0']
       Content-Type: [application/json]
-      Date: ['Tue, 12 Dec 2017 16:56:34 GMT']
+      Date: ['Thu, 04 Jan 2018 20:50:59 GMT']
       Expires: ['Mon, 01 Jan 1990 00:00:00 GMT']
       Pragma: [no-cache]
       Server: [UploadServer]
       Vary: [Origin, X-Origin]
-      X-GUploader-UploadID: [AEnB2UpW2y5_af9hS641i_S8CklqzTovaCRbhintlZXpj0dNEmbf1Yad9_H3ihyNxComm06WRsFRTnD_oOhDSExwSqwryJkygw]
+      X-GUploader-UploadID: [AEnB2UptcBlzwimlJtTVzCLWmvvhnObpJxyNVx0zohr-TM9asb03rX1QGHgWVp0U6bH9IsPebCuoqCMgb1D_PyT292HQfl1wBg]
     status: {code: 204, message: No Content}
 - request:
     body: null
@@ -717,25 +286,15 @@
   response:
     body: {string: "{\n \"kind\": \"storage#objects\"\n}\n"}
     headers:
-=======
->>>>>>> 899a4518
       Alt-Svc: ['hq=":443"; ma=2592000; quic=51303431; quic=51303339; quic=51303338;
           quic=51303337; quic=51303335,quic=":443"; ma=2592000; v="41,39,38,37,35"']
       Cache-Control: ['private, max-age=0, must-revalidate, no-transform']
       Content-Length: ['31']
       Content-Type: [application/json; charset=UTF-8]
-<<<<<<< HEAD
-      Date: ['Tue, 12 Dec 2017 16:56:34 GMT']
-      Expires: ['Tue, 12 Dec 2017 16:56:34 GMT']
-      Server: [UploadServer]
-      Vary: [Origin, X-Origin]
-      X-GUploader-UploadID: [AEnB2UoBvVgn74so-jUFT5iEItRh2ROWlOzqTam4kkWizU30_ZI8vqzOFZqQIVx9KxpR22pMVEZSr1G7-vlnky-2Jb1sYXJjRw]
-=======
       Date: ['Thu, 04 Jan 2018 20:50:59 GMT']
       Expires: ['Thu, 04 Jan 2018 20:50:59 GMT']
       Server: [UploadServer]
       Vary: [Origin, X-Origin]
       X-GUploader-UploadID: [AEnB2UqfcjNUkYR4vnjwHhyhsV4muWBa4vIHzEimUXny2-W9BpiDkLTM5QlS9Cv5yecIn9bknHdzXlj10RX9MDWUI2twk-dK9w]
->>>>>>> 899a4518
     status: {code: 200, message: OK}
 version: 1