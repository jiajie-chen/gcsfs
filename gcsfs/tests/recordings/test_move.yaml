interactions:
- request:
    body: grant_type=refresh_token&client_id=xxx&client_secret=xxx&refresh_token=xxx
    headers:
      Accept: ['*/*']
      Accept-Encoding: ['gzip, deflate']
      Connection: [keep-alive]
      Content-Length: ['229']
      content-type: [application/x-www-form-urlencoded]
    method: POST
    uri: https://accounts.google.com/o/oauth2/token
  response:
    body:
      string: !!binary |
<<<<<<< HEAD
        H4sIAJZWh1oC/6tWykyJL8nPTs1TslJQqqioUNJRUEpMTk4tLsYQBvPjSyoLUkGCTqmJRalFIPHU
        ioLMotTi+EyQYmMzA4NaAIbFaipWAAAA
=======
        H4sIAI9Zh1oC/6tWKsnPTs2LL6ksSFWyUlBySk0sSi1S0lFQykyJB0uBRCsqKkBCicnJqcXFGMKp
        FQWZRanF8ZkgQWMzA4NaAKg7WRNWAAAA
>>>>>>> 2129f8c8
    headers:
      Cache-Control: ['no-cache, no-store, max-age=0, must-revalidate']
      Content-Disposition: [attachment; filename="json.txt"; filename*=UTF-8''json.txt]
      Content-Encoding: [gzip]
      Content-Type: [application/json; charset=utf-8]
      Pragma: [no-cache]
      Server: [ESF]
      Transfer-Encoding: [chunked]
      X-Content-Type-Options: [nosniff]
      X-Frame-Options: [SAMEORIGIN]
      X-XSS-Protection: [1; mode=block]
    status: {code: 200, message: OK}
- request:
    body: null
    headers:
      Accept: ['*/*']
      Accept-Encoding: ['gzip, deflate']
      Connection: [keep-alive]
    method: GET
    uri: https://www.googleapis.com/storage/v1/b/?project=test_project
  response:
    body: {string: "{\n \"kind\": \"storage#buckets\",\n \"items\": [\n  {\n   \"kind\":
        \"storage#bucket\",\n   \"id\": \"artifacts.test_project.appspot.com\",\n
        \  \"selfLink\": \"https://www.googleapis.com/storage/v1/b/artifacts.test_project.appspot.com\",\n
        \  \"projectNumber\": \"353972334481\",\n   \"name\": \"artifacts.test_project.appspot.com\",\n
        \  \"timeCreated\": \"2016-05-17T06:25:43.063Z\",\n   \"updated\": \"2016-05-17T06:25:43.063Z\",\n
        \  \"metageneration\": \"1\",\n   \"location\": \"US\",\n   \"storageClass\":
        \"STANDARD\",\n   \"etag\": \"CAE=\"\n  },\n  {\n   \"kind\": \"storage#bucket\",\n
        \  \"id\": \"gcfs-testing-ipd\",\n   \"selfLink\": \"https://www.googleapis.com/storage/v1/b/gcfs-testing-ipd\",\n
        \  \"projectNumber\": \"353972334481\",\n   \"name\": \"gcfs-testing-ipd\",\n
        \  \"timeCreated\": \"2018-01-03T23:05:41.132Z\",\n   \"updated\": \"2018-01-03T23:05:41.132Z\",\n
        \  \"metageneration\": \"1\",\n   \"location\": \"US\",\n   \"storageClass\":
        \"STANDARD\",\n   \"etag\": \"CAE=\"\n  },\n  {\n   \"kind\": \"storage#bucket\",\n
        \  \"id\": \"gcsfs-testing\",\n   \"selfLink\": \"https://www.googleapis.com/storage/v1/b/gcsfs-testing\",\n
        \  \"projectNumber\": \"353972334481\",\n   \"name\": \"gcsfs-testing\",\n
        \  \"timeCreated\": \"2018-02-14T00:31:53.922Z\",\n   \"updated\": \"2018-02-14T00:31:53.922Z\",\n
        \  \"metageneration\": \"1\",\n   \"location\": \"US\",\n   \"storageClass\":
        \"MULTI_REGIONAL\",\n   \"etag\": \"CAE=\"\n  },\n  {\n   \"kind\": \"storage#bucket\",\n
        \  \"id\": \"protein-design\",\n   \"selfLink\": \"https://www.googleapis.com/storage/v1/b/protein-design\",\n
        \  \"projectNumber\": \"353972334481\",\n   \"name\": \"protein-design\",\n
        \  \"timeCreated\": \"2016-05-03T01:44:55.308Z\",\n   \"updated\": \"2016-05-03T01:44:55.308Z\",\n
        \  \"metageneration\": \"1\",\n   \"location\": \"US\",\n   \"storageClass\":
        \"STANDARD\",\n   \"etag\": \"CAE=\"\n  },\n  {\n   \"kind\": \"storage#bucket\",\n
        \  \"id\": \"test_project\",\n   \"selfLink\": \"https://www.googleapis.com/storage/v1/b/test_project\",\n
        \  \"projectNumber\": \"353972334481\",\n   \"name\": \"test_project\",\n
        \  \"timeCreated\": \"2016-05-11T19:23:04.110Z\",\n   \"updated\": \"2016-05-11T19:23:04.110Z\",\n
        \  \"metageneration\": \"1\",\n   \"location\": \"US-CENTRAL1\",\n   \"storageClass\":
        \"STANDARD\",\n   \"etag\": \"CAE=\"\n  },\n  {\n   \"kind\": \"storage#bucket\",\n
        \  \"id\": \"test_project-public\",\n   \"selfLink\": \"https://www.googleapis.com/storage/v1/b/test_project-public\",\n
        \  \"projectNumber\": \"353972334481\",\n   \"name\": \"test_project-public\",\n
        \  \"timeCreated\": \"2017-11-30T21:49:44.272Z\",\n   \"updated\": \"2017-12-09T08:15:48.368Z\",\n
        \  \"metageneration\": \"2\",\n   \"location\": \"US\",\n   \"storageClass\":
        \"MULTI_REGIONAL\",\n   \"etag\": \"CAI=\"\n  },\n  {\n   \"kind\": \"storage#bucket\",\n
        \  \"id\": \"test_project_cloudbuild\",\n   \"selfLink\": \"https://www.googleapis.com/storage/v1/b/test_project_cloudbuild\",\n
        \  \"projectNumber\": \"353972334481\",\n   \"name\": \"test_project_cloudbuild\",\n
        \  \"timeCreated\": \"2017-12-09T03:43:27.112Z\",\n   \"updated\": \"2017-12-09T03:43:27.112Z\",\n
        \  \"metageneration\": \"1\",\n   \"location\": \"US\",\n   \"storageClass\":
        \"STANDARD\",\n   \"etag\": \"CAE=\"\n  }\n ]\n}\n"}
    headers:
      Cache-Control: ['private, max-age=0, must-revalidate, no-transform']
      Content-Length: ['2959']
      Content-Type: [application/json; charset=UTF-8]
      Server: [UploadServer]
      Vary: [Origin, X-Origin]
    status: {code: 200, message: OK}
- request:
    body: null
    headers:
      Accept: ['*/*']
      Accept-Encoding: ['gzip, deflate']
      Connection: [keep-alive]
      Content-Length: ['0']
    method: DELETE
    uri: https://www.googleapis.com/storage/v1/b/gcsfs-testing/o/tmp%2Ftest%2Fa
  response:
    body: {string: "{\n \"error\": {\n  \"errors\": [\n   {\n    \"domain\": \"global\",\n
        \   \"reason\": \"notFound\",\n    \"message\": \"Not Found\"\n   }\n  ],\n
        \ \"code\": 404,\n  \"message\": \"Not Found\"\n }\n}\n"}
    headers:
      Cache-Control: ['private, max-age=0']
      Content-Length: ['165']
      Content-Type: [application/json; charset=UTF-8]
      Server: [UploadServer]
      Vary: [Origin, X-Origin]
    status: {code: 404, message: Not Found}
- request:
    body: null
    headers:
      Accept: ['*/*']
      Accept-Encoding: ['gzip, deflate']
      Connection: [keep-alive]
      Content-Length: ['0']
    method: DELETE
    uri: https://www.googleapis.com/storage/v1/b/gcsfs-testing/o/tmp%2Ftest%2Fb
  response:
    body: {string: "{\n \"error\": {\n  \"errors\": [\n   {\n    \"domain\": \"global\",\n
        \   \"reason\": \"notFound\",\n    \"message\": \"Not Found\"\n   }\n  ],\n
        \ \"code\": 404,\n  \"message\": \"Not Found\"\n }\n}\n"}
    headers:
      Cache-Control: ['private, max-age=0']
      Content-Length: ['165']
      Content-Type: [application/json; charset=UTF-8]
      Server: [UploadServer]
      Vary: [Origin, X-Origin]
    status: {code: 404, message: Not Found}
- request:
    body: null
    headers:
      Accept: ['*/*']
      Accept-Encoding: ['gzip, deflate']
      Connection: [keep-alive]
      Content-Length: ['0']
    method: DELETE
    uri: https://www.googleapis.com/storage/v1/b/gcsfs-testing/o/tmp%2Ftest%2Fc
  response:
    body: {string: "{\n \"error\": {\n  \"errors\": [\n   {\n    \"domain\": \"global\",\n
        \   \"reason\": \"notFound\",\n    \"message\": \"Not Found\"\n   }\n  ],\n
        \ \"code\": 404,\n  \"message\": \"Not Found\"\n }\n}\n"}
    headers:
      Cache-Control: ['private, max-age=0']
      Content-Length: ['165']
      Content-Type: [application/json; charset=UTF-8]
      Server: [UploadServer]
      Vary: [Origin, X-Origin]
    status: {code: 404, message: Not Found}
- request:
    body: null
    headers:
      Accept: ['*/*']
      Accept-Encoding: ['gzip, deflate']
      Connection: [keep-alive]
      Content-Length: ['0']
    method: DELETE
    uri: https://www.googleapis.com/storage/v1/b/gcsfs-testing/o/tmp%2Ftest%2Fd
  response:
    body: {string: "{\n \"error\": {\n  \"errors\": [\n   {\n    \"domain\": \"global\",\n
        \   \"reason\": \"notFound\",\n    \"message\": \"Not Found\"\n   }\n  ],\n
        \ \"code\": 404,\n  \"message\": \"Not Found\"\n }\n}\n"}
    headers:
      Cache-Control: ['private, max-age=0']
      Content-Length: ['165']
      Content-Type: [application/json; charset=UTF-8]
      Server: [UploadServer]
      Vary: [Origin, X-Origin]
    status: {code: 404, message: Not Found}
- request:
    body: '{"amount": 500, "name": "Alice"}

      {"amount": 600, "name": "Bob"}

      {"amount": 700, "name": "Charlie"}

      {"amount": 800, "name": "Dennis"}

'
    headers:
      Accept: ['*/*']
      Accept-Encoding: ['gzip, deflate']
      Connection: [keep-alive]
      Content-Length: ['133']
    method: POST
    uri: https://www.googleapis.com/upload/storage/v1/b/gcsfs-testing/o?name=test%2Faccounts.2.json&uploadType=media
  response:
<<<<<<< HEAD
    body: {string: "{\n \"kind\": \"storage#object\",\n \"id\": \"gcsfs-testing/test/accounts.2.json/1518818967293302\",\n
        \"selfLink\": \"https://www.googleapis.com/storage/v1/b/gcsfs-testing/o/test%2Faccounts.2.json\",\n
        \"name\": \"test/accounts.2.json\",\n \"bucket\": \"gcsfs-testing\",\n \"generation\":
        \"1518818967293302\",\n \"metageneration\": \"1\",\n \"timeCreated\": \"2018-02-16T22:09:27.254Z\",\n
        \"updated\": \"2018-02-16T22:09:27.254Z\",\n \"storageClass\": \"MULTI_REGIONAL\",\n
        \"timeStorageClassUpdated\": \"2018-02-16T22:09:27.254Z\",\n \"size\": \"133\",\n
        \"md5Hash\": \"bjhC5OCrzKV+8MGMCF2BQA==\",\n \"mediaLink\": \"https://www.googleapis.com/download/storage/v1/b/gcsfs-testing/o/test%2Faccounts.2.json?generation=1518818967293302&alt=media\",\n
        \"crc32c\": \"Su+F+g==\",\n \"etag\": \"CPaamMi5q9kCEAE=\"\n}\n"}
=======
    body: {string: "{\n \"kind\": \"storage#object\",\n \"id\": \"gcsfs-testing/test/accounts.1.json/1518819728303326\",\n
        \"selfLink\": \"https://www.googleapis.com/storage/v1/b/gcsfs-testing/o/test%2Faccounts.1.json\",\n
        \"name\": \"test/accounts.1.json\",\n \"bucket\": \"gcsfs-testing\",\n \"generation\":
        \"1518819728303326\",\n \"metageneration\": \"1\",\n \"timeCreated\": \"2018-02-16T22:22:08.265Z\",\n
        \"updated\": \"2018-02-16T22:22:08.265Z\",\n \"storageClass\": \"MULTI_REGIONAL\",\n
        \"timeStorageClassUpdated\": \"2018-02-16T22:22:08.265Z\",\n \"size\": \"133\",\n
        \"md5Hash\": \"xK7pmJz/Oj5HGIyfQpYTig==\",\n \"mediaLink\": \"https://www.googleapis.com/download/storage/v1/b/gcsfs-testing/o/test%2Faccounts.1.json?generation=1518819728303326&alt=media\",\n
        \"crc32c\": \"6wJAgQ==\",\n \"etag\": \"CN7JiLO8q9kCEAE=\"\n}\n"}
>>>>>>> 2129f8c8
    headers:
      Cache-Control: ['no-cache, no-store, max-age=0, must-revalidate']
      Content-Length: ['749']
      Content-Type: [application/json; charset=UTF-8]
<<<<<<< HEAD
      ETag: [CPaamMi5q9kCEAE=]
=======
      ETag: [CN7JiLO8q9kCEAE=]
>>>>>>> 2129f8c8
      Pragma: [no-cache]
      Server: [UploadServer]
      Vary: [Origin, X-Origin]
    status: {code: 200, message: OK}
- request:
    body: '{"amount": 100, "name": "Alice"}

      {"amount": 200, "name": "Bob"}

      {"amount": 300, "name": "Charlie"}

      {"amount": 400, "name": "Dennis"}

'
    headers:
      Accept: ['*/*']
      Accept-Encoding: ['gzip, deflate']
      Connection: [keep-alive]
      Content-Length: ['133']
    method: POST
    uri: https://www.googleapis.com/upload/storage/v1/b/gcsfs-testing/o?name=test%2Faccounts.1.json&uploadType=media
  response:
<<<<<<< HEAD
    body: {string: "{\n \"kind\": \"storage#object\",\n \"id\": \"gcsfs-testing/test/accounts.1.json/1518818967580283\",\n
        \"selfLink\": \"https://www.googleapis.com/storage/v1/b/gcsfs-testing/o/test%2Faccounts.1.json\",\n
        \"name\": \"test/accounts.1.json\",\n \"bucket\": \"gcsfs-testing\",\n \"generation\":
        \"1518818967580283\",\n \"metageneration\": \"1\",\n \"timeCreated\": \"2018-02-16T22:09:27.540Z\",\n
        \"updated\": \"2018-02-16T22:09:27.540Z\",\n \"storageClass\": \"MULTI_REGIONAL\",\n
        \"timeStorageClassUpdated\": \"2018-02-16T22:09:27.540Z\",\n \"size\": \"133\",\n
        \"md5Hash\": \"xK7pmJz/Oj5HGIyfQpYTig==\",\n \"mediaLink\": \"https://www.googleapis.com/download/storage/v1/b/gcsfs-testing/o/test%2Faccounts.1.json?generation=1518818967580283&alt=media\",\n
        \"crc32c\": \"6wJAgQ==\",\n \"etag\": \"CPvcqci5q9kCEAE=\"\n}\n"}
=======
    body: {string: "{\n \"kind\": \"storage#object\",\n \"id\": \"gcsfs-testing/test/accounts.2.json/1518819728593525\",\n
        \"selfLink\": \"https://www.googleapis.com/storage/v1/b/gcsfs-testing/o/test%2Faccounts.2.json\",\n
        \"name\": \"test/accounts.2.json\",\n \"bucket\": \"gcsfs-testing\",\n \"generation\":
        \"1518819728593525\",\n \"metageneration\": \"1\",\n \"timeCreated\": \"2018-02-16T22:22:08.582Z\",\n
        \"updated\": \"2018-02-16T22:22:08.582Z\",\n \"storageClass\": \"MULTI_REGIONAL\",\n
        \"timeStorageClassUpdated\": \"2018-02-16T22:22:08.582Z\",\n \"size\": \"133\",\n
        \"md5Hash\": \"bjhC5OCrzKV+8MGMCF2BQA==\",\n \"mediaLink\": \"https://www.googleapis.com/download/storage/v1/b/gcsfs-testing/o/test%2Faccounts.2.json?generation=1518819728593525&alt=media\",\n
        \"crc32c\": \"Su+F+g==\",\n \"etag\": \"CPWkmrO8q9kCEAE=\"\n}\n"}
>>>>>>> 2129f8c8
    headers:
      Cache-Control: ['no-cache, no-store, max-age=0, must-revalidate']
      Content-Length: ['749']
      Content-Type: [application/json; charset=UTF-8]
<<<<<<< HEAD
      ETag: [CPvcqci5q9kCEAE=]
      Pragma: [no-cache]
      Server: [UploadServer]
      Vary: [Origin, X-Origin]
    status: {code: 200, message: OK}
- request:
    body: 'name,amount,id

      Dennis,400,4

      Edith,500,5

      Frank,600,6

'
    headers:
      Accept: ['*/*']
      Accept-Encoding: ['gzip, deflate']
      Connection: [keep-alive]
      Content-Length: ['52']
    method: POST
    uri: https://www.googleapis.com/upload/storage/v1/b/gcsfs-testing/o?name=2014-01-03.csv&uploadType=media
  response:
    body: {string: "{\n \"kind\": \"storage#object\",\n \"id\": \"gcsfs-testing/2014-01-03.csv/1518818967829769\",\n
        \"selfLink\": \"https://www.googleapis.com/storage/v1/b/gcsfs-testing/o/2014-01-03.csv\",\n
        \"name\": \"2014-01-03.csv\",\n \"bucket\": \"gcsfs-testing\",\n \"generation\":
        \"1518818967829769\",\n \"metageneration\": \"1\",\n \"timeCreated\": \"2018-02-16T22:09:27.819Z\",\n
        \"updated\": \"2018-02-16T22:09:27.819Z\",\n \"storageClass\": \"MULTI_REGIONAL\",\n
        \"timeStorageClassUpdated\": \"2018-02-16T22:09:27.819Z\",\n \"size\": \"52\",\n
        \"md5Hash\": \"9keZXdUu0YtMynECFSOiMg==\",\n \"mediaLink\": \"https://www.googleapis.com/download/storage/v1/b/gcsfs-testing/o/2014-01-03.csv?generation=1518818967829769&alt=media\",\n
        \"crc32c\": \"x/fq7w==\",\n \"etag\": \"CIn6uMi5q9kCEAE=\"\n}\n"}
    headers:
      Cache-Control: ['no-cache, no-store, max-age=0, must-revalidate']
      Content-Length: ['720']
      Content-Type: [application/json; charset=UTF-8]
      ETag: [CIn6uMi5q9kCEAE=]
=======
      ETag: [CPWkmrO8q9kCEAE=]
>>>>>>> 2129f8c8
      Pragma: [no-cache]
      Server: [UploadServer]
      Vary: [Origin, X-Origin]
    status: {code: 200, message: OK}
- request:
    body: 'name,amount,id

      Alice,100,1

      Bob,200,2

      Charlie,300,3

'
    headers:
      Accept: ['*/*']
      Accept-Encoding: ['gzip, deflate']
      Connection: [keep-alive]
      Content-Length: ['51']
    method: POST
    uri: https://www.googleapis.com/upload/storage/v1/b/gcsfs-testing/o?name=2014-01-01.csv&uploadType=media
  response:
<<<<<<< HEAD
    body: {string: "{\n \"kind\": \"storage#object\",\n \"id\": \"gcsfs-testing/2014-01-01.csv/1518818967975265\",\n
        \"selfLink\": \"https://www.googleapis.com/storage/v1/b/gcsfs-testing/o/2014-01-01.csv\",\n
        \"name\": \"2014-01-01.csv\",\n \"bucket\": \"gcsfs-testing\",\n \"generation\":
        \"1518818967975265\",\n \"metageneration\": \"1\",\n \"timeCreated\": \"2018-02-16T22:09:27.962Z\",\n
        \"updated\": \"2018-02-16T22:09:27.962Z\",\n \"storageClass\": \"MULTI_REGIONAL\",\n
        \"timeStorageClassUpdated\": \"2018-02-16T22:09:27.962Z\",\n \"size\": \"51\",\n
        \"md5Hash\": \"Auycd2AT7x5m8G1W0NXcuA==\",\n \"mediaLink\": \"https://www.googleapis.com/download/storage/v1/b/gcsfs-testing/o/2014-01-01.csv?generation=1518818967975265&alt=media\",\n
        \"crc32c\": \"yR1u0w==\",\n \"etag\": \"COHqwci5q9kCEAE=\"\n}\n"}
=======
    body: {string: "{\n \"kind\": \"storage#object\",\n \"id\": \"gcsfs-testing/2014-01-01.csv/1518819728736632\",\n
        \"selfLink\": \"https://www.googleapis.com/storage/v1/b/gcsfs-testing/o/2014-01-01.csv\",\n
        \"name\": \"2014-01-01.csv\",\n \"bucket\": \"gcsfs-testing\",\n \"generation\":
        \"1518819728736632\",\n \"metageneration\": \"1\",\n \"timeCreated\": \"2018-02-16T22:22:08.726Z\",\n
        \"updated\": \"2018-02-16T22:22:08.726Z\",\n \"storageClass\": \"MULTI_REGIONAL\",\n
        \"timeStorageClassUpdated\": \"2018-02-16T22:22:08.726Z\",\n \"size\": \"51\",\n
        \"md5Hash\": \"Auycd2AT7x5m8G1W0NXcuA==\",\n \"mediaLink\": \"https://www.googleapis.com/download/storage/v1/b/gcsfs-testing/o/2014-01-01.csv?generation=1518819728736632&alt=media\",\n
        \"crc32c\": \"yR1u0w==\",\n \"etag\": \"CPiCo7O8q9kCEAE=\"\n}\n"}
>>>>>>> 2129f8c8
    headers:
      Cache-Control: ['no-cache, no-store, max-age=0, must-revalidate']
      Content-Length: ['720']
      Content-Type: [application/json; charset=UTF-8]
<<<<<<< HEAD
      ETag: [COHqwci5q9kCEAE=]
=======
      ETag: [CPiCo7O8q9kCEAE=]
>>>>>>> 2129f8c8
      Pragma: [no-cache]
      Server: [UploadServer]
      Vary: [Origin, X-Origin]
    status: {code: 200, message: OK}
- request:
    body: 'name,amount,id

'
    headers:
      Accept: ['*/*']
      Accept-Encoding: ['gzip, deflate']
      Connection: [keep-alive]
      Content-Length: ['15']
    method: POST
    uri: https://www.googleapis.com/upload/storage/v1/b/gcsfs-testing/o?name=2014-01-02.csv&uploadType=media
  response:
<<<<<<< HEAD
    body: {string: "{\n \"kind\": \"storage#object\",\n \"id\": \"gcsfs-testing/2014-01-02.csv/1518818968280962\",\n
        \"selfLink\": \"https://www.googleapis.com/storage/v1/b/gcsfs-testing/o/2014-01-02.csv\",\n
        \"name\": \"2014-01-02.csv\",\n \"bucket\": \"gcsfs-testing\",\n \"generation\":
        \"1518818968280962\",\n \"metageneration\": \"1\",\n \"timeCreated\": \"2018-02-16T22:09:28.240Z\",\n
        \"updated\": \"2018-02-16T22:09:28.240Z\",\n \"storageClass\": \"MULTI_REGIONAL\",\n
        \"timeStorageClassUpdated\": \"2018-02-16T22:09:28.240Z\",\n \"size\": \"15\",\n
        \"md5Hash\": \"cGwL6TebGKiJzgyNBJNb6Q==\",\n \"mediaLink\": \"https://www.googleapis.com/download/storage/v1/b/gcsfs-testing/o/2014-01-02.csv?generation=1518818968280962&alt=media\",\n
        \"crc32c\": \"Mpt4QQ==\",\n \"etag\": \"CIK/1Mi5q9kCEAE=\"\n}\n"}
=======
    body: {string: "{\n \"kind\": \"storage#object\",\n \"id\": \"gcsfs-testing/2014-01-03.csv/1518819729007046\",\n
        \"selfLink\": \"https://www.googleapis.com/storage/v1/b/gcsfs-testing/o/2014-01-03.csv\",\n
        \"name\": \"2014-01-03.csv\",\n \"bucket\": \"gcsfs-testing\",\n \"generation\":
        \"1518819729007046\",\n \"metageneration\": \"1\",\n \"timeCreated\": \"2018-02-16T22:22:08.995Z\",\n
        \"updated\": \"2018-02-16T22:22:08.995Z\",\n \"storageClass\": \"MULTI_REGIONAL\",\n
        \"timeStorageClassUpdated\": \"2018-02-16T22:22:08.995Z\",\n \"size\": \"52\",\n
        \"md5Hash\": \"9keZXdUu0YtMynECFSOiMg==\",\n \"mediaLink\": \"https://www.googleapis.com/download/storage/v1/b/gcsfs-testing/o/2014-01-03.csv?generation=1518819729007046&alt=media\",\n
        \"crc32c\": \"x/fq7w==\",\n \"etag\": \"CMbDs7O8q9kCEAE=\"\n}\n"}
>>>>>>> 2129f8c8
    headers:
      Cache-Control: ['no-cache, no-store, max-age=0, must-revalidate']
      Content-Length: ['720']
      Content-Type: [application/json; charset=UTF-8]
<<<<<<< HEAD
      ETag: [CIK/1Mi5q9kCEAE=]
=======
      ETag: [CMbDs7O8q9kCEAE=]
>>>>>>> 2129f8c8
      Pragma: [no-cache]
      Server: [UploadServer]
      Vary: [Origin, X-Origin]
    status: {code: 200, message: OK}
- request:
    body: 'name,amount,id

'
    headers:
      Accept: ['*/*']
      Accept-Encoding: ['gzip, deflate']
      Connection: [keep-alive]
      Content-Length: ['15']
    method: POST
    uri: https://www.googleapis.com/upload/storage/v1/b/gcsfs-testing/o?name=2014-01-02.csv&uploadType=media
  response:
<<<<<<< HEAD
    body: {string: "{\n \"kind\": \"storage#object\",\n \"id\": \"gcsfs-testing/nested/nested2/file2/1518818968592875\",\n
        \"selfLink\": \"https://www.googleapis.com/storage/v1/b/gcsfs-testing/o/nested%2Fnested2%2Ffile2\",\n
        \"name\": \"nested/nested2/file2\",\n \"bucket\": \"gcsfs-testing\",\n \"generation\":
        \"1518818968592875\",\n \"metageneration\": \"1\",\n \"timeCreated\": \"2018-02-16T22:09:28.552Z\",\n
        \"updated\": \"2018-02-16T22:09:28.552Z\",\n \"storageClass\": \"MULTI_REGIONAL\",\n
        \"timeStorageClassUpdated\": \"2018-02-16T22:09:28.552Z\",\n \"size\": \"5\",\n
        \"md5Hash\": \"fXkwN6B2AYZXSwKC8vQ15w==\",\n \"mediaLink\": \"https://www.googleapis.com/download/storage/v1/b/gcsfs-testing/o/nested%2Fnested2%2Ffile2?generation=1518818968592875&alt=media\",\n
        \"crc32c\": \"MaqBTg==\",\n \"etag\": \"COvD58i5q9kCEAE=\"\n}\n"}
    headers:
      Cache-Control: ['no-cache, no-store, max-age=0, must-revalidate']
      Content-Length: ['751']
      Content-Type: [application/json; charset=UTF-8]
      ETag: [COvD58i5q9kCEAE=]
=======
    body: {string: "{\n \"kind\": \"storage#object\",\n \"id\": \"gcsfs-testing/2014-01-02.csv/1518819729144166\",\n
        \"selfLink\": \"https://www.googleapis.com/storage/v1/b/gcsfs-testing/o/2014-01-02.csv\",\n
        \"name\": \"2014-01-02.csv\",\n \"bucket\": \"gcsfs-testing\",\n \"generation\":
        \"1518819729144166\",\n \"metageneration\": \"1\",\n \"timeCreated\": \"2018-02-16T22:22:09.133Z\",\n
        \"updated\": \"2018-02-16T22:22:09.133Z\",\n \"storageClass\": \"MULTI_REGIONAL\",\n
        \"timeStorageClassUpdated\": \"2018-02-16T22:22:09.133Z\",\n \"size\": \"15\",\n
        \"md5Hash\": \"cGwL6TebGKiJzgyNBJNb6Q==\",\n \"mediaLink\": \"https://www.googleapis.com/download/storage/v1/b/gcsfs-testing/o/2014-01-02.csv?generation=1518819729144166&alt=media\",\n
        \"crc32c\": \"Mpt4QQ==\",\n \"etag\": \"CObyu7O8q9kCEAE=\"\n}\n"}
    headers:
      Cache-Control: ['no-cache, no-store, max-age=0, must-revalidate']
      Content-Length: ['720']
      Content-Type: [application/json; charset=UTF-8]
      ETag: [CObyu7O8q9kCEAE=]
>>>>>>> 2129f8c8
      Pragma: [no-cache]
      Server: [UploadServer]
      Vary: [Origin, X-Origin]
    status: {code: 200, message: OK}
- request:
    body: world
    headers:
      Accept: ['*/*']
      Accept-Encoding: ['gzip, deflate']
      Connection: [keep-alive]
      Content-Length: ['5']
    method: POST
    uri: https://www.googleapis.com/upload/storage/v1/b/gcsfs-testing/o?name=nested%2Ffile2&uploadType=media
  response:
<<<<<<< HEAD
    body: {string: "{\n \"kind\": \"storage#object\",\n \"id\": \"gcsfs-testing/nested/file2/1518818968736630\",\n
        \"selfLink\": \"https://www.googleapis.com/storage/v1/b/gcsfs-testing/o/nested%2Ffile2\",\n
        \"name\": \"nested/file2\",\n \"bucket\": \"gcsfs-testing\",\n \"generation\":
        \"1518818968736630\",\n \"metageneration\": \"1\",\n \"timeCreated\": \"2018-02-16T22:09:28.726Z\",\n
        \"updated\": \"2018-02-16T22:09:28.726Z\",\n \"storageClass\": \"MULTI_REGIONAL\",\n
        \"timeStorageClassUpdated\": \"2018-02-16T22:09:28.726Z\",\n \"size\": \"5\",\n
        \"md5Hash\": \"fXkwN6B2AYZXSwKC8vQ15w==\",\n \"mediaLink\": \"https://www.googleapis.com/download/storage/v1/b/gcsfs-testing/o/nested%2Ffile2?generation=1518818968736630&alt=media\",\n
        \"crc32c\": \"MaqBTg==\",\n \"etag\": \"CPam8Mi5q9kCEAE=\"\n}\n"}
    headers:
      Cache-Control: ['no-cache, no-store, max-age=0, must-revalidate']
      Content-Length: ['715']
      Content-Type: [application/json; charset=UTF-8]
      ETag: [CPam8Mi5q9kCEAE=]
=======
    body: {string: "{\n \"kind\": \"storage#object\",\n \"id\": \"gcsfs-testing/nested/file2/1518819729418177\",\n
        \"selfLink\": \"https://www.googleapis.com/storage/v1/b/gcsfs-testing/o/nested%2Ffile2\",\n
        \"name\": \"nested/file2\",\n \"bucket\": \"gcsfs-testing\",\n \"generation\":
        \"1518819729418177\",\n \"metageneration\": \"1\",\n \"timeCreated\": \"2018-02-16T22:22:09.407Z\",\n
        \"updated\": \"2018-02-16T22:22:09.407Z\",\n \"storageClass\": \"MULTI_REGIONAL\",\n
        \"timeStorageClassUpdated\": \"2018-02-16T22:22:09.407Z\",\n \"size\": \"5\",\n
        \"md5Hash\": \"fXkwN6B2AYZXSwKC8vQ15w==\",\n \"mediaLink\": \"https://www.googleapis.com/download/storage/v1/b/gcsfs-testing/o/nested%2Ffile2?generation=1518819729418177&alt=media\",\n
        \"crc32c\": \"MaqBTg==\",\n \"etag\": \"CMHPzLO8q9kCEAE=\"\n}\n"}
    headers:
      Cache-Control: ['no-cache, no-store, max-age=0, must-revalidate']
      Content-Length: ['715']
      Content-Type: [application/json; charset=UTF-8]
      ETag: [CMHPzLO8q9kCEAE=]
      Pragma: [no-cache]
      Server: [UploadServer]
      Vary: [Origin, X-Origin]
    status: {code: 200, message: OK}
- request:
    body: world
    headers:
      Accept: ['*/*']
      Accept-Encoding: ['gzip, deflate']
      Connection: [keep-alive]
      Content-Length: ['5']
    method: POST
    uri: https://www.googleapis.com/upload/storage/v1/b/gcsfs-testing/o?name=nested%2Fnested2%2Ffile2&uploadType=media
  response:
    body: {string: "{\n \"kind\": \"storage#object\",\n \"id\": \"gcsfs-testing/nested/nested2/file2/1518819729554151\",\n
        \"selfLink\": \"https://www.googleapis.com/storage/v1/b/gcsfs-testing/o/nested%2Fnested2%2Ffile2\",\n
        \"name\": \"nested/nested2/file2\",\n \"bucket\": \"gcsfs-testing\",\n \"generation\":
        \"1518819729554151\",\n \"metageneration\": \"1\",\n \"timeCreated\": \"2018-02-16T22:22:09.543Z\",\n
        \"updated\": \"2018-02-16T22:22:09.543Z\",\n \"storageClass\": \"MULTI_REGIONAL\",\n
        \"timeStorageClassUpdated\": \"2018-02-16T22:22:09.543Z\",\n \"size\": \"5\",\n
        \"md5Hash\": \"fXkwN6B2AYZXSwKC8vQ15w==\",\n \"mediaLink\": \"https://www.googleapis.com/download/storage/v1/b/gcsfs-testing/o/nested%2Fnested2%2Ffile2?generation=1518819729554151&alt=media\",\n
        \"crc32c\": \"MaqBTg==\",\n \"etag\": \"COf11LO8q9kCEAE=\"\n}\n"}
    headers:
      Cache-Control: ['no-cache, no-store, max-age=0, must-revalidate']
      Content-Length: ['751']
      Content-Type: [application/json; charset=UTF-8]
      ETag: [COf11LO8q9kCEAE=]
>>>>>>> 2129f8c8
      Pragma: [no-cache]
      Server: [UploadServer]
      Vary: [Origin, X-Origin]
    status: {code: 200, message: OK}
- request:
    body: 'hello

'
    headers:
      Accept: ['*/*']
      Accept-Encoding: ['gzip, deflate']
      Connection: [keep-alive]
      Content-Length: ['6']
    method: POST
    uri: https://www.googleapis.com/upload/storage/v1/b/gcsfs-testing/o?name=nested%2Ffile1&uploadType=media
  response:
<<<<<<< HEAD
    body: {string: "{\n \"kind\": \"storage#object\",\n \"id\": \"gcsfs-testing/nested/file1/1518818968884267\",\n
        \"selfLink\": \"https://www.googleapis.com/storage/v1/b/gcsfs-testing/o/nested%2Ffile1\",\n
        \"name\": \"nested/file1\",\n \"bucket\": \"gcsfs-testing\",\n \"generation\":
        \"1518818968884267\",\n \"metageneration\": \"1\",\n \"timeCreated\": \"2018-02-16T22:09:28.873Z\",\n
        \"updated\": \"2018-02-16T22:09:28.873Z\",\n \"storageClass\": \"MULTI_REGIONAL\",\n
        \"timeStorageClassUpdated\": \"2018-02-16T22:09:28.873Z\",\n \"size\": \"6\",\n
        \"md5Hash\": \"sZRqySSS0jR8YjW00mERhA==\",\n \"mediaLink\": \"https://www.googleapis.com/download/storage/v1/b/gcsfs-testing/o/nested%2Ffile1?generation=1518818968884267&alt=media\",\n
        \"crc32c\": \"NT3Yvg==\",\n \"etag\": \"CKuo+ci5q9kCEAE=\"\n}\n"}
=======
    body: {string: "{\n \"kind\": \"storage#object\",\n \"id\": \"gcsfs-testing/nested/file1/1518819729696420\",\n
        \"selfLink\": \"https://www.googleapis.com/storage/v1/b/gcsfs-testing/o/nested%2Ffile1\",\n
        \"name\": \"nested/file1\",\n \"bucket\": \"gcsfs-testing\",\n \"generation\":
        \"1518819729696420\",\n \"metageneration\": \"1\",\n \"timeCreated\": \"2018-02-16T22:22:09.685Z\",\n
        \"updated\": \"2018-02-16T22:22:09.685Z\",\n \"storageClass\": \"MULTI_REGIONAL\",\n
        \"timeStorageClassUpdated\": \"2018-02-16T22:22:09.685Z\",\n \"size\": \"6\",\n
        \"md5Hash\": \"sZRqySSS0jR8YjW00mERhA==\",\n \"mediaLink\": \"https://www.googleapis.com/download/storage/v1/b/gcsfs-testing/o/nested%2Ffile1?generation=1518819729696420&alt=media\",\n
        \"crc32c\": \"NT3Yvg==\",\n \"etag\": \"CKTN3bO8q9kCEAE=\"\n}\n"}
>>>>>>> 2129f8c8
    headers:
      Cache-Control: ['no-cache, no-store, max-age=0, must-revalidate']
      Content-Length: ['715']
      Content-Type: [application/json; charset=UTF-8]
<<<<<<< HEAD
      ETag: [CKuo+ci5q9kCEAE=]
=======
      ETag: [CKTN3bO8q9kCEAE=]
>>>>>>> 2129f8c8
      Pragma: [no-cache]
      Server: [UploadServer]
      Vary: [Origin, X-Origin]
    status: {code: 200, message: OK}
- request:
    body: 'hello

'
    headers:
      Accept: ['*/*']
      Accept-Encoding: ['gzip, deflate']
      Connection: [keep-alive]
      Content-Length: ['6']
    method: POST
    uri: https://www.googleapis.com/upload/storage/v1/b/gcsfs-testing/o?name=nested%2Fnested2%2Ffile1&uploadType=media
  response:
<<<<<<< HEAD
    body: {string: "{\n \"kind\": \"storage#object\",\n \"id\": \"gcsfs-testing/nested/nested2/file1/1518818969065974\",\n
        \"selfLink\": \"https://www.googleapis.com/storage/v1/b/gcsfs-testing/o/nested%2Fnested2%2Ffile1\",\n
        \"name\": \"nested/nested2/file1\",\n \"bucket\": \"gcsfs-testing\",\n \"generation\":
        \"1518818969065974\",\n \"metageneration\": \"1\",\n \"timeCreated\": \"2018-02-16T22:09:29.024Z\",\n
        \"updated\": \"2018-02-16T22:09:29.024Z\",\n \"storageClass\": \"MULTI_REGIONAL\",\n
        \"timeStorageClassUpdated\": \"2018-02-16T22:09:29.024Z\",\n \"size\": \"6\",\n
        \"md5Hash\": \"sZRqySSS0jR8YjW00mERhA==\",\n \"mediaLink\": \"https://www.googleapis.com/download/storage/v1/b/gcsfs-testing/o/nested%2Fnested2%2Ffile1?generation=1518818969065974&alt=media\",\n
        \"crc32c\": \"NT3Yvg==\",\n \"etag\": \"CPazhMm5q9kCEAE=\"\n}\n"}
=======
    body: {string: "{\n \"kind\": \"storage#object\",\n \"id\": \"gcsfs-testing/nested/nested2/file1/1518819729958586\",\n
        \"selfLink\": \"https://www.googleapis.com/storage/v1/b/gcsfs-testing/o/nested%2Fnested2%2Ffile1\",\n
        \"name\": \"nested/nested2/file1\",\n \"bucket\": \"gcsfs-testing\",\n \"generation\":
        \"1518819729958586\",\n \"metageneration\": \"1\",\n \"timeCreated\": \"2018-02-16T22:22:09.948Z\",\n
        \"updated\": \"2018-02-16T22:22:09.948Z\",\n \"storageClass\": \"MULTI_REGIONAL\",\n
        \"timeStorageClassUpdated\": \"2018-02-16T22:22:09.948Z\",\n \"size\": \"6\",\n
        \"md5Hash\": \"sZRqySSS0jR8YjW00mERhA==\",\n \"mediaLink\": \"https://www.googleapis.com/download/storage/v1/b/gcsfs-testing/o/nested%2Fnested2%2Ffile1?generation=1518819729958586&alt=media\",\n
        \"crc32c\": \"NT3Yvg==\",\n \"etag\": \"CLrN7bO8q9kCEAE=\"\n}\n"}
>>>>>>> 2129f8c8
    headers:
      Cache-Control: ['no-cache, no-store, max-age=0, must-revalidate']
      Content-Length: ['751']
      Content-Type: [application/json; charset=UTF-8]
<<<<<<< HEAD
      ETag: [CPazhMm5q9kCEAE=]
=======
      ETag: [CLrN7bO8q9kCEAE=]
>>>>>>> 2129f8c8
      Pragma: [no-cache]
      Server: [UploadServer]
      Vary: [Origin, X-Origin]
    status: {code: 200, message: OK}
- request:
    body: null
    headers:
      Accept: ['*/*']
      Accept-Encoding: ['gzip, deflate']
      Connection: [keep-alive]
    method: GET
    uri: https://www.googleapis.com/storage/v1/b/gcsfs-testing/o/test%2Faccounts.1.json
  response:
<<<<<<< HEAD
    body: {string: "{\n \"kind\": \"storage#object\",\n \"id\": \"gcsfs-testing/test/accounts.1.json/1518818967580283\",\n
        \"selfLink\": \"https://www.googleapis.com/storage/v1/b/gcsfs-testing/o/test%2Faccounts.1.json\",\n
        \"name\": \"test/accounts.1.json\",\n \"bucket\": \"gcsfs-testing\",\n \"generation\":
        \"1518818967580283\",\n \"metageneration\": \"1\",\n \"timeCreated\": \"2018-02-16T22:09:27.540Z\",\n
        \"updated\": \"2018-02-16T22:09:27.540Z\",\n \"storageClass\": \"MULTI_REGIONAL\",\n
        \"timeStorageClassUpdated\": \"2018-02-16T22:09:27.540Z\",\n \"size\": \"133\",\n
        \"md5Hash\": \"xK7pmJz/Oj5HGIyfQpYTig==\",\n \"mediaLink\": \"https://www.googleapis.com/download/storage/v1/b/gcsfs-testing/o/test%2Faccounts.1.json?generation=1518818967580283&alt=media\",\n
        \"crc32c\": \"6wJAgQ==\",\n \"etag\": \"CPvcqci5q9kCEAE=\"\n}\n"}
=======
    body: {string: "{\n \"kind\": \"storage#object\",\n \"id\": \"gcsfs-testing/test/accounts.1.json/1518819728303326\",\n
        \"selfLink\": \"https://www.googleapis.com/storage/v1/b/gcsfs-testing/o/test%2Faccounts.1.json\",\n
        \"name\": \"test/accounts.1.json\",\n \"bucket\": \"gcsfs-testing\",\n \"generation\":
        \"1518819728303326\",\n \"metageneration\": \"1\",\n \"timeCreated\": \"2018-02-16T22:22:08.265Z\",\n
        \"updated\": \"2018-02-16T22:22:08.265Z\",\n \"storageClass\": \"MULTI_REGIONAL\",\n
        \"timeStorageClassUpdated\": \"2018-02-16T22:22:08.265Z\",\n \"size\": \"133\",\n
        \"md5Hash\": \"xK7pmJz/Oj5HGIyfQpYTig==\",\n \"mediaLink\": \"https://www.googleapis.com/download/storage/v1/b/gcsfs-testing/o/test%2Faccounts.1.json?generation=1518819728303326&alt=media\",\n
        \"crc32c\": \"6wJAgQ==\",\n \"etag\": \"CN7JiLO8q9kCEAE=\"\n}\n"}
>>>>>>> 2129f8c8
    headers:
      Cache-Control: ['no-cache, no-store, max-age=0, must-revalidate']
      Content-Length: ['749']
      Content-Type: [application/json; charset=UTF-8]
<<<<<<< HEAD
      ETag: [CPvcqci5q9kCEAE=]
=======
      ETag: [CN7JiLO8q9kCEAE=]
>>>>>>> 2129f8c8
      Pragma: [no-cache]
      Server: [UploadServer]
      Vary: [Origin, X-Origin]
    status: {code: 200, message: OK}
- request:
    body: null
    headers:
      Accept: ['*/*']
      Accept-Encoding: ['gzip, deflate']
      Connection: [keep-alive]
    method: GET
<<<<<<< HEAD
    uri: https://www.googleapis.com/download/storage/v1/b/gcsfs-testing/o/test%2Faccounts.1.json?alt=media&generation=1518818967580283
=======
    uri: https://www.googleapis.com/download/storage/v1/b/gcsfs-testing/o/test%2Faccounts.1.json?alt=media&generation=1518819728303326
>>>>>>> 2129f8c8
  response:
    body: {string: '{"amount": 100, "name": "Alice"}

        {"amount": 200, "name": "Bob"}

        {"amount": 300, "name": "Charlie"}

        {"amount": 400, "name": "Dennis"}

'}
    headers:
      Cache-Control: ['no-cache, no-store, max-age=0, must-revalidate']
      Content-Disposition: [attachment]
      Content-Length: ['133']
      Content-Type: [application/octet-stream]
<<<<<<< HEAD
      ETag: [CPvcqci5q9kCEAE=]
      Pragma: [no-cache]
      Server: [UploadServer]
      Vary: [Origin, X-Origin]
      X-Goog-Generation: ['1518818967580283']
=======
      ETag: [CN7JiLO8q9kCEAE=]
      Pragma: [no-cache]
      Server: [UploadServer]
      Vary: [Origin, X-Origin]
      X-Goog-Generation: ['1518819728303326']
>>>>>>> 2129f8c8
      X-Goog-Hash: ['crc32c=6wJAgQ==,md5=xK7pmJz/Oj5HGIyfQpYTig==']
      X-Goog-Metageneration: ['1']
      X-Goog-Storage-Class: [MULTI_REGIONAL]
    status: {code: 200, message: OK}
- request:
    body: null
    headers:
      Accept: ['*/*']
      Accept-Encoding: ['gzip, deflate']
      Connection: [keep-alive]
      Content-Length: ['0']
    method: POST
    uri: https://www.googleapis.com/storage/v1/b/gcsfs-testing/o/test%2Faccounts.1.json/copyTo/b/gcsfs-testing/o/test%2Faccounts.1.json2
  response:
<<<<<<< HEAD
    body: {string: "{\n \"kind\": \"storage#object\",\n \"id\": \"gcsfs-testing/test/accounts.1.json2/1518818969347802\",\n
        \"selfLink\": \"https://www.googleapis.com/storage/v1/b/gcsfs-testing/o/test%2Faccounts.1.json2\",\n
        \"name\": \"test/accounts.1.json2\",\n \"bucket\": \"gcsfs-testing\",\n \"generation\":
        \"1518818969347802\",\n \"metageneration\": \"1\",\n \"timeCreated\": \"2018-02-16T22:09:29.336Z\",\n
        \"updated\": \"2018-02-16T22:09:29.336Z\",\n \"storageClass\": \"MULTI_REGIONAL\",\n
        \"timeStorageClassUpdated\": \"2018-02-16T22:09:29.336Z\",\n \"size\": \"133\",\n
        \"md5Hash\": \"xK7pmJz/Oj5HGIyfQpYTig==\",\n \"mediaLink\": \"https://www.googleapis.com/download/storage/v1/b/gcsfs-testing/o/test%2Faccounts.1.json2?generation=1518818969347802&alt=media\",\n
        \"owner\": {\n  \"entity\": \"user-fordas@uw.edu\"\n },\n \"crc32c\": \"6wJAgQ==\",\n
        \"etag\": \"CNrNlcm5q9kCEAE=\"\n}\n"}
=======
    body: {string: "{\n \"kind\": \"storage#object\",\n \"id\": \"gcsfs-testing/test/accounts.1.json2/1518819730238424\",\n
        \"selfLink\": \"https://www.googleapis.com/storage/v1/b/gcsfs-testing/o/test%2Faccounts.1.json2\",\n
        \"name\": \"test/accounts.1.json2\",\n \"bucket\": \"gcsfs-testing\",\n \"generation\":
        \"1518819730238424\",\n \"metageneration\": \"1\",\n \"timeCreated\": \"2018-02-16T22:22:10.227Z\",\n
        \"updated\": \"2018-02-16T22:22:10.227Z\",\n \"storageClass\": \"MULTI_REGIONAL\",\n
        \"timeStorageClassUpdated\": \"2018-02-16T22:22:10.227Z\",\n \"size\": \"133\",\n
        \"md5Hash\": \"xK7pmJz/Oj5HGIyfQpYTig==\",\n \"mediaLink\": \"https://www.googleapis.com/download/storage/v1/b/gcsfs-testing/o/test%2Faccounts.1.json2?generation=1518819730238424&alt=media\",\n
        \"owner\": {\n  \"entity\": \"user-fordas@uw.edu\"\n },\n \"crc32c\": \"6wJAgQ==\",\n
        \"etag\": \"CNjX/rO8q9kCEAE=\"\n}\n"}
>>>>>>> 2129f8c8
    headers:
      Cache-Control: ['no-cache, no-store, max-age=0, must-revalidate']
      Content-Length: ['802']
      Content-Type: [application/json; charset=UTF-8]
<<<<<<< HEAD
      ETag: [CNrNlcm5q9kCEAE=]
=======
      ETag: [CNjX/rO8q9kCEAE=]
>>>>>>> 2129f8c8
      Pragma: [no-cache]
      Server: [UploadServer]
      Vary: [Origin, X-Origin]
    status: {code: 200, message: OK}
- request:
    body: null
    headers:
      Accept: ['*/*']
      Accept-Encoding: ['gzip, deflate']
      Connection: [keep-alive]
      Content-Length: ['0']
    method: DELETE
    uri: https://www.googleapis.com/storage/v1/b/gcsfs-testing/o/test%2Faccounts.1.json
  response:
    body: {string: ''}
    headers:
      Cache-Control: ['no-cache, no-store, max-age=0, must-revalidate']
      Content-Length: ['0']
      Content-Type: [application/json]
      Pragma: [no-cache]
      Server: [UploadServer]
      Vary: [Origin, X-Origin]
    status: {code: 204, message: No Content}
- request:
    body: null
    headers:
      Accept: ['*/*']
      Accept-Encoding: ['gzip, deflate']
      Connection: [keep-alive]
    method: GET
    uri: https://www.googleapis.com/storage/v1/b/gcsfs-testing/o/test%2Faccounts.1.json2
  response:
<<<<<<< HEAD
    body: {string: "{\n \"kind\": \"storage#object\",\n \"id\": \"gcsfs-testing/test/accounts.1.json2/1518818969347802\",\n
        \"selfLink\": \"https://www.googleapis.com/storage/v1/b/gcsfs-testing/o/test%2Faccounts.1.json2\",\n
        \"name\": \"test/accounts.1.json2\",\n \"bucket\": \"gcsfs-testing\",\n \"generation\":
        \"1518818969347802\",\n \"metageneration\": \"1\",\n \"timeCreated\": \"2018-02-16T22:09:29.336Z\",\n
        \"updated\": \"2018-02-16T22:09:29.336Z\",\n \"storageClass\": \"MULTI_REGIONAL\",\n
        \"timeStorageClassUpdated\": \"2018-02-16T22:09:29.336Z\",\n \"size\": \"133\",\n
        \"md5Hash\": \"xK7pmJz/Oj5HGIyfQpYTig==\",\n \"mediaLink\": \"https://www.googleapis.com/download/storage/v1/b/gcsfs-testing/o/test%2Faccounts.1.json2?generation=1518818969347802&alt=media\",\n
        \"crc32c\": \"6wJAgQ==\",\n \"etag\": \"CNrNlcm5q9kCEAE=\"\n}\n"}
=======
    body: {string: "{\n \"kind\": \"storage#object\",\n \"id\": \"gcsfs-testing/test/accounts.1.json2/1518819730238424\",\n
        \"selfLink\": \"https://www.googleapis.com/storage/v1/b/gcsfs-testing/o/test%2Faccounts.1.json2\",\n
        \"name\": \"test/accounts.1.json2\",\n \"bucket\": \"gcsfs-testing\",\n \"generation\":
        \"1518819730238424\",\n \"metageneration\": \"1\",\n \"timeCreated\": \"2018-02-16T22:22:10.227Z\",\n
        \"updated\": \"2018-02-16T22:22:10.227Z\",\n \"storageClass\": \"MULTI_REGIONAL\",\n
        \"timeStorageClassUpdated\": \"2018-02-16T22:22:10.227Z\",\n \"size\": \"133\",\n
        \"md5Hash\": \"xK7pmJz/Oj5HGIyfQpYTig==\",\n \"mediaLink\": \"https://www.googleapis.com/download/storage/v1/b/gcsfs-testing/o/test%2Faccounts.1.json2?generation=1518819730238424&alt=media\",\n
        \"crc32c\": \"6wJAgQ==\",\n \"etag\": \"CNjX/rO8q9kCEAE=\"\n}\n"}
>>>>>>> 2129f8c8
    headers:
      Cache-Control: ['no-cache, no-store, max-age=0, must-revalidate']
      Content-Length: ['753']
      Content-Type: [application/json; charset=UTF-8]
<<<<<<< HEAD
      ETag: [CNrNlcm5q9kCEAE=]
=======
      ETag: [CNjX/rO8q9kCEAE=]
>>>>>>> 2129f8c8
      Pragma: [no-cache]
      Server: [UploadServer]
      Vary: [Origin, X-Origin]
    status: {code: 200, message: OK}
- request:
    body: null
    headers:
      Accept: ['*/*']
      Accept-Encoding: ['gzip, deflate']
      Connection: [keep-alive]
    method: GET
<<<<<<< HEAD
    uri: https://www.googleapis.com/download/storage/v1/b/gcsfs-testing/o/test%2Faccounts.1.json2?alt=media&generation=1518818969347802
=======
    uri: https://www.googleapis.com/download/storage/v1/b/gcsfs-testing/o/test%2Faccounts.1.json2?alt=media&generation=1518819730238424
>>>>>>> 2129f8c8
  response:
    body: {string: '{"amount": 100, "name": "Alice"}

        {"amount": 200, "name": "Bob"}

        {"amount": 300, "name": "Charlie"}

        {"amount": 400, "name": "Dennis"}

'}
    headers:
      Cache-Control: ['no-cache, no-store, max-age=0, must-revalidate']
      Content-Disposition: [attachment]
      Content-Length: ['133']
      Content-Type: [application/octet-stream]
<<<<<<< HEAD
      ETag: [CNrNlcm5q9kCEAE=]
      Pragma: [no-cache]
      Server: [UploadServer]
      Vary: [Origin, X-Origin]
      X-Goog-Generation: ['1518818969347802']
=======
      ETag: [CNjX/rO8q9kCEAE=]
      Pragma: [no-cache]
      Server: [UploadServer]
      Vary: [Origin, X-Origin]
      X-Goog-Generation: ['1518819730238424']
>>>>>>> 2129f8c8
      X-Goog-Hash: ['crc32c=6wJAgQ==,md5=xK7pmJz/Oj5HGIyfQpYTig==']
      X-Goog-Metageneration: ['1']
      X-Goog-Storage-Class: [MULTI_REGIONAL]
    status: {code: 200, message: OK}
- request:
    body: null
    headers:
      Accept: ['*/*']
      Accept-Encoding: ['gzip, deflate']
      Connection: [keep-alive]
    method: GET
    uri: https://www.googleapis.com/storage/v1/b/gcsfs-testing/o/test%2Faccounts.1.json
  response:
    body: {string: "{\n \"error\": {\n  \"errors\": [\n   {\n    \"domain\": \"global\",\n
        \   \"reason\": \"notFound\",\n    \"message\": \"Not Found\"\n   }\n  ],\n
        \ \"code\": 404,\n  \"message\": \"Not Found\"\n }\n}\n"}
    headers:
      Cache-Control: ['private, max-age=0']
      Content-Length: ['165']
      Content-Type: [application/json; charset=UTF-8]
      Server: [UploadServer]
      Vary: [Origin, X-Origin]
    status: {code: 404, message: Not Found}
- request:
    body: null
    headers:
      Accept: ['*/*']
      Accept-Encoding: ['gzip, deflate']
      Connection: [keep-alive]
    method: GET
    uri: https://www.googleapis.com/storage/v1/b/gcsfs-testing/o/?maxResults=1000
  response:
    body: {string: "{\n \"kind\": \"storage#objects\",\n \"items\": [\n  {\n   \"kind\":
<<<<<<< HEAD
        \"storage#object\",\n   \"id\": \"gcsfs-testing/2014-01-01.csv/1518818967975265\",\n
        \  \"selfLink\": \"https://www.googleapis.com/storage/v1/b/gcsfs-testing/o/2014-01-01.csv\",\n
        \  \"name\": \"2014-01-01.csv\",\n   \"bucket\": \"gcsfs-testing\",\n   \"generation\":
        \"1518818967975265\",\n   \"metageneration\": \"1\",\n   \"timeCreated\":
        \"2018-02-16T22:09:27.962Z\",\n   \"updated\": \"2018-02-16T22:09:27.962Z\",\n
        \  \"storageClass\": \"MULTI_REGIONAL\",\n   \"timeStorageClassUpdated\":
        \"2018-02-16T22:09:27.962Z\",\n   \"size\": \"51\",\n   \"md5Hash\": \"Auycd2AT7x5m8G1W0NXcuA==\",\n
        \  \"mediaLink\": \"https://www.googleapis.com/download/storage/v1/b/gcsfs-testing/o/2014-01-01.csv?generation=1518818967975265&alt=media\",\n
        \  \"crc32c\": \"yR1u0w==\",\n   \"etag\": \"COHqwci5q9kCEAE=\"\n  },\n  {\n
        \  \"kind\": \"storage#object\",\n   \"id\": \"gcsfs-testing/2014-01-02.csv/1518818968280962\",\n
        \  \"selfLink\": \"https://www.googleapis.com/storage/v1/b/gcsfs-testing/o/2014-01-02.csv\",\n
        \  \"name\": \"2014-01-02.csv\",\n   \"bucket\": \"gcsfs-testing\",\n   \"generation\":
        \"1518818968280962\",\n   \"metageneration\": \"1\",\n   \"timeCreated\":
        \"2018-02-16T22:09:28.240Z\",\n   \"updated\": \"2018-02-16T22:09:28.240Z\",\n
        \  \"storageClass\": \"MULTI_REGIONAL\",\n   \"timeStorageClassUpdated\":
        \"2018-02-16T22:09:28.240Z\",\n   \"size\": \"15\",\n   \"md5Hash\": \"cGwL6TebGKiJzgyNBJNb6Q==\",\n
        \  \"mediaLink\": \"https://www.googleapis.com/download/storage/v1/b/gcsfs-testing/o/2014-01-02.csv?generation=1518818968280962&alt=media\",\n
        \  \"crc32c\": \"Mpt4QQ==\",\n   \"etag\": \"CIK/1Mi5q9kCEAE=\"\n  },\n  {\n
        \  \"kind\": \"storage#object\",\n   \"id\": \"gcsfs-testing/2014-01-03.csv/1518818967829769\",\n
        \  \"selfLink\": \"https://www.googleapis.com/storage/v1/b/gcsfs-testing/o/2014-01-03.csv\",\n
        \  \"name\": \"2014-01-03.csv\",\n   \"bucket\": \"gcsfs-testing\",\n   \"generation\":
        \"1518818967829769\",\n   \"metageneration\": \"1\",\n   \"timeCreated\":
        \"2018-02-16T22:09:27.819Z\",\n   \"updated\": \"2018-02-16T22:09:27.819Z\",\n
        \  \"storageClass\": \"MULTI_REGIONAL\",\n   \"timeStorageClassUpdated\":
        \"2018-02-16T22:09:27.819Z\",\n   \"size\": \"52\",\n   \"md5Hash\": \"9keZXdUu0YtMynECFSOiMg==\",\n
        \  \"mediaLink\": \"https://www.googleapis.com/download/storage/v1/b/gcsfs-testing/o/2014-01-03.csv?generation=1518818967829769&alt=media\",\n
        \  \"crc32c\": \"x/fq7w==\",\n   \"etag\": \"CIn6uMi5q9kCEAE=\"\n  },\n  {\n
        \  \"kind\": \"storage#object\",\n   \"id\": \"gcsfs-testing/nested/file1/1518818968884267\",\n
        \  \"selfLink\": \"https://www.googleapis.com/storage/v1/b/gcsfs-testing/o/nested%2Ffile1\",\n
        \  \"name\": \"nested/file1\",\n   \"bucket\": \"gcsfs-testing\",\n   \"generation\":
        \"1518818968884267\",\n   \"metageneration\": \"1\",\n   \"timeCreated\":
        \"2018-02-16T22:09:28.873Z\",\n   \"updated\": \"2018-02-16T22:09:28.873Z\",\n
        \  \"storageClass\": \"MULTI_REGIONAL\",\n   \"timeStorageClassUpdated\":
        \"2018-02-16T22:09:28.873Z\",\n   \"size\": \"6\",\n   \"md5Hash\": \"sZRqySSS0jR8YjW00mERhA==\",\n
        \  \"mediaLink\": \"https://www.googleapis.com/download/storage/v1/b/gcsfs-testing/o/nested%2Ffile1?generation=1518818968884267&alt=media\",\n
        \  \"crc32c\": \"NT3Yvg==\",\n   \"etag\": \"CKuo+ci5q9kCEAE=\"\n  },\n  {\n
        \  \"kind\": \"storage#object\",\n   \"id\": \"gcsfs-testing/nested/file2/1518818968736630\",\n
        \  \"selfLink\": \"https://www.googleapis.com/storage/v1/b/gcsfs-testing/o/nested%2Ffile2\",\n
        \  \"name\": \"nested/file2\",\n   \"bucket\": \"gcsfs-testing\",\n   \"generation\":
        \"1518818968736630\",\n   \"metageneration\": \"1\",\n   \"timeCreated\":
        \"2018-02-16T22:09:28.726Z\",\n   \"updated\": \"2018-02-16T22:09:28.726Z\",\n
        \  \"storageClass\": \"MULTI_REGIONAL\",\n   \"timeStorageClassUpdated\":
        \"2018-02-16T22:09:28.726Z\",\n   \"size\": \"5\",\n   \"md5Hash\": \"fXkwN6B2AYZXSwKC8vQ15w==\",\n
        \  \"mediaLink\": \"https://www.googleapis.com/download/storage/v1/b/gcsfs-testing/o/nested%2Ffile2?generation=1518818968736630&alt=media\",\n
        \  \"crc32c\": \"MaqBTg==\",\n   \"etag\": \"CPam8Mi5q9kCEAE=\"\n  },\n  {\n
        \  \"kind\": \"storage#object\",\n   \"id\": \"gcsfs-testing/nested/nested2/file1/1518818969065974\",\n
        \  \"selfLink\": \"https://www.googleapis.com/storage/v1/b/gcsfs-testing/o/nested%2Fnested2%2Ffile1\",\n
        \  \"name\": \"nested/nested2/file1\",\n   \"bucket\": \"gcsfs-testing\",\n
        \  \"generation\": \"1518818969065974\",\n   \"metageneration\": \"1\",\n
        \  \"timeCreated\": \"2018-02-16T22:09:29.024Z\",\n   \"updated\": \"2018-02-16T22:09:29.024Z\",\n
        \  \"storageClass\": \"MULTI_REGIONAL\",\n   \"timeStorageClassUpdated\":
        \"2018-02-16T22:09:29.024Z\",\n   \"size\": \"6\",\n   \"md5Hash\": \"sZRqySSS0jR8YjW00mERhA==\",\n
        \  \"mediaLink\": \"https://www.googleapis.com/download/storage/v1/b/gcsfs-testing/o/nested%2Fnested2%2Ffile1?generation=1518818969065974&alt=media\",\n
        \  \"crc32c\": \"NT3Yvg==\",\n   \"etag\": \"CPazhMm5q9kCEAE=\"\n  },\n  {\n
        \  \"kind\": \"storage#object\",\n   \"id\": \"gcsfs-testing/nested/nested2/file2/1518818968592875\",\n
        \  \"selfLink\": \"https://www.googleapis.com/storage/v1/b/gcsfs-testing/o/nested%2Fnested2%2Ffile2\",\n
        \  \"name\": \"nested/nested2/file2\",\n   \"bucket\": \"gcsfs-testing\",\n
        \  \"generation\": \"1518818968592875\",\n   \"metageneration\": \"1\",\n
        \  \"timeCreated\": \"2018-02-16T22:09:28.552Z\",\n   \"updated\": \"2018-02-16T22:09:28.552Z\",\n
        \  \"storageClass\": \"MULTI_REGIONAL\",\n   \"timeStorageClassUpdated\":
        \"2018-02-16T22:09:28.552Z\",\n   \"size\": \"5\",\n   \"md5Hash\": \"fXkwN6B2AYZXSwKC8vQ15w==\",\n
        \  \"mediaLink\": \"https://www.googleapis.com/download/storage/v1/b/gcsfs-testing/o/nested%2Fnested2%2Ffile2?generation=1518818968592875&alt=media\",\n
        \  \"crc32c\": \"MaqBTg==\",\n   \"etag\": \"COvD58i5q9kCEAE=\"\n  },\n  {\n
        \  \"kind\": \"storage#object\",\n   \"id\": \"gcsfs-testing/test/accounts.1.json2/1518818969347802\",\n
        \  \"selfLink\": \"https://www.googleapis.com/storage/v1/b/gcsfs-testing/o/test%2Faccounts.1.json2\",\n
        \  \"name\": \"test/accounts.1.json2\",\n   \"bucket\": \"gcsfs-testing\",\n
        \  \"generation\": \"1518818969347802\",\n   \"metageneration\": \"1\",\n
        \  \"timeCreated\": \"2018-02-16T22:09:29.336Z\",\n   \"updated\": \"2018-02-16T22:09:29.336Z\",\n
        \  \"storageClass\": \"MULTI_REGIONAL\",\n   \"timeStorageClassUpdated\":
        \"2018-02-16T22:09:29.336Z\",\n   \"size\": \"133\",\n   \"md5Hash\": \"xK7pmJz/Oj5HGIyfQpYTig==\",\n
        \  \"mediaLink\": \"https://www.googleapis.com/download/storage/v1/b/gcsfs-testing/o/test%2Faccounts.1.json2?generation=1518818969347802&alt=media\",\n
        \  \"crc32c\": \"6wJAgQ==\",\n   \"etag\": \"CNrNlcm5q9kCEAE=\"\n  },\n  {\n
        \  \"kind\": \"storage#object\",\n   \"id\": \"gcsfs-testing/test/accounts.2.json/1518818967293302\",\n
        \  \"selfLink\": \"https://www.googleapis.com/storage/v1/b/gcsfs-testing/o/test%2Faccounts.2.json\",\n
        \  \"name\": \"test/accounts.2.json\",\n   \"bucket\": \"gcsfs-testing\",\n
        \  \"generation\": \"1518818967293302\",\n   \"metageneration\": \"1\",\n
        \  \"timeCreated\": \"2018-02-16T22:09:27.254Z\",\n   \"updated\": \"2018-02-16T22:09:27.254Z\",\n
        \  \"storageClass\": \"MULTI_REGIONAL\",\n   \"timeStorageClassUpdated\":
        \"2018-02-16T22:09:27.254Z\",\n   \"size\": \"133\",\n   \"md5Hash\": \"bjhC5OCrzKV+8MGMCF2BQA==\",\n
        \  \"mediaLink\": \"https://www.googleapis.com/download/storage/v1/b/gcsfs-testing/o/test%2Faccounts.2.json?generation=1518818967293302&alt=media\",\n
        \  \"crc32c\": \"Su+F+g==\",\n   \"etag\": \"CPaamMi5q9kCEAE=\"\n  }\n ]\n}\n"}
=======
        \"storage#object\",\n   \"id\": \"gcsfs-testing/2014-01-01.csv/1518819728736632\",\n
        \  \"selfLink\": \"https://www.googleapis.com/storage/v1/b/gcsfs-testing/o/2014-01-01.csv\",\n
        \  \"name\": \"2014-01-01.csv\",\n   \"bucket\": \"gcsfs-testing\",\n   \"generation\":
        \"1518819728736632\",\n   \"metageneration\": \"1\",\n   \"timeCreated\":
        \"2018-02-16T22:22:08.726Z\",\n   \"updated\": \"2018-02-16T22:22:08.726Z\",\n
        \  \"storageClass\": \"MULTI_REGIONAL\",\n   \"timeStorageClassUpdated\":
        \"2018-02-16T22:22:08.726Z\",\n   \"size\": \"51\",\n   \"md5Hash\": \"Auycd2AT7x5m8G1W0NXcuA==\",\n
        \  \"mediaLink\": \"https://www.googleapis.com/download/storage/v1/b/gcsfs-testing/o/2014-01-01.csv?generation=1518819728736632&alt=media\",\n
        \  \"crc32c\": \"yR1u0w==\",\n   \"etag\": \"CPiCo7O8q9kCEAE=\"\n  },\n  {\n
        \  \"kind\": \"storage#object\",\n   \"id\": \"gcsfs-testing/2014-01-02.csv/1518819729144166\",\n
        \  \"selfLink\": \"https://www.googleapis.com/storage/v1/b/gcsfs-testing/o/2014-01-02.csv\",\n
        \  \"name\": \"2014-01-02.csv\",\n   \"bucket\": \"gcsfs-testing\",\n   \"generation\":
        \"1518819729144166\",\n   \"metageneration\": \"1\",\n   \"timeCreated\":
        \"2018-02-16T22:22:09.133Z\",\n   \"updated\": \"2018-02-16T22:22:09.133Z\",\n
        \  \"storageClass\": \"MULTI_REGIONAL\",\n   \"timeStorageClassUpdated\":
        \"2018-02-16T22:22:09.133Z\",\n   \"size\": \"15\",\n   \"md5Hash\": \"cGwL6TebGKiJzgyNBJNb6Q==\",\n
        \  \"mediaLink\": \"https://www.googleapis.com/download/storage/v1/b/gcsfs-testing/o/2014-01-02.csv?generation=1518819729144166&alt=media\",\n
        \  \"crc32c\": \"Mpt4QQ==\",\n   \"etag\": \"CObyu7O8q9kCEAE=\"\n  },\n  {\n
        \  \"kind\": \"storage#object\",\n   \"id\": \"gcsfs-testing/2014-01-03.csv/1518819729007046\",\n
        \  \"selfLink\": \"https://www.googleapis.com/storage/v1/b/gcsfs-testing/o/2014-01-03.csv\",\n
        \  \"name\": \"2014-01-03.csv\",\n   \"bucket\": \"gcsfs-testing\",\n   \"generation\":
        \"1518819729007046\",\n   \"metageneration\": \"1\",\n   \"timeCreated\":
        \"2018-02-16T22:22:08.995Z\",\n   \"updated\": \"2018-02-16T22:22:08.995Z\",\n
        \  \"storageClass\": \"MULTI_REGIONAL\",\n   \"timeStorageClassUpdated\":
        \"2018-02-16T22:22:08.995Z\",\n   \"size\": \"52\",\n   \"md5Hash\": \"9keZXdUu0YtMynECFSOiMg==\",\n
        \  \"mediaLink\": \"https://www.googleapis.com/download/storage/v1/b/gcsfs-testing/o/2014-01-03.csv?generation=1518819729007046&alt=media\",\n
        \  \"crc32c\": \"x/fq7w==\",\n   \"etag\": \"CMbDs7O8q9kCEAE=\"\n  },\n  {\n
        \  \"kind\": \"storage#object\",\n   \"id\": \"gcsfs-testing/nested/file1/1518819729696420\",\n
        \  \"selfLink\": \"https://www.googleapis.com/storage/v1/b/gcsfs-testing/o/nested%2Ffile1\",\n
        \  \"name\": \"nested/file1\",\n   \"bucket\": \"gcsfs-testing\",\n   \"generation\":
        \"1518819729696420\",\n   \"metageneration\": \"1\",\n   \"timeCreated\":
        \"2018-02-16T22:22:09.685Z\",\n   \"updated\": \"2018-02-16T22:22:09.685Z\",\n
        \  \"storageClass\": \"MULTI_REGIONAL\",\n   \"timeStorageClassUpdated\":
        \"2018-02-16T22:22:09.685Z\",\n   \"size\": \"6\",\n   \"md5Hash\": \"sZRqySSS0jR8YjW00mERhA==\",\n
        \  \"mediaLink\": \"https://www.googleapis.com/download/storage/v1/b/gcsfs-testing/o/nested%2Ffile1?generation=1518819729696420&alt=media\",\n
        \  \"crc32c\": \"NT3Yvg==\",\n   \"etag\": \"CKTN3bO8q9kCEAE=\"\n  },\n  {\n
        \  \"kind\": \"storage#object\",\n   \"id\": \"gcsfs-testing/nested/file2/1518819729418177\",\n
        \  \"selfLink\": \"https://www.googleapis.com/storage/v1/b/gcsfs-testing/o/nested%2Ffile2\",\n
        \  \"name\": \"nested/file2\",\n   \"bucket\": \"gcsfs-testing\",\n   \"generation\":
        \"1518819729418177\",\n   \"metageneration\": \"1\",\n   \"timeCreated\":
        \"2018-02-16T22:22:09.407Z\",\n   \"updated\": \"2018-02-16T22:22:09.407Z\",\n
        \  \"storageClass\": \"MULTI_REGIONAL\",\n   \"timeStorageClassUpdated\":
        \"2018-02-16T22:22:09.407Z\",\n   \"size\": \"5\",\n   \"md5Hash\": \"fXkwN6B2AYZXSwKC8vQ15w==\",\n
        \  \"mediaLink\": \"https://www.googleapis.com/download/storage/v1/b/gcsfs-testing/o/nested%2Ffile2?generation=1518819729418177&alt=media\",\n
        \  \"crc32c\": \"MaqBTg==\",\n   \"etag\": \"CMHPzLO8q9kCEAE=\"\n  },\n  {\n
        \  \"kind\": \"storage#object\",\n   \"id\": \"gcsfs-testing/nested/nested2/file1/1518819729958586\",\n
        \  \"selfLink\": \"https://www.googleapis.com/storage/v1/b/gcsfs-testing/o/nested%2Fnested2%2Ffile1\",\n
        \  \"name\": \"nested/nested2/file1\",\n   \"bucket\": \"gcsfs-testing\",\n
        \  \"generation\": \"1518819729958586\",\n   \"metageneration\": \"1\",\n
        \  \"timeCreated\": \"2018-02-16T22:22:09.948Z\",\n   \"updated\": \"2018-02-16T22:22:09.948Z\",\n
        \  \"storageClass\": \"MULTI_REGIONAL\",\n   \"timeStorageClassUpdated\":
        \"2018-02-16T22:22:09.948Z\",\n   \"size\": \"6\",\n   \"md5Hash\": \"sZRqySSS0jR8YjW00mERhA==\",\n
        \  \"mediaLink\": \"https://www.googleapis.com/download/storage/v1/b/gcsfs-testing/o/nested%2Fnested2%2Ffile1?generation=1518819729958586&alt=media\",\n
        \  \"crc32c\": \"NT3Yvg==\",\n   \"etag\": \"CLrN7bO8q9kCEAE=\"\n  },\n  {\n
        \  \"kind\": \"storage#object\",\n   \"id\": \"gcsfs-testing/nested/nested2/file2/1518819729554151\",\n
        \  \"selfLink\": \"https://www.googleapis.com/storage/v1/b/gcsfs-testing/o/nested%2Fnested2%2Ffile2\",\n
        \  \"name\": \"nested/nested2/file2\",\n   \"bucket\": \"gcsfs-testing\",\n
        \  \"generation\": \"1518819729554151\",\n   \"metageneration\": \"1\",\n
        \  \"timeCreated\": \"2018-02-16T22:22:09.543Z\",\n   \"updated\": \"2018-02-16T22:22:09.543Z\",\n
        \  \"storageClass\": \"MULTI_REGIONAL\",\n   \"timeStorageClassUpdated\":
        \"2018-02-16T22:22:09.543Z\",\n   \"size\": \"5\",\n   \"md5Hash\": \"fXkwN6B2AYZXSwKC8vQ15w==\",\n
        \  \"mediaLink\": \"https://www.googleapis.com/download/storage/v1/b/gcsfs-testing/o/nested%2Fnested2%2Ffile2?generation=1518819729554151&alt=media\",\n
        \  \"crc32c\": \"MaqBTg==\",\n   \"etag\": \"COf11LO8q9kCEAE=\"\n  },\n  {\n
        \  \"kind\": \"storage#object\",\n   \"id\": \"gcsfs-testing/test/accounts.1.json2/1518819730238424\",\n
        \  \"selfLink\": \"https://www.googleapis.com/storage/v1/b/gcsfs-testing/o/test%2Faccounts.1.json2\",\n
        \  \"name\": \"test/accounts.1.json2\",\n   \"bucket\": \"gcsfs-testing\",\n
        \  \"generation\": \"1518819730238424\",\n   \"metageneration\": \"1\",\n
        \  \"timeCreated\": \"2018-02-16T22:22:10.227Z\",\n   \"updated\": \"2018-02-16T22:22:10.227Z\",\n
        \  \"storageClass\": \"MULTI_REGIONAL\",\n   \"timeStorageClassUpdated\":
        \"2018-02-16T22:22:10.227Z\",\n   \"size\": \"133\",\n   \"md5Hash\": \"xK7pmJz/Oj5HGIyfQpYTig==\",\n
        \  \"mediaLink\": \"https://www.googleapis.com/download/storage/v1/b/gcsfs-testing/o/test%2Faccounts.1.json2?generation=1518819730238424&alt=media\",\n
        \  \"crc32c\": \"6wJAgQ==\",\n   \"etag\": \"CNjX/rO8q9kCEAE=\"\n  },\n  {\n
        \  \"kind\": \"storage#object\",\n   \"id\": \"gcsfs-testing/test/accounts.2.json/1518819728593525\",\n
        \  \"selfLink\": \"https://www.googleapis.com/storage/v1/b/gcsfs-testing/o/test%2Faccounts.2.json\",\n
        \  \"name\": \"test/accounts.2.json\",\n   \"bucket\": \"gcsfs-testing\",\n
        \  \"generation\": \"1518819728593525\",\n   \"metageneration\": \"1\",\n
        \  \"timeCreated\": \"2018-02-16T22:22:08.582Z\",\n   \"updated\": \"2018-02-16T22:22:08.582Z\",\n
        \  \"storageClass\": \"MULTI_REGIONAL\",\n   \"timeStorageClassUpdated\":
        \"2018-02-16T22:22:08.582Z\",\n   \"size\": \"133\",\n   \"md5Hash\": \"bjhC5OCrzKV+8MGMCF2BQA==\",\n
        \  \"mediaLink\": \"https://www.googleapis.com/download/storage/v1/b/gcsfs-testing/o/test%2Faccounts.2.json?generation=1518819728593525&alt=media\",\n
        \  \"crc32c\": \"Su+F+g==\",\n   \"etag\": \"CPWkmrO8q9kCEAE=\"\n  }\n ]\n}\n"}
>>>>>>> 2129f8c8
    headers:
      Cache-Control: ['private, max-age=0, must-revalidate, no-transform']
      Content-Length: ['6973']
      Content-Type: [application/json; charset=UTF-8]
      Server: [UploadServer]
      Vary: [Origin, X-Origin]
    status: {code: 200, message: OK}
- request:
    body: null
    headers:
      Accept: ['*/*']
      Accept-Encoding: ['gzip, deflate']
      Connection: [keep-alive]
      Content-Length: ['0']
    method: DELETE
    uri: https://www.googleapis.com/storage/v1/b/gcsfs-testing/o/2014-01-01.csv
  response:
    body: {string: ''}
    headers:
      Cache-Control: ['no-cache, no-store, max-age=0, must-revalidate']
      Content-Length: ['0']
      Content-Type: [application/json]
      Pragma: [no-cache]
      Server: [UploadServer]
      Vary: [Origin, X-Origin]
    status: {code: 204, message: No Content}
- request:
    body: null
    headers:
      Accept: ['*/*']
      Accept-Encoding: ['gzip, deflate']
      Connection: [keep-alive]
      Content-Length: ['0']
    method: DELETE
    uri: https://www.googleapis.com/storage/v1/b/gcsfs-testing/o/2014-01-02.csv
  response:
    body: {string: ''}
    headers:
      Cache-Control: ['no-cache, no-store, max-age=0, must-revalidate']
      Content-Length: ['0']
      Content-Type: [application/json]
      Pragma: [no-cache]
      Server: [UploadServer]
      Vary: [Origin, X-Origin]
    status: {code: 204, message: No Content}
- request:
    body: null
    headers:
      Accept: ['*/*']
      Accept-Encoding: ['gzip, deflate']
      Connection: [keep-alive]
      Content-Length: ['0']
    method: DELETE
    uri: https://www.googleapis.com/storage/v1/b/gcsfs-testing/o/2014-01-03.csv
  response:
    body: {string: ''}
    headers:
      Cache-Control: ['no-cache, no-store, max-age=0, must-revalidate']
      Content-Length: ['0']
      Content-Type: [application/json]
      Pragma: [no-cache]
      Server: [UploadServer]
      Vary: [Origin, X-Origin]
    status: {code: 204, message: No Content}
- request:
    body: null
    headers:
      Accept: ['*/*']
      Accept-Encoding: ['gzip, deflate']
      Connection: [keep-alive]
      Content-Length: ['0']
    method: DELETE
    uri: https://www.googleapis.com/storage/v1/b/gcsfs-testing/o/nested%2Ffile1
  response:
    body: {string: ''}
    headers:
      Cache-Control: ['no-cache, no-store, max-age=0, must-revalidate']
      Content-Length: ['0']
      Content-Type: [application/json]
      Pragma: [no-cache]
      Server: [UploadServer]
      Vary: [Origin, X-Origin]
    status: {code: 204, message: No Content}
- request:
    body: null
    headers:
      Accept: ['*/*']
      Accept-Encoding: ['gzip, deflate']
      Connection: [keep-alive]
      Content-Length: ['0']
    method: DELETE
    uri: https://www.googleapis.com/storage/v1/b/gcsfs-testing/o/nested%2Ffile2
  response:
    body: {string: ''}
    headers:
      Cache-Control: ['no-cache, no-store, max-age=0, must-revalidate']
      Content-Length: ['0']
      Content-Type: [application/json]
      Pragma: [no-cache]
      Server: [UploadServer]
      Vary: [Origin, X-Origin]
    status: {code: 204, message: No Content}
- request:
    body: null
    headers:
      Accept: ['*/*']
      Accept-Encoding: ['gzip, deflate']
      Connection: [keep-alive]
      Content-Length: ['0']
    method: DELETE
    uri: https://www.googleapis.com/storage/v1/b/gcsfs-testing/o/nested%2Fnested2%2Ffile1
  response:
    body: {string: ''}
    headers:
      Cache-Control: ['no-cache, no-store, max-age=0, must-revalidate']
      Content-Length: ['0']
      Content-Type: [application/json]
      Pragma: [no-cache]
      Server: [UploadServer]
      Vary: [Origin, X-Origin]
    status: {code: 204, message: No Content}
- request:
    body: null
    headers:
      Accept: ['*/*']
      Accept-Encoding: ['gzip, deflate']
      Connection: [keep-alive]
      Content-Length: ['0']
    method: DELETE
    uri: https://www.googleapis.com/storage/v1/b/gcsfs-testing/o/nested%2Fnested2%2Ffile2
  response:
    body: {string: ''}
    headers:
      Cache-Control: ['no-cache, no-store, max-age=0, must-revalidate']
      Content-Length: ['0']
      Content-Type: [application/json]
      Pragma: [no-cache]
      Server: [UploadServer]
      Vary: [Origin, X-Origin]
    status: {code: 204, message: No Content}
- request:
    body: null
    headers:
      Accept: ['*/*']
      Accept-Encoding: ['gzip, deflate']
      Connection: [keep-alive]
      Content-Length: ['0']
    method: DELETE
    uri: https://www.googleapis.com/storage/v1/b/gcsfs-testing/o/test%2Faccounts.1.json2
  response:
    body: {string: ''}
    headers:
      Cache-Control: ['no-cache, no-store, max-age=0, must-revalidate']
      Content-Length: ['0']
      Content-Type: [application/json]
      Pragma: [no-cache]
      Server: [UploadServer]
      Vary: [Origin, X-Origin]
    status: {code: 204, message: No Content}
- request:
    body: null
    headers:
      Accept: ['*/*']
      Accept-Encoding: ['gzip, deflate']
      Connection: [keep-alive]
      Content-Length: ['0']
    method: DELETE
    uri: https://www.googleapis.com/storage/v1/b/gcsfs-testing/o/test%2Faccounts.2.json
  response:
    body: {string: ''}
    headers:
      Cache-Control: ['no-cache, no-store, max-age=0, must-revalidate']
      Content-Length: ['0']
      Content-Type: [application/json]
      Pragma: [no-cache]
      Server: [UploadServer]
      Vary: [Origin, X-Origin]
    status: {code: 204, message: No Content}
version: 1<|MERGE_RESOLUTION|>--- conflicted
+++ resolved
@@ -1,6 +1,6 @@
 interactions:
 - request:
-    body: grant_type=refresh_token&client_id=xxx&client_secret=xxx&refresh_token=xxx
+    body: client_secret=xxx&refresh_token=xxx&grant_type=refresh_token&client_id=xxx
     headers:
       Accept: ['*/*']
       Accept-Encoding: ['gzip, deflate']
@@ -8,25 +8,20 @@
       Content-Length: ['229']
       content-type: [application/x-www-form-urlencoded]
     method: POST
-    uri: https://accounts.google.com/o/oauth2/token
+    uri: https://www.googleapis.com/oauth2/v4/token
   response:
     body:
       string: !!binary |
-<<<<<<< HEAD
-        H4sIAJZWh1oC/6tWykyJL8nPTs1TslJQqqioUNJRUEpMTk4tLsYQBvPjSyoLUkGCTqmJRalFIPHU
-        ioLMotTi+EyQYmMzA4NaAIbFaipWAAAA
-=======
-        H4sIAI9Zh1oC/6tWKsnPTs2LL6ksSFWyUlBySk0sSi1S0lFQykyJB0uBRCsqKkBCicnJqcXFGMKp
-        FQWZRanF8ZkgQWMzA4NaAKg7WRNWAAAA
->>>>>>> 2129f8c8
-    headers:
-      Cache-Control: ['no-cache, no-store, max-age=0, must-revalidate']
-      Content-Disposition: [attachment; filename="json.txt"; filename*=UTF-8''json.txt]
+        H4sIAOJbh1oC/6tWKsnPTs2LL6ksSFWyUlBySk0sSi1S0lFQSkxOTi0ujgdLg2QqKipAwpkpGEKp
+        FQWZRanF8ZkgQWMzA4NaAAUo03FWAAAA
+    headers:
+      Cache-Control: ['no-cache, no-store, max-age=0, must-revalidate']
       Content-Encoding: [gzip]
-      Content-Type: [application/json; charset=utf-8]
-      Pragma: [no-cache]
-      Server: [ESF]
+      Content-Type: [application/json; charset=UTF-8]
+      Pragma: [no-cache]
+      Server: [GSE]
       Transfer-Encoding: [chunked]
+      Vary: [Origin, X-Origin]
       X-Content-Type-Options: [nosniff]
       X-Frame-Options: [SAMEORIGIN]
       X-XSS-Protection: [1; mode=block]
@@ -182,473 +177,303 @@
     method: POST
     uri: https://www.googleapis.com/upload/storage/v1/b/gcsfs-testing/o?name=test%2Faccounts.2.json&uploadType=media
   response:
-<<<<<<< HEAD
-    body: {string: "{\n \"kind\": \"storage#object\",\n \"id\": \"gcsfs-testing/test/accounts.2.json/1518818967293302\",\n
+    body: {string: "{\n \"kind\": \"storage#object\",\n \"id\": \"gcsfs-testing/test/accounts.2.json/1518820323063770\",\n
         \"selfLink\": \"https://www.googleapis.com/storage/v1/b/gcsfs-testing/o/test%2Faccounts.2.json\",\n
         \"name\": \"test/accounts.2.json\",\n \"bucket\": \"gcsfs-testing\",\n \"generation\":
-        \"1518818967293302\",\n \"metageneration\": \"1\",\n \"timeCreated\": \"2018-02-16T22:09:27.254Z\",\n
-        \"updated\": \"2018-02-16T22:09:27.254Z\",\n \"storageClass\": \"MULTI_REGIONAL\",\n
-        \"timeStorageClassUpdated\": \"2018-02-16T22:09:27.254Z\",\n \"size\": \"133\",\n
-        \"md5Hash\": \"bjhC5OCrzKV+8MGMCF2BQA==\",\n \"mediaLink\": \"https://www.googleapis.com/download/storage/v1/b/gcsfs-testing/o/test%2Faccounts.2.json?generation=1518818967293302&alt=media\",\n
-        \"crc32c\": \"Su+F+g==\",\n \"etag\": \"CPaamMi5q9kCEAE=\"\n}\n"}
-=======
-    body: {string: "{\n \"kind\": \"storage#object\",\n \"id\": \"gcsfs-testing/test/accounts.1.json/1518819728303326\",\n
+        \"1518820323063770\",\n \"metageneration\": \"1\",\n \"timeCreated\": \"2018-02-16T22:32:03.053Z\",\n
+        \"updated\": \"2018-02-16T22:32:03.053Z\",\n \"storageClass\": \"MULTI_REGIONAL\",\n
+        \"timeStorageClassUpdated\": \"2018-02-16T22:32:03.053Z\",\n \"size\": \"133\",\n
+        \"md5Hash\": \"bjhC5OCrzKV+8MGMCF2BQA==\",\n \"mediaLink\": \"https://www.googleapis.com/download/storage/v1/b/gcsfs-testing/o/test%2Faccounts.2.json?generation=1518820323063770&alt=media\",\n
+        \"crc32c\": \"Su+F+g==\",\n \"etag\": \"CNrv1c6+q9kCEAE=\"\n}\n"}
+    headers:
+      Cache-Control: ['no-cache, no-store, max-age=0, must-revalidate']
+      Content-Length: ['749']
+      Content-Type: [application/json; charset=UTF-8]
+      ETag: [CNrv1c6+q9kCEAE=]
+      Pragma: [no-cache]
+      Server: [UploadServer]
+      Vary: [Origin, X-Origin]
+    status: {code: 200, message: OK}
+- request:
+    body: '{"amount": 100, "name": "Alice"}
+
+      {"amount": 200, "name": "Bob"}
+
+      {"amount": 300, "name": "Charlie"}
+
+      {"amount": 400, "name": "Dennis"}
+
+'
+    headers:
+      Accept: ['*/*']
+      Accept-Encoding: ['gzip, deflate']
+      Connection: [keep-alive]
+      Content-Length: ['133']
+    method: POST
+    uri: https://www.googleapis.com/upload/storage/v1/b/gcsfs-testing/o?name=test%2Faccounts.1.json&uploadType=media
+  response:
+    body: {string: "{\n \"kind\": \"storage#object\",\n \"id\": \"gcsfs-testing/test/accounts.1.json/1518820323204839\",\n
         \"selfLink\": \"https://www.googleapis.com/storage/v1/b/gcsfs-testing/o/test%2Faccounts.1.json\",\n
         \"name\": \"test/accounts.1.json\",\n \"bucket\": \"gcsfs-testing\",\n \"generation\":
-        \"1518819728303326\",\n \"metageneration\": \"1\",\n \"timeCreated\": \"2018-02-16T22:22:08.265Z\",\n
-        \"updated\": \"2018-02-16T22:22:08.265Z\",\n \"storageClass\": \"MULTI_REGIONAL\",\n
-        \"timeStorageClassUpdated\": \"2018-02-16T22:22:08.265Z\",\n \"size\": \"133\",\n
-        \"md5Hash\": \"xK7pmJz/Oj5HGIyfQpYTig==\",\n \"mediaLink\": \"https://www.googleapis.com/download/storage/v1/b/gcsfs-testing/o/test%2Faccounts.1.json?generation=1518819728303326&alt=media\",\n
-        \"crc32c\": \"6wJAgQ==\",\n \"etag\": \"CN7JiLO8q9kCEAE=\"\n}\n"}
->>>>>>> 2129f8c8
+        \"1518820323204839\",\n \"metageneration\": \"1\",\n \"timeCreated\": \"2018-02-16T22:32:03.194Z\",\n
+        \"updated\": \"2018-02-16T22:32:03.194Z\",\n \"storageClass\": \"MULTI_REGIONAL\",\n
+        \"timeStorageClassUpdated\": \"2018-02-16T22:32:03.194Z\",\n \"size\": \"133\",\n
+        \"md5Hash\": \"xK7pmJz/Oj5HGIyfQpYTig==\",\n \"mediaLink\": \"https://www.googleapis.com/download/storage/v1/b/gcsfs-testing/o/test%2Faccounts.1.json?generation=1518820323204839&alt=media\",\n
+        \"crc32c\": \"6wJAgQ==\",\n \"etag\": \"COe93s6+q9kCEAE=\"\n}\n"}
     headers:
       Cache-Control: ['no-cache, no-store, max-age=0, must-revalidate']
       Content-Length: ['749']
       Content-Type: [application/json; charset=UTF-8]
-<<<<<<< HEAD
-      ETag: [CPaamMi5q9kCEAE=]
-=======
-      ETag: [CN7JiLO8q9kCEAE=]
->>>>>>> 2129f8c8
-      Pragma: [no-cache]
-      Server: [UploadServer]
-      Vary: [Origin, X-Origin]
-    status: {code: 200, message: OK}
-- request:
-    body: '{"amount": 100, "name": "Alice"}
-
-      {"amount": 200, "name": "Bob"}
-
-      {"amount": 300, "name": "Charlie"}
-
-      {"amount": 400, "name": "Dennis"}
+      ETag: [COe93s6+q9kCEAE=]
+      Pragma: [no-cache]
+      Server: [UploadServer]
+      Vary: [Origin, X-Origin]
+    status: {code: 200, message: OK}
+- request:
+    body: 'name,amount,id
+
+      Alice,100,1
+
+      Bob,200,2
+
+      Charlie,300,3
 
 '
     headers:
       Accept: ['*/*']
       Accept-Encoding: ['gzip, deflate']
       Connection: [keep-alive]
-      Content-Length: ['133']
-    method: POST
-    uri: https://www.googleapis.com/upload/storage/v1/b/gcsfs-testing/o?name=test%2Faccounts.1.json&uploadType=media
-  response:
-<<<<<<< HEAD
-    body: {string: "{\n \"kind\": \"storage#object\",\n \"id\": \"gcsfs-testing/test/accounts.1.json/1518818967580283\",\n
+      Content-Length: ['51']
+    method: POST
+    uri: https://www.googleapis.com/upload/storage/v1/b/gcsfs-testing/o?name=2014-01-01.csv&uploadType=media
+  response:
+    body: {string: "{\n \"kind\": \"storage#object\",\n \"id\": \"gcsfs-testing/2014-01-01.csv/1518820323458688\",\n
+        \"selfLink\": \"https://www.googleapis.com/storage/v1/b/gcsfs-testing/o/2014-01-01.csv\",\n
+        \"name\": \"2014-01-01.csv\",\n \"bucket\": \"gcsfs-testing\",\n \"generation\":
+        \"1518820323458688\",\n \"metageneration\": \"1\",\n \"timeCreated\": \"2018-02-16T22:32:03.448Z\",\n
+        \"updated\": \"2018-02-16T22:32:03.448Z\",\n \"storageClass\": \"MULTI_REGIONAL\",\n
+        \"timeStorageClassUpdated\": \"2018-02-16T22:32:03.448Z\",\n \"size\": \"51\",\n
+        \"md5Hash\": \"Auycd2AT7x5m8G1W0NXcuA==\",\n \"mediaLink\": \"https://www.googleapis.com/download/storage/v1/b/gcsfs-testing/o/2014-01-01.csv?generation=1518820323458688&alt=media\",\n
+        \"crc32c\": \"yR1u0w==\",\n \"etag\": \"CID97c6+q9kCEAE=\"\n}\n"}
+    headers:
+      Cache-Control: ['no-cache, no-store, max-age=0, must-revalidate']
+      Content-Length: ['720']
+      Content-Type: [application/json; charset=UTF-8]
+      ETag: [CID97c6+q9kCEAE=]
+      Pragma: [no-cache]
+      Server: [UploadServer]
+      Vary: [Origin, X-Origin]
+    status: {code: 200, message: OK}
+- request:
+    body: 'name,amount,id
+
+      Dennis,400,4
+
+      Edith,500,5
+
+      Frank,600,6
+
+'
+    headers:
+      Accept: ['*/*']
+      Accept-Encoding: ['gzip, deflate']
+      Connection: [keep-alive]
+      Content-Length: ['52']
+    method: POST
+    uri: https://www.googleapis.com/upload/storage/v1/b/gcsfs-testing/o?name=2014-01-03.csv&uploadType=media
+  response:
+    body: {string: "{\n \"kind\": \"storage#object\",\n \"id\": \"gcsfs-testing/2014-01-03.csv/1518820323633810\",\n
+        \"selfLink\": \"https://www.googleapis.com/storage/v1/b/gcsfs-testing/o/2014-01-03.csv\",\n
+        \"name\": \"2014-01-03.csv\",\n \"bucket\": \"gcsfs-testing\",\n \"generation\":
+        \"1518820323633810\",\n \"metageneration\": \"1\",\n \"timeCreated\": \"2018-02-16T22:32:03.596Z\",\n
+        \"updated\": \"2018-02-16T22:32:03.596Z\",\n \"storageClass\": \"MULTI_REGIONAL\",\n
+        \"timeStorageClassUpdated\": \"2018-02-16T22:32:03.596Z\",\n \"size\": \"52\",\n
+        \"md5Hash\": \"9keZXdUu0YtMynECFSOiMg==\",\n \"mediaLink\": \"https://www.googleapis.com/download/storage/v1/b/gcsfs-testing/o/2014-01-03.csv?generation=1518820323633810&alt=media\",\n
+        \"crc32c\": \"x/fq7w==\",\n \"etag\": \"CJLV+M6+q9kCEAE=\"\n}\n"}
+    headers:
+      Cache-Control: ['no-cache, no-store, max-age=0, must-revalidate']
+      Content-Length: ['720']
+      Content-Type: [application/json; charset=UTF-8]
+      ETag: [CJLV+M6+q9kCEAE=]
+      Pragma: [no-cache]
+      Server: [UploadServer]
+      Vary: [Origin, X-Origin]
+    status: {code: 200, message: OK}
+- request:
+    body: 'name,amount,id
+
+'
+    headers:
+      Accept: ['*/*']
+      Accept-Encoding: ['gzip, deflate']
+      Connection: [keep-alive]
+      Content-Length: ['15']
+    method: POST
+    uri: https://www.googleapis.com/upload/storage/v1/b/gcsfs-testing/o?name=2014-01-02.csv&uploadType=media
+  response:
+    body: {string: "{\n \"kind\": \"storage#object\",\n \"id\": \"gcsfs-testing/2014-01-02.csv/1518820323809204\",\n
+        \"selfLink\": \"https://www.googleapis.com/storage/v1/b/gcsfs-testing/o/2014-01-02.csv\",\n
+        \"name\": \"2014-01-02.csv\",\n \"bucket\": \"gcsfs-testing\",\n \"generation\":
+        \"1518820323809204\",\n \"metageneration\": \"1\",\n \"timeCreated\": \"2018-02-16T22:32:03.771Z\",\n
+        \"updated\": \"2018-02-16T22:32:03.771Z\",\n \"storageClass\": \"MULTI_REGIONAL\",\n
+        \"timeStorageClassUpdated\": \"2018-02-16T22:32:03.771Z\",\n \"size\": \"15\",\n
+        \"md5Hash\": \"cGwL6TebGKiJzgyNBJNb6Q==\",\n \"mediaLink\": \"https://www.googleapis.com/download/storage/v1/b/gcsfs-testing/o/2014-01-02.csv?generation=1518820323809204&alt=media\",\n
+        \"crc32c\": \"Mpt4QQ==\",\n \"etag\": \"CLSvg8++q9kCEAE=\"\n}\n"}
+    headers:
+      Cache-Control: ['no-cache, no-store, max-age=0, must-revalidate']
+      Content-Length: ['720']
+      Content-Type: [application/json; charset=UTF-8]
+      ETag: [CLSvg8++q9kCEAE=]
+      Pragma: [no-cache]
+      Server: [UploadServer]
+      Vary: [Origin, X-Origin]
+    status: {code: 200, message: OK}
+- request:
+    body: 'hello
+
+'
+    headers:
+      Accept: ['*/*']
+      Accept-Encoding: ['gzip, deflate']
+      Connection: [keep-alive]
+      Content-Length: ['6']
+    method: POST
+    uri: https://www.googleapis.com/upload/storage/v1/b/gcsfs-testing/o?name=nested%2Fnested2%2Ffile1&uploadType=media
+  response:
+    body: {string: "{\n \"kind\": \"storage#object\",\n \"id\": \"gcsfs-testing/nested/nested2/file1/1518820323953210\",\n
+        \"selfLink\": \"https://www.googleapis.com/storage/v1/b/gcsfs-testing/o/nested%2Fnested2%2Ffile1\",\n
+        \"name\": \"nested/nested2/file1\",\n \"bucket\": \"gcsfs-testing\",\n \"generation\":
+        \"1518820323953210\",\n \"metageneration\": \"1\",\n \"timeCreated\": \"2018-02-16T22:32:03.942Z\",\n
+        \"updated\": \"2018-02-16T22:32:03.942Z\",\n \"storageClass\": \"MULTI_REGIONAL\",\n
+        \"timeStorageClassUpdated\": \"2018-02-16T22:32:03.942Z\",\n \"size\": \"6\",\n
+        \"md5Hash\": \"sZRqySSS0jR8YjW00mERhA==\",\n \"mediaLink\": \"https://www.googleapis.com/download/storage/v1/b/gcsfs-testing/o/nested%2Fnested2%2Ffile1?generation=1518820323953210&alt=media\",\n
+        \"crc32c\": \"NT3Yvg==\",\n \"etag\": \"CLqUjM++q9kCEAE=\"\n}\n"}
+    headers:
+      Cache-Control: ['no-cache, no-store, max-age=0, must-revalidate']
+      Content-Length: ['751']
+      Content-Type: [application/json; charset=UTF-8]
+      ETag: [CLqUjM++q9kCEAE=]
+      Pragma: [no-cache]
+      Server: [UploadServer]
+      Vary: [Origin, X-Origin]
+    status: {code: 200, message: OK}
+- request:
+    body: 'hello
+
+'
+    headers:
+      Accept: ['*/*']
+      Accept-Encoding: ['gzip, deflate']
+      Connection: [keep-alive]
+      Content-Length: ['6']
+    method: POST
+    uri: https://www.googleapis.com/upload/storage/v1/b/gcsfs-testing/o?name=nested%2Ffile1&uploadType=media
+  response:
+    body: {string: "{\n \"kind\": \"storage#object\",\n \"id\": \"gcsfs-testing/nested/file1/1518820324123179\",\n
+        \"selfLink\": \"https://www.googleapis.com/storage/v1/b/gcsfs-testing/o/nested%2Ffile1\",\n
+        \"name\": \"nested/file1\",\n \"bucket\": \"gcsfs-testing\",\n \"generation\":
+        \"1518820324123179\",\n \"metageneration\": \"1\",\n \"timeCreated\": \"2018-02-16T22:32:04.112Z\",\n
+        \"updated\": \"2018-02-16T22:32:04.112Z\",\n \"storageClass\": \"MULTI_REGIONAL\",\n
+        \"timeStorageClassUpdated\": \"2018-02-16T22:32:04.112Z\",\n \"size\": \"6\",\n
+        \"md5Hash\": \"sZRqySSS0jR8YjW00mERhA==\",\n \"mediaLink\": \"https://www.googleapis.com/download/storage/v1/b/gcsfs-testing/o/nested%2Ffile1?generation=1518820324123179&alt=media\",\n
+        \"crc32c\": \"NT3Yvg==\",\n \"etag\": \"CKvEls++q9kCEAE=\"\n}\n"}
+    headers:
+      Cache-Control: ['no-cache, no-store, max-age=0, must-revalidate']
+      Content-Length: ['715']
+      Content-Type: [application/json; charset=UTF-8]
+      ETag: [CKvEls++q9kCEAE=]
+      Pragma: [no-cache]
+      Server: [UploadServer]
+      Vary: [Origin, X-Origin]
+    status: {code: 200, message: OK}
+- request:
+    body: world
+    headers:
+      Accept: ['*/*']
+      Accept-Encoding: ['gzip, deflate']
+      Connection: [keep-alive]
+      Content-Length: ['5']
+    method: POST
+    uri: https://www.googleapis.com/upload/storage/v1/b/gcsfs-testing/o?name=nested%2Fnested2%2Ffile2&uploadType=media
+  response:
+    body: {string: "{\n \"kind\": \"storage#object\",\n \"id\": \"gcsfs-testing/nested/nested2/file2/1518820324383303\",\n
+        \"selfLink\": \"https://www.googleapis.com/storage/v1/b/gcsfs-testing/o/nested%2Fnested2%2Ffile2\",\n
+        \"name\": \"nested/nested2/file2\",\n \"bucket\": \"gcsfs-testing\",\n \"generation\":
+        \"1518820324383303\",\n \"metageneration\": \"1\",\n \"timeCreated\": \"2018-02-16T22:32:04.372Z\",\n
+        \"updated\": \"2018-02-16T22:32:04.372Z\",\n \"storageClass\": \"MULTI_REGIONAL\",\n
+        \"timeStorageClassUpdated\": \"2018-02-16T22:32:04.372Z\",\n \"size\": \"5\",\n
+        \"md5Hash\": \"fXkwN6B2AYZXSwKC8vQ15w==\",\n \"mediaLink\": \"https://www.googleapis.com/download/storage/v1/b/gcsfs-testing/o/nested%2Fnested2%2Ffile2?generation=1518820324383303&alt=media\",\n
+        \"crc32c\": \"MaqBTg==\",\n \"etag\": \"CMe0ps++q9kCEAE=\"\n}\n"}
+    headers:
+      Cache-Control: ['no-cache, no-store, max-age=0, must-revalidate']
+      Content-Length: ['751']
+      Content-Type: [application/json; charset=UTF-8]
+      ETag: [CMe0ps++q9kCEAE=]
+      Pragma: [no-cache]
+      Server: [UploadServer]
+      Vary: [Origin, X-Origin]
+    status: {code: 200, message: OK}
+- request:
+    body: world
+    headers:
+      Accept: ['*/*']
+      Accept-Encoding: ['gzip, deflate']
+      Connection: [keep-alive]
+      Content-Length: ['5']
+    method: POST
+    uri: https://www.googleapis.com/upload/storage/v1/b/gcsfs-testing/o?name=nested%2Ffile2&uploadType=media
+  response:
+    body: {string: "{\n \"kind\": \"storage#object\",\n \"id\": \"gcsfs-testing/nested/file2/1518820324532873\",\n
+        \"selfLink\": \"https://www.googleapis.com/storage/v1/b/gcsfs-testing/o/nested%2Ffile2\",\n
+        \"name\": \"nested/file2\",\n \"bucket\": \"gcsfs-testing\",\n \"generation\":
+        \"1518820324532873\",\n \"metageneration\": \"1\",\n \"timeCreated\": \"2018-02-16T22:32:04.522Z\",\n
+        \"updated\": \"2018-02-16T22:32:04.522Z\",\n \"storageClass\": \"MULTI_REGIONAL\",\n
+        \"timeStorageClassUpdated\": \"2018-02-16T22:32:04.522Z\",\n \"size\": \"5\",\n
+        \"md5Hash\": \"fXkwN6B2AYZXSwKC8vQ15w==\",\n \"mediaLink\": \"https://www.googleapis.com/download/storage/v1/b/gcsfs-testing/o/nested%2Ffile2?generation=1518820324532873&alt=media\",\n
+        \"crc32c\": \"MaqBTg==\",\n \"etag\": \"CInFr8++q9kCEAE=\"\n}\n"}
+    headers:
+      Cache-Control: ['no-cache, no-store, max-age=0, must-revalidate']
+      Content-Length: ['715']
+      Content-Type: [application/json; charset=UTF-8]
+      ETag: [CInFr8++q9kCEAE=]
+      Pragma: [no-cache]
+      Server: [UploadServer]
+      Vary: [Origin, X-Origin]
+    status: {code: 200, message: OK}
+- request:
+    body: null
+    headers:
+      Accept: ['*/*']
+      Accept-Encoding: ['gzip, deflate']
+      Connection: [keep-alive]
+    method: GET
+    uri: https://www.googleapis.com/storage/v1/b/gcsfs-testing/o/test%2Faccounts.1.json
+  response:
+    body: {string: "{\n \"kind\": \"storage#object\",\n \"id\": \"gcsfs-testing/test/accounts.1.json/1518820323204839\",\n
         \"selfLink\": \"https://www.googleapis.com/storage/v1/b/gcsfs-testing/o/test%2Faccounts.1.json\",\n
         \"name\": \"test/accounts.1.json\",\n \"bucket\": \"gcsfs-testing\",\n \"generation\":
-        \"1518818967580283\",\n \"metageneration\": \"1\",\n \"timeCreated\": \"2018-02-16T22:09:27.540Z\",\n
-        \"updated\": \"2018-02-16T22:09:27.540Z\",\n \"storageClass\": \"MULTI_REGIONAL\",\n
-        \"timeStorageClassUpdated\": \"2018-02-16T22:09:27.540Z\",\n \"size\": \"133\",\n
-        \"md5Hash\": \"xK7pmJz/Oj5HGIyfQpYTig==\",\n \"mediaLink\": \"https://www.googleapis.com/download/storage/v1/b/gcsfs-testing/o/test%2Faccounts.1.json?generation=1518818967580283&alt=media\",\n
-        \"crc32c\": \"6wJAgQ==\",\n \"etag\": \"CPvcqci5q9kCEAE=\"\n}\n"}
-=======
-    body: {string: "{\n \"kind\": \"storage#object\",\n \"id\": \"gcsfs-testing/test/accounts.2.json/1518819728593525\",\n
-        \"selfLink\": \"https://www.googleapis.com/storage/v1/b/gcsfs-testing/o/test%2Faccounts.2.json\",\n
-        \"name\": \"test/accounts.2.json\",\n \"bucket\": \"gcsfs-testing\",\n \"generation\":
-        \"1518819728593525\",\n \"metageneration\": \"1\",\n \"timeCreated\": \"2018-02-16T22:22:08.582Z\",\n
-        \"updated\": \"2018-02-16T22:22:08.582Z\",\n \"storageClass\": \"MULTI_REGIONAL\",\n
-        \"timeStorageClassUpdated\": \"2018-02-16T22:22:08.582Z\",\n \"size\": \"133\",\n
-        \"md5Hash\": \"bjhC5OCrzKV+8MGMCF2BQA==\",\n \"mediaLink\": \"https://www.googleapis.com/download/storage/v1/b/gcsfs-testing/o/test%2Faccounts.2.json?generation=1518819728593525&alt=media\",\n
-        \"crc32c\": \"Su+F+g==\",\n \"etag\": \"CPWkmrO8q9kCEAE=\"\n}\n"}
->>>>>>> 2129f8c8
+        \"1518820323204839\",\n \"metageneration\": \"1\",\n \"timeCreated\": \"2018-02-16T22:32:03.194Z\",\n
+        \"updated\": \"2018-02-16T22:32:03.194Z\",\n \"storageClass\": \"MULTI_REGIONAL\",\n
+        \"timeStorageClassUpdated\": \"2018-02-16T22:32:03.194Z\",\n \"size\": \"133\",\n
+        \"md5Hash\": \"xK7pmJz/Oj5HGIyfQpYTig==\",\n \"mediaLink\": \"https://www.googleapis.com/download/storage/v1/b/gcsfs-testing/o/test%2Faccounts.1.json?generation=1518820323204839&alt=media\",\n
+        \"crc32c\": \"6wJAgQ==\",\n \"etag\": \"COe93s6+q9kCEAE=\"\n}\n"}
     headers:
       Cache-Control: ['no-cache, no-store, max-age=0, must-revalidate']
       Content-Length: ['749']
       Content-Type: [application/json; charset=UTF-8]
-<<<<<<< HEAD
-      ETag: [CPvcqci5q9kCEAE=]
-      Pragma: [no-cache]
-      Server: [UploadServer]
-      Vary: [Origin, X-Origin]
-    status: {code: 200, message: OK}
-- request:
-    body: 'name,amount,id
-
-      Dennis,400,4
-
-      Edith,500,5
-
-      Frank,600,6
-
-'
-    headers:
-      Accept: ['*/*']
-      Accept-Encoding: ['gzip, deflate']
-      Connection: [keep-alive]
-      Content-Length: ['52']
-    method: POST
-    uri: https://www.googleapis.com/upload/storage/v1/b/gcsfs-testing/o?name=2014-01-03.csv&uploadType=media
-  response:
-    body: {string: "{\n \"kind\": \"storage#object\",\n \"id\": \"gcsfs-testing/2014-01-03.csv/1518818967829769\",\n
-        \"selfLink\": \"https://www.googleapis.com/storage/v1/b/gcsfs-testing/o/2014-01-03.csv\",\n
-        \"name\": \"2014-01-03.csv\",\n \"bucket\": \"gcsfs-testing\",\n \"generation\":
-        \"1518818967829769\",\n \"metageneration\": \"1\",\n \"timeCreated\": \"2018-02-16T22:09:27.819Z\",\n
-        \"updated\": \"2018-02-16T22:09:27.819Z\",\n \"storageClass\": \"MULTI_REGIONAL\",\n
-        \"timeStorageClassUpdated\": \"2018-02-16T22:09:27.819Z\",\n \"size\": \"52\",\n
-        \"md5Hash\": \"9keZXdUu0YtMynECFSOiMg==\",\n \"mediaLink\": \"https://www.googleapis.com/download/storage/v1/b/gcsfs-testing/o/2014-01-03.csv?generation=1518818967829769&alt=media\",\n
-        \"crc32c\": \"x/fq7w==\",\n \"etag\": \"CIn6uMi5q9kCEAE=\"\n}\n"}
-    headers:
-      Cache-Control: ['no-cache, no-store, max-age=0, must-revalidate']
-      Content-Length: ['720']
-      Content-Type: [application/json; charset=UTF-8]
-      ETag: [CIn6uMi5q9kCEAE=]
-=======
-      ETag: [CPWkmrO8q9kCEAE=]
->>>>>>> 2129f8c8
-      Pragma: [no-cache]
-      Server: [UploadServer]
-      Vary: [Origin, X-Origin]
-    status: {code: 200, message: OK}
-- request:
-    body: 'name,amount,id
-
-      Alice,100,1
-
-      Bob,200,2
-
-      Charlie,300,3
-
-'
-    headers:
-      Accept: ['*/*']
-      Accept-Encoding: ['gzip, deflate']
-      Connection: [keep-alive]
-      Content-Length: ['51']
-    method: POST
-    uri: https://www.googleapis.com/upload/storage/v1/b/gcsfs-testing/o?name=2014-01-01.csv&uploadType=media
-  response:
-<<<<<<< HEAD
-    body: {string: "{\n \"kind\": \"storage#object\",\n \"id\": \"gcsfs-testing/2014-01-01.csv/1518818967975265\",\n
-        \"selfLink\": \"https://www.googleapis.com/storage/v1/b/gcsfs-testing/o/2014-01-01.csv\",\n
-        \"name\": \"2014-01-01.csv\",\n \"bucket\": \"gcsfs-testing\",\n \"generation\":
-        \"1518818967975265\",\n \"metageneration\": \"1\",\n \"timeCreated\": \"2018-02-16T22:09:27.962Z\",\n
-        \"updated\": \"2018-02-16T22:09:27.962Z\",\n \"storageClass\": \"MULTI_REGIONAL\",\n
-        \"timeStorageClassUpdated\": \"2018-02-16T22:09:27.962Z\",\n \"size\": \"51\",\n
-        \"md5Hash\": \"Auycd2AT7x5m8G1W0NXcuA==\",\n \"mediaLink\": \"https://www.googleapis.com/download/storage/v1/b/gcsfs-testing/o/2014-01-01.csv?generation=1518818967975265&alt=media\",\n
-        \"crc32c\": \"yR1u0w==\",\n \"etag\": \"COHqwci5q9kCEAE=\"\n}\n"}
-=======
-    body: {string: "{\n \"kind\": \"storage#object\",\n \"id\": \"gcsfs-testing/2014-01-01.csv/1518819728736632\",\n
-        \"selfLink\": \"https://www.googleapis.com/storage/v1/b/gcsfs-testing/o/2014-01-01.csv\",\n
-        \"name\": \"2014-01-01.csv\",\n \"bucket\": \"gcsfs-testing\",\n \"generation\":
-        \"1518819728736632\",\n \"metageneration\": \"1\",\n \"timeCreated\": \"2018-02-16T22:22:08.726Z\",\n
-        \"updated\": \"2018-02-16T22:22:08.726Z\",\n \"storageClass\": \"MULTI_REGIONAL\",\n
-        \"timeStorageClassUpdated\": \"2018-02-16T22:22:08.726Z\",\n \"size\": \"51\",\n
-        \"md5Hash\": \"Auycd2AT7x5m8G1W0NXcuA==\",\n \"mediaLink\": \"https://www.googleapis.com/download/storage/v1/b/gcsfs-testing/o/2014-01-01.csv?generation=1518819728736632&alt=media\",\n
-        \"crc32c\": \"yR1u0w==\",\n \"etag\": \"CPiCo7O8q9kCEAE=\"\n}\n"}
->>>>>>> 2129f8c8
-    headers:
-      Cache-Control: ['no-cache, no-store, max-age=0, must-revalidate']
-      Content-Length: ['720']
-      Content-Type: [application/json; charset=UTF-8]
-<<<<<<< HEAD
-      ETag: [COHqwci5q9kCEAE=]
-=======
-      ETag: [CPiCo7O8q9kCEAE=]
->>>>>>> 2129f8c8
-      Pragma: [no-cache]
-      Server: [UploadServer]
-      Vary: [Origin, X-Origin]
-    status: {code: 200, message: OK}
-- request:
-    body: 'name,amount,id
-
-'
-    headers:
-      Accept: ['*/*']
-      Accept-Encoding: ['gzip, deflate']
-      Connection: [keep-alive]
-      Content-Length: ['15']
-    method: POST
-    uri: https://www.googleapis.com/upload/storage/v1/b/gcsfs-testing/o?name=2014-01-02.csv&uploadType=media
-  response:
-<<<<<<< HEAD
-    body: {string: "{\n \"kind\": \"storage#object\",\n \"id\": \"gcsfs-testing/2014-01-02.csv/1518818968280962\",\n
-        \"selfLink\": \"https://www.googleapis.com/storage/v1/b/gcsfs-testing/o/2014-01-02.csv\",\n
-        \"name\": \"2014-01-02.csv\",\n \"bucket\": \"gcsfs-testing\",\n \"generation\":
-        \"1518818968280962\",\n \"metageneration\": \"1\",\n \"timeCreated\": \"2018-02-16T22:09:28.240Z\",\n
-        \"updated\": \"2018-02-16T22:09:28.240Z\",\n \"storageClass\": \"MULTI_REGIONAL\",\n
-        \"timeStorageClassUpdated\": \"2018-02-16T22:09:28.240Z\",\n \"size\": \"15\",\n
-        \"md5Hash\": \"cGwL6TebGKiJzgyNBJNb6Q==\",\n \"mediaLink\": \"https://www.googleapis.com/download/storage/v1/b/gcsfs-testing/o/2014-01-02.csv?generation=1518818968280962&alt=media\",\n
-        \"crc32c\": \"Mpt4QQ==\",\n \"etag\": \"CIK/1Mi5q9kCEAE=\"\n}\n"}
-=======
-    body: {string: "{\n \"kind\": \"storage#object\",\n \"id\": \"gcsfs-testing/2014-01-03.csv/1518819729007046\",\n
-        \"selfLink\": \"https://www.googleapis.com/storage/v1/b/gcsfs-testing/o/2014-01-03.csv\",\n
-        \"name\": \"2014-01-03.csv\",\n \"bucket\": \"gcsfs-testing\",\n \"generation\":
-        \"1518819729007046\",\n \"metageneration\": \"1\",\n \"timeCreated\": \"2018-02-16T22:22:08.995Z\",\n
-        \"updated\": \"2018-02-16T22:22:08.995Z\",\n \"storageClass\": \"MULTI_REGIONAL\",\n
-        \"timeStorageClassUpdated\": \"2018-02-16T22:22:08.995Z\",\n \"size\": \"52\",\n
-        \"md5Hash\": \"9keZXdUu0YtMynECFSOiMg==\",\n \"mediaLink\": \"https://www.googleapis.com/download/storage/v1/b/gcsfs-testing/o/2014-01-03.csv?generation=1518819729007046&alt=media\",\n
-        \"crc32c\": \"x/fq7w==\",\n \"etag\": \"CMbDs7O8q9kCEAE=\"\n}\n"}
->>>>>>> 2129f8c8
-    headers:
-      Cache-Control: ['no-cache, no-store, max-age=0, must-revalidate']
-      Content-Length: ['720']
-      Content-Type: [application/json; charset=UTF-8]
-<<<<<<< HEAD
-      ETag: [CIK/1Mi5q9kCEAE=]
-=======
-      ETag: [CMbDs7O8q9kCEAE=]
->>>>>>> 2129f8c8
-      Pragma: [no-cache]
-      Server: [UploadServer]
-      Vary: [Origin, X-Origin]
-    status: {code: 200, message: OK}
-- request:
-    body: 'name,amount,id
-
-'
-    headers:
-      Accept: ['*/*']
-      Accept-Encoding: ['gzip, deflate']
-      Connection: [keep-alive]
-      Content-Length: ['15']
-    method: POST
-    uri: https://www.googleapis.com/upload/storage/v1/b/gcsfs-testing/o?name=2014-01-02.csv&uploadType=media
-  response:
-<<<<<<< HEAD
-    body: {string: "{\n \"kind\": \"storage#object\",\n \"id\": \"gcsfs-testing/nested/nested2/file2/1518818968592875\",\n
-        \"selfLink\": \"https://www.googleapis.com/storage/v1/b/gcsfs-testing/o/nested%2Fnested2%2Ffile2\",\n
-        \"name\": \"nested/nested2/file2\",\n \"bucket\": \"gcsfs-testing\",\n \"generation\":
-        \"1518818968592875\",\n \"metageneration\": \"1\",\n \"timeCreated\": \"2018-02-16T22:09:28.552Z\",\n
-        \"updated\": \"2018-02-16T22:09:28.552Z\",\n \"storageClass\": \"MULTI_REGIONAL\",\n
-        \"timeStorageClassUpdated\": \"2018-02-16T22:09:28.552Z\",\n \"size\": \"5\",\n
-        \"md5Hash\": \"fXkwN6B2AYZXSwKC8vQ15w==\",\n \"mediaLink\": \"https://www.googleapis.com/download/storage/v1/b/gcsfs-testing/o/nested%2Fnested2%2Ffile2?generation=1518818968592875&alt=media\",\n
-        \"crc32c\": \"MaqBTg==\",\n \"etag\": \"COvD58i5q9kCEAE=\"\n}\n"}
-    headers:
-      Cache-Control: ['no-cache, no-store, max-age=0, must-revalidate']
-      Content-Length: ['751']
-      Content-Type: [application/json; charset=UTF-8]
-      ETag: [COvD58i5q9kCEAE=]
-=======
-    body: {string: "{\n \"kind\": \"storage#object\",\n \"id\": \"gcsfs-testing/2014-01-02.csv/1518819729144166\",\n
-        \"selfLink\": \"https://www.googleapis.com/storage/v1/b/gcsfs-testing/o/2014-01-02.csv\",\n
-        \"name\": \"2014-01-02.csv\",\n \"bucket\": \"gcsfs-testing\",\n \"generation\":
-        \"1518819729144166\",\n \"metageneration\": \"1\",\n \"timeCreated\": \"2018-02-16T22:22:09.133Z\",\n
-        \"updated\": \"2018-02-16T22:22:09.133Z\",\n \"storageClass\": \"MULTI_REGIONAL\",\n
-        \"timeStorageClassUpdated\": \"2018-02-16T22:22:09.133Z\",\n \"size\": \"15\",\n
-        \"md5Hash\": \"cGwL6TebGKiJzgyNBJNb6Q==\",\n \"mediaLink\": \"https://www.googleapis.com/download/storage/v1/b/gcsfs-testing/o/2014-01-02.csv?generation=1518819729144166&alt=media\",\n
-        \"crc32c\": \"Mpt4QQ==\",\n \"etag\": \"CObyu7O8q9kCEAE=\"\n}\n"}
-    headers:
-      Cache-Control: ['no-cache, no-store, max-age=0, must-revalidate']
-      Content-Length: ['720']
-      Content-Type: [application/json; charset=UTF-8]
-      ETag: [CObyu7O8q9kCEAE=]
->>>>>>> 2129f8c8
-      Pragma: [no-cache]
-      Server: [UploadServer]
-      Vary: [Origin, X-Origin]
-    status: {code: 200, message: OK}
-- request:
-    body: world
-    headers:
-      Accept: ['*/*']
-      Accept-Encoding: ['gzip, deflate']
-      Connection: [keep-alive]
-      Content-Length: ['5']
-    method: POST
-    uri: https://www.googleapis.com/upload/storage/v1/b/gcsfs-testing/o?name=nested%2Ffile2&uploadType=media
-  response:
-<<<<<<< HEAD
-    body: {string: "{\n \"kind\": \"storage#object\",\n \"id\": \"gcsfs-testing/nested/file2/1518818968736630\",\n
-        \"selfLink\": \"https://www.googleapis.com/storage/v1/b/gcsfs-testing/o/nested%2Ffile2\",\n
-        \"name\": \"nested/file2\",\n \"bucket\": \"gcsfs-testing\",\n \"generation\":
-        \"1518818968736630\",\n \"metageneration\": \"1\",\n \"timeCreated\": \"2018-02-16T22:09:28.726Z\",\n
-        \"updated\": \"2018-02-16T22:09:28.726Z\",\n \"storageClass\": \"MULTI_REGIONAL\",\n
-        \"timeStorageClassUpdated\": \"2018-02-16T22:09:28.726Z\",\n \"size\": \"5\",\n
-        \"md5Hash\": \"fXkwN6B2AYZXSwKC8vQ15w==\",\n \"mediaLink\": \"https://www.googleapis.com/download/storage/v1/b/gcsfs-testing/o/nested%2Ffile2?generation=1518818968736630&alt=media\",\n
-        \"crc32c\": \"MaqBTg==\",\n \"etag\": \"CPam8Mi5q9kCEAE=\"\n}\n"}
-    headers:
-      Cache-Control: ['no-cache, no-store, max-age=0, must-revalidate']
-      Content-Length: ['715']
-      Content-Type: [application/json; charset=UTF-8]
-      ETag: [CPam8Mi5q9kCEAE=]
-=======
-    body: {string: "{\n \"kind\": \"storage#object\",\n \"id\": \"gcsfs-testing/nested/file2/1518819729418177\",\n
-        \"selfLink\": \"https://www.googleapis.com/storage/v1/b/gcsfs-testing/o/nested%2Ffile2\",\n
-        \"name\": \"nested/file2\",\n \"bucket\": \"gcsfs-testing\",\n \"generation\":
-        \"1518819729418177\",\n \"metageneration\": \"1\",\n \"timeCreated\": \"2018-02-16T22:22:09.407Z\",\n
-        \"updated\": \"2018-02-16T22:22:09.407Z\",\n \"storageClass\": \"MULTI_REGIONAL\",\n
-        \"timeStorageClassUpdated\": \"2018-02-16T22:22:09.407Z\",\n \"size\": \"5\",\n
-        \"md5Hash\": \"fXkwN6B2AYZXSwKC8vQ15w==\",\n \"mediaLink\": \"https://www.googleapis.com/download/storage/v1/b/gcsfs-testing/o/nested%2Ffile2?generation=1518819729418177&alt=media\",\n
-        \"crc32c\": \"MaqBTg==\",\n \"etag\": \"CMHPzLO8q9kCEAE=\"\n}\n"}
-    headers:
-      Cache-Control: ['no-cache, no-store, max-age=0, must-revalidate']
-      Content-Length: ['715']
-      Content-Type: [application/json; charset=UTF-8]
-      ETag: [CMHPzLO8q9kCEAE=]
-      Pragma: [no-cache]
-      Server: [UploadServer]
-      Vary: [Origin, X-Origin]
-    status: {code: 200, message: OK}
-- request:
-    body: world
-    headers:
-      Accept: ['*/*']
-      Accept-Encoding: ['gzip, deflate']
-      Connection: [keep-alive]
-      Content-Length: ['5']
-    method: POST
-    uri: https://www.googleapis.com/upload/storage/v1/b/gcsfs-testing/o?name=nested%2Fnested2%2Ffile2&uploadType=media
-  response:
-    body: {string: "{\n \"kind\": \"storage#object\",\n \"id\": \"gcsfs-testing/nested/nested2/file2/1518819729554151\",\n
-        \"selfLink\": \"https://www.googleapis.com/storage/v1/b/gcsfs-testing/o/nested%2Fnested2%2Ffile2\",\n
-        \"name\": \"nested/nested2/file2\",\n \"bucket\": \"gcsfs-testing\",\n \"generation\":
-        \"1518819729554151\",\n \"metageneration\": \"1\",\n \"timeCreated\": \"2018-02-16T22:22:09.543Z\",\n
-        \"updated\": \"2018-02-16T22:22:09.543Z\",\n \"storageClass\": \"MULTI_REGIONAL\",\n
-        \"timeStorageClassUpdated\": \"2018-02-16T22:22:09.543Z\",\n \"size\": \"5\",\n
-        \"md5Hash\": \"fXkwN6B2AYZXSwKC8vQ15w==\",\n \"mediaLink\": \"https://www.googleapis.com/download/storage/v1/b/gcsfs-testing/o/nested%2Fnested2%2Ffile2?generation=1518819729554151&alt=media\",\n
-        \"crc32c\": \"MaqBTg==\",\n \"etag\": \"COf11LO8q9kCEAE=\"\n}\n"}
-    headers:
-      Cache-Control: ['no-cache, no-store, max-age=0, must-revalidate']
-      Content-Length: ['751']
-      Content-Type: [application/json; charset=UTF-8]
-      ETag: [COf11LO8q9kCEAE=]
->>>>>>> 2129f8c8
-      Pragma: [no-cache]
-      Server: [UploadServer]
-      Vary: [Origin, X-Origin]
-    status: {code: 200, message: OK}
-- request:
-    body: 'hello
-
-'
-    headers:
-      Accept: ['*/*']
-      Accept-Encoding: ['gzip, deflate']
-      Connection: [keep-alive]
-      Content-Length: ['6']
-    method: POST
-    uri: https://www.googleapis.com/upload/storage/v1/b/gcsfs-testing/o?name=nested%2Ffile1&uploadType=media
-  response:
-<<<<<<< HEAD
-    body: {string: "{\n \"kind\": \"storage#object\",\n \"id\": \"gcsfs-testing/nested/file1/1518818968884267\",\n
-        \"selfLink\": \"https://www.googleapis.com/storage/v1/b/gcsfs-testing/o/nested%2Ffile1\",\n
-        \"name\": \"nested/file1\",\n \"bucket\": \"gcsfs-testing\",\n \"generation\":
-        \"1518818968884267\",\n \"metageneration\": \"1\",\n \"timeCreated\": \"2018-02-16T22:09:28.873Z\",\n
-        \"updated\": \"2018-02-16T22:09:28.873Z\",\n \"storageClass\": \"MULTI_REGIONAL\",\n
-        \"timeStorageClassUpdated\": \"2018-02-16T22:09:28.873Z\",\n \"size\": \"6\",\n
-        \"md5Hash\": \"sZRqySSS0jR8YjW00mERhA==\",\n \"mediaLink\": \"https://www.googleapis.com/download/storage/v1/b/gcsfs-testing/o/nested%2Ffile1?generation=1518818968884267&alt=media\",\n
-        \"crc32c\": \"NT3Yvg==\",\n \"etag\": \"CKuo+ci5q9kCEAE=\"\n}\n"}
-=======
-    body: {string: "{\n \"kind\": \"storage#object\",\n \"id\": \"gcsfs-testing/nested/file1/1518819729696420\",\n
-        \"selfLink\": \"https://www.googleapis.com/storage/v1/b/gcsfs-testing/o/nested%2Ffile1\",\n
-        \"name\": \"nested/file1\",\n \"bucket\": \"gcsfs-testing\",\n \"generation\":
-        \"1518819729696420\",\n \"metageneration\": \"1\",\n \"timeCreated\": \"2018-02-16T22:22:09.685Z\",\n
-        \"updated\": \"2018-02-16T22:22:09.685Z\",\n \"storageClass\": \"MULTI_REGIONAL\",\n
-        \"timeStorageClassUpdated\": \"2018-02-16T22:22:09.685Z\",\n \"size\": \"6\",\n
-        \"md5Hash\": \"sZRqySSS0jR8YjW00mERhA==\",\n \"mediaLink\": \"https://www.googleapis.com/download/storage/v1/b/gcsfs-testing/o/nested%2Ffile1?generation=1518819729696420&alt=media\",\n
-        \"crc32c\": \"NT3Yvg==\",\n \"etag\": \"CKTN3bO8q9kCEAE=\"\n}\n"}
->>>>>>> 2129f8c8
-    headers:
-      Cache-Control: ['no-cache, no-store, max-age=0, must-revalidate']
-      Content-Length: ['715']
-      Content-Type: [application/json; charset=UTF-8]
-<<<<<<< HEAD
-      ETag: [CKuo+ci5q9kCEAE=]
-=======
-      ETag: [CKTN3bO8q9kCEAE=]
->>>>>>> 2129f8c8
-      Pragma: [no-cache]
-      Server: [UploadServer]
-      Vary: [Origin, X-Origin]
-    status: {code: 200, message: OK}
-- request:
-    body: 'hello
-
-'
-    headers:
-      Accept: ['*/*']
-      Accept-Encoding: ['gzip, deflate']
-      Connection: [keep-alive]
-      Content-Length: ['6']
-    method: POST
-    uri: https://www.googleapis.com/upload/storage/v1/b/gcsfs-testing/o?name=nested%2Fnested2%2Ffile1&uploadType=media
-  response:
-<<<<<<< HEAD
-    body: {string: "{\n \"kind\": \"storage#object\",\n \"id\": \"gcsfs-testing/nested/nested2/file1/1518818969065974\",\n
-        \"selfLink\": \"https://www.googleapis.com/storage/v1/b/gcsfs-testing/o/nested%2Fnested2%2Ffile1\",\n
-        \"name\": \"nested/nested2/file1\",\n \"bucket\": \"gcsfs-testing\",\n \"generation\":
-        \"1518818969065974\",\n \"metageneration\": \"1\",\n \"timeCreated\": \"2018-02-16T22:09:29.024Z\",\n
-        \"updated\": \"2018-02-16T22:09:29.024Z\",\n \"storageClass\": \"MULTI_REGIONAL\",\n
-        \"timeStorageClassUpdated\": \"2018-02-16T22:09:29.024Z\",\n \"size\": \"6\",\n
-        \"md5Hash\": \"sZRqySSS0jR8YjW00mERhA==\",\n \"mediaLink\": \"https://www.googleapis.com/download/storage/v1/b/gcsfs-testing/o/nested%2Fnested2%2Ffile1?generation=1518818969065974&alt=media\",\n
-        \"crc32c\": \"NT3Yvg==\",\n \"etag\": \"CPazhMm5q9kCEAE=\"\n}\n"}
-=======
-    body: {string: "{\n \"kind\": \"storage#object\",\n \"id\": \"gcsfs-testing/nested/nested2/file1/1518819729958586\",\n
-        \"selfLink\": \"https://www.googleapis.com/storage/v1/b/gcsfs-testing/o/nested%2Fnested2%2Ffile1\",\n
-        \"name\": \"nested/nested2/file1\",\n \"bucket\": \"gcsfs-testing\",\n \"generation\":
-        \"1518819729958586\",\n \"metageneration\": \"1\",\n \"timeCreated\": \"2018-02-16T22:22:09.948Z\",\n
-        \"updated\": \"2018-02-16T22:22:09.948Z\",\n \"storageClass\": \"MULTI_REGIONAL\",\n
-        \"timeStorageClassUpdated\": \"2018-02-16T22:22:09.948Z\",\n \"size\": \"6\",\n
-        \"md5Hash\": \"sZRqySSS0jR8YjW00mERhA==\",\n \"mediaLink\": \"https://www.googleapis.com/download/storage/v1/b/gcsfs-testing/o/nested%2Fnested2%2Ffile1?generation=1518819729958586&alt=media\",\n
-        \"crc32c\": \"NT3Yvg==\",\n \"etag\": \"CLrN7bO8q9kCEAE=\"\n}\n"}
->>>>>>> 2129f8c8
-    headers:
-      Cache-Control: ['no-cache, no-store, max-age=0, must-revalidate']
-      Content-Length: ['751']
-      Content-Type: [application/json; charset=UTF-8]
-<<<<<<< HEAD
-      ETag: [CPazhMm5q9kCEAE=]
-=======
-      ETag: [CLrN7bO8q9kCEAE=]
->>>>>>> 2129f8c8
-      Pragma: [no-cache]
-      Server: [UploadServer]
-      Vary: [Origin, X-Origin]
-    status: {code: 200, message: OK}
-- request:
-    body: null
-    headers:
-      Accept: ['*/*']
-      Accept-Encoding: ['gzip, deflate']
-      Connection: [keep-alive]
-    method: GET
-    uri: https://www.googleapis.com/storage/v1/b/gcsfs-testing/o/test%2Faccounts.1.json
-  response:
-<<<<<<< HEAD
-    body: {string: "{\n \"kind\": \"storage#object\",\n \"id\": \"gcsfs-testing/test/accounts.1.json/1518818967580283\",\n
-        \"selfLink\": \"https://www.googleapis.com/storage/v1/b/gcsfs-testing/o/test%2Faccounts.1.json\",\n
-        \"name\": \"test/accounts.1.json\",\n \"bucket\": \"gcsfs-testing\",\n \"generation\":
-        \"1518818967580283\",\n \"metageneration\": \"1\",\n \"timeCreated\": \"2018-02-16T22:09:27.540Z\",\n
-        \"updated\": \"2018-02-16T22:09:27.540Z\",\n \"storageClass\": \"MULTI_REGIONAL\",\n
-        \"timeStorageClassUpdated\": \"2018-02-16T22:09:27.540Z\",\n \"size\": \"133\",\n
-        \"md5Hash\": \"xK7pmJz/Oj5HGIyfQpYTig==\",\n \"mediaLink\": \"https://www.googleapis.com/download/storage/v1/b/gcsfs-testing/o/test%2Faccounts.1.json?generation=1518818967580283&alt=media\",\n
-        \"crc32c\": \"6wJAgQ==\",\n \"etag\": \"CPvcqci5q9kCEAE=\"\n}\n"}
-=======
-    body: {string: "{\n \"kind\": \"storage#object\",\n \"id\": \"gcsfs-testing/test/accounts.1.json/1518819728303326\",\n
-        \"selfLink\": \"https://www.googleapis.com/storage/v1/b/gcsfs-testing/o/test%2Faccounts.1.json\",\n
-        \"name\": \"test/accounts.1.json\",\n \"bucket\": \"gcsfs-testing\",\n \"generation\":
-        \"1518819728303326\",\n \"metageneration\": \"1\",\n \"timeCreated\": \"2018-02-16T22:22:08.265Z\",\n
-        \"updated\": \"2018-02-16T22:22:08.265Z\",\n \"storageClass\": \"MULTI_REGIONAL\",\n
-        \"timeStorageClassUpdated\": \"2018-02-16T22:22:08.265Z\",\n \"size\": \"133\",\n
-        \"md5Hash\": \"xK7pmJz/Oj5HGIyfQpYTig==\",\n \"mediaLink\": \"https://www.googleapis.com/download/storage/v1/b/gcsfs-testing/o/test%2Faccounts.1.json?generation=1518819728303326&alt=media\",\n
-        \"crc32c\": \"6wJAgQ==\",\n \"etag\": \"CN7JiLO8q9kCEAE=\"\n}\n"}
->>>>>>> 2129f8c8
-    headers:
-      Cache-Control: ['no-cache, no-store, max-age=0, must-revalidate']
-      Content-Length: ['749']
-      Content-Type: [application/json; charset=UTF-8]
-<<<<<<< HEAD
-      ETag: [CPvcqci5q9kCEAE=]
-=======
-      ETag: [CN7JiLO8q9kCEAE=]
->>>>>>> 2129f8c8
-      Pragma: [no-cache]
-      Server: [UploadServer]
-      Vary: [Origin, X-Origin]
-    status: {code: 200, message: OK}
-- request:
-    body: null
-    headers:
-      Accept: ['*/*']
-      Accept-Encoding: ['gzip, deflate']
-      Connection: [keep-alive]
-    method: GET
-<<<<<<< HEAD
-    uri: https://www.googleapis.com/download/storage/v1/b/gcsfs-testing/o/test%2Faccounts.1.json?alt=media&generation=1518818967580283
-=======
-    uri: https://www.googleapis.com/download/storage/v1/b/gcsfs-testing/o/test%2Faccounts.1.json?alt=media&generation=1518819728303326
->>>>>>> 2129f8c8
+      ETag: [COe93s6+q9kCEAE=]
+      Pragma: [no-cache]
+      Server: [UploadServer]
+      Vary: [Origin, X-Origin]
+    status: {code: 200, message: OK}
+- request:
+    body: null
+    headers:
+      Accept: ['*/*']
+      Accept-Encoding: ['gzip, deflate']
+      Connection: [keep-alive]
+    method: GET
+    uri: https://www.googleapis.com/download/storage/v1/b/gcsfs-testing/o/test%2Faccounts.1.json?alt=media&generation=1518820323204839
   response:
     body: {string: '{"amount": 100, "name": "Alice"}
 
@@ -664,19 +489,11 @@
       Content-Disposition: [attachment]
       Content-Length: ['133']
       Content-Type: [application/octet-stream]
-<<<<<<< HEAD
-      ETag: [CPvcqci5q9kCEAE=]
-      Pragma: [no-cache]
-      Server: [UploadServer]
-      Vary: [Origin, X-Origin]
-      X-Goog-Generation: ['1518818967580283']
-=======
-      ETag: [CN7JiLO8q9kCEAE=]
-      Pragma: [no-cache]
-      Server: [UploadServer]
-      Vary: [Origin, X-Origin]
-      X-Goog-Generation: ['1518819728303326']
->>>>>>> 2129f8c8
+      ETag: [COe93s6+q9kCEAE=]
+      Pragma: [no-cache]
+      Server: [UploadServer]
+      Vary: [Origin, X-Origin]
+      X-Goog-Generation: ['1518820323204839']
       X-Goog-Hash: ['crc32c=6wJAgQ==,md5=xK7pmJz/Oj5HGIyfQpYTig==']
       X-Goog-Metageneration: ['1']
       X-Goog-Storage-Class: [MULTI_REGIONAL]
@@ -691,112 +508,77 @@
     method: POST
     uri: https://www.googleapis.com/storage/v1/b/gcsfs-testing/o/test%2Faccounts.1.json/copyTo/b/gcsfs-testing/o/test%2Faccounts.1.json2
   response:
-<<<<<<< HEAD
-    body: {string: "{\n \"kind\": \"storage#object\",\n \"id\": \"gcsfs-testing/test/accounts.1.json2/1518818969347802\",\n
+    body: {string: "{\n \"kind\": \"storage#object\",\n \"id\": \"gcsfs-testing/test/accounts.1.json2/1518820324823250\",\n
         \"selfLink\": \"https://www.googleapis.com/storage/v1/b/gcsfs-testing/o/test%2Faccounts.1.json2\",\n
         \"name\": \"test/accounts.1.json2\",\n \"bucket\": \"gcsfs-testing\",\n \"generation\":
-        \"1518818969347802\",\n \"metageneration\": \"1\",\n \"timeCreated\": \"2018-02-16T22:09:29.336Z\",\n
-        \"updated\": \"2018-02-16T22:09:29.336Z\",\n \"storageClass\": \"MULTI_REGIONAL\",\n
-        \"timeStorageClassUpdated\": \"2018-02-16T22:09:29.336Z\",\n \"size\": \"133\",\n
-        \"md5Hash\": \"xK7pmJz/Oj5HGIyfQpYTig==\",\n \"mediaLink\": \"https://www.googleapis.com/download/storage/v1/b/gcsfs-testing/o/test%2Faccounts.1.json2?generation=1518818969347802&alt=media\",\n
+        \"1518820324823250\",\n \"metageneration\": \"1\",\n \"timeCreated\": \"2018-02-16T22:32:04.812Z\",\n
+        \"updated\": \"2018-02-16T22:32:04.812Z\",\n \"storageClass\": \"MULTI_REGIONAL\",\n
+        \"timeStorageClassUpdated\": \"2018-02-16T22:32:04.812Z\",\n \"size\": \"133\",\n
+        \"md5Hash\": \"xK7pmJz/Oj5HGIyfQpYTig==\",\n \"mediaLink\": \"https://www.googleapis.com/download/storage/v1/b/gcsfs-testing/o/test%2Faccounts.1.json2?generation=1518820324823250&alt=media\",\n
         \"owner\": {\n  \"entity\": \"user-fordas@uw.edu\"\n },\n \"crc32c\": \"6wJAgQ==\",\n
-        \"etag\": \"CNrNlcm5q9kCEAE=\"\n}\n"}
-=======
-    body: {string: "{\n \"kind\": \"storage#object\",\n \"id\": \"gcsfs-testing/test/accounts.1.json2/1518819730238424\",\n
+        \"etag\": \"CNKhwc++q9kCEAE=\"\n}\n"}
+    headers:
+      Cache-Control: ['no-cache, no-store, max-age=0, must-revalidate']
+      Content-Length: ['802']
+      Content-Type: [application/json; charset=UTF-8]
+      ETag: [CNKhwc++q9kCEAE=]
+      Pragma: [no-cache]
+      Server: [UploadServer]
+      Vary: [Origin, X-Origin]
+    status: {code: 200, message: OK}
+- request:
+    body: null
+    headers:
+      Accept: ['*/*']
+      Accept-Encoding: ['gzip, deflate']
+      Connection: [keep-alive]
+      Content-Length: ['0']
+    method: DELETE
+    uri: https://www.googleapis.com/storage/v1/b/gcsfs-testing/o/test%2Faccounts.1.json
+  response:
+    body: {string: ''}
+    headers:
+      Cache-Control: ['no-cache, no-store, max-age=0, must-revalidate']
+      Content-Length: ['0']
+      Content-Type: [application/json]
+      Pragma: [no-cache]
+      Server: [UploadServer]
+      Vary: [Origin, X-Origin]
+    status: {code: 204, message: No Content}
+- request:
+    body: null
+    headers:
+      Accept: ['*/*']
+      Accept-Encoding: ['gzip, deflate']
+      Connection: [keep-alive]
+    method: GET
+    uri: https://www.googleapis.com/storage/v1/b/gcsfs-testing/o/test%2Faccounts.1.json2
+  response:
+    body: {string: "{\n \"kind\": \"storage#object\",\n \"id\": \"gcsfs-testing/test/accounts.1.json2/1518820324823250\",\n
         \"selfLink\": \"https://www.googleapis.com/storage/v1/b/gcsfs-testing/o/test%2Faccounts.1.json2\",\n
         \"name\": \"test/accounts.1.json2\",\n \"bucket\": \"gcsfs-testing\",\n \"generation\":
-        \"1518819730238424\",\n \"metageneration\": \"1\",\n \"timeCreated\": \"2018-02-16T22:22:10.227Z\",\n
-        \"updated\": \"2018-02-16T22:22:10.227Z\",\n \"storageClass\": \"MULTI_REGIONAL\",\n
-        \"timeStorageClassUpdated\": \"2018-02-16T22:22:10.227Z\",\n \"size\": \"133\",\n
-        \"md5Hash\": \"xK7pmJz/Oj5HGIyfQpYTig==\",\n \"mediaLink\": \"https://www.googleapis.com/download/storage/v1/b/gcsfs-testing/o/test%2Faccounts.1.json2?generation=1518819730238424&alt=media\",\n
-        \"owner\": {\n  \"entity\": \"user-fordas@uw.edu\"\n },\n \"crc32c\": \"6wJAgQ==\",\n
-        \"etag\": \"CNjX/rO8q9kCEAE=\"\n}\n"}
->>>>>>> 2129f8c8
-    headers:
-      Cache-Control: ['no-cache, no-store, max-age=0, must-revalidate']
-      Content-Length: ['802']
-      Content-Type: [application/json; charset=UTF-8]
-<<<<<<< HEAD
-      ETag: [CNrNlcm5q9kCEAE=]
-=======
-      ETag: [CNjX/rO8q9kCEAE=]
->>>>>>> 2129f8c8
-      Pragma: [no-cache]
-      Server: [UploadServer]
-      Vary: [Origin, X-Origin]
-    status: {code: 200, message: OK}
-- request:
-    body: null
-    headers:
-      Accept: ['*/*']
-      Accept-Encoding: ['gzip, deflate']
-      Connection: [keep-alive]
-      Content-Length: ['0']
-    method: DELETE
-    uri: https://www.googleapis.com/storage/v1/b/gcsfs-testing/o/test%2Faccounts.1.json
-  response:
-    body: {string: ''}
-    headers:
-      Cache-Control: ['no-cache, no-store, max-age=0, must-revalidate']
-      Content-Length: ['0']
-      Content-Type: [application/json]
-      Pragma: [no-cache]
-      Server: [UploadServer]
-      Vary: [Origin, X-Origin]
-    status: {code: 204, message: No Content}
-- request:
-    body: null
-    headers:
-      Accept: ['*/*']
-      Accept-Encoding: ['gzip, deflate']
-      Connection: [keep-alive]
-    method: GET
-    uri: https://www.googleapis.com/storage/v1/b/gcsfs-testing/o/test%2Faccounts.1.json2
-  response:
-<<<<<<< HEAD
-    body: {string: "{\n \"kind\": \"storage#object\",\n \"id\": \"gcsfs-testing/test/accounts.1.json2/1518818969347802\",\n
-        \"selfLink\": \"https://www.googleapis.com/storage/v1/b/gcsfs-testing/o/test%2Faccounts.1.json2\",\n
-        \"name\": \"test/accounts.1.json2\",\n \"bucket\": \"gcsfs-testing\",\n \"generation\":
-        \"1518818969347802\",\n \"metageneration\": \"1\",\n \"timeCreated\": \"2018-02-16T22:09:29.336Z\",\n
-        \"updated\": \"2018-02-16T22:09:29.336Z\",\n \"storageClass\": \"MULTI_REGIONAL\",\n
-        \"timeStorageClassUpdated\": \"2018-02-16T22:09:29.336Z\",\n \"size\": \"133\",\n
-        \"md5Hash\": \"xK7pmJz/Oj5HGIyfQpYTig==\",\n \"mediaLink\": \"https://www.googleapis.com/download/storage/v1/b/gcsfs-testing/o/test%2Faccounts.1.json2?generation=1518818969347802&alt=media\",\n
-        \"crc32c\": \"6wJAgQ==\",\n \"etag\": \"CNrNlcm5q9kCEAE=\"\n}\n"}
-=======
-    body: {string: "{\n \"kind\": \"storage#object\",\n \"id\": \"gcsfs-testing/test/accounts.1.json2/1518819730238424\",\n
-        \"selfLink\": \"https://www.googleapis.com/storage/v1/b/gcsfs-testing/o/test%2Faccounts.1.json2\",\n
-        \"name\": \"test/accounts.1.json2\",\n \"bucket\": \"gcsfs-testing\",\n \"generation\":
-        \"1518819730238424\",\n \"metageneration\": \"1\",\n \"timeCreated\": \"2018-02-16T22:22:10.227Z\",\n
-        \"updated\": \"2018-02-16T22:22:10.227Z\",\n \"storageClass\": \"MULTI_REGIONAL\",\n
-        \"timeStorageClassUpdated\": \"2018-02-16T22:22:10.227Z\",\n \"size\": \"133\",\n
-        \"md5Hash\": \"xK7pmJz/Oj5HGIyfQpYTig==\",\n \"mediaLink\": \"https://www.googleapis.com/download/storage/v1/b/gcsfs-testing/o/test%2Faccounts.1.json2?generation=1518819730238424&alt=media\",\n
-        \"crc32c\": \"6wJAgQ==\",\n \"etag\": \"CNjX/rO8q9kCEAE=\"\n}\n"}
->>>>>>> 2129f8c8
+        \"1518820324823250\",\n \"metageneration\": \"1\",\n \"timeCreated\": \"2018-02-16T22:32:04.812Z\",\n
+        \"updated\": \"2018-02-16T22:32:04.812Z\",\n \"storageClass\": \"MULTI_REGIONAL\",\n
+        \"timeStorageClassUpdated\": \"2018-02-16T22:32:04.812Z\",\n \"size\": \"133\",\n
+        \"md5Hash\": \"xK7pmJz/Oj5HGIyfQpYTig==\",\n \"mediaLink\": \"https://www.googleapis.com/download/storage/v1/b/gcsfs-testing/o/test%2Faccounts.1.json2?generation=1518820324823250&alt=media\",\n
+        \"crc32c\": \"6wJAgQ==\",\n \"etag\": \"CNKhwc++q9kCEAE=\"\n}\n"}
     headers:
       Cache-Control: ['no-cache, no-store, max-age=0, must-revalidate']
       Content-Length: ['753']
       Content-Type: [application/json; charset=UTF-8]
-<<<<<<< HEAD
-      ETag: [CNrNlcm5q9kCEAE=]
-=======
-      ETag: [CNjX/rO8q9kCEAE=]
->>>>>>> 2129f8c8
-      Pragma: [no-cache]
-      Server: [UploadServer]
-      Vary: [Origin, X-Origin]
-    status: {code: 200, message: OK}
-- request:
-    body: null
-    headers:
-      Accept: ['*/*']
-      Accept-Encoding: ['gzip, deflate']
-      Connection: [keep-alive]
-    method: GET
-<<<<<<< HEAD
-    uri: https://www.googleapis.com/download/storage/v1/b/gcsfs-testing/o/test%2Faccounts.1.json2?alt=media&generation=1518818969347802
-=======
-    uri: https://www.googleapis.com/download/storage/v1/b/gcsfs-testing/o/test%2Faccounts.1.json2?alt=media&generation=1518819730238424
->>>>>>> 2129f8c8
+      ETag: [CNKhwc++q9kCEAE=]
+      Pragma: [no-cache]
+      Server: [UploadServer]
+      Vary: [Origin, X-Origin]
+    status: {code: 200, message: OK}
+- request:
+    body: null
+    headers:
+      Accept: ['*/*']
+      Accept-Encoding: ['gzip, deflate']
+      Connection: [keep-alive]
+    method: GET
+    uri: https://www.googleapis.com/download/storage/v1/b/gcsfs-testing/o/test%2Faccounts.1.json2?alt=media&generation=1518820324823250
   response:
     body: {string: '{"amount": 100, "name": "Alice"}
 
@@ -812,19 +594,11 @@
       Content-Disposition: [attachment]
       Content-Length: ['133']
       Content-Type: [application/octet-stream]
-<<<<<<< HEAD
-      ETag: [CNrNlcm5q9kCEAE=]
-      Pragma: [no-cache]
-      Server: [UploadServer]
-      Vary: [Origin, X-Origin]
-      X-Goog-Generation: ['1518818969347802']
-=======
-      ETag: [CNjX/rO8q9kCEAE=]
-      Pragma: [no-cache]
-      Server: [UploadServer]
-      Vary: [Origin, X-Origin]
-      X-Goog-Generation: ['1518819730238424']
->>>>>>> 2129f8c8
+      ETag: [CNKhwc++q9kCEAE=]
+      Pragma: [no-cache]
+      Server: [UploadServer]
+      Vary: [Origin, X-Origin]
+      X-Goog-Generation: ['1518820324823250']
       X-Goog-Hash: ['crc32c=6wJAgQ==,md5=xK7pmJz/Oj5HGIyfQpYTig==']
       X-Goog-Metageneration: ['1']
       X-Goog-Storage-Class: [MULTI_REGIONAL]
@@ -855,177 +629,162 @@
       Accept-Encoding: ['gzip, deflate']
       Connection: [keep-alive]
     method: GET
-    uri: https://www.googleapis.com/storage/v1/b/gcsfs-testing/o/?maxResults=1000
+    uri: https://www.googleapis.com/storage/v1/b/gcsfs-testing/o/?delimiter=%2F&prefix=test
+  response:
+    body: {string: "{\n \"kind\": \"storage#objects\",\n \"prefixes\": [\n  \"test/\"\n
+        ]\n}\n"}
+    headers:
+      Cache-Control: ['private, max-age=0, must-revalidate, no-transform']
+      Content-Length: ['60']
+      Content-Type: [application/json; charset=UTF-8]
+      Server: [UploadServer]
+      Vary: [Origin, X-Origin]
+    status: {code: 200, message: OK}
+- request:
+    body: null
+    headers:
+      Accept: ['*/*']
+      Accept-Encoding: ['gzip, deflate']
+      Connection: [keep-alive]
+    method: GET
+    uri: https://www.googleapis.com/storage/v1/b/gcsfs-testing/o/?delimiter=%2F&prefix=test%2F
   response:
     body: {string: "{\n \"kind\": \"storage#objects\",\n \"items\": [\n  {\n   \"kind\":
-<<<<<<< HEAD
-        \"storage#object\",\n   \"id\": \"gcsfs-testing/2014-01-01.csv/1518818967975265\",\n
-        \  \"selfLink\": \"https://www.googleapis.com/storage/v1/b/gcsfs-testing/o/2014-01-01.csv\",\n
+        \"storage#object\",\n   \"id\": \"gcsfs-testing/test/accounts.1.json2/1518820324823250\",\n
+        \  \"selfLink\": \"https://www.googleapis.com/storage/v1/b/gcsfs-testing/o/test%2Faccounts.1.json2\",\n
+        \  \"name\": \"test/accounts.1.json2\",\n   \"bucket\": \"gcsfs-testing\",\n
+        \  \"generation\": \"1518820324823250\",\n   \"metageneration\": \"1\",\n
+        \  \"timeCreated\": \"2018-02-16T22:32:04.812Z\",\n   \"updated\": \"2018-02-16T22:32:04.812Z\",\n
+        \  \"storageClass\": \"MULTI_REGIONAL\",\n   \"timeStorageClassUpdated\":
+        \"2018-02-16T22:32:04.812Z\",\n   \"size\": \"133\",\n   \"md5Hash\": \"xK7pmJz/Oj5HGIyfQpYTig==\",\n
+        \  \"mediaLink\": \"https://www.googleapis.com/download/storage/v1/b/gcsfs-testing/o/test%2Faccounts.1.json2?generation=1518820324823250&alt=media\",\n
+        \  \"crc32c\": \"6wJAgQ==\",\n   \"etag\": \"CNKhwc++q9kCEAE=\"\n  },\n  {\n
+        \  \"kind\": \"storage#object\",\n   \"id\": \"gcsfs-testing/test/accounts.2.json/1518820323063770\",\n
+        \  \"selfLink\": \"https://www.googleapis.com/storage/v1/b/gcsfs-testing/o/test%2Faccounts.2.json\",\n
+        \  \"name\": \"test/accounts.2.json\",\n   \"bucket\": \"gcsfs-testing\",\n
+        \  \"generation\": \"1518820323063770\",\n   \"metageneration\": \"1\",\n
+        \  \"timeCreated\": \"2018-02-16T22:32:03.053Z\",\n   \"updated\": \"2018-02-16T22:32:03.053Z\",\n
+        \  \"storageClass\": \"MULTI_REGIONAL\",\n   \"timeStorageClassUpdated\":
+        \"2018-02-16T22:32:03.053Z\",\n   \"size\": \"133\",\n   \"md5Hash\": \"bjhC5OCrzKV+8MGMCF2BQA==\",\n
+        \  \"mediaLink\": \"https://www.googleapis.com/download/storage/v1/b/gcsfs-testing/o/test%2Faccounts.2.json?generation=1518820323063770&alt=media\",\n
+        \  \"crc32c\": \"Su+F+g==\",\n   \"etag\": \"CNrv1c6+q9kCEAE=\"\n  }\n ]\n}\n"}
+    headers:
+      Cache-Control: ['private, max-age=0, must-revalidate, no-transform']
+      Content-Length: ['1622']
+      Content-Type: [application/json; charset=UTF-8]
+      Server: [UploadServer]
+      Vary: [Origin, X-Origin]
+    status: {code: 200, message: OK}
+- request:
+    body: null
+    headers:
+      Accept: ['*/*']
+      Accept-Encoding: ['gzip, deflate']
+      Connection: [keep-alive]
+    method: GET
+    uri: https://www.googleapis.com/storage/v1/b/gcsfs-testing/o/?delimiter=%2F
+  response:
+    body: {string: "{\n \"kind\": \"storage#objects\",\n \"prefixes\": [\n  \"nested/\",\n
+        \ \"test/\"\n ],\n \"items\": [\n  {\n   \"kind\": \"storage#object\",\n   \"id\":
+        \"gcsfs-testing/2014-01-01.csv/1518820323458688\",\n   \"selfLink\": \"https://www.googleapis.com/storage/v1/b/gcsfs-testing/o/2014-01-01.csv\",\n
         \  \"name\": \"2014-01-01.csv\",\n   \"bucket\": \"gcsfs-testing\",\n   \"generation\":
-        \"1518818967975265\",\n   \"metageneration\": \"1\",\n   \"timeCreated\":
-        \"2018-02-16T22:09:27.962Z\",\n   \"updated\": \"2018-02-16T22:09:27.962Z\",\n
+        \"1518820323458688\",\n   \"metageneration\": \"1\",\n   \"timeCreated\":
+        \"2018-02-16T22:32:03.448Z\",\n   \"updated\": \"2018-02-16T22:32:03.448Z\",\n
         \  \"storageClass\": \"MULTI_REGIONAL\",\n   \"timeStorageClassUpdated\":
-        \"2018-02-16T22:09:27.962Z\",\n   \"size\": \"51\",\n   \"md5Hash\": \"Auycd2AT7x5m8G1W0NXcuA==\",\n
-        \  \"mediaLink\": \"https://www.googleapis.com/download/storage/v1/b/gcsfs-testing/o/2014-01-01.csv?generation=1518818967975265&alt=media\",\n
-        \  \"crc32c\": \"yR1u0w==\",\n   \"etag\": \"COHqwci5q9kCEAE=\"\n  },\n  {\n
-        \  \"kind\": \"storage#object\",\n   \"id\": \"gcsfs-testing/2014-01-02.csv/1518818968280962\",\n
+        \"2018-02-16T22:32:03.448Z\",\n   \"size\": \"51\",\n   \"md5Hash\": \"Auycd2AT7x5m8G1W0NXcuA==\",\n
+        \  \"mediaLink\": \"https://www.googleapis.com/download/storage/v1/b/gcsfs-testing/o/2014-01-01.csv?generation=1518820323458688&alt=media\",\n
+        \  \"crc32c\": \"yR1u0w==\",\n   \"etag\": \"CID97c6+q9kCEAE=\"\n  },\n  {\n
+        \  \"kind\": \"storage#object\",\n   \"id\": \"gcsfs-testing/2014-01-02.csv/1518820323809204\",\n
         \  \"selfLink\": \"https://www.googleapis.com/storage/v1/b/gcsfs-testing/o/2014-01-02.csv\",\n
         \  \"name\": \"2014-01-02.csv\",\n   \"bucket\": \"gcsfs-testing\",\n   \"generation\":
-        \"1518818968280962\",\n   \"metageneration\": \"1\",\n   \"timeCreated\":
-        \"2018-02-16T22:09:28.240Z\",\n   \"updated\": \"2018-02-16T22:09:28.240Z\",\n
+        \"1518820323809204\",\n   \"metageneration\": \"1\",\n   \"timeCreated\":
+        \"2018-02-16T22:32:03.771Z\",\n   \"updated\": \"2018-02-16T22:32:03.771Z\",\n
         \  \"storageClass\": \"MULTI_REGIONAL\",\n   \"timeStorageClassUpdated\":
-        \"2018-02-16T22:09:28.240Z\",\n   \"size\": \"15\",\n   \"md5Hash\": \"cGwL6TebGKiJzgyNBJNb6Q==\",\n
-        \  \"mediaLink\": \"https://www.googleapis.com/download/storage/v1/b/gcsfs-testing/o/2014-01-02.csv?generation=1518818968280962&alt=media\",\n
-        \  \"crc32c\": \"Mpt4QQ==\",\n   \"etag\": \"CIK/1Mi5q9kCEAE=\"\n  },\n  {\n
-        \  \"kind\": \"storage#object\",\n   \"id\": \"gcsfs-testing/2014-01-03.csv/1518818967829769\",\n
+        \"2018-02-16T22:32:03.771Z\",\n   \"size\": \"15\",\n   \"md5Hash\": \"cGwL6TebGKiJzgyNBJNb6Q==\",\n
+        \  \"mediaLink\": \"https://www.googleapis.com/download/storage/v1/b/gcsfs-testing/o/2014-01-02.csv?generation=1518820323809204&alt=media\",\n
+        \  \"crc32c\": \"Mpt4QQ==\",\n   \"etag\": \"CLSvg8++q9kCEAE=\"\n  },\n  {\n
+        \  \"kind\": \"storage#object\",\n   \"id\": \"gcsfs-testing/2014-01-03.csv/1518820323633810\",\n
         \  \"selfLink\": \"https://www.googleapis.com/storage/v1/b/gcsfs-testing/o/2014-01-03.csv\",\n
         \  \"name\": \"2014-01-03.csv\",\n   \"bucket\": \"gcsfs-testing\",\n   \"generation\":
-        \"1518818967829769\",\n   \"metageneration\": \"1\",\n   \"timeCreated\":
-        \"2018-02-16T22:09:27.819Z\",\n   \"updated\": \"2018-02-16T22:09:27.819Z\",\n
+        \"1518820323633810\",\n   \"metageneration\": \"1\",\n   \"timeCreated\":
+        \"2018-02-16T22:32:03.596Z\",\n   \"updated\": \"2018-02-16T22:32:03.596Z\",\n
         \  \"storageClass\": \"MULTI_REGIONAL\",\n   \"timeStorageClassUpdated\":
-        \"2018-02-16T22:09:27.819Z\",\n   \"size\": \"52\",\n   \"md5Hash\": \"9keZXdUu0YtMynECFSOiMg==\",\n
-        \  \"mediaLink\": \"https://www.googleapis.com/download/storage/v1/b/gcsfs-testing/o/2014-01-03.csv?generation=1518818967829769&alt=media\",\n
-        \  \"crc32c\": \"x/fq7w==\",\n   \"etag\": \"CIn6uMi5q9kCEAE=\"\n  },\n  {\n
-        \  \"kind\": \"storage#object\",\n   \"id\": \"gcsfs-testing/nested/file1/1518818968884267\",\n
+        \"2018-02-16T22:32:03.596Z\",\n   \"size\": \"52\",\n   \"md5Hash\": \"9keZXdUu0YtMynECFSOiMg==\",\n
+        \  \"mediaLink\": \"https://www.googleapis.com/download/storage/v1/b/gcsfs-testing/o/2014-01-03.csv?generation=1518820323633810&alt=media\",\n
+        \  \"crc32c\": \"x/fq7w==\",\n   \"etag\": \"CJLV+M6+q9kCEAE=\"\n  }\n ]\n}\n"}
+    headers:
+      Cache-Control: ['private, max-age=0, must-revalidate, no-transform']
+      Content-Length: ['2359']
+      Content-Type: [application/json; charset=UTF-8]
+      Server: [UploadServer]
+      Vary: [Origin, X-Origin]
+    status: {code: 200, message: OK}
+- request:
+    body: null
+    headers:
+      Accept: ['*/*']
+      Accept-Encoding: ['gzip, deflate']
+      Connection: [keep-alive]
+    method: GET
+    uri: https://www.googleapis.com/storage/v1/b/gcsfs-testing/o/?delimiter=%2F&prefix=nested%2F
+  response:
+    body: {string: "{\n \"kind\": \"storage#objects\",\n \"prefixes\": [\n  \"nested/nested2/\"\n
+        ],\n \"items\": [\n  {\n   \"kind\": \"storage#object\",\n   \"id\": \"gcsfs-testing/nested/file1/1518820324123179\",\n
         \  \"selfLink\": \"https://www.googleapis.com/storage/v1/b/gcsfs-testing/o/nested%2Ffile1\",\n
         \  \"name\": \"nested/file1\",\n   \"bucket\": \"gcsfs-testing\",\n   \"generation\":
-        \"1518818968884267\",\n   \"metageneration\": \"1\",\n   \"timeCreated\":
-        \"2018-02-16T22:09:28.873Z\",\n   \"updated\": \"2018-02-16T22:09:28.873Z\",\n
+        \"1518820324123179\",\n   \"metageneration\": \"1\",\n   \"timeCreated\":
+        \"2018-02-16T22:32:04.112Z\",\n   \"updated\": \"2018-02-16T22:32:04.112Z\",\n
         \  \"storageClass\": \"MULTI_REGIONAL\",\n   \"timeStorageClassUpdated\":
-        \"2018-02-16T22:09:28.873Z\",\n   \"size\": \"6\",\n   \"md5Hash\": \"sZRqySSS0jR8YjW00mERhA==\",\n
-        \  \"mediaLink\": \"https://www.googleapis.com/download/storage/v1/b/gcsfs-testing/o/nested%2Ffile1?generation=1518818968884267&alt=media\",\n
-        \  \"crc32c\": \"NT3Yvg==\",\n   \"etag\": \"CKuo+ci5q9kCEAE=\"\n  },\n  {\n
-        \  \"kind\": \"storage#object\",\n   \"id\": \"gcsfs-testing/nested/file2/1518818968736630\",\n
+        \"2018-02-16T22:32:04.112Z\",\n   \"size\": \"6\",\n   \"md5Hash\": \"sZRqySSS0jR8YjW00mERhA==\",\n
+        \  \"mediaLink\": \"https://www.googleapis.com/download/storage/v1/b/gcsfs-testing/o/nested%2Ffile1?generation=1518820324123179&alt=media\",\n
+        \  \"crc32c\": \"NT3Yvg==\",\n   \"etag\": \"CKvEls++q9kCEAE=\"\n  },\n  {\n
+        \  \"kind\": \"storage#object\",\n   \"id\": \"gcsfs-testing/nested/file2/1518820324532873\",\n
         \  \"selfLink\": \"https://www.googleapis.com/storage/v1/b/gcsfs-testing/o/nested%2Ffile2\",\n
         \  \"name\": \"nested/file2\",\n   \"bucket\": \"gcsfs-testing\",\n   \"generation\":
-        \"1518818968736630\",\n   \"metageneration\": \"1\",\n   \"timeCreated\":
-        \"2018-02-16T22:09:28.726Z\",\n   \"updated\": \"2018-02-16T22:09:28.726Z\",\n
+        \"1518820324532873\",\n   \"metageneration\": \"1\",\n   \"timeCreated\":
+        \"2018-02-16T22:32:04.522Z\",\n   \"updated\": \"2018-02-16T22:32:04.522Z\",\n
         \  \"storageClass\": \"MULTI_REGIONAL\",\n   \"timeStorageClassUpdated\":
-        \"2018-02-16T22:09:28.726Z\",\n   \"size\": \"5\",\n   \"md5Hash\": \"fXkwN6B2AYZXSwKC8vQ15w==\",\n
-        \  \"mediaLink\": \"https://www.googleapis.com/download/storage/v1/b/gcsfs-testing/o/nested%2Ffile2?generation=1518818968736630&alt=media\",\n
-        \  \"crc32c\": \"MaqBTg==\",\n   \"etag\": \"CPam8Mi5q9kCEAE=\"\n  },\n  {\n
-        \  \"kind\": \"storage#object\",\n   \"id\": \"gcsfs-testing/nested/nested2/file1/1518818969065974\",\n
+        \"2018-02-16T22:32:04.522Z\",\n   \"size\": \"5\",\n   \"md5Hash\": \"fXkwN6B2AYZXSwKC8vQ15w==\",\n
+        \  \"mediaLink\": \"https://www.googleapis.com/download/storage/v1/b/gcsfs-testing/o/nested%2Ffile2?generation=1518820324532873&alt=media\",\n
+        \  \"crc32c\": \"MaqBTg==\",\n   \"etag\": \"CInFr8++q9kCEAE=\"\n  }\n ]\n}\n"}
+    headers:
+      Cache-Control: ['private, max-age=0, must-revalidate, no-transform']
+      Content-Length: ['1589']
+      Content-Type: [application/json; charset=UTF-8]
+      Server: [UploadServer]
+      Vary: [Origin, X-Origin]
+    status: {code: 200, message: OK}
+- request:
+    body: null
+    headers:
+      Accept: ['*/*']
+      Accept-Encoding: ['gzip, deflate']
+      Connection: [keep-alive]
+    method: GET
+    uri: https://www.googleapis.com/storage/v1/b/gcsfs-testing/o/?delimiter=%2F&prefix=nested%2Fnested2%2F
+  response:
+    body: {string: "{\n \"kind\": \"storage#objects\",\n \"items\": [\n  {\n   \"kind\":
+        \"storage#object\",\n   \"id\": \"gcsfs-testing/nested/nested2/file1/1518820323953210\",\n
         \  \"selfLink\": \"https://www.googleapis.com/storage/v1/b/gcsfs-testing/o/nested%2Fnested2%2Ffile1\",\n
         \  \"name\": \"nested/nested2/file1\",\n   \"bucket\": \"gcsfs-testing\",\n
-        \  \"generation\": \"1518818969065974\",\n   \"metageneration\": \"1\",\n
-        \  \"timeCreated\": \"2018-02-16T22:09:29.024Z\",\n   \"updated\": \"2018-02-16T22:09:29.024Z\",\n
+        \  \"generation\": \"1518820323953210\",\n   \"metageneration\": \"1\",\n
+        \  \"timeCreated\": \"2018-02-16T22:32:03.942Z\",\n   \"updated\": \"2018-02-16T22:32:03.942Z\",\n
         \  \"storageClass\": \"MULTI_REGIONAL\",\n   \"timeStorageClassUpdated\":
-        \"2018-02-16T22:09:29.024Z\",\n   \"size\": \"6\",\n   \"md5Hash\": \"sZRqySSS0jR8YjW00mERhA==\",\n
-        \  \"mediaLink\": \"https://www.googleapis.com/download/storage/v1/b/gcsfs-testing/o/nested%2Fnested2%2Ffile1?generation=1518818969065974&alt=media\",\n
-        \  \"crc32c\": \"NT3Yvg==\",\n   \"etag\": \"CPazhMm5q9kCEAE=\"\n  },\n  {\n
-        \  \"kind\": \"storage#object\",\n   \"id\": \"gcsfs-testing/nested/nested2/file2/1518818968592875\",\n
+        \"2018-02-16T22:32:03.942Z\",\n   \"size\": \"6\",\n   \"md5Hash\": \"sZRqySSS0jR8YjW00mERhA==\",\n
+        \  \"mediaLink\": \"https://www.googleapis.com/download/storage/v1/b/gcsfs-testing/o/nested%2Fnested2%2Ffile1?generation=1518820323953210&alt=media\",\n
+        \  \"crc32c\": \"NT3Yvg==\",\n   \"etag\": \"CLqUjM++q9kCEAE=\"\n  },\n  {\n
+        \  \"kind\": \"storage#object\",\n   \"id\": \"gcsfs-testing/nested/nested2/file2/1518820324383303\",\n
         \  \"selfLink\": \"https://www.googleapis.com/storage/v1/b/gcsfs-testing/o/nested%2Fnested2%2Ffile2\",\n
         \  \"name\": \"nested/nested2/file2\",\n   \"bucket\": \"gcsfs-testing\",\n
-        \  \"generation\": \"1518818968592875\",\n   \"metageneration\": \"1\",\n
-        \  \"timeCreated\": \"2018-02-16T22:09:28.552Z\",\n   \"updated\": \"2018-02-16T22:09:28.552Z\",\n
+        \  \"generation\": \"1518820324383303\",\n   \"metageneration\": \"1\",\n
+        \  \"timeCreated\": \"2018-02-16T22:32:04.372Z\",\n   \"updated\": \"2018-02-16T22:32:04.372Z\",\n
         \  \"storageClass\": \"MULTI_REGIONAL\",\n   \"timeStorageClassUpdated\":
-        \"2018-02-16T22:09:28.552Z\",\n   \"size\": \"5\",\n   \"md5Hash\": \"fXkwN6B2AYZXSwKC8vQ15w==\",\n
-        \  \"mediaLink\": \"https://www.googleapis.com/download/storage/v1/b/gcsfs-testing/o/nested%2Fnested2%2Ffile2?generation=1518818968592875&alt=media\",\n
-        \  \"crc32c\": \"MaqBTg==\",\n   \"etag\": \"COvD58i5q9kCEAE=\"\n  },\n  {\n
-        \  \"kind\": \"storage#object\",\n   \"id\": \"gcsfs-testing/test/accounts.1.json2/1518818969347802\",\n
-        \  \"selfLink\": \"https://www.googleapis.com/storage/v1/b/gcsfs-testing/o/test%2Faccounts.1.json2\",\n
-        \  \"name\": \"test/accounts.1.json2\",\n   \"bucket\": \"gcsfs-testing\",\n
-        \  \"generation\": \"1518818969347802\",\n   \"metageneration\": \"1\",\n
-        \  \"timeCreated\": \"2018-02-16T22:09:29.336Z\",\n   \"updated\": \"2018-02-16T22:09:29.336Z\",\n
-        \  \"storageClass\": \"MULTI_REGIONAL\",\n   \"timeStorageClassUpdated\":
-        \"2018-02-16T22:09:29.336Z\",\n   \"size\": \"133\",\n   \"md5Hash\": \"xK7pmJz/Oj5HGIyfQpYTig==\",\n
-        \  \"mediaLink\": \"https://www.googleapis.com/download/storage/v1/b/gcsfs-testing/o/test%2Faccounts.1.json2?generation=1518818969347802&alt=media\",\n
-        \  \"crc32c\": \"6wJAgQ==\",\n   \"etag\": \"CNrNlcm5q9kCEAE=\"\n  },\n  {\n
-        \  \"kind\": \"storage#object\",\n   \"id\": \"gcsfs-testing/test/accounts.2.json/1518818967293302\",\n
-        \  \"selfLink\": \"https://www.googleapis.com/storage/v1/b/gcsfs-testing/o/test%2Faccounts.2.json\",\n
-        \  \"name\": \"test/accounts.2.json\",\n   \"bucket\": \"gcsfs-testing\",\n
-        \  \"generation\": \"1518818967293302\",\n   \"metageneration\": \"1\",\n
-        \  \"timeCreated\": \"2018-02-16T22:09:27.254Z\",\n   \"updated\": \"2018-02-16T22:09:27.254Z\",\n
-        \  \"storageClass\": \"MULTI_REGIONAL\",\n   \"timeStorageClassUpdated\":
-        \"2018-02-16T22:09:27.254Z\",\n   \"size\": \"133\",\n   \"md5Hash\": \"bjhC5OCrzKV+8MGMCF2BQA==\",\n
-        \  \"mediaLink\": \"https://www.googleapis.com/download/storage/v1/b/gcsfs-testing/o/test%2Faccounts.2.json?generation=1518818967293302&alt=media\",\n
-        \  \"crc32c\": \"Su+F+g==\",\n   \"etag\": \"CPaamMi5q9kCEAE=\"\n  }\n ]\n}\n"}
-=======
-        \"storage#object\",\n   \"id\": \"gcsfs-testing/2014-01-01.csv/1518819728736632\",\n
-        \  \"selfLink\": \"https://www.googleapis.com/storage/v1/b/gcsfs-testing/o/2014-01-01.csv\",\n
-        \  \"name\": \"2014-01-01.csv\",\n   \"bucket\": \"gcsfs-testing\",\n   \"generation\":
-        \"1518819728736632\",\n   \"metageneration\": \"1\",\n   \"timeCreated\":
-        \"2018-02-16T22:22:08.726Z\",\n   \"updated\": \"2018-02-16T22:22:08.726Z\",\n
-        \  \"storageClass\": \"MULTI_REGIONAL\",\n   \"timeStorageClassUpdated\":
-        \"2018-02-16T22:22:08.726Z\",\n   \"size\": \"51\",\n   \"md5Hash\": \"Auycd2AT7x5m8G1W0NXcuA==\",\n
-        \  \"mediaLink\": \"https://www.googleapis.com/download/storage/v1/b/gcsfs-testing/o/2014-01-01.csv?generation=1518819728736632&alt=media\",\n
-        \  \"crc32c\": \"yR1u0w==\",\n   \"etag\": \"CPiCo7O8q9kCEAE=\"\n  },\n  {\n
-        \  \"kind\": \"storage#object\",\n   \"id\": \"gcsfs-testing/2014-01-02.csv/1518819729144166\",\n
-        \  \"selfLink\": \"https://www.googleapis.com/storage/v1/b/gcsfs-testing/o/2014-01-02.csv\",\n
-        \  \"name\": \"2014-01-02.csv\",\n   \"bucket\": \"gcsfs-testing\",\n   \"generation\":
-        \"1518819729144166\",\n   \"metageneration\": \"1\",\n   \"timeCreated\":
-        \"2018-02-16T22:22:09.133Z\",\n   \"updated\": \"2018-02-16T22:22:09.133Z\",\n
-        \  \"storageClass\": \"MULTI_REGIONAL\",\n   \"timeStorageClassUpdated\":
-        \"2018-02-16T22:22:09.133Z\",\n   \"size\": \"15\",\n   \"md5Hash\": \"cGwL6TebGKiJzgyNBJNb6Q==\",\n
-        \  \"mediaLink\": \"https://www.googleapis.com/download/storage/v1/b/gcsfs-testing/o/2014-01-02.csv?generation=1518819729144166&alt=media\",\n
-        \  \"crc32c\": \"Mpt4QQ==\",\n   \"etag\": \"CObyu7O8q9kCEAE=\"\n  },\n  {\n
-        \  \"kind\": \"storage#object\",\n   \"id\": \"gcsfs-testing/2014-01-03.csv/1518819729007046\",\n
-        \  \"selfLink\": \"https://www.googleapis.com/storage/v1/b/gcsfs-testing/o/2014-01-03.csv\",\n
-        \  \"name\": \"2014-01-03.csv\",\n   \"bucket\": \"gcsfs-testing\",\n   \"generation\":
-        \"1518819729007046\",\n   \"metageneration\": \"1\",\n   \"timeCreated\":
-        \"2018-02-16T22:22:08.995Z\",\n   \"updated\": \"2018-02-16T22:22:08.995Z\",\n
-        \  \"storageClass\": \"MULTI_REGIONAL\",\n   \"timeStorageClassUpdated\":
-        \"2018-02-16T22:22:08.995Z\",\n   \"size\": \"52\",\n   \"md5Hash\": \"9keZXdUu0YtMynECFSOiMg==\",\n
-        \  \"mediaLink\": \"https://www.googleapis.com/download/storage/v1/b/gcsfs-testing/o/2014-01-03.csv?generation=1518819729007046&alt=media\",\n
-        \  \"crc32c\": \"x/fq7w==\",\n   \"etag\": \"CMbDs7O8q9kCEAE=\"\n  },\n  {\n
-        \  \"kind\": \"storage#object\",\n   \"id\": \"gcsfs-testing/nested/file1/1518819729696420\",\n
-        \  \"selfLink\": \"https://www.googleapis.com/storage/v1/b/gcsfs-testing/o/nested%2Ffile1\",\n
-        \  \"name\": \"nested/file1\",\n   \"bucket\": \"gcsfs-testing\",\n   \"generation\":
-        \"1518819729696420\",\n   \"metageneration\": \"1\",\n   \"timeCreated\":
-        \"2018-02-16T22:22:09.685Z\",\n   \"updated\": \"2018-02-16T22:22:09.685Z\",\n
-        \  \"storageClass\": \"MULTI_REGIONAL\",\n   \"timeStorageClassUpdated\":
-        \"2018-02-16T22:22:09.685Z\",\n   \"size\": \"6\",\n   \"md5Hash\": \"sZRqySSS0jR8YjW00mERhA==\",\n
-        \  \"mediaLink\": \"https://www.googleapis.com/download/storage/v1/b/gcsfs-testing/o/nested%2Ffile1?generation=1518819729696420&alt=media\",\n
-        \  \"crc32c\": \"NT3Yvg==\",\n   \"etag\": \"CKTN3bO8q9kCEAE=\"\n  },\n  {\n
-        \  \"kind\": \"storage#object\",\n   \"id\": \"gcsfs-testing/nested/file2/1518819729418177\",\n
-        \  \"selfLink\": \"https://www.googleapis.com/storage/v1/b/gcsfs-testing/o/nested%2Ffile2\",\n
-        \  \"name\": \"nested/file2\",\n   \"bucket\": \"gcsfs-testing\",\n   \"generation\":
-        \"1518819729418177\",\n   \"metageneration\": \"1\",\n   \"timeCreated\":
-        \"2018-02-16T22:22:09.407Z\",\n   \"updated\": \"2018-02-16T22:22:09.407Z\",\n
-        \  \"storageClass\": \"MULTI_REGIONAL\",\n   \"timeStorageClassUpdated\":
-        \"2018-02-16T22:22:09.407Z\",\n   \"size\": \"5\",\n   \"md5Hash\": \"fXkwN6B2AYZXSwKC8vQ15w==\",\n
-        \  \"mediaLink\": \"https://www.googleapis.com/download/storage/v1/b/gcsfs-testing/o/nested%2Ffile2?generation=1518819729418177&alt=media\",\n
-        \  \"crc32c\": \"MaqBTg==\",\n   \"etag\": \"CMHPzLO8q9kCEAE=\"\n  },\n  {\n
-        \  \"kind\": \"storage#object\",\n   \"id\": \"gcsfs-testing/nested/nested2/file1/1518819729958586\",\n
-        \  \"selfLink\": \"https://www.googleapis.com/storage/v1/b/gcsfs-testing/o/nested%2Fnested2%2Ffile1\",\n
-        \  \"name\": \"nested/nested2/file1\",\n   \"bucket\": \"gcsfs-testing\",\n
-        \  \"generation\": \"1518819729958586\",\n   \"metageneration\": \"1\",\n
-        \  \"timeCreated\": \"2018-02-16T22:22:09.948Z\",\n   \"updated\": \"2018-02-16T22:22:09.948Z\",\n
-        \  \"storageClass\": \"MULTI_REGIONAL\",\n   \"timeStorageClassUpdated\":
-        \"2018-02-16T22:22:09.948Z\",\n   \"size\": \"6\",\n   \"md5Hash\": \"sZRqySSS0jR8YjW00mERhA==\",\n
-        \  \"mediaLink\": \"https://www.googleapis.com/download/storage/v1/b/gcsfs-testing/o/nested%2Fnested2%2Ffile1?generation=1518819729958586&alt=media\",\n
-        \  \"crc32c\": \"NT3Yvg==\",\n   \"etag\": \"CLrN7bO8q9kCEAE=\"\n  },\n  {\n
-        \  \"kind\": \"storage#object\",\n   \"id\": \"gcsfs-testing/nested/nested2/file2/1518819729554151\",\n
-        \  \"selfLink\": \"https://www.googleapis.com/storage/v1/b/gcsfs-testing/o/nested%2Fnested2%2Ffile2\",\n
-        \  \"name\": \"nested/nested2/file2\",\n   \"bucket\": \"gcsfs-testing\",\n
-        \  \"generation\": \"1518819729554151\",\n   \"metageneration\": \"1\",\n
-        \  \"timeCreated\": \"2018-02-16T22:22:09.543Z\",\n   \"updated\": \"2018-02-16T22:22:09.543Z\",\n
-        \  \"storageClass\": \"MULTI_REGIONAL\",\n   \"timeStorageClassUpdated\":
-        \"2018-02-16T22:22:09.543Z\",\n   \"size\": \"5\",\n   \"md5Hash\": \"fXkwN6B2AYZXSwKC8vQ15w==\",\n
-        \  \"mediaLink\": \"https://www.googleapis.com/download/storage/v1/b/gcsfs-testing/o/nested%2Fnested2%2Ffile2?generation=1518819729554151&alt=media\",\n
-        \  \"crc32c\": \"MaqBTg==\",\n   \"etag\": \"COf11LO8q9kCEAE=\"\n  },\n  {\n
-        \  \"kind\": \"storage#object\",\n   \"id\": \"gcsfs-testing/test/accounts.1.json2/1518819730238424\",\n
-        \  \"selfLink\": \"https://www.googleapis.com/storage/v1/b/gcsfs-testing/o/test%2Faccounts.1.json2\",\n
-        \  \"name\": \"test/accounts.1.json2\",\n   \"bucket\": \"gcsfs-testing\",\n
-        \  \"generation\": \"1518819730238424\",\n   \"metageneration\": \"1\",\n
-        \  \"timeCreated\": \"2018-02-16T22:22:10.227Z\",\n   \"updated\": \"2018-02-16T22:22:10.227Z\",\n
-        \  \"storageClass\": \"MULTI_REGIONAL\",\n   \"timeStorageClassUpdated\":
-        \"2018-02-16T22:22:10.227Z\",\n   \"size\": \"133\",\n   \"md5Hash\": \"xK7pmJz/Oj5HGIyfQpYTig==\",\n
-        \  \"mediaLink\": \"https://www.googleapis.com/download/storage/v1/b/gcsfs-testing/o/test%2Faccounts.1.json2?generation=1518819730238424&alt=media\",\n
-        \  \"crc32c\": \"6wJAgQ==\",\n   \"etag\": \"CNjX/rO8q9kCEAE=\"\n  },\n  {\n
-        \  \"kind\": \"storage#object\",\n   \"id\": \"gcsfs-testing/test/accounts.2.json/1518819728593525\",\n
-        \  \"selfLink\": \"https://www.googleapis.com/storage/v1/b/gcsfs-testing/o/test%2Faccounts.2.json\",\n
-        \  \"name\": \"test/accounts.2.json\",\n   \"bucket\": \"gcsfs-testing\",\n
-        \  \"generation\": \"1518819728593525\",\n   \"metageneration\": \"1\",\n
-        \  \"timeCreated\": \"2018-02-16T22:22:08.582Z\",\n   \"updated\": \"2018-02-16T22:22:08.582Z\",\n
-        \  \"storageClass\": \"MULTI_REGIONAL\",\n   \"timeStorageClassUpdated\":
-        \"2018-02-16T22:22:08.582Z\",\n   \"size\": \"133\",\n   \"md5Hash\": \"bjhC5OCrzKV+8MGMCF2BQA==\",\n
-        \  \"mediaLink\": \"https://www.googleapis.com/download/storage/v1/b/gcsfs-testing/o/test%2Faccounts.2.json?generation=1518819728593525&alt=media\",\n
-        \  \"crc32c\": \"Su+F+g==\",\n   \"etag\": \"CPWkmrO8q9kCEAE=\"\n  }\n ]\n}\n"}
->>>>>>> 2129f8c8
+        \"2018-02-16T22:32:04.372Z\",\n   \"size\": \"5\",\n   \"md5Hash\": \"fXkwN6B2AYZXSwKC8vQ15w==\",\n
+        \  \"mediaLink\": \"https://www.googleapis.com/download/storage/v1/b/gcsfs-testing/o/nested%2Fnested2%2Ffile2?generation=1518820324383303&alt=media\",\n
+        \  \"crc32c\": \"MaqBTg==\",\n   \"etag\": \"CMe0ps++q9kCEAE=\"\n  }\n ]\n}\n"}
     headers:
       Cache-Control: ['private, max-age=0, must-revalidate, no-transform']
-      Content-Length: ['6973']
+      Content-Length: ['1622']
       Content-Type: [application/json; charset=UTF-8]
       Server: [UploadServer]
       Vary: [Origin, X-Origin]
