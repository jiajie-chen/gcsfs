--- conflicted
+++ resolved
@@ -12,23 +12,14 @@
   response:
     body:
       string: !!binary |
-<<<<<<< HEAD
-        H4sIACL25VgC/6tWSkxOTi0uji/Jz07NU7JSUKqoqFDSUVDKTMEQSq0oyCxKLY7PBAkamxkYAMXA
-        auJLKgtSQQqdUhOLUouUagFOYrb0VgAAAA==
-=======
-        H4sIAIdY5VgC/6tWSq0oyCxKLY7PzFOyUjA2MzDQUVDKTIkvyc9OBYkoVVRUKAGFwPz4ksqCVJCg
-        U2piUWoRSDwxOTm1uBhVeS0A03RPm1YAAAA=
->>>>>>> b795204b
+        H4sIAEQ751gC/6tWSkxOTi0uji/Jz07NU7JSUKqoqFDSUVBKrSjILEotjs8ECRqbGRgAxTJTMJSB
+        +fEllQWpIEGn1MSi1CKlWgA253KRVgAAAA==
     headers:
       Alt-Svc: ['quic=":443"; ma=2592000; v="37,36,35"']
       Cache-Control: ['no-cache, no-store, max-age=0, must-revalidate']
       Content-Encoding: [gzip]
       Content-Type: [application/json; charset=UTF-8]
-<<<<<<< HEAD
-      Date: ['Thu, 06 Apr 2017 08:02:42 GMT']
-=======
-      Date: ['Wed, 05 Apr 2017 20:50:16 GMT']
->>>>>>> b795204b
+      Date: ['Fri, 07 Apr 2017 07:09:56 GMT']
       Expires: ['Mon, 01 Jan 1990 00:00:00 GMT']
       Pragma: [no-cache]
       Server: [GSE]
@@ -49,10 +40,14 @@
     uri: https://www.googleapis.com/storage/v1/b/?project=test_project
   response:
     body: {string: "{\n \"kind\": \"storage#buckets\",\n \"items\": [\n  {\n   \"kind\":
-<<<<<<< HEAD
         \"storage#bucket\",\n   \"id\": \"dask-zarr-cache\",\n   \"selfLink\": \"https://www.googleapis.com/storage/v1/b/dask-zarr-cache\",\n
         \  \"projectNumber\": \"211880518801\",\n   \"name\": \"dask-zarr-cache\",\n
         \  \"timeCreated\": \"2017-04-03T14:58:15.917Z\",\n   \"updated\": \"2017-04-03T14:58:15.917Z\",\n
+        \  \"metageneration\": \"1\",\n   \"location\": \"EUROPE-WEST1\",\n   \"storageClass\":
+        \"REGIONAL\",\n   \"etag\": \"CAE=\"\n  },\n  {\n   \"kind\": \"storage#bucket\",\n
+        \  \"id\": \"dprof-cache\",\n   \"selfLink\": \"https://www.googleapis.com/storage/v1/b/dprof-cache\",\n
+        \  \"projectNumber\": \"211880518801\",\n   \"name\": \"dprof-cache\",\n   \"timeCreated\":
+        \"2017-04-06T09:29:42.248Z\",\n   \"updated\": \"2017-04-06T09:29:42.248Z\",\n
         \  \"metageneration\": \"1\",\n   \"location\": \"EUROPE-WEST1\",\n   \"storageClass\":
         \"REGIONAL\",\n   \"etag\": \"CAE=\"\n  },\n  {\n   \"kind\": \"storage#bucket\",\n
         \  \"id\": \"gcsfs-testing\",\n   \"selfLink\": \"https://www.googleapis.com/storage/v1/b/gcsfs-testing\",\n
@@ -73,62 +68,13 @@
     headers:
       Alt-Svc: ['quic=":443"; ma=2592000; v="37,36,35"']
       Cache-Control: ['private, max-age=0, must-revalidate, no-transform']
-      Content-Length: ['1633']
-      Content-Type: [application/json; charset=UTF-8]
-      Date: ['Thu, 06 Apr 2017 08:02:42 GMT']
-      Expires: ['Thu, 06 Apr 2017 08:02:42 GMT']
-      Server: [UploadServer]
-      Vary: [Origin, X-Origin]
-      X-GUploader-UploadID: [AEnB2UqpKPwxjM7aB4X0ljQNOt5NICgT8IU0MUuAiOqaAAxN80HUQbw-HKQwWgZtdvj_tW7SmBiguf685_qkg5UsANIsdvVZVzHgtqpMPQXD4dzEE9AmN5s]
-=======
-        \"storage#bucket\",\n   \"id\": \"anaconda-enterprise\",\n   \"selfLink\":
-        \"https://www.googleapis.com/storage/v1/b/anaconda-enterprise\",\n   \"projectNumber\":
-        \"586241054156\",\n   \"name\": \"anaconda-enterprise\",\n   \"timeCreated\":
-        \"2017-03-30T22:33:29.085Z\",\n   \"updated\": \"2017-03-30T22:33:29.085Z\",\n
-        \  \"metageneration\": \"1\",\n   \"location\": \"US\",\n   \"storageClass\":
-        \"MULTI_REGIONAL\",\n   \"etag\": \"CAE=\"\n  },\n  {\n   \"kind\": \"storage#bucket\",\n
-        \  \"id\": \"anaconda-public-data\",\n   \"selfLink\": \"https://www.googleapis.com/storage/v1/b/anaconda-public-data\",\n
-        \  \"projectNumber\": \"586241054156\",\n   \"name\": \"anaconda-public-data\",\n
-        \  \"timeCreated\": \"2017-04-05T20:22:12.865Z\",\n   \"updated\": \"2017-04-05T20:22:12.865Z\",\n
-        \  \"metageneration\": \"1\",\n   \"location\": \"US\",\n   \"storageClass\":
-        \"MULTI_REGIONAL\",\n   \"etag\": \"CAE=\"\n  },\n  {\n   \"kind\": \"storage#bucket\",\n
-        \  \"id\": \"artifacts.test_project.appspot.com\",\n   \"selfLink\": \"https://www.googleapis.com/storage/v1/b/artifacts.test_project.appspot.com\",\n
-        \  \"projectNumber\": \"586241054156\",\n   \"name\": \"artifacts.test_project.appspot.com\",\n
-        \  \"timeCreated\": \"2016-05-17T18:29:22.774Z\",\n   \"updated\": \"2016-05-17T18:29:22.774Z\",\n
-        \  \"metageneration\": \"1\",\n   \"location\": \"US\",\n   \"storageClass\":
-        \"STANDARD\",\n   \"etag\": \"CAE=\"\n  },\n  {\n   \"kind\": \"storage#bucket\",\n
-        \  \"id\": \"blaze-data\",\n   \"selfLink\": \"https://www.googleapis.com/storage/v1/b/blaze-data\",\n
-        \  \"projectNumber\": \"586241054156\",\n   \"name\": \"blaze-data\",\n   \"timeCreated\":
-        \"2015-09-06T04:08:21.262Z\",\n   \"updated\": \"2015-09-06T15:55:01.051Z\",\n
-        \  \"metageneration\": \"2\",\n   \"location\": \"US\",\n   \"storageClass\":
-        \"STANDARD\",\n   \"etag\": \"CAI=\"\n  },\n  {\n   \"kind\": \"storage#bucket\",\n
-        \  \"id\": \"dask_example_data\",\n   \"selfLink\": \"https://www.googleapis.com/storage/v1/b/dask_example_data\",\n
-        \  \"projectNumber\": \"586241054156\",\n   \"name\": \"dask_example_data\",\n
-        \  \"timeCreated\": \"2017-02-15T18:07:45.948Z\",\n   \"updated\": \"2017-02-15T18:07:45.948Z\",\n
-        \  \"metageneration\": \"1\",\n   \"location\": \"US\",\n   \"storageClass\":
-        \"STANDARD\",\n   \"etag\": \"CAE=\"\n  },\n  {\n   \"kind\": \"storage#bucket\",\n
-        \  \"id\": \"dataproc-9a39e84b-a055-4877-9be9-ddd9334e6145-us\",\n   \"selfLink\":
-        \"https://www.googleapis.com/storage/v1/b/dataproc-9a39e84b-a055-4877-9be9-ddd9334e6145-us\",\n
-        \  \"projectNumber\": \"586241054156\",\n   \"name\": \"dataproc-9a39e84b-a055-4877-9be9-ddd9334e6145-us\",\n
-        \  \"timeCreated\": \"2017-04-05T02:56:05.533Z\",\n   \"updated\": \"2017-04-05T02:56:05.533Z\",\n
-        \  \"metageneration\": \"1\",\n   \"location\": \"US\",\n   \"storageClass\":
-        \"STANDARD\",\n   \"etag\": \"CAE=\"\n  },\n  {\n   \"kind\": \"storage#bucket\",\n
-        \  \"id\": \"gcsfs-testing\",\n   \"selfLink\": \"https://www.googleapis.com/storage/v1/b/gcsfs-testing\",\n
-        \  \"projectNumber\": \"586241054156\",\n   \"name\": \"gcsfs-testing\",\n
-        \  \"timeCreated\": \"2017-04-05T13:45:05.641Z\",\n   \"updated\": \"2017-04-05T13:45:05.641Z\",\n
-        \  \"metageneration\": \"1\",\n   \"location\": \"US\",\n   \"storageClass\":
-        \"STANDARD\",\n   \"etag\": \"CAE=\"\n  }\n ]\n}\n"}
-    headers:
-      Alt-Svc: ['quic=":443"; ma=2592000; v="37,36,35"']
-      Cache-Control: ['private, max-age=0, must-revalidate, no-transform']
-      Content-Length: ['2971']
-      Content-Type: [application/json; charset=UTF-8]
-      Date: ['Wed, 05 Apr 2017 20:50:16 GMT']
-      Expires: ['Wed, 05 Apr 2017 20:50:16 GMT']
-      Server: [UploadServer]
-      Vary: [Origin, X-Origin]
-      X-GUploader-UploadID: [AEnB2UqXfDUqRLokZPciGfmO_Ph1tvkAVWa8HsQYzbZ2vAzRyuT1TFK4EdT29rC3TBvC5V9rJalQ1BoC0DEz-fd31RBNz0cBAw]
->>>>>>> b795204b
+      Content-Length: ['2021']
+      Content-Type: [application/json; charset=UTF-8]
+      Date: ['Fri, 07 Apr 2017 07:09:57 GMT']
+      Expires: ['Fri, 07 Apr 2017 07:09:57 GMT']
+      Server: [UploadServer]
+      Vary: [Origin, X-Origin]
+      X-GUploader-UploadID: [AEnB2Urr-s1oTzc5Tq2ViGKhlqx5R5Vodh4TcK2J3Yppj-JZEx8CcRqt1aBGVyRcO5hllOlN1pOmcVNz_g1VMK-oJou1-p8ZMQ]
     status: {code: 200, message: OK}
 - request:
     body: null
@@ -149,19 +95,11 @@
       Cache-Control: ['private, max-age=0']
       Content-Length: ['165']
       Content-Type: [application/json; charset=UTF-8]
-<<<<<<< HEAD
-      Date: ['Thu, 06 Apr 2017 08:02:43 GMT']
-      Expires: ['Thu, 06 Apr 2017 08:02:43 GMT']
-      Server: [UploadServer]
-      Vary: [Origin, X-Origin]
-      X-GUploader-UploadID: [AEnB2Uo3LEm8kPhhMw6abFkyN_mYcgnhV2_sRsAz9o7JdzLXv3FJolk9reH9aTnMVdsc6Yv4ars2HX8Kcpa77FIaM18pnb-V6outsJzzQSySbfSlgYc5VLU]
-=======
-      Date: ['Wed, 05 Apr 2017 20:50:16 GMT']
-      Expires: ['Wed, 05 Apr 2017 20:50:16 GMT']
-      Server: [UploadServer]
-      Vary: [Origin, X-Origin]
-      X-GUploader-UploadID: [AEnB2Urs0iDoPVE9KPU-EVc4RWDC9XOgokALMjbaXWBbQE2wXd3bGkMHFcJvOZ-zOXtZnsam7rkRkpnNeSYMmGtR2-vsbP-mvQ]
->>>>>>> b795204b
+      Date: ['Fri, 07 Apr 2017 07:09:57 GMT']
+      Expires: ['Fri, 07 Apr 2017 07:09:57 GMT']
+      Server: [UploadServer]
+      Vary: [Origin, X-Origin]
+      X-GUploader-UploadID: [AEnB2UrJo6HnCPJVda1IsuDMm5k697h4nfJiSjaClL6B-e6Y62fcd_LJJY2aB2HOCS3Rg3v6Hecpi7XRjeyhOQBINVLRHIvUyg]
     status: {code: 404, message: Not Found}
 - request:
     body: null
@@ -182,19 +120,11 @@
       Cache-Control: ['private, max-age=0']
       Content-Length: ['165']
       Content-Type: [application/json; charset=UTF-8]
-<<<<<<< HEAD
-      Date: ['Thu, 06 Apr 2017 08:02:43 GMT']
-      Expires: ['Thu, 06 Apr 2017 08:02:43 GMT']
-      Server: [UploadServer]
-      Vary: [Origin, X-Origin]
-      X-GUploader-UploadID: [AEnB2UpJUYiJq-NRFD0cBJx24bcnZN7NM10HX8RTf_AeScJ0Rmz15SR9KGUVWltCY0dqeWkbj386JPodbz9uv_z0n4jb5sAHYE798J5mL8BayXlGsg_EUTs]
-=======
-      Date: ['Wed, 05 Apr 2017 20:50:17 GMT']
-      Expires: ['Wed, 05 Apr 2017 20:50:17 GMT']
-      Server: [UploadServer]
-      Vary: [Origin, X-Origin]
-      X-GUploader-UploadID: [AEnB2Uq6k4RVz6qREA3rD6YPxHYiVmNwlK1RrhpaXppw2Df0eOj8-rL3D6S_KOaMHal6khORIqkUduWnC8NNtKVejn1X9avj4w]
->>>>>>> b795204b
+      Date: ['Fri, 07 Apr 2017 07:09:58 GMT']
+      Expires: ['Fri, 07 Apr 2017 07:09:58 GMT']
+      Server: [UploadServer]
+      Vary: [Origin, X-Origin]
+      X-GUploader-UploadID: [AEnB2Up7IMuQ1mktaZS_iZfC21qdwZsfACJ9ZzrSF3LC47VRrre81u8aLD2QDMXOAXm9PD27GsBaMoHXDAu6h6X56dErNeD2ozFY_neXpcudNT_wAytzemk]
     status: {code: 404, message: Not Found}
 - request:
     body: null
@@ -215,19 +145,11 @@
       Cache-Control: ['private, max-age=0']
       Content-Length: ['165']
       Content-Type: [application/json; charset=UTF-8]
-<<<<<<< HEAD
-      Date: ['Thu, 06 Apr 2017 08:02:43 GMT']
-      Expires: ['Thu, 06 Apr 2017 08:02:43 GMT']
-      Server: [UploadServer]
-      Vary: [Origin, X-Origin]
-      X-GUploader-UploadID: [AEnB2UpwQuOBf92N5xvEvpTUpYbmBJphgoC84VJ0v_-4SUNBJS9WCfaknaFPytWMeKGft0BSk7QQMbPqBrZ9aM78a_ZT3poYKrRxvPuDsRNezESAYFAPL3U]
-=======
-      Date: ['Wed, 05 Apr 2017 20:50:17 GMT']
-      Expires: ['Wed, 05 Apr 2017 20:50:17 GMT']
-      Server: [UploadServer]
-      Vary: [Origin, X-Origin]
-      X-GUploader-UploadID: [AEnB2Uqbkp_D0jqGfaVgZn9o2YMVFtGFgMAWFogqzC3swl122PCvrMpIZjo5hqv5YqEB9yCxUUXn2_NR1LogcemhiS30xF6zlg]
->>>>>>> b795204b
+      Date: ['Fri, 07 Apr 2017 07:09:58 GMT']
+      Expires: ['Fri, 07 Apr 2017 07:09:58 GMT']
+      Server: [UploadServer]
+      Vary: [Origin, X-Origin]
+      X-GUploader-UploadID: [AEnB2UoVBq_kcwbKBhzl6Z6rND08_z-MXQHkp-ZDlxb6VZyZ-5NDIUu9w-HzX_5EdUECd-8eTLbIKGB4YwrT4xYsizZpOuG_H4uBSf7Uf2BZkyPjGDgL4eY]
     status: {code: 404, message: Not Found}
 - request:
     body: null
@@ -248,19 +170,11 @@
       Cache-Control: ['private, max-age=0']
       Content-Length: ['165']
       Content-Type: [application/json; charset=UTF-8]
-<<<<<<< HEAD
-      Date: ['Thu, 06 Apr 2017 08:02:43 GMT']
-      Expires: ['Thu, 06 Apr 2017 08:02:43 GMT']
-      Server: [UploadServer]
-      Vary: [Origin, X-Origin]
-      X-GUploader-UploadID: [AEnB2Up8WwP0CupnHdCSiWYmmmozVO0a5FKg1Y466N4aUhcaOzJQW5JT8L6DypUbmlfzlV21WJltIdsT1t4Bw1V751nHmLR7-mTkgAYFpByWAwSIzycN_hI]
-=======
-      Date: ['Wed, 05 Apr 2017 20:50:17 GMT']
-      Expires: ['Wed, 05 Apr 2017 20:50:17 GMT']
-      Server: [UploadServer]
-      Vary: [Origin, X-Origin]
-      X-GUploader-UploadID: [AEnB2Uqg47Xh15u6ilwH6s4U-QwjBz28pxbzxSQlk6F4K8KwY2kpT5JVKwIrKI3AGx5BIHrOykjUzJBovy_quubgRuP4BlJWZA]
->>>>>>> b795204b
+      Date: ['Fri, 07 Apr 2017 07:09:58 GMT']
+      Expires: ['Fri, 07 Apr 2017 07:09:58 GMT']
+      Server: [UploadServer]
+      Vary: [Origin, X-Origin]
+      X-GUploader-UploadID: [AEnB2UqbiwOpbljwyrjZ9QJiUwL-OIDYfbleNZsxgrjkNqb9AdgL4jtLMcPoXeyeClAJfvs466D4ZFBp1xNAI-1T0CMPsKcLLYyBkH_0FNMg86G-JxgT8Xk]
     status: {code: 404, message: Not Found}
 - request:
     body: 'hello
@@ -275,46 +189,26 @@
     method: POST
     uri: https://www.googleapis.com/upload/storage/v1/b/gcsfs-testing/o?name=nested%2Ffile1&uploadType=media
   response:
-<<<<<<< HEAD
-    body: {string: "{\n \"kind\": \"storage#object\",\n \"id\": \"gcsfs-testing/nested/file1/1491465763970200\",\n
+    body: {string: "{\n \"kind\": \"storage#object\",\n \"id\": \"gcsfs-testing/nested/file1/1491548999009430\",\n
         \"selfLink\": \"https://www.googleapis.com/storage/v1/b/gcsfs-testing/o/nested%2Ffile1\",\n
         \"name\": \"nested/file1\",\n \"bucket\": \"gcsfs-testing\",\n \"generation\":
-        \"1491465763970200\",\n \"metageneration\": \"1\",\n \"timeCreated\": \"2017-04-06T08:02:43.903Z\",\n
-        \"updated\": \"2017-04-06T08:02:43.903Z\",\n \"storageClass\": \"STANDARD\",\n
-        \"timeStorageClassUpdated\": \"2017-04-06T08:02:43.903Z\",\n \"size\": \"6\",\n
-        \"md5Hash\": \"sZRqySSS0jR8YjW00mERhA==\",\n \"mediaLink\": \"https://www.googleapis.com/download/storage/v1/b/gcsfs-testing/o/nested%2Ffile1?generation=1491465763970200&alt=media\",\n
-        \"crc32c\": \"NT3Yvg==\",\n \"etag\": \"CJi5ufiuj9MCEAE=\"\n}\n"}
-=======
-    body: {string: "{\n \"kind\": \"storage#object\",\n \"id\": \"gcsfs-testing/nested/file1/1491425417791281\",\n
-        \"selfLink\": \"https://www.googleapis.com/storage/v1/b/gcsfs-testing/o/nested%2Ffile1\",\n
-        \"name\": \"nested/file1\",\n \"bucket\": \"gcsfs-testing\",\n \"generation\":
-        \"1491425417791281\",\n \"metageneration\": \"1\",\n \"timeCreated\": \"2017-04-05T20:50:17.771Z\",\n
-        \"updated\": \"2017-04-05T20:50:17.771Z\",\n \"storageClass\": \"STANDARD\",\n
-        \"timeStorageClassUpdated\": \"2017-04-05T20:50:17.771Z\",\n \"size\": \"6\",\n
-        \"md5Hash\": \"sZRqySSS0jR8YjW00mERhA==\",\n \"mediaLink\": \"https://www.googleapis.com/download/storage/v1/b/gcsfs-testing/o/nested%2Ffile1?generation=1491425417791281&alt=media\",\n
-        \"crc32c\": \"NT3Yvg==\",\n \"etag\": \"CLGO8tGYjtMCEAE=\"\n}\n"}
->>>>>>> b795204b
+        \"1491548999009430\",\n \"metageneration\": \"1\",\n \"timeCreated\": \"2017-04-07T07:09:58.931Z\",\n
+        \"updated\": \"2017-04-07T07:09:58.931Z\",\n \"storageClass\": \"STANDARD\",\n
+        \"timeStorageClassUpdated\": \"2017-04-07T07:09:58.931Z\",\n \"size\": \"6\",\n
+        \"md5Hash\": \"sZRqySSS0jR8YjW00mERhA==\",\n \"mediaLink\": \"https://www.googleapis.com/download/storage/v1/b/gcsfs-testing/o/nested%2Ffile1?generation=1491548999009430&alt=media\",\n
+        \"crc32c\": \"NT3Yvg==\",\n \"etag\": \"CJaJgYLlkdMCEAE=\"\n}\n"}
     headers:
       Alt-Svc: ['quic=":443"; ma=2592000; v="37,36,35"']
       Cache-Control: ['no-cache, no-store, max-age=0, must-revalidate']
       Content-Length: ['693']
       Content-Type: [application/json; charset=UTF-8]
-<<<<<<< HEAD
-      Date: ['Thu, 06 Apr 2017 08:02:44 GMT']
-      ETag: [CJi5ufiuj9MCEAE=]
-=======
-      Date: ['Wed, 05 Apr 2017 20:50:17 GMT']
-      ETag: [CLGO8tGYjtMCEAE=]
->>>>>>> b795204b
-      Expires: ['Mon, 01 Jan 1990 00:00:00 GMT']
-      Pragma: [no-cache]
-      Server: [UploadServer]
-      Vary: [Origin, X-Origin]
-<<<<<<< HEAD
-      X-GUploader-UploadID: [AEnB2UrduRDfsWnyya3igSpYFiG4va3CVunfxWwgHWK7tl5sfDpsbiXy9Yfik1o7xQWZjshIMOQm-o_L79s2rfDKvaGtmG4N1cbHn8g_TAWD9v5YcO5Kd3o]
-=======
-      X-GUploader-UploadID: [AEnB2Urga-FXXjHxXCqr9OUm1J3jYH5xKuQ9j2_h5y2ViSBgF8EamLt1Z7BhwVQLgs4cojusAX8eb9r_fTE3TPDMffijrFmMSg]
->>>>>>> b795204b
+      Date: ['Fri, 07 Apr 2017 07:09:59 GMT']
+      ETag: [CJaJgYLlkdMCEAE=]
+      Expires: ['Mon, 01 Jan 1990 00:00:00 GMT']
+      Pragma: [no-cache]
+      Server: [UploadServer]
+      Vary: [Origin, X-Origin]
+      X-GUploader-UploadID: [AEnB2Uq03dYEs3jzrwyxYAZac3txs747aISBE5FJ-3yIT2F7X0n-MTC02GYeXdOoaM1Gmv63Ryfrlo1r7d3xK6mOVXhw-S6Irg]
     status: {code: 200, message: OK}
 - request:
     body: null
@@ -327,59 +221,35 @@
     uri: https://www.googleapis.com/storage/v1/b/gcsfs-testing/o/?maxResults=1000
   response:
     body: {string: "{\n \"kind\": \"storage#objects\",\n \"items\": [\n  {\n   \"kind\":
-<<<<<<< HEAD
-        \"storage#object\",\n   \"id\": \"gcsfs-testing/nested/file1/1491465763970200\",\n
+        \"storage#object\",\n   \"id\": \"gcsfs-testing/nested/file1/1491548999009430\",\n
         \  \"selfLink\": \"https://www.googleapis.com/storage/v1/b/gcsfs-testing/o/nested%2Ffile1\",\n
         \  \"name\": \"nested/file1\",\n   \"bucket\": \"gcsfs-testing\",\n   \"generation\":
-        \"1491465763970200\",\n   \"metageneration\": \"1\",\n   \"timeCreated\":
-        \"2017-04-06T08:02:43.903Z\",\n   \"updated\": \"2017-04-06T08:02:43.903Z\",\n
-        \  \"storageClass\": \"STANDARD\",\n   \"timeStorageClassUpdated\": \"2017-04-06T08:02:43.903Z\",\n
+        \"1491548999009430\",\n   \"metageneration\": \"1\",\n   \"timeCreated\":
+        \"2017-04-07T07:09:58.931Z\",\n   \"updated\": \"2017-04-07T07:09:58.931Z\",\n
+        \  \"storageClass\": \"STANDARD\",\n   \"timeStorageClassUpdated\": \"2017-04-07T07:09:58.931Z\",\n
         \  \"size\": \"6\",\n   \"md5Hash\": \"sZRqySSS0jR8YjW00mERhA==\",\n   \"mediaLink\":
-        \"https://www.googleapis.com/download/storage/v1/b/gcsfs-testing/o/nested%2Ffile1?generation=1491465763970200&alt=media\",\n
-        \  \"crc32c\": \"NT3Yvg==\",\n   \"etag\": \"CJi5ufiuj9MCEAE=\"\n  }\n ]\n}\n"}
-=======
-        \"storage#object\",\n   \"id\": \"gcsfs-testing/nested/file1/1491425417791281\",\n
-        \  \"selfLink\": \"https://www.googleapis.com/storage/v1/b/gcsfs-testing/o/nested%2Ffile1\",\n
-        \  \"name\": \"nested/file1\",\n   \"bucket\": \"gcsfs-testing\",\n   \"generation\":
-        \"1491425417791281\",\n   \"metageneration\": \"1\",\n   \"timeCreated\":
-        \"2017-04-05T20:50:17.771Z\",\n   \"updated\": \"2017-04-05T20:50:17.771Z\",\n
-        \  \"storageClass\": \"STANDARD\",\n   \"timeStorageClassUpdated\": \"2017-04-05T20:50:17.771Z\",\n
-        \  \"size\": \"6\",\n   \"md5Hash\": \"sZRqySSS0jR8YjW00mERhA==\",\n   \"mediaLink\":
-        \"https://www.googleapis.com/download/storage/v1/b/gcsfs-testing/o/nested%2Ffile1?generation=1491425417791281&alt=media\",\n
-        \  \"crc32c\": \"NT3Yvg==\",\n   \"etag\": \"CLGO8tGYjtMCEAE=\"\n  }\n ]\n}\n"}
->>>>>>> b795204b
+        \"https://www.googleapis.com/download/storage/v1/b/gcsfs-testing/o/nested%2Ffile1?generation=1491548999009430&alt=media\",\n
+        \  \"crc32c\": \"NT3Yvg==\",\n   \"etag\": \"CJaJgYLlkdMCEAE=\"\n  }\n ]\n}\n"}
     headers:
       Alt-Svc: ['quic=":443"; ma=2592000; v="37,36,35"']
       Cache-Control: ['private, max-age=0, must-revalidate, no-transform']
       Content-Length: ['776']
       Content-Type: [application/json; charset=UTF-8]
-<<<<<<< HEAD
-      Date: ['Thu, 06 Apr 2017 08:02:44 GMT']
-      Expires: ['Thu, 06 Apr 2017 08:02:44 GMT']
-      Server: [UploadServer]
-      Vary: [Origin, X-Origin]
-      X-GUploader-UploadID: [AEnB2UpXyCj2awp1-ibge3EA3ThTmSeNSMX4WDCLC2d98v9En52AXXmFHG5rXPKBsx5shfdKwgkrGZD_Mk4HTfJjuxqcAtGmFlIW4Fz9pybfKAduetFkME8]
-=======
-      Date: ['Wed, 05 Apr 2017 20:50:18 GMT']
-      Expires: ['Wed, 05 Apr 2017 20:50:18 GMT']
-      Server: [UploadServer]
-      Vary: [Origin, X-Origin]
-      X-GUploader-UploadID: [AEnB2UqXQLEM-l1lZyGQINRYplPMJs3fOWFGHFbKxWuH3Zav03hckYRaPUZhkxwSDJRoYCtNst9e1PNK93DiSXRAwfV65PJBRQ]
->>>>>>> b795204b
-    status: {code: 200, message: OK}
-- request:
-    body: null
-    headers:
-      Accept: ['*/*']
-      Accept-Encoding: ['gzip, deflate']
-      Connection: [keep-alive]
-      User-Agent: [python-requests/2.13.0]
-    method: GET
-<<<<<<< HEAD
-    uri: https://www.googleapis.com/download/storage/v1/b/gcsfs-testing/o/nested%2Ffile1?alt=media&generation=1491465763970200
-=======
-    uri: https://www.googleapis.com/download/storage/v1/b/gcsfs-testing/o/nested%2Ffile1?alt=media&generation=1491425417791281
->>>>>>> b795204b
+      Date: ['Fri, 07 Apr 2017 07:09:59 GMT']
+      Expires: ['Fri, 07 Apr 2017 07:09:59 GMT']
+      Server: [UploadServer]
+      Vary: [Origin, X-Origin]
+      X-GUploader-UploadID: [AEnB2UqJAAOAqN7Hu9tnG-81lmKEX6jUkGKCJge2SG1aD8Z3GVH4sl_tq11Etw4rD443RPd5UzPUvTOKIiIi1BGXooEDMWGQISNokk0dhxIxcK6VjzukwKE]
+    status: {code: 200, message: OK}
+- request:
+    body: null
+    headers:
+      Accept: ['*/*']
+      Accept-Encoding: ['gzip, deflate']
+      Connection: [keep-alive]
+      User-Agent: [python-requests/2.13.0]
+    method: GET
+    uri: https://www.googleapis.com/download/storage/v1/b/gcsfs-testing/o/nested%2Ffile1?alt=media&generation=1491548999009430
   response:
     body: {string: 'hello
 
@@ -390,24 +260,14 @@
       Content-Disposition: [attachment]
       Content-Length: ['6']
       Content-Type: [application/octet-stream]
-<<<<<<< HEAD
-      Date: ['Thu, 06 Apr 2017 08:02:44 GMT']
-      ETag: [CJi5ufiuj9MCEAE=]
-=======
-      Date: ['Wed, 05 Apr 2017 20:50:18 GMT']
-      ETag: [CLGO8tGYjtMCEAE=]
->>>>>>> b795204b
-      Expires: ['Mon, 01 Jan 1990 00:00:00 GMT']
-      Pragma: [no-cache]
-      Server: [UploadServer]
-      Vary: [Origin, X-Origin]
-<<<<<<< HEAD
-      X-GUploader-UploadID: [AEnB2Uo1kyGez5fPXIyZv40dpjzf0KY6ckvswsDozWW3NTjqykwNDQEYMOdHMx13ceFSKrE2HH3Nu51-kkRCHhdFemCukkmfX7EIBezvg_Kf2Ox6g0dJdlU]
-      X-Goog-Generation: ['1491465763970200']
-=======
-      X-GUploader-UploadID: [AEnB2UrNetGshRlZZWVAoHfL-LkzjHOG-A8OZzrFe-GS3J-UJi8K5DLv6rf9y9CJpUoGzyapmjUj47uy9_LhT4LFXu85ojiJGA]
-      X-Goog-Generation: ['1491425417791281']
->>>>>>> b795204b
+      Date: ['Fri, 07 Apr 2017 07:09:59 GMT']
+      ETag: [CJaJgYLlkdMCEAE=]
+      Expires: ['Mon, 01 Jan 1990 00:00:00 GMT']
+      Pragma: [no-cache]
+      Server: [UploadServer]
+      Vary: [Origin, X-Origin]
+      X-GUploader-UploadID: [AEnB2Uqm4W5Wf5QSNaXNLEoxbHK6b-kwC7gpZKemOnFYUjEyw6QtL7QC3mbXRhutQvznnJwVf3iiduRmJWQ0CoUAWDPol7P3qg]
+      X-Goog-Generation: ['1491548999009430']
       X-Goog-Hash: ['crc32c=NT3Yvg==,md5=sZRqySSS0jR8YjW00mERhA==']
       X-Goog-Metageneration: ['1']
       X-Goog-Storage-Class: [STANDARD]
@@ -421,11 +281,7 @@
       Range: [bytes=0-10485759]
       User-Agent: [python-requests/2.13.0]
     method: GET
-<<<<<<< HEAD
-    uri: https://www.googleapis.com/download/storage/v1/b/gcsfs-testing/o/nested%2Ffile1?alt=media&generation=1491465763970200
-=======
-    uri: https://www.googleapis.com/download/storage/v1/b/gcsfs-testing/o/nested%2Ffile1?alt=media&generation=1491425417791281
->>>>>>> b795204b
+    uri: https://www.googleapis.com/download/storage/v1/b/gcsfs-testing/o/nested%2Ffile1?alt=media&generation=1491548999009430
   response:
     body: {string: 'hello
 
@@ -437,24 +293,14 @@
       Content-Length: ['6']
       Content-Range: [bytes 0-5/6]
       Content-Type: [application/octet-stream]
-<<<<<<< HEAD
-      Date: ['Thu, 06 Apr 2017 08:02:45 GMT']
-      ETag: [CJi5ufiuj9MCEAE=]
-=======
-      Date: ['Wed, 05 Apr 2017 20:50:18 GMT']
-      ETag: [CLGO8tGYjtMCEAE=]
->>>>>>> b795204b
-      Expires: ['Mon, 01 Jan 1990 00:00:00 GMT']
-      Pragma: [no-cache]
-      Server: [UploadServer]
-      Vary: [Origin, X-Origin]
-<<<<<<< HEAD
-      X-GUploader-UploadID: [AEnB2Uq-VuVoYGbRlARvRe_elYr4UjFCh_NyEWpzlXeAn4v1BEvufe55IoXBfMPv4kkbx0JMnRa2YVFpL5iyvhwAyBa7RKruKoYU3pJLO3HG_iETbQCGuAE]
-      X-Goog-Generation: ['1491465763970200']
-=======
-      X-GUploader-UploadID: [AEnB2UqtjXOErsXhudEHiKduhyh_uBIh7cWR1Lul7u6KURvyKiq1UzLVvXqIiTdr5CqZihhkNvIN9aZfpdC0RH5T2lnIa0TmMw]
-      X-Goog-Generation: ['1491425417791281']
->>>>>>> b795204b
+      Date: ['Fri, 07 Apr 2017 07:10:00 GMT']
+      ETag: [CJaJgYLlkdMCEAE=]
+      Expires: ['Mon, 01 Jan 1990 00:00:00 GMT']
+      Pragma: [no-cache]
+      Server: [UploadServer]
+      Vary: [Origin, X-Origin]
+      X-GUploader-UploadID: [AEnB2UrFiaLRO8m7-1ewJfaaYvfcVmCarbzuMXYWmpRE_PS15vt6R0m53WJR17t-WttABf0t_1pBhK-6mXvjzNEeDzDoQbZxOe-e-1l6VpI7Mye-ePL3EyM]
+      X-Goog-Generation: ['1491548999009430']
       X-Goog-Hash: [crc32c=NT3Yvg==]
       X-Goog-Metageneration: ['1']
       X-Goog-Storage-Class: [STANDARD]
@@ -468,11 +314,7 @@
       Range: [bytes=0-10485759]
       User-Agent: [python-requests/2.13.0]
     method: GET
-<<<<<<< HEAD
-    uri: https://www.googleapis.com/download/storage/v1/b/gcsfs-testing/o/nested%2Ffile1?alt=media&generation=1491465763970200
-=======
-    uri: https://www.googleapis.com/download/storage/v1/b/gcsfs-testing/o/nested%2Ffile1?alt=media&generation=1491425417791281
->>>>>>> b795204b
+    uri: https://www.googleapis.com/download/storage/v1/b/gcsfs-testing/o/nested%2Ffile1?alt=media&generation=1491548999009430
   response:
     body: {string: 'hello
 
@@ -484,25 +326,15 @@
       Content-Length: ['6']
       Content-Range: [bytes 0-5/6]
       Content-Type: [application/octet-stream]
-<<<<<<< HEAD
-      Date: ['Thu, 06 Apr 2017 08:02:45 GMT']
-      ETag: [CJi5ufiuj9MCEAE=]
-=======
-      Date: ['Wed, 05 Apr 2017 20:50:18 GMT']
-      ETag: [CLGO8tGYjtMCEAE=]
->>>>>>> b795204b
-      Expires: ['Mon, 01 Jan 1990 00:00:00 GMT']
-      Pragma: [no-cache]
-      Server: [UploadServer]
-      Vary: [Origin, X-Origin]
-<<<<<<< HEAD
-      X-GUploader-UploadID: [AEnB2UqD37n4QBblYa-cVCvsqrGbdcZZ21LQCUNSMJHiE0s9wzkQQUX4OCvDcsOvLT8PbXJr4sMINsKZsRcvXauoqTJThiY4dh189KqzLdjFCSdyU6THPYE]
-      X-Goog-Generation: ['1491465763970200']
-=======
-      X-GUploader-UploadID: [AEnB2Uq1-xU0AhxGaFzDfveJZrMo-SH3GhEKHTai8D9jXPCXnX0w0UebvgSh6sKGlub9cGCcEqmFRrdEsdi3kXlFlLhRB_-xSQ]
-      X-Goog-Generation: ['1491425417791281']
+      Date: ['Fri, 07 Apr 2017 07:10:00 GMT']
+      ETag: [CJaJgYLlkdMCEAE=]
+      Expires: ['Mon, 01 Jan 1990 00:00:00 GMT']
+      Pragma: [no-cache]
+      Server: [UploadServer]
+      Vary: [Origin, X-Origin]
+      X-GUploader-UploadID: [AEnB2UqxK8ry9cKDlAkB4NxOD7GIEJ2c6BetvVqEePFBqN9BRbrGYL87VA-SSpskf33ER8s55AKNMLaLOY9-ZDcRWPjDg4A_iMS-FGQO9r9_ZfqQbF_xwe4]
+      X-Goog-Generation: ['1491548999009430']
       X-Goog-Hash: [crc32c=NT3Yvg==]
->>>>>>> b795204b
       X-Goog-Metageneration: ['1']
       X-Goog-Storage-Class: [STANDARD]
     status: {code: 206, message: Partial Content}
@@ -514,11 +346,7 @@
       Connection: [keep-alive]
       User-Agent: [python-requests/2.13.0]
     method: GET
-<<<<<<< HEAD
-    uri: https://www.googleapis.com/download/storage/v1/b/gcsfs-testing/o/nested%2Ffile1?alt=media&generation=1491465763970200
-=======
-    uri: https://www.googleapis.com/download/storage/v1/b/gcsfs-testing/o/nested%2Ffile1?alt=media&generation=1491425417791281
->>>>>>> b795204b
+    uri: https://www.googleapis.com/download/storage/v1/b/gcsfs-testing/o/nested%2Ffile1?alt=media&generation=1491548999009430
   response:
     body: {string: 'hello
 
@@ -529,24 +357,14 @@
       Content-Disposition: [attachment]
       Content-Length: ['6']
       Content-Type: [application/octet-stream]
-<<<<<<< HEAD
-      Date: ['Thu, 06 Apr 2017 08:02:45 GMT']
-      ETag: [CJi5ufiuj9MCEAE=]
-=======
-      Date: ['Wed, 05 Apr 2017 20:50:19 GMT']
-      ETag: [CLGO8tGYjtMCEAE=]
->>>>>>> b795204b
-      Expires: ['Mon, 01 Jan 1990 00:00:00 GMT']
-      Pragma: [no-cache]
-      Server: [UploadServer]
-      Vary: [Origin, X-Origin]
-<<<<<<< HEAD
-      X-GUploader-UploadID: [AEnB2Uq7zsdt0PKyxoHhMFLlAt0ura753easvNrr4Bi88Jj7BHMwIY83JYEJmfDKU-c1ZYXM9LEWHBQjGbfCjtmB6aREa-8csJ2A6wZ2Gmbfj7mxVx3p2Y4]
-      X-Goog-Generation: ['1491465763970200']
-=======
-      X-GUploader-UploadID: [AEnB2UqceV0sarOwgKogcMqRLN1gO-lAgXb3rDIH88vqs45sgQlJ8S8hiGHSbqZX8L1oTsEgBe-1_XPUDnikTdxgcFzEpS6uJg]
-      X-Goog-Generation: ['1491425417791281']
->>>>>>> b795204b
+      Date: ['Fri, 07 Apr 2017 07:10:01 GMT']
+      ETag: [CJaJgYLlkdMCEAE=]
+      Expires: ['Mon, 01 Jan 1990 00:00:00 GMT']
+      Pragma: [no-cache]
+      Server: [UploadServer]
+      Vary: [Origin, X-Origin]
+      X-GUploader-UploadID: [AEnB2Uqaa_iZuxmEaipd-VDlqZgKCxgZb-J8vVvxAEDFHG6cbR7oucA5mY1FeB0HoE5hhe0AfnyO2z7xX0AH4nKvXG8t_0EjUA]
+      X-Goog-Generation: ['1491548999009430']
       X-Goog-Hash: ['crc32c=NT3Yvg==,md5=sZRqySSS0jR8YjW00mERhA==']
       X-Goog-Metageneration: ['1']
       X-Goog-Storage-Class: [STANDARD]
@@ -568,19 +386,11 @@
       Cache-Control: ['no-cache, no-store, max-age=0, must-revalidate']
       Content-Length: ['0']
       Content-Type: [application/json]
-<<<<<<< HEAD
-      Date: ['Thu, 06 Apr 2017 08:02:46 GMT']
-=======
-      Date: ['Wed, 05 Apr 2017 20:50:19 GMT']
->>>>>>> b795204b
-      Expires: ['Mon, 01 Jan 1990 00:00:00 GMT']
-      Pragma: [no-cache]
-      Server: [UploadServer]
-      Vary: [Origin, X-Origin]
-<<<<<<< HEAD
-      X-GUploader-UploadID: [AEnB2Up632xvcdNJJRLVFC0hBUtgAoKz9rSJgeP69TLf8__3YRjZXDaJa2KzpUU-rWjBrXu1Yooya2u_qcMDpjZH5x3VN20xQC4RvSAM2gbLdxI2PagpnYY]
-=======
-      X-GUploader-UploadID: [AEnB2Up4J1GRAdCqlJTSfHjyrzfOX_jFWoIrZu2nO1QXZZGM0zGsFf44iWC6Qg7WY_95mAHXoVzErqZ_joG__ojtUEzBNA9rZA]
->>>>>>> b795204b
+      Date: ['Fri, 07 Apr 2017 07:10:01 GMT']
+      Expires: ['Mon, 01 Jan 1990 00:00:00 GMT']
+      Pragma: [no-cache]
+      Server: [UploadServer]
+      Vary: [Origin, X-Origin]
+      X-GUploader-UploadID: [AEnB2UpINhh7hNZDdrCs-PWM5DOR8mF0Yb7s8NcBzMarzacB8lt1CHQ8sPugDAFwdoa5HAE-10B1BoEC6RMVdWbOynNbXgIuWfPTFcOndZIoLBYt18gigSY]
     status: {code: 204, message: No Content}
 version: 1