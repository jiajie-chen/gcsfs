interactions:
- request:
    body: null
    headers:
      Accept: ['*/*']
      Accept-Encoding: ['gzip, deflate']
      Connection: [keep-alive]
      Content-Length: ['0']
      User-Agent: [python-requests/2.18.4]
    method: POST
    uri: https://www.googleapis.com/oauth2/v4/token?grant_type=refresh_token
  response:
    body:
      string: !!binary |
<<<<<<< HEAD
        H4sIAGYJMFoC/6tWykyJL8nPTs1TslJQqqioUNJRUALz40sqC1JBgk6piUWpRSDxxOTk1OJiDOWp
        FQWZRanF8ZkgQWMzA4NaAMCTibZWAAAA
    headers:
      Alt-Svc: ['quic=":443"; ma=2592000; v="39,38,37,35"']
      Cache-Control: ['no-cache, no-store, max-age=0, must-revalidate']
      Content-Encoding: [gzip]
      Content-Type: [application/json; charset=UTF-8]
      Date: ['Wed, 11 Oct 2017 14:32:32 GMT']
=======
        H4sIAOySTloC/6tWykyJL8nPTs1TslJQqqioUNJRUEqtKMgsSi2OzwQJGpsZGADFEpOTU4uLMZSC
        +fEllQWpIEGn1MSi1CKlWgDtYoPeVgAAAA==
    headers:
      Alt-Svc: ['hq=":443"; ma=2592000; quic=51303431; quic=51303339; quic=51303338;
          quic=51303337; quic=51303335,quic=":443"; ma=2592000; v="41,39,38,37,35"']
      Cache-Control: ['no-cache, no-store, max-age=0, must-revalidate']
      Content-Encoding: [gzip]
      Content-Type: [application/json; charset=UTF-8]
      Date: ['Thu, 04 Jan 2018 20:47:40 GMT']
>>>>>>> 899a4518
      Expires: ['Mon, 01 Jan 1990 00:00:00 GMT']
      Pragma: [no-cache]
      Server: [GSE]
      Transfer-Encoding: [chunked]
      Vary: [Origin, X-Origin]
      X-Content-Type-Options: [nosniff]
      X-Frame-Options: [SAMEORIGIN]
      X-XSS-Protection: [1; mode=block]
    status: {code: 200, message: OK}
- request:
    body: null
    headers:
      Accept: ['*/*']
      Accept-Encoding: ['gzip, deflate']
      Connection: [keep-alive]
      User-Agent: [python-requests/2.18.4]
    method: GET
    uri: https://www.googleapis.com/storage/v1/b/?project=test_project
  response:
    body: {string: "{\n \"kind\": \"storage#buckets\",\n \"items\": [\n  {\n   \"kind\":
        \"storage#bucket\",\n   \"id\": \"anaconda-enterprise\",\n   \"selfLink\":
        \"https://www.googleapis.com/storage/v1/b/anaconda-enterprise\",\n   \"projectNumber\":
        \"586241054156\",\n   \"name\": \"anaconda-enterprise\",\n   \"timeCreated\":
        \"2017-07-05T23:53:06.552Z\",\n   \"updated\": \"2017-07-14T17:39:54.178Z\",\n
        \  \"metageneration\": \"3\",\n   \"location\": \"US\",\n   \"storageClass\":
        \"MULTI_REGIONAL\",\n   \"etag\": \"CAM=\"\n  },\n  {\n   \"kind\": \"storage#bucket\",\n
        \  \"id\": \"anaconda-public-data\",\n   \"selfLink\": \"https://www.googleapis.com/storage/v1/b/anaconda-public-data\",\n
        \  \"projectNumber\": \"586241054156\",\n   \"name\": \"anaconda-public-data\",\n
        \  \"timeCreated\": \"2017-04-05T20:22:12.865Z\",\n   \"updated\": \"2017-07-10T16:32:07.980Z\",\n
        \  \"metageneration\": \"2\",\n   \"location\": \"US\",\n   \"storageClass\":
        \"MULTI_REGIONAL\",\n   \"etag\": \"CAI=\"\n  },\n  {\n   \"kind\": \"storage#bucket\",\n
        \  \"id\": \"artifacts.test_project.appspot.com\",\n   \"selfLink\": \"https://www.googleapis.com/storage/v1/b/artifacts.test_project.appspot.com\",\n
        \  \"projectNumber\": \"586241054156\",\n   \"name\": \"artifacts.test_project.appspot.com\",\n
        \  \"timeCreated\": \"2016-05-17T18:29:22.774Z\",\n   \"updated\": \"2016-05-17T18:29:22.774Z\",\n
        \  \"metageneration\": \"1\",\n   \"location\": \"US\",\n   \"storageClass\":
        \"STANDARD\",\n   \"etag\": \"CAE=\"\n  },\n  {\n   \"kind\": \"storage#bucket\",\n
<<<<<<< HEAD
        \  \"id\": \"dataflow-anaconda-compute\",\n   \"selfLink\": \"https://www.googleapis.com/storage/v1/b/dataflow-anaconda-compute\",\n
        \  \"projectNumber\": \"586241054156\",\n   \"name\": \"dataflow-anaconda-compute\",\n
        \  \"timeCreated\": \"2017-09-14T18:55:42.848Z\",\n   \"updated\": \"2017-09-14T18:55:42.848Z\",\n
        \  \"metageneration\": \"1\",\n   \"location\": \"US\",\n   \"storageClass\":
        \"MULTI_REGIONAL\",\n   \"etag\": \"CAE=\"\n  },\n  {\n   \"kind\": \"storage#bucket\",\n
        \  \"id\": \"gcsfs-testing\",\n   \"selfLink\": \"https://www.googleapis.com/storage/v1/b/gcsfs-testing\",\n
        \  \"projectNumber\": \"586241054156\",\n   \"name\": \"gcsfs-testing\",\n
        \  \"timeCreated\": \"2017-10-11T14:25:41.055Z\",\n   \"updated\": \"2017-10-11T14:25:41.055Z\",\n
        \  \"metageneration\": \"1\",\n   \"location\": \"US\",\n   \"storageClass\":
        \"STANDARD\",\n   \"etag\": \"CAE=\"\n  },\n  {\n   \"kind\": \"storage#bucket\",\n
        \  \"id\": \"mytempdir\",\n   \"selfLink\": \"https://www.googleapis.com/storage/v1/b/mytempdir\",\n
        \  \"projectNumber\": \"586241054156\",\n   \"name\": \"mytempdir\",\n   \"timeCreated\":
        \"2017-10-02T20:32:40.893Z\",\n   \"updated\": \"2017-10-02T20:32:40.893Z\",\n
        \  \"metageneration\": \"1\",\n   \"location\": \"US\",\n   \"storageClass\":
        \"STANDARD\",\n   \"etag\": \"CAE=\"\n  }\n ]\n}\n"}
    headers:
      Alt-Svc: ['quic=":443"; ma=2592000; v="39,38,37,35"']
      Cache-Control: ['private, max-age=0, must-revalidate, no-transform']
      Content-Length: ['2512']
      Content-Type: [application/json; charset=UTF-8]
      Date: ['Wed, 11 Oct 2017 14:32:32 GMT']
      Expires: ['Wed, 11 Oct 2017 14:32:32 GMT']
      Server: [UploadServer]
      Vary: [Origin, X-Origin]
      X-GUploader-UploadID: [AEnB2UobRUJa73RpEe4ZrgqqdoS4Tou22WEXn10ISMTjSICnGsmOkIifEKs46pdJWcLpfkwgjlCgdT4VNt3o1Hs2z8foPKM6Cg]
=======
        \  \"id\": \"test_project_cloudbuild\",\n   \"selfLink\": \"https://www.googleapis.com/storage/v1/b/test_project_cloudbuild\",\n
        \  \"projectNumber\": \"586241054156\",\n   \"name\": \"test_project_cloudbuild\",\n
        \  \"timeCreated\": \"2017-11-03T20:06:49.744Z\",\n   \"updated\": \"2017-11-03T20:06:49.744Z\",\n
        \  \"metageneration\": \"1\",\n   \"location\": \"US\",\n   \"storageClass\":
        \"STANDARD\",\n   \"etag\": \"CAE=\"\n  },\n  {\n   \"kind\": \"storage#bucket\",\n
        \  \"id\": \"dataflow-anaconda-compute\",\n   \"selfLink\": \"https://www.googleapis.com/storage/v1/b/dataflow-anaconda-compute\",\n
        \  \"projectNumber\": \"586241054156\",\n   \"name\": \"dataflow-anaconda-compute\",\n
        \  \"timeCreated\": \"2017-09-14T18:55:42.848Z\",\n   \"updated\": \"2017-09-14T18:55:42.848Z\",\n
        \  \"metageneration\": \"1\",\n   \"location\": \"US\",\n   \"storageClass\":
        \"MULTI_REGIONAL\",\n   \"etag\": \"CAE=\"\n  },\n  {\n   \"kind\": \"storage#bucket\",\n
        \  \"id\": \"gcsfs-test\",\n   \"selfLink\": \"https://www.googleapis.com/storage/v1/b/gcsfs-test\",\n
        \  \"projectNumber\": \"586241054156\",\n   \"name\": \"gcsfs-test\",\n   \"timeCreated\":
        \"2017-12-02T23:25:23.058Z\",\n   \"updated\": \"2018-01-04T14:07:08.519Z\",\n
        \  \"metageneration\": \"2\",\n   \"location\": \"US\",\n   \"storageClass\":
        \"MULTI_REGIONAL\",\n   \"etag\": \"CAI=\"\n  },\n  {\n   \"kind\": \"storage#bucket\",\n
        \  \"id\": \"gcsfs-testing\",\n   \"selfLink\": \"https://www.googleapis.com/storage/v1/b/gcsfs-testing\",\n
        \  \"projectNumber\": \"586241054156\",\n   \"name\": \"gcsfs-testing\",\n
        \  \"timeCreated\": \"2017-12-12T16:52:13.675Z\",\n   \"updated\": \"2017-12-12T16:52:13.675Z\",\n
        \  \"metageneration\": \"1\",\n   \"location\": \"US\",\n   \"storageClass\":
        \"STANDARD\",\n   \"etag\": \"CAE=\"\n  }\n ]\n}\n"}
    headers:
      Alt-Svc: ['hq=":443"; ma=2592000; quic=51303431; quic=51303339; quic=51303338;
          quic=51303337; quic=51303335,quic=":443"; ma=2592000; v="41,39,38,37,35"']
      Cache-Control: ['private, max-age=0, must-revalidate, no-transform']
      Content-Length: ['2944']
      Content-Type: [application/json; charset=UTF-8]
      Date: ['Thu, 04 Jan 2018 20:47:40 GMT']
      Expires: ['Thu, 04 Jan 2018 20:47:40 GMT']
      Server: [UploadServer]
      Vary: [Origin, X-Origin]
      X-GUploader-UploadID: [AEnB2UpUaQWmmif0WkoPLWQVSURj12e59Ei2lFk873pSxZxV0ddWJKuVHx8zsWhdNC3ZxWxUWZmDO75nieVFGe4mB_UAsSA_wg]
>>>>>>> 899a4518
    status: {code: 200, message: OK}
- request:
    body: null
    headers:
      Accept: ['*/*']
      Accept-Encoding: ['gzip, deflate']
      Connection: [keep-alive]
      Content-Length: ['0']
      User-Agent: [python-requests/2.18.4]
    method: DELETE
    uri: https://www.googleapis.com/storage/v1/b/gcsfs-testing/o/tmp%2Ftest%2Fa
  response:
    body: {string: "{\n \"error\": {\n  \"errors\": [\n   {\n    \"domain\": \"global\",\n
        \   \"reason\": \"notFound\",\n    \"message\": \"Not Found\"\n   }\n  ],\n
        \ \"code\": 404,\n  \"message\": \"Not Found\"\n }\n}\n"}
    headers:
<<<<<<< HEAD
      Alt-Svc: ['quic=":443"; ma=2592000; v="39,38,37,35"']
      Cache-Control: ['private, max-age=0']
      Content-Length: ['165']
      Content-Type: [application/json; charset=UTF-8]
      Date: ['Wed, 11 Oct 2017 14:32:32 GMT']
      Expires: ['Wed, 11 Oct 2017 14:32:32 GMT']
      Server: [UploadServer]
      Vary: [Origin, X-Origin]
      X-GUploader-UploadID: [AEnB2UoFnP_D-7lqwEBsqoMjn1esX14iBcORdq4FrihM2i0mxzzmaX7WaDsLcQsJcW_j0fcUuYSUp_E1KhkFBbArn03AoYCKtA]
=======
      Alt-Svc: ['hq=":443"; ma=2592000; quic=51303431; quic=51303339; quic=51303338;
          quic=51303337; quic=51303335,quic=":443"; ma=2592000; v="41,39,38,37,35"']
      Cache-Control: ['private, max-age=0']
      Content-Length: ['165']
      Content-Type: [application/json; charset=UTF-8]
      Date: ['Thu, 04 Jan 2018 20:47:40 GMT']
      Expires: ['Thu, 04 Jan 2018 20:47:40 GMT']
      Server: [UploadServer]
      Vary: [Origin, X-Origin]
      X-GUploader-UploadID: [AEnB2UpimRcS_fOLtrhx1wfjbRF4RkVxapoQprd7AalwXSsJkBzry5pMBfm01AcJJsQjSPQLzLwPzZ7e23MkWIiL0pPbvQtb3w]
>>>>>>> 899a4518
    status: {code: 404, message: Not Found}
- request:
    body: null
    headers:
      Accept: ['*/*']
      Accept-Encoding: ['gzip, deflate']
      Connection: [keep-alive]
      Content-Length: ['0']
      User-Agent: [python-requests/2.18.4]
    method: DELETE
    uri: https://www.googleapis.com/storage/v1/b/gcsfs-testing/o/tmp%2Ftest%2Fb
  response:
    body: {string: "{\n \"error\": {\n  \"errors\": [\n   {\n    \"domain\": \"global\",\n
        \   \"reason\": \"notFound\",\n    \"message\": \"Not Found\"\n   }\n  ],\n
        \ \"code\": 404,\n  \"message\": \"Not Found\"\n }\n}\n"}
    headers:
<<<<<<< HEAD
      Alt-Svc: ['quic=":443"; ma=2592000; v="39,38,37,35"']
      Cache-Control: ['private, max-age=0']
      Content-Length: ['165']
      Content-Type: [application/json; charset=UTF-8]
      Date: ['Wed, 11 Oct 2017 14:32:32 GMT']
      Expires: ['Wed, 11 Oct 2017 14:32:32 GMT']
      Server: [UploadServer]
      Vary: [Origin, X-Origin]
      X-GUploader-UploadID: [AEnB2UoX0NeSmQ68yOBU6hpp2O1uQyxXf5g-veOd2jVS4KeoazS69VE8kyEwKnTJ4QECfq8imD-jLIglS2jkW_T5Koiqhfj-NQ]
=======
      Alt-Svc: ['hq=":443"; ma=2592000; quic=51303431; quic=51303339; quic=51303338;
          quic=51303337; quic=51303335,quic=":443"; ma=2592000; v="41,39,38,37,35"']
      Cache-Control: ['private, max-age=0']
      Content-Length: ['165']
      Content-Type: [application/json; charset=UTF-8]
      Date: ['Thu, 04 Jan 2018 20:47:40 GMT']
      Expires: ['Thu, 04 Jan 2018 20:47:40 GMT']
      Server: [UploadServer]
      Vary: [Origin, X-Origin]
      X-GUploader-UploadID: [AEnB2UpOMxGuM5UVz1hxKyOmbIeS2woery-maZwzUTQoiAB-1IgziZRUDAmODnZU6LUIcUMaWzzuVEnXDynuyeAcXItXJj_urg]
>>>>>>> 899a4518
    status: {code: 404, message: Not Found}
- request:
    body: null
    headers:
      Accept: ['*/*']
      Accept-Encoding: ['gzip, deflate']
      Connection: [keep-alive]
      Content-Length: ['0']
      User-Agent: [python-requests/2.18.4]
    method: DELETE
    uri: https://www.googleapis.com/storage/v1/b/gcsfs-testing/o/tmp%2Ftest%2Fc
  response:
    body: {string: "{\n \"error\": {\n  \"errors\": [\n   {\n    \"domain\": \"global\",\n
        \   \"reason\": \"notFound\",\n    \"message\": \"Not Found\"\n   }\n  ],\n
        \ \"code\": 404,\n  \"message\": \"Not Found\"\n }\n}\n"}
    headers:
<<<<<<< HEAD
      Alt-Svc: ['quic=":443"; ma=2592000; v="39,38,37,35"']
      Cache-Control: ['private, max-age=0']
      Content-Length: ['165']
      Content-Type: [application/json; charset=UTF-8]
      Date: ['Wed, 11 Oct 2017 14:32:32 GMT']
      Expires: ['Wed, 11 Oct 2017 14:32:32 GMT']
      Server: [UploadServer]
      Vary: [Origin, X-Origin]
      X-GUploader-UploadID: [AEnB2UqqpzNPj1jkwrw6l-ITmAtw6d6OF9vV86N16969VawSOFt7NYHL2mhHUjK-NH1wagmsFbr2xhsNh_lN58XiVYJ4hwvTmw]
=======
      Alt-Svc: ['hq=":443"; ma=2592000; quic=51303431; quic=51303339; quic=51303338;
          quic=51303337; quic=51303335,quic=":443"; ma=2592000; v="41,39,38,37,35"']
      Cache-Control: ['private, max-age=0']
      Content-Length: ['165']
      Content-Type: [application/json; charset=UTF-8]
      Date: ['Thu, 04 Jan 2018 20:47:41 GMT']
      Expires: ['Thu, 04 Jan 2018 20:47:41 GMT']
      Server: [UploadServer]
      Vary: [Origin, X-Origin]
      X-GUploader-UploadID: [AEnB2UqxJJhNDl5JcAJi4BFMP8nmOyDu6G0gC_HWQf4dX50OKeSKNuOsUjaRCxiEy90p6GoTWRTB8fbeWMaHIsGv2JYOngqoDw]
>>>>>>> 899a4518
    status: {code: 404, message: Not Found}
- request:
    body: null
    headers:
      Accept: ['*/*']
      Accept-Encoding: ['gzip, deflate']
      Connection: [keep-alive]
      Content-Length: ['0']
      User-Agent: [python-requests/2.18.4]
    method: DELETE
    uri: https://www.googleapis.com/storage/v1/b/gcsfs-testing/o/tmp%2Ftest%2Fd
  response:
    body: {string: "{\n \"error\": {\n  \"errors\": [\n   {\n    \"domain\": \"global\",\n
        \   \"reason\": \"notFound\",\n    \"message\": \"Not Found\"\n   }\n  ],\n
        \ \"code\": 404,\n  \"message\": \"Not Found\"\n }\n}\n"}
    headers:
<<<<<<< HEAD
      Alt-Svc: ['quic=":443"; ma=2592000; v="39,38,37,35"']
      Cache-Control: ['private, max-age=0']
      Content-Length: ['165']
      Content-Type: [application/json; charset=UTF-8]
      Date: ['Wed, 11 Oct 2017 14:32:32 GMT']
      Expires: ['Wed, 11 Oct 2017 14:32:32 GMT']
      Server: [UploadServer]
      Vary: [Origin, X-Origin]
      X-GUploader-UploadID: [AEnB2UoctCnzy1WRjRVgawhTravcJ6p3W7Jjd_Gpn5cKU3F_7rvC084gzkdMacRO67UMzq_zat4mUJw5JFOkB0nJhbjMf_dOEA]
=======
      Alt-Svc: ['hq=":443"; ma=2592000; quic=51303431; quic=51303339; quic=51303338;
          quic=51303337; quic=51303335,quic=":443"; ma=2592000; v="41,39,38,37,35"']
      Cache-Control: ['private, max-age=0']
      Content-Length: ['165']
      Content-Type: [application/json; charset=UTF-8]
      Date: ['Thu, 04 Jan 2018 20:47:41 GMT']
      Expires: ['Thu, 04 Jan 2018 20:47:41 GMT']
      Server: [UploadServer]
      Vary: [Origin, X-Origin]
      X-GUploader-UploadID: [AEnB2UrR7_zmQpA0w0GMEQTVqjRtWkF875BQe-SHrypOIPDMIIh7He3A23qSpfOOK_bwvgK2Sjq9UHdIf5l7Z_ohVVcdhLHLpg]
>>>>>>> 899a4518
    status: {code: 404, message: Not Found}
- request:
    body: 'hello

'
    headers:
      Accept: ['*/*']
      Accept-Encoding: ['gzip, deflate']
      Connection: [keep-alive]
      Content-Length: ['6']
      User-Agent: [python-requests/2.18.4]
    method: POST
    uri: https://www.googleapis.com/upload/storage/v1/b/gcsfs-testing/o?name=nested%2Ffile1&uploadType=media
  response:
<<<<<<< HEAD
    body: {string: "{\n \"kind\": \"storage#object\",\n \"id\": \"gcsfs-testing/nested/file1/1507732353142496\",\n
        \"selfLink\": \"https://www.googleapis.com/storage/v1/b/gcsfs-testing/o/nested%2Ffile1\",\n
        \"name\": \"nested/file1\",\n \"bucket\": \"gcsfs-testing\",\n \"generation\":
        \"1507732353142496\",\n \"metageneration\": \"1\",\n \"timeCreated\": \"2017-10-11T14:32:33.087Z\",\n
        \"updated\": \"2017-10-11T14:32:33.087Z\",\n \"storageClass\": \"STANDARD\",\n
        \"timeStorageClassUpdated\": \"2017-10-11T14:32:33.087Z\",\n \"size\": \"6\",\n
        \"md5Hash\": \"sZRqySSS0jR8YjW00mERhA==\",\n \"mediaLink\": \"https://www.googleapis.com/download/storage/v1/b/gcsfs-testing/o/nested%2Ffile1?generation=1507732353142496&alt=media\",\n
        \"crc32c\": \"NT3Yvg==\",\n \"etag\": \"COCdzdrk6NYCEAE=\"\n}\n"}
    headers:
      Alt-Svc: ['quic=":443"; ma=2592000; v="39,38,37,35"']
      Cache-Control: ['no-cache, no-store, max-age=0, must-revalidate']
      Content-Length: ['697']
      Content-Type: [application/json; charset=UTF-8]
      Date: ['Wed, 11 Oct 2017 14:32:33 GMT']
      ETag: [COCdzdrk6NYCEAE=]
=======
    body: {string: "{\n \"kind\": \"storage#object\",\n \"id\": \"gcsfs-testing/nested/file1/1515098861220704\",\n
        \"selfLink\": \"https://www.googleapis.com/storage/v1/b/gcsfs-testing/o/nested%2Ffile1\",\n
        \"name\": \"nested/file1\",\n \"bucket\": \"gcsfs-testing\",\n \"generation\":
        \"1515098861220704\",\n \"metageneration\": \"1\",\n \"timeCreated\": \"2018-01-04T20:47:41.150Z\",\n
        \"updated\": \"2018-01-04T20:47:41.150Z\",\n \"storageClass\": \"STANDARD\",\n
        \"timeStorageClassUpdated\": \"2018-01-04T20:47:41.150Z\",\n \"size\": \"6\",\n
        \"md5Hash\": \"sZRqySSS0jR8YjW00mERhA==\",\n \"mediaLink\": \"https://www.googleapis.com/download/storage/v1/b/gcsfs-testing/o/nested%2Ffile1?generation=1515098861220704&alt=media\",\n
        \"crc32c\": \"NT3Yvg==\",\n \"etag\": \"CODmsIuXv9gCEAE=\"\n}\n"}
    headers:
      Alt-Svc: ['hq=":443"; ma=2592000; quic=51303431; quic=51303339; quic=51303338;
          quic=51303337; quic=51303335,quic=":443"; ma=2592000; v="41,39,38,37,35"']
      Cache-Control: ['no-cache, no-store, max-age=0, must-revalidate']
      Content-Length: ['689']
      Content-Type: [application/json; charset=UTF-8]
      Date: ['Thu, 04 Jan 2018 20:47:41 GMT']
      ETag: [CODmsIuXv9gCEAE=]
>>>>>>> 899a4518
      Expires: ['Mon, 01 Jan 1990 00:00:00 GMT']
      Pragma: [no-cache]
      Server: [UploadServer]
      Vary: [Origin, X-Origin]
<<<<<<< HEAD
      X-GUploader-UploadID: [AEnB2UoWQ9z7VCQMDLwqwfWi0onJf2AGf_FKTzZiLg8-krQEzHv3dZh5N6LeF4S3h2v3YmBslkBc-TvDqqQP5iSI6EJNybcMdg]
=======
      X-GUploader-UploadID: [AEnB2Uqnngt_Z6H_VxPXtY1RBqC9vGxx1g13K6F-Ibev-84AYtd6eWgcJutqPV3zhBM7ufB2NaqEuPdMrc2JabmQwJvWTZgVwA]
>>>>>>> 899a4518
    status: {code: 200, message: OK}
- request:
    body: null
    headers:
      Accept: ['*/*']
      Accept-Encoding: ['gzip, deflate']
      Connection: [keep-alive]
      User-Agent: [python-requests/2.18.4]
    method: GET
    uri: https://www.googleapis.com/storage/v1/b/gcsfs-testing/o/nested%2Ffile1
  response:
<<<<<<< HEAD
    body: {string: "{\n \"kind\": \"storage#object\",\n \"id\": \"gcsfs-testing/nested/file1/1507732353142496\",\n
        \"selfLink\": \"https://www.googleapis.com/storage/v1/b/gcsfs-testing/o/nested%2Ffile1\",\n
        \"name\": \"nested/file1\",\n \"bucket\": \"gcsfs-testing\",\n \"generation\":
        \"1507732353142496\",\n \"metageneration\": \"1\",\n \"timeCreated\": \"2017-10-11T14:32:33.087Z\",\n
        \"updated\": \"2017-10-11T14:32:33.087Z\",\n \"storageClass\": \"STANDARD\",\n
        \"timeStorageClassUpdated\": \"2017-10-11T14:32:33.087Z\",\n \"size\": \"6\",\n
        \"md5Hash\": \"sZRqySSS0jR8YjW00mERhA==\",\n \"mediaLink\": \"https://www.googleapis.com/download/storage/v1/b/gcsfs-testing/o/nested%2Ffile1?generation=1507732353142496&alt=media\",\n
        \"crc32c\": \"NT3Yvg==\",\n \"etag\": \"COCdzdrk6NYCEAE=\"\n}\n"}
    headers:
      Alt-Svc: ['quic=":443"; ma=2592000; v="39,38,37,35"']
      Cache-Control: ['no-cache, no-store, max-age=0, must-revalidate']
      Content-Length: ['697']
      Content-Type: [application/json; charset=UTF-8]
      Date: ['Wed, 11 Oct 2017 14:32:33 GMT']
      ETag: [COCdzdrk6NYCEAE=]
=======
    body: {string: "{\n \"kind\": \"storage#object\",\n \"id\": \"gcsfs-testing/nested/file1/1515098861220704\",\n
        \"selfLink\": \"https://www.googleapis.com/storage/v1/b/gcsfs-testing/o/nested%2Ffile1\",\n
        \"name\": \"nested/file1\",\n \"bucket\": \"gcsfs-testing\",\n \"generation\":
        \"1515098861220704\",\n \"metageneration\": \"1\",\n \"timeCreated\": \"2018-01-04T20:47:41.150Z\",\n
        \"updated\": \"2018-01-04T20:47:41.150Z\",\n \"storageClass\": \"STANDARD\",\n
        \"timeStorageClassUpdated\": \"2018-01-04T20:47:41.150Z\",\n \"size\": \"6\",\n
        \"md5Hash\": \"sZRqySSS0jR8YjW00mERhA==\",\n \"mediaLink\": \"https://www.googleapis.com/download/storage/v1/b/gcsfs-testing/o/nested%2Ffile1?generation=1515098861220704&alt=media\",\n
        \"crc32c\": \"NT3Yvg==\",\n \"etag\": \"CODmsIuXv9gCEAE=\"\n}\n"}
    headers:
      Alt-Svc: ['hq=":443"; ma=2592000; quic=51303431; quic=51303339; quic=51303338;
          quic=51303337; quic=51303335,quic=":443"; ma=2592000; v="41,39,38,37,35"']
      Cache-Control: ['no-cache, no-store, max-age=0, must-revalidate']
      Content-Length: ['689']
      Content-Type: [application/json; charset=UTF-8]
      Date: ['Thu, 04 Jan 2018 20:47:41 GMT']
      ETag: [CODmsIuXv9gCEAE=]
>>>>>>> 899a4518
      Expires: ['Mon, 01 Jan 1990 00:00:00 GMT']
      Pragma: [no-cache]
      Server: [UploadServer]
      Vary: [Origin, X-Origin]
<<<<<<< HEAD
      X-GUploader-UploadID: [AEnB2UqfiTtFQjGvcrv1GfPgfDTAk2JfF0kFtOQBnyjnEAXmUy9ulesIcaLkQKU_XDQjzndpijhvxWFeTH0qU8rfAaVs6scN8A]
=======
      X-GUploader-UploadID: [AEnB2Uo7yVdLBRMxhGOFk0B9E1MzpLOqNah-N5Qdat--CNdXl4dMW9zTjZeIsd7kjNgsc57MTaVlodFfrOJpFi2bbuvEVFTb6g]
>>>>>>> 899a4518
    status: {code: 200, message: OK}
- request:
    body: null
    headers:
      Accept: ['*/*']
      Accept-Encoding: ['gzip, deflate']
      Connection: [keep-alive]
      User-Agent: [python-requests/2.18.4]
    method: GET
<<<<<<< HEAD
    uri: https://www.googleapis.com/download/storage/v1/b/gcsfs-testing/o/nested%2Ffile1?alt=media&generation=1507732353142496
=======
    uri: https://www.googleapis.com/download/storage/v1/b/gcsfs-testing/o/nested%2Ffile1?alt=media&generation=1515098861220704
>>>>>>> 899a4518
  response:
    body: {string: 'hello

'}
    headers:
<<<<<<< HEAD
      Alt-Svc: ['quic=":443"; ma=2592000; v="39,38,37,35"']
=======
      Alt-Svc: ['hq=":443"; ma=2592000; quic=51303431; quic=51303339; quic=51303338;
          quic=51303337; quic=51303335,quic=":443"; ma=2592000; v="41,39,38,37,35"']
>>>>>>> 899a4518
      Cache-Control: ['no-cache, no-store, max-age=0, must-revalidate']
      Content-Disposition: [attachment]
      Content-Length: ['6']
      Content-Type: [application/octet-stream]
<<<<<<< HEAD
      Date: ['Wed, 11 Oct 2017 14:32:33 GMT']
      ETag: [COCdzdrk6NYCEAE=]
=======
      Date: ['Thu, 04 Jan 2018 20:47:41 GMT']
      ETag: [CODmsIuXv9gCEAE=]
>>>>>>> 899a4518
      Expires: ['Mon, 01 Jan 1990 00:00:00 GMT']
      Pragma: [no-cache]
      Server: [UploadServer]
      Vary: [Origin, X-Origin]
<<<<<<< HEAD
      X-GUploader-UploadID: [AEnB2Uo1uG3d0k33coDfuFd6xUqeHaIEqD-MMNhe8hsDyb3wvx_Bz3gPATJ0-vdizKFDE0XgeS69Shew23YY1lfJS2ySHFwCZw]
      X-Goog-Generation: ['1507732353142496']
=======
      X-GUploader-UploadID: [AEnB2UrzBz2JYD14kTF-0OLshNLZhHkPGXJ96OIL1ZNlId8dOGlmue3-FCDyPqt2hD3KRkRsRGKWIq9TJRFFxGpVBtyvEr2WTA]
      X-Goog-Generation: ['1515098861220704']
>>>>>>> 899a4518
      X-Goog-Hash: ['crc32c=NT3Yvg==,md5=sZRqySSS0jR8YjW00mERhA==']
      X-Goog-Metageneration: ['1']
      X-Goog-Storage-Class: [STANDARD]
    status: {code: 200, message: OK}
- request:
    body: null
    headers:
      Accept: ['*/*']
      Accept-Encoding: ['gzip, deflate']
      Connection: [keep-alive]
<<<<<<< HEAD
      User-Agent: [python-requests/2.13.0]
    method: GET
    uri: https://www.googleapis.com/storage/v1/b/gcsfs-testing/o/nested%2Ffile1
  response:
    body: {string: "{\n \"kind\": \"storage#object\",\n \"id\": \"gcsfs-testing/nested/file1/1507732353142496\",\n
        \"selfLink\": \"https://www.googleapis.com/storage/v1/b/gcsfs-testing/o/nested%2Ffile1\",\n
        \"name\": \"nested/file1\",\n \"bucket\": \"gcsfs-testing\",\n \"generation\":
        \"1507732353142496\",\n \"metageneration\": \"1\",\n \"timeCreated\": \"2017-10-11T14:32:33.087Z\",\n
        \"updated\": \"2017-10-11T14:32:33.087Z\",\n \"storageClass\": \"STANDARD\",\n
        \"timeStorageClassUpdated\": \"2017-10-11T14:32:33.087Z\",\n \"size\": \"6\",\n
        \"md5Hash\": \"sZRqySSS0jR8YjW00mERhA==\",\n \"mediaLink\": \"https://www.googleapis.com/download/storage/v1/b/gcsfs-testing/o/nested%2Ffile1?generation=1507732353142496&alt=media\",\n
        \"crc32c\": \"NT3Yvg==\",\n \"etag\": \"COCdzdrk6NYCEAE=\"\n}\n"}
    headers:
      Alt-Svc: ['quic=":443"; ma=2592000; v="39,38,37,35"']
      Cache-Control: ['no-cache, no-store, max-age=0, must-revalidate']
      Content-Length: ['697']
      Content-Type: [application/json; charset=UTF-8]
      Date: ['Wed, 11 Oct 2017 14:32:33 GMT']
      ETag: [COCdzdrk6NYCEAE=]
=======
      User-Agent: [python-requests/2.18.4]
    method: GET
    uri: https://www.googleapis.com/storage/v1/b/gcsfs-testing/o/nested%2Ffile1
  response:
    body: {string: "{\n \"kind\": \"storage#object\",\n \"id\": \"gcsfs-testing/nested/file1/1515098861220704\",\n
        \"selfLink\": \"https://www.googleapis.com/storage/v1/b/gcsfs-testing/o/nested%2Ffile1\",\n
        \"name\": \"nested/file1\",\n \"bucket\": \"gcsfs-testing\",\n \"generation\":
        \"1515098861220704\",\n \"metageneration\": \"1\",\n \"timeCreated\": \"2018-01-04T20:47:41.150Z\",\n
        \"updated\": \"2018-01-04T20:47:41.150Z\",\n \"storageClass\": \"STANDARD\",\n
        \"timeStorageClassUpdated\": \"2018-01-04T20:47:41.150Z\",\n \"size\": \"6\",\n
        \"md5Hash\": \"sZRqySSS0jR8YjW00mERhA==\",\n \"mediaLink\": \"https://www.googleapis.com/download/storage/v1/b/gcsfs-testing/o/nested%2Ffile1?generation=1515098861220704&alt=media\",\n
        \"crc32c\": \"NT3Yvg==\",\n \"etag\": \"CODmsIuXv9gCEAE=\"\n}\n"}
    headers:
      Alt-Svc: ['hq=":443"; ma=2592000; quic=51303431; quic=51303339; quic=51303338;
          quic=51303337; quic=51303335,quic=":443"; ma=2592000; v="41,39,38,37,35"']
      Cache-Control: ['no-cache, no-store, max-age=0, must-revalidate']
      Content-Length: ['689']
      Content-Type: [application/json; charset=UTF-8]
      Date: ['Thu, 04 Jan 2018 20:47:41 GMT']
      ETag: [CODmsIuXv9gCEAE=]
>>>>>>> 899a4518
      Expires: ['Mon, 01 Jan 1990 00:00:00 GMT']
      Pragma: [no-cache]
      Server: [UploadServer]
      Vary: [Origin, X-Origin]
<<<<<<< HEAD
      X-GUploader-UploadID: [AEnB2Ur0blNs3FHIC3NINj92ucu5e0mN16r7b6Anf6_bl6v5VojLhfpQTgsw_dy_SXuBf348CIx5HFLPi9kfHi1oAwhi4RHTfQ]
=======
      X-GUploader-UploadID: [AEnB2Up62B7d9Nqh4C2NcqkSGCuxLzztPq_sZXLJ8d19Q1K5f-1VGJfDrLV9E3Ak-GjOIsy5uvjdQLYbLtkZF8xycCPrKVrX_A]
>>>>>>> 899a4518
    status: {code: 200, message: OK}
- request:
    body: null
    headers:
      Accept: ['*/*']
      Accept-Encoding: ['gzip, deflate']
      Connection: [keep-alive]
      Range: [bytes=0-10485759]
      User-Agent: [python-requests/2.18.4]
    method: GET
<<<<<<< HEAD
    uri: https://www.googleapis.com/download/storage/v1/b/gcsfs-testing/o/nested%2Ffile1?alt=media&generation=1507732353142496
=======
    uri: https://www.googleapis.com/download/storage/v1/b/gcsfs-testing/o/nested%2Ffile1?alt=media&generation=1515098861220704
>>>>>>> 899a4518
  response:
    body: {string: 'hello

'}
    headers:
<<<<<<< HEAD
      Alt-Svc: ['quic=":443"; ma=2592000; v="39,38,37,35"']
=======
      Alt-Svc: ['hq=":443"; ma=2592000; quic=51303431; quic=51303339; quic=51303338;
          quic=51303337; quic=51303335,quic=":443"; ma=2592000; v="41,39,38,37,35"']
>>>>>>> 899a4518
      Cache-Control: ['no-cache, no-store, max-age=0, must-revalidate']
      Content-Disposition: [attachment]
      Content-Length: ['6']
      Content-Range: [bytes 0-5/6]
      Content-Type: [application/octet-stream]
<<<<<<< HEAD
      Date: ['Wed, 11 Oct 2017 14:32:34 GMT']
      ETag: [COCdzdrk6NYCEAE=]
=======
      Date: ['Thu, 04 Jan 2018 20:47:41 GMT']
      ETag: [CODmsIuXv9gCEAE=]
>>>>>>> 899a4518
      Expires: ['Mon, 01 Jan 1990 00:00:00 GMT']
      Pragma: [no-cache]
      Server: [UploadServer]
      Vary: [Origin, X-Origin]
<<<<<<< HEAD
      X-GUploader-UploadID: [AEnB2Up_teSaCKxFZ8pcZMdDXTQvcvuFy00f_qq5rc_uoxvyb6_lS1YAw5OeWXHdUjgHb2b5SpWf4NfdLkj8acdhDlTnZy0q2A]
      X-Goog-Generation: ['1507732353142496']
      X-Goog-Hash: [crc32c=NT3Yvg==]
=======
      X-GUploader-UploadID: [AEnB2Up7PVKaodUqBekr6RHlM0So3818P6HXo5i4CiR_0zc_dFBgmz6TT0pG8CzKwjTW6hF5bhyYjWSNZiTRW6rSCbJHINzZKA]
      X-Goog-Generation: ['1515098861220704']
>>>>>>> 899a4518
      X-Goog-Metageneration: ['1']
      X-Goog-Storage-Class: [STANDARD]
    status: {code: 206, message: Partial Content}
- request:
    body: null
    headers:
      Accept: ['*/*']
      Accept-Encoding: ['gzip, deflate']
      Connection: [keep-alive]
<<<<<<< HEAD
      User-Agent: [python-requests/2.13.0]
    method: GET
    uri: https://www.googleapis.com/storage/v1/b/gcsfs-testing/o/nested%2Ffile1
  response:
    body: {string: "{\n \"kind\": \"storage#object\",\n \"id\": \"gcsfs-testing/nested/file1/1507732353142496\",\n
        \"selfLink\": \"https://www.googleapis.com/storage/v1/b/gcsfs-testing/o/nested%2Ffile1\",\n
        \"name\": \"nested/file1\",\n \"bucket\": \"gcsfs-testing\",\n \"generation\":
        \"1507732353142496\",\n \"metageneration\": \"1\",\n \"timeCreated\": \"2017-10-11T14:32:33.087Z\",\n
        \"updated\": \"2017-10-11T14:32:33.087Z\",\n \"storageClass\": \"STANDARD\",\n
        \"timeStorageClassUpdated\": \"2017-10-11T14:32:33.087Z\",\n \"size\": \"6\",\n
        \"md5Hash\": \"sZRqySSS0jR8YjW00mERhA==\",\n \"mediaLink\": \"https://www.googleapis.com/download/storage/v1/b/gcsfs-testing/o/nested%2Ffile1?generation=1507732353142496&alt=media\",\n
        \"crc32c\": \"NT3Yvg==\",\n \"etag\": \"COCdzdrk6NYCEAE=\"\n}\n"}
    headers:
      Alt-Svc: ['quic=":443"; ma=2592000; v="39,38,37,35"']
      Cache-Control: ['no-cache, no-store, max-age=0, must-revalidate']
      Content-Length: ['697']
      Content-Type: [application/json; charset=UTF-8]
      Date: ['Wed, 11 Oct 2017 14:32:34 GMT']
      ETag: [COCdzdrk6NYCEAE=]
=======
      User-Agent: [python-requests/2.18.4]
    method: GET
    uri: https://www.googleapis.com/storage/v1/b/gcsfs-testing/o/nested%2Ffile1
  response:
    body: {string: "{\n \"kind\": \"storage#object\",\n \"id\": \"gcsfs-testing/nested/file1/1515098861220704\",\n
        \"selfLink\": \"https://www.googleapis.com/storage/v1/b/gcsfs-testing/o/nested%2Ffile1\",\n
        \"name\": \"nested/file1\",\n \"bucket\": \"gcsfs-testing\",\n \"generation\":
        \"1515098861220704\",\n \"metageneration\": \"1\",\n \"timeCreated\": \"2018-01-04T20:47:41.150Z\",\n
        \"updated\": \"2018-01-04T20:47:41.150Z\",\n \"storageClass\": \"STANDARD\",\n
        \"timeStorageClassUpdated\": \"2018-01-04T20:47:41.150Z\",\n \"size\": \"6\",\n
        \"md5Hash\": \"sZRqySSS0jR8YjW00mERhA==\",\n \"mediaLink\": \"https://www.googleapis.com/download/storage/v1/b/gcsfs-testing/o/nested%2Ffile1?generation=1515098861220704&alt=media\",\n
        \"crc32c\": \"NT3Yvg==\",\n \"etag\": \"CODmsIuXv9gCEAE=\"\n}\n"}
    headers:
      Alt-Svc: ['hq=":443"; ma=2592000; quic=51303431; quic=51303339; quic=51303338;
          quic=51303337; quic=51303335,quic=":443"; ma=2592000; v="41,39,38,37,35"']
      Cache-Control: ['no-cache, no-store, max-age=0, must-revalidate']
      Content-Length: ['689']
      Content-Type: [application/json; charset=UTF-8]
      Date: ['Thu, 04 Jan 2018 20:47:41 GMT']
      ETag: [CODmsIuXv9gCEAE=]
>>>>>>> 899a4518
      Expires: ['Mon, 01 Jan 1990 00:00:00 GMT']
      Pragma: [no-cache]
      Server: [UploadServer]
      Vary: [Origin, X-Origin]
<<<<<<< HEAD
      X-GUploader-UploadID: [AEnB2Ur7ws0MbkNm5qHkTlD_hQIEksAxyI0WGURjn5B9cZ6bWUm_ZoAbfIiv7y63oXmxRV1irbHjDej6QzNCuqJ5aBIQKlrjEQ]
=======
      X-GUploader-UploadID: [AEnB2Uo-AkSFN8jzDCaulG6YLf4wWTqfBptPhhWUuD1-CrARsvXjn_54AGuc8MVjrOOKXQvc6S7CX4MEsYME7P0HzDWsStqwqQ]
>>>>>>> 899a4518
    status: {code: 200, message: OK}
- request:
    body: null
    headers:
      Accept: ['*/*']
      Accept-Encoding: ['gzip, deflate']
      Connection: [keep-alive]
<<<<<<< HEAD
      User-Agent: [python-requests/2.13.0]
    method: GET
    uri: https://www.googleapis.com/storage/v1/b/gcsfs-testing/o/nested%2Ffile1
  response:
    body: {string: "{\n \"kind\": \"storage#object\",\n \"id\": \"gcsfs-testing/nested/file1/1507732353142496\",\n
        \"selfLink\": \"https://www.googleapis.com/storage/v1/b/gcsfs-testing/o/nested%2Ffile1\",\n
        \"name\": \"nested/file1\",\n \"bucket\": \"gcsfs-testing\",\n \"generation\":
        \"1507732353142496\",\n \"metageneration\": \"1\",\n \"timeCreated\": \"2017-10-11T14:32:33.087Z\",\n
        \"updated\": \"2017-10-11T14:32:33.087Z\",\n \"storageClass\": \"STANDARD\",\n
        \"timeStorageClassUpdated\": \"2017-10-11T14:32:33.087Z\",\n \"size\": \"6\",\n
        \"md5Hash\": \"sZRqySSS0jR8YjW00mERhA==\",\n \"mediaLink\": \"https://www.googleapis.com/download/storage/v1/b/gcsfs-testing/o/nested%2Ffile1?generation=1507732353142496&alt=media\",\n
        \"crc32c\": \"NT3Yvg==\",\n \"etag\": \"COCdzdrk6NYCEAE=\"\n}\n"}
    headers:
      Alt-Svc: ['quic=":443"; ma=2592000; v="39,38,37,35"']
      Cache-Control: ['no-cache, no-store, max-age=0, must-revalidate']
      Content-Length: ['697']
      Content-Type: [application/json; charset=UTF-8]
      Date: ['Wed, 11 Oct 2017 14:32:34 GMT']
      ETag: [COCdzdrk6NYCEAE=]
=======
      User-Agent: [python-requests/2.18.4]
    method: GET
    uri: https://www.googleapis.com/storage/v1/b/gcsfs-testing/o/nested%2Ffile1
  response:
    body: {string: "{\n \"kind\": \"storage#object\",\n \"id\": \"gcsfs-testing/nested/file1/1515098861220704\",\n
        \"selfLink\": \"https://www.googleapis.com/storage/v1/b/gcsfs-testing/o/nested%2Ffile1\",\n
        \"name\": \"nested/file1\",\n \"bucket\": \"gcsfs-testing\",\n \"generation\":
        \"1515098861220704\",\n \"metageneration\": \"1\",\n \"timeCreated\": \"2018-01-04T20:47:41.150Z\",\n
        \"updated\": \"2018-01-04T20:47:41.150Z\",\n \"storageClass\": \"STANDARD\",\n
        \"timeStorageClassUpdated\": \"2018-01-04T20:47:41.150Z\",\n \"size\": \"6\",\n
        \"md5Hash\": \"sZRqySSS0jR8YjW00mERhA==\",\n \"mediaLink\": \"https://www.googleapis.com/download/storage/v1/b/gcsfs-testing/o/nested%2Ffile1?generation=1515098861220704&alt=media\",\n
        \"crc32c\": \"NT3Yvg==\",\n \"etag\": \"CODmsIuXv9gCEAE=\"\n}\n"}
    headers:
      Alt-Svc: ['hq=":443"; ma=2592000; quic=51303431; quic=51303339; quic=51303338;
          quic=51303337; quic=51303335,quic=":443"; ma=2592000; v="41,39,38,37,35"']
      Cache-Control: ['no-cache, no-store, max-age=0, must-revalidate']
      Content-Length: ['689']
      Content-Type: [application/json; charset=UTF-8]
      Date: ['Thu, 04 Jan 2018 20:47:42 GMT']
      ETag: [CODmsIuXv9gCEAE=]
>>>>>>> 899a4518
      Expires: ['Mon, 01 Jan 1990 00:00:00 GMT']
      Pragma: [no-cache]
      Server: [UploadServer]
      Vary: [Origin, X-Origin]
<<<<<<< HEAD
      X-GUploader-UploadID: [AEnB2UrBGqu9UZLjIpV4z93CQpg5xuj4jm3H9WcIkxUbCPJzTcmzqchbX9cx6NDyvyQSYjwljK1tgAJMuqdpvM5iumeWbsDj7A]
=======
      X-GUploader-UploadID: [AEnB2Uq8LEqWRZ8B-yfDRXxvGvT3jrZFNhNMCTpP5ELczu0P7wLTeBAFWfeydzrtu4yiHyKvMElHNIAWNqNW53xW5GuWHRfuyg]
>>>>>>> 899a4518
    status: {code: 200, message: OK}
- request:
    body: null
    headers:
      Accept: ['*/*']
      Accept-Encoding: ['gzip, deflate']
      Connection: [keep-alive]
      Range: [bytes=0-10485759]
      User-Agent: [python-requests/2.18.4]
    method: GET
<<<<<<< HEAD
    uri: https://www.googleapis.com/download/storage/v1/b/gcsfs-testing/o/nested%2Ffile1?alt=media&generation=1507732353142496
=======
    uri: https://www.googleapis.com/download/storage/v1/b/gcsfs-testing/o/nested%2Ffile1?alt=media&generation=1515098861220704
>>>>>>> 899a4518
  response:
    body: {string: 'hello

'}
    headers:
<<<<<<< HEAD
      Alt-Svc: ['quic=":443"; ma=2592000; v="39,38,37,35"']
=======
      Alt-Svc: ['hq=":443"; ma=2592000; quic=51303431; quic=51303339; quic=51303338;
          quic=51303337; quic=51303335,quic=":443"; ma=2592000; v="41,39,38,37,35"']
>>>>>>> 899a4518
      Cache-Control: ['no-cache, no-store, max-age=0, must-revalidate']
      Content-Disposition: [attachment]
      Content-Length: ['6']
      Content-Range: [bytes 0-5/6]
      Content-Type: [application/octet-stream]
<<<<<<< HEAD
      Date: ['Wed, 11 Oct 2017 14:32:34 GMT']
      ETag: [COCdzdrk6NYCEAE=]
=======
      Date: ['Thu, 04 Jan 2018 20:47:42 GMT']
      ETag: [CODmsIuXv9gCEAE=]
>>>>>>> 899a4518
      Expires: ['Mon, 01 Jan 1990 00:00:00 GMT']
      Pragma: [no-cache]
      Server: [UploadServer]
      Vary: [Origin, X-Origin]
<<<<<<< HEAD
      X-GUploader-UploadID: [AEnB2UrD54oxfJKcR9veZrJlJnMkO71qzbZg6ilvlauH8y7QDi6ot02IN8vDIwSnYqw-rrbxBiW87Tv_yNec2nzgNQHl97Yq8g]
      X-Goog-Generation: ['1507732353142496']
      X-Goog-Hash: [crc32c=NT3Yvg==]
=======
      X-GUploader-UploadID: [AEnB2UrQssOB7XaVe2tU0K4TBk32fy7EV51Rm0vHmKHDoajkP0vbZ5yyTP8puaFD-1dZ57MWdCtRKbH6d9iuVMZmIWjQlA0-rg]
      X-Goog-Generation: ['1515098861220704']
>>>>>>> 899a4518
      X-Goog-Metageneration: ['1']
      X-Goog-Storage-Class: [STANDARD]
    status: {code: 206, message: Partial Content}
- request:
    body: null
    headers:
      Accept: ['*/*']
      Accept-Encoding: ['gzip, deflate']
      Connection: [keep-alive]
      User-Agent: [python-requests/2.18.4]
    method: GET
    uri: https://www.googleapis.com/storage/v1/b/gcsfs-testing/o/nested%2Ffile1
  response:
    body: {string: "{\n \"kind\": \"storage#object\",\n \"id\": \"gcsfs-testing/nested/file1/1515098861220704\",\n
        \"selfLink\": \"https://www.googleapis.com/storage/v1/b/gcsfs-testing/o/nested%2Ffile1\",\n
        \"name\": \"nested/file1\",\n \"bucket\": \"gcsfs-testing\",\n \"generation\":
        \"1515098861220704\",\n \"metageneration\": \"1\",\n \"timeCreated\": \"2018-01-04T20:47:41.150Z\",\n
        \"updated\": \"2018-01-04T20:47:41.150Z\",\n \"storageClass\": \"STANDARD\",\n
        \"timeStorageClassUpdated\": \"2018-01-04T20:47:41.150Z\",\n \"size\": \"6\",\n
        \"md5Hash\": \"sZRqySSS0jR8YjW00mERhA==\",\n \"mediaLink\": \"https://www.googleapis.com/download/storage/v1/b/gcsfs-testing/o/nested%2Ffile1?generation=1515098861220704&alt=media\",\n
        \"crc32c\": \"NT3Yvg==\",\n \"etag\": \"CODmsIuXv9gCEAE=\"\n}\n"}
    headers:
      Alt-Svc: ['hq=":443"; ma=2592000; quic=51303431; quic=51303339; quic=51303338;
          quic=51303337; quic=51303335,quic=":443"; ma=2592000; v="41,39,38,37,35"']
      Cache-Control: ['no-cache, no-store, max-age=0, must-revalidate']
      Content-Length: ['689']
      Content-Type: [application/json; charset=UTF-8]
      Date: ['Thu, 04 Jan 2018 20:47:42 GMT']
      ETag: [CODmsIuXv9gCEAE=]
      Expires: ['Mon, 01 Jan 1990 00:00:00 GMT']
      Pragma: [no-cache]
      Server: [UploadServer]
      Vary: [Origin, X-Origin]
      X-GUploader-UploadID: [AEnB2Ur7W6st9dvkGqh_OaI0l7JxosD9W5LC6pKQh5FfGYO_Nh7QPM51sDgzVIdZvybtvsiiz8inF_GZGvlHNlFOeHtlNuFJbw]
    status: {code: 200, message: OK}
- request:
    body: null
    headers:
      Accept: ['*/*']
      Accept-Encoding: ['gzip, deflate']
      Connection: [keep-alive]
      User-Agent: [python-requests/2.18.4]
    method: GET
    uri: https://www.googleapis.com/storage/v1/b/gcsfs-testing/o/nested%2Ffile1
  response:
    body: {string: "{\n \"kind\": \"storage#object\",\n \"id\": \"gcsfs-testing/nested/file1/1515098861220704\",\n
        \"selfLink\": \"https://www.googleapis.com/storage/v1/b/gcsfs-testing/o/nested%2Ffile1\",\n
        \"name\": \"nested/file1\",\n \"bucket\": \"gcsfs-testing\",\n \"generation\":
        \"1515098861220704\",\n \"metageneration\": \"1\",\n \"timeCreated\": \"2018-01-04T20:47:41.150Z\",\n
        \"updated\": \"2018-01-04T20:47:41.150Z\",\n \"storageClass\": \"STANDARD\",\n
        \"timeStorageClassUpdated\": \"2018-01-04T20:47:41.150Z\",\n \"size\": \"6\",\n
        \"md5Hash\": \"sZRqySSS0jR8YjW00mERhA==\",\n \"mediaLink\": \"https://www.googleapis.com/download/storage/v1/b/gcsfs-testing/o/nested%2Ffile1?generation=1515098861220704&alt=media\",\n
        \"crc32c\": \"NT3Yvg==\",\n \"etag\": \"CODmsIuXv9gCEAE=\"\n}\n"}
    headers:
      Alt-Svc: ['hq=":443"; ma=2592000; quic=51303431; quic=51303339; quic=51303338;
          quic=51303337; quic=51303335,quic=":443"; ma=2592000; v="41,39,38,37,35"']
      Cache-Control: ['no-cache, no-store, max-age=0, must-revalidate']
      Content-Length: ['689']
      Content-Type: [application/json; charset=UTF-8]
      Date: ['Thu, 04 Jan 2018 20:47:42 GMT']
      ETag: [CODmsIuXv9gCEAE=]
      Expires: ['Mon, 01 Jan 1990 00:00:00 GMT']
      Pragma: [no-cache]
      Server: [UploadServer]
      Vary: [Origin, X-Origin]
      X-GUploader-UploadID: [AEnB2Ur-arAsfVkyHvtjJM3DMK2SbAhqj0Ur9KHgi4XmIcjvlaam-UZnksrOmSk1M4KclfuJSeWtPMznCiVUdoNWhEl0VUBpuA]
    status: {code: 200, message: OK}
- request:
    body: null
    headers:
      Accept: ['*/*']
      Accept-Encoding: ['gzip, deflate']
      Connection: [keep-alive]
      User-Agent: [python-requests/2.18.4]
    method: GET
<<<<<<< HEAD
    uri: https://www.googleapis.com/storage/v1/b/gcsfs-testing/o/nested%2Ffile1
  response:
    body: {string: "{\n \"kind\": \"storage#object\",\n \"id\": \"gcsfs-testing/nested/file1/1507732353142496\",\n
        \"selfLink\": \"https://www.googleapis.com/storage/v1/b/gcsfs-testing/o/nested%2Ffile1\",\n
        \"name\": \"nested/file1\",\n \"bucket\": \"gcsfs-testing\",\n \"generation\":
        \"1507732353142496\",\n \"metageneration\": \"1\",\n \"timeCreated\": \"2017-10-11T14:32:33.087Z\",\n
        \"updated\": \"2017-10-11T14:32:33.087Z\",\n \"storageClass\": \"STANDARD\",\n
        \"timeStorageClassUpdated\": \"2017-10-11T14:32:33.087Z\",\n \"size\": \"6\",\n
        \"md5Hash\": \"sZRqySSS0jR8YjW00mERhA==\",\n \"mediaLink\": \"https://www.googleapis.com/download/storage/v1/b/gcsfs-testing/o/nested%2Ffile1?generation=1507732353142496&alt=media\",\n
        \"crc32c\": \"NT3Yvg==\",\n \"etag\": \"COCdzdrk6NYCEAE=\"\n}\n"}
    headers:
      Alt-Svc: ['quic=":443"; ma=2592000; v="39,38,37,35"']
      Cache-Control: ['no-cache, no-store, max-age=0, must-revalidate']
      Content-Length: ['697']
      Content-Type: [application/json; charset=UTF-8]
      Date: ['Wed, 11 Oct 2017 14:32:35 GMT']
      ETag: [COCdzdrk6NYCEAE=]
      Expires: ['Mon, 01 Jan 1990 00:00:00 GMT']
      Pragma: [no-cache]
      Server: [UploadServer]
      Vary: [Origin, X-Origin]
      X-GUploader-UploadID: [AEnB2UoWvtigrpRIEKsnAlq02bPFpJqKOjbNtzoVANj-xALY5OQHmd8xxHbJ8M_jBiY0shwdVDFa6HaY2J6w8rPakaSG0MworQ]
    status: {code: 200, message: OK}
- request:
    body: null
    headers:
      Accept: ['*/*']
      Accept-Encoding: ['gzip, deflate']
      Connection: [keep-alive]
      User-Agent: [python-requests/2.13.0]
    method: GET
    uri: https://www.googleapis.com/storage/v1/b/gcsfs-testing/o/nested%2Ffile1
  response:
    body: {string: "{\n \"kind\": \"storage#object\",\n \"id\": \"gcsfs-testing/nested/file1/1507732353142496\",\n
        \"selfLink\": \"https://www.googleapis.com/storage/v1/b/gcsfs-testing/o/nested%2Ffile1\",\n
        \"name\": \"nested/file1\",\n \"bucket\": \"gcsfs-testing\",\n \"generation\":
        \"1507732353142496\",\n \"metageneration\": \"1\",\n \"timeCreated\": \"2017-10-11T14:32:33.087Z\",\n
        \"updated\": \"2017-10-11T14:32:33.087Z\",\n \"storageClass\": \"STANDARD\",\n
        \"timeStorageClassUpdated\": \"2017-10-11T14:32:33.087Z\",\n \"size\": \"6\",\n
        \"md5Hash\": \"sZRqySSS0jR8YjW00mERhA==\",\n \"mediaLink\": \"https://www.googleapis.com/download/storage/v1/b/gcsfs-testing/o/nested%2Ffile1?generation=1507732353142496&alt=media\",\n
        \"crc32c\": \"NT3Yvg==\",\n \"etag\": \"COCdzdrk6NYCEAE=\"\n}\n"}
    headers:
      Alt-Svc: ['quic=":443"; ma=2592000; v="39,38,37,35"']
      Cache-Control: ['no-cache, no-store, max-age=0, must-revalidate']
      Content-Length: ['697']
      Content-Type: [application/json; charset=UTF-8]
      Date: ['Wed, 11 Oct 2017 14:32:35 GMT']
      ETag: [COCdzdrk6NYCEAE=]
      Expires: ['Mon, 01 Jan 1990 00:00:00 GMT']
      Pragma: [no-cache]
      Server: [UploadServer]
      Vary: [Origin, X-Origin]
      X-GUploader-UploadID: [AEnB2Ur9K5Z7fj7O5RZkYMIXcdoYsDUF-eVBBIc2s7QpuwgODmhSARhwMdvcxaj3FKG8eQTiK_mfyxHrjEe-g2dnj1PucOJd5g]
    status: {code: 200, message: OK}
- request:
    body: null
    headers:
      Accept: ['*/*']
      Accept-Encoding: ['gzip, deflate']
      Connection: [keep-alive]
      User-Agent: [python-requests/2.13.0]
    method: GET
    uri: https://www.googleapis.com/download/storage/v1/b/gcsfs-testing/o/nested%2Ffile1?alt=media&generation=1507732353142496
=======
    uri: https://www.googleapis.com/download/storage/v1/b/gcsfs-testing/o/nested%2Ffile1?alt=media&generation=1515098861220704
>>>>>>> 899a4518
  response:
    body: {string: 'hello

'}
    headers:
<<<<<<< HEAD
      Alt-Svc: ['quic=":443"; ma=2592000; v="39,38,37,35"']
=======
      Alt-Svc: ['hq=":443"; ma=2592000; quic=51303431; quic=51303339; quic=51303338;
          quic=51303337; quic=51303335,quic=":443"; ma=2592000; v="41,39,38,37,35"']
>>>>>>> 899a4518
      Cache-Control: ['no-cache, no-store, max-age=0, must-revalidate']
      Content-Disposition: [attachment]
      Content-Length: ['6']
      Content-Type: [application/octet-stream]
<<<<<<< HEAD
      Date: ['Wed, 11 Oct 2017 14:32:35 GMT']
      ETag: [COCdzdrk6NYCEAE=]
=======
      Date: ['Thu, 04 Jan 2018 20:47:42 GMT']
      ETag: [CODmsIuXv9gCEAE=]
>>>>>>> 899a4518
      Expires: ['Mon, 01 Jan 1990 00:00:00 GMT']
      Pragma: [no-cache]
      Server: [UploadServer]
      Vary: [Origin, X-Origin]
<<<<<<< HEAD
      X-GUploader-UploadID: [AEnB2UqpKaSCG8hXftw9k8sP_ZgcoMzDz07XYmPU0K522fc472amZpCTNg6j7iggC6OI7gqy1JyCFtQQuvwPgUCK_ueS-NJnew]
      X-Goog-Generation: ['1507732353142496']
=======
      X-GUploader-UploadID: [AEnB2UqY6CYSAZMUFMMVQCqDLytAJVWt7B9rdfu7xGcnG1qtfpZatHZMu75GkD1KwguQmiE3HguHLyh7Kxw3zf5ewj50bor_-A]
      X-Goog-Generation: ['1515098861220704']
>>>>>>> 899a4518
      X-Goog-Hash: ['crc32c=NT3Yvg==,md5=sZRqySSS0jR8YjW00mERhA==']
      X-Goog-Metageneration: ['1']
      X-Goog-Storage-Class: [STANDARD]
    status: {code: 200, message: OK}
- request:
    body: null
    headers:
      Accept: ['*/*']
      Accept-Encoding: ['gzip, deflate']
      Connection: [keep-alive]
<<<<<<< HEAD
      User-Agent: [python-requests/2.13.0]
=======
      User-Agent: [python-requests/2.18.4]
>>>>>>> 899a4518
    method: GET
    uri: https://www.googleapis.com/storage/v1/b/gcsfs-testing/o/?maxResults=1000
  response:
    body: {string: "{\n \"kind\": \"storage#objects\",\n \"items\": [\n  {\n   \"kind\":
<<<<<<< HEAD
        \"storage#object\",\n   \"id\": \"gcsfs-testing/nested/file1/1507732353142496\",\n
        \  \"selfLink\": \"https://www.googleapis.com/storage/v1/b/gcsfs-testing/o/nested%2Ffile1\",\n
        \  \"name\": \"nested/file1\",\n   \"bucket\": \"gcsfs-testing\",\n   \"generation\":
        \"1507732353142496\",\n   \"metageneration\": \"1\",\n   \"timeCreated\":
        \"2017-10-11T14:32:33.087Z\",\n   \"updated\": \"2017-10-11T14:32:33.087Z\",\n
        \  \"storageClass\": \"STANDARD\",\n   \"timeStorageClassUpdated\": \"2017-10-11T14:32:33.087Z\",\n
        \  \"size\": \"6\",\n   \"md5Hash\": \"sZRqySSS0jR8YjW00mERhA==\",\n   \"mediaLink\":
        \"https://www.googleapis.com/download/storage/v1/b/gcsfs-testing/o/nested%2Ffile1?generation=1507732353142496&alt=media\",\n
        \  \"crc32c\": \"NT3Yvg==\",\n   \"etag\": \"COCdzdrk6NYCEAE=\"\n  }\n ]\n}\n"}
    headers:
      Alt-Svc: ['quic=":443"; ma=2592000; v="39,38,37,35"']
      Cache-Control: ['private, max-age=0, must-revalidate, no-transform']
      Content-Length: ['780']
      Content-Type: [application/json; charset=UTF-8]
      Date: ['Wed, 11 Oct 2017 14:32:35 GMT']
      Expires: ['Wed, 11 Oct 2017 14:32:35 GMT']
      Server: [UploadServer]
      Vary: [Origin, X-Origin]
      X-GUploader-UploadID: [AEnB2UpC22aI9QZqaZUKRnSSrHJrQ9cWFAx7hewIfjiYM6zL994GQHyLR7vN9C27jVvUY71rM6VplEf7t2hGH0d0YYpy8ToVig]
=======
        \"storage#object\",\n   \"id\": \"gcsfs-testing/nested/file1/1515098861220704\",\n
        \  \"selfLink\": \"https://www.googleapis.com/storage/v1/b/gcsfs-testing/o/nested%2Ffile1\",\n
        \  \"name\": \"nested/file1\",\n   \"bucket\": \"gcsfs-testing\",\n   \"generation\":
        \"1515098861220704\",\n   \"metageneration\": \"1\",\n   \"timeCreated\":
        \"2018-01-04T20:47:41.150Z\",\n   \"updated\": \"2018-01-04T20:47:41.150Z\",\n
        \  \"storageClass\": \"STANDARD\",\n   \"timeStorageClassUpdated\": \"2018-01-04T20:47:41.150Z\",\n
        \  \"size\": \"6\",\n   \"md5Hash\": \"sZRqySSS0jR8YjW00mERhA==\",\n   \"mediaLink\":
        \"https://www.googleapis.com/download/storage/v1/b/gcsfs-testing/o/nested%2Ffile1?generation=1515098861220704&alt=media\",\n
        \  \"crc32c\": \"NT3Yvg==\",\n   \"etag\": \"CODmsIuXv9gCEAE=\"\n  }\n ]\n}\n"}
    headers:
      Alt-Svc: ['hq=":443"; ma=2592000; quic=51303431; quic=51303339; quic=51303338;
          quic=51303337; quic=51303335,quic=":443"; ma=2592000; v="41,39,38,37,35"']
      Cache-Control: ['private, max-age=0, must-revalidate, no-transform']
      Content-Length: ['772']
      Content-Type: [application/json; charset=UTF-8]
      Date: ['Thu, 04 Jan 2018 20:47:42 GMT']
      Expires: ['Thu, 04 Jan 2018 20:47:42 GMT']
      Server: [UploadServer]
      Vary: [Origin, X-Origin]
      X-GUploader-UploadID: [AEnB2UpoeQxMcLTYSZzMacORrdQ4cRxqg2QyxdMmvpRa6-HmnLFoY0L0qL92UuqfOlEHQ1WNYQ8l3r7GkQXhvqr3NjYZONa9jQ]
>>>>>>> 899a4518
    status: {code: 200, message: OK}
- request:
    body: null
    headers:
      Accept: ['*/*']
      Accept-Encoding: ['gzip, deflate']
      Connection: [keep-alive]
      Content-Length: ['0']
      User-Agent: [python-requests/2.18.4]
    method: DELETE
    uri: https://www.googleapis.com/storage/v1/b/gcsfs-testing/o/nested%2Ffile1
  response:
    body: {string: ''}
    headers:
<<<<<<< HEAD
      Alt-Svc: ['quic=":443"; ma=2592000; v="39,38,37,35"']
      Cache-Control: ['no-cache, no-store, max-age=0, must-revalidate']
      Content-Length: ['0']
      Content-Type: [application/json]
      Date: ['Wed, 11 Oct 2017 14:32:35 GMT']
      Expires: ['Mon, 01 Jan 1990 00:00:00 GMT']
      Pragma: [no-cache]
      Server: [UploadServer]
      Vary: [Origin, X-Origin]
      X-GUploader-UploadID: [AEnB2UpLlsyzI7s0lV5Z92d4vNz92YtblMFtrKkCX6i_DFKS_0NbgLQL5U4hWs64Q11_ebDdztBcDozBxcydIln0qS41u_xZLw]
    status: {code: 204, message: No Content}
- request:
    body: null
    headers:
      Accept: ['*/*']
      Accept-Encoding: ['gzip, deflate']
      Connection: [keep-alive]
      Content-Length: ['0']
      User-Agent: [python-requests/2.18.4]
    method: POST
    uri: https://www.googleapis.com/oauth2/v4/token?grant_type=refresh_token
  response:
    body:
      string: !!binary |
        H4sIAGYJMFoC/6tWykyJL8nPTs1TslJQqqioUNJRUALz40sqC1JBgk6piUWpRSDx1IqCzKLU4vhM
        kGJjMwMDoFhicnJqcTGqEbUAnoD1nVYAAAA=
    headers:
      Alt-Svc: ['hq=":443"; ma=2592000; quic=51303431; quic=51303339; quic=51303338;
          quic=51303337; quic=51303335,quic=":443"; ma=2592000; v="41,39,38,37,35"']
      Cache-Control: ['no-cache, no-store, max-age=0, must-revalidate']
      Content-Encoding: [gzip]
      Content-Type: [application/json; charset=UTF-8]
      Date: ['Tue, 12 Dec 2017 16:52:54 GMT']
      Expires: ['Mon, 01 Jan 1990 00:00:00 GMT']
      Pragma: [no-cache]
      Server: [GSE]
      Transfer-Encoding: [chunked]
      Vary: [Origin, X-Origin]
      X-Content-Type-Options: [nosniff]
      X-Frame-Options: [SAMEORIGIN]
      X-XSS-Protection: [1; mode=block]
    status: {code: 200, message: OK}
- request:
    body: null
    headers:
      Accept: ['*/*']
      Accept-Encoding: ['gzip, deflate']
      Connection: [keep-alive]
      User-Agent: [python-requests/2.18.4]
    method: GET
    uri: https://www.googleapis.com/storage/v1/b/?project=test_project
  response:
    body: {string: "{\n \"kind\": \"storage#buckets\",\n \"items\": [\n  {\n   \"kind\":
        \"storage#bucket\",\n   \"id\": \"anaconda-enterprise\",\n   \"selfLink\":
        \"https://www.googleapis.com/storage/v1/b/anaconda-enterprise\",\n   \"projectNumber\":
        \"586241054156\",\n   \"name\": \"anaconda-enterprise\",\n   \"timeCreated\":
        \"2017-07-05T23:53:06.552Z\",\n   \"updated\": \"2017-07-14T17:39:54.178Z\",\n
        \  \"metageneration\": \"3\",\n   \"location\": \"US\",\n   \"storageClass\":
        \"MULTI_REGIONAL\",\n   \"etag\": \"CAM=\"\n  },\n  {\n   \"kind\": \"storage#bucket\",\n
        \  \"id\": \"anaconda-public-data\",\n   \"selfLink\": \"https://www.googleapis.com/storage/v1/b/anaconda-public-data\",\n
        \  \"projectNumber\": \"586241054156\",\n   \"name\": \"anaconda-public-data\",\n
        \  \"timeCreated\": \"2017-04-05T20:22:12.865Z\",\n   \"updated\": \"2017-07-10T16:32:07.980Z\",\n
        \  \"metageneration\": \"2\",\n   \"location\": \"US\",\n   \"storageClass\":
        \"MULTI_REGIONAL\",\n   \"etag\": \"CAI=\"\n  },\n  {\n   \"kind\": \"storage#bucket\",\n
        \  \"id\": \"artifacts.test_project.appspot.com\",\n   \"selfLink\": \"https://www.googleapis.com/storage/v1/b/artifacts.test_project.appspot.com\",\n
        \  \"projectNumber\": \"586241054156\",\n   \"name\": \"artifacts.test_project.appspot.com\",\n
        \  \"timeCreated\": \"2016-05-17T18:29:22.774Z\",\n   \"updated\": \"2016-05-17T18:29:22.774Z\",\n
        \  \"metageneration\": \"1\",\n   \"location\": \"US\",\n   \"storageClass\":
        \"STANDARD\",\n   \"etag\": \"CAE=\"\n  },\n  {\n   \"kind\": \"storage#bucket\",\n
        \  \"id\": \"test_project_cloudbuild\",\n   \"selfLink\": \"https://www.googleapis.com/storage/v1/b/test_project_cloudbuild\",\n
        \  \"projectNumber\": \"586241054156\",\n   \"name\": \"test_project_cloudbuild\",\n
        \  \"timeCreated\": \"2017-11-03T20:06:49.744Z\",\n   \"updated\": \"2017-11-03T20:06:49.744Z\",\n
        \  \"metageneration\": \"1\",\n   \"location\": \"US\",\n   \"storageClass\":
        \"STANDARD\",\n   \"etag\": \"CAE=\"\n  },\n  {\n   \"kind\": \"storage#bucket\",\n
        \  \"id\": \"dataflow-anaconda-compute\",\n   \"selfLink\": \"https://www.googleapis.com/storage/v1/b/dataflow-anaconda-compute\",\n
        \  \"projectNumber\": \"586241054156\",\n   \"name\": \"dataflow-anaconda-compute\",\n
        \  \"timeCreated\": \"2017-09-14T18:55:42.848Z\",\n   \"updated\": \"2017-09-14T18:55:42.848Z\",\n
        \  \"metageneration\": \"1\",\n   \"location\": \"US\",\n   \"storageClass\":
        \"MULTI_REGIONAL\",\n   \"etag\": \"CAE=\"\n  },\n  {\n   \"kind\": \"storage#bucket\",\n
        \  \"id\": \"gcsfs-test\",\n   \"selfLink\": \"https://www.googleapis.com/storage/v1/b/gcsfs-test\",\n
        \  \"projectNumber\": \"586241054156\",\n   \"name\": \"gcsfs-test\",\n   \"timeCreated\":
        \"2017-12-02T23:25:23.058Z\",\n   \"updated\": \"2017-12-02T23:25:23.058Z\",\n
        \  \"metageneration\": \"1\",\n   \"location\": \"US\",\n   \"storageClass\":
        \"MULTI_REGIONAL\",\n   \"etag\": \"CAE=\"\n  },\n  {\n   \"kind\": \"storage#bucket\",\n
        \  \"id\": \"gcsfs-testing\",\n   \"selfLink\": \"https://www.googleapis.com/storage/v1/b/gcsfs-testing\",\n
        \  \"projectNumber\": \"586241054156\",\n   \"name\": \"gcsfs-testing\",\n
        \  \"timeCreated\": \"2017-12-12T16:52:13.675Z\",\n   \"updated\": \"2017-12-12T16:52:13.675Z\",\n
        \  \"metageneration\": \"1\",\n   \"location\": \"US\",\n   \"storageClass\":
        \"STANDARD\",\n   \"etag\": \"CAE=\"\n  }\n ]\n}\n"}
    headers:
      Alt-Svc: ['hq=":443"; ma=2592000; quic=51303431; quic=51303339; quic=51303338;
          quic=51303337; quic=51303335,quic=":443"; ma=2592000; v="41,39,38,37,35"']
      Cache-Control: ['private, max-age=0, must-revalidate, no-transform']
      Content-Length: ['2944']
      Content-Type: [application/json; charset=UTF-8]
      Date: ['Tue, 12 Dec 2017 16:52:55 GMT']
      Expires: ['Tue, 12 Dec 2017 16:52:55 GMT']
      Server: [UploadServer]
      Vary: [Origin, X-Origin]
      X-GUploader-UploadID: [AEnB2UqCAP5nhFvG0A2OODEXluglqkGKa0AOiV4v8FInsC2seeMNus3dq9E39RwrQFK1feqeI1EhHx_LhAfA7mT2kKKzEKzRDg]
    status: {code: 200, message: OK}
- request:
    body: null
    headers:
      Accept: ['*/*']
      Accept-Encoding: ['gzip, deflate']
      Connection: [keep-alive]
      Content-Length: ['0']
      User-Agent: [python-requests/2.18.4]
    method: DELETE
    uri: https://www.googleapis.com/storage/v1/b/gcsfs-testing/o/tmp%2Ftest%2Fa
  response:
    body: {string: "{\n \"error\": {\n  \"errors\": [\n   {\n    \"domain\": \"global\",\n
        \   \"reason\": \"notFound\",\n    \"message\": \"Not Found\"\n   }\n  ],\n
        \ \"code\": 404,\n  \"message\": \"Not Found\"\n }\n}\n"}
    headers:
      Alt-Svc: ['hq=":443"; ma=2592000; quic=51303431; quic=51303339; quic=51303338;
          quic=51303337; quic=51303335,quic=":443"; ma=2592000; v="41,39,38,37,35"']
      Cache-Control: ['private, max-age=0']
      Content-Length: ['165']
      Content-Type: [application/json; charset=UTF-8]
      Date: ['Tue, 12 Dec 2017 16:52:55 GMT']
      Expires: ['Tue, 12 Dec 2017 16:52:55 GMT']
      Server: [UploadServer]
      Vary: [Origin, X-Origin]
      X-GUploader-UploadID: [AEnB2Up6oXa-lcHiDipK-lM06yP3PCZkA9YfJ_5qvW5SaYSoCLiKTqtGtYxOPEu3OeScqC1BahAW3YabJNFsEfu1nXdni40o7Q]
    status: {code: 404, message: Not Found}
- request:
    body: null
    headers:
      Accept: ['*/*']
      Accept-Encoding: ['gzip, deflate']
      Connection: [keep-alive]
      Content-Length: ['0']
      User-Agent: [python-requests/2.18.4]
    method: DELETE
    uri: https://www.googleapis.com/storage/v1/b/gcsfs-testing/o/tmp%2Ftest%2Fb
  response:
    body: {string: "{\n \"error\": {\n  \"errors\": [\n   {\n    \"domain\": \"global\",\n
        \   \"reason\": \"notFound\",\n    \"message\": \"Not Found\"\n   }\n  ],\n
        \ \"code\": 404,\n  \"message\": \"Not Found\"\n }\n}\n"}
    headers:
      Alt-Svc: ['hq=":443"; ma=2592000; quic=51303431; quic=51303339; quic=51303338;
          quic=51303337; quic=51303335,quic=":443"; ma=2592000; v="41,39,38,37,35"']
      Cache-Control: ['private, max-age=0']
      Content-Length: ['165']
      Content-Type: [application/json; charset=UTF-8]
      Date: ['Tue, 12 Dec 2017 16:52:55 GMT']
      Expires: ['Tue, 12 Dec 2017 16:52:55 GMT']
      Server: [UploadServer]
      Vary: [Origin, X-Origin]
      X-GUploader-UploadID: [AEnB2UprKFctQHCNPooaWA4PO5ijCm0g7wkjv_sh5gYO4KvEIsUCcwRZC9r6aEYAd0Y80SQpZDhf29NUGNFV5_TpX2NGtwSXeQ]
    status: {code: 404, message: Not Found}
- request:
    body: null
    headers:
      Accept: ['*/*']
      Accept-Encoding: ['gzip, deflate']
      Connection: [keep-alive]
      Content-Length: ['0']
      User-Agent: [python-requests/2.18.4]
    method: DELETE
    uri: https://www.googleapis.com/storage/v1/b/gcsfs-testing/o/tmp%2Ftest%2Fc
  response:
    body: {string: "{\n \"error\": {\n  \"errors\": [\n   {\n    \"domain\": \"global\",\n
        \   \"reason\": \"notFound\",\n    \"message\": \"Not Found\"\n   }\n  ],\n
        \ \"code\": 404,\n  \"message\": \"Not Found\"\n }\n}\n"}
    headers:
      Alt-Svc: ['hq=":443"; ma=2592000; quic=51303431; quic=51303339; quic=51303338;
          quic=51303337; quic=51303335,quic=":443"; ma=2592000; v="41,39,38,37,35"']
      Cache-Control: ['private, max-age=0']
      Content-Length: ['165']
      Content-Type: [application/json; charset=UTF-8]
      Date: ['Tue, 12 Dec 2017 16:52:55 GMT']
      Expires: ['Tue, 12 Dec 2017 16:52:55 GMT']
      Server: [UploadServer]
      Vary: [Origin, X-Origin]
      X-GUploader-UploadID: [AEnB2Uo5i4Nw8kry2oQ0vdSJIvlb_x59pXGpsbzl_r5xX3j310W3XXHbmqaKqC8ju5dawkD8gM82XnVdM36plQMLVmwsFXa9VQ]
    status: {code: 404, message: Not Found}
- request:
    body: null
    headers:
      Accept: ['*/*']
      Accept-Encoding: ['gzip, deflate']
      Connection: [keep-alive]
      Content-Length: ['0']
      User-Agent: [python-requests/2.18.4]
    method: DELETE
    uri: https://www.googleapis.com/storage/v1/b/gcsfs-testing/o/tmp%2Ftest%2Fd
  response:
    body: {string: "{\n \"error\": {\n  \"errors\": [\n   {\n    \"domain\": \"global\",\n
        \   \"reason\": \"notFound\",\n    \"message\": \"Not Found\"\n   }\n  ],\n
        \ \"code\": 404,\n  \"message\": \"Not Found\"\n }\n}\n"}
    headers:
      Alt-Svc: ['hq=":443"; ma=2592000; quic=51303431; quic=51303339; quic=51303338;
          quic=51303337; quic=51303335,quic=":443"; ma=2592000; v="41,39,38,37,35"']
      Cache-Control: ['private, max-age=0']
      Content-Length: ['165']
      Content-Type: [application/json; charset=UTF-8]
      Date: ['Tue, 12 Dec 2017 16:52:55 GMT']
      Expires: ['Tue, 12 Dec 2017 16:52:55 GMT']
      Server: [UploadServer]
      Vary: [Origin, X-Origin]
      X-GUploader-UploadID: [AEnB2UpX7Jgqs1VjsiFimr7OK_OfaTsjjYnyrP91sJgvSfBcvwTvEy256RHbx9XP0SSQuzSW63Tdf2VyIrE10RNDad0mHTeBzw]
    status: {code: 404, message: Not Found}
- request:
    body: 'hello

'
    headers:
      Accept: ['*/*']
      Accept-Encoding: ['gzip, deflate']
      Connection: [keep-alive]
      Content-Length: ['6']
      User-Agent: [python-requests/2.18.4]
    method: POST
    uri: https://www.googleapis.com/upload/storage/v1/b/gcsfs-testing/o?name=nested%2Ffile1&uploadType=media
  response:
    body: {string: "{\n \"kind\": \"storage#object\",\n \"id\": \"gcsfs-testing/nested/file1/1513097576490133\",\n
        \"selfLink\": \"https://www.googleapis.com/storage/v1/b/gcsfs-testing/o/nested%2Ffile1\",\n
        \"name\": \"nested/file1\",\n \"bucket\": \"gcsfs-testing\",\n \"generation\":
        \"1513097576490133\",\n \"metageneration\": \"1\",\n \"timeCreated\": \"2017-12-12T16:52:56.384Z\",\n
        \"updated\": \"2017-12-12T16:52:56.384Z\",\n \"storageClass\": \"STANDARD\",\n
        \"timeStorageClassUpdated\": \"2017-12-12T16:52:56.384Z\",\n \"size\": \"6\",\n
        \"md5Hash\": \"sZRqySSS0jR8YjW00mERhA==\",\n \"mediaLink\": \"https://www.googleapis.com/download/storage/v1/b/gcsfs-testing/o/nested%2Ffile1?generation=1513097576490133&alt=media\",\n
        \"crc32c\": \"NT3Yvg==\",\n \"etag\": \"CJXJutz3hNgCEAE=\"\n}\n"}
    headers:
      Alt-Svc: ['hq=":443"; ma=2592000; quic=51303431; quic=51303339; quic=51303338;
          quic=51303337; quic=51303335,quic=":443"; ma=2592000; v="41,39,38,37,35"']
      Cache-Control: ['no-cache, no-store, max-age=0, must-revalidate']
      Content-Length: ['689']
      Content-Type: [application/json; charset=UTF-8]
      Date: ['Tue, 12 Dec 2017 16:52:56 GMT']
      ETag: [CJXJutz3hNgCEAE=]
      Expires: ['Mon, 01 Jan 1990 00:00:00 GMT']
      Pragma: [no-cache]
      Server: [UploadServer]
      Vary: [Origin, X-Origin]
      X-GUploader-UploadID: [AEnB2UpIGefUfgGGIBc2i7eIlSvPBnDiES3VtHUqSr-_zQf2I-nlTtmcrR7GSCsENgh2AvMFOwb7GhZH_gVbEuV0vN9QpymJ3w]
    status: {code: 200, message: OK}
- request:
    body: null
    headers:
      Accept: ['*/*']
      Accept-Encoding: ['gzip, deflate']
      Connection: [keep-alive]
      User-Agent: [python-requests/2.18.4]
    method: GET
    uri: https://www.googleapis.com/storage/v1/b/gcsfs-testing/o/nested%2Ffile1
  response:
    body: {string: "{\n \"kind\": \"storage#object\",\n \"id\": \"gcsfs-testing/nested/file1/1513097576490133\",\n
        \"selfLink\": \"https://www.googleapis.com/storage/v1/b/gcsfs-testing/o/nested%2Ffile1\",\n
        \"name\": \"nested/file1\",\n \"bucket\": \"gcsfs-testing\",\n \"generation\":
        \"1513097576490133\",\n \"metageneration\": \"1\",\n \"timeCreated\": \"2017-12-12T16:52:56.384Z\",\n
        \"updated\": \"2017-12-12T16:52:56.384Z\",\n \"storageClass\": \"STANDARD\",\n
        \"timeStorageClassUpdated\": \"2017-12-12T16:52:56.384Z\",\n \"size\": \"6\",\n
        \"md5Hash\": \"sZRqySSS0jR8YjW00mERhA==\",\n \"mediaLink\": \"https://www.googleapis.com/download/storage/v1/b/gcsfs-testing/o/nested%2Ffile1?generation=1513097576490133&alt=media\",\n
        \"crc32c\": \"NT3Yvg==\",\n \"etag\": \"CJXJutz3hNgCEAE=\"\n}\n"}
    headers:
      Alt-Svc: ['hq=":443"; ma=2592000; quic=51303431; quic=51303339; quic=51303338;
          quic=51303337; quic=51303335,quic=":443"; ma=2592000; v="41,39,38,37,35"']
      Cache-Control: ['no-cache, no-store, max-age=0, must-revalidate']
      Content-Length: ['689']
      Content-Type: [application/json; charset=UTF-8]
      Date: ['Tue, 12 Dec 2017 16:52:56 GMT']
      ETag: [CJXJutz3hNgCEAE=]
      Expires: ['Mon, 01 Jan 1990 00:00:00 GMT']
      Pragma: [no-cache]
      Server: [UploadServer]
      Vary: [Origin, X-Origin]
      X-GUploader-UploadID: [AEnB2UoQyKoiSCDPflyyOKCESGobQHvdCViEzQ92jSPuauTyPHvoKrdncXR2TXTrx5Hquaxfpx_NKuaxVmg1hIMyNkRb7F7eSA]
    status: {code: 200, message: OK}
- request:
    body: null
    headers:
      Accept: ['*/*']
      Accept-Encoding: ['gzip, deflate']
      Connection: [keep-alive]
      User-Agent: [python-requests/2.18.4]
    method: GET
    uri: https://www.googleapis.com/download/storage/v1/b/gcsfs-testing/o/nested%2Ffile1?alt=media&generation=1513097576490133
  response:
    body: {string: 'hello

'}
    headers:
      Alt-Svc: ['hq=":443"; ma=2592000; quic=51303431; quic=51303339; quic=51303338;
          quic=51303337; quic=51303335,quic=":443"; ma=2592000; v="41,39,38,37,35"']
      Cache-Control: ['no-cache, no-store, max-age=0, must-revalidate']
      Content-Disposition: [attachment]
      Content-Length: ['6']
      Content-Type: [application/octet-stream]
      Date: ['Tue, 12 Dec 2017 16:52:57 GMT']
      ETag: [CJXJutz3hNgCEAE=]
      Expires: ['Mon, 01 Jan 1990 00:00:00 GMT']
      Pragma: [no-cache]
      Server: [UploadServer]
      Vary: [Origin, X-Origin]
      X-GUploader-UploadID: [AEnB2UqRgD5CepPVf4APtxaWlkpd5rpKI8mRrqZnpe3HTg0WCjyir2YwCALNqAm7_vwK0o6GZbpf20jojXLy5rSGssRzBPM5MQ]
      X-Goog-Generation: ['1513097576490133']
      X-Goog-Hash: ['crc32c=NT3Yvg==,md5=sZRqySSS0jR8YjW00mERhA==']
      X-Goog-Metageneration: ['1']
      X-Goog-Storage-Class: [STANDARD]
    status: {code: 200, message: OK}
- request:
    body: null
    headers:
      Accept: ['*/*']
      Accept-Encoding: ['gzip, deflate']
      Connection: [keep-alive]
      User-Agent: [python-requests/2.18.4]
    method: GET
    uri: https://www.googleapis.com/storage/v1/b/gcsfs-testing/o/nested%2Ffile1
  response:
    body: {string: "{\n \"kind\": \"storage#object\",\n \"id\": \"gcsfs-testing/nested/file1/1513097576490133\",\n
        \"selfLink\": \"https://www.googleapis.com/storage/v1/b/gcsfs-testing/o/nested%2Ffile1\",\n
        \"name\": \"nested/file1\",\n \"bucket\": \"gcsfs-testing\",\n \"generation\":
        \"1513097576490133\",\n \"metageneration\": \"1\",\n \"timeCreated\": \"2017-12-12T16:52:56.384Z\",\n
        \"updated\": \"2017-12-12T16:52:56.384Z\",\n \"storageClass\": \"STANDARD\",\n
        \"timeStorageClassUpdated\": \"2017-12-12T16:52:56.384Z\",\n \"size\": \"6\",\n
        \"md5Hash\": \"sZRqySSS0jR8YjW00mERhA==\",\n \"mediaLink\": \"https://www.googleapis.com/download/storage/v1/b/gcsfs-testing/o/nested%2Ffile1?generation=1513097576490133&alt=media\",\n
        \"crc32c\": \"NT3Yvg==\",\n \"etag\": \"CJXJutz3hNgCEAE=\"\n}\n"}
    headers:
      Alt-Svc: ['hq=":443"; ma=2592000; quic=51303431; quic=51303339; quic=51303338;
          quic=51303337; quic=51303335,quic=":443"; ma=2592000; v="41,39,38,37,35"']
      Cache-Control: ['no-cache, no-store, max-age=0, must-revalidate']
      Content-Length: ['689']
      Content-Type: [application/json; charset=UTF-8]
      Date: ['Tue, 12 Dec 2017 16:52:57 GMT']
      ETag: [CJXJutz3hNgCEAE=]
      Expires: ['Mon, 01 Jan 1990 00:00:00 GMT']
      Pragma: [no-cache]
      Server: [UploadServer]
      Vary: [Origin, X-Origin]
      X-GUploader-UploadID: [AEnB2Ur4Pu5wPCLWurnC40CGElZ_6KYQa6Xg8WsIiztHb3X-KND1BqQ0UXkeAjaliQgaMsNOKOkPHhI9xUl52SFbnspInjkmAQ]
    status: {code: 200, message: OK}
- request:
    body: null
    headers:
      Accept: ['*/*']
      Accept-Encoding: ['gzip, deflate']
      Connection: [keep-alive]
      Range: [bytes=0-10485759]
      User-Agent: [python-requests/2.18.4]
    method: GET
    uri: https://www.googleapis.com/download/storage/v1/b/gcsfs-testing/o/nested%2Ffile1?alt=media&generation=1513097576490133
  response:
    body: {string: 'hello

'}
    headers:
      Alt-Svc: ['hq=":443"; ma=2592000; quic=51303431; quic=51303339; quic=51303338;
          quic=51303337; quic=51303335,quic=":443"; ma=2592000; v="41,39,38,37,35"']
      Cache-Control: ['no-cache, no-store, max-age=0, must-revalidate']
      Content-Disposition: [attachment]
      Content-Length: ['6']
      Content-Range: [bytes 0-5/6]
      Content-Type: [application/octet-stream]
      Date: ['Tue, 12 Dec 2017 16:52:57 GMT']
      ETag: [CJXJutz3hNgCEAE=]
      Expires: ['Mon, 01 Jan 1990 00:00:00 GMT']
      Pragma: [no-cache]
      Server: [UploadServer]
      Vary: [Origin, X-Origin]
      X-GUploader-UploadID: [AEnB2UrZuVlyDpdL30kd7C8-HCW1E0NOodk3imDPEOPPOC3Rwec9V5YL_JFas9yn6crpla7o3AEd8WBDoCpN8kMSfUSY9osYLA]
      X-Goog-Generation: ['1513097576490133']
      X-Goog-Metageneration: ['1']
      X-Goog-Storage-Class: [STANDARD]
    status: {code: 206, message: Partial Content}
- request:
    body: null
    headers:
      Accept: ['*/*']
      Accept-Encoding: ['gzip, deflate']
      Connection: [keep-alive]
      User-Agent: [python-requests/2.18.4]
    method: GET
    uri: https://www.googleapis.com/storage/v1/b/gcsfs-testing/o/nested%2Ffile1
  response:
    body: {string: "{\n \"kind\": \"storage#object\",\n \"id\": \"gcsfs-testing/nested/file1/1513097576490133\",\n
        \"selfLink\": \"https://www.googleapis.com/storage/v1/b/gcsfs-testing/o/nested%2Ffile1\",\n
        \"name\": \"nested/file1\",\n \"bucket\": \"gcsfs-testing\",\n \"generation\":
        \"1513097576490133\",\n \"metageneration\": \"1\",\n \"timeCreated\": \"2017-12-12T16:52:56.384Z\",\n
        \"updated\": \"2017-12-12T16:52:56.384Z\",\n \"storageClass\": \"STANDARD\",\n
        \"timeStorageClassUpdated\": \"2017-12-12T16:52:56.384Z\",\n \"size\": \"6\",\n
        \"md5Hash\": \"sZRqySSS0jR8YjW00mERhA==\",\n \"mediaLink\": \"https://www.googleapis.com/download/storage/v1/b/gcsfs-testing/o/nested%2Ffile1?generation=1513097576490133&alt=media\",\n
        \"crc32c\": \"NT3Yvg==\",\n \"etag\": \"CJXJutz3hNgCEAE=\"\n}\n"}
    headers:
      Alt-Svc: ['hq=":443"; ma=2592000; quic=51303431; quic=51303339; quic=51303338;
          quic=51303337; quic=51303335,quic=":443"; ma=2592000; v="41,39,38,37,35"']
      Cache-Control: ['no-cache, no-store, max-age=0, must-revalidate']
      Content-Length: ['689']
      Content-Type: [application/json; charset=UTF-8]
      Date: ['Tue, 12 Dec 2017 16:52:57 GMT']
      ETag: [CJXJutz3hNgCEAE=]
      Expires: ['Mon, 01 Jan 1990 00:00:00 GMT']
      Pragma: [no-cache]
      Server: [UploadServer]
      Vary: [Origin, X-Origin]
      X-GUploader-UploadID: [AEnB2Uq7WZI3k7vI0JMWuZdLPS3eaXne_x61cJ2wUI5QlqpKpc5nMDrH4ThZTEzV8ubh0sWs6JRWvUEFvmjV5OCkLjDkfeGexA]
    status: {code: 200, message: OK}
- request:
    body: null
    headers:
      Accept: ['*/*']
      Accept-Encoding: ['gzip, deflate']
      Connection: [keep-alive]
      User-Agent: [python-requests/2.18.4]
    method: GET
    uri: https://www.googleapis.com/storage/v1/b/gcsfs-testing/o/nested%2Ffile1
  response:
    body: {string: "{\n \"kind\": \"storage#object\",\n \"id\": \"gcsfs-testing/nested/file1/1513097576490133\",\n
        \"selfLink\": \"https://www.googleapis.com/storage/v1/b/gcsfs-testing/o/nested%2Ffile1\",\n
        \"name\": \"nested/file1\",\n \"bucket\": \"gcsfs-testing\",\n \"generation\":
        \"1513097576490133\",\n \"metageneration\": \"1\",\n \"timeCreated\": \"2017-12-12T16:52:56.384Z\",\n
        \"updated\": \"2017-12-12T16:52:56.384Z\",\n \"storageClass\": \"STANDARD\",\n
        \"timeStorageClassUpdated\": \"2017-12-12T16:52:56.384Z\",\n \"size\": \"6\",\n
        \"md5Hash\": \"sZRqySSS0jR8YjW00mERhA==\",\n \"mediaLink\": \"https://www.googleapis.com/download/storage/v1/b/gcsfs-testing/o/nested%2Ffile1?generation=1513097576490133&alt=media\",\n
        \"crc32c\": \"NT3Yvg==\",\n \"etag\": \"CJXJutz3hNgCEAE=\"\n}\n"}
    headers:
      Alt-Svc: ['hq=":443"; ma=2592000; quic=51303431; quic=51303339; quic=51303338;
          quic=51303337; quic=51303335,quic=":443"; ma=2592000; v="41,39,38,37,35"']
      Cache-Control: ['no-cache, no-store, max-age=0, must-revalidate']
      Content-Length: ['689']
      Content-Type: [application/json; charset=UTF-8]
      Date: ['Tue, 12 Dec 2017 16:52:57 GMT']
      ETag: [CJXJutz3hNgCEAE=]
      Expires: ['Mon, 01 Jan 1990 00:00:00 GMT']
      Pragma: [no-cache]
      Server: [UploadServer]
      Vary: [Origin, X-Origin]
      X-GUploader-UploadID: [AEnB2UrgF4GQB7MRQHbItDb3sngncpLHKTlhgibb4w6STncOBg0zkuDVyoG3y5CMjPrj-CTXADeM29p5K717RnHUNLWlEOFVzA]
    status: {code: 200, message: OK}
- request:
    body: null
    headers:
      Accept: ['*/*']
      Accept-Encoding: ['gzip, deflate']
      Connection: [keep-alive]
      Range: [bytes=0-10485759]
      User-Agent: [python-requests/2.18.4]
    method: GET
    uri: https://www.googleapis.com/download/storage/v1/b/gcsfs-testing/o/nested%2Ffile1?alt=media&generation=1513097576490133
  response:
    body: {string: 'hello

'}
    headers:
      Alt-Svc: ['hq=":443"; ma=2592000; quic=51303431; quic=51303339; quic=51303338;
          quic=51303337; quic=51303335,quic=":443"; ma=2592000; v="41,39,38,37,35"']
      Cache-Control: ['no-cache, no-store, max-age=0, must-revalidate']
      Content-Disposition: [attachment]
      Content-Length: ['6']
      Content-Range: [bytes 0-5/6]
      Content-Type: [application/octet-stream]
      Date: ['Tue, 12 Dec 2017 16:52:58 GMT']
      ETag: [CJXJutz3hNgCEAE=]
      Expires: ['Mon, 01 Jan 1990 00:00:00 GMT']
      Pragma: [no-cache]
      Server: [UploadServer]
      Vary: [Origin, X-Origin]
      X-GUploader-UploadID: [AEnB2UqgfT3uz7z9H1F52tQYntDAqvfsaiPBSb5QUejQeqIdijXAOR5gZcHXjvb7qbjqR5Dt5obNpiUK8_1AhlYBR8Tl6gBCPg]
      X-Goog-Generation: ['1513097576490133']
      X-Goog-Metageneration: ['1']
      X-Goog-Storage-Class: [STANDARD]
    status: {code: 206, message: Partial Content}
- request:
    body: null
    headers:
      Accept: ['*/*']
      Accept-Encoding: ['gzip, deflate']
      Connection: [keep-alive]
      User-Agent: [python-requests/2.18.4]
    method: GET
    uri: https://www.googleapis.com/storage/v1/b/gcsfs-testing/o/nested%2Ffile1
  response:
    body: {string: "{\n \"kind\": \"storage#object\",\n \"id\": \"gcsfs-testing/nested/file1/1513097576490133\",\n
        \"selfLink\": \"https://www.googleapis.com/storage/v1/b/gcsfs-testing/o/nested%2Ffile1\",\n
        \"name\": \"nested/file1\",\n \"bucket\": \"gcsfs-testing\",\n \"generation\":
        \"1513097576490133\",\n \"metageneration\": \"1\",\n \"timeCreated\": \"2017-12-12T16:52:56.384Z\",\n
        \"updated\": \"2017-12-12T16:52:56.384Z\",\n \"storageClass\": \"STANDARD\",\n
        \"timeStorageClassUpdated\": \"2017-12-12T16:52:56.384Z\",\n \"size\": \"6\",\n
        \"md5Hash\": \"sZRqySSS0jR8YjW00mERhA==\",\n \"mediaLink\": \"https://www.googleapis.com/download/storage/v1/b/gcsfs-testing/o/nested%2Ffile1?generation=1513097576490133&alt=media\",\n
        \"crc32c\": \"NT3Yvg==\",\n \"etag\": \"CJXJutz3hNgCEAE=\"\n}\n"}
    headers:
      Alt-Svc: ['hq=":443"; ma=2592000; quic=51303431; quic=51303339; quic=51303338;
          quic=51303337; quic=51303335,quic=":443"; ma=2592000; v="41,39,38,37,35"']
      Cache-Control: ['no-cache, no-store, max-age=0, must-revalidate']
      Content-Length: ['689']
      Content-Type: [application/json; charset=UTF-8]
      Date: ['Tue, 12 Dec 2017 16:52:58 GMT']
      ETag: [CJXJutz3hNgCEAE=]
      Expires: ['Mon, 01 Jan 1990 00:00:00 GMT']
      Pragma: [no-cache]
      Server: [UploadServer]
      Vary: [Origin, X-Origin]
      X-GUploader-UploadID: [AEnB2UrtUa-QtxLjrUSiemoriSB3TQqlID8q9gfEs8t89sxhUpyfbHYeypV97cniDNaj_iprpqhFtYUbAWX2Tpo4K8C96z0BHA]
    status: {code: 200, message: OK}
- request:
    body: null
    headers:
      Accept: ['*/*']
      Accept-Encoding: ['gzip, deflate']
      Connection: [keep-alive]
      User-Agent: [python-requests/2.18.4]
    method: GET
    uri: https://www.googleapis.com/storage/v1/b/gcsfs-testing/o/nested%2Ffile1
  response:
    body: {string: "{\n \"kind\": \"storage#object\",\n \"id\": \"gcsfs-testing/nested/file1/1513097576490133\",\n
        \"selfLink\": \"https://www.googleapis.com/storage/v1/b/gcsfs-testing/o/nested%2Ffile1\",\n
        \"name\": \"nested/file1\",\n \"bucket\": \"gcsfs-testing\",\n \"generation\":
        \"1513097576490133\",\n \"metageneration\": \"1\",\n \"timeCreated\": \"2017-12-12T16:52:56.384Z\",\n
        \"updated\": \"2017-12-12T16:52:56.384Z\",\n \"storageClass\": \"STANDARD\",\n
        \"timeStorageClassUpdated\": \"2017-12-12T16:52:56.384Z\",\n \"size\": \"6\",\n
        \"md5Hash\": \"sZRqySSS0jR8YjW00mERhA==\",\n \"mediaLink\": \"https://www.googleapis.com/download/storage/v1/b/gcsfs-testing/o/nested%2Ffile1?generation=1513097576490133&alt=media\",\n
        \"crc32c\": \"NT3Yvg==\",\n \"etag\": \"CJXJutz3hNgCEAE=\"\n}\n"}
    headers:
      Alt-Svc: ['hq=":443"; ma=2592000; quic=51303431; quic=51303339; quic=51303338;
          quic=51303337; quic=51303335,quic=":443"; ma=2592000; v="41,39,38,37,35"']
      Cache-Control: ['no-cache, no-store, max-age=0, must-revalidate']
      Content-Length: ['689']
      Content-Type: [application/json; charset=UTF-8]
      Date: ['Tue, 12 Dec 2017 16:52:58 GMT']
      ETag: [CJXJutz3hNgCEAE=]
      Expires: ['Mon, 01 Jan 1990 00:00:00 GMT']
      Pragma: [no-cache]
      Server: [UploadServer]
      Vary: [Origin, X-Origin]
      X-GUploader-UploadID: [AEnB2Uo9U1J3g8SX6STlyipnuhYMRCdWhykHSysQmTHJA3Bfup4LJgmanqRjjjBbUINH_ayxF3Hrqf40dFxgbZQH6B7uBPYJ3g]
    status: {code: 200, message: OK}
- request:
    body: null
    headers:
      Accept: ['*/*']
      Accept-Encoding: ['gzip, deflate']
      Connection: [keep-alive]
      User-Agent: [python-requests/2.18.4]
    method: GET
    uri: https://www.googleapis.com/download/storage/v1/b/gcsfs-testing/o/nested%2Ffile1?alt=media&generation=1513097576490133
  response:
    body: {string: 'hello

'}
    headers:
      Alt-Svc: ['hq=":443"; ma=2592000; quic=51303431; quic=51303339; quic=51303338;
          quic=51303337; quic=51303335,quic=":443"; ma=2592000; v="41,39,38,37,35"']
      Cache-Control: ['no-cache, no-store, max-age=0, must-revalidate']
      Content-Disposition: [attachment]
      Content-Length: ['6']
      Content-Type: [application/octet-stream]
      Date: ['Tue, 12 Dec 2017 16:52:58 GMT']
      ETag: [CJXJutz3hNgCEAE=]
      Expires: ['Mon, 01 Jan 1990 00:00:00 GMT']
      Pragma: [no-cache]
      Server: [UploadServer]
      Vary: [Origin, X-Origin]
      X-GUploader-UploadID: [AEnB2UoDbgSS6EZIaHetAc1TSSm-e2fpG4V-CLXs0VqPLeqMSwMVTKgBxwraZ0rkR4CzxqBprhaDNjvxshrthncSGN7KLHj2MA]
      X-Goog-Generation: ['1513097576490133']
      X-Goog-Hash: ['crc32c=NT3Yvg==,md5=sZRqySSS0jR8YjW00mERhA==']
      X-Goog-Metageneration: ['1']
      X-Goog-Storage-Class: [STANDARD]
    status: {code: 200, message: OK}
- request:
    body: null
    headers:
      Accept: ['*/*']
      Accept-Encoding: ['gzip, deflate']
      Connection: [keep-alive]
      User-Agent: [python-requests/2.18.4]
    method: GET
    uri: https://www.googleapis.com/storage/v1/b/gcsfs-testing/o/?maxResults=1000
  response:
    body: {string: "{\n \"kind\": \"storage#objects\",\n \"items\": [\n  {\n   \"kind\":
        \"storage#object\",\n   \"id\": \"gcsfs-testing/nested/file1/1513097576490133\",\n
        \  \"selfLink\": \"https://www.googleapis.com/storage/v1/b/gcsfs-testing/o/nested%2Ffile1\",\n
        \  \"name\": \"nested/file1\",\n   \"bucket\": \"gcsfs-testing\",\n   \"generation\":
        \"1513097576490133\",\n   \"metageneration\": \"1\",\n   \"timeCreated\":
        \"2017-12-12T16:52:56.384Z\",\n   \"updated\": \"2017-12-12T16:52:56.384Z\",\n
        \  \"storageClass\": \"STANDARD\",\n   \"timeStorageClassUpdated\": \"2017-12-12T16:52:56.384Z\",\n
        \  \"size\": \"6\",\n   \"md5Hash\": \"sZRqySSS0jR8YjW00mERhA==\",\n   \"mediaLink\":
        \"https://www.googleapis.com/download/storage/v1/b/gcsfs-testing/o/nested%2Ffile1?generation=1513097576490133&alt=media\",\n
        \  \"crc32c\": \"NT3Yvg==\",\n   \"etag\": \"CJXJutz3hNgCEAE=\"\n  }\n ]\n}\n"}
    headers:
      Alt-Svc: ['hq=":443"; ma=2592000; quic=51303431; quic=51303339; quic=51303338;
          quic=51303337; quic=51303335,quic=":443"; ma=2592000; v="41,39,38,37,35"']
      Cache-Control: ['private, max-age=0, must-revalidate, no-transform']
      Content-Length: ['772']
      Content-Type: [application/json; charset=UTF-8]
      Date: ['Tue, 12 Dec 2017 16:52:58 GMT']
      Expires: ['Tue, 12 Dec 2017 16:52:58 GMT']
      Server: [UploadServer]
      Vary: [Origin, X-Origin]
      X-GUploader-UploadID: [AEnB2UoCaGxKRuj2qmrZWOCaiB21XpC5bA_pi0AwoBTBeUn0smSFkmBZKVVWTrpBQhfOfcsTA5Q1CWb4z_-3wy5Qhozvy8QsHg]
    status: {code: 200, message: OK}
- request:
    body: null
    headers:
      Accept: ['*/*']
      Accept-Encoding: ['gzip, deflate']
      Connection: [keep-alive]
      Content-Length: ['0']
      User-Agent: [python-requests/2.18.4]
    method: DELETE
    uri: https://www.googleapis.com/storage/v1/b/gcsfs-testing/o/nested%2Ffile1
  response:
    body: {string: ''}
    headers:
=======
>>>>>>> 899a4518
      Alt-Svc: ['hq=":443"; ma=2592000; quic=51303431; quic=51303339; quic=51303338;
          quic=51303337; quic=51303335,quic=":443"; ma=2592000; v="41,39,38,37,35"']
      Cache-Control: ['no-cache, no-store, max-age=0, must-revalidate']
      Content-Length: ['0']
      Content-Type: [application/json]
<<<<<<< HEAD
      Date: ['Tue, 12 Dec 2017 16:52:59 GMT']
=======
      Date: ['Thu, 04 Jan 2018 20:47:42 GMT']
>>>>>>> 899a4518
      Expires: ['Mon, 01 Jan 1990 00:00:00 GMT']
      Pragma: [no-cache]
      Server: [UploadServer]
      Vary: [Origin, X-Origin]
<<<<<<< HEAD
      X-GUploader-UploadID: [AEnB2UrlnAUq-4bgqkozd1rPYWbWdXmqmdymwW_KPCbVQdET6YyOXt7aWsB-K5sthGgxSKKlIfWYIyGPIN6-6sTN9atEi4yKtg]
=======
      X-GUploader-UploadID: [AEnB2UoK13CqaqWyVzQ4PUdrbi2IB7U-0Kk_3O1tqQJ7xNiN_aL5yz2SgUEXGGH78oylN9fHcCnJiWIkVMHS8Q3bAJe3fCaXOw]
>>>>>>> 899a4518
    status: {code: 204, message: No Content}
version: 1<|MERGE_RESOLUTION|>--- conflicted
+++ resolved
@@ -12,16 +12,6 @@
   response:
     body:
       string: !!binary |
-<<<<<<< HEAD
-        H4sIAGYJMFoC/6tWykyJL8nPTs1TslJQqqioUNJRUALz40sqC1JBgk6piUWpRSDxxOTk1OJiDOWp
-        FQWZRanF8ZkgQWMzA4NaAMCTibZWAAAA
-    headers:
-      Alt-Svc: ['quic=":443"; ma=2592000; v="39,38,37,35"']
-      Cache-Control: ['no-cache, no-store, max-age=0, must-revalidate']
-      Content-Encoding: [gzip]
-      Content-Type: [application/json; charset=UTF-8]
-      Date: ['Wed, 11 Oct 2017 14:32:32 GMT']
-=======
         H4sIAOySTloC/6tWykyJL8nPTs1TslJQqqioUNJRUEqtKMgsSi2OzwQJGpsZGADFEpOTU4uLMZSC
         +fEllQWpIEGn1MSi1CKlWgDtYoPeVgAAAA==
     headers:
@@ -31,975 +21,6 @@
       Content-Encoding: [gzip]
       Content-Type: [application/json; charset=UTF-8]
       Date: ['Thu, 04 Jan 2018 20:47:40 GMT']
->>>>>>> 899a4518
-      Expires: ['Mon, 01 Jan 1990 00:00:00 GMT']
-      Pragma: [no-cache]
-      Server: [GSE]
-      Transfer-Encoding: [chunked]
-      Vary: [Origin, X-Origin]
-      X-Content-Type-Options: [nosniff]
-      X-Frame-Options: [SAMEORIGIN]
-      X-XSS-Protection: [1; mode=block]
-    status: {code: 200, message: OK}
-- request:
-    body: null
-    headers:
-      Accept: ['*/*']
-      Accept-Encoding: ['gzip, deflate']
-      Connection: [keep-alive]
-      User-Agent: [python-requests/2.18.4]
-    method: GET
-    uri: https://www.googleapis.com/storage/v1/b/?project=test_project
-  response:
-    body: {string: "{\n \"kind\": \"storage#buckets\",\n \"items\": [\n  {\n   \"kind\":
-        \"storage#bucket\",\n   \"id\": \"anaconda-enterprise\",\n   \"selfLink\":
-        \"https://www.googleapis.com/storage/v1/b/anaconda-enterprise\",\n   \"projectNumber\":
-        \"586241054156\",\n   \"name\": \"anaconda-enterprise\",\n   \"timeCreated\":
-        \"2017-07-05T23:53:06.552Z\",\n   \"updated\": \"2017-07-14T17:39:54.178Z\",\n
-        \  \"metageneration\": \"3\",\n   \"location\": \"US\",\n   \"storageClass\":
-        \"MULTI_REGIONAL\",\n   \"etag\": \"CAM=\"\n  },\n  {\n   \"kind\": \"storage#bucket\",\n
-        \  \"id\": \"anaconda-public-data\",\n   \"selfLink\": \"https://www.googleapis.com/storage/v1/b/anaconda-public-data\",\n
-        \  \"projectNumber\": \"586241054156\",\n   \"name\": \"anaconda-public-data\",\n
-        \  \"timeCreated\": \"2017-04-05T20:22:12.865Z\",\n   \"updated\": \"2017-07-10T16:32:07.980Z\",\n
-        \  \"metageneration\": \"2\",\n   \"location\": \"US\",\n   \"storageClass\":
-        \"MULTI_REGIONAL\",\n   \"etag\": \"CAI=\"\n  },\n  {\n   \"kind\": \"storage#bucket\",\n
-        \  \"id\": \"artifacts.test_project.appspot.com\",\n   \"selfLink\": \"https://www.googleapis.com/storage/v1/b/artifacts.test_project.appspot.com\",\n
-        \  \"projectNumber\": \"586241054156\",\n   \"name\": \"artifacts.test_project.appspot.com\",\n
-        \  \"timeCreated\": \"2016-05-17T18:29:22.774Z\",\n   \"updated\": \"2016-05-17T18:29:22.774Z\",\n
-        \  \"metageneration\": \"1\",\n   \"location\": \"US\",\n   \"storageClass\":
-        \"STANDARD\",\n   \"etag\": \"CAE=\"\n  },\n  {\n   \"kind\": \"storage#bucket\",\n
-<<<<<<< HEAD
-        \  \"id\": \"dataflow-anaconda-compute\",\n   \"selfLink\": \"https://www.googleapis.com/storage/v1/b/dataflow-anaconda-compute\",\n
-        \  \"projectNumber\": \"586241054156\",\n   \"name\": \"dataflow-anaconda-compute\",\n
-        \  \"timeCreated\": \"2017-09-14T18:55:42.848Z\",\n   \"updated\": \"2017-09-14T18:55:42.848Z\",\n
-        \  \"metageneration\": \"1\",\n   \"location\": \"US\",\n   \"storageClass\":
-        \"MULTI_REGIONAL\",\n   \"etag\": \"CAE=\"\n  },\n  {\n   \"kind\": \"storage#bucket\",\n
-        \  \"id\": \"gcsfs-testing\",\n   \"selfLink\": \"https://www.googleapis.com/storage/v1/b/gcsfs-testing\",\n
-        \  \"projectNumber\": \"586241054156\",\n   \"name\": \"gcsfs-testing\",\n
-        \  \"timeCreated\": \"2017-10-11T14:25:41.055Z\",\n   \"updated\": \"2017-10-11T14:25:41.055Z\",\n
-        \  \"metageneration\": \"1\",\n   \"location\": \"US\",\n   \"storageClass\":
-        \"STANDARD\",\n   \"etag\": \"CAE=\"\n  },\n  {\n   \"kind\": \"storage#bucket\",\n
-        \  \"id\": \"mytempdir\",\n   \"selfLink\": \"https://www.googleapis.com/storage/v1/b/mytempdir\",\n
-        \  \"projectNumber\": \"586241054156\",\n   \"name\": \"mytempdir\",\n   \"timeCreated\":
-        \"2017-10-02T20:32:40.893Z\",\n   \"updated\": \"2017-10-02T20:32:40.893Z\",\n
-        \  \"metageneration\": \"1\",\n   \"location\": \"US\",\n   \"storageClass\":
-        \"STANDARD\",\n   \"etag\": \"CAE=\"\n  }\n ]\n}\n"}
-    headers:
-      Alt-Svc: ['quic=":443"; ma=2592000; v="39,38,37,35"']
-      Cache-Control: ['private, max-age=0, must-revalidate, no-transform']
-      Content-Length: ['2512']
-      Content-Type: [application/json; charset=UTF-8]
-      Date: ['Wed, 11 Oct 2017 14:32:32 GMT']
-      Expires: ['Wed, 11 Oct 2017 14:32:32 GMT']
-      Server: [UploadServer]
-      Vary: [Origin, X-Origin]
-      X-GUploader-UploadID: [AEnB2UobRUJa73RpEe4ZrgqqdoS4Tou22WEXn10ISMTjSICnGsmOkIifEKs46pdJWcLpfkwgjlCgdT4VNt3o1Hs2z8foPKM6Cg]
-=======
-        \  \"id\": \"test_project_cloudbuild\",\n   \"selfLink\": \"https://www.googleapis.com/storage/v1/b/test_project_cloudbuild\",\n
-        \  \"projectNumber\": \"586241054156\",\n   \"name\": \"test_project_cloudbuild\",\n
-        \  \"timeCreated\": \"2017-11-03T20:06:49.744Z\",\n   \"updated\": \"2017-11-03T20:06:49.744Z\",\n
-        \  \"metageneration\": \"1\",\n   \"location\": \"US\",\n   \"storageClass\":
-        \"STANDARD\",\n   \"etag\": \"CAE=\"\n  },\n  {\n   \"kind\": \"storage#bucket\",\n
-        \  \"id\": \"dataflow-anaconda-compute\",\n   \"selfLink\": \"https://www.googleapis.com/storage/v1/b/dataflow-anaconda-compute\",\n
-        \  \"projectNumber\": \"586241054156\",\n   \"name\": \"dataflow-anaconda-compute\",\n
-        \  \"timeCreated\": \"2017-09-14T18:55:42.848Z\",\n   \"updated\": \"2017-09-14T18:55:42.848Z\",\n
-        \  \"metageneration\": \"1\",\n   \"location\": \"US\",\n   \"storageClass\":
-        \"MULTI_REGIONAL\",\n   \"etag\": \"CAE=\"\n  },\n  {\n   \"kind\": \"storage#bucket\",\n
-        \  \"id\": \"gcsfs-test\",\n   \"selfLink\": \"https://www.googleapis.com/storage/v1/b/gcsfs-test\",\n
-        \  \"projectNumber\": \"586241054156\",\n   \"name\": \"gcsfs-test\",\n   \"timeCreated\":
-        \"2017-12-02T23:25:23.058Z\",\n   \"updated\": \"2018-01-04T14:07:08.519Z\",\n
-        \  \"metageneration\": \"2\",\n   \"location\": \"US\",\n   \"storageClass\":
-        \"MULTI_REGIONAL\",\n   \"etag\": \"CAI=\"\n  },\n  {\n   \"kind\": \"storage#bucket\",\n
-        \  \"id\": \"gcsfs-testing\",\n   \"selfLink\": \"https://www.googleapis.com/storage/v1/b/gcsfs-testing\",\n
-        \  \"projectNumber\": \"586241054156\",\n   \"name\": \"gcsfs-testing\",\n
-        \  \"timeCreated\": \"2017-12-12T16:52:13.675Z\",\n   \"updated\": \"2017-12-12T16:52:13.675Z\",\n
-        \  \"metageneration\": \"1\",\n   \"location\": \"US\",\n   \"storageClass\":
-        \"STANDARD\",\n   \"etag\": \"CAE=\"\n  }\n ]\n}\n"}
-    headers:
-      Alt-Svc: ['hq=":443"; ma=2592000; quic=51303431; quic=51303339; quic=51303338;
-          quic=51303337; quic=51303335,quic=":443"; ma=2592000; v="41,39,38,37,35"']
-      Cache-Control: ['private, max-age=0, must-revalidate, no-transform']
-      Content-Length: ['2944']
-      Content-Type: [application/json; charset=UTF-8]
-      Date: ['Thu, 04 Jan 2018 20:47:40 GMT']
-      Expires: ['Thu, 04 Jan 2018 20:47:40 GMT']
-      Server: [UploadServer]
-      Vary: [Origin, X-Origin]
-      X-GUploader-UploadID: [AEnB2UpUaQWmmif0WkoPLWQVSURj12e59Ei2lFk873pSxZxV0ddWJKuVHx8zsWhdNC3ZxWxUWZmDO75nieVFGe4mB_UAsSA_wg]
->>>>>>> 899a4518
-    status: {code: 200, message: OK}
-- request:
-    body: null
-    headers:
-      Accept: ['*/*']
-      Accept-Encoding: ['gzip, deflate']
-      Connection: [keep-alive]
-      Content-Length: ['0']
-      User-Agent: [python-requests/2.18.4]
-    method: DELETE
-    uri: https://www.googleapis.com/storage/v1/b/gcsfs-testing/o/tmp%2Ftest%2Fa
-  response:
-    body: {string: "{\n \"error\": {\n  \"errors\": [\n   {\n    \"domain\": \"global\",\n
-        \   \"reason\": \"notFound\",\n    \"message\": \"Not Found\"\n   }\n  ],\n
-        \ \"code\": 404,\n  \"message\": \"Not Found\"\n }\n}\n"}
-    headers:
-<<<<<<< HEAD
-      Alt-Svc: ['quic=":443"; ma=2592000; v="39,38,37,35"']
-      Cache-Control: ['private, max-age=0']
-      Content-Length: ['165']
-      Content-Type: [application/json; charset=UTF-8]
-      Date: ['Wed, 11 Oct 2017 14:32:32 GMT']
-      Expires: ['Wed, 11 Oct 2017 14:32:32 GMT']
-      Server: [UploadServer]
-      Vary: [Origin, X-Origin]
-      X-GUploader-UploadID: [AEnB2UoFnP_D-7lqwEBsqoMjn1esX14iBcORdq4FrihM2i0mxzzmaX7WaDsLcQsJcW_j0fcUuYSUp_E1KhkFBbArn03AoYCKtA]
-=======
-      Alt-Svc: ['hq=":443"; ma=2592000; quic=51303431; quic=51303339; quic=51303338;
-          quic=51303337; quic=51303335,quic=":443"; ma=2592000; v="41,39,38,37,35"']
-      Cache-Control: ['private, max-age=0']
-      Content-Length: ['165']
-      Content-Type: [application/json; charset=UTF-8]
-      Date: ['Thu, 04 Jan 2018 20:47:40 GMT']
-      Expires: ['Thu, 04 Jan 2018 20:47:40 GMT']
-      Server: [UploadServer]
-      Vary: [Origin, X-Origin]
-      X-GUploader-UploadID: [AEnB2UpimRcS_fOLtrhx1wfjbRF4RkVxapoQprd7AalwXSsJkBzry5pMBfm01AcJJsQjSPQLzLwPzZ7e23MkWIiL0pPbvQtb3w]
->>>>>>> 899a4518
-    status: {code: 404, message: Not Found}
-- request:
-    body: null
-    headers:
-      Accept: ['*/*']
-      Accept-Encoding: ['gzip, deflate']
-      Connection: [keep-alive]
-      Content-Length: ['0']
-      User-Agent: [python-requests/2.18.4]
-    method: DELETE
-    uri: https://www.googleapis.com/storage/v1/b/gcsfs-testing/o/tmp%2Ftest%2Fb
-  response:
-    body: {string: "{\n \"error\": {\n  \"errors\": [\n   {\n    \"domain\": \"global\",\n
-        \   \"reason\": \"notFound\",\n    \"message\": \"Not Found\"\n   }\n  ],\n
-        \ \"code\": 404,\n  \"message\": \"Not Found\"\n }\n}\n"}
-    headers:
-<<<<<<< HEAD
-      Alt-Svc: ['quic=":443"; ma=2592000; v="39,38,37,35"']
-      Cache-Control: ['private, max-age=0']
-      Content-Length: ['165']
-      Content-Type: [application/json; charset=UTF-8]
-      Date: ['Wed, 11 Oct 2017 14:32:32 GMT']
-      Expires: ['Wed, 11 Oct 2017 14:32:32 GMT']
-      Server: [UploadServer]
-      Vary: [Origin, X-Origin]
-      X-GUploader-UploadID: [AEnB2UoX0NeSmQ68yOBU6hpp2O1uQyxXf5g-veOd2jVS4KeoazS69VE8kyEwKnTJ4QECfq8imD-jLIglS2jkW_T5Koiqhfj-NQ]
-=======
-      Alt-Svc: ['hq=":443"; ma=2592000; quic=51303431; quic=51303339; quic=51303338;
-          quic=51303337; quic=51303335,quic=":443"; ma=2592000; v="41,39,38,37,35"']
-      Cache-Control: ['private, max-age=0']
-      Content-Length: ['165']
-      Content-Type: [application/json; charset=UTF-8]
-      Date: ['Thu, 04 Jan 2018 20:47:40 GMT']
-      Expires: ['Thu, 04 Jan 2018 20:47:40 GMT']
-      Server: [UploadServer]
-      Vary: [Origin, X-Origin]
-      X-GUploader-UploadID: [AEnB2UpOMxGuM5UVz1hxKyOmbIeS2woery-maZwzUTQoiAB-1IgziZRUDAmODnZU6LUIcUMaWzzuVEnXDynuyeAcXItXJj_urg]
->>>>>>> 899a4518
-    status: {code: 404, message: Not Found}
-- request:
-    body: null
-    headers:
-      Accept: ['*/*']
-      Accept-Encoding: ['gzip, deflate']
-      Connection: [keep-alive]
-      Content-Length: ['0']
-      User-Agent: [python-requests/2.18.4]
-    method: DELETE
-    uri: https://www.googleapis.com/storage/v1/b/gcsfs-testing/o/tmp%2Ftest%2Fc
-  response:
-    body: {string: "{\n \"error\": {\n  \"errors\": [\n   {\n    \"domain\": \"global\",\n
-        \   \"reason\": \"notFound\",\n    \"message\": \"Not Found\"\n   }\n  ],\n
-        \ \"code\": 404,\n  \"message\": \"Not Found\"\n }\n}\n"}
-    headers:
-<<<<<<< HEAD
-      Alt-Svc: ['quic=":443"; ma=2592000; v="39,38,37,35"']
-      Cache-Control: ['private, max-age=0']
-      Content-Length: ['165']
-      Content-Type: [application/json; charset=UTF-8]
-      Date: ['Wed, 11 Oct 2017 14:32:32 GMT']
-      Expires: ['Wed, 11 Oct 2017 14:32:32 GMT']
-      Server: [UploadServer]
-      Vary: [Origin, X-Origin]
-      X-GUploader-UploadID: [AEnB2UqqpzNPj1jkwrw6l-ITmAtw6d6OF9vV86N16969VawSOFt7NYHL2mhHUjK-NH1wagmsFbr2xhsNh_lN58XiVYJ4hwvTmw]
-=======
-      Alt-Svc: ['hq=":443"; ma=2592000; quic=51303431; quic=51303339; quic=51303338;
-          quic=51303337; quic=51303335,quic=":443"; ma=2592000; v="41,39,38,37,35"']
-      Cache-Control: ['private, max-age=0']
-      Content-Length: ['165']
-      Content-Type: [application/json; charset=UTF-8]
-      Date: ['Thu, 04 Jan 2018 20:47:41 GMT']
-      Expires: ['Thu, 04 Jan 2018 20:47:41 GMT']
-      Server: [UploadServer]
-      Vary: [Origin, X-Origin]
-      X-GUploader-UploadID: [AEnB2UqxJJhNDl5JcAJi4BFMP8nmOyDu6G0gC_HWQf4dX50OKeSKNuOsUjaRCxiEy90p6GoTWRTB8fbeWMaHIsGv2JYOngqoDw]
->>>>>>> 899a4518
-    status: {code: 404, message: Not Found}
-- request:
-    body: null
-    headers:
-      Accept: ['*/*']
-      Accept-Encoding: ['gzip, deflate']
-      Connection: [keep-alive]
-      Content-Length: ['0']
-      User-Agent: [python-requests/2.18.4]
-    method: DELETE
-    uri: https://www.googleapis.com/storage/v1/b/gcsfs-testing/o/tmp%2Ftest%2Fd
-  response:
-    body: {string: "{\n \"error\": {\n  \"errors\": [\n   {\n    \"domain\": \"global\",\n
-        \   \"reason\": \"notFound\",\n    \"message\": \"Not Found\"\n   }\n  ],\n
-        \ \"code\": 404,\n  \"message\": \"Not Found\"\n }\n}\n"}
-    headers:
-<<<<<<< HEAD
-      Alt-Svc: ['quic=":443"; ma=2592000; v="39,38,37,35"']
-      Cache-Control: ['private, max-age=0']
-      Content-Length: ['165']
-      Content-Type: [application/json; charset=UTF-8]
-      Date: ['Wed, 11 Oct 2017 14:32:32 GMT']
-      Expires: ['Wed, 11 Oct 2017 14:32:32 GMT']
-      Server: [UploadServer]
-      Vary: [Origin, X-Origin]
-      X-GUploader-UploadID: [AEnB2UoctCnzy1WRjRVgawhTravcJ6p3W7Jjd_Gpn5cKU3F_7rvC084gzkdMacRO67UMzq_zat4mUJw5JFOkB0nJhbjMf_dOEA]
-=======
-      Alt-Svc: ['hq=":443"; ma=2592000; quic=51303431; quic=51303339; quic=51303338;
-          quic=51303337; quic=51303335,quic=":443"; ma=2592000; v="41,39,38,37,35"']
-      Cache-Control: ['private, max-age=0']
-      Content-Length: ['165']
-      Content-Type: [application/json; charset=UTF-8]
-      Date: ['Thu, 04 Jan 2018 20:47:41 GMT']
-      Expires: ['Thu, 04 Jan 2018 20:47:41 GMT']
-      Server: [UploadServer]
-      Vary: [Origin, X-Origin]
-      X-GUploader-UploadID: [AEnB2UrR7_zmQpA0w0GMEQTVqjRtWkF875BQe-SHrypOIPDMIIh7He3A23qSpfOOK_bwvgK2Sjq9UHdIf5l7Z_ohVVcdhLHLpg]
->>>>>>> 899a4518
-    status: {code: 404, message: Not Found}
-- request:
-    body: 'hello
-
-'
-    headers:
-      Accept: ['*/*']
-      Accept-Encoding: ['gzip, deflate']
-      Connection: [keep-alive]
-      Content-Length: ['6']
-      User-Agent: [python-requests/2.18.4]
-    method: POST
-    uri: https://www.googleapis.com/upload/storage/v1/b/gcsfs-testing/o?name=nested%2Ffile1&uploadType=media
-  response:
-<<<<<<< HEAD
-    body: {string: "{\n \"kind\": \"storage#object\",\n \"id\": \"gcsfs-testing/nested/file1/1507732353142496\",\n
-        \"selfLink\": \"https://www.googleapis.com/storage/v1/b/gcsfs-testing/o/nested%2Ffile1\",\n
-        \"name\": \"nested/file1\",\n \"bucket\": \"gcsfs-testing\",\n \"generation\":
-        \"1507732353142496\",\n \"metageneration\": \"1\",\n \"timeCreated\": \"2017-10-11T14:32:33.087Z\",\n
-        \"updated\": \"2017-10-11T14:32:33.087Z\",\n \"storageClass\": \"STANDARD\",\n
-        \"timeStorageClassUpdated\": \"2017-10-11T14:32:33.087Z\",\n \"size\": \"6\",\n
-        \"md5Hash\": \"sZRqySSS0jR8YjW00mERhA==\",\n \"mediaLink\": \"https://www.googleapis.com/download/storage/v1/b/gcsfs-testing/o/nested%2Ffile1?generation=1507732353142496&alt=media\",\n
-        \"crc32c\": \"NT3Yvg==\",\n \"etag\": \"COCdzdrk6NYCEAE=\"\n}\n"}
-    headers:
-      Alt-Svc: ['quic=":443"; ma=2592000; v="39,38,37,35"']
-      Cache-Control: ['no-cache, no-store, max-age=0, must-revalidate']
-      Content-Length: ['697']
-      Content-Type: [application/json; charset=UTF-8]
-      Date: ['Wed, 11 Oct 2017 14:32:33 GMT']
-      ETag: [COCdzdrk6NYCEAE=]
-=======
-    body: {string: "{\n \"kind\": \"storage#object\",\n \"id\": \"gcsfs-testing/nested/file1/1515098861220704\",\n
-        \"selfLink\": \"https://www.googleapis.com/storage/v1/b/gcsfs-testing/o/nested%2Ffile1\",\n
-        \"name\": \"nested/file1\",\n \"bucket\": \"gcsfs-testing\",\n \"generation\":
-        \"1515098861220704\",\n \"metageneration\": \"1\",\n \"timeCreated\": \"2018-01-04T20:47:41.150Z\",\n
-        \"updated\": \"2018-01-04T20:47:41.150Z\",\n \"storageClass\": \"STANDARD\",\n
-        \"timeStorageClassUpdated\": \"2018-01-04T20:47:41.150Z\",\n \"size\": \"6\",\n
-        \"md5Hash\": \"sZRqySSS0jR8YjW00mERhA==\",\n \"mediaLink\": \"https://www.googleapis.com/download/storage/v1/b/gcsfs-testing/o/nested%2Ffile1?generation=1515098861220704&alt=media\",\n
-        \"crc32c\": \"NT3Yvg==\",\n \"etag\": \"CODmsIuXv9gCEAE=\"\n}\n"}
-    headers:
-      Alt-Svc: ['hq=":443"; ma=2592000; quic=51303431; quic=51303339; quic=51303338;
-          quic=51303337; quic=51303335,quic=":443"; ma=2592000; v="41,39,38,37,35"']
-      Cache-Control: ['no-cache, no-store, max-age=0, must-revalidate']
-      Content-Length: ['689']
-      Content-Type: [application/json; charset=UTF-8]
-      Date: ['Thu, 04 Jan 2018 20:47:41 GMT']
-      ETag: [CODmsIuXv9gCEAE=]
->>>>>>> 899a4518
-      Expires: ['Mon, 01 Jan 1990 00:00:00 GMT']
-      Pragma: [no-cache]
-      Server: [UploadServer]
-      Vary: [Origin, X-Origin]
-<<<<<<< HEAD
-      X-GUploader-UploadID: [AEnB2UoWQ9z7VCQMDLwqwfWi0onJf2AGf_FKTzZiLg8-krQEzHv3dZh5N6LeF4S3h2v3YmBslkBc-TvDqqQP5iSI6EJNybcMdg]
-=======
-      X-GUploader-UploadID: [AEnB2Uqnngt_Z6H_VxPXtY1RBqC9vGxx1g13K6F-Ibev-84AYtd6eWgcJutqPV3zhBM7ufB2NaqEuPdMrc2JabmQwJvWTZgVwA]
->>>>>>> 899a4518
-    status: {code: 200, message: OK}
-- request:
-    body: null
-    headers:
-      Accept: ['*/*']
-      Accept-Encoding: ['gzip, deflate']
-      Connection: [keep-alive]
-      User-Agent: [python-requests/2.18.4]
-    method: GET
-    uri: https://www.googleapis.com/storage/v1/b/gcsfs-testing/o/nested%2Ffile1
-  response:
-<<<<<<< HEAD
-    body: {string: "{\n \"kind\": \"storage#object\",\n \"id\": \"gcsfs-testing/nested/file1/1507732353142496\",\n
-        \"selfLink\": \"https://www.googleapis.com/storage/v1/b/gcsfs-testing/o/nested%2Ffile1\",\n
-        \"name\": \"nested/file1\",\n \"bucket\": \"gcsfs-testing\",\n \"generation\":
-        \"1507732353142496\",\n \"metageneration\": \"1\",\n \"timeCreated\": \"2017-10-11T14:32:33.087Z\",\n
-        \"updated\": \"2017-10-11T14:32:33.087Z\",\n \"storageClass\": \"STANDARD\",\n
-        \"timeStorageClassUpdated\": \"2017-10-11T14:32:33.087Z\",\n \"size\": \"6\",\n
-        \"md5Hash\": \"sZRqySSS0jR8YjW00mERhA==\",\n \"mediaLink\": \"https://www.googleapis.com/download/storage/v1/b/gcsfs-testing/o/nested%2Ffile1?generation=1507732353142496&alt=media\",\n
-        \"crc32c\": \"NT3Yvg==\",\n \"etag\": \"COCdzdrk6NYCEAE=\"\n}\n"}
-    headers:
-      Alt-Svc: ['quic=":443"; ma=2592000; v="39,38,37,35"']
-      Cache-Control: ['no-cache, no-store, max-age=0, must-revalidate']
-      Content-Length: ['697']
-      Content-Type: [application/json; charset=UTF-8]
-      Date: ['Wed, 11 Oct 2017 14:32:33 GMT']
-      ETag: [COCdzdrk6NYCEAE=]
-=======
-    body: {string: "{\n \"kind\": \"storage#object\",\n \"id\": \"gcsfs-testing/nested/file1/1515098861220704\",\n
-        \"selfLink\": \"https://www.googleapis.com/storage/v1/b/gcsfs-testing/o/nested%2Ffile1\",\n
-        \"name\": \"nested/file1\",\n \"bucket\": \"gcsfs-testing\",\n \"generation\":
-        \"1515098861220704\",\n \"metageneration\": \"1\",\n \"timeCreated\": \"2018-01-04T20:47:41.150Z\",\n
-        \"updated\": \"2018-01-04T20:47:41.150Z\",\n \"storageClass\": \"STANDARD\",\n
-        \"timeStorageClassUpdated\": \"2018-01-04T20:47:41.150Z\",\n \"size\": \"6\",\n
-        \"md5Hash\": \"sZRqySSS0jR8YjW00mERhA==\",\n \"mediaLink\": \"https://www.googleapis.com/download/storage/v1/b/gcsfs-testing/o/nested%2Ffile1?generation=1515098861220704&alt=media\",\n
-        \"crc32c\": \"NT3Yvg==\",\n \"etag\": \"CODmsIuXv9gCEAE=\"\n}\n"}
-    headers:
-      Alt-Svc: ['hq=":443"; ma=2592000; quic=51303431; quic=51303339; quic=51303338;
-          quic=51303337; quic=51303335,quic=":443"; ma=2592000; v="41,39,38,37,35"']
-      Cache-Control: ['no-cache, no-store, max-age=0, must-revalidate']
-      Content-Length: ['689']
-      Content-Type: [application/json; charset=UTF-8]
-      Date: ['Thu, 04 Jan 2018 20:47:41 GMT']
-      ETag: [CODmsIuXv9gCEAE=]
->>>>>>> 899a4518
-      Expires: ['Mon, 01 Jan 1990 00:00:00 GMT']
-      Pragma: [no-cache]
-      Server: [UploadServer]
-      Vary: [Origin, X-Origin]
-<<<<<<< HEAD
-      X-GUploader-UploadID: [AEnB2UqfiTtFQjGvcrv1GfPgfDTAk2JfF0kFtOQBnyjnEAXmUy9ulesIcaLkQKU_XDQjzndpijhvxWFeTH0qU8rfAaVs6scN8A]
-=======
-      X-GUploader-UploadID: [AEnB2Uo7yVdLBRMxhGOFk0B9E1MzpLOqNah-N5Qdat--CNdXl4dMW9zTjZeIsd7kjNgsc57MTaVlodFfrOJpFi2bbuvEVFTb6g]
->>>>>>> 899a4518
-    status: {code: 200, message: OK}
-- request:
-    body: null
-    headers:
-      Accept: ['*/*']
-      Accept-Encoding: ['gzip, deflate']
-      Connection: [keep-alive]
-      User-Agent: [python-requests/2.18.4]
-    method: GET
-<<<<<<< HEAD
-    uri: https://www.googleapis.com/download/storage/v1/b/gcsfs-testing/o/nested%2Ffile1?alt=media&generation=1507732353142496
-=======
-    uri: https://www.googleapis.com/download/storage/v1/b/gcsfs-testing/o/nested%2Ffile1?alt=media&generation=1515098861220704
->>>>>>> 899a4518
-  response:
-    body: {string: 'hello
-
-'}
-    headers:
-<<<<<<< HEAD
-      Alt-Svc: ['quic=":443"; ma=2592000; v="39,38,37,35"']
-=======
-      Alt-Svc: ['hq=":443"; ma=2592000; quic=51303431; quic=51303339; quic=51303338;
-          quic=51303337; quic=51303335,quic=":443"; ma=2592000; v="41,39,38,37,35"']
->>>>>>> 899a4518
-      Cache-Control: ['no-cache, no-store, max-age=0, must-revalidate']
-      Content-Disposition: [attachment]
-      Content-Length: ['6']
-      Content-Type: [application/octet-stream]
-<<<<<<< HEAD
-      Date: ['Wed, 11 Oct 2017 14:32:33 GMT']
-      ETag: [COCdzdrk6NYCEAE=]
-=======
-      Date: ['Thu, 04 Jan 2018 20:47:41 GMT']
-      ETag: [CODmsIuXv9gCEAE=]
->>>>>>> 899a4518
-      Expires: ['Mon, 01 Jan 1990 00:00:00 GMT']
-      Pragma: [no-cache]
-      Server: [UploadServer]
-      Vary: [Origin, X-Origin]
-<<<<<<< HEAD
-      X-GUploader-UploadID: [AEnB2Uo1uG3d0k33coDfuFd6xUqeHaIEqD-MMNhe8hsDyb3wvx_Bz3gPATJ0-vdizKFDE0XgeS69Shew23YY1lfJS2ySHFwCZw]
-      X-Goog-Generation: ['1507732353142496']
-=======
-      X-GUploader-UploadID: [AEnB2UrzBz2JYD14kTF-0OLshNLZhHkPGXJ96OIL1ZNlId8dOGlmue3-FCDyPqt2hD3KRkRsRGKWIq9TJRFFxGpVBtyvEr2WTA]
-      X-Goog-Generation: ['1515098861220704']
->>>>>>> 899a4518
-      X-Goog-Hash: ['crc32c=NT3Yvg==,md5=sZRqySSS0jR8YjW00mERhA==']
-      X-Goog-Metageneration: ['1']
-      X-Goog-Storage-Class: [STANDARD]
-    status: {code: 200, message: OK}
-- request:
-    body: null
-    headers:
-      Accept: ['*/*']
-      Accept-Encoding: ['gzip, deflate']
-      Connection: [keep-alive]
-<<<<<<< HEAD
-      User-Agent: [python-requests/2.13.0]
-    method: GET
-    uri: https://www.googleapis.com/storage/v1/b/gcsfs-testing/o/nested%2Ffile1
-  response:
-    body: {string: "{\n \"kind\": \"storage#object\",\n \"id\": \"gcsfs-testing/nested/file1/1507732353142496\",\n
-        \"selfLink\": \"https://www.googleapis.com/storage/v1/b/gcsfs-testing/o/nested%2Ffile1\",\n
-        \"name\": \"nested/file1\",\n \"bucket\": \"gcsfs-testing\",\n \"generation\":
-        \"1507732353142496\",\n \"metageneration\": \"1\",\n \"timeCreated\": \"2017-10-11T14:32:33.087Z\",\n
-        \"updated\": \"2017-10-11T14:32:33.087Z\",\n \"storageClass\": \"STANDARD\",\n
-        \"timeStorageClassUpdated\": \"2017-10-11T14:32:33.087Z\",\n \"size\": \"6\",\n
-        \"md5Hash\": \"sZRqySSS0jR8YjW00mERhA==\",\n \"mediaLink\": \"https://www.googleapis.com/download/storage/v1/b/gcsfs-testing/o/nested%2Ffile1?generation=1507732353142496&alt=media\",\n
-        \"crc32c\": \"NT3Yvg==\",\n \"etag\": \"COCdzdrk6NYCEAE=\"\n}\n"}
-    headers:
-      Alt-Svc: ['quic=":443"; ma=2592000; v="39,38,37,35"']
-      Cache-Control: ['no-cache, no-store, max-age=0, must-revalidate']
-      Content-Length: ['697']
-      Content-Type: [application/json; charset=UTF-8]
-      Date: ['Wed, 11 Oct 2017 14:32:33 GMT']
-      ETag: [COCdzdrk6NYCEAE=]
-=======
-      User-Agent: [python-requests/2.18.4]
-    method: GET
-    uri: https://www.googleapis.com/storage/v1/b/gcsfs-testing/o/nested%2Ffile1
-  response:
-    body: {string: "{\n \"kind\": \"storage#object\",\n \"id\": \"gcsfs-testing/nested/file1/1515098861220704\",\n
-        \"selfLink\": \"https://www.googleapis.com/storage/v1/b/gcsfs-testing/o/nested%2Ffile1\",\n
-        \"name\": \"nested/file1\",\n \"bucket\": \"gcsfs-testing\",\n \"generation\":
-        \"1515098861220704\",\n \"metageneration\": \"1\",\n \"timeCreated\": \"2018-01-04T20:47:41.150Z\",\n
-        \"updated\": \"2018-01-04T20:47:41.150Z\",\n \"storageClass\": \"STANDARD\",\n
-        \"timeStorageClassUpdated\": \"2018-01-04T20:47:41.150Z\",\n \"size\": \"6\",\n
-        \"md5Hash\": \"sZRqySSS0jR8YjW00mERhA==\",\n \"mediaLink\": \"https://www.googleapis.com/download/storage/v1/b/gcsfs-testing/o/nested%2Ffile1?generation=1515098861220704&alt=media\",\n
-        \"crc32c\": \"NT3Yvg==\",\n \"etag\": \"CODmsIuXv9gCEAE=\"\n}\n"}
-    headers:
-      Alt-Svc: ['hq=":443"; ma=2592000; quic=51303431; quic=51303339; quic=51303338;
-          quic=51303337; quic=51303335,quic=":443"; ma=2592000; v="41,39,38,37,35"']
-      Cache-Control: ['no-cache, no-store, max-age=0, must-revalidate']
-      Content-Length: ['689']
-      Content-Type: [application/json; charset=UTF-8]
-      Date: ['Thu, 04 Jan 2018 20:47:41 GMT']
-      ETag: [CODmsIuXv9gCEAE=]
->>>>>>> 899a4518
-      Expires: ['Mon, 01 Jan 1990 00:00:00 GMT']
-      Pragma: [no-cache]
-      Server: [UploadServer]
-      Vary: [Origin, X-Origin]
-<<<<<<< HEAD
-      X-GUploader-UploadID: [AEnB2Ur0blNs3FHIC3NINj92ucu5e0mN16r7b6Anf6_bl6v5VojLhfpQTgsw_dy_SXuBf348CIx5HFLPi9kfHi1oAwhi4RHTfQ]
-=======
-      X-GUploader-UploadID: [AEnB2Up62B7d9Nqh4C2NcqkSGCuxLzztPq_sZXLJ8d19Q1K5f-1VGJfDrLV9E3Ak-GjOIsy5uvjdQLYbLtkZF8xycCPrKVrX_A]
->>>>>>> 899a4518
-    status: {code: 200, message: OK}
-- request:
-    body: null
-    headers:
-      Accept: ['*/*']
-      Accept-Encoding: ['gzip, deflate']
-      Connection: [keep-alive]
-      Range: [bytes=0-10485759]
-      User-Agent: [python-requests/2.18.4]
-    method: GET
-<<<<<<< HEAD
-    uri: https://www.googleapis.com/download/storage/v1/b/gcsfs-testing/o/nested%2Ffile1?alt=media&generation=1507732353142496
-=======
-    uri: https://www.googleapis.com/download/storage/v1/b/gcsfs-testing/o/nested%2Ffile1?alt=media&generation=1515098861220704
->>>>>>> 899a4518
-  response:
-    body: {string: 'hello
-
-'}
-    headers:
-<<<<<<< HEAD
-      Alt-Svc: ['quic=":443"; ma=2592000; v="39,38,37,35"']
-=======
-      Alt-Svc: ['hq=":443"; ma=2592000; quic=51303431; quic=51303339; quic=51303338;
-          quic=51303337; quic=51303335,quic=":443"; ma=2592000; v="41,39,38,37,35"']
->>>>>>> 899a4518
-      Cache-Control: ['no-cache, no-store, max-age=0, must-revalidate']
-      Content-Disposition: [attachment]
-      Content-Length: ['6']
-      Content-Range: [bytes 0-5/6]
-      Content-Type: [application/octet-stream]
-<<<<<<< HEAD
-      Date: ['Wed, 11 Oct 2017 14:32:34 GMT']
-      ETag: [COCdzdrk6NYCEAE=]
-=======
-      Date: ['Thu, 04 Jan 2018 20:47:41 GMT']
-      ETag: [CODmsIuXv9gCEAE=]
->>>>>>> 899a4518
-      Expires: ['Mon, 01 Jan 1990 00:00:00 GMT']
-      Pragma: [no-cache]
-      Server: [UploadServer]
-      Vary: [Origin, X-Origin]
-<<<<<<< HEAD
-      X-GUploader-UploadID: [AEnB2Up_teSaCKxFZ8pcZMdDXTQvcvuFy00f_qq5rc_uoxvyb6_lS1YAw5OeWXHdUjgHb2b5SpWf4NfdLkj8acdhDlTnZy0q2A]
-      X-Goog-Generation: ['1507732353142496']
-      X-Goog-Hash: [crc32c=NT3Yvg==]
-=======
-      X-GUploader-UploadID: [AEnB2Up7PVKaodUqBekr6RHlM0So3818P6HXo5i4CiR_0zc_dFBgmz6TT0pG8CzKwjTW6hF5bhyYjWSNZiTRW6rSCbJHINzZKA]
-      X-Goog-Generation: ['1515098861220704']
->>>>>>> 899a4518
-      X-Goog-Metageneration: ['1']
-      X-Goog-Storage-Class: [STANDARD]
-    status: {code: 206, message: Partial Content}
-- request:
-    body: null
-    headers:
-      Accept: ['*/*']
-      Accept-Encoding: ['gzip, deflate']
-      Connection: [keep-alive]
-<<<<<<< HEAD
-      User-Agent: [python-requests/2.13.0]
-    method: GET
-    uri: https://www.googleapis.com/storage/v1/b/gcsfs-testing/o/nested%2Ffile1
-  response:
-    body: {string: "{\n \"kind\": \"storage#object\",\n \"id\": \"gcsfs-testing/nested/file1/1507732353142496\",\n
-        \"selfLink\": \"https://www.googleapis.com/storage/v1/b/gcsfs-testing/o/nested%2Ffile1\",\n
-        \"name\": \"nested/file1\",\n \"bucket\": \"gcsfs-testing\",\n \"generation\":
-        \"1507732353142496\",\n \"metageneration\": \"1\",\n \"timeCreated\": \"2017-10-11T14:32:33.087Z\",\n
-        \"updated\": \"2017-10-11T14:32:33.087Z\",\n \"storageClass\": \"STANDARD\",\n
-        \"timeStorageClassUpdated\": \"2017-10-11T14:32:33.087Z\",\n \"size\": \"6\",\n
-        \"md5Hash\": \"sZRqySSS0jR8YjW00mERhA==\",\n \"mediaLink\": \"https://www.googleapis.com/download/storage/v1/b/gcsfs-testing/o/nested%2Ffile1?generation=1507732353142496&alt=media\",\n
-        \"crc32c\": \"NT3Yvg==\",\n \"etag\": \"COCdzdrk6NYCEAE=\"\n}\n"}
-    headers:
-      Alt-Svc: ['quic=":443"; ma=2592000; v="39,38,37,35"']
-      Cache-Control: ['no-cache, no-store, max-age=0, must-revalidate']
-      Content-Length: ['697']
-      Content-Type: [application/json; charset=UTF-8]
-      Date: ['Wed, 11 Oct 2017 14:32:34 GMT']
-      ETag: [COCdzdrk6NYCEAE=]
-=======
-      User-Agent: [python-requests/2.18.4]
-    method: GET
-    uri: https://www.googleapis.com/storage/v1/b/gcsfs-testing/o/nested%2Ffile1
-  response:
-    body: {string: "{\n \"kind\": \"storage#object\",\n \"id\": \"gcsfs-testing/nested/file1/1515098861220704\",\n
-        \"selfLink\": \"https://www.googleapis.com/storage/v1/b/gcsfs-testing/o/nested%2Ffile1\",\n
-        \"name\": \"nested/file1\",\n \"bucket\": \"gcsfs-testing\",\n \"generation\":
-        \"1515098861220704\",\n \"metageneration\": \"1\",\n \"timeCreated\": \"2018-01-04T20:47:41.150Z\",\n
-        \"updated\": \"2018-01-04T20:47:41.150Z\",\n \"storageClass\": \"STANDARD\",\n
-        \"timeStorageClassUpdated\": \"2018-01-04T20:47:41.150Z\",\n \"size\": \"6\",\n
-        \"md5Hash\": \"sZRqySSS0jR8YjW00mERhA==\",\n \"mediaLink\": \"https://www.googleapis.com/download/storage/v1/b/gcsfs-testing/o/nested%2Ffile1?generation=1515098861220704&alt=media\",\n
-        \"crc32c\": \"NT3Yvg==\",\n \"etag\": \"CODmsIuXv9gCEAE=\"\n}\n"}
-    headers:
-      Alt-Svc: ['hq=":443"; ma=2592000; quic=51303431; quic=51303339; quic=51303338;
-          quic=51303337; quic=51303335,quic=":443"; ma=2592000; v="41,39,38,37,35"']
-      Cache-Control: ['no-cache, no-store, max-age=0, must-revalidate']
-      Content-Length: ['689']
-      Content-Type: [application/json; charset=UTF-8]
-      Date: ['Thu, 04 Jan 2018 20:47:41 GMT']
-      ETag: [CODmsIuXv9gCEAE=]
->>>>>>> 899a4518
-      Expires: ['Mon, 01 Jan 1990 00:00:00 GMT']
-      Pragma: [no-cache]
-      Server: [UploadServer]
-      Vary: [Origin, X-Origin]
-<<<<<<< HEAD
-      X-GUploader-UploadID: [AEnB2Ur7ws0MbkNm5qHkTlD_hQIEksAxyI0WGURjn5B9cZ6bWUm_ZoAbfIiv7y63oXmxRV1irbHjDej6QzNCuqJ5aBIQKlrjEQ]
-=======
-      X-GUploader-UploadID: [AEnB2Uo-AkSFN8jzDCaulG6YLf4wWTqfBptPhhWUuD1-CrARsvXjn_54AGuc8MVjrOOKXQvc6S7CX4MEsYME7P0HzDWsStqwqQ]
->>>>>>> 899a4518
-    status: {code: 200, message: OK}
-- request:
-    body: null
-    headers:
-      Accept: ['*/*']
-      Accept-Encoding: ['gzip, deflate']
-      Connection: [keep-alive]
-<<<<<<< HEAD
-      User-Agent: [python-requests/2.13.0]
-    method: GET
-    uri: https://www.googleapis.com/storage/v1/b/gcsfs-testing/o/nested%2Ffile1
-  response:
-    body: {string: "{\n \"kind\": \"storage#object\",\n \"id\": \"gcsfs-testing/nested/file1/1507732353142496\",\n
-        \"selfLink\": \"https://www.googleapis.com/storage/v1/b/gcsfs-testing/o/nested%2Ffile1\",\n
-        \"name\": \"nested/file1\",\n \"bucket\": \"gcsfs-testing\",\n \"generation\":
-        \"1507732353142496\",\n \"metageneration\": \"1\",\n \"timeCreated\": \"2017-10-11T14:32:33.087Z\",\n
-        \"updated\": \"2017-10-11T14:32:33.087Z\",\n \"storageClass\": \"STANDARD\",\n
-        \"timeStorageClassUpdated\": \"2017-10-11T14:32:33.087Z\",\n \"size\": \"6\",\n
-        \"md5Hash\": \"sZRqySSS0jR8YjW00mERhA==\",\n \"mediaLink\": \"https://www.googleapis.com/download/storage/v1/b/gcsfs-testing/o/nested%2Ffile1?generation=1507732353142496&alt=media\",\n
-        \"crc32c\": \"NT3Yvg==\",\n \"etag\": \"COCdzdrk6NYCEAE=\"\n}\n"}
-    headers:
-      Alt-Svc: ['quic=":443"; ma=2592000; v="39,38,37,35"']
-      Cache-Control: ['no-cache, no-store, max-age=0, must-revalidate']
-      Content-Length: ['697']
-      Content-Type: [application/json; charset=UTF-8]
-      Date: ['Wed, 11 Oct 2017 14:32:34 GMT']
-      ETag: [COCdzdrk6NYCEAE=]
-=======
-      User-Agent: [python-requests/2.18.4]
-    method: GET
-    uri: https://www.googleapis.com/storage/v1/b/gcsfs-testing/o/nested%2Ffile1
-  response:
-    body: {string: "{\n \"kind\": \"storage#object\",\n \"id\": \"gcsfs-testing/nested/file1/1515098861220704\",\n
-        \"selfLink\": \"https://www.googleapis.com/storage/v1/b/gcsfs-testing/o/nested%2Ffile1\",\n
-        \"name\": \"nested/file1\",\n \"bucket\": \"gcsfs-testing\",\n \"generation\":
-        \"1515098861220704\",\n \"metageneration\": \"1\",\n \"timeCreated\": \"2018-01-04T20:47:41.150Z\",\n
-        \"updated\": \"2018-01-04T20:47:41.150Z\",\n \"storageClass\": \"STANDARD\",\n
-        \"timeStorageClassUpdated\": \"2018-01-04T20:47:41.150Z\",\n \"size\": \"6\",\n
-        \"md5Hash\": \"sZRqySSS0jR8YjW00mERhA==\",\n \"mediaLink\": \"https://www.googleapis.com/download/storage/v1/b/gcsfs-testing/o/nested%2Ffile1?generation=1515098861220704&alt=media\",\n
-        \"crc32c\": \"NT3Yvg==\",\n \"etag\": \"CODmsIuXv9gCEAE=\"\n}\n"}
-    headers:
-      Alt-Svc: ['hq=":443"; ma=2592000; quic=51303431; quic=51303339; quic=51303338;
-          quic=51303337; quic=51303335,quic=":443"; ma=2592000; v="41,39,38,37,35"']
-      Cache-Control: ['no-cache, no-store, max-age=0, must-revalidate']
-      Content-Length: ['689']
-      Content-Type: [application/json; charset=UTF-8]
-      Date: ['Thu, 04 Jan 2018 20:47:42 GMT']
-      ETag: [CODmsIuXv9gCEAE=]
->>>>>>> 899a4518
-      Expires: ['Mon, 01 Jan 1990 00:00:00 GMT']
-      Pragma: [no-cache]
-      Server: [UploadServer]
-      Vary: [Origin, X-Origin]
-<<<<<<< HEAD
-      X-GUploader-UploadID: [AEnB2UrBGqu9UZLjIpV4z93CQpg5xuj4jm3H9WcIkxUbCPJzTcmzqchbX9cx6NDyvyQSYjwljK1tgAJMuqdpvM5iumeWbsDj7A]
-=======
-      X-GUploader-UploadID: [AEnB2Uq8LEqWRZ8B-yfDRXxvGvT3jrZFNhNMCTpP5ELczu0P7wLTeBAFWfeydzrtu4yiHyKvMElHNIAWNqNW53xW5GuWHRfuyg]
->>>>>>> 899a4518
-    status: {code: 200, message: OK}
-- request:
-    body: null
-    headers:
-      Accept: ['*/*']
-      Accept-Encoding: ['gzip, deflate']
-      Connection: [keep-alive]
-      Range: [bytes=0-10485759]
-      User-Agent: [python-requests/2.18.4]
-    method: GET
-<<<<<<< HEAD
-    uri: https://www.googleapis.com/download/storage/v1/b/gcsfs-testing/o/nested%2Ffile1?alt=media&generation=1507732353142496
-=======
-    uri: https://www.googleapis.com/download/storage/v1/b/gcsfs-testing/o/nested%2Ffile1?alt=media&generation=1515098861220704
->>>>>>> 899a4518
-  response:
-    body: {string: 'hello
-
-'}
-    headers:
-<<<<<<< HEAD
-      Alt-Svc: ['quic=":443"; ma=2592000; v="39,38,37,35"']
-=======
-      Alt-Svc: ['hq=":443"; ma=2592000; quic=51303431; quic=51303339; quic=51303338;
-          quic=51303337; quic=51303335,quic=":443"; ma=2592000; v="41,39,38,37,35"']
->>>>>>> 899a4518
-      Cache-Control: ['no-cache, no-store, max-age=0, must-revalidate']
-      Content-Disposition: [attachment]
-      Content-Length: ['6']
-      Content-Range: [bytes 0-5/6]
-      Content-Type: [application/octet-stream]
-<<<<<<< HEAD
-      Date: ['Wed, 11 Oct 2017 14:32:34 GMT']
-      ETag: [COCdzdrk6NYCEAE=]
-=======
-      Date: ['Thu, 04 Jan 2018 20:47:42 GMT']
-      ETag: [CODmsIuXv9gCEAE=]
->>>>>>> 899a4518
-      Expires: ['Mon, 01 Jan 1990 00:00:00 GMT']
-      Pragma: [no-cache]
-      Server: [UploadServer]
-      Vary: [Origin, X-Origin]
-<<<<<<< HEAD
-      X-GUploader-UploadID: [AEnB2UrD54oxfJKcR9veZrJlJnMkO71qzbZg6ilvlauH8y7QDi6ot02IN8vDIwSnYqw-rrbxBiW87Tv_yNec2nzgNQHl97Yq8g]
-      X-Goog-Generation: ['1507732353142496']
-      X-Goog-Hash: [crc32c=NT3Yvg==]
-=======
-      X-GUploader-UploadID: [AEnB2UrQssOB7XaVe2tU0K4TBk32fy7EV51Rm0vHmKHDoajkP0vbZ5yyTP8puaFD-1dZ57MWdCtRKbH6d9iuVMZmIWjQlA0-rg]
-      X-Goog-Generation: ['1515098861220704']
->>>>>>> 899a4518
-      X-Goog-Metageneration: ['1']
-      X-Goog-Storage-Class: [STANDARD]
-    status: {code: 206, message: Partial Content}
-- request:
-    body: null
-    headers:
-      Accept: ['*/*']
-      Accept-Encoding: ['gzip, deflate']
-      Connection: [keep-alive]
-      User-Agent: [python-requests/2.18.4]
-    method: GET
-    uri: https://www.googleapis.com/storage/v1/b/gcsfs-testing/o/nested%2Ffile1
-  response:
-    body: {string: "{\n \"kind\": \"storage#object\",\n \"id\": \"gcsfs-testing/nested/file1/1515098861220704\",\n
-        \"selfLink\": \"https://www.googleapis.com/storage/v1/b/gcsfs-testing/o/nested%2Ffile1\",\n
-        \"name\": \"nested/file1\",\n \"bucket\": \"gcsfs-testing\",\n \"generation\":
-        \"1515098861220704\",\n \"metageneration\": \"1\",\n \"timeCreated\": \"2018-01-04T20:47:41.150Z\",\n
-        \"updated\": \"2018-01-04T20:47:41.150Z\",\n \"storageClass\": \"STANDARD\",\n
-        \"timeStorageClassUpdated\": \"2018-01-04T20:47:41.150Z\",\n \"size\": \"6\",\n
-        \"md5Hash\": \"sZRqySSS0jR8YjW00mERhA==\",\n \"mediaLink\": \"https://www.googleapis.com/download/storage/v1/b/gcsfs-testing/o/nested%2Ffile1?generation=1515098861220704&alt=media\",\n
-        \"crc32c\": \"NT3Yvg==\",\n \"etag\": \"CODmsIuXv9gCEAE=\"\n}\n"}
-    headers:
-      Alt-Svc: ['hq=":443"; ma=2592000; quic=51303431; quic=51303339; quic=51303338;
-          quic=51303337; quic=51303335,quic=":443"; ma=2592000; v="41,39,38,37,35"']
-      Cache-Control: ['no-cache, no-store, max-age=0, must-revalidate']
-      Content-Length: ['689']
-      Content-Type: [application/json; charset=UTF-8]
-      Date: ['Thu, 04 Jan 2018 20:47:42 GMT']
-      ETag: [CODmsIuXv9gCEAE=]
-      Expires: ['Mon, 01 Jan 1990 00:00:00 GMT']
-      Pragma: [no-cache]
-      Server: [UploadServer]
-      Vary: [Origin, X-Origin]
-      X-GUploader-UploadID: [AEnB2Ur7W6st9dvkGqh_OaI0l7JxosD9W5LC6pKQh5FfGYO_Nh7QPM51sDgzVIdZvybtvsiiz8inF_GZGvlHNlFOeHtlNuFJbw]
-    status: {code: 200, message: OK}
-- request:
-    body: null
-    headers:
-      Accept: ['*/*']
-      Accept-Encoding: ['gzip, deflate']
-      Connection: [keep-alive]
-      User-Agent: [python-requests/2.18.4]
-    method: GET
-    uri: https://www.googleapis.com/storage/v1/b/gcsfs-testing/o/nested%2Ffile1
-  response:
-    body: {string: "{\n \"kind\": \"storage#object\",\n \"id\": \"gcsfs-testing/nested/file1/1515098861220704\",\n
-        \"selfLink\": \"https://www.googleapis.com/storage/v1/b/gcsfs-testing/o/nested%2Ffile1\",\n
-        \"name\": \"nested/file1\",\n \"bucket\": \"gcsfs-testing\",\n \"generation\":
-        \"1515098861220704\",\n \"metageneration\": \"1\",\n \"timeCreated\": \"2018-01-04T20:47:41.150Z\",\n
-        \"updated\": \"2018-01-04T20:47:41.150Z\",\n \"storageClass\": \"STANDARD\",\n
-        \"timeStorageClassUpdated\": \"2018-01-04T20:47:41.150Z\",\n \"size\": \"6\",\n
-        \"md5Hash\": \"sZRqySSS0jR8YjW00mERhA==\",\n \"mediaLink\": \"https://www.googleapis.com/download/storage/v1/b/gcsfs-testing/o/nested%2Ffile1?generation=1515098861220704&alt=media\",\n
-        \"crc32c\": \"NT3Yvg==\",\n \"etag\": \"CODmsIuXv9gCEAE=\"\n}\n"}
-    headers:
-      Alt-Svc: ['hq=":443"; ma=2592000; quic=51303431; quic=51303339; quic=51303338;
-          quic=51303337; quic=51303335,quic=":443"; ma=2592000; v="41,39,38,37,35"']
-      Cache-Control: ['no-cache, no-store, max-age=0, must-revalidate']
-      Content-Length: ['689']
-      Content-Type: [application/json; charset=UTF-8]
-      Date: ['Thu, 04 Jan 2018 20:47:42 GMT']
-      ETag: [CODmsIuXv9gCEAE=]
-      Expires: ['Mon, 01 Jan 1990 00:00:00 GMT']
-      Pragma: [no-cache]
-      Server: [UploadServer]
-      Vary: [Origin, X-Origin]
-      X-GUploader-UploadID: [AEnB2Ur-arAsfVkyHvtjJM3DMK2SbAhqj0Ur9KHgi4XmIcjvlaam-UZnksrOmSk1M4KclfuJSeWtPMznCiVUdoNWhEl0VUBpuA]
-    status: {code: 200, message: OK}
-- request:
-    body: null
-    headers:
-      Accept: ['*/*']
-      Accept-Encoding: ['gzip, deflate']
-      Connection: [keep-alive]
-      User-Agent: [python-requests/2.18.4]
-    method: GET
-<<<<<<< HEAD
-    uri: https://www.googleapis.com/storage/v1/b/gcsfs-testing/o/nested%2Ffile1
-  response:
-    body: {string: "{\n \"kind\": \"storage#object\",\n \"id\": \"gcsfs-testing/nested/file1/1507732353142496\",\n
-        \"selfLink\": \"https://www.googleapis.com/storage/v1/b/gcsfs-testing/o/nested%2Ffile1\",\n
-        \"name\": \"nested/file1\",\n \"bucket\": \"gcsfs-testing\",\n \"generation\":
-        \"1507732353142496\",\n \"metageneration\": \"1\",\n \"timeCreated\": \"2017-10-11T14:32:33.087Z\",\n
-        \"updated\": \"2017-10-11T14:32:33.087Z\",\n \"storageClass\": \"STANDARD\",\n
-        \"timeStorageClassUpdated\": \"2017-10-11T14:32:33.087Z\",\n \"size\": \"6\",\n
-        \"md5Hash\": \"sZRqySSS0jR8YjW00mERhA==\",\n \"mediaLink\": \"https://www.googleapis.com/download/storage/v1/b/gcsfs-testing/o/nested%2Ffile1?generation=1507732353142496&alt=media\",\n
-        \"crc32c\": \"NT3Yvg==\",\n \"etag\": \"COCdzdrk6NYCEAE=\"\n}\n"}
-    headers:
-      Alt-Svc: ['quic=":443"; ma=2592000; v="39,38,37,35"']
-      Cache-Control: ['no-cache, no-store, max-age=0, must-revalidate']
-      Content-Length: ['697']
-      Content-Type: [application/json; charset=UTF-8]
-      Date: ['Wed, 11 Oct 2017 14:32:35 GMT']
-      ETag: [COCdzdrk6NYCEAE=]
-      Expires: ['Mon, 01 Jan 1990 00:00:00 GMT']
-      Pragma: [no-cache]
-      Server: [UploadServer]
-      Vary: [Origin, X-Origin]
-      X-GUploader-UploadID: [AEnB2UoWvtigrpRIEKsnAlq02bPFpJqKOjbNtzoVANj-xALY5OQHmd8xxHbJ8M_jBiY0shwdVDFa6HaY2J6w8rPakaSG0MworQ]
-    status: {code: 200, message: OK}
-- request:
-    body: null
-    headers:
-      Accept: ['*/*']
-      Accept-Encoding: ['gzip, deflate']
-      Connection: [keep-alive]
-      User-Agent: [python-requests/2.13.0]
-    method: GET
-    uri: https://www.googleapis.com/storage/v1/b/gcsfs-testing/o/nested%2Ffile1
-  response:
-    body: {string: "{\n \"kind\": \"storage#object\",\n \"id\": \"gcsfs-testing/nested/file1/1507732353142496\",\n
-        \"selfLink\": \"https://www.googleapis.com/storage/v1/b/gcsfs-testing/o/nested%2Ffile1\",\n
-        \"name\": \"nested/file1\",\n \"bucket\": \"gcsfs-testing\",\n \"generation\":
-        \"1507732353142496\",\n \"metageneration\": \"1\",\n \"timeCreated\": \"2017-10-11T14:32:33.087Z\",\n
-        \"updated\": \"2017-10-11T14:32:33.087Z\",\n \"storageClass\": \"STANDARD\",\n
-        \"timeStorageClassUpdated\": \"2017-10-11T14:32:33.087Z\",\n \"size\": \"6\",\n
-        \"md5Hash\": \"sZRqySSS0jR8YjW00mERhA==\",\n \"mediaLink\": \"https://www.googleapis.com/download/storage/v1/b/gcsfs-testing/o/nested%2Ffile1?generation=1507732353142496&alt=media\",\n
-        \"crc32c\": \"NT3Yvg==\",\n \"etag\": \"COCdzdrk6NYCEAE=\"\n}\n"}
-    headers:
-      Alt-Svc: ['quic=":443"; ma=2592000; v="39,38,37,35"']
-      Cache-Control: ['no-cache, no-store, max-age=0, must-revalidate']
-      Content-Length: ['697']
-      Content-Type: [application/json; charset=UTF-8]
-      Date: ['Wed, 11 Oct 2017 14:32:35 GMT']
-      ETag: [COCdzdrk6NYCEAE=]
-      Expires: ['Mon, 01 Jan 1990 00:00:00 GMT']
-      Pragma: [no-cache]
-      Server: [UploadServer]
-      Vary: [Origin, X-Origin]
-      X-GUploader-UploadID: [AEnB2Ur9K5Z7fj7O5RZkYMIXcdoYsDUF-eVBBIc2s7QpuwgODmhSARhwMdvcxaj3FKG8eQTiK_mfyxHrjEe-g2dnj1PucOJd5g]
-    status: {code: 200, message: OK}
-- request:
-    body: null
-    headers:
-      Accept: ['*/*']
-      Accept-Encoding: ['gzip, deflate']
-      Connection: [keep-alive]
-      User-Agent: [python-requests/2.13.0]
-    method: GET
-    uri: https://www.googleapis.com/download/storage/v1/b/gcsfs-testing/o/nested%2Ffile1?alt=media&generation=1507732353142496
-=======
-    uri: https://www.googleapis.com/download/storage/v1/b/gcsfs-testing/o/nested%2Ffile1?alt=media&generation=1515098861220704
->>>>>>> 899a4518
-  response:
-    body: {string: 'hello
-
-'}
-    headers:
-<<<<<<< HEAD
-      Alt-Svc: ['quic=":443"; ma=2592000; v="39,38,37,35"']
-=======
-      Alt-Svc: ['hq=":443"; ma=2592000; quic=51303431; quic=51303339; quic=51303338;
-          quic=51303337; quic=51303335,quic=":443"; ma=2592000; v="41,39,38,37,35"']
->>>>>>> 899a4518
-      Cache-Control: ['no-cache, no-store, max-age=0, must-revalidate']
-      Content-Disposition: [attachment]
-      Content-Length: ['6']
-      Content-Type: [application/octet-stream]
-<<<<<<< HEAD
-      Date: ['Wed, 11 Oct 2017 14:32:35 GMT']
-      ETag: [COCdzdrk6NYCEAE=]
-=======
-      Date: ['Thu, 04 Jan 2018 20:47:42 GMT']
-      ETag: [CODmsIuXv9gCEAE=]
->>>>>>> 899a4518
-      Expires: ['Mon, 01 Jan 1990 00:00:00 GMT']
-      Pragma: [no-cache]
-      Server: [UploadServer]
-      Vary: [Origin, X-Origin]
-<<<<<<< HEAD
-      X-GUploader-UploadID: [AEnB2UqpKaSCG8hXftw9k8sP_ZgcoMzDz07XYmPU0K522fc472amZpCTNg6j7iggC6OI7gqy1JyCFtQQuvwPgUCK_ueS-NJnew]
-      X-Goog-Generation: ['1507732353142496']
-=======
-      X-GUploader-UploadID: [AEnB2UqY6CYSAZMUFMMVQCqDLytAJVWt7B9rdfu7xGcnG1qtfpZatHZMu75GkD1KwguQmiE3HguHLyh7Kxw3zf5ewj50bor_-A]
-      X-Goog-Generation: ['1515098861220704']
->>>>>>> 899a4518
-      X-Goog-Hash: ['crc32c=NT3Yvg==,md5=sZRqySSS0jR8YjW00mERhA==']
-      X-Goog-Metageneration: ['1']
-      X-Goog-Storage-Class: [STANDARD]
-    status: {code: 200, message: OK}
-- request:
-    body: null
-    headers:
-      Accept: ['*/*']
-      Accept-Encoding: ['gzip, deflate']
-      Connection: [keep-alive]
-<<<<<<< HEAD
-      User-Agent: [python-requests/2.13.0]
-=======
-      User-Agent: [python-requests/2.18.4]
->>>>>>> 899a4518
-    method: GET
-    uri: https://www.googleapis.com/storage/v1/b/gcsfs-testing/o/?maxResults=1000
-  response:
-    body: {string: "{\n \"kind\": \"storage#objects\",\n \"items\": [\n  {\n   \"kind\":
-<<<<<<< HEAD
-        \"storage#object\",\n   \"id\": \"gcsfs-testing/nested/file1/1507732353142496\",\n
-        \  \"selfLink\": \"https://www.googleapis.com/storage/v1/b/gcsfs-testing/o/nested%2Ffile1\",\n
-        \  \"name\": \"nested/file1\",\n   \"bucket\": \"gcsfs-testing\",\n   \"generation\":
-        \"1507732353142496\",\n   \"metageneration\": \"1\",\n   \"timeCreated\":
-        \"2017-10-11T14:32:33.087Z\",\n   \"updated\": \"2017-10-11T14:32:33.087Z\",\n
-        \  \"storageClass\": \"STANDARD\",\n   \"timeStorageClassUpdated\": \"2017-10-11T14:32:33.087Z\",\n
-        \  \"size\": \"6\",\n   \"md5Hash\": \"sZRqySSS0jR8YjW00mERhA==\",\n   \"mediaLink\":
-        \"https://www.googleapis.com/download/storage/v1/b/gcsfs-testing/o/nested%2Ffile1?generation=1507732353142496&alt=media\",\n
-        \  \"crc32c\": \"NT3Yvg==\",\n   \"etag\": \"COCdzdrk6NYCEAE=\"\n  }\n ]\n}\n"}
-    headers:
-      Alt-Svc: ['quic=":443"; ma=2592000; v="39,38,37,35"']
-      Cache-Control: ['private, max-age=0, must-revalidate, no-transform']
-      Content-Length: ['780']
-      Content-Type: [application/json; charset=UTF-8]
-      Date: ['Wed, 11 Oct 2017 14:32:35 GMT']
-      Expires: ['Wed, 11 Oct 2017 14:32:35 GMT']
-      Server: [UploadServer]
-      Vary: [Origin, X-Origin]
-      X-GUploader-UploadID: [AEnB2UpC22aI9QZqaZUKRnSSrHJrQ9cWFAx7hewIfjiYM6zL994GQHyLR7vN9C27jVvUY71rM6VplEf7t2hGH0d0YYpy8ToVig]
-=======
-        \"storage#object\",\n   \"id\": \"gcsfs-testing/nested/file1/1515098861220704\",\n
-        \  \"selfLink\": \"https://www.googleapis.com/storage/v1/b/gcsfs-testing/o/nested%2Ffile1\",\n
-        \  \"name\": \"nested/file1\",\n   \"bucket\": \"gcsfs-testing\",\n   \"generation\":
-        \"1515098861220704\",\n   \"metageneration\": \"1\",\n   \"timeCreated\":
-        \"2018-01-04T20:47:41.150Z\",\n   \"updated\": \"2018-01-04T20:47:41.150Z\",\n
-        \  \"storageClass\": \"STANDARD\",\n   \"timeStorageClassUpdated\": \"2018-01-04T20:47:41.150Z\",\n
-        \  \"size\": \"6\",\n   \"md5Hash\": \"sZRqySSS0jR8YjW00mERhA==\",\n   \"mediaLink\":
-        \"https://www.googleapis.com/download/storage/v1/b/gcsfs-testing/o/nested%2Ffile1?generation=1515098861220704&alt=media\",\n
-        \  \"crc32c\": \"NT3Yvg==\",\n   \"etag\": \"CODmsIuXv9gCEAE=\"\n  }\n ]\n}\n"}
-    headers:
-      Alt-Svc: ['hq=":443"; ma=2592000; quic=51303431; quic=51303339; quic=51303338;
-          quic=51303337; quic=51303335,quic=":443"; ma=2592000; v="41,39,38,37,35"']
-      Cache-Control: ['private, max-age=0, must-revalidate, no-transform']
-      Content-Length: ['772']
-      Content-Type: [application/json; charset=UTF-8]
-      Date: ['Thu, 04 Jan 2018 20:47:42 GMT']
-      Expires: ['Thu, 04 Jan 2018 20:47:42 GMT']
-      Server: [UploadServer]
-      Vary: [Origin, X-Origin]
-      X-GUploader-UploadID: [AEnB2UpoeQxMcLTYSZzMacORrdQ4cRxqg2QyxdMmvpRa6-HmnLFoY0L0qL92UuqfOlEHQ1WNYQ8l3r7GkQXhvqr3NjYZONa9jQ]
->>>>>>> 899a4518
-    status: {code: 200, message: OK}
-- request:
-    body: null
-    headers:
-      Accept: ['*/*']
-      Accept-Encoding: ['gzip, deflate']
-      Connection: [keep-alive]
-      Content-Length: ['0']
-      User-Agent: [python-requests/2.18.4]
-    method: DELETE
-    uri: https://www.googleapis.com/storage/v1/b/gcsfs-testing/o/nested%2Ffile1
-  response:
-    body: {string: ''}
-    headers:
-<<<<<<< HEAD
-      Alt-Svc: ['quic=":443"; ma=2592000; v="39,38,37,35"']
-      Cache-Control: ['no-cache, no-store, max-age=0, must-revalidate']
-      Content-Length: ['0']
-      Content-Type: [application/json]
-      Date: ['Wed, 11 Oct 2017 14:32:35 GMT']
-      Expires: ['Mon, 01 Jan 1990 00:00:00 GMT']
-      Pragma: [no-cache]
-      Server: [UploadServer]
-      Vary: [Origin, X-Origin]
-      X-GUploader-UploadID: [AEnB2UpLlsyzI7s0lV5Z92d4vNz92YtblMFtrKkCX6i_DFKS_0NbgLQL5U4hWs64Q11_ebDdztBcDozBxcydIln0qS41u_xZLw]
-    status: {code: 204, message: No Content}
-- request:
-    body: null
-    headers:
-      Accept: ['*/*']
-      Accept-Encoding: ['gzip, deflate']
-      Connection: [keep-alive]
-      Content-Length: ['0']
-      User-Agent: [python-requests/2.18.4]
-    method: POST
-    uri: https://www.googleapis.com/oauth2/v4/token?grant_type=refresh_token
-  response:
-    body:
-      string: !!binary |
-        H4sIAGYJMFoC/6tWykyJL8nPTs1TslJQqqioUNJRUALz40sqC1JBgk6piUWpRSDx1IqCzKLU4vhM
-        kGJjMwMDoFhicnJqcTGqEbUAnoD1nVYAAAA=
-    headers:
-      Alt-Svc: ['hq=":443"; ma=2592000; quic=51303431; quic=51303339; quic=51303338;
-          quic=51303337; quic=51303335,quic=":443"; ma=2592000; v="41,39,38,37,35"']
-      Cache-Control: ['no-cache, no-store, max-age=0, must-revalidate']
-      Content-Encoding: [gzip]
-      Content-Type: [application/json; charset=UTF-8]
-      Date: ['Tue, 12 Dec 2017 16:52:54 GMT']
       Expires: ['Mon, 01 Jan 1990 00:00:00 GMT']
       Pragma: [no-cache]
       Server: [GSE]
@@ -1048,9 +69,9 @@
         \"MULTI_REGIONAL\",\n   \"etag\": \"CAE=\"\n  },\n  {\n   \"kind\": \"storage#bucket\",\n
         \  \"id\": \"gcsfs-test\",\n   \"selfLink\": \"https://www.googleapis.com/storage/v1/b/gcsfs-test\",\n
         \  \"projectNumber\": \"586241054156\",\n   \"name\": \"gcsfs-test\",\n   \"timeCreated\":
-        \"2017-12-02T23:25:23.058Z\",\n   \"updated\": \"2017-12-02T23:25:23.058Z\",\n
-        \  \"metageneration\": \"1\",\n   \"location\": \"US\",\n   \"storageClass\":
-        \"MULTI_REGIONAL\",\n   \"etag\": \"CAE=\"\n  },\n  {\n   \"kind\": \"storage#bucket\",\n
+        \"2017-12-02T23:25:23.058Z\",\n   \"updated\": \"2018-01-04T14:07:08.519Z\",\n
+        \  \"metageneration\": \"2\",\n   \"location\": \"US\",\n   \"storageClass\":
+        \"MULTI_REGIONAL\",\n   \"etag\": \"CAI=\"\n  },\n  {\n   \"kind\": \"storage#bucket\",\n
         \  \"id\": \"gcsfs-testing\",\n   \"selfLink\": \"https://www.googleapis.com/storage/v1/b/gcsfs-testing\",\n
         \  \"projectNumber\": \"586241054156\",\n   \"name\": \"gcsfs-testing\",\n
         \  \"timeCreated\": \"2017-12-12T16:52:13.675Z\",\n   \"updated\": \"2017-12-12T16:52:13.675Z\",\n
@@ -1062,11 +83,11 @@
       Cache-Control: ['private, max-age=0, must-revalidate, no-transform']
       Content-Length: ['2944']
       Content-Type: [application/json; charset=UTF-8]
-      Date: ['Tue, 12 Dec 2017 16:52:55 GMT']
-      Expires: ['Tue, 12 Dec 2017 16:52:55 GMT']
-      Server: [UploadServer]
-      Vary: [Origin, X-Origin]
-      X-GUploader-UploadID: [AEnB2UqCAP5nhFvG0A2OODEXluglqkGKa0AOiV4v8FInsC2seeMNus3dq9E39RwrQFK1feqeI1EhHx_LhAfA7mT2kKKzEKzRDg]
+      Date: ['Thu, 04 Jan 2018 20:47:40 GMT']
+      Expires: ['Thu, 04 Jan 2018 20:47:40 GMT']
+      Server: [UploadServer]
+      Vary: [Origin, X-Origin]
+      X-GUploader-UploadID: [AEnB2UpUaQWmmif0WkoPLWQVSURj12e59Ei2lFk873pSxZxV0ddWJKuVHx8zsWhdNC3ZxWxUWZmDO75nieVFGe4mB_UAsSA_wg]
     status: {code: 200, message: OK}
 - request:
     body: null
@@ -1088,11 +109,11 @@
       Cache-Control: ['private, max-age=0']
       Content-Length: ['165']
       Content-Type: [application/json; charset=UTF-8]
-      Date: ['Tue, 12 Dec 2017 16:52:55 GMT']
-      Expires: ['Tue, 12 Dec 2017 16:52:55 GMT']
-      Server: [UploadServer]
-      Vary: [Origin, X-Origin]
-      X-GUploader-UploadID: [AEnB2Up6oXa-lcHiDipK-lM06yP3PCZkA9YfJ_5qvW5SaYSoCLiKTqtGtYxOPEu3OeScqC1BahAW3YabJNFsEfu1nXdni40o7Q]
+      Date: ['Thu, 04 Jan 2018 20:47:40 GMT']
+      Expires: ['Thu, 04 Jan 2018 20:47:40 GMT']
+      Server: [UploadServer]
+      Vary: [Origin, X-Origin]
+      X-GUploader-UploadID: [AEnB2UpimRcS_fOLtrhx1wfjbRF4RkVxapoQprd7AalwXSsJkBzry5pMBfm01AcJJsQjSPQLzLwPzZ7e23MkWIiL0pPbvQtb3w]
     status: {code: 404, message: Not Found}
 - request:
     body: null
@@ -1114,11 +135,11 @@
       Cache-Control: ['private, max-age=0']
       Content-Length: ['165']
       Content-Type: [application/json; charset=UTF-8]
-      Date: ['Tue, 12 Dec 2017 16:52:55 GMT']
-      Expires: ['Tue, 12 Dec 2017 16:52:55 GMT']
-      Server: [UploadServer]
-      Vary: [Origin, X-Origin]
-      X-GUploader-UploadID: [AEnB2UprKFctQHCNPooaWA4PO5ijCm0g7wkjv_sh5gYO4KvEIsUCcwRZC9r6aEYAd0Y80SQpZDhf29NUGNFV5_TpX2NGtwSXeQ]
+      Date: ['Thu, 04 Jan 2018 20:47:40 GMT']
+      Expires: ['Thu, 04 Jan 2018 20:47:40 GMT']
+      Server: [UploadServer]
+      Vary: [Origin, X-Origin]
+      X-GUploader-UploadID: [AEnB2UpOMxGuM5UVz1hxKyOmbIeS2woery-maZwzUTQoiAB-1IgziZRUDAmODnZU6LUIcUMaWzzuVEnXDynuyeAcXItXJj_urg]
     status: {code: 404, message: Not Found}
 - request:
     body: null
@@ -1140,11 +161,11 @@
       Cache-Control: ['private, max-age=0']
       Content-Length: ['165']
       Content-Type: [application/json; charset=UTF-8]
-      Date: ['Tue, 12 Dec 2017 16:52:55 GMT']
-      Expires: ['Tue, 12 Dec 2017 16:52:55 GMT']
-      Server: [UploadServer]
-      Vary: [Origin, X-Origin]
-      X-GUploader-UploadID: [AEnB2Uo5i4Nw8kry2oQ0vdSJIvlb_x59pXGpsbzl_r5xX3j310W3XXHbmqaKqC8ju5dawkD8gM82XnVdM36plQMLVmwsFXa9VQ]
+      Date: ['Thu, 04 Jan 2018 20:47:41 GMT']
+      Expires: ['Thu, 04 Jan 2018 20:47:41 GMT']
+      Server: [UploadServer]
+      Vary: [Origin, X-Origin]
+      X-GUploader-UploadID: [AEnB2UqxJJhNDl5JcAJi4BFMP8nmOyDu6G0gC_HWQf4dX50OKeSKNuOsUjaRCxiEy90p6GoTWRTB8fbeWMaHIsGv2JYOngqoDw]
     status: {code: 404, message: Not Found}
 - request:
     body: null
@@ -1166,11 +187,11 @@
       Cache-Control: ['private, max-age=0']
       Content-Length: ['165']
       Content-Type: [application/json; charset=UTF-8]
-      Date: ['Tue, 12 Dec 2017 16:52:55 GMT']
-      Expires: ['Tue, 12 Dec 2017 16:52:55 GMT']
-      Server: [UploadServer]
-      Vary: [Origin, X-Origin]
-      X-GUploader-UploadID: [AEnB2UpX7Jgqs1VjsiFimr7OK_OfaTsjjYnyrP91sJgvSfBcvwTvEy256RHbx9XP0SSQuzSW63Tdf2VyIrE10RNDad0mHTeBzw]
+      Date: ['Thu, 04 Jan 2018 20:47:41 GMT']
+      Expires: ['Thu, 04 Jan 2018 20:47:41 GMT']
+      Server: [UploadServer]
+      Vary: [Origin, X-Origin]
+      X-GUploader-UploadID: [AEnB2UrR7_zmQpA0w0GMEQTVqjRtWkF875BQe-SHrypOIPDMIIh7He3A23qSpfOOK_bwvgK2Sjq9UHdIf5l7Z_ohVVcdhLHLpg]
     status: {code: 404, message: Not Found}
 - request:
     body: 'hello
@@ -1185,27 +206,27 @@
     method: POST
     uri: https://www.googleapis.com/upload/storage/v1/b/gcsfs-testing/o?name=nested%2Ffile1&uploadType=media
   response:
-    body: {string: "{\n \"kind\": \"storage#object\",\n \"id\": \"gcsfs-testing/nested/file1/1513097576490133\",\n
+    body: {string: "{\n \"kind\": \"storage#object\",\n \"id\": \"gcsfs-testing/nested/file1/1515098861220704\",\n
         \"selfLink\": \"https://www.googleapis.com/storage/v1/b/gcsfs-testing/o/nested%2Ffile1\",\n
         \"name\": \"nested/file1\",\n \"bucket\": \"gcsfs-testing\",\n \"generation\":
-        \"1513097576490133\",\n \"metageneration\": \"1\",\n \"timeCreated\": \"2017-12-12T16:52:56.384Z\",\n
-        \"updated\": \"2017-12-12T16:52:56.384Z\",\n \"storageClass\": \"STANDARD\",\n
-        \"timeStorageClassUpdated\": \"2017-12-12T16:52:56.384Z\",\n \"size\": \"6\",\n
-        \"md5Hash\": \"sZRqySSS0jR8YjW00mERhA==\",\n \"mediaLink\": \"https://www.googleapis.com/download/storage/v1/b/gcsfs-testing/o/nested%2Ffile1?generation=1513097576490133&alt=media\",\n
-        \"crc32c\": \"NT3Yvg==\",\n \"etag\": \"CJXJutz3hNgCEAE=\"\n}\n"}
+        \"1515098861220704\",\n \"metageneration\": \"1\",\n \"timeCreated\": \"2018-01-04T20:47:41.150Z\",\n
+        \"updated\": \"2018-01-04T20:47:41.150Z\",\n \"storageClass\": \"STANDARD\",\n
+        \"timeStorageClassUpdated\": \"2018-01-04T20:47:41.150Z\",\n \"size\": \"6\",\n
+        \"md5Hash\": \"sZRqySSS0jR8YjW00mERhA==\",\n \"mediaLink\": \"https://www.googleapis.com/download/storage/v1/b/gcsfs-testing/o/nested%2Ffile1?generation=1515098861220704&alt=media\",\n
+        \"crc32c\": \"NT3Yvg==\",\n \"etag\": \"CODmsIuXv9gCEAE=\"\n}\n"}
     headers:
       Alt-Svc: ['hq=":443"; ma=2592000; quic=51303431; quic=51303339; quic=51303338;
           quic=51303337; quic=51303335,quic=":443"; ma=2592000; v="41,39,38,37,35"']
       Cache-Control: ['no-cache, no-store, max-age=0, must-revalidate']
       Content-Length: ['689']
       Content-Type: [application/json; charset=UTF-8]
-      Date: ['Tue, 12 Dec 2017 16:52:56 GMT']
-      ETag: [CJXJutz3hNgCEAE=]
-      Expires: ['Mon, 01 Jan 1990 00:00:00 GMT']
-      Pragma: [no-cache]
-      Server: [UploadServer]
-      Vary: [Origin, X-Origin]
-      X-GUploader-UploadID: [AEnB2UpIGefUfgGGIBc2i7eIlSvPBnDiES3VtHUqSr-_zQf2I-nlTtmcrR7GSCsENgh2AvMFOwb7GhZH_gVbEuV0vN9QpymJ3w]
+      Date: ['Thu, 04 Jan 2018 20:47:41 GMT']
+      ETag: [CODmsIuXv9gCEAE=]
+      Expires: ['Mon, 01 Jan 1990 00:00:00 GMT']
+      Pragma: [no-cache]
+      Server: [UploadServer]
+      Vary: [Origin, X-Origin]
+      X-GUploader-UploadID: [AEnB2Uqnngt_Z6H_VxPXtY1RBqC9vGxx1g13K6F-Ibev-84AYtd6eWgcJutqPV3zhBM7ufB2NaqEuPdMrc2JabmQwJvWTZgVwA]
     status: {code: 200, message: OK}
 - request:
     body: null
@@ -1217,37 +238,37 @@
     method: GET
     uri: https://www.googleapis.com/storage/v1/b/gcsfs-testing/o/nested%2Ffile1
   response:
-    body: {string: "{\n \"kind\": \"storage#object\",\n \"id\": \"gcsfs-testing/nested/file1/1513097576490133\",\n
+    body: {string: "{\n \"kind\": \"storage#object\",\n \"id\": \"gcsfs-testing/nested/file1/1515098861220704\",\n
         \"selfLink\": \"https://www.googleapis.com/storage/v1/b/gcsfs-testing/o/nested%2Ffile1\",\n
         \"name\": \"nested/file1\",\n \"bucket\": \"gcsfs-testing\",\n \"generation\":
-        \"1513097576490133\",\n \"metageneration\": \"1\",\n \"timeCreated\": \"2017-12-12T16:52:56.384Z\",\n
-        \"updated\": \"2017-12-12T16:52:56.384Z\",\n \"storageClass\": \"STANDARD\",\n
-        \"timeStorageClassUpdated\": \"2017-12-12T16:52:56.384Z\",\n \"size\": \"6\",\n
-        \"md5Hash\": \"sZRqySSS0jR8YjW00mERhA==\",\n \"mediaLink\": \"https://www.googleapis.com/download/storage/v1/b/gcsfs-testing/o/nested%2Ffile1?generation=1513097576490133&alt=media\",\n
-        \"crc32c\": \"NT3Yvg==\",\n \"etag\": \"CJXJutz3hNgCEAE=\"\n}\n"}
+        \"1515098861220704\",\n \"metageneration\": \"1\",\n \"timeCreated\": \"2018-01-04T20:47:41.150Z\",\n
+        \"updated\": \"2018-01-04T20:47:41.150Z\",\n \"storageClass\": \"STANDARD\",\n
+        \"timeStorageClassUpdated\": \"2018-01-04T20:47:41.150Z\",\n \"size\": \"6\",\n
+        \"md5Hash\": \"sZRqySSS0jR8YjW00mERhA==\",\n \"mediaLink\": \"https://www.googleapis.com/download/storage/v1/b/gcsfs-testing/o/nested%2Ffile1?generation=1515098861220704&alt=media\",\n
+        \"crc32c\": \"NT3Yvg==\",\n \"etag\": \"CODmsIuXv9gCEAE=\"\n}\n"}
     headers:
       Alt-Svc: ['hq=":443"; ma=2592000; quic=51303431; quic=51303339; quic=51303338;
           quic=51303337; quic=51303335,quic=":443"; ma=2592000; v="41,39,38,37,35"']
       Cache-Control: ['no-cache, no-store, max-age=0, must-revalidate']
       Content-Length: ['689']
       Content-Type: [application/json; charset=UTF-8]
-      Date: ['Tue, 12 Dec 2017 16:52:56 GMT']
-      ETag: [CJXJutz3hNgCEAE=]
-      Expires: ['Mon, 01 Jan 1990 00:00:00 GMT']
-      Pragma: [no-cache]
-      Server: [UploadServer]
-      Vary: [Origin, X-Origin]
-      X-GUploader-UploadID: [AEnB2UoQyKoiSCDPflyyOKCESGobQHvdCViEzQ92jSPuauTyPHvoKrdncXR2TXTrx5Hquaxfpx_NKuaxVmg1hIMyNkRb7F7eSA]
-    status: {code: 200, message: OK}
-- request:
-    body: null
-    headers:
-      Accept: ['*/*']
-      Accept-Encoding: ['gzip, deflate']
-      Connection: [keep-alive]
-      User-Agent: [python-requests/2.18.4]
-    method: GET
-    uri: https://www.googleapis.com/download/storage/v1/b/gcsfs-testing/o/nested%2Ffile1?alt=media&generation=1513097576490133
+      Date: ['Thu, 04 Jan 2018 20:47:41 GMT']
+      ETag: [CODmsIuXv9gCEAE=]
+      Expires: ['Mon, 01 Jan 1990 00:00:00 GMT']
+      Pragma: [no-cache]
+      Server: [UploadServer]
+      Vary: [Origin, X-Origin]
+      X-GUploader-UploadID: [AEnB2Uo7yVdLBRMxhGOFk0B9E1MzpLOqNah-N5Qdat--CNdXl4dMW9zTjZeIsd7kjNgsc57MTaVlodFfrOJpFi2bbuvEVFTb6g]
+    status: {code: 200, message: OK}
+- request:
+    body: null
+    headers:
+      Accept: ['*/*']
+      Accept-Encoding: ['gzip, deflate']
+      Connection: [keep-alive]
+      User-Agent: [python-requests/2.18.4]
+    method: GET
+    uri: https://www.googleapis.com/download/storage/v1/b/gcsfs-testing/o/nested%2Ffile1?alt=media&generation=1515098861220704
   response:
     body: {string: 'hello
 
@@ -1259,14 +280,14 @@
       Content-Disposition: [attachment]
       Content-Length: ['6']
       Content-Type: [application/octet-stream]
-      Date: ['Tue, 12 Dec 2017 16:52:57 GMT']
-      ETag: [CJXJutz3hNgCEAE=]
-      Expires: ['Mon, 01 Jan 1990 00:00:00 GMT']
-      Pragma: [no-cache]
-      Server: [UploadServer]
-      Vary: [Origin, X-Origin]
-      X-GUploader-UploadID: [AEnB2UqRgD5CepPVf4APtxaWlkpd5rpKI8mRrqZnpe3HTg0WCjyir2YwCALNqAm7_vwK0o6GZbpf20jojXLy5rSGssRzBPM5MQ]
-      X-Goog-Generation: ['1513097576490133']
+      Date: ['Thu, 04 Jan 2018 20:47:41 GMT']
+      ETag: [CODmsIuXv9gCEAE=]
+      Expires: ['Mon, 01 Jan 1990 00:00:00 GMT']
+      Pragma: [no-cache]
+      Server: [UploadServer]
+      Vary: [Origin, X-Origin]
+      X-GUploader-UploadID: [AEnB2UrzBz2JYD14kTF-0OLshNLZhHkPGXJ96OIL1ZNlId8dOGlmue3-FCDyPqt2hD3KRkRsRGKWIq9TJRFFxGpVBtyvEr2WTA]
+      X-Goog-Generation: ['1515098861220704']
       X-Goog-Hash: ['crc32c=NT3Yvg==,md5=sZRqySSS0jR8YjW00mERhA==']
       X-Goog-Metageneration: ['1']
       X-Goog-Storage-Class: [STANDARD]
@@ -1281,27 +302,27 @@
     method: GET
     uri: https://www.googleapis.com/storage/v1/b/gcsfs-testing/o/nested%2Ffile1
   response:
-    body: {string: "{\n \"kind\": \"storage#object\",\n \"id\": \"gcsfs-testing/nested/file1/1513097576490133\",\n
+    body: {string: "{\n \"kind\": \"storage#object\",\n \"id\": \"gcsfs-testing/nested/file1/1515098861220704\",\n
         \"selfLink\": \"https://www.googleapis.com/storage/v1/b/gcsfs-testing/o/nested%2Ffile1\",\n
         \"name\": \"nested/file1\",\n \"bucket\": \"gcsfs-testing\",\n \"generation\":
-        \"1513097576490133\",\n \"metageneration\": \"1\",\n \"timeCreated\": \"2017-12-12T16:52:56.384Z\",\n
-        \"updated\": \"2017-12-12T16:52:56.384Z\",\n \"storageClass\": \"STANDARD\",\n
-        \"timeStorageClassUpdated\": \"2017-12-12T16:52:56.384Z\",\n \"size\": \"6\",\n
-        \"md5Hash\": \"sZRqySSS0jR8YjW00mERhA==\",\n \"mediaLink\": \"https://www.googleapis.com/download/storage/v1/b/gcsfs-testing/o/nested%2Ffile1?generation=1513097576490133&alt=media\",\n
-        \"crc32c\": \"NT3Yvg==\",\n \"etag\": \"CJXJutz3hNgCEAE=\"\n}\n"}
+        \"1515098861220704\",\n \"metageneration\": \"1\",\n \"timeCreated\": \"2018-01-04T20:47:41.150Z\",\n
+        \"updated\": \"2018-01-04T20:47:41.150Z\",\n \"storageClass\": \"STANDARD\",\n
+        \"timeStorageClassUpdated\": \"2018-01-04T20:47:41.150Z\",\n \"size\": \"6\",\n
+        \"md5Hash\": \"sZRqySSS0jR8YjW00mERhA==\",\n \"mediaLink\": \"https://www.googleapis.com/download/storage/v1/b/gcsfs-testing/o/nested%2Ffile1?generation=1515098861220704&alt=media\",\n
+        \"crc32c\": \"NT3Yvg==\",\n \"etag\": \"CODmsIuXv9gCEAE=\"\n}\n"}
     headers:
       Alt-Svc: ['hq=":443"; ma=2592000; quic=51303431; quic=51303339; quic=51303338;
           quic=51303337; quic=51303335,quic=":443"; ma=2592000; v="41,39,38,37,35"']
       Cache-Control: ['no-cache, no-store, max-age=0, must-revalidate']
       Content-Length: ['689']
       Content-Type: [application/json; charset=UTF-8]
-      Date: ['Tue, 12 Dec 2017 16:52:57 GMT']
-      ETag: [CJXJutz3hNgCEAE=]
-      Expires: ['Mon, 01 Jan 1990 00:00:00 GMT']
-      Pragma: [no-cache]
-      Server: [UploadServer]
-      Vary: [Origin, X-Origin]
-      X-GUploader-UploadID: [AEnB2Ur4Pu5wPCLWurnC40CGElZ_6KYQa6Xg8WsIiztHb3X-KND1BqQ0UXkeAjaliQgaMsNOKOkPHhI9xUl52SFbnspInjkmAQ]
+      Date: ['Thu, 04 Jan 2018 20:47:41 GMT']
+      ETag: [CODmsIuXv9gCEAE=]
+      Expires: ['Mon, 01 Jan 1990 00:00:00 GMT']
+      Pragma: [no-cache]
+      Server: [UploadServer]
+      Vary: [Origin, X-Origin]
+      X-GUploader-UploadID: [AEnB2Up62B7d9Nqh4C2NcqkSGCuxLzztPq_sZXLJ8d19Q1K5f-1VGJfDrLV9E3Ak-GjOIsy5uvjdQLYbLtkZF8xycCPrKVrX_A]
     status: {code: 200, message: OK}
 - request:
     body: null
@@ -1312,7 +333,7 @@
       Range: [bytes=0-10485759]
       User-Agent: [python-requests/2.18.4]
     method: GET
-    uri: https://www.googleapis.com/download/storage/v1/b/gcsfs-testing/o/nested%2Ffile1?alt=media&generation=1513097576490133
+    uri: https://www.googleapis.com/download/storage/v1/b/gcsfs-testing/o/nested%2Ffile1?alt=media&generation=1515098861220704
   response:
     body: {string: 'hello
 
@@ -1325,14 +346,14 @@
       Content-Length: ['6']
       Content-Range: [bytes 0-5/6]
       Content-Type: [application/octet-stream]
-      Date: ['Tue, 12 Dec 2017 16:52:57 GMT']
-      ETag: [CJXJutz3hNgCEAE=]
-      Expires: ['Mon, 01 Jan 1990 00:00:00 GMT']
-      Pragma: [no-cache]
-      Server: [UploadServer]
-      Vary: [Origin, X-Origin]
-      X-GUploader-UploadID: [AEnB2UrZuVlyDpdL30kd7C8-HCW1E0NOodk3imDPEOPPOC3Rwec9V5YL_JFas9yn6crpla7o3AEd8WBDoCpN8kMSfUSY9osYLA]
-      X-Goog-Generation: ['1513097576490133']
+      Date: ['Thu, 04 Jan 2018 20:47:41 GMT']
+      ETag: [CODmsIuXv9gCEAE=]
+      Expires: ['Mon, 01 Jan 1990 00:00:00 GMT']
+      Pragma: [no-cache]
+      Server: [UploadServer]
+      Vary: [Origin, X-Origin]
+      X-GUploader-UploadID: [AEnB2Up7PVKaodUqBekr6RHlM0So3818P6HXo5i4CiR_0zc_dFBgmz6TT0pG8CzKwjTW6hF5bhyYjWSNZiTRW6rSCbJHINzZKA]
+      X-Goog-Generation: ['1515098861220704']
       X-Goog-Metageneration: ['1']
       X-Goog-Storage-Class: [STANDARD]
     status: {code: 206, message: Partial Content}
@@ -1346,27 +367,27 @@
     method: GET
     uri: https://www.googleapis.com/storage/v1/b/gcsfs-testing/o/nested%2Ffile1
   response:
-    body: {string: "{\n \"kind\": \"storage#object\",\n \"id\": \"gcsfs-testing/nested/file1/1513097576490133\",\n
+    body: {string: "{\n \"kind\": \"storage#object\",\n \"id\": \"gcsfs-testing/nested/file1/1515098861220704\",\n
         \"selfLink\": \"https://www.googleapis.com/storage/v1/b/gcsfs-testing/o/nested%2Ffile1\",\n
         \"name\": \"nested/file1\",\n \"bucket\": \"gcsfs-testing\",\n \"generation\":
-        \"1513097576490133\",\n \"metageneration\": \"1\",\n \"timeCreated\": \"2017-12-12T16:52:56.384Z\",\n
-        \"updated\": \"2017-12-12T16:52:56.384Z\",\n \"storageClass\": \"STANDARD\",\n
-        \"timeStorageClassUpdated\": \"2017-12-12T16:52:56.384Z\",\n \"size\": \"6\",\n
-        \"md5Hash\": \"sZRqySSS0jR8YjW00mERhA==\",\n \"mediaLink\": \"https://www.googleapis.com/download/storage/v1/b/gcsfs-testing/o/nested%2Ffile1?generation=1513097576490133&alt=media\",\n
-        \"crc32c\": \"NT3Yvg==\",\n \"etag\": \"CJXJutz3hNgCEAE=\"\n}\n"}
+        \"1515098861220704\",\n \"metageneration\": \"1\",\n \"timeCreated\": \"2018-01-04T20:47:41.150Z\",\n
+        \"updated\": \"2018-01-04T20:47:41.150Z\",\n \"storageClass\": \"STANDARD\",\n
+        \"timeStorageClassUpdated\": \"2018-01-04T20:47:41.150Z\",\n \"size\": \"6\",\n
+        \"md5Hash\": \"sZRqySSS0jR8YjW00mERhA==\",\n \"mediaLink\": \"https://www.googleapis.com/download/storage/v1/b/gcsfs-testing/o/nested%2Ffile1?generation=1515098861220704&alt=media\",\n
+        \"crc32c\": \"NT3Yvg==\",\n \"etag\": \"CODmsIuXv9gCEAE=\"\n}\n"}
     headers:
       Alt-Svc: ['hq=":443"; ma=2592000; quic=51303431; quic=51303339; quic=51303338;
           quic=51303337; quic=51303335,quic=":443"; ma=2592000; v="41,39,38,37,35"']
       Cache-Control: ['no-cache, no-store, max-age=0, must-revalidate']
       Content-Length: ['689']
       Content-Type: [application/json; charset=UTF-8]
-      Date: ['Tue, 12 Dec 2017 16:52:57 GMT']
-      ETag: [CJXJutz3hNgCEAE=]
-      Expires: ['Mon, 01 Jan 1990 00:00:00 GMT']
-      Pragma: [no-cache]
-      Server: [UploadServer]
-      Vary: [Origin, X-Origin]
-      X-GUploader-UploadID: [AEnB2Uq7WZI3k7vI0JMWuZdLPS3eaXne_x61cJ2wUI5QlqpKpc5nMDrH4ThZTEzV8ubh0sWs6JRWvUEFvmjV5OCkLjDkfeGexA]
+      Date: ['Thu, 04 Jan 2018 20:47:41 GMT']
+      ETag: [CODmsIuXv9gCEAE=]
+      Expires: ['Mon, 01 Jan 1990 00:00:00 GMT']
+      Pragma: [no-cache]
+      Server: [UploadServer]
+      Vary: [Origin, X-Origin]
+      X-GUploader-UploadID: [AEnB2Uo-AkSFN8jzDCaulG6YLf4wWTqfBptPhhWUuD1-CrARsvXjn_54AGuc8MVjrOOKXQvc6S7CX4MEsYME7P0HzDWsStqwqQ]
     status: {code: 200, message: OK}
 - request:
     body: null
@@ -1378,27 +399,27 @@
     method: GET
     uri: https://www.googleapis.com/storage/v1/b/gcsfs-testing/o/nested%2Ffile1
   response:
-    body: {string: "{\n \"kind\": \"storage#object\",\n \"id\": \"gcsfs-testing/nested/file1/1513097576490133\",\n
+    body: {string: "{\n \"kind\": \"storage#object\",\n \"id\": \"gcsfs-testing/nested/file1/1515098861220704\",\n
         \"selfLink\": \"https://www.googleapis.com/storage/v1/b/gcsfs-testing/o/nested%2Ffile1\",\n
         \"name\": \"nested/file1\",\n \"bucket\": \"gcsfs-testing\",\n \"generation\":
-        \"1513097576490133\",\n \"metageneration\": \"1\",\n \"timeCreated\": \"2017-12-12T16:52:56.384Z\",\n
-        \"updated\": \"2017-12-12T16:52:56.384Z\",\n \"storageClass\": \"STANDARD\",\n
-        \"timeStorageClassUpdated\": \"2017-12-12T16:52:56.384Z\",\n \"size\": \"6\",\n
-        \"md5Hash\": \"sZRqySSS0jR8YjW00mERhA==\",\n \"mediaLink\": \"https://www.googleapis.com/download/storage/v1/b/gcsfs-testing/o/nested%2Ffile1?generation=1513097576490133&alt=media\",\n
-        \"crc32c\": \"NT3Yvg==\",\n \"etag\": \"CJXJutz3hNgCEAE=\"\n}\n"}
+        \"1515098861220704\",\n \"metageneration\": \"1\",\n \"timeCreated\": \"2018-01-04T20:47:41.150Z\",\n
+        \"updated\": \"2018-01-04T20:47:41.150Z\",\n \"storageClass\": \"STANDARD\",\n
+        \"timeStorageClassUpdated\": \"2018-01-04T20:47:41.150Z\",\n \"size\": \"6\",\n
+        \"md5Hash\": \"sZRqySSS0jR8YjW00mERhA==\",\n \"mediaLink\": \"https://www.googleapis.com/download/storage/v1/b/gcsfs-testing/o/nested%2Ffile1?generation=1515098861220704&alt=media\",\n
+        \"crc32c\": \"NT3Yvg==\",\n \"etag\": \"CODmsIuXv9gCEAE=\"\n}\n"}
     headers:
       Alt-Svc: ['hq=":443"; ma=2592000; quic=51303431; quic=51303339; quic=51303338;
           quic=51303337; quic=51303335,quic=":443"; ma=2592000; v="41,39,38,37,35"']
       Cache-Control: ['no-cache, no-store, max-age=0, must-revalidate']
       Content-Length: ['689']
       Content-Type: [application/json; charset=UTF-8]
-      Date: ['Tue, 12 Dec 2017 16:52:57 GMT']
-      ETag: [CJXJutz3hNgCEAE=]
-      Expires: ['Mon, 01 Jan 1990 00:00:00 GMT']
-      Pragma: [no-cache]
-      Server: [UploadServer]
-      Vary: [Origin, X-Origin]
-      X-GUploader-UploadID: [AEnB2UrgF4GQB7MRQHbItDb3sngncpLHKTlhgibb4w6STncOBg0zkuDVyoG3y5CMjPrj-CTXADeM29p5K717RnHUNLWlEOFVzA]
+      Date: ['Thu, 04 Jan 2018 20:47:42 GMT']
+      ETag: [CODmsIuXv9gCEAE=]
+      Expires: ['Mon, 01 Jan 1990 00:00:00 GMT']
+      Pragma: [no-cache]
+      Server: [UploadServer]
+      Vary: [Origin, X-Origin]
+      X-GUploader-UploadID: [AEnB2Uq8LEqWRZ8B-yfDRXxvGvT3jrZFNhNMCTpP5ELczu0P7wLTeBAFWfeydzrtu4yiHyKvMElHNIAWNqNW53xW5GuWHRfuyg]
     status: {code: 200, message: OK}
 - request:
     body: null
@@ -1409,7 +430,7 @@
       Range: [bytes=0-10485759]
       User-Agent: [python-requests/2.18.4]
     method: GET
-    uri: https://www.googleapis.com/download/storage/v1/b/gcsfs-testing/o/nested%2Ffile1?alt=media&generation=1513097576490133
+    uri: https://www.googleapis.com/download/storage/v1/b/gcsfs-testing/o/nested%2Ffile1?alt=media&generation=1515098861220704
   response:
     body: {string: 'hello
 
@@ -1422,14 +443,14 @@
       Content-Length: ['6']
       Content-Range: [bytes 0-5/6]
       Content-Type: [application/octet-stream]
-      Date: ['Tue, 12 Dec 2017 16:52:58 GMT']
-      ETag: [CJXJutz3hNgCEAE=]
-      Expires: ['Mon, 01 Jan 1990 00:00:00 GMT']
-      Pragma: [no-cache]
-      Server: [UploadServer]
-      Vary: [Origin, X-Origin]
-      X-GUploader-UploadID: [AEnB2UqgfT3uz7z9H1F52tQYntDAqvfsaiPBSb5QUejQeqIdijXAOR5gZcHXjvb7qbjqR5Dt5obNpiUK8_1AhlYBR8Tl6gBCPg]
-      X-Goog-Generation: ['1513097576490133']
+      Date: ['Thu, 04 Jan 2018 20:47:42 GMT']
+      ETag: [CODmsIuXv9gCEAE=]
+      Expires: ['Mon, 01 Jan 1990 00:00:00 GMT']
+      Pragma: [no-cache]
+      Server: [UploadServer]
+      Vary: [Origin, X-Origin]
+      X-GUploader-UploadID: [AEnB2UrQssOB7XaVe2tU0K4TBk32fy7EV51Rm0vHmKHDoajkP0vbZ5yyTP8puaFD-1dZ57MWdCtRKbH6d9iuVMZmIWjQlA0-rg]
+      X-Goog-Generation: ['1515098861220704']
       X-Goog-Metageneration: ['1']
       X-Goog-Storage-Class: [STANDARD]
     status: {code: 206, message: Partial Content}
@@ -1443,27 +464,27 @@
     method: GET
     uri: https://www.googleapis.com/storage/v1/b/gcsfs-testing/o/nested%2Ffile1
   response:
-    body: {string: "{\n \"kind\": \"storage#object\",\n \"id\": \"gcsfs-testing/nested/file1/1513097576490133\",\n
+    body: {string: "{\n \"kind\": \"storage#object\",\n \"id\": \"gcsfs-testing/nested/file1/1515098861220704\",\n
         \"selfLink\": \"https://www.googleapis.com/storage/v1/b/gcsfs-testing/o/nested%2Ffile1\",\n
         \"name\": \"nested/file1\",\n \"bucket\": \"gcsfs-testing\",\n \"generation\":
-        \"1513097576490133\",\n \"metageneration\": \"1\",\n \"timeCreated\": \"2017-12-12T16:52:56.384Z\",\n
-        \"updated\": \"2017-12-12T16:52:56.384Z\",\n \"storageClass\": \"STANDARD\",\n
-        \"timeStorageClassUpdated\": \"2017-12-12T16:52:56.384Z\",\n \"size\": \"6\",\n
-        \"md5Hash\": \"sZRqySSS0jR8YjW00mERhA==\",\n \"mediaLink\": \"https://www.googleapis.com/download/storage/v1/b/gcsfs-testing/o/nested%2Ffile1?generation=1513097576490133&alt=media\",\n
-        \"crc32c\": \"NT3Yvg==\",\n \"etag\": \"CJXJutz3hNgCEAE=\"\n}\n"}
+        \"1515098861220704\",\n \"metageneration\": \"1\",\n \"timeCreated\": \"2018-01-04T20:47:41.150Z\",\n
+        \"updated\": \"2018-01-04T20:47:41.150Z\",\n \"storageClass\": \"STANDARD\",\n
+        \"timeStorageClassUpdated\": \"2018-01-04T20:47:41.150Z\",\n \"size\": \"6\",\n
+        \"md5Hash\": \"sZRqySSS0jR8YjW00mERhA==\",\n \"mediaLink\": \"https://www.googleapis.com/download/storage/v1/b/gcsfs-testing/o/nested%2Ffile1?generation=1515098861220704&alt=media\",\n
+        \"crc32c\": \"NT3Yvg==\",\n \"etag\": \"CODmsIuXv9gCEAE=\"\n}\n"}
     headers:
       Alt-Svc: ['hq=":443"; ma=2592000; quic=51303431; quic=51303339; quic=51303338;
           quic=51303337; quic=51303335,quic=":443"; ma=2592000; v="41,39,38,37,35"']
       Cache-Control: ['no-cache, no-store, max-age=0, must-revalidate']
       Content-Length: ['689']
       Content-Type: [application/json; charset=UTF-8]
-      Date: ['Tue, 12 Dec 2017 16:52:58 GMT']
-      ETag: [CJXJutz3hNgCEAE=]
-      Expires: ['Mon, 01 Jan 1990 00:00:00 GMT']
-      Pragma: [no-cache]
-      Server: [UploadServer]
-      Vary: [Origin, X-Origin]
-      X-GUploader-UploadID: [AEnB2UrtUa-QtxLjrUSiemoriSB3TQqlID8q9gfEs8t89sxhUpyfbHYeypV97cniDNaj_iprpqhFtYUbAWX2Tpo4K8C96z0BHA]
+      Date: ['Thu, 04 Jan 2018 20:47:42 GMT']
+      ETag: [CODmsIuXv9gCEAE=]
+      Expires: ['Mon, 01 Jan 1990 00:00:00 GMT']
+      Pragma: [no-cache]
+      Server: [UploadServer]
+      Vary: [Origin, X-Origin]
+      X-GUploader-UploadID: [AEnB2Ur7W6st9dvkGqh_OaI0l7JxosD9W5LC6pKQh5FfGYO_Nh7QPM51sDgzVIdZvybtvsiiz8inF_GZGvlHNlFOeHtlNuFJbw]
     status: {code: 200, message: OK}
 - request:
     body: null
@@ -1475,37 +496,37 @@
     method: GET
     uri: https://www.googleapis.com/storage/v1/b/gcsfs-testing/o/nested%2Ffile1
   response:
-    body: {string: "{\n \"kind\": \"storage#object\",\n \"id\": \"gcsfs-testing/nested/file1/1513097576490133\",\n
+    body: {string: "{\n \"kind\": \"storage#object\",\n \"id\": \"gcsfs-testing/nested/file1/1515098861220704\",\n
         \"selfLink\": \"https://www.googleapis.com/storage/v1/b/gcsfs-testing/o/nested%2Ffile1\",\n
         \"name\": \"nested/file1\",\n \"bucket\": \"gcsfs-testing\",\n \"generation\":
-        \"1513097576490133\",\n \"metageneration\": \"1\",\n \"timeCreated\": \"2017-12-12T16:52:56.384Z\",\n
-        \"updated\": \"2017-12-12T16:52:56.384Z\",\n \"storageClass\": \"STANDARD\",\n
-        \"timeStorageClassUpdated\": \"2017-12-12T16:52:56.384Z\",\n \"size\": \"6\",\n
-        \"md5Hash\": \"sZRqySSS0jR8YjW00mERhA==\",\n \"mediaLink\": \"https://www.googleapis.com/download/storage/v1/b/gcsfs-testing/o/nested%2Ffile1?generation=1513097576490133&alt=media\",\n
-        \"crc32c\": \"NT3Yvg==\",\n \"etag\": \"CJXJutz3hNgCEAE=\"\n}\n"}
+        \"1515098861220704\",\n \"metageneration\": \"1\",\n \"timeCreated\": \"2018-01-04T20:47:41.150Z\",\n
+        \"updated\": \"2018-01-04T20:47:41.150Z\",\n \"storageClass\": \"STANDARD\",\n
+        \"timeStorageClassUpdated\": \"2018-01-04T20:47:41.150Z\",\n \"size\": \"6\",\n
+        \"md5Hash\": \"sZRqySSS0jR8YjW00mERhA==\",\n \"mediaLink\": \"https://www.googleapis.com/download/storage/v1/b/gcsfs-testing/o/nested%2Ffile1?generation=1515098861220704&alt=media\",\n
+        \"crc32c\": \"NT3Yvg==\",\n \"etag\": \"CODmsIuXv9gCEAE=\"\n}\n"}
     headers:
       Alt-Svc: ['hq=":443"; ma=2592000; quic=51303431; quic=51303339; quic=51303338;
           quic=51303337; quic=51303335,quic=":443"; ma=2592000; v="41,39,38,37,35"']
       Cache-Control: ['no-cache, no-store, max-age=0, must-revalidate']
       Content-Length: ['689']
       Content-Type: [application/json; charset=UTF-8]
-      Date: ['Tue, 12 Dec 2017 16:52:58 GMT']
-      ETag: [CJXJutz3hNgCEAE=]
-      Expires: ['Mon, 01 Jan 1990 00:00:00 GMT']
-      Pragma: [no-cache]
-      Server: [UploadServer]
-      Vary: [Origin, X-Origin]
-      X-GUploader-UploadID: [AEnB2Uo9U1J3g8SX6STlyipnuhYMRCdWhykHSysQmTHJA3Bfup4LJgmanqRjjjBbUINH_ayxF3Hrqf40dFxgbZQH6B7uBPYJ3g]
-    status: {code: 200, message: OK}
-- request:
-    body: null
-    headers:
-      Accept: ['*/*']
-      Accept-Encoding: ['gzip, deflate']
-      Connection: [keep-alive]
-      User-Agent: [python-requests/2.18.4]
-    method: GET
-    uri: https://www.googleapis.com/download/storage/v1/b/gcsfs-testing/o/nested%2Ffile1?alt=media&generation=1513097576490133
+      Date: ['Thu, 04 Jan 2018 20:47:42 GMT']
+      ETag: [CODmsIuXv9gCEAE=]
+      Expires: ['Mon, 01 Jan 1990 00:00:00 GMT']
+      Pragma: [no-cache]
+      Server: [UploadServer]
+      Vary: [Origin, X-Origin]
+      X-GUploader-UploadID: [AEnB2Ur-arAsfVkyHvtjJM3DMK2SbAhqj0Ur9KHgi4XmIcjvlaam-UZnksrOmSk1M4KclfuJSeWtPMznCiVUdoNWhEl0VUBpuA]
+    status: {code: 200, message: OK}
+- request:
+    body: null
+    headers:
+      Accept: ['*/*']
+      Accept-Encoding: ['gzip, deflate']
+      Connection: [keep-alive]
+      User-Agent: [python-requests/2.18.4]
+    method: GET
+    uri: https://www.googleapis.com/download/storage/v1/b/gcsfs-testing/o/nested%2Ffile1?alt=media&generation=1515098861220704
   response:
     body: {string: 'hello
 
@@ -1517,14 +538,14 @@
       Content-Disposition: [attachment]
       Content-Length: ['6']
       Content-Type: [application/octet-stream]
-      Date: ['Tue, 12 Dec 2017 16:52:58 GMT']
-      ETag: [CJXJutz3hNgCEAE=]
-      Expires: ['Mon, 01 Jan 1990 00:00:00 GMT']
-      Pragma: [no-cache]
-      Server: [UploadServer]
-      Vary: [Origin, X-Origin]
-      X-GUploader-UploadID: [AEnB2UoDbgSS6EZIaHetAc1TSSm-e2fpG4V-CLXs0VqPLeqMSwMVTKgBxwraZ0rkR4CzxqBprhaDNjvxshrthncSGN7KLHj2MA]
-      X-Goog-Generation: ['1513097576490133']
+      Date: ['Thu, 04 Jan 2018 20:47:42 GMT']
+      ETag: [CODmsIuXv9gCEAE=]
+      Expires: ['Mon, 01 Jan 1990 00:00:00 GMT']
+      Pragma: [no-cache]
+      Server: [UploadServer]
+      Vary: [Origin, X-Origin]
+      X-GUploader-UploadID: [AEnB2UqY6CYSAZMUFMMVQCqDLytAJVWt7B9rdfu7xGcnG1qtfpZatHZMu75GkD1KwguQmiE3HguHLyh7Kxw3zf5ewj50bor_-A]
+      X-Goog-Generation: ['1515098861220704']
       X-Goog-Hash: ['crc32c=NT3Yvg==,md5=sZRqySSS0jR8YjW00mERhA==']
       X-Goog-Metageneration: ['1']
       X-Goog-Storage-Class: [STANDARD]
@@ -1540,26 +561,26 @@
     uri: https://www.googleapis.com/storage/v1/b/gcsfs-testing/o/?maxResults=1000
   response:
     body: {string: "{\n \"kind\": \"storage#objects\",\n \"items\": [\n  {\n   \"kind\":
-        \"storage#object\",\n   \"id\": \"gcsfs-testing/nested/file1/1513097576490133\",\n
+        \"storage#object\",\n   \"id\": \"gcsfs-testing/nested/file1/1515098861220704\",\n
         \  \"selfLink\": \"https://www.googleapis.com/storage/v1/b/gcsfs-testing/o/nested%2Ffile1\",\n
         \  \"name\": \"nested/file1\",\n   \"bucket\": \"gcsfs-testing\",\n   \"generation\":
-        \"1513097576490133\",\n   \"metageneration\": \"1\",\n   \"timeCreated\":
-        \"2017-12-12T16:52:56.384Z\",\n   \"updated\": \"2017-12-12T16:52:56.384Z\",\n
-        \  \"storageClass\": \"STANDARD\",\n   \"timeStorageClassUpdated\": \"2017-12-12T16:52:56.384Z\",\n
+        \"1515098861220704\",\n   \"metageneration\": \"1\",\n   \"timeCreated\":
+        \"2018-01-04T20:47:41.150Z\",\n   \"updated\": \"2018-01-04T20:47:41.150Z\",\n
+        \  \"storageClass\": \"STANDARD\",\n   \"timeStorageClassUpdated\": \"2018-01-04T20:47:41.150Z\",\n
         \  \"size\": \"6\",\n   \"md5Hash\": \"sZRqySSS0jR8YjW00mERhA==\",\n   \"mediaLink\":
-        \"https://www.googleapis.com/download/storage/v1/b/gcsfs-testing/o/nested%2Ffile1?generation=1513097576490133&alt=media\",\n
-        \  \"crc32c\": \"NT3Yvg==\",\n   \"etag\": \"CJXJutz3hNgCEAE=\"\n  }\n ]\n}\n"}
+        \"https://www.googleapis.com/download/storage/v1/b/gcsfs-testing/o/nested%2Ffile1?generation=1515098861220704&alt=media\",\n
+        \  \"crc32c\": \"NT3Yvg==\",\n   \"etag\": \"CODmsIuXv9gCEAE=\"\n  }\n ]\n}\n"}
     headers:
       Alt-Svc: ['hq=":443"; ma=2592000; quic=51303431; quic=51303339; quic=51303338;
           quic=51303337; quic=51303335,quic=":443"; ma=2592000; v="41,39,38,37,35"']
       Cache-Control: ['private, max-age=0, must-revalidate, no-transform']
       Content-Length: ['772']
       Content-Type: [application/json; charset=UTF-8]
-      Date: ['Tue, 12 Dec 2017 16:52:58 GMT']
-      Expires: ['Tue, 12 Dec 2017 16:52:58 GMT']
-      Server: [UploadServer]
-      Vary: [Origin, X-Origin]
-      X-GUploader-UploadID: [AEnB2UoCaGxKRuj2qmrZWOCaiB21XpC5bA_pi0AwoBTBeUn0smSFkmBZKVVWTrpBQhfOfcsTA5Q1CWb4z_-3wy5Qhozvy8QsHg]
+      Date: ['Thu, 04 Jan 2018 20:47:42 GMT']
+      Expires: ['Thu, 04 Jan 2018 20:47:42 GMT']
+      Server: [UploadServer]
+      Vary: [Origin, X-Origin]
+      X-GUploader-UploadID: [AEnB2UpoeQxMcLTYSZzMacORrdQ4cRxqg2QyxdMmvpRa6-HmnLFoY0L0qL92UuqfOlEHQ1WNYQ8l3r7GkQXhvqr3NjYZONa9jQ]
     status: {code: 200, message: OK}
 - request:
     body: null
@@ -1574,26 +595,16 @@
   response:
     body: {string: ''}
     headers:
-=======
->>>>>>> 899a4518
       Alt-Svc: ['hq=":443"; ma=2592000; quic=51303431; quic=51303339; quic=51303338;
           quic=51303337; quic=51303335,quic=":443"; ma=2592000; v="41,39,38,37,35"']
       Cache-Control: ['no-cache, no-store, max-age=0, must-revalidate']
       Content-Length: ['0']
       Content-Type: [application/json]
-<<<<<<< HEAD
-      Date: ['Tue, 12 Dec 2017 16:52:59 GMT']
-=======
       Date: ['Thu, 04 Jan 2018 20:47:42 GMT']
->>>>>>> 899a4518
-      Expires: ['Mon, 01 Jan 1990 00:00:00 GMT']
-      Pragma: [no-cache]
-      Server: [UploadServer]
-      Vary: [Origin, X-Origin]
-<<<<<<< HEAD
-      X-GUploader-UploadID: [AEnB2UrlnAUq-4bgqkozd1rPYWbWdXmqmdymwW_KPCbVQdET6YyOXt7aWsB-K5sthGgxSKKlIfWYIyGPIN6-6sTN9atEi4yKtg]
-=======
+      Expires: ['Mon, 01 Jan 1990 00:00:00 GMT']
+      Pragma: [no-cache]
+      Server: [UploadServer]
+      Vary: [Origin, X-Origin]
       X-GUploader-UploadID: [AEnB2UoK13CqaqWyVzQ4PUdrbi2IB7U-0Kk_3O1tqQJ7xNiN_aL5yz2SgUEXGGH78oylN9fHcCnJiWIkVMHS8Q3bAJe3fCaXOw]
->>>>>>> 899a4518
     status: {code: 204, message: No Content}
 version: 1