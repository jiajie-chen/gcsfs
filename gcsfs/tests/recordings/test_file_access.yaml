--- conflicted
+++ resolved
@@ -1,6 +1,6 @@
 interactions:
 - request:
-    body: grant_type=refresh_token&client_id=xxx&client_secret=xxx&refresh_token=xxx
+    body: client_secret=xxx&refresh_token=xxx&grant_type=refresh_token&client_id=xxx
     headers:
       Accept: ['*/*']
       Accept-Encoding: ['gzip, deflate']
@@ -8,25 +8,20 @@
       Content-Length: ['229']
       content-type: [application/x-www-form-urlencoded]
     method: POST
-    uri: https://accounts.google.com/o/oauth2/token
+    uri: https://www.googleapis.com/oauth2/v4/token
   response:
     body:
       string: !!binary |
-<<<<<<< HEAD
-        H4sIAG5Wh1oC/6tWykyJL8nPTs1TslJQqqioUNJRUEpMTk4tLsYQBvPjSyoLUkGCTqmJRalFIPHU
-        ioLMotTi+EyQYmMzA4NaAIbFaipWAAAA
-=======
-        H4sIAGxZh1oC/6tWKsnPTs2LL6ksSFWyUlBySk0sSi1S0lFQykyJB0uBRCsqKkBCicnJqcXFGMKp
-        FQWZRanF8ZkgQWMzA4NaAKg7WRNWAAAA
->>>>>>> 2129f8c8
-    headers:
-      Cache-Control: ['no-cache, no-store, max-age=0, must-revalidate']
-      Content-Disposition: [attachment; filename="json.txt"; filename*=UTF-8''json.txt]
+        H4sIAL9bh1oC/6tWKsnPTs2LL6ksSFWyUlBySk0sSi1S0lFQSkxOTi0ujgdLg2QqKipAwpkpGEKp
+        FQWZRanF8ZkgQWMzA4NaAAUo03FWAAAA
+    headers:
+      Cache-Control: ['no-cache, no-store, max-age=0, must-revalidate']
       Content-Encoding: [gzip]
-      Content-Type: [application/json; charset=utf-8]
-      Pragma: [no-cache]
-      Server: [ESF]
+      Content-Type: [application/json; charset=UTF-8]
+      Pragma: [no-cache]
+      Server: [GSE]
       Transfer-Encoding: [chunked]
+      Vary: [Origin, X-Origin]
       X-Content-Type-Options: [nosniff]
       X-Frame-Options: [SAMEORIGIN]
       X-XSS-Protection: [1; mode=block]
@@ -176,91 +171,57 @@
     method: POST
     uri: https://www.googleapis.com/upload/storage/v1/b/gcsfs-testing/o?name=nested%2Ffile1&uploadType=media
   response:
-<<<<<<< HEAD
-    body: {string: "{\n \"kind\": \"storage#object\",\n \"id\": \"gcsfs-testing/nested/file1/1518818927270882\",\n
-        \"selfLink\": \"https://www.googleapis.com/storage/v1/b/gcsfs-testing/o/nested%2Ffile1\",\n
-        \"name\": \"nested/file1\",\n \"bucket\": \"gcsfs-testing\",\n \"generation\":
-        \"1518818927270882\",\n \"metageneration\": \"1\",\n \"timeCreated\": \"2018-02-16T22:08:47.259Z\",\n
-        \"updated\": \"2018-02-16T22:08:47.259Z\",\n \"storageClass\": \"MULTI_REGIONAL\",\n
-        \"timeStorageClassUpdated\": \"2018-02-16T22:08:47.259Z\",\n \"size\": \"6\",\n
-        \"md5Hash\": \"sZRqySSS0jR8YjW00mERhA==\",\n \"mediaLink\": \"https://www.googleapis.com/download/storage/v1/b/gcsfs-testing/o/nested%2Ffile1?generation=1518818927270882&alt=media\",\n
-        \"crc32c\": \"NT3Yvg==\",\n \"etag\": \"COK3jbW5q9kCEAE=\"\n}\n"}
-=======
-    body: {string: "{\n \"kind\": \"storage#object\",\n \"id\": \"gcsfs-testing/nested/file1/1518819692573608\",\n
-        \"selfLink\": \"https://www.googleapis.com/storage/v1/b/gcsfs-testing/o/nested%2Ffile1\",\n
-        \"name\": \"nested/file1\",\n \"bucket\": \"gcsfs-testing\",\n \"generation\":
-        \"1518819692573608\",\n \"metageneration\": \"1\",\n \"timeCreated\": \"2018-02-16T22:21:32.563Z\",\n
-        \"updated\": \"2018-02-16T22:21:32.563Z\",\n \"storageClass\": \"MULTI_REGIONAL\",\n
-        \"timeStorageClassUpdated\": \"2018-02-16T22:21:32.563Z\",\n \"size\": \"6\",\n
-        \"md5Hash\": \"sZRqySSS0jR8YjW00mERhA==\",\n \"mediaLink\": \"https://www.googleapis.com/download/storage/v1/b/gcsfs-testing/o/nested%2Ffile1?generation=1518819692573608&alt=media\",\n
-        \"crc32c\": \"NT3Yvg==\",\n \"etag\": \"CKjng6K8q9kCEAE=\"\n}\n"}
->>>>>>> 2129f8c8
-    headers:
-      Cache-Control: ['no-cache, no-store, max-age=0, must-revalidate']
-      Content-Length: ['715']
-      Content-Type: [application/json; charset=UTF-8]
-<<<<<<< HEAD
-      ETag: [COK3jbW5q9kCEAE=]
-=======
-      ETag: [CKjng6K8q9kCEAE=]
->>>>>>> 2129f8c8
-      Pragma: [no-cache]
-      Server: [UploadServer]
-      Vary: [Origin, X-Origin]
-    status: {code: 200, message: OK}
-- request:
-    body: null
-    headers:
-      Accept: ['*/*']
-      Accept-Encoding: ['gzip, deflate']
-      Connection: [keep-alive]
-    method: GET
-    uri: https://www.googleapis.com/storage/v1/b/gcsfs-testing/o/nested%2Ffile1
-  response:
-<<<<<<< HEAD
-    body: {string: "{\n \"kind\": \"storage#object\",\n \"id\": \"gcsfs-testing/nested/file1/1518818927270882\",\n
-        \"selfLink\": \"https://www.googleapis.com/storage/v1/b/gcsfs-testing/o/nested%2Ffile1\",\n
-        \"name\": \"nested/file1\",\n \"bucket\": \"gcsfs-testing\",\n \"generation\":
-        \"1518818927270882\",\n \"metageneration\": \"1\",\n \"timeCreated\": \"2018-02-16T22:08:47.259Z\",\n
-        \"updated\": \"2018-02-16T22:08:47.259Z\",\n \"storageClass\": \"MULTI_REGIONAL\",\n
-        \"timeStorageClassUpdated\": \"2018-02-16T22:08:47.259Z\",\n \"size\": \"6\",\n
-        \"md5Hash\": \"sZRqySSS0jR8YjW00mERhA==\",\n \"mediaLink\": \"https://www.googleapis.com/download/storage/v1/b/gcsfs-testing/o/nested%2Ffile1?generation=1518818927270882&alt=media\",\n
-        \"crc32c\": \"NT3Yvg==\",\n \"etag\": \"COK3jbW5q9kCEAE=\"\n}\n"}
-=======
-    body: {string: "{\n \"kind\": \"storage#object\",\n \"id\": \"gcsfs-testing/nested/file1/1518819692573608\",\n
-        \"selfLink\": \"https://www.googleapis.com/storage/v1/b/gcsfs-testing/o/nested%2Ffile1\",\n
-        \"name\": \"nested/file1\",\n \"bucket\": \"gcsfs-testing\",\n \"generation\":
-        \"1518819692573608\",\n \"metageneration\": \"1\",\n \"timeCreated\": \"2018-02-16T22:21:32.563Z\",\n
-        \"updated\": \"2018-02-16T22:21:32.563Z\",\n \"storageClass\": \"MULTI_REGIONAL\",\n
-        \"timeStorageClassUpdated\": \"2018-02-16T22:21:32.563Z\",\n \"size\": \"6\",\n
-        \"md5Hash\": \"sZRqySSS0jR8YjW00mERhA==\",\n \"mediaLink\": \"https://www.googleapis.com/download/storage/v1/b/gcsfs-testing/o/nested%2Ffile1?generation=1518819692573608&alt=media\",\n
-        \"crc32c\": \"NT3Yvg==\",\n \"etag\": \"CKjng6K8q9kCEAE=\"\n}\n"}
->>>>>>> 2129f8c8
-    headers:
-      Cache-Control: ['no-cache, no-store, max-age=0, must-revalidate']
-      Content-Length: ['715']
-      Content-Type: [application/json; charset=UTF-8]
-<<<<<<< HEAD
-      ETag: [COK3jbW5q9kCEAE=]
-=======
-      ETag: [CKjng6K8q9kCEAE=]
->>>>>>> 2129f8c8
-      Pragma: [no-cache]
-      Server: [UploadServer]
-      Vary: [Origin, X-Origin]
-    status: {code: 200, message: OK}
-- request:
-    body: null
-    headers:
-      Accept: ['*/*']
-      Accept-Encoding: ['gzip, deflate']
-      Connection: [keep-alive]
-    method: GET
-<<<<<<< HEAD
-    uri: https://www.googleapis.com/download/storage/v1/b/gcsfs-testing/o/nested%2Ffile1?alt=media&generation=1518818927270882
-=======
-    uri: https://www.googleapis.com/download/storage/v1/b/gcsfs-testing/o/nested%2Ffile1?alt=media&generation=1518819692573608
->>>>>>> 2129f8c8
+    body: {string: "{\n \"kind\": \"storage#object\",\n \"id\": \"gcsfs-testing/nested/file1/1518820288059986\",\n
+        \"selfLink\": \"https://www.googleapis.com/storage/v1/b/gcsfs-testing/o/nested%2Ffile1\",\n
+        \"name\": \"nested/file1\",\n \"bucket\": \"gcsfs-testing\",\n \"generation\":
+        \"1518820288059986\",\n \"metageneration\": \"1\",\n \"timeCreated\": \"2018-02-16T22:31:28.049Z\",\n
+        \"updated\": \"2018-02-16T22:31:28.049Z\",\n \"storageClass\": \"MULTI_REGIONAL\",\n
+        \"timeStorageClassUpdated\": \"2018-02-16T22:31:28.049Z\",\n \"size\": \"6\",\n
+        \"md5Hash\": \"sZRqySSS0jR8YjW00mERhA==\",\n \"mediaLink\": \"https://www.googleapis.com/download/storage/v1/b/gcsfs-testing/o/nested%2Ffile1?generation=1518820288059986&alt=media\",\n
+        \"crc32c\": \"NT3Yvg==\",\n \"etag\": \"CNK0/b2+q9kCEAE=\"\n}\n"}
+    headers:
+      Cache-Control: ['no-cache, no-store, max-age=0, must-revalidate']
+      Content-Length: ['715']
+      Content-Type: [application/json; charset=UTF-8]
+      ETag: [CNK0/b2+q9kCEAE=]
+      Pragma: [no-cache]
+      Server: [UploadServer]
+      Vary: [Origin, X-Origin]
+    status: {code: 200, message: OK}
+- request:
+    body: null
+    headers:
+      Accept: ['*/*']
+      Accept-Encoding: ['gzip, deflate']
+      Connection: [keep-alive]
+    method: GET
+    uri: https://www.googleapis.com/storage/v1/b/gcsfs-testing/o/nested%2Ffile1
+  response:
+    body: {string: "{\n \"kind\": \"storage#object\",\n \"id\": \"gcsfs-testing/nested/file1/1518820288059986\",\n
+        \"selfLink\": \"https://www.googleapis.com/storage/v1/b/gcsfs-testing/o/nested%2Ffile1\",\n
+        \"name\": \"nested/file1\",\n \"bucket\": \"gcsfs-testing\",\n \"generation\":
+        \"1518820288059986\",\n \"metageneration\": \"1\",\n \"timeCreated\": \"2018-02-16T22:31:28.049Z\",\n
+        \"updated\": \"2018-02-16T22:31:28.049Z\",\n \"storageClass\": \"MULTI_REGIONAL\",\n
+        \"timeStorageClassUpdated\": \"2018-02-16T22:31:28.049Z\",\n \"size\": \"6\",\n
+        \"md5Hash\": \"sZRqySSS0jR8YjW00mERhA==\",\n \"mediaLink\": \"https://www.googleapis.com/download/storage/v1/b/gcsfs-testing/o/nested%2Ffile1?generation=1518820288059986&alt=media\",\n
+        \"crc32c\": \"NT3Yvg==\",\n \"etag\": \"CNK0/b2+q9kCEAE=\"\n}\n"}
+    headers:
+      Cache-Control: ['no-cache, no-store, max-age=0, must-revalidate']
+      Content-Length: ['715']
+      Content-Type: [application/json; charset=UTF-8]
+      ETag: [CNK0/b2+q9kCEAE=]
+      Pragma: [no-cache]
+      Server: [UploadServer]
+      Vary: [Origin, X-Origin]
+    status: {code: 200, message: OK}
+- request:
+    body: null
+    headers:
+      Accept: ['*/*']
+      Accept-Encoding: ['gzip, deflate']
+      Connection: [keep-alive]
+    method: GET
+    uri: https://www.googleapis.com/download/storage/v1/b/gcsfs-testing/o/nested%2Ffile1?alt=media&generation=1518820288059986
   response:
     body: {string: 'hello
 
@@ -270,19 +231,11 @@
       Content-Disposition: [attachment]
       Content-Length: ['6']
       Content-Type: [application/octet-stream]
-<<<<<<< HEAD
-      ETag: [COK3jbW5q9kCEAE=]
-      Pragma: [no-cache]
-      Server: [UploadServer]
-      Vary: [Origin, X-Origin]
-      X-Goog-Generation: ['1518818927270882']
-=======
-      ETag: [CKjng6K8q9kCEAE=]
-      Pragma: [no-cache]
-      Server: [UploadServer]
-      Vary: [Origin, X-Origin]
-      X-Goog-Generation: ['1518819692573608']
->>>>>>> 2129f8c8
+      ETag: [CNK0/b2+q9kCEAE=]
+      Pragma: [no-cache]
+      Server: [UploadServer]
+      Vary: [Origin, X-Origin]
+      X-Goog-Generation: ['1518820288059986']
       X-Goog-Hash: ['crc32c=NT3Yvg==,md5=sZRqySSS0jR8YjW00mERhA==']
       X-Goog-Metageneration: ['1']
       X-Goog-Storage-Class: [MULTI_REGIONAL]
@@ -296,34 +249,19 @@
     method: GET
     uri: https://www.googleapis.com/storage/v1/b/gcsfs-testing/o/nested%2Ffile1
   response:
-<<<<<<< HEAD
-    body: {string: "{\n \"kind\": \"storage#object\",\n \"id\": \"gcsfs-testing/nested/file1/1518818927270882\",\n
-        \"selfLink\": \"https://www.googleapis.com/storage/v1/b/gcsfs-testing/o/nested%2Ffile1\",\n
-        \"name\": \"nested/file1\",\n \"bucket\": \"gcsfs-testing\",\n \"generation\":
-        \"1518818927270882\",\n \"metageneration\": \"1\",\n \"timeCreated\": \"2018-02-16T22:08:47.259Z\",\n
-        \"updated\": \"2018-02-16T22:08:47.259Z\",\n \"storageClass\": \"MULTI_REGIONAL\",\n
-        \"timeStorageClassUpdated\": \"2018-02-16T22:08:47.259Z\",\n \"size\": \"6\",\n
-        \"md5Hash\": \"sZRqySSS0jR8YjW00mERhA==\",\n \"mediaLink\": \"https://www.googleapis.com/download/storage/v1/b/gcsfs-testing/o/nested%2Ffile1?generation=1518818927270882&alt=media\",\n
-        \"crc32c\": \"NT3Yvg==\",\n \"etag\": \"COK3jbW5q9kCEAE=\"\n}\n"}
-=======
-    body: {string: "{\n \"kind\": \"storage#object\",\n \"id\": \"gcsfs-testing/nested/file1/1518819692573608\",\n
-        \"selfLink\": \"https://www.googleapis.com/storage/v1/b/gcsfs-testing/o/nested%2Ffile1\",\n
-        \"name\": \"nested/file1\",\n \"bucket\": \"gcsfs-testing\",\n \"generation\":
-        \"1518819692573608\",\n \"metageneration\": \"1\",\n \"timeCreated\": \"2018-02-16T22:21:32.563Z\",\n
-        \"updated\": \"2018-02-16T22:21:32.563Z\",\n \"storageClass\": \"MULTI_REGIONAL\",\n
-        \"timeStorageClassUpdated\": \"2018-02-16T22:21:32.563Z\",\n \"size\": \"6\",\n
-        \"md5Hash\": \"sZRqySSS0jR8YjW00mERhA==\",\n \"mediaLink\": \"https://www.googleapis.com/download/storage/v1/b/gcsfs-testing/o/nested%2Ffile1?generation=1518819692573608&alt=media\",\n
-        \"crc32c\": \"NT3Yvg==\",\n \"etag\": \"CKjng6K8q9kCEAE=\"\n}\n"}
->>>>>>> 2129f8c8
-    headers:
-      Cache-Control: ['no-cache, no-store, max-age=0, must-revalidate']
-      Content-Length: ['715']
-      Content-Type: [application/json; charset=UTF-8]
-<<<<<<< HEAD
-      ETag: [COK3jbW5q9kCEAE=]
-=======
-      ETag: [CKjng6K8q9kCEAE=]
->>>>>>> 2129f8c8
+    body: {string: "{\n \"kind\": \"storage#object\",\n \"id\": \"gcsfs-testing/nested/file1/1518820288059986\",\n
+        \"selfLink\": \"https://www.googleapis.com/storage/v1/b/gcsfs-testing/o/nested%2Ffile1\",\n
+        \"name\": \"nested/file1\",\n \"bucket\": \"gcsfs-testing\",\n \"generation\":
+        \"1518820288059986\",\n \"metageneration\": \"1\",\n \"timeCreated\": \"2018-02-16T22:31:28.049Z\",\n
+        \"updated\": \"2018-02-16T22:31:28.049Z\",\n \"storageClass\": \"MULTI_REGIONAL\",\n
+        \"timeStorageClassUpdated\": \"2018-02-16T22:31:28.049Z\",\n \"size\": \"6\",\n
+        \"md5Hash\": \"sZRqySSS0jR8YjW00mERhA==\",\n \"mediaLink\": \"https://www.googleapis.com/download/storage/v1/b/gcsfs-testing/o/nested%2Ffile1?generation=1518820288059986&alt=media\",\n
+        \"crc32c\": \"NT3Yvg==\",\n \"etag\": \"CNK0/b2+q9kCEAE=\"\n}\n"}
+    headers:
+      Cache-Control: ['no-cache, no-store, max-age=0, must-revalidate']
+      Content-Length: ['715']
+      Content-Type: [application/json; charset=UTF-8]
+      ETag: [CNK0/b2+q9kCEAE=]
       Pragma: [no-cache]
       Server: [UploadServer]
       Vary: [Origin, X-Origin]
@@ -336,11 +274,7 @@
       Connection: [keep-alive]
       Range: [bytes=0-5242882]
     method: GET
-<<<<<<< HEAD
-    uri: https://www.googleapis.com/download/storage/v1/b/gcsfs-testing/o/nested%2Ffile1?alt=media&generation=1518818927270882
-=======
-    uri: https://www.googleapis.com/download/storage/v1/b/gcsfs-testing/o/nested%2Ffile1?alt=media&generation=1518819692573608
->>>>>>> 2129f8c8
+    uri: https://www.googleapis.com/download/storage/v1/b/gcsfs-testing/o/nested%2Ffile1?alt=media&generation=1518820288059986
   response:
     body: {string: 'hello
 
@@ -351,19 +285,11 @@
       Content-Length: ['6']
       Content-Range: [bytes 0-5/6]
       Content-Type: [application/octet-stream]
-<<<<<<< HEAD
-      ETag: [COK3jbW5q9kCEAE=]
-      Pragma: [no-cache]
-      Server: [UploadServer]
-      Vary: [Origin, X-Origin]
-      X-Goog-Generation: ['1518818927270882']
-=======
-      ETag: [CKjng6K8q9kCEAE=]
-      Pragma: [no-cache]
-      Server: [UploadServer]
-      Vary: [Origin, X-Origin]
-      X-Goog-Generation: ['1518819692573608']
->>>>>>> 2129f8c8
+      ETag: [CNK0/b2+q9kCEAE=]
+      Pragma: [no-cache]
+      Server: [UploadServer]
+      Vary: [Origin, X-Origin]
+      X-Goog-Generation: ['1518820288059986']
       X-Goog-Hash: [crc32c=NT3Yvg==]
       X-Goog-Metageneration: ['1']
       X-Goog-Storage-Class: [MULTI_REGIONAL]
@@ -377,75 +303,45 @@
     method: GET
     uri: https://www.googleapis.com/storage/v1/b/gcsfs-testing/o/nested%2Ffile1
   response:
-<<<<<<< HEAD
-    body: {string: "{\n \"kind\": \"storage#object\",\n \"id\": \"gcsfs-testing/nested/file1/1518818927270882\",\n
-        \"selfLink\": \"https://www.googleapis.com/storage/v1/b/gcsfs-testing/o/nested%2Ffile1\",\n
-        \"name\": \"nested/file1\",\n \"bucket\": \"gcsfs-testing\",\n \"generation\":
-        \"1518818927270882\",\n \"metageneration\": \"1\",\n \"timeCreated\": \"2018-02-16T22:08:47.259Z\",\n
-        \"updated\": \"2018-02-16T22:08:47.259Z\",\n \"storageClass\": \"MULTI_REGIONAL\",\n
-        \"timeStorageClassUpdated\": \"2018-02-16T22:08:47.259Z\",\n \"size\": \"6\",\n
-        \"md5Hash\": \"sZRqySSS0jR8YjW00mERhA==\",\n \"mediaLink\": \"https://www.googleapis.com/download/storage/v1/b/gcsfs-testing/o/nested%2Ffile1?generation=1518818927270882&alt=media\",\n
-        \"crc32c\": \"NT3Yvg==\",\n \"etag\": \"COK3jbW5q9kCEAE=\"\n}\n"}
-=======
-    body: {string: "{\n \"kind\": \"storage#object\",\n \"id\": \"gcsfs-testing/nested/file1/1518819692573608\",\n
-        \"selfLink\": \"https://www.googleapis.com/storage/v1/b/gcsfs-testing/o/nested%2Ffile1\",\n
-        \"name\": \"nested/file1\",\n \"bucket\": \"gcsfs-testing\",\n \"generation\":
-        \"1518819692573608\",\n \"metageneration\": \"1\",\n \"timeCreated\": \"2018-02-16T22:21:32.563Z\",\n
-        \"updated\": \"2018-02-16T22:21:32.563Z\",\n \"storageClass\": \"MULTI_REGIONAL\",\n
-        \"timeStorageClassUpdated\": \"2018-02-16T22:21:32.563Z\",\n \"size\": \"6\",\n
-        \"md5Hash\": \"sZRqySSS0jR8YjW00mERhA==\",\n \"mediaLink\": \"https://www.googleapis.com/download/storage/v1/b/gcsfs-testing/o/nested%2Ffile1?generation=1518819692573608&alt=media\",\n
-        \"crc32c\": \"NT3Yvg==\",\n \"etag\": \"CKjng6K8q9kCEAE=\"\n}\n"}
->>>>>>> 2129f8c8
-    headers:
-      Cache-Control: ['no-cache, no-store, max-age=0, must-revalidate']
-      Content-Length: ['715']
-      Content-Type: [application/json; charset=UTF-8]
-<<<<<<< HEAD
-      ETag: [COK3jbW5q9kCEAE=]
-=======
-      ETag: [CKjng6K8q9kCEAE=]
->>>>>>> 2129f8c8
-      Pragma: [no-cache]
-      Server: [UploadServer]
-      Vary: [Origin, X-Origin]
-    status: {code: 200, message: OK}
-- request:
-    body: null
-    headers:
-      Accept: ['*/*']
-      Accept-Encoding: ['gzip, deflate']
-      Connection: [keep-alive]
-    method: GET
-    uri: https://www.googleapis.com/storage/v1/b/gcsfs-testing/o/nested%2Ffile1
-  response:
-<<<<<<< HEAD
-    body: {string: "{\n \"kind\": \"storage#object\",\n \"id\": \"gcsfs-testing/nested/file1/1518818927270882\",\n
-        \"selfLink\": \"https://www.googleapis.com/storage/v1/b/gcsfs-testing/o/nested%2Ffile1\",\n
-        \"name\": \"nested/file1\",\n \"bucket\": \"gcsfs-testing\",\n \"generation\":
-        \"1518818927270882\",\n \"metageneration\": \"1\",\n \"timeCreated\": \"2018-02-16T22:08:47.259Z\",\n
-        \"updated\": \"2018-02-16T22:08:47.259Z\",\n \"storageClass\": \"MULTI_REGIONAL\",\n
-        \"timeStorageClassUpdated\": \"2018-02-16T22:08:47.259Z\",\n \"size\": \"6\",\n
-        \"md5Hash\": \"sZRqySSS0jR8YjW00mERhA==\",\n \"mediaLink\": \"https://www.googleapis.com/download/storage/v1/b/gcsfs-testing/o/nested%2Ffile1?generation=1518818927270882&alt=media\",\n
-        \"crc32c\": \"NT3Yvg==\",\n \"etag\": \"COK3jbW5q9kCEAE=\"\n}\n"}
-=======
-    body: {string: "{\n \"kind\": \"storage#object\",\n \"id\": \"gcsfs-testing/nested/file1/1518819692573608\",\n
-        \"selfLink\": \"https://www.googleapis.com/storage/v1/b/gcsfs-testing/o/nested%2Ffile1\",\n
-        \"name\": \"nested/file1\",\n \"bucket\": \"gcsfs-testing\",\n \"generation\":
-        \"1518819692573608\",\n \"metageneration\": \"1\",\n \"timeCreated\": \"2018-02-16T22:21:32.563Z\",\n
-        \"updated\": \"2018-02-16T22:21:32.563Z\",\n \"storageClass\": \"MULTI_REGIONAL\",\n
-        \"timeStorageClassUpdated\": \"2018-02-16T22:21:32.563Z\",\n \"size\": \"6\",\n
-        \"md5Hash\": \"sZRqySSS0jR8YjW00mERhA==\",\n \"mediaLink\": \"https://www.googleapis.com/download/storage/v1/b/gcsfs-testing/o/nested%2Ffile1?generation=1518819692573608&alt=media\",\n
-        \"crc32c\": \"NT3Yvg==\",\n \"etag\": \"CKjng6K8q9kCEAE=\"\n}\n"}
->>>>>>> 2129f8c8
-    headers:
-      Cache-Control: ['no-cache, no-store, max-age=0, must-revalidate']
-      Content-Length: ['715']
-      Content-Type: [application/json; charset=UTF-8]
-<<<<<<< HEAD
-      ETag: [COK3jbW5q9kCEAE=]
-=======
-      ETag: [CKjng6K8q9kCEAE=]
->>>>>>> 2129f8c8
+    body: {string: "{\n \"kind\": \"storage#object\",\n \"id\": \"gcsfs-testing/nested/file1/1518820288059986\",\n
+        \"selfLink\": \"https://www.googleapis.com/storage/v1/b/gcsfs-testing/o/nested%2Ffile1\",\n
+        \"name\": \"nested/file1\",\n \"bucket\": \"gcsfs-testing\",\n \"generation\":
+        \"1518820288059986\",\n \"metageneration\": \"1\",\n \"timeCreated\": \"2018-02-16T22:31:28.049Z\",\n
+        \"updated\": \"2018-02-16T22:31:28.049Z\",\n \"storageClass\": \"MULTI_REGIONAL\",\n
+        \"timeStorageClassUpdated\": \"2018-02-16T22:31:28.049Z\",\n \"size\": \"6\",\n
+        \"md5Hash\": \"sZRqySSS0jR8YjW00mERhA==\",\n \"mediaLink\": \"https://www.googleapis.com/download/storage/v1/b/gcsfs-testing/o/nested%2Ffile1?generation=1518820288059986&alt=media\",\n
+        \"crc32c\": \"NT3Yvg==\",\n \"etag\": \"CNK0/b2+q9kCEAE=\"\n}\n"}
+    headers:
+      Cache-Control: ['no-cache, no-store, max-age=0, must-revalidate']
+      Content-Length: ['715']
+      Content-Type: [application/json; charset=UTF-8]
+      ETag: [CNK0/b2+q9kCEAE=]
+      Pragma: [no-cache]
+      Server: [UploadServer]
+      Vary: [Origin, X-Origin]
+    status: {code: 200, message: OK}
+- request:
+    body: null
+    headers:
+      Accept: ['*/*']
+      Accept-Encoding: ['gzip, deflate']
+      Connection: [keep-alive]
+    method: GET
+    uri: https://www.googleapis.com/storage/v1/b/gcsfs-testing/o/nested%2Ffile1
+  response:
+    body: {string: "{\n \"kind\": \"storage#object\",\n \"id\": \"gcsfs-testing/nested/file1/1518820288059986\",\n
+        \"selfLink\": \"https://www.googleapis.com/storage/v1/b/gcsfs-testing/o/nested%2Ffile1\",\n
+        \"name\": \"nested/file1\",\n \"bucket\": \"gcsfs-testing\",\n \"generation\":
+        \"1518820288059986\",\n \"metageneration\": \"1\",\n \"timeCreated\": \"2018-02-16T22:31:28.049Z\",\n
+        \"updated\": \"2018-02-16T22:31:28.049Z\",\n \"storageClass\": \"MULTI_REGIONAL\",\n
+        \"timeStorageClassUpdated\": \"2018-02-16T22:31:28.049Z\",\n \"size\": \"6\",\n
+        \"md5Hash\": \"sZRqySSS0jR8YjW00mERhA==\",\n \"mediaLink\": \"https://www.googleapis.com/download/storage/v1/b/gcsfs-testing/o/nested%2Ffile1?generation=1518820288059986&alt=media\",\n
+        \"crc32c\": \"NT3Yvg==\",\n \"etag\": \"CNK0/b2+q9kCEAE=\"\n}\n"}
+    headers:
+      Cache-Control: ['no-cache, no-store, max-age=0, must-revalidate']
+      Content-Length: ['715']
+      Content-Type: [application/json; charset=UTF-8]
+      ETag: [CNK0/b2+q9kCEAE=]
       Pragma: [no-cache]
       Server: [UploadServer]
       Vary: [Origin, X-Origin]
@@ -458,11 +354,7 @@
       Connection: [keep-alive]
       Range: [bytes=3-5242888]
     method: GET
-<<<<<<< HEAD
-    uri: https://www.googleapis.com/download/storage/v1/b/gcsfs-testing/o/nested%2Ffile1?alt=media&generation=1518818927270882
-=======
-    uri: https://www.googleapis.com/download/storage/v1/b/gcsfs-testing/o/nested%2Ffile1?alt=media&generation=1518819692573608
->>>>>>> 2129f8c8
+    uri: https://www.googleapis.com/download/storage/v1/b/gcsfs-testing/o/nested%2Ffile1?alt=media&generation=1518820288059986
   response:
     body: {string: 'lo
 
@@ -473,19 +365,11 @@
       Content-Length: ['3']
       Content-Range: [bytes 3-5/6]
       Content-Type: [application/octet-stream]
-<<<<<<< HEAD
-      ETag: [COK3jbW5q9kCEAE=]
-      Pragma: [no-cache]
-      Server: [UploadServer]
-      Vary: [Origin, X-Origin]
-      X-Goog-Generation: ['1518818927270882']
-=======
-      ETag: [CKjng6K8q9kCEAE=]
-      Pragma: [no-cache]
-      Server: [UploadServer]
-      Vary: [Origin, X-Origin]
-      X-Goog-Generation: ['1518819692573608']
->>>>>>> 2129f8c8
+      ETag: [CNK0/b2+q9kCEAE=]
+      Pragma: [no-cache]
+      Server: [UploadServer]
+      Vary: [Origin, X-Origin]
+      X-Goog-Generation: ['1518820288059986']
       X-Goog-Metageneration: ['1']
       X-Goog-Storage-Class: [MULTI_REGIONAL]
     status: {code: 206, message: Partial Content}
@@ -498,91 +382,57 @@
     method: GET
     uri: https://www.googleapis.com/storage/v1/b/gcsfs-testing/o/nested%2Ffile1
   response:
-<<<<<<< HEAD
-    body: {string: "{\n \"kind\": \"storage#object\",\n \"id\": \"gcsfs-testing/nested/file1/1518818927270882\",\n
-        \"selfLink\": \"https://www.googleapis.com/storage/v1/b/gcsfs-testing/o/nested%2Ffile1\",\n
-        \"name\": \"nested/file1\",\n \"bucket\": \"gcsfs-testing\",\n \"generation\":
-        \"1518818927270882\",\n \"metageneration\": \"1\",\n \"timeCreated\": \"2018-02-16T22:08:47.259Z\",\n
-        \"updated\": \"2018-02-16T22:08:47.259Z\",\n \"storageClass\": \"MULTI_REGIONAL\",\n
-        \"timeStorageClassUpdated\": \"2018-02-16T22:08:47.259Z\",\n \"size\": \"6\",\n
-        \"md5Hash\": \"sZRqySSS0jR8YjW00mERhA==\",\n \"mediaLink\": \"https://www.googleapis.com/download/storage/v1/b/gcsfs-testing/o/nested%2Ffile1?generation=1518818927270882&alt=media\",\n
-        \"crc32c\": \"NT3Yvg==\",\n \"etag\": \"COK3jbW5q9kCEAE=\"\n}\n"}
-=======
-    body: {string: "{\n \"kind\": \"storage#object\",\n \"id\": \"gcsfs-testing/nested/file1/1518819692573608\",\n
-        \"selfLink\": \"https://www.googleapis.com/storage/v1/b/gcsfs-testing/o/nested%2Ffile1\",\n
-        \"name\": \"nested/file1\",\n \"bucket\": \"gcsfs-testing\",\n \"generation\":
-        \"1518819692573608\",\n \"metageneration\": \"1\",\n \"timeCreated\": \"2018-02-16T22:21:32.563Z\",\n
-        \"updated\": \"2018-02-16T22:21:32.563Z\",\n \"storageClass\": \"MULTI_REGIONAL\",\n
-        \"timeStorageClassUpdated\": \"2018-02-16T22:21:32.563Z\",\n \"size\": \"6\",\n
-        \"md5Hash\": \"sZRqySSS0jR8YjW00mERhA==\",\n \"mediaLink\": \"https://www.googleapis.com/download/storage/v1/b/gcsfs-testing/o/nested%2Ffile1?generation=1518819692573608&alt=media\",\n
-        \"crc32c\": \"NT3Yvg==\",\n \"etag\": \"CKjng6K8q9kCEAE=\"\n}\n"}
->>>>>>> 2129f8c8
-    headers:
-      Cache-Control: ['no-cache, no-store, max-age=0, must-revalidate']
-      Content-Length: ['715']
-      Content-Type: [application/json; charset=UTF-8]
-<<<<<<< HEAD
-      ETag: [COK3jbW5q9kCEAE=]
-=======
-      ETag: [CKjng6K8q9kCEAE=]
->>>>>>> 2129f8c8
-      Pragma: [no-cache]
-      Server: [UploadServer]
-      Vary: [Origin, X-Origin]
-    status: {code: 200, message: OK}
-- request:
-    body: null
-    headers:
-      Accept: ['*/*']
-      Accept-Encoding: ['gzip, deflate']
-      Connection: [keep-alive]
-    method: GET
-    uri: https://www.googleapis.com/storage/v1/b/gcsfs-testing/o/nested%2Ffile1
-  response:
-<<<<<<< HEAD
-    body: {string: "{\n \"kind\": \"storage#object\",\n \"id\": \"gcsfs-testing/nested/file1/1518818927270882\",\n
-        \"selfLink\": \"https://www.googleapis.com/storage/v1/b/gcsfs-testing/o/nested%2Ffile1\",\n
-        \"name\": \"nested/file1\",\n \"bucket\": \"gcsfs-testing\",\n \"generation\":
-        \"1518818927270882\",\n \"metageneration\": \"1\",\n \"timeCreated\": \"2018-02-16T22:08:47.259Z\",\n
-        \"updated\": \"2018-02-16T22:08:47.259Z\",\n \"storageClass\": \"MULTI_REGIONAL\",\n
-        \"timeStorageClassUpdated\": \"2018-02-16T22:08:47.259Z\",\n \"size\": \"6\",\n
-        \"md5Hash\": \"sZRqySSS0jR8YjW00mERhA==\",\n \"mediaLink\": \"https://www.googleapis.com/download/storage/v1/b/gcsfs-testing/o/nested%2Ffile1?generation=1518818927270882&alt=media\",\n
-        \"crc32c\": \"NT3Yvg==\",\n \"etag\": \"COK3jbW5q9kCEAE=\"\n}\n"}
-=======
-    body: {string: "{\n \"kind\": \"storage#object\",\n \"id\": \"gcsfs-testing/nested/file1/1518819692573608\",\n
-        \"selfLink\": \"https://www.googleapis.com/storage/v1/b/gcsfs-testing/o/nested%2Ffile1\",\n
-        \"name\": \"nested/file1\",\n \"bucket\": \"gcsfs-testing\",\n \"generation\":
-        \"1518819692573608\",\n \"metageneration\": \"1\",\n \"timeCreated\": \"2018-02-16T22:21:32.563Z\",\n
-        \"updated\": \"2018-02-16T22:21:32.563Z\",\n \"storageClass\": \"MULTI_REGIONAL\",\n
-        \"timeStorageClassUpdated\": \"2018-02-16T22:21:32.563Z\",\n \"size\": \"6\",\n
-        \"md5Hash\": \"sZRqySSS0jR8YjW00mERhA==\",\n \"mediaLink\": \"https://www.googleapis.com/download/storage/v1/b/gcsfs-testing/o/nested%2Ffile1?generation=1518819692573608&alt=media\",\n
-        \"crc32c\": \"NT3Yvg==\",\n \"etag\": \"CKjng6K8q9kCEAE=\"\n}\n"}
->>>>>>> 2129f8c8
-    headers:
-      Cache-Control: ['no-cache, no-store, max-age=0, must-revalidate']
-      Content-Length: ['715']
-      Content-Type: [application/json; charset=UTF-8]
-<<<<<<< HEAD
-      ETag: [COK3jbW5q9kCEAE=]
-=======
-      ETag: [CKjng6K8q9kCEAE=]
->>>>>>> 2129f8c8
-      Pragma: [no-cache]
-      Server: [UploadServer]
-      Vary: [Origin, X-Origin]
-    status: {code: 200, message: OK}
-- request:
-    body: null
-    headers:
-      Accept: ['*/*']
-      Accept-Encoding: ['gzip, deflate']
-      Connection: [keep-alive]
-    method: GET
-<<<<<<< HEAD
-    uri: https://www.googleapis.com/download/storage/v1/b/gcsfs-testing/o/nested%2Ffile1?alt=media&generation=1518818927270882
-=======
-    uri: https://www.googleapis.com/download/storage/v1/b/gcsfs-testing/o/nested%2Ffile1?alt=media&generation=1518819692573608
->>>>>>> 2129f8c8
+    body: {string: "{\n \"kind\": \"storage#object\",\n \"id\": \"gcsfs-testing/nested/file1/1518820288059986\",\n
+        \"selfLink\": \"https://www.googleapis.com/storage/v1/b/gcsfs-testing/o/nested%2Ffile1\",\n
+        \"name\": \"nested/file1\",\n \"bucket\": \"gcsfs-testing\",\n \"generation\":
+        \"1518820288059986\",\n \"metageneration\": \"1\",\n \"timeCreated\": \"2018-02-16T22:31:28.049Z\",\n
+        \"updated\": \"2018-02-16T22:31:28.049Z\",\n \"storageClass\": \"MULTI_REGIONAL\",\n
+        \"timeStorageClassUpdated\": \"2018-02-16T22:31:28.049Z\",\n \"size\": \"6\",\n
+        \"md5Hash\": \"sZRqySSS0jR8YjW00mERhA==\",\n \"mediaLink\": \"https://www.googleapis.com/download/storage/v1/b/gcsfs-testing/o/nested%2Ffile1?generation=1518820288059986&alt=media\",\n
+        \"crc32c\": \"NT3Yvg==\",\n \"etag\": \"CNK0/b2+q9kCEAE=\"\n}\n"}
+    headers:
+      Cache-Control: ['no-cache, no-store, max-age=0, must-revalidate']
+      Content-Length: ['715']
+      Content-Type: [application/json; charset=UTF-8]
+      ETag: [CNK0/b2+q9kCEAE=]
+      Pragma: [no-cache]
+      Server: [UploadServer]
+      Vary: [Origin, X-Origin]
+    status: {code: 200, message: OK}
+- request:
+    body: null
+    headers:
+      Accept: ['*/*']
+      Accept-Encoding: ['gzip, deflate']
+      Connection: [keep-alive]
+    method: GET
+    uri: https://www.googleapis.com/storage/v1/b/gcsfs-testing/o/nested%2Ffile1
+  response:
+    body: {string: "{\n \"kind\": \"storage#object\",\n \"id\": \"gcsfs-testing/nested/file1/1518820288059986\",\n
+        \"selfLink\": \"https://www.googleapis.com/storage/v1/b/gcsfs-testing/o/nested%2Ffile1\",\n
+        \"name\": \"nested/file1\",\n \"bucket\": \"gcsfs-testing\",\n \"generation\":
+        \"1518820288059986\",\n \"metageneration\": \"1\",\n \"timeCreated\": \"2018-02-16T22:31:28.049Z\",\n
+        \"updated\": \"2018-02-16T22:31:28.049Z\",\n \"storageClass\": \"MULTI_REGIONAL\",\n
+        \"timeStorageClassUpdated\": \"2018-02-16T22:31:28.049Z\",\n \"size\": \"6\",\n
+        \"md5Hash\": \"sZRqySSS0jR8YjW00mERhA==\",\n \"mediaLink\": \"https://www.googleapis.com/download/storage/v1/b/gcsfs-testing/o/nested%2Ffile1?generation=1518820288059986&alt=media\",\n
+        \"crc32c\": \"NT3Yvg==\",\n \"etag\": \"CNK0/b2+q9kCEAE=\"\n}\n"}
+    headers:
+      Cache-Control: ['no-cache, no-store, max-age=0, must-revalidate']
+      Content-Length: ['715']
+      Content-Type: [application/json; charset=UTF-8]
+      ETag: [CNK0/b2+q9kCEAE=]
+      Pragma: [no-cache]
+      Server: [UploadServer]
+      Vary: [Origin, X-Origin]
+    status: {code: 200, message: OK}
+- request:
+    body: null
+    headers:
+      Accept: ['*/*']
+      Accept-Encoding: ['gzip, deflate']
+      Connection: [keep-alive]
+    method: GET
+    uri: https://www.googleapis.com/download/storage/v1/b/gcsfs-testing/o/nested%2Ffile1?alt=media&generation=1518820288059986
   response:
     body: {string: 'hello
 
@@ -592,19 +442,11 @@
       Content-Disposition: [attachment]
       Content-Length: ['6']
       Content-Type: [application/octet-stream]
-<<<<<<< HEAD
-      ETag: [COK3jbW5q9kCEAE=]
-      Pragma: [no-cache]
-      Server: [UploadServer]
-      Vary: [Origin, X-Origin]
-      X-Goog-Generation: ['1518818927270882']
-=======
-      ETag: [CKjng6K8q9kCEAE=]
-      Pragma: [no-cache]
-      Server: [UploadServer]
-      Vary: [Origin, X-Origin]
-      X-Goog-Generation: ['1518819692573608']
->>>>>>> 2129f8c8
+      ETag: [CNK0/b2+q9kCEAE=]
+      Pragma: [no-cache]
+      Server: [UploadServer]
+      Vary: [Origin, X-Origin]
+      X-Goog-Generation: ['1518820288059986']
       X-Goog-Hash: ['crc32c=NT3Yvg==,md5=sZRqySSS0jR8YjW00mERhA==']
       X-Goog-Metageneration: ['1']
       X-Goog-Storage-Class: [MULTI_REGIONAL]
@@ -616,30 +458,36 @@
       Accept-Encoding: ['gzip, deflate']
       Connection: [keep-alive]
     method: GET
-    uri: https://www.googleapis.com/storage/v1/b/gcsfs-testing/o/?maxResults=1000
+    uri: https://www.googleapis.com/storage/v1/b/gcsfs-testing/o/?delimiter=%2F
+  response:
+    body: {string: "{\n \"kind\": \"storage#objects\",\n \"prefixes\": [\n  \"nested/\"\n
+        ]\n}\n"}
+    headers:
+      Cache-Control: ['private, max-age=0, must-revalidate, no-transform']
+      Content-Length: ['62']
+      Content-Type: [application/json; charset=UTF-8]
+      Server: [UploadServer]
+      Vary: [Origin, X-Origin]
+    status: {code: 200, message: OK}
+- request:
+    body: null
+    headers:
+      Accept: ['*/*']
+      Accept-Encoding: ['gzip, deflate']
+      Connection: [keep-alive]
+    method: GET
+    uri: https://www.googleapis.com/storage/v1/b/gcsfs-testing/o/?delimiter=%2F&prefix=nested%2F
   response:
     body: {string: "{\n \"kind\": \"storage#objects\",\n \"items\": [\n  {\n   \"kind\":
-<<<<<<< HEAD
-        \"storage#object\",\n   \"id\": \"gcsfs-testing/nested/file1/1518818927270882\",\n
+        \"storage#object\",\n   \"id\": \"gcsfs-testing/nested/file1/1518820288059986\",\n
         \  \"selfLink\": \"https://www.googleapis.com/storage/v1/b/gcsfs-testing/o/nested%2Ffile1\",\n
         \  \"name\": \"nested/file1\",\n   \"bucket\": \"gcsfs-testing\",\n   \"generation\":
-        \"1518818927270882\",\n   \"metageneration\": \"1\",\n   \"timeCreated\":
-        \"2018-02-16T22:08:47.259Z\",\n   \"updated\": \"2018-02-16T22:08:47.259Z\",\n
+        \"1518820288059986\",\n   \"metageneration\": \"1\",\n   \"timeCreated\":
+        \"2018-02-16T22:31:28.049Z\",\n   \"updated\": \"2018-02-16T22:31:28.049Z\",\n
         \  \"storageClass\": \"MULTI_REGIONAL\",\n   \"timeStorageClassUpdated\":
-        \"2018-02-16T22:08:47.259Z\",\n   \"size\": \"6\",\n   \"md5Hash\": \"sZRqySSS0jR8YjW00mERhA==\",\n
-        \  \"mediaLink\": \"https://www.googleapis.com/download/storage/v1/b/gcsfs-testing/o/nested%2Ffile1?generation=1518818927270882&alt=media\",\n
-        \  \"crc32c\": \"NT3Yvg==\",\n   \"etag\": \"COK3jbW5q9kCEAE=\"\n  }\n ]\n}\n"}
-=======
-        \"storage#object\",\n   \"id\": \"gcsfs-testing/nested/file1/1518819692573608\",\n
-        \  \"selfLink\": \"https://www.googleapis.com/storage/v1/b/gcsfs-testing/o/nested%2Ffile1\",\n
-        \  \"name\": \"nested/file1\",\n   \"bucket\": \"gcsfs-testing\",\n   \"generation\":
-        \"1518819692573608\",\n   \"metageneration\": \"1\",\n   \"timeCreated\":
-        \"2018-02-16T22:21:32.563Z\",\n   \"updated\": \"2018-02-16T22:21:32.563Z\",\n
-        \  \"storageClass\": \"MULTI_REGIONAL\",\n   \"timeStorageClassUpdated\":
-        \"2018-02-16T22:21:32.563Z\",\n   \"size\": \"6\",\n   \"md5Hash\": \"sZRqySSS0jR8YjW00mERhA==\",\n
-        \  \"mediaLink\": \"https://www.googleapis.com/download/storage/v1/b/gcsfs-testing/o/nested%2Ffile1?generation=1518819692573608&alt=media\",\n
-        \  \"crc32c\": \"NT3Yvg==\",\n   \"etag\": \"CKjng6K8q9kCEAE=\"\n  }\n ]\n}\n"}
->>>>>>> 2129f8c8
+        \"2018-02-16T22:31:28.049Z\",\n   \"size\": \"6\",\n   \"md5Hash\": \"sZRqySSS0jR8YjW00mERhA==\",\n
+        \  \"mediaLink\": \"https://www.googleapis.com/download/storage/v1/b/gcsfs-testing/o/nested%2Ffile1?generation=1518820288059986&alt=media\",\n
+        \  \"crc32c\": \"NT3Yvg==\",\n   \"etag\": \"CNK0/b2+q9kCEAE=\"\n  }\n ]\n}\n"}
     headers:
       Cache-Control: ['private, max-age=0, must-revalidate, no-transform']
       Content-Length: ['798']
