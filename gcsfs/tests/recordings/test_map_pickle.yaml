interactions:
- request:
    body: null
    headers:
      Accept: ['*/*']
      Accept-Encoding: ['gzip, deflate']
      Connection: [keep-alive]
      Content-Length: ['0']
      User-Agent: [python-requests/2.13.0]
    method: POST
    uri: https://www.googleapis.com/oauth2/v4/token?grant_type=refresh_token
  response:
    body:
      string: !!binary |
<<<<<<< HEAD
        H4sIABP35VgC/6tWSkxOTi0uji/Jz07NU7JSUKqoqFDSUVDKTMEQSq0oyCxKLY7PBAkamxkYAMXA
        auJLKgtSQQqdUhOLUouUagFOYrb0VgAAAA==
=======
        H4sIAH9Z5VgC/6tWSq0oyCxKLY7PzFOyUjA2MzDQUVDKTIkvyc9OBYkoVVRUKAGFwPz4ksqCVJCg
        U2piUWoRSDwxOTm1uBhVeS0A03RPm1YAAAA=
>>>>>>> b795204b
    headers:
      Alt-Svc: ['quic=":443"; ma=2592000; v="37,36,35"']
      Cache-Control: ['no-cache, no-store, max-age=0, must-revalidate']
      Content-Encoding: [gzip]
      Content-Type: [application/json; charset=UTF-8]
<<<<<<< HEAD
      Date: ['Thu, 06 Apr 2017 08:06:43 GMT']
=======
      Date: ['Wed, 05 Apr 2017 20:54:24 GMT']
>>>>>>> b795204b
      Expires: ['Mon, 01 Jan 1990 00:00:00 GMT']
      Pragma: [no-cache]
      Server: [GSE]
      Transfer-Encoding: [chunked]
      Vary: [Origin, X-Origin]
      X-Content-Type-Options: [nosniff]
      X-Frame-Options: [SAMEORIGIN]
      X-XSS-Protection: [1; mode=block]
    status: {code: 200, message: OK}
- request:
    body: null
    headers:
      Accept: ['*/*']
      Accept-Encoding: ['gzip, deflate']
      Connection: [keep-alive]
      User-Agent: [python-requests/2.13.0]
    method: GET
    uri: https://www.googleapis.com/storage/v1/b/?project=test_project
  response:
    body: {string: "{\n \"kind\": \"storage#buckets\",\n \"items\": [\n  {\n   \"kind\":
<<<<<<< HEAD
        \"storage#bucket\",\n   \"id\": \"dask-zarr-cache\",\n   \"selfLink\": \"https://www.googleapis.com/storage/v1/b/dask-zarr-cache\",\n
        \  \"projectNumber\": \"211880518801\",\n   \"name\": \"dask-zarr-cache\",\n
        \  \"timeCreated\": \"2017-04-03T14:58:15.917Z\",\n   \"updated\": \"2017-04-03T14:58:15.917Z\",\n
        \  \"metageneration\": \"1\",\n   \"location\": \"EUROPE-WEST1\",\n   \"storageClass\":
        \"REGIONAL\",\n   \"etag\": \"CAE=\"\n  },\n  {\n   \"kind\": \"storage#bucket\",\n
        \  \"id\": \"gcsfs-testing\",\n   \"selfLink\": \"https://www.googleapis.com/storage/v1/b/gcsfs-testing\",\n
        \  \"projectNumber\": \"211880518801\",\n   \"name\": \"gcsfs-testing\",\n
        \  \"timeCreated\": \"2017-04-06T07:16:38.076Z\",\n   \"updated\": \"2017-04-06T07:16:38.076Z\",\n
        \  \"metageneration\": \"1\",\n   \"location\": \"US\",\n   \"storageClass\":
        \"STANDARD\",\n   \"etag\": \"CAE=\"\n  },\n  {\n   \"kind\": \"storage#bucket\",\n
        \  \"id\": \"modis-incoming\",\n   \"selfLink\": \"https://www.googleapis.com/storage/v1/b/modis-incoming\",\n
        \  \"projectNumber\": \"211880518801\",\n   \"name\": \"modis-incoming\",\n
        \  \"timeCreated\": \"2017-03-22T14:30:09.809Z\",\n   \"updated\": \"2017-03-22T14:30:09.809Z\",\n
        \  \"metageneration\": \"1\",\n   \"location\": \"EUROPE-WEST1\",\n   \"storageClass\":
        \"REGIONAL\",\n   \"etag\": \"CAE=\"\n  },\n  {\n   \"kind\": \"storage#bucket\",\n
        \  \"id\": \"satelligence-test\",\n   \"selfLink\": \"https://www.googleapis.com/storage/v1/b/satelligence-test\",\n
        \  \"projectNumber\": \"211880518801\",\n   \"name\": \"satelligence-test\",\n
        \  \"timeCreated\": \"2017-03-22T13:27:09.373Z\",\n   \"updated\": \"2017-03-22T13:27:09.373Z\",\n
        \  \"metageneration\": \"1\",\n   \"location\": \"EUROPE-WEST1\",\n   \"storageClass\":
        \"REGIONAL\",\n   \"etag\": \"CAE=\"\n  }\n ]\n}\n"}
    headers:
      Alt-Svc: ['quic=":443"; ma=2592000; v="37,36,35"']
      Cache-Control: ['private, max-age=0, must-revalidate, no-transform']
      Content-Length: ['1633']
      Content-Type: [application/json; charset=UTF-8]
      Date: ['Thu, 06 Apr 2017 08:06:43 GMT']
      Expires: ['Thu, 06 Apr 2017 08:06:43 GMT']
      Server: [UploadServer]
      Vary: [Origin, X-Origin]
      X-GUploader-UploadID: [AEnB2Uo-QqaWHkb5N91K41ZDmcvL3frG_PQ_ZMid_nLybSaHrd5xyQydcGhog10qds4tNdtGceK6THdq1ceSZHnexGtNqSWCsOfmRTB26ftr9c1mpifNf0g]
=======
        \"storage#bucket\",\n   \"id\": \"anaconda-enterprise\",\n   \"selfLink\":
        \"https://www.googleapis.com/storage/v1/b/anaconda-enterprise\",\n   \"projectNumber\":
        \"586241054156\",\n   \"name\": \"anaconda-enterprise\",\n   \"timeCreated\":
        \"2017-03-30T22:33:29.085Z\",\n   \"updated\": \"2017-03-30T22:33:29.085Z\",\n
        \  \"metageneration\": \"1\",\n   \"location\": \"US\",\n   \"storageClass\":
        \"MULTI_REGIONAL\",\n   \"etag\": \"CAE=\"\n  },\n  {\n   \"kind\": \"storage#bucket\",\n
        \  \"id\": \"anaconda-public-data\",\n   \"selfLink\": \"https://www.googleapis.com/storage/v1/b/anaconda-public-data\",\n
        \  \"projectNumber\": \"586241054156\",\n   \"name\": \"anaconda-public-data\",\n
        \  \"timeCreated\": \"2017-04-05T20:22:12.865Z\",\n   \"updated\": \"2017-04-05T20:22:12.865Z\",\n
        \  \"metageneration\": \"1\",\n   \"location\": \"US\",\n   \"storageClass\":
        \"MULTI_REGIONAL\",\n   \"etag\": \"CAE=\"\n  },\n  {\n   \"kind\": \"storage#bucket\",\n
        \  \"id\": \"artifacts.test_project.appspot.com\",\n   \"selfLink\": \"https://www.googleapis.com/storage/v1/b/artifacts.test_project.appspot.com\",\n
        \  \"projectNumber\": \"586241054156\",\n   \"name\": \"artifacts.test_project.appspot.com\",\n
        \  \"timeCreated\": \"2016-05-17T18:29:22.774Z\",\n   \"updated\": \"2016-05-17T18:29:22.774Z\",\n
        \  \"metageneration\": \"1\",\n   \"location\": \"US\",\n   \"storageClass\":
        \"STANDARD\",\n   \"etag\": \"CAE=\"\n  },\n  {\n   \"kind\": \"storage#bucket\",\n
        \  \"id\": \"blaze-data\",\n   \"selfLink\": \"https://www.googleapis.com/storage/v1/b/blaze-data\",\n
        \  \"projectNumber\": \"586241054156\",\n   \"name\": \"blaze-data\",\n   \"timeCreated\":
        \"2015-09-06T04:08:21.262Z\",\n   \"updated\": \"2015-09-06T15:55:01.051Z\",\n
        \  \"metageneration\": \"2\",\n   \"location\": \"US\",\n   \"storageClass\":
        \"STANDARD\",\n   \"etag\": \"CAI=\"\n  },\n  {\n   \"kind\": \"storage#bucket\",\n
        \  \"id\": \"dask_example_data\",\n   \"selfLink\": \"https://www.googleapis.com/storage/v1/b/dask_example_data\",\n
        \  \"projectNumber\": \"586241054156\",\n   \"name\": \"dask_example_data\",\n
        \  \"timeCreated\": \"2017-02-15T18:07:45.948Z\",\n   \"updated\": \"2017-02-15T18:07:45.948Z\",\n
        \  \"metageneration\": \"1\",\n   \"location\": \"US\",\n   \"storageClass\":
        \"STANDARD\",\n   \"etag\": \"CAE=\"\n  },\n  {\n   \"kind\": \"storage#bucket\",\n
        \  \"id\": \"dataproc-9a39e84b-a055-4877-9be9-ddd9334e6145-us\",\n   \"selfLink\":
        \"https://www.googleapis.com/storage/v1/b/dataproc-9a39e84b-a055-4877-9be9-ddd9334e6145-us\",\n
        \  \"projectNumber\": \"586241054156\",\n   \"name\": \"dataproc-9a39e84b-a055-4877-9be9-ddd9334e6145-us\",\n
        \  \"timeCreated\": \"2017-04-05T02:56:05.533Z\",\n   \"updated\": \"2017-04-05T02:56:05.533Z\",\n
        \  \"metageneration\": \"1\",\n   \"location\": \"US\",\n   \"storageClass\":
        \"STANDARD\",\n   \"etag\": \"CAE=\"\n  },\n  {\n   \"kind\": \"storage#bucket\",\n
        \  \"id\": \"gcsfs-testing\",\n   \"selfLink\": \"https://www.googleapis.com/storage/v1/b/gcsfs-testing\",\n
        \  \"projectNumber\": \"586241054156\",\n   \"name\": \"gcsfs-testing\",\n
        \  \"timeCreated\": \"2017-04-05T13:45:05.641Z\",\n   \"updated\": \"2017-04-05T13:45:05.641Z\",\n
        \  \"metageneration\": \"1\",\n   \"location\": \"US\",\n   \"storageClass\":
        \"STANDARD\",\n   \"etag\": \"CAE=\"\n  }\n ]\n}\n"}
    headers:
      Alt-Svc: ['quic=":443"; ma=2592000; v="37,36,35"']
      Cache-Control: ['private, max-age=0, must-revalidate, no-transform']
      Content-Length: ['2971']
      Content-Type: [application/json; charset=UTF-8]
      Date: ['Wed, 05 Apr 2017 20:54:24 GMT']
      Expires: ['Wed, 05 Apr 2017 20:54:24 GMT']
      Server: [UploadServer]
      Vary: [Origin, X-Origin]
      X-GUploader-UploadID: [AEnB2Uo31qkajLedIH9CqwRmpcQZyzwnflMGwjJG7qjHfPzgfw0ihh1zm0vlaJCMzZNLMw3VS8vl5vOW00KSISXMrUPwKUukAg]
>>>>>>> b795204b
    status: {code: 200, message: OK}
- request:
    body: null
    headers:
      Accept: ['*/*']
      Accept-Encoding: ['gzip, deflate']
      Connection: [keep-alive]
      Content-Length: ['0']
      User-Agent: [python-requests/2.13.0]
    method: DELETE
    uri: https://www.googleapis.com/storage/v1/b/gcsfs-testing/o/tmp%2Ftest%2Fa
  response:
    body: {string: "{\n \"error\": {\n  \"errors\": [\n   {\n    \"domain\": \"global\",\n
        \   \"reason\": \"notFound\",\n    \"message\": \"Not Found\"\n   }\n  ],\n
        \ \"code\": 404,\n  \"message\": \"Not Found\"\n }\n}\n"}
    headers:
      Alt-Svc: ['quic=":443"; ma=2592000; v="37,36,35"']
      Cache-Control: ['private, max-age=0']
      Content-Length: ['165']
      Content-Type: [application/json; charset=UTF-8]
<<<<<<< HEAD
      Date: ['Thu, 06 Apr 2017 08:06:43 GMT']
      Expires: ['Thu, 06 Apr 2017 08:06:43 GMT']
      Server: [UploadServer]
      Vary: [Origin, X-Origin]
      X-GUploader-UploadID: [AEnB2UqpnS9mu-7otkCkTl0ILbo6Vc1LDQuHJVfBoDUPmQ4ufS3jrw8N5NuvN-DJgB0mBhm_Lyaa5jnHAiWonTr-NbUGGxB1TpPfInAMdERFf06FaYgEFts]
=======
      Date: ['Wed, 05 Apr 2017 20:54:24 GMT']
      Expires: ['Wed, 05 Apr 2017 20:54:24 GMT']
      Server: [UploadServer]
      Vary: [Origin, X-Origin]
      X-GUploader-UploadID: [AEnB2Ur1qWAF-JbyimZe3uOH6N9PVIr0sDDI8hIe9uBx1-mhTWkJgY_978wpgG_KyN-N-tVtVKLIhEDppt_X07kgmE5B3CcTOA]
>>>>>>> b795204b
    status: {code: 404, message: Not Found}
- request:
    body: null
    headers:
      Accept: ['*/*']
      Accept-Encoding: ['gzip, deflate']
      Connection: [keep-alive]
      Content-Length: ['0']
      User-Agent: [python-requests/2.13.0]
    method: DELETE
    uri: https://www.googleapis.com/storage/v1/b/gcsfs-testing/o/tmp%2Ftest%2Fb
  response:
    body: {string: "{\n \"error\": {\n  \"errors\": [\n   {\n    \"domain\": \"global\",\n
        \   \"reason\": \"notFound\",\n    \"message\": \"Not Found\"\n   }\n  ],\n
        \ \"code\": 404,\n  \"message\": \"Not Found\"\n }\n}\n"}
    headers:
      Alt-Svc: ['quic=":443"; ma=2592000; v="37,36,35"']
      Cache-Control: ['private, max-age=0']
      Content-Length: ['165']
      Content-Type: [application/json; charset=UTF-8]
<<<<<<< HEAD
      Date: ['Thu, 06 Apr 2017 08:06:44 GMT']
      Expires: ['Thu, 06 Apr 2017 08:06:44 GMT']
      Server: [UploadServer]
      Vary: [Origin, X-Origin]
      X-GUploader-UploadID: [AEnB2UrHacGEoHyJh6B06OvmZrpBLnmn8APoezQlVrTvemavZbhsBH_kyInJuYI4JxDQY6aJuOt9Q7K1urYiDUIerrofegD2yJZhFuMpamD6umJDBkgCrqo]
=======
      Date: ['Wed, 05 Apr 2017 20:54:25 GMT']
      Expires: ['Wed, 05 Apr 2017 20:54:25 GMT']
      Server: [UploadServer]
      Vary: [Origin, X-Origin]
      X-GUploader-UploadID: [AEnB2Uq5EusTeDAYo088a-zKSRXlL2UxEkreIsk9IYAfG76GiFGSiIFS-ZU49oKjMBia825JgMcifQX2_quTa9SFg_recgQnaQ]
>>>>>>> b795204b
    status: {code: 404, message: Not Found}
- request:
    body: null
    headers:
      Accept: ['*/*']
      Accept-Encoding: ['gzip, deflate']
      Connection: [keep-alive]
      Content-Length: ['0']
      User-Agent: [python-requests/2.13.0]
    method: DELETE
    uri: https://www.googleapis.com/storage/v1/b/gcsfs-testing/o/tmp%2Ftest%2Fc
  response:
    body: {string: "{\n \"error\": {\n  \"errors\": [\n   {\n    \"domain\": \"global\",\n
        \   \"reason\": \"notFound\",\n    \"message\": \"Not Found\"\n   }\n  ],\n
        \ \"code\": 404,\n  \"message\": \"Not Found\"\n }\n}\n"}
    headers:
      Alt-Svc: ['quic=":443"; ma=2592000; v="37,36,35"']
      Cache-Control: ['private, max-age=0']
      Content-Length: ['165']
      Content-Type: [application/json; charset=UTF-8]
<<<<<<< HEAD
      Date: ['Thu, 06 Apr 2017 08:06:44 GMT']
      Expires: ['Thu, 06 Apr 2017 08:06:44 GMT']
      Server: [UploadServer]
      Vary: [Origin, X-Origin]
      X-GUploader-UploadID: [AEnB2UoQ9uhabJ-LOZO0LwAmuQqL-kXN3zwfiWDk1UOWICi4yj3ppgDp69llJ6UsbAwVMfd_efuH0uolHtA4h439wqziQDE899tEQa-NP3voB-pD9wTJH90]
=======
      Date: ['Wed, 05 Apr 2017 20:54:25 GMT']
      Expires: ['Wed, 05 Apr 2017 20:54:25 GMT']
      Server: [UploadServer]
      Vary: [Origin, X-Origin]
      X-GUploader-UploadID: [AEnB2UracMuDOF58Ygtk3PYnHZX2CI98YBFKdTZxRnxegR4J15CjroIHOqmyuaj5dRwPrIcsHcBYgHyLg1QQBeuS6qt46D2CfQ]
>>>>>>> b795204b
    status: {code: 404, message: Not Found}
- request:
    body: null
    headers:
      Accept: ['*/*']
      Accept-Encoding: ['gzip, deflate']
      Connection: [keep-alive]
      Content-Length: ['0']
      User-Agent: [python-requests/2.13.0]
    method: DELETE
    uri: https://www.googleapis.com/storage/v1/b/gcsfs-testing/o/tmp%2Ftest%2Fd
  response:
    body: {string: "{\n \"error\": {\n  \"errors\": [\n   {\n    \"domain\": \"global\",\n
        \   \"reason\": \"notFound\",\n    \"message\": \"Not Found\"\n   }\n  ],\n
        \ \"code\": 404,\n  \"message\": \"Not Found\"\n }\n}\n"}
    headers:
      Alt-Svc: ['quic=":443"; ma=2592000; v="37,36,35"']
      Cache-Control: ['private, max-age=0']
      Content-Length: ['165']
      Content-Type: [application/json; charset=UTF-8]
<<<<<<< HEAD
      Date: ['Thu, 06 Apr 2017 08:06:44 GMT']
      Expires: ['Thu, 06 Apr 2017 08:06:44 GMT']
      Server: [UploadServer]
      Vary: [Origin, X-Origin]
      X-GUploader-UploadID: [AEnB2Uo_Kg72FVfYVHhb2-wrL1b9y9CJu_U4Z17IoUBCf-F5TiLdU4X2Pb6KFcwmO5NnTEeXbPghCaMuPyI6UeZ0GEv7Zse_xUHSMPnY4CKS0HDVK1wuV40]
=======
      Date: ['Wed, 05 Apr 2017 20:54:25 GMT']
      Expires: ['Wed, 05 Apr 2017 20:54:25 GMT']
      Server: [UploadServer]
      Vary: [Origin, X-Origin]
      X-GUploader-UploadID: [AEnB2Uq65DdXXSkkwg_jVtjjZTIuFNbemn3y9EEm4P6wySXJeFH7Ej9aspoNMirdB8OfmtysE3Cc8IGvdx1rcTTuX1Q8fl3Zqw]
>>>>>>> b795204b
    status: {code: 404, message: Not Found}
- request:
    body: '1'
    headers:
      Accept: ['*/*']
      Accept-Encoding: ['gzip, deflate']
      Connection: [keep-alive]
      Content-Length: ['1']
      User-Agent: [python-requests/2.13.0]
    method: POST
    uri: https://www.googleapis.com/upload/storage/v1/b/gcsfs-testing/o?name=mapping%2Fx&uploadType=media
  response:
<<<<<<< HEAD
    body: {string: "{\n \"kind\": \"storage#object\",\n \"id\": \"gcsfs-testing/mapping/x/1491466004674362\",\n
        \"selfLink\": \"https://www.googleapis.com/storage/v1/b/gcsfs-testing/o/mapping%2Fx\",\n
        \"name\": \"mapping/x\",\n \"bucket\": \"gcsfs-testing\",\n \"generation\":
        \"1491466004674362\",\n \"metageneration\": \"1\",\n \"timeCreated\": \"2017-04-06T08:06:44.606Z\",\n
        \"updated\": \"2017-04-06T08:06:44.606Z\",\n \"storageClass\": \"STANDARD\",\n
        \"timeStorageClassUpdated\": \"2017-04-06T08:06:44.606Z\",\n \"size\": \"1\",\n
        \"md5Hash\": \"xMpCOKC5I4INzFCab3WEmw==\",\n \"mediaLink\": \"https://www.googleapis.com/download/storage/v1/b/gcsfs-testing/o/mapping%2Fx?generation=1491466004674362&alt=media\",\n
        \"crc32c\": \"kPWZ4w==\",\n \"etag\": \"CLrunOuvj9MCEAE=\"\n}\n"}
=======
    body: {string: "{\n \"kind\": \"storage#object\",\n \"id\": \"gcsfs-testing/mapping/x/1491425665772176\",\n
        \"selfLink\": \"https://www.googleapis.com/storage/v1/b/gcsfs-testing/o/mapping%2Fx\",\n
        \"name\": \"mapping/x\",\n \"bucket\": \"gcsfs-testing\",\n \"generation\":
        \"1491425665772176\",\n \"metageneration\": \"1\",\n \"timeCreated\": \"2017-04-05T20:54:25.753Z\",\n
        \"updated\": \"2017-04-05T20:54:25.753Z\",\n \"storageClass\": \"STANDARD\",\n
        \"timeStorageClassUpdated\": \"2017-04-05T20:54:25.753Z\",\n \"size\": \"1\",\n
        \"md5Hash\": \"xMpCOKC5I4INzFCab3WEmw==\",\n \"mediaLink\": \"https://www.googleapis.com/download/storage/v1/b/gcsfs-testing/o/mapping%2Fx?generation=1491425665772176&alt=media\",\n
        \"crc32c\": \"kPWZ4w==\",\n \"etag\": \"CJDVkciZjtMCEAE=\"\n}\n"}
>>>>>>> b795204b
    headers:
      Alt-Svc: ['quic=":443"; ma=2592000; v="37,36,35"']
      Cache-Control: ['no-cache, no-store, max-age=0, must-revalidate']
      Content-Length: ['681']
      Content-Type: [application/json; charset=UTF-8]
<<<<<<< HEAD
      Date: ['Thu, 06 Apr 2017 08:06:44 GMT']
      ETag: [CLrunOuvj9MCEAE=]
=======
      Date: ['Wed, 05 Apr 2017 20:54:25 GMT']
      ETag: [CJDVkciZjtMCEAE=]
>>>>>>> b795204b
      Expires: ['Mon, 01 Jan 1990 00:00:00 GMT']
      Pragma: [no-cache]
      Server: [UploadServer]
      Vary: [Origin, X-Origin]
<<<<<<< HEAD
      X-GUploader-UploadID: [AEnB2UqamDFb_9IKZVa53ax7kdX11vYZ1bQHF0ECLgvkGqai_7S_MljyEm95_cwKKuM5k-IiulNAQic6VmpjgoXLVeAn9-s145ObGSABUzO_HuWCfW3aN2g]
=======
      X-GUploader-UploadID: [AEnB2UqfVI0mENXvpHTcGNseHbXkZbrnPCkDDdrSYm9CRBI-_1atPz47t7K5iLmpUu8Sm-UXhgADKucg44S86R4l7zJeLfTPlg]
>>>>>>> b795204b
    status: {code: 200, message: OK}
- request:
    body: null
    headers:
      Accept: ['*/*']
      Accept-Encoding: ['gzip, deflate']
      Connection: [keep-alive]
      User-Agent: [python-requests/2.13.0]
    method: GET
    uri: https://www.googleapis.com/storage/v1/b/gcsfs-testing/o/?maxResults=1000
  response:
    body: {string: "{\n \"kind\": \"storage#objects\",\n \"items\": [\n  {\n   \"kind\":
<<<<<<< HEAD
        \"storage#object\",\n   \"id\": \"gcsfs-testing/mapping/x/1491466004674362\",\n
        \  \"selfLink\": \"https://www.googleapis.com/storage/v1/b/gcsfs-testing/o/mapping%2Fx\",\n
        \  \"name\": \"mapping/x\",\n   \"bucket\": \"gcsfs-testing\",\n   \"generation\":
        \"1491466004674362\",\n   \"metageneration\": \"1\",\n   \"timeCreated\":
        \"2017-04-06T08:06:44.606Z\",\n   \"updated\": \"2017-04-06T08:06:44.606Z\",\n
        \  \"storageClass\": \"STANDARD\",\n   \"timeStorageClassUpdated\": \"2017-04-06T08:06:44.606Z\",\n
        \  \"size\": \"1\",\n   \"md5Hash\": \"xMpCOKC5I4INzFCab3WEmw==\",\n   \"mediaLink\":
        \"https://www.googleapis.com/download/storage/v1/b/gcsfs-testing/o/mapping%2Fx?generation=1491466004674362&alt=media\",\n
        \  \"crc32c\": \"kPWZ4w==\",\n   \"etag\": \"CLrunOuvj9MCEAE=\"\n  }\n ]\n}\n"}
=======
        \"storage#object\",\n   \"id\": \"gcsfs-testing/mapping/x/1491425665772176\",\n
        \  \"selfLink\": \"https://www.googleapis.com/storage/v1/b/gcsfs-testing/o/mapping%2Fx\",\n
        \  \"name\": \"mapping/x\",\n   \"bucket\": \"gcsfs-testing\",\n   \"generation\":
        \"1491425665772176\",\n   \"metageneration\": \"1\",\n   \"timeCreated\":
        \"2017-04-05T20:54:25.753Z\",\n   \"updated\": \"2017-04-05T20:54:25.753Z\",\n
        \  \"storageClass\": \"STANDARD\",\n   \"timeStorageClassUpdated\": \"2017-04-05T20:54:25.753Z\",\n
        \  \"size\": \"1\",\n   \"md5Hash\": \"xMpCOKC5I4INzFCab3WEmw==\",\n   \"mediaLink\":
        \"https://www.googleapis.com/download/storage/v1/b/gcsfs-testing/o/mapping%2Fx?generation=1491425665772176&alt=media\",\n
        \  \"crc32c\": \"kPWZ4w==\",\n   \"etag\": \"CJDVkciZjtMCEAE=\"\n  }\n ]\n}\n"}
>>>>>>> b795204b
    headers:
      Alt-Svc: ['quic=":443"; ma=2592000; v="37,36,35"']
      Cache-Control: ['private, max-age=0, must-revalidate, no-transform']
      Content-Length: ['764']
      Content-Type: [application/json; charset=UTF-8]
<<<<<<< HEAD
      Date: ['Thu, 06 Apr 2017 08:06:45 GMT']
      Expires: ['Thu, 06 Apr 2017 08:06:45 GMT']
      Server: [UploadServer]
      Vary: [Origin, X-Origin]
      X-GUploader-UploadID: [AEnB2UqUvKQXKq7JIEh1ujL-EcspTDooS3hkoURHz4Tj1kBNlRu_6YaS3ILkdgERsFKE0YaJWwXqbV2ND5DUCKK8vFlzW59Upqe5CNB9tAQj-CkblxD7Z4w]
=======
      Date: ['Wed, 05 Apr 2017 20:54:26 GMT']
      Expires: ['Wed, 05 Apr 2017 20:54:26 GMT']
      Server: [UploadServer]
      Vary: [Origin, X-Origin]
      X-GUploader-UploadID: [AEnB2Up2MxsFle-emrlqL3di4JZpc3NV6Y9KOfRU6cYse6GqGQ3PViKSf70wrT-aAcTLDqb_z64xs7ZXQci5GkP1oamKF52OXw]
>>>>>>> b795204b
    status: {code: 200, message: OK}
- request:
    body: null
    headers:
      Accept: ['*/*']
      Accept-Encoding: ['gzip, deflate']
      Connection: [keep-alive]
      Range: [bytes=0-10485759]
      User-Agent: [python-requests/2.13.0]
    method: GET
<<<<<<< HEAD
    uri: https://www.googleapis.com/download/storage/v1/b/gcsfs-testing/o/mapping%2Fx?alt=media&generation=1491466004674362
=======
    uri: https://www.googleapis.com/download/storage/v1/b/gcsfs-testing/o/mapping%2Fx?alt=media&generation=1491425665772176
>>>>>>> b795204b
  response:
    body: {string: '1'}
    headers:
      Alt-Svc: ['quic=":443"; ma=2592000; v="37,36,35"']
      Cache-Control: ['no-cache, no-store, max-age=0, must-revalidate']
      Content-Disposition: [attachment]
      Content-Length: ['1']
      Content-Range: [bytes 0-0/1]
      Content-Type: [application/octet-stream]
<<<<<<< HEAD
      Date: ['Thu, 06 Apr 2017 08:06:45 GMT']
      ETag: [CLrunOuvj9MCEAE=]
=======
      Date: ['Wed, 05 Apr 2017 20:54:26 GMT']
      ETag: [CJDVkciZjtMCEAE=]
>>>>>>> b795204b
      Expires: ['Mon, 01 Jan 1990 00:00:00 GMT']
      Pragma: [no-cache]
      Server: [UploadServer]
      Vary: [Origin, X-Origin]
<<<<<<< HEAD
      X-GUploader-UploadID: [AEnB2UrIqoPgE9xbD5NwjBH22SpHCrH5SVbrwMYgmyb5P4tdufhrJY7-ypyHvmviaenatgHykkMEp3xB3nKh3BUgKcpRwwq4ntoAGU3gVWTOCumZEvZCPP4]
      X-Goog-Generation: ['1491466004674362']
=======
      X-GUploader-UploadID: [AEnB2Uq6vP8cv4ssf6UnYzQb1rTpPjpJ1imuOT65t0VuWIqT3r1S2WkYrGhUYKXw925hWxR4pL5AI-FTh7hsTUiJHwi80zSH8g]
      X-Goog-Generation: ['1491425665772176']
>>>>>>> b795204b
      X-Goog-Hash: [crc32c=kPWZ4w==]
      X-Goog-Metageneration: ['1']
      X-Goog-Storage-Class: [STANDARD]
    status: {code: 206, message: Partial Content}
- request:
    body: null
    headers:
      Accept: ['*/*']
      Accept-Encoding: ['gzip, deflate']
      Connection: [keep-alive]
      Content-Length: ['0']
      User-Agent: [python-requests/2.13.0]
    method: POST
    uri: https://www.googleapis.com/oauth2/v4/token?grant_type=refresh_token
  response:
    body:
      string: !!binary |
<<<<<<< HEAD
        H4sIABX35VgC/6tWSkxOTi0uji/Jz07NU7JSUKqoqFDSUVDKTMEQSq0oyCxKLY7PBAkamxkYAMXA
        auJLKgtSQQqdUhOLUouUagFOYrb0VgAAAA==
=======
        H4sIAIJZ5VgC/6tWSq0oyCxKLY7PzFOyUjA2MzDQUVDKTIkvyc9OBYkoVVRUKAGFwPz4ksqCVJCg
        U2piUWoRSDwxOTm1uBhVeS0A03RPm1YAAAA=
>>>>>>> b795204b
    headers:
      Alt-Svc: ['quic=":443"; ma=2592000; v="37,36,35"']
      Cache-Control: ['no-cache, no-store, max-age=0, must-revalidate']
      Content-Encoding: [gzip]
      Content-Type: [application/json; charset=UTF-8]
<<<<<<< HEAD
      Date: ['Thu, 06 Apr 2017 08:06:45 GMT']
=======
      Date: ['Wed, 05 Apr 2017 20:54:26 GMT']
>>>>>>> b795204b
      Expires: ['Mon, 01 Jan 1990 00:00:00 GMT']
      Pragma: [no-cache]
      Server: [GSE]
      Transfer-Encoding: [chunked]
      Vary: [Origin, X-Origin]
      X-Content-Type-Options: [nosniff]
      X-Frame-Options: [SAMEORIGIN]
      X-XSS-Protection: [1; mode=block]
    status: {code: 200, message: OK}
- request:
    body: null
    headers:
      Accept: ['*/*']
      Accept-Encoding: ['gzip, deflate']
      Connection: [keep-alive]
      Range: [bytes=0-10485759]
      User-Agent: [python-requests/2.13.0]
    method: GET
<<<<<<< HEAD
    uri: https://www.googleapis.com/download/storage/v1/b/gcsfs-testing/o/mapping%2Fx?alt=media&generation=1491466004674362
=======
    uri: https://www.googleapis.com/download/storage/v1/b/gcsfs-testing/o/mapping%2Fx?alt=media&generation=1491425665772176
>>>>>>> b795204b
  response:
    body: {string: '1'}
    headers:
      Alt-Svc: ['quic=":443"; ma=2592000; v="37,36,35"']
      Cache-Control: ['no-cache, no-store, max-age=0, must-revalidate']
      Content-Disposition: [attachment]
      Content-Length: ['1']
      Content-Range: [bytes 0-0/1]
      Content-Type: [application/octet-stream]
<<<<<<< HEAD
      Date: ['Thu, 06 Apr 2017 08:06:45 GMT']
      ETag: [CLrunOuvj9MCEAE=]
=======
      Date: ['Wed, 05 Apr 2017 20:54:27 GMT']
      ETag: [CJDVkciZjtMCEAE=]
>>>>>>> b795204b
      Expires: ['Mon, 01 Jan 1990 00:00:00 GMT']
      Pragma: [no-cache]
      Server: [UploadServer]
      Vary: [Origin, X-Origin]
<<<<<<< HEAD
      X-GUploader-UploadID: [AEnB2Ur5ltNeQe7p4lfVi7A0AdPPFnfX4lY4vDGfeyr43ZnVMwg3srcRK9r-WiNSSGPTU2Vc2o91d1zp8qh_h5GXG986BzG_h8GP3vaBSWRvyOPPP-rk_PM]
      X-Goog-Generation: ['1491466004674362']
=======
      X-GUploader-UploadID: [AEnB2Urng4phdeIREJWIk0_2d2VG7ORGUrmdxWTrqLEPi8V_CPUeadG0QkZHFfeJlGviiwlE-28SpeG50uWxak3qnE1bc0POSA]
      X-Goog-Generation: ['1491425665772176']
>>>>>>> b795204b
      X-Goog-Hash: [crc32c=kPWZ4w==]
      X-Goog-Metageneration: ['1']
      X-Goog-Storage-Class: [STANDARD]
    status: {code: 206, message: Partial Content}
- request:
    body: null
    headers:
      Accept: ['*/*']
      Accept-Encoding: ['gzip, deflate']
      Connection: [keep-alive]
      Content-Length: ['0']
      User-Agent: [python-requests/2.13.0]
    method: DELETE
    uri: https://www.googleapis.com/storage/v1/b/gcsfs-testing/o/mapping%2Fx
  response:
    body: {string: ''}
    headers:
      Alt-Svc: ['quic=":443"; ma=2592000; v="37,36,35"']
      Cache-Control: ['no-cache, no-store, max-age=0, must-revalidate']
      Content-Length: ['0']
      Content-Type: [application/json]
<<<<<<< HEAD
      Date: ['Thu, 06 Apr 2017 08:06:46 GMT']
=======
      Date: ['Wed, 05 Apr 2017 20:54:27 GMT']
>>>>>>> b795204b
      Expires: ['Mon, 01 Jan 1990 00:00:00 GMT']
      Pragma: [no-cache]
      Server: [UploadServer]
      Vary: [Origin, X-Origin]
<<<<<<< HEAD
      X-GUploader-UploadID: [AEnB2UqkOm2XYbNO1TdTCIDlEFeM_4ajJhNVcvPDSMb_wy6XAEtch_YJj1UQoAdlTr9uLuy28SFHHU-LajLPY4XJWxluvnfGNCfOuW52fFbuGftTfzrEvko]
=======
      X-GUploader-UploadID: [AEnB2Uq_4nCbhp1N_EloYTkiX7gPTlTkcVYflDMHbOcFt5GhHCyyV7KG1men1ek4YOT5kOAbrIOVzElaJvoA-Xybyn3xUT1qSw]
>>>>>>> b795204b
    status: {code: 204, message: No Content}
version: 1<|MERGE_RESOLUTION|>--- conflicted
+++ resolved
@@ -12,23 +12,14 @@
   response:
     body:
       string: !!binary |
-<<<<<<< HEAD
-        H4sIABP35VgC/6tWSkxOTi0uji/Jz07NU7JSUKqoqFDSUVDKTMEQSq0oyCxKLY7PBAkamxkYAMXA
-        auJLKgtSQQqdUhOLUouUagFOYrb0VgAAAA==
-=======
-        H4sIAH9Z5VgC/6tWSq0oyCxKLY7PzFOyUjA2MzDQUVDKTIkvyc9OBYkoVVRUKAGFwPz4ksqCVJCg
-        U2piUWoRSDwxOTm1uBhVeS0A03RPm1YAAAA=
->>>>>>> b795204b
+        H4sIAHw851gC/6tWSkxOTi0uji/Jz07NU7JSUKqoqFDSUVBKrSjILEotjs8ECRqbGRgAxTJTMJSB
+        +fEllQWpIEGn1MSi1CKlWgA253KRVgAAAA==
     headers:
       Alt-Svc: ['quic=":443"; ma=2592000; v="37,36,35"']
       Cache-Control: ['no-cache, no-store, max-age=0, must-revalidate']
       Content-Encoding: [gzip]
       Content-Type: [application/json; charset=UTF-8]
-<<<<<<< HEAD
-      Date: ['Thu, 06 Apr 2017 08:06:43 GMT']
-=======
-      Date: ['Wed, 05 Apr 2017 20:54:24 GMT']
->>>>>>> b795204b
+      Date: ['Fri, 07 Apr 2017 07:15:08 GMT']
       Expires: ['Mon, 01 Jan 1990 00:00:00 GMT']
       Pragma: [no-cache]
       Server: [GSE]
@@ -49,10 +40,14 @@
     uri: https://www.googleapis.com/storage/v1/b/?project=test_project
   response:
     body: {string: "{\n \"kind\": \"storage#buckets\",\n \"items\": [\n  {\n   \"kind\":
-<<<<<<< HEAD
         \"storage#bucket\",\n   \"id\": \"dask-zarr-cache\",\n   \"selfLink\": \"https://www.googleapis.com/storage/v1/b/dask-zarr-cache\",\n
         \  \"projectNumber\": \"211880518801\",\n   \"name\": \"dask-zarr-cache\",\n
         \  \"timeCreated\": \"2017-04-03T14:58:15.917Z\",\n   \"updated\": \"2017-04-03T14:58:15.917Z\",\n
+        \  \"metageneration\": \"1\",\n   \"location\": \"EUROPE-WEST1\",\n   \"storageClass\":
+        \"REGIONAL\",\n   \"etag\": \"CAE=\"\n  },\n  {\n   \"kind\": \"storage#bucket\",\n
+        \  \"id\": \"dprof-cache\",\n   \"selfLink\": \"https://www.googleapis.com/storage/v1/b/dprof-cache\",\n
+        \  \"projectNumber\": \"211880518801\",\n   \"name\": \"dprof-cache\",\n   \"timeCreated\":
+        \"2017-04-06T09:29:42.248Z\",\n   \"updated\": \"2017-04-06T09:29:42.248Z\",\n
         \  \"metageneration\": \"1\",\n   \"location\": \"EUROPE-WEST1\",\n   \"storageClass\":
         \"REGIONAL\",\n   \"etag\": \"CAE=\"\n  },\n  {\n   \"kind\": \"storage#bucket\",\n
         \  \"id\": \"gcsfs-testing\",\n   \"selfLink\": \"https://www.googleapis.com/storage/v1/b/gcsfs-testing\",\n
@@ -73,62 +68,13 @@
     headers:
       Alt-Svc: ['quic=":443"; ma=2592000; v="37,36,35"']
       Cache-Control: ['private, max-age=0, must-revalidate, no-transform']
-      Content-Length: ['1633']
-      Content-Type: [application/json; charset=UTF-8]
-      Date: ['Thu, 06 Apr 2017 08:06:43 GMT']
-      Expires: ['Thu, 06 Apr 2017 08:06:43 GMT']
-      Server: [UploadServer]
-      Vary: [Origin, X-Origin]
-      X-GUploader-UploadID: [AEnB2Uo-QqaWHkb5N91K41ZDmcvL3frG_PQ_ZMid_nLybSaHrd5xyQydcGhog10qds4tNdtGceK6THdq1ceSZHnexGtNqSWCsOfmRTB26ftr9c1mpifNf0g]
-=======
-        \"storage#bucket\",\n   \"id\": \"anaconda-enterprise\",\n   \"selfLink\":
-        \"https://www.googleapis.com/storage/v1/b/anaconda-enterprise\",\n   \"projectNumber\":
-        \"586241054156\",\n   \"name\": \"anaconda-enterprise\",\n   \"timeCreated\":
-        \"2017-03-30T22:33:29.085Z\",\n   \"updated\": \"2017-03-30T22:33:29.085Z\",\n
-        \  \"metageneration\": \"1\",\n   \"location\": \"US\",\n   \"storageClass\":
-        \"MULTI_REGIONAL\",\n   \"etag\": \"CAE=\"\n  },\n  {\n   \"kind\": \"storage#bucket\",\n
-        \  \"id\": \"anaconda-public-data\",\n   \"selfLink\": \"https://www.googleapis.com/storage/v1/b/anaconda-public-data\",\n
-        \  \"projectNumber\": \"586241054156\",\n   \"name\": \"anaconda-public-data\",\n
-        \  \"timeCreated\": \"2017-04-05T20:22:12.865Z\",\n   \"updated\": \"2017-04-05T20:22:12.865Z\",\n
-        \  \"metageneration\": \"1\",\n   \"location\": \"US\",\n   \"storageClass\":
-        \"MULTI_REGIONAL\",\n   \"etag\": \"CAE=\"\n  },\n  {\n   \"kind\": \"storage#bucket\",\n
-        \  \"id\": \"artifacts.test_project.appspot.com\",\n   \"selfLink\": \"https://www.googleapis.com/storage/v1/b/artifacts.test_project.appspot.com\",\n
-        \  \"projectNumber\": \"586241054156\",\n   \"name\": \"artifacts.test_project.appspot.com\",\n
-        \  \"timeCreated\": \"2016-05-17T18:29:22.774Z\",\n   \"updated\": \"2016-05-17T18:29:22.774Z\",\n
-        \  \"metageneration\": \"1\",\n   \"location\": \"US\",\n   \"storageClass\":
-        \"STANDARD\",\n   \"etag\": \"CAE=\"\n  },\n  {\n   \"kind\": \"storage#bucket\",\n
-        \  \"id\": \"blaze-data\",\n   \"selfLink\": \"https://www.googleapis.com/storage/v1/b/blaze-data\",\n
-        \  \"projectNumber\": \"586241054156\",\n   \"name\": \"blaze-data\",\n   \"timeCreated\":
-        \"2015-09-06T04:08:21.262Z\",\n   \"updated\": \"2015-09-06T15:55:01.051Z\",\n
-        \  \"metageneration\": \"2\",\n   \"location\": \"US\",\n   \"storageClass\":
-        \"STANDARD\",\n   \"etag\": \"CAI=\"\n  },\n  {\n   \"kind\": \"storage#bucket\",\n
-        \  \"id\": \"dask_example_data\",\n   \"selfLink\": \"https://www.googleapis.com/storage/v1/b/dask_example_data\",\n
-        \  \"projectNumber\": \"586241054156\",\n   \"name\": \"dask_example_data\",\n
-        \  \"timeCreated\": \"2017-02-15T18:07:45.948Z\",\n   \"updated\": \"2017-02-15T18:07:45.948Z\",\n
-        \  \"metageneration\": \"1\",\n   \"location\": \"US\",\n   \"storageClass\":
-        \"STANDARD\",\n   \"etag\": \"CAE=\"\n  },\n  {\n   \"kind\": \"storage#bucket\",\n
-        \  \"id\": \"dataproc-9a39e84b-a055-4877-9be9-ddd9334e6145-us\",\n   \"selfLink\":
-        \"https://www.googleapis.com/storage/v1/b/dataproc-9a39e84b-a055-4877-9be9-ddd9334e6145-us\",\n
-        \  \"projectNumber\": \"586241054156\",\n   \"name\": \"dataproc-9a39e84b-a055-4877-9be9-ddd9334e6145-us\",\n
-        \  \"timeCreated\": \"2017-04-05T02:56:05.533Z\",\n   \"updated\": \"2017-04-05T02:56:05.533Z\",\n
-        \  \"metageneration\": \"1\",\n   \"location\": \"US\",\n   \"storageClass\":
-        \"STANDARD\",\n   \"etag\": \"CAE=\"\n  },\n  {\n   \"kind\": \"storage#bucket\",\n
-        \  \"id\": \"gcsfs-testing\",\n   \"selfLink\": \"https://www.googleapis.com/storage/v1/b/gcsfs-testing\",\n
-        \  \"projectNumber\": \"586241054156\",\n   \"name\": \"gcsfs-testing\",\n
-        \  \"timeCreated\": \"2017-04-05T13:45:05.641Z\",\n   \"updated\": \"2017-04-05T13:45:05.641Z\",\n
-        \  \"metageneration\": \"1\",\n   \"location\": \"US\",\n   \"storageClass\":
-        \"STANDARD\",\n   \"etag\": \"CAE=\"\n  }\n ]\n}\n"}
-    headers:
-      Alt-Svc: ['quic=":443"; ma=2592000; v="37,36,35"']
-      Cache-Control: ['private, max-age=0, must-revalidate, no-transform']
-      Content-Length: ['2971']
-      Content-Type: [application/json; charset=UTF-8]
-      Date: ['Wed, 05 Apr 2017 20:54:24 GMT']
-      Expires: ['Wed, 05 Apr 2017 20:54:24 GMT']
-      Server: [UploadServer]
-      Vary: [Origin, X-Origin]
-      X-GUploader-UploadID: [AEnB2Uo31qkajLedIH9CqwRmpcQZyzwnflMGwjJG7qjHfPzgfw0ihh1zm0vlaJCMzZNLMw3VS8vl5vOW00KSISXMrUPwKUukAg]
->>>>>>> b795204b
+      Content-Length: ['2021']
+      Content-Type: [application/json; charset=UTF-8]
+      Date: ['Fri, 07 Apr 2017 07:15:08 GMT']
+      Expires: ['Fri, 07 Apr 2017 07:15:08 GMT']
+      Server: [UploadServer]
+      Vary: [Origin, X-Origin]
+      X-GUploader-UploadID: [AEnB2Uo_NUbS542pPHP6A46aIJ24PISN6jKlaoRYpYOnx6BrcYRYJJlzC7owYWYn5bJ9QVtlXI8ZFP6L9q9zZBuUx2t3AVbxxLmXKyg_H4yGiHWTCphMQgc]
     status: {code: 200, message: OK}
 - request:
     body: null
@@ -149,19 +95,11 @@
       Cache-Control: ['private, max-age=0']
       Content-Length: ['165']
       Content-Type: [application/json; charset=UTF-8]
-<<<<<<< HEAD
-      Date: ['Thu, 06 Apr 2017 08:06:43 GMT']
-      Expires: ['Thu, 06 Apr 2017 08:06:43 GMT']
-      Server: [UploadServer]
-      Vary: [Origin, X-Origin]
-      X-GUploader-UploadID: [AEnB2UqpnS9mu-7otkCkTl0ILbo6Vc1LDQuHJVfBoDUPmQ4ufS3jrw8N5NuvN-DJgB0mBhm_Lyaa5jnHAiWonTr-NbUGGxB1TpPfInAMdERFf06FaYgEFts]
-=======
-      Date: ['Wed, 05 Apr 2017 20:54:24 GMT']
-      Expires: ['Wed, 05 Apr 2017 20:54:24 GMT']
-      Server: [UploadServer]
-      Vary: [Origin, X-Origin]
-      X-GUploader-UploadID: [AEnB2Ur1qWAF-JbyimZe3uOH6N9PVIr0sDDI8hIe9uBx1-mhTWkJgY_978wpgG_KyN-N-tVtVKLIhEDppt_X07kgmE5B3CcTOA]
->>>>>>> b795204b
+      Date: ['Fri, 07 Apr 2017 07:15:08 GMT']
+      Expires: ['Fri, 07 Apr 2017 07:15:08 GMT']
+      Server: [UploadServer]
+      Vary: [Origin, X-Origin]
+      X-GUploader-UploadID: [AEnB2UrRICf7kDRk8wTJnMYgGG1QkaiJokF1L3yDTr_zIKP8j1CpEUTgW7kLunuAc87TpcAoR8lwJSaNKy3jxNYtpxQpEF0sZg]
     status: {code: 404, message: Not Found}
 - request:
     body: null
@@ -182,19 +120,11 @@
       Cache-Control: ['private, max-age=0']
       Content-Length: ['165']
       Content-Type: [application/json; charset=UTF-8]
-<<<<<<< HEAD
-      Date: ['Thu, 06 Apr 2017 08:06:44 GMT']
-      Expires: ['Thu, 06 Apr 2017 08:06:44 GMT']
-      Server: [UploadServer]
-      Vary: [Origin, X-Origin]
-      X-GUploader-UploadID: [AEnB2UrHacGEoHyJh6B06OvmZrpBLnmn8APoezQlVrTvemavZbhsBH_kyInJuYI4JxDQY6aJuOt9Q7K1urYiDUIerrofegD2yJZhFuMpamD6umJDBkgCrqo]
-=======
-      Date: ['Wed, 05 Apr 2017 20:54:25 GMT']
-      Expires: ['Wed, 05 Apr 2017 20:54:25 GMT']
-      Server: [UploadServer]
-      Vary: [Origin, X-Origin]
-      X-GUploader-UploadID: [AEnB2Uq5EusTeDAYo088a-zKSRXlL2UxEkreIsk9IYAfG76GiFGSiIFS-ZU49oKjMBia825JgMcifQX2_quTa9SFg_recgQnaQ]
->>>>>>> b795204b
+      Date: ['Fri, 07 Apr 2017 07:15:09 GMT']
+      Expires: ['Fri, 07 Apr 2017 07:15:09 GMT']
+      Server: [UploadServer]
+      Vary: [Origin, X-Origin]
+      X-GUploader-UploadID: [AEnB2UrEFVyOa1Fxa_GD7uW3NSGuIp76HkKLa7KIWCewD4HhKvUDcHXJ5m0ToKRsZ_CM3UcUAfWZbAChKMm8RFYwngQrsxXeKw]
     status: {code: 404, message: Not Found}
 - request:
     body: null
@@ -215,19 +145,11 @@
       Cache-Control: ['private, max-age=0']
       Content-Length: ['165']
       Content-Type: [application/json; charset=UTF-8]
-<<<<<<< HEAD
-      Date: ['Thu, 06 Apr 2017 08:06:44 GMT']
-      Expires: ['Thu, 06 Apr 2017 08:06:44 GMT']
-      Server: [UploadServer]
-      Vary: [Origin, X-Origin]
-      X-GUploader-UploadID: [AEnB2UoQ9uhabJ-LOZO0LwAmuQqL-kXN3zwfiWDk1UOWICi4yj3ppgDp69llJ6UsbAwVMfd_efuH0uolHtA4h439wqziQDE899tEQa-NP3voB-pD9wTJH90]
-=======
-      Date: ['Wed, 05 Apr 2017 20:54:25 GMT']
-      Expires: ['Wed, 05 Apr 2017 20:54:25 GMT']
-      Server: [UploadServer]
-      Vary: [Origin, X-Origin]
-      X-GUploader-UploadID: [AEnB2UracMuDOF58Ygtk3PYnHZX2CI98YBFKdTZxRnxegR4J15CjroIHOqmyuaj5dRwPrIcsHcBYgHyLg1QQBeuS6qt46D2CfQ]
->>>>>>> b795204b
+      Date: ['Fri, 07 Apr 2017 07:15:09 GMT']
+      Expires: ['Fri, 07 Apr 2017 07:15:09 GMT']
+      Server: [UploadServer]
+      Vary: [Origin, X-Origin]
+      X-GUploader-UploadID: [AEnB2UqCH6J0D5qaxNhi2ZptX5I1Kse_Ts-UEoHK40-0zb6b2RMDNlHNuTX69muJyFYsnTIe7CIXglNPt4FAqWwYRFaHZyc3eA]
     status: {code: 404, message: Not Found}
 - request:
     body: null
@@ -248,19 +170,11 @@
       Cache-Control: ['private, max-age=0']
       Content-Length: ['165']
       Content-Type: [application/json; charset=UTF-8]
-<<<<<<< HEAD
-      Date: ['Thu, 06 Apr 2017 08:06:44 GMT']
-      Expires: ['Thu, 06 Apr 2017 08:06:44 GMT']
-      Server: [UploadServer]
-      Vary: [Origin, X-Origin]
-      X-GUploader-UploadID: [AEnB2Uo_Kg72FVfYVHhb2-wrL1b9y9CJu_U4Z17IoUBCf-F5TiLdU4X2Pb6KFcwmO5NnTEeXbPghCaMuPyI6UeZ0GEv7Zse_xUHSMPnY4CKS0HDVK1wuV40]
-=======
-      Date: ['Wed, 05 Apr 2017 20:54:25 GMT']
-      Expires: ['Wed, 05 Apr 2017 20:54:25 GMT']
-      Server: [UploadServer]
-      Vary: [Origin, X-Origin]
-      X-GUploader-UploadID: [AEnB2Uq65DdXXSkkwg_jVtjjZTIuFNbemn3y9EEm4P6wySXJeFH7Ej9aspoNMirdB8OfmtysE3Cc8IGvdx1rcTTuX1Q8fl3Zqw]
->>>>>>> b795204b
+      Date: ['Fri, 07 Apr 2017 07:15:09 GMT']
+      Expires: ['Fri, 07 Apr 2017 07:15:09 GMT']
+      Server: [UploadServer]
+      Vary: [Origin, X-Origin]
+      X-GUploader-UploadID: [AEnB2Urx-duIP9JqkWuJWvfeul21OWl50dtb8X0A8zY9NwcNbTKjC_PlIUj5Cf1xdhRF65LjhPpruhzd68xmDxtQcsHIihNx-nPtKOujdLnEnVZu7LYXoT4]
     status: {code: 404, message: Not Found}
 - request:
     body: '1'
@@ -273,46 +187,26 @@
     method: POST
     uri: https://www.googleapis.com/upload/storage/v1/b/gcsfs-testing/o?name=mapping%2Fx&uploadType=media
   response:
-<<<<<<< HEAD
-    body: {string: "{\n \"kind\": \"storage#object\",\n \"id\": \"gcsfs-testing/mapping/x/1491466004674362\",\n
+    body: {string: "{\n \"kind\": \"storage#object\",\n \"id\": \"gcsfs-testing/mapping/x/1491549310231954\",\n
         \"selfLink\": \"https://www.googleapis.com/storage/v1/b/gcsfs-testing/o/mapping%2Fx\",\n
         \"name\": \"mapping/x\",\n \"bucket\": \"gcsfs-testing\",\n \"generation\":
-        \"1491466004674362\",\n \"metageneration\": \"1\",\n \"timeCreated\": \"2017-04-06T08:06:44.606Z\",\n
-        \"updated\": \"2017-04-06T08:06:44.606Z\",\n \"storageClass\": \"STANDARD\",\n
-        \"timeStorageClassUpdated\": \"2017-04-06T08:06:44.606Z\",\n \"size\": \"1\",\n
-        \"md5Hash\": \"xMpCOKC5I4INzFCab3WEmw==\",\n \"mediaLink\": \"https://www.googleapis.com/download/storage/v1/b/gcsfs-testing/o/mapping%2Fx?generation=1491466004674362&alt=media\",\n
-        \"crc32c\": \"kPWZ4w==\",\n \"etag\": \"CLrunOuvj9MCEAE=\"\n}\n"}
-=======
-    body: {string: "{\n \"kind\": \"storage#object\",\n \"id\": \"gcsfs-testing/mapping/x/1491425665772176\",\n
-        \"selfLink\": \"https://www.googleapis.com/storage/v1/b/gcsfs-testing/o/mapping%2Fx\",\n
-        \"name\": \"mapping/x\",\n \"bucket\": \"gcsfs-testing\",\n \"generation\":
-        \"1491425665772176\",\n \"metageneration\": \"1\",\n \"timeCreated\": \"2017-04-05T20:54:25.753Z\",\n
-        \"updated\": \"2017-04-05T20:54:25.753Z\",\n \"storageClass\": \"STANDARD\",\n
-        \"timeStorageClassUpdated\": \"2017-04-05T20:54:25.753Z\",\n \"size\": \"1\",\n
-        \"md5Hash\": \"xMpCOKC5I4INzFCab3WEmw==\",\n \"mediaLink\": \"https://www.googleapis.com/download/storage/v1/b/gcsfs-testing/o/mapping%2Fx?generation=1491425665772176&alt=media\",\n
-        \"crc32c\": \"kPWZ4w==\",\n \"etag\": \"CJDVkciZjtMCEAE=\"\n}\n"}
->>>>>>> b795204b
+        \"1491549310231954\",\n \"metageneration\": \"1\",\n \"timeCreated\": \"2017-04-07T07:15:10.149Z\",\n
+        \"updated\": \"2017-04-07T07:15:10.149Z\",\n \"storageClass\": \"STANDARD\",\n
+        \"timeStorageClassUpdated\": \"2017-04-07T07:15:10.149Z\",\n \"size\": \"1\",\n
+        \"md5Hash\": \"xMpCOKC5I4INzFCab3WEmw==\",\n \"mediaLink\": \"https://www.googleapis.com/download/storage/v1/b/gcsfs-testing/o/mapping%2Fx?generation=1491549310231954&alt=media\",\n
+        \"crc32c\": \"kPWZ4w==\",\n \"etag\": \"CJLLtJbmkdMCEAE=\"\n}\n"}
     headers:
       Alt-Svc: ['quic=":443"; ma=2592000; v="37,36,35"']
       Cache-Control: ['no-cache, no-store, max-age=0, must-revalidate']
       Content-Length: ['681']
       Content-Type: [application/json; charset=UTF-8]
-<<<<<<< HEAD
-      Date: ['Thu, 06 Apr 2017 08:06:44 GMT']
-      ETag: [CLrunOuvj9MCEAE=]
-=======
-      Date: ['Wed, 05 Apr 2017 20:54:25 GMT']
-      ETag: [CJDVkciZjtMCEAE=]
->>>>>>> b795204b
-      Expires: ['Mon, 01 Jan 1990 00:00:00 GMT']
-      Pragma: [no-cache]
-      Server: [UploadServer]
-      Vary: [Origin, X-Origin]
-<<<<<<< HEAD
-      X-GUploader-UploadID: [AEnB2UqamDFb_9IKZVa53ax7kdX11vYZ1bQHF0ECLgvkGqai_7S_MljyEm95_cwKKuM5k-IiulNAQic6VmpjgoXLVeAn9-s145ObGSABUzO_HuWCfW3aN2g]
-=======
-      X-GUploader-UploadID: [AEnB2UqfVI0mENXvpHTcGNseHbXkZbrnPCkDDdrSYm9CRBI-_1atPz47t7K5iLmpUu8Sm-UXhgADKucg44S86R4l7zJeLfTPlg]
->>>>>>> b795204b
+      Date: ['Fri, 07 Apr 2017 07:15:10 GMT']
+      ETag: [CJLLtJbmkdMCEAE=]
+      Expires: ['Mon, 01 Jan 1990 00:00:00 GMT']
+      Pragma: [no-cache]
+      Server: [UploadServer]
+      Vary: [Origin, X-Origin]
+      X-GUploader-UploadID: [AEnB2Up-p9ek90lxWjZcn7Yk4R4Mx1iNSruTDrfmKAJLp4242kTq2itvO2q5l8FOQqtqv79BhY8CzYKZnV0ZnQotXCGMaa3mjEGAvHXafrWV7Ml30RGtW_E]
     status: {code: 200, message: OK}
 - request:
     body: null
@@ -325,45 +219,25 @@
     uri: https://www.googleapis.com/storage/v1/b/gcsfs-testing/o/?maxResults=1000
   response:
     body: {string: "{\n \"kind\": \"storage#objects\",\n \"items\": [\n  {\n   \"kind\":
-<<<<<<< HEAD
-        \"storage#object\",\n   \"id\": \"gcsfs-testing/mapping/x/1491466004674362\",\n
+        \"storage#object\",\n   \"id\": \"gcsfs-testing/mapping/x/1491549310231954\",\n
         \  \"selfLink\": \"https://www.googleapis.com/storage/v1/b/gcsfs-testing/o/mapping%2Fx\",\n
         \  \"name\": \"mapping/x\",\n   \"bucket\": \"gcsfs-testing\",\n   \"generation\":
-        \"1491466004674362\",\n   \"metageneration\": \"1\",\n   \"timeCreated\":
-        \"2017-04-06T08:06:44.606Z\",\n   \"updated\": \"2017-04-06T08:06:44.606Z\",\n
-        \  \"storageClass\": \"STANDARD\",\n   \"timeStorageClassUpdated\": \"2017-04-06T08:06:44.606Z\",\n
+        \"1491549310231954\",\n   \"metageneration\": \"1\",\n   \"timeCreated\":
+        \"2017-04-07T07:15:10.149Z\",\n   \"updated\": \"2017-04-07T07:15:10.149Z\",\n
+        \  \"storageClass\": \"STANDARD\",\n   \"timeStorageClassUpdated\": \"2017-04-07T07:15:10.149Z\",\n
         \  \"size\": \"1\",\n   \"md5Hash\": \"xMpCOKC5I4INzFCab3WEmw==\",\n   \"mediaLink\":
-        \"https://www.googleapis.com/download/storage/v1/b/gcsfs-testing/o/mapping%2Fx?generation=1491466004674362&alt=media\",\n
-        \  \"crc32c\": \"kPWZ4w==\",\n   \"etag\": \"CLrunOuvj9MCEAE=\"\n  }\n ]\n}\n"}
-=======
-        \"storage#object\",\n   \"id\": \"gcsfs-testing/mapping/x/1491425665772176\",\n
-        \  \"selfLink\": \"https://www.googleapis.com/storage/v1/b/gcsfs-testing/o/mapping%2Fx\",\n
-        \  \"name\": \"mapping/x\",\n   \"bucket\": \"gcsfs-testing\",\n   \"generation\":
-        \"1491425665772176\",\n   \"metageneration\": \"1\",\n   \"timeCreated\":
-        \"2017-04-05T20:54:25.753Z\",\n   \"updated\": \"2017-04-05T20:54:25.753Z\",\n
-        \  \"storageClass\": \"STANDARD\",\n   \"timeStorageClassUpdated\": \"2017-04-05T20:54:25.753Z\",\n
-        \  \"size\": \"1\",\n   \"md5Hash\": \"xMpCOKC5I4INzFCab3WEmw==\",\n   \"mediaLink\":
-        \"https://www.googleapis.com/download/storage/v1/b/gcsfs-testing/o/mapping%2Fx?generation=1491425665772176&alt=media\",\n
-        \  \"crc32c\": \"kPWZ4w==\",\n   \"etag\": \"CJDVkciZjtMCEAE=\"\n  }\n ]\n}\n"}
->>>>>>> b795204b
+        \"https://www.googleapis.com/download/storage/v1/b/gcsfs-testing/o/mapping%2Fx?generation=1491549310231954&alt=media\",\n
+        \  \"crc32c\": \"kPWZ4w==\",\n   \"etag\": \"CJLLtJbmkdMCEAE=\"\n  }\n ]\n}\n"}
     headers:
       Alt-Svc: ['quic=":443"; ma=2592000; v="37,36,35"']
       Cache-Control: ['private, max-age=0, must-revalidate, no-transform']
       Content-Length: ['764']
       Content-Type: [application/json; charset=UTF-8]
-<<<<<<< HEAD
-      Date: ['Thu, 06 Apr 2017 08:06:45 GMT']
-      Expires: ['Thu, 06 Apr 2017 08:06:45 GMT']
-      Server: [UploadServer]
-      Vary: [Origin, X-Origin]
-      X-GUploader-UploadID: [AEnB2UqUvKQXKq7JIEh1ujL-EcspTDooS3hkoURHz4Tj1kBNlRu_6YaS3ILkdgERsFKE0YaJWwXqbV2ND5DUCKK8vFlzW59Upqe5CNB9tAQj-CkblxD7Z4w]
-=======
-      Date: ['Wed, 05 Apr 2017 20:54:26 GMT']
-      Expires: ['Wed, 05 Apr 2017 20:54:26 GMT']
-      Server: [UploadServer]
-      Vary: [Origin, X-Origin]
-      X-GUploader-UploadID: [AEnB2Up2MxsFle-emrlqL3di4JZpc3NV6Y9KOfRU6cYse6GqGQ3PViKSf70wrT-aAcTLDqb_z64xs7ZXQci5GkP1oamKF52OXw]
->>>>>>> b795204b
+      Date: ['Fri, 07 Apr 2017 07:15:10 GMT']
+      Expires: ['Fri, 07 Apr 2017 07:15:10 GMT']
+      Server: [UploadServer]
+      Vary: [Origin, X-Origin]
+      X-GUploader-UploadID: [AEnB2UpjLUcfEeeCH73pex3YnoC5mKvdKCGBi4SXYDU0hHDrAXJ2Gyb8rvtB-NewiVbQGlzUC1cEEH4c8-QWgKpjN95eTszrao6fuxYjYiiq4frgpCBG4yM]
     status: {code: 200, message: OK}
 - request:
     body: null
@@ -374,11 +248,7 @@
       Range: [bytes=0-10485759]
       User-Agent: [python-requests/2.13.0]
     method: GET
-<<<<<<< HEAD
-    uri: https://www.googleapis.com/download/storage/v1/b/gcsfs-testing/o/mapping%2Fx?alt=media&generation=1491466004674362
-=======
-    uri: https://www.googleapis.com/download/storage/v1/b/gcsfs-testing/o/mapping%2Fx?alt=media&generation=1491425665772176
->>>>>>> b795204b
+    uri: https://www.googleapis.com/download/storage/v1/b/gcsfs-testing/o/mapping%2Fx?alt=media&generation=1491549310231954
   response:
     body: {string: '1'}
     headers:
@@ -388,24 +258,14 @@
       Content-Length: ['1']
       Content-Range: [bytes 0-0/1]
       Content-Type: [application/octet-stream]
-<<<<<<< HEAD
-      Date: ['Thu, 06 Apr 2017 08:06:45 GMT']
-      ETag: [CLrunOuvj9MCEAE=]
-=======
-      Date: ['Wed, 05 Apr 2017 20:54:26 GMT']
-      ETag: [CJDVkciZjtMCEAE=]
->>>>>>> b795204b
-      Expires: ['Mon, 01 Jan 1990 00:00:00 GMT']
-      Pragma: [no-cache]
-      Server: [UploadServer]
-      Vary: [Origin, X-Origin]
-<<<<<<< HEAD
-      X-GUploader-UploadID: [AEnB2UrIqoPgE9xbD5NwjBH22SpHCrH5SVbrwMYgmyb5P4tdufhrJY7-ypyHvmviaenatgHykkMEp3xB3nKh3BUgKcpRwwq4ntoAGU3gVWTOCumZEvZCPP4]
-      X-Goog-Generation: ['1491466004674362']
-=======
-      X-GUploader-UploadID: [AEnB2Uq6vP8cv4ssf6UnYzQb1rTpPjpJ1imuOT65t0VuWIqT3r1S2WkYrGhUYKXw925hWxR4pL5AI-FTh7hsTUiJHwi80zSH8g]
-      X-Goog-Generation: ['1491425665772176']
->>>>>>> b795204b
+      Date: ['Fri, 07 Apr 2017 07:15:11 GMT']
+      ETag: [CJLLtJbmkdMCEAE=]
+      Expires: ['Mon, 01 Jan 1990 00:00:00 GMT']
+      Pragma: [no-cache]
+      Server: [UploadServer]
+      Vary: [Origin, X-Origin]
+      X-GUploader-UploadID: [AEnB2UoCfvwuzVaSv03NhbgrYwoK72XyNG6JWoBeo9LXR5puhwZFRs89MHokLtoIkdotyl8m5wK5aAQnDOGKQy1SHCp1kenjHA]
+      X-Goog-Generation: ['1491549310231954']
       X-Goog-Hash: [crc32c=kPWZ4w==]
       X-Goog-Metageneration: ['1']
       X-Goog-Storage-Class: [STANDARD]
@@ -423,23 +283,14 @@
   response:
     body:
       string: !!binary |
-<<<<<<< HEAD
-        H4sIABX35VgC/6tWSkxOTi0uji/Jz07NU7JSUKqoqFDSUVDKTMEQSq0oyCxKLY7PBAkamxkYAMXA
-        auJLKgtSQQqdUhOLUouUagFOYrb0VgAAAA==
-=======
-        H4sIAIJZ5VgC/6tWSq0oyCxKLY7PzFOyUjA2MzDQUVDKTIkvyc9OBYkoVVRUKAGFwPz4ksqCVJCg
-        U2piUWoRSDwxOTm1uBhVeS0A03RPm1YAAAA=
->>>>>>> b795204b
+        H4sIAH8851gC/6tWSkxOTi0uji/Jz07NU7JSUKqoqFDSUVBKrSjILEotjs8ECRqbGRgAxTJTMJSB
+        +fEllQWpIEGn1MSi1CKlWgA253KRVgAAAA==
     headers:
       Alt-Svc: ['quic=":443"; ma=2592000; v="37,36,35"']
       Cache-Control: ['no-cache, no-store, max-age=0, must-revalidate']
       Content-Encoding: [gzip]
       Content-Type: [application/json; charset=UTF-8]
-<<<<<<< HEAD
-      Date: ['Thu, 06 Apr 2017 08:06:45 GMT']
-=======
-      Date: ['Wed, 05 Apr 2017 20:54:26 GMT']
->>>>>>> b795204b
+      Date: ['Fri, 07 Apr 2017 07:15:11 GMT']
       Expires: ['Mon, 01 Jan 1990 00:00:00 GMT']
       Pragma: [no-cache]
       Server: [GSE]
@@ -458,11 +309,7 @@
       Range: [bytes=0-10485759]
       User-Agent: [python-requests/2.13.0]
     method: GET
-<<<<<<< HEAD
-    uri: https://www.googleapis.com/download/storage/v1/b/gcsfs-testing/o/mapping%2Fx?alt=media&generation=1491466004674362
-=======
-    uri: https://www.googleapis.com/download/storage/v1/b/gcsfs-testing/o/mapping%2Fx?alt=media&generation=1491425665772176
->>>>>>> b795204b
+    uri: https://www.googleapis.com/download/storage/v1/b/gcsfs-testing/o/mapping%2Fx?alt=media&generation=1491549310231954
   response:
     body: {string: '1'}
     headers:
@@ -472,24 +319,14 @@
       Content-Length: ['1']
       Content-Range: [bytes 0-0/1]
       Content-Type: [application/octet-stream]
-<<<<<<< HEAD
-      Date: ['Thu, 06 Apr 2017 08:06:45 GMT']
-      ETag: [CLrunOuvj9MCEAE=]
-=======
-      Date: ['Wed, 05 Apr 2017 20:54:27 GMT']
-      ETag: [CJDVkciZjtMCEAE=]
->>>>>>> b795204b
-      Expires: ['Mon, 01 Jan 1990 00:00:00 GMT']
-      Pragma: [no-cache]
-      Server: [UploadServer]
-      Vary: [Origin, X-Origin]
-<<<<<<< HEAD
-      X-GUploader-UploadID: [AEnB2Ur5ltNeQe7p4lfVi7A0AdPPFnfX4lY4vDGfeyr43ZnVMwg3srcRK9r-WiNSSGPTU2Vc2o91d1zp8qh_h5GXG986BzG_h8GP3vaBSWRvyOPPP-rk_PM]
-      X-Goog-Generation: ['1491466004674362']
-=======
-      X-GUploader-UploadID: [AEnB2Urng4phdeIREJWIk0_2d2VG7ORGUrmdxWTrqLEPi8V_CPUeadG0QkZHFfeJlGviiwlE-28SpeG50uWxak3qnE1bc0POSA]
-      X-Goog-Generation: ['1491425665772176']
->>>>>>> b795204b
+      Date: ['Fri, 07 Apr 2017 07:15:11 GMT']
+      ETag: [CJLLtJbmkdMCEAE=]
+      Expires: ['Mon, 01 Jan 1990 00:00:00 GMT']
+      Pragma: [no-cache]
+      Server: [UploadServer]
+      Vary: [Origin, X-Origin]
+      X-GUploader-UploadID: [AEnB2UpoVB9uMWNE5lwLUnksj9nFWyh6aZzkjf1z8rAamVT7TKGvf69OrBr2ZdMMH8lEKgT8o1wFLgTj4KYcTQdX9Z4cgAiLxq850CpLxrPVd78dOsQS6GQ]
+      X-Goog-Generation: ['1491549310231954']
       X-Goog-Hash: [crc32c=kPWZ4w==]
       X-Goog-Metageneration: ['1']
       X-Goog-Storage-Class: [STANDARD]
@@ -511,19 +348,11 @@
       Cache-Control: ['no-cache, no-store, max-age=0, must-revalidate']
       Content-Length: ['0']
       Content-Type: [application/json]
-<<<<<<< HEAD
-      Date: ['Thu, 06 Apr 2017 08:06:46 GMT']
-=======
-      Date: ['Wed, 05 Apr 2017 20:54:27 GMT']
->>>>>>> b795204b
-      Expires: ['Mon, 01 Jan 1990 00:00:00 GMT']
-      Pragma: [no-cache]
-      Server: [UploadServer]
-      Vary: [Origin, X-Origin]
-<<<<<<< HEAD
-      X-GUploader-UploadID: [AEnB2UqkOm2XYbNO1TdTCIDlEFeM_4ajJhNVcvPDSMb_wy6XAEtch_YJj1UQoAdlTr9uLuy28SFHHU-LajLPY4XJWxluvnfGNCfOuW52fFbuGftTfzrEvko]
-=======
-      X-GUploader-UploadID: [AEnB2Uq_4nCbhp1N_EloYTkiX7gPTlTkcVYflDMHbOcFt5GhHCyyV7KG1men1ek4YOT5kOAbrIOVzElaJvoA-Xybyn3xUT1qSw]
->>>>>>> b795204b
+      Date: ['Fri, 07 Apr 2017 07:15:12 GMT']
+      Expires: ['Mon, 01 Jan 1990 00:00:00 GMT']
+      Pragma: [no-cache]
+      Server: [UploadServer]
+      Vary: [Origin, X-Origin]
+      X-GUploader-UploadID: [AEnB2UozO_BseGHZ9rJnzG74v9cB46ayvzuxBrWEyb8G0-_NnGPJ_Bzo-IFhN2m-Fkyi1mUowCVsU5fz2noC06tx6fDwwL3jSjNenCiB9miN50vC93-cwxk]
     status: {code: 204, message: No Content}
 version: 1