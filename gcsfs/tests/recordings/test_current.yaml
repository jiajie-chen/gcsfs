interactions:
- request:
    body: null
    headers:
      Accept: ['*/*']
      Accept-Encoding: ['gzip, deflate']
      Connection: [keep-alive]
      Content-Length: ['0']
      User-Agent: [python-requests/2.18.4]
    method: POST
    uri: https://www.googleapis.com/oauth2/v4/token?grant_type=refresh_token
  response:
    body:
      string: !!binary |
<<<<<<< HEAD
        H4sIADsKMFoC/6tWykyJL8nPTs1TslJQqqioUNJRUALz40sqC1JBgk6piUWpRSDxxOTk1OJiDOWp
        FQWZRanF8ZkgQWMzA4NaAMCTibZWAAAA
    headers:
      Alt-Svc: ['quic=":443"; ma=2592000; v="39,38,37,35"']
      Cache-Control: ['no-cache, no-store, max-age=0, must-revalidate']
      Content-Encoding: [gzip]
      Content-Type: [application/json; charset=UTF-8]
      Date: ['Wed, 11 Oct 2017 14:35:40 GMT']
=======
        H4sIAGqTTloC/6tWykyJL8nPTs1TslJQqqioUNJRUEqtKMgsSi2OzwQJGpsZGADFEpOTU4uLMZSC
        +fEllQWpIEGn1MSi1CKlWgDtYoPeVgAAAA==
    headers:
      Alt-Svc: ['hq=":443"; ma=2592000; quic=51303431; quic=51303339; quic=51303338;
          quic=51303337; quic=51303335,quic=":443"; ma=2592000; v="41,39,38,37,35"']
      Cache-Control: ['no-cache, no-store, max-age=0, must-revalidate']
      Content-Encoding: [gzip]
      Content-Type: [application/json; charset=UTF-8]
      Date: ['Thu, 04 Jan 2018 20:49:46 GMT']
>>>>>>> 899a4518
      Expires: ['Mon, 01 Jan 1990 00:00:00 GMT']
      Pragma: [no-cache]
      Server: [GSE]
      Transfer-Encoding: [chunked]
      Vary: [Origin, X-Origin]
      X-Content-Type-Options: [nosniff]
      X-Frame-Options: [SAMEORIGIN]
      X-XSS-Protection: [1; mode=block]
    status: {code: 200, message: OK}
- request:
    body: null
    headers:
      Accept: ['*/*']
      Accept-Encoding: ['gzip, deflate']
      Connection: [keep-alive]
      User-Agent: [python-requests/2.18.4]
    method: GET
    uri: https://www.googleapis.com/storage/v1/b/?project=test_project
  response:
    body: {string: "{\n \"kind\": \"storage#buckets\",\n \"items\": [\n  {\n   \"kind\":
        \"storage#bucket\",\n   \"id\": \"anaconda-enterprise\",\n   \"selfLink\":
        \"https://www.googleapis.com/storage/v1/b/anaconda-enterprise\",\n   \"projectNumber\":
        \"586241054156\",\n   \"name\": \"anaconda-enterprise\",\n   \"timeCreated\":
        \"2017-07-05T23:53:06.552Z\",\n   \"updated\": \"2017-07-14T17:39:54.178Z\",\n
        \  \"metageneration\": \"3\",\n   \"location\": \"US\",\n   \"storageClass\":
        \"MULTI_REGIONAL\",\n   \"etag\": \"CAM=\"\n  },\n  {\n   \"kind\": \"storage#bucket\",\n
        \  \"id\": \"anaconda-public-data\",\n   \"selfLink\": \"https://www.googleapis.com/storage/v1/b/anaconda-public-data\",\n
        \  \"projectNumber\": \"586241054156\",\n   \"name\": \"anaconda-public-data\",\n
        \  \"timeCreated\": \"2017-04-05T20:22:12.865Z\",\n   \"updated\": \"2017-07-10T16:32:07.980Z\",\n
        \  \"metageneration\": \"2\",\n   \"location\": \"US\",\n   \"storageClass\":
        \"MULTI_REGIONAL\",\n   \"etag\": \"CAI=\"\n  },\n  {\n   \"kind\": \"storage#bucket\",\n
        \  \"id\": \"artifacts.test_project.appspot.com\",\n   \"selfLink\": \"https://www.googleapis.com/storage/v1/b/artifacts.test_project.appspot.com\",\n
        \  \"projectNumber\": \"586241054156\",\n   \"name\": \"artifacts.test_project.appspot.com\",\n
        \  \"timeCreated\": \"2016-05-17T18:29:22.774Z\",\n   \"updated\": \"2016-05-17T18:29:22.774Z\",\n
        \  \"metageneration\": \"1\",\n   \"location\": \"US\",\n   \"storageClass\":
        \"STANDARD\",\n   \"etag\": \"CAE=\"\n  },\n  {\n   \"kind\": \"storage#bucket\",\n
<<<<<<< HEAD
        \  \"id\": \"dataflow-anaconda-compute\",\n   \"selfLink\": \"https://www.googleapis.com/storage/v1/b/dataflow-anaconda-compute\",\n
        \  \"projectNumber\": \"586241054156\",\n   \"name\": \"dataflow-anaconda-compute\",\n
        \  \"timeCreated\": \"2017-09-14T18:55:42.848Z\",\n   \"updated\": \"2017-09-14T18:55:42.848Z\",\n
        \  \"metageneration\": \"1\",\n   \"location\": \"US\",\n   \"storageClass\":
        \"MULTI_REGIONAL\",\n   \"etag\": \"CAE=\"\n  },\n  {\n   \"kind\": \"storage#bucket\",\n
        \  \"id\": \"gcsfs-testing\",\n   \"selfLink\": \"https://www.googleapis.com/storage/v1/b/gcsfs-testing\",\n
        \  \"projectNumber\": \"586241054156\",\n   \"name\": \"gcsfs-testing\",\n
        \  \"timeCreated\": \"2017-10-11T14:25:41.055Z\",\n   \"updated\": \"2017-10-11T14:25:41.055Z\",\n
        \  \"metageneration\": \"1\",\n   \"location\": \"US\",\n   \"storageClass\":
        \"STANDARD\",\n   \"etag\": \"CAE=\"\n  },\n  {\n   \"kind\": \"storage#bucket\",\n
        \  \"id\": \"mytempdir\",\n   \"selfLink\": \"https://www.googleapis.com/storage/v1/b/mytempdir\",\n
        \  \"projectNumber\": \"586241054156\",\n   \"name\": \"mytempdir\",\n   \"timeCreated\":
        \"2017-10-02T20:32:40.893Z\",\n   \"updated\": \"2017-10-02T20:32:40.893Z\",\n
        \  \"metageneration\": \"1\",\n   \"location\": \"US\",\n   \"storageClass\":
        \"STANDARD\",\n   \"etag\": \"CAE=\"\n  }\n ]\n}\n"}
    headers:
      Alt-Svc: ['quic=":443"; ma=2592000; v="39,38,37,35"']
      Cache-Control: ['private, max-age=0, must-revalidate, no-transform']
      Content-Length: ['2512']
      Content-Type: [application/json; charset=UTF-8]
      Date: ['Wed, 11 Oct 2017 14:35:40 GMT']
      Expires: ['Wed, 11 Oct 2017 14:35:40 GMT']
      Server: [UploadServer]
      Vary: [Origin, X-Origin]
      X-GUploader-UploadID: [AEnB2UpFkO8maPAmxnu_9H_xhVfz4CWEO4igT6GhN72dif3AeEjLCJWwgY8Prs0CUA4lLXrSu-KBbyat3Kyq7rO76D67TSQQTQ]
=======
        \  \"id\": \"test_project_cloudbuild\",\n   \"selfLink\": \"https://www.googleapis.com/storage/v1/b/test_project_cloudbuild\",\n
        \  \"projectNumber\": \"586241054156\",\n   \"name\": \"test_project_cloudbuild\",\n
        \  \"timeCreated\": \"2017-11-03T20:06:49.744Z\",\n   \"updated\": \"2017-11-03T20:06:49.744Z\",\n
        \  \"metageneration\": \"1\",\n   \"location\": \"US\",\n   \"storageClass\":
        \"STANDARD\",\n   \"etag\": \"CAE=\"\n  },\n  {\n   \"kind\": \"storage#bucket\",\n
        \  \"id\": \"dataflow-anaconda-compute\",\n   \"selfLink\": \"https://www.googleapis.com/storage/v1/b/dataflow-anaconda-compute\",\n
        \  \"projectNumber\": \"586241054156\",\n   \"name\": \"dataflow-anaconda-compute\",\n
        \  \"timeCreated\": \"2017-09-14T18:55:42.848Z\",\n   \"updated\": \"2017-09-14T18:55:42.848Z\",\n
        \  \"metageneration\": \"1\",\n   \"location\": \"US\",\n   \"storageClass\":
        \"MULTI_REGIONAL\",\n   \"etag\": \"CAE=\"\n  },\n  {\n   \"kind\": \"storage#bucket\",\n
        \  \"id\": \"gcsfs-test\",\n   \"selfLink\": \"https://www.googleapis.com/storage/v1/b/gcsfs-test\",\n
        \  \"projectNumber\": \"586241054156\",\n   \"name\": \"gcsfs-test\",\n   \"timeCreated\":
        \"2017-12-02T23:25:23.058Z\",\n   \"updated\": \"2018-01-04T14:07:08.519Z\",\n
        \  \"metageneration\": \"2\",\n   \"location\": \"US\",\n   \"storageClass\":
        \"MULTI_REGIONAL\",\n   \"etag\": \"CAI=\"\n  },\n  {\n   \"kind\": \"storage#bucket\",\n
        \  \"id\": \"gcsfs-testing\",\n   \"selfLink\": \"https://www.googleapis.com/storage/v1/b/gcsfs-testing\",\n
        \  \"projectNumber\": \"586241054156\",\n   \"name\": \"gcsfs-testing\",\n
        \  \"timeCreated\": \"2017-12-12T16:52:13.675Z\",\n   \"updated\": \"2017-12-12T16:52:13.675Z\",\n
        \  \"metageneration\": \"1\",\n   \"location\": \"US\",\n   \"storageClass\":
        \"STANDARD\",\n   \"etag\": \"CAE=\"\n  }\n ]\n}\n"}
    headers:
      Alt-Svc: ['hq=":443"; ma=2592000; quic=51303431; quic=51303339; quic=51303338;
          quic=51303337; quic=51303335,quic=":443"; ma=2592000; v="41,39,38,37,35"']
      Cache-Control: ['private, max-age=0, must-revalidate, no-transform']
      Content-Length: ['2944']
      Content-Type: [application/json; charset=UTF-8]
      Date: ['Thu, 04 Jan 2018 20:49:46 GMT']
      Expires: ['Thu, 04 Jan 2018 20:49:46 GMT']
      Server: [UploadServer]
      Vary: [Origin, X-Origin]
      X-GUploader-UploadID: [AEnB2UrTn_NXmqsHMPXB1pEJhmhMcDcCYk6ouiVwGIoIz5drkuvuqyew3i3aaRTheApXyrYvlCAT26qtXTT3l0IEiBTVYOwC2A]
>>>>>>> 899a4518
    status: {code: 200, message: OK}
- request:
    body: null
    headers:
      Accept: ['*/*']
      Accept-Encoding: ['gzip, deflate']
      Connection: [keep-alive]
      Content-Length: ['0']
      User-Agent: [python-requests/2.18.4]
    method: DELETE
    uri: https://www.googleapis.com/storage/v1/b/gcsfs-testing/o/tmp%2Ftest%2Fa
  response:
    body: {string: "{\n \"error\": {\n  \"errors\": [\n   {\n    \"domain\": \"global\",\n
        \   \"reason\": \"notFound\",\n    \"message\": \"Not Found\"\n   }\n  ],\n
        \ \"code\": 404,\n  \"message\": \"Not Found\"\n }\n}\n"}
    headers:
<<<<<<< HEAD
      Alt-Svc: ['quic=":443"; ma=2592000; v="39,38,37,35"']
      Cache-Control: ['private, max-age=0']
      Content-Length: ['165']
      Content-Type: [application/json; charset=UTF-8]
      Date: ['Wed, 11 Oct 2017 14:35:40 GMT']
      Expires: ['Wed, 11 Oct 2017 14:35:40 GMT']
      Server: [UploadServer]
      Vary: [Origin, X-Origin]
      X-GUploader-UploadID: [AEnB2Ur-fH9QAddmBP79RlmFZ_UX5A_5UtGzW4DFYqSoiE0xb1T50vSqx1SVGj1_dYoouAeCck0vsb9YvdxqOtyjJnUuXyDLwg]
=======
      Alt-Svc: ['hq=":443"; ma=2592000; quic=51303431; quic=51303339; quic=51303338;
          quic=51303337; quic=51303335,quic=":443"; ma=2592000; v="41,39,38,37,35"']
      Cache-Control: ['private, max-age=0']
      Content-Length: ['165']
      Content-Type: [application/json; charset=UTF-8]
      Date: ['Thu, 04 Jan 2018 20:49:46 GMT']
      Expires: ['Thu, 04 Jan 2018 20:49:46 GMT']
      Server: [UploadServer]
      Vary: [Origin, X-Origin]
      X-GUploader-UploadID: [AEnB2Ur4_DC7hDs_9WSY76uBaryq1rnuR4baG_E97yX95dBaGEpRNcRpekeFBE5kRREStpJB2rI5Stjlcl7vV3iGJRmZQPxVbw]
>>>>>>> 899a4518
    status: {code: 404, message: Not Found}
- request:
    body: null
    headers:
      Accept: ['*/*']
      Accept-Encoding: ['gzip, deflate']
      Connection: [keep-alive]
      Content-Length: ['0']
      User-Agent: [python-requests/2.18.4]
    method: DELETE
    uri: https://www.googleapis.com/storage/v1/b/gcsfs-testing/o/tmp%2Ftest%2Fb
  response:
    body: {string: "{\n \"error\": {\n  \"errors\": [\n   {\n    \"domain\": \"global\",\n
        \   \"reason\": \"notFound\",\n    \"message\": \"Not Found\"\n   }\n  ],\n
        \ \"code\": 404,\n  \"message\": \"Not Found\"\n }\n}\n"}
    headers:
<<<<<<< HEAD
      Alt-Svc: ['quic=":443"; ma=2592000; v="39,38,37,35"']
      Cache-Control: ['private, max-age=0']
      Content-Length: ['165']
      Content-Type: [application/json; charset=UTF-8]
      Date: ['Wed, 11 Oct 2017 14:35:40 GMT']
      Expires: ['Wed, 11 Oct 2017 14:35:40 GMT']
      Server: [UploadServer]
      Vary: [Origin, X-Origin]
      X-GUploader-UploadID: [AEnB2UpT8qQzCY4EBfjVNhbrxzUZGlbYLX0ax71_4Gb2TXpcfoz5VaLHqpl9TYIX5Oy-aZKU1U82j4jzdBoT1glXUfJ6fr_W_g]
=======
      Alt-Svc: ['hq=":443"; ma=2592000; quic=51303431; quic=51303339; quic=51303338;
          quic=51303337; quic=51303335,quic=":443"; ma=2592000; v="41,39,38,37,35"']
      Cache-Control: ['private, max-age=0']
      Content-Length: ['165']
      Content-Type: [application/json; charset=UTF-8]
      Date: ['Thu, 04 Jan 2018 20:49:46 GMT']
      Expires: ['Thu, 04 Jan 2018 20:49:46 GMT']
      Server: [UploadServer]
      Vary: [Origin, X-Origin]
      X-GUploader-UploadID: [AEnB2UqS8VR5jVK6QYnZSix9tfkjqZRQzNyr6DM52xwJ-mtAnMHFqz29GontlmwtzZSW8NnJhX4GO2NF7Q8KMMNLDYu5Fc74Sw]
>>>>>>> 899a4518
    status: {code: 404, message: Not Found}
- request:
    body: null
    headers:
      Accept: ['*/*']
      Accept-Encoding: ['gzip, deflate']
      Connection: [keep-alive]
      Content-Length: ['0']
      User-Agent: [python-requests/2.18.4]
    method: DELETE
    uri: https://www.googleapis.com/storage/v1/b/gcsfs-testing/o/tmp%2Ftest%2Fc
  response:
    body: {string: "{\n \"error\": {\n  \"errors\": [\n   {\n    \"domain\": \"global\",\n
        \   \"reason\": \"notFound\",\n    \"message\": \"Not Found\"\n   }\n  ],\n
        \ \"code\": 404,\n  \"message\": \"Not Found\"\n }\n}\n"}
    headers:
<<<<<<< HEAD
      Alt-Svc: ['quic=":443"; ma=2592000; v="39,38,37,35"']
      Cache-Control: ['private, max-age=0']
      Content-Length: ['165']
      Content-Type: [application/json; charset=UTF-8]
      Date: ['Wed, 11 Oct 2017 14:35:40 GMT']
      Expires: ['Wed, 11 Oct 2017 14:35:40 GMT']
      Server: [UploadServer]
      Vary: [Origin, X-Origin]
      X-GUploader-UploadID: [AEnB2UpDRq4wGRuOLrQQ05nT5kYCkACtOPeV2_YMb8Klc2sgaat5vE9O4K1AxT7uJLwGz0yxoFd2GFNQyYkOLSAaYf8l8rH-5A]
=======
      Alt-Svc: ['hq=":443"; ma=2592000; quic=51303431; quic=51303339; quic=51303338;
          quic=51303337; quic=51303335,quic=":443"; ma=2592000; v="41,39,38,37,35"']
      Cache-Control: ['private, max-age=0']
      Content-Length: ['165']
      Content-Type: [application/json; charset=UTF-8]
      Date: ['Thu, 04 Jan 2018 20:49:46 GMT']
      Expires: ['Thu, 04 Jan 2018 20:49:46 GMT']
      Server: [UploadServer]
      Vary: [Origin, X-Origin]
      X-GUploader-UploadID: [AEnB2UrEaZmR3NlJBLCEARdbG4pikC-O8ROZlJFSf4wnw8SF7xFiGHU7HHt0-HD64Kc3sdVqx_CVZallqgLvnvCAI7dcmEUD2g]
>>>>>>> 899a4518
    status: {code: 404, message: Not Found}
- request:
    body: null
    headers:
      Accept: ['*/*']
      Accept-Encoding: ['gzip, deflate']
      Connection: [keep-alive]
      Content-Length: ['0']
      User-Agent: [python-requests/2.18.4]
    method: DELETE
    uri: https://www.googleapis.com/storage/v1/b/gcsfs-testing/o/tmp%2Ftest%2Fd
  response:
    body: {string: "{\n \"error\": {\n  \"errors\": [\n   {\n    \"domain\": \"global\",\n
        \   \"reason\": \"notFound\",\n    \"message\": \"Not Found\"\n   }\n  ],\n
        \ \"code\": 404,\n  \"message\": \"Not Found\"\n }\n}\n"}
    headers:
<<<<<<< HEAD
      Alt-Svc: ['quic=":443"; ma=2592000; v="39,38,37,35"']
      Cache-Control: ['private, max-age=0']
      Content-Length: ['165']
      Content-Type: [application/json; charset=UTF-8]
      Date: ['Wed, 11 Oct 2017 14:35:41 GMT']
      Expires: ['Wed, 11 Oct 2017 14:35:41 GMT']
      Server: [UploadServer]
      Vary: [Origin, X-Origin]
      X-GUploader-UploadID: [AEnB2UpS1OqRHHjOE2Va2Zpv43ynwPxeug1dLTNTbcT4dBXmvdbCmzMGrdRbDApGQCk_zAQcp6oZtlK5PuLI1QjhRMN056B9DA]
=======
      Alt-Svc: ['hq=":443"; ma=2592000; quic=51303431; quic=51303339; quic=51303338;
          quic=51303337; quic=51303335,quic=":443"; ma=2592000; v="41,39,38,37,35"']
      Cache-Control: ['private, max-age=0']
      Content-Length: ['165']
      Content-Type: [application/json; charset=UTF-8]
      Date: ['Thu, 04 Jan 2018 20:49:46 GMT']
      Expires: ['Thu, 04 Jan 2018 20:49:46 GMT']
      Server: [UploadServer]
      Vary: [Origin, X-Origin]
      X-GUploader-UploadID: [AEnB2UpD-bxLrwdhYH7Xyn1jhsrlPvC6YBMVthh2hHG8HTH4bSSB6C9O5drX-2VVCzSBquKTeU2_S0USliyQROa3TwoJEnJ3cA]
>>>>>>> 899a4518
    status: {code: 404, message: Not Found}
- request:
    body: null
    headers:
      Accept: ['*/*']
      Accept-Encoding: ['gzip, deflate']
      Connection: [keep-alive]
      User-Agent: [python-requests/2.18.4]
    method: GET
    uri: https://www.googleapis.com/storage/v1/b/gcsfs-testing/o/?maxResults=1000
  response:
    body: {string: "{\n \"kind\": \"storage#objects\"\n}\n"}
    headers:
<<<<<<< HEAD
      Alt-Svc: ['quic=":443"; ma=2592000; v="39,38,37,35"']
      Cache-Control: ['private, max-age=0, must-revalidate, no-transform']
      Content-Length: ['31']
      Content-Type: [application/json; charset=UTF-8]
      Date: ['Wed, 11 Oct 2017 14:35:41 GMT']
      Expires: ['Wed, 11 Oct 2017 14:35:41 GMT']
      Server: [UploadServer]
      Vary: [Origin, X-Origin]
      X-GUploader-UploadID: [AEnB2UqKE39QBbBcIg_dSNM7mfI9jpaWwPXGEDFLjXWkU06t_HzN2tRg0Mmcy3OTuLlRiXy1uhvuGuJIbNZzcWZJvil_UA_mCA]
    status: {code: 200, message: OK}
- request:
    body: null
    headers:
      Accept: ['*/*']
      Accept-Encoding: ['gzip, deflate']
      Connection: [keep-alive]
      Content-Length: ['0']
      User-Agent: [python-requests/2.18.4]
    method: POST
    uri: https://www.googleapis.com/oauth2/v4/token?grant_type=refresh_token
  response:
    body:
      string: !!binary |
        H4sIADsKMFoC/6tWykyJL8nPTs1TslJQqqioUNJRUALz40sqC1JBgk6piUWpRSDx1IqCzKLU4vhM
        kGJjMwMDoFhicnJqcTGqEbUAnoD1nVYAAAA=
    headers:
      Alt-Svc: ['hq=":443"; ma=2592000; quic=51303431; quic=51303339; quic=51303338;
          quic=51303337; quic=51303335,quic=":443"; ma=2592000; v="41,39,38,37,35"']
      Cache-Control: ['no-cache, no-store, max-age=0, must-revalidate']
      Content-Encoding: [gzip]
      Content-Type: [application/json; charset=UTF-8]
      Date: ['Tue, 12 Dec 2017 16:56:27 GMT']
      Expires: ['Mon, 01 Jan 1990 00:00:00 GMT']
      Pragma: [no-cache]
      Server: [GSE]
      Transfer-Encoding: [chunked]
      Vary: [Origin, X-Origin]
      X-Content-Type-Options: [nosniff]
      X-Frame-Options: [SAMEORIGIN]
      X-XSS-Protection: [1; mode=block]
    status: {code: 200, message: OK}
- request:
    body: null
    headers:
      Accept: ['*/*']
      Accept-Encoding: ['gzip, deflate']
      Connection: [keep-alive]
      User-Agent: [python-requests/2.18.4]
    method: GET
    uri: https://www.googleapis.com/storage/v1/b/?project=test_project
  response:
    body: {string: "{\n \"kind\": \"storage#buckets\",\n \"items\": [\n  {\n   \"kind\":
        \"storage#bucket\",\n   \"id\": \"anaconda-enterprise\",\n   \"selfLink\":
        \"https://www.googleapis.com/storage/v1/b/anaconda-enterprise\",\n   \"projectNumber\":
        \"586241054156\",\n   \"name\": \"anaconda-enterprise\",\n   \"timeCreated\":
        \"2017-07-05T23:53:06.552Z\",\n   \"updated\": \"2017-07-14T17:39:54.178Z\",\n
        \  \"metageneration\": \"3\",\n   \"location\": \"US\",\n   \"storageClass\":
        \"MULTI_REGIONAL\",\n   \"etag\": \"CAM=\"\n  },\n  {\n   \"kind\": \"storage#bucket\",\n
        \  \"id\": \"anaconda-public-data\",\n   \"selfLink\": \"https://www.googleapis.com/storage/v1/b/anaconda-public-data\",\n
        \  \"projectNumber\": \"586241054156\",\n   \"name\": \"anaconda-public-data\",\n
        \  \"timeCreated\": \"2017-04-05T20:22:12.865Z\",\n   \"updated\": \"2017-07-10T16:32:07.980Z\",\n
        \  \"metageneration\": \"2\",\n   \"location\": \"US\",\n   \"storageClass\":
        \"MULTI_REGIONAL\",\n   \"etag\": \"CAI=\"\n  },\n  {\n   \"kind\": \"storage#bucket\",\n
        \  \"id\": \"artifacts.test_project.appspot.com\",\n   \"selfLink\": \"https://www.googleapis.com/storage/v1/b/artifacts.test_project.appspot.com\",\n
        \  \"projectNumber\": \"586241054156\",\n   \"name\": \"artifacts.test_project.appspot.com\",\n
        \  \"timeCreated\": \"2016-05-17T18:29:22.774Z\",\n   \"updated\": \"2016-05-17T18:29:22.774Z\",\n
        \  \"metageneration\": \"1\",\n   \"location\": \"US\",\n   \"storageClass\":
        \"STANDARD\",\n   \"etag\": \"CAE=\"\n  },\n  {\n   \"kind\": \"storage#bucket\",\n
        \  \"id\": \"test_project_cloudbuild\",\n   \"selfLink\": \"https://www.googleapis.com/storage/v1/b/test_project_cloudbuild\",\n
        \  \"projectNumber\": \"586241054156\",\n   \"name\": \"test_project_cloudbuild\",\n
        \  \"timeCreated\": \"2017-11-03T20:06:49.744Z\",\n   \"updated\": \"2017-11-03T20:06:49.744Z\",\n
        \  \"metageneration\": \"1\",\n   \"location\": \"US\",\n   \"storageClass\":
        \"STANDARD\",\n   \"etag\": \"CAE=\"\n  },\n  {\n   \"kind\": \"storage#bucket\",\n
        \  \"id\": \"dataflow-anaconda-compute\",\n   \"selfLink\": \"https://www.googleapis.com/storage/v1/b/dataflow-anaconda-compute\",\n
        \  \"projectNumber\": \"586241054156\",\n   \"name\": \"dataflow-anaconda-compute\",\n
        \  \"timeCreated\": \"2017-09-14T18:55:42.848Z\",\n   \"updated\": \"2017-09-14T18:55:42.848Z\",\n
        \  \"metageneration\": \"1\",\n   \"location\": \"US\",\n   \"storageClass\":
        \"MULTI_REGIONAL\",\n   \"etag\": \"CAE=\"\n  },\n  {\n   \"kind\": \"storage#bucket\",\n
        \  \"id\": \"gcsfs-test\",\n   \"selfLink\": \"https://www.googleapis.com/storage/v1/b/gcsfs-test\",\n
        \  \"projectNumber\": \"586241054156\",\n   \"name\": \"gcsfs-test\",\n   \"timeCreated\":
        \"2017-12-02T23:25:23.058Z\",\n   \"updated\": \"2017-12-02T23:25:23.058Z\",\n
        \  \"metageneration\": \"1\",\n   \"location\": \"US\",\n   \"storageClass\":
        \"MULTI_REGIONAL\",\n   \"etag\": \"CAE=\"\n  },\n  {\n   \"kind\": \"storage#bucket\",\n
        \  \"id\": \"gcsfs-testing\",\n   \"selfLink\": \"https://www.googleapis.com/storage/v1/b/gcsfs-testing\",\n
        \  \"projectNumber\": \"586241054156\",\n   \"name\": \"gcsfs-testing\",\n
        \  \"timeCreated\": \"2017-12-12T16:52:13.675Z\",\n   \"updated\": \"2017-12-12T16:52:13.675Z\",\n
        \  \"metageneration\": \"1\",\n   \"location\": \"US\",\n   \"storageClass\":
        \"STANDARD\",\n   \"etag\": \"CAE=\"\n  }\n ]\n}\n"}
    headers:
      Alt-Svc: ['hq=":443"; ma=2592000; quic=51303431; quic=51303339; quic=51303338;
          quic=51303337; quic=51303335,quic=":443"; ma=2592000; v="41,39,38,37,35"']
      Cache-Control: ['private, max-age=0, must-revalidate, no-transform']
      Content-Length: ['2944']
      Content-Type: [application/json; charset=UTF-8]
      Date: ['Tue, 12 Dec 2017 16:56:28 GMT']
      Expires: ['Tue, 12 Dec 2017 16:56:28 GMT']
      Server: [UploadServer]
      Vary: [Origin, X-Origin]
      X-GUploader-UploadID: [AEnB2UpHOyBOxSRN8RB1N9_2BLCHIYUDSD7bk7SaSJQ_ct7PYS4rpk5dkUbUKHBPekua_e7Pf7qHdzfFex858ZK2VbPoSdeK9A]
    status: {code: 200, message: OK}
- request:
    body: null
    headers:
      Accept: ['*/*']
      Accept-Encoding: ['gzip, deflate']
      Connection: [keep-alive]
      Content-Length: ['0']
      User-Agent: [python-requests/2.18.4]
    method: DELETE
    uri: https://www.googleapis.com/storage/v1/b/gcsfs-testing/o/tmp%2Ftest%2Fa
  response:
    body: {string: "{\n \"error\": {\n  \"errors\": [\n   {\n    \"domain\": \"global\",\n
        \   \"reason\": \"notFound\",\n    \"message\": \"Not Found\"\n   }\n  ],\n
        \ \"code\": 404,\n  \"message\": \"Not Found\"\n }\n}\n"}
    headers:
      Alt-Svc: ['hq=":443"; ma=2592000; quic=51303431; quic=51303339; quic=51303338;
          quic=51303337; quic=51303335,quic=":443"; ma=2592000; v="41,39,38,37,35"']
      Cache-Control: ['private, max-age=0']
      Content-Length: ['165']
      Content-Type: [application/json; charset=UTF-8]
      Date: ['Tue, 12 Dec 2017 16:56:28 GMT']
      Expires: ['Tue, 12 Dec 2017 16:56:28 GMT']
      Server: [UploadServer]
      Vary: [Origin, X-Origin]
      X-GUploader-UploadID: [AEnB2Uonp-PrDGh_st6l4p6k82Ngf0xg21ewA2koTaB6jbT_0-9h3cm2heCTQX-DvMVEhKc_Ot0Ahs4SfbL3mdZZrB6Sullbtg]
    status: {code: 404, message: Not Found}
- request:
    body: null
    headers:
      Accept: ['*/*']
      Accept-Encoding: ['gzip, deflate']
      Connection: [keep-alive]
      Content-Length: ['0']
      User-Agent: [python-requests/2.18.4]
    method: DELETE
    uri: https://www.googleapis.com/storage/v1/b/gcsfs-testing/o/tmp%2Ftest%2Fb
  response:
    body: {string: "{\n \"error\": {\n  \"errors\": [\n   {\n    \"domain\": \"global\",\n
        \   \"reason\": \"notFound\",\n    \"message\": \"Not Found\"\n   }\n  ],\n
        \ \"code\": 404,\n  \"message\": \"Not Found\"\n }\n}\n"}
    headers:
      Alt-Svc: ['hq=":443"; ma=2592000; quic=51303431; quic=51303339; quic=51303338;
          quic=51303337; quic=51303335,quic=":443"; ma=2592000; v="41,39,38,37,35"']
      Cache-Control: ['private, max-age=0']
      Content-Length: ['165']
      Content-Type: [application/json; charset=UTF-8]
      Date: ['Tue, 12 Dec 2017 16:56:28 GMT']
      Expires: ['Tue, 12 Dec 2017 16:56:28 GMT']
      Server: [UploadServer]
      Vary: [Origin, X-Origin]
      X-GUploader-UploadID: [AEnB2UqKb0d_VLuGz7L-AdoEFF-9cEC7IUEQ77Gvi2AZNM5sWxJbKSYSMxMyLzTUHknUgHp-cjIp0eGjZisnOj4h4MVsZ-_N6g]
    status: {code: 404, message: Not Found}
- request:
    body: null
    headers:
      Accept: ['*/*']
      Accept-Encoding: ['gzip, deflate']
      Connection: [keep-alive]
      Content-Length: ['0']
      User-Agent: [python-requests/2.18.4]
    method: DELETE
    uri: https://www.googleapis.com/storage/v1/b/gcsfs-testing/o/tmp%2Ftest%2Fc
  response:
    body: {string: "{\n \"error\": {\n  \"errors\": [\n   {\n    \"domain\": \"global\",\n
        \   \"reason\": \"notFound\",\n    \"message\": \"Not Found\"\n   }\n  ],\n
        \ \"code\": 404,\n  \"message\": \"Not Found\"\n }\n}\n"}
    headers:
      Alt-Svc: ['hq=":443"; ma=2592000; quic=51303431; quic=51303339; quic=51303338;
          quic=51303337; quic=51303335,quic=":443"; ma=2592000; v="41,39,38,37,35"']
      Cache-Control: ['private, max-age=0']
      Content-Length: ['165']
      Content-Type: [application/json; charset=UTF-8]
      Date: ['Tue, 12 Dec 2017 16:56:28 GMT']
      Expires: ['Tue, 12 Dec 2017 16:56:28 GMT']
      Server: [UploadServer]
      Vary: [Origin, X-Origin]
      X-GUploader-UploadID: [AEnB2UpDpKC8D6PZydVPa70l56o23VsoQKliG5qr7tnVfN1m42nqpn-sKeZ8jd74bW84uW1qinr-NzmoHYlWg6XvF_Vh3QRGfQ]
    status: {code: 404, message: Not Found}
- request:
    body: null
    headers:
      Accept: ['*/*']
      Accept-Encoding: ['gzip, deflate']
      Connection: [keep-alive]
      Content-Length: ['0']
      User-Agent: [python-requests/2.18.4]
    method: DELETE
    uri: https://www.googleapis.com/storage/v1/b/gcsfs-testing/o/tmp%2Ftest%2Fd
  response:
    body: {string: "{\n \"error\": {\n  \"errors\": [\n   {\n    \"domain\": \"global\",\n
        \   \"reason\": \"notFound\",\n    \"message\": \"Not Found\"\n   }\n  ],\n
        \ \"code\": 404,\n  \"message\": \"Not Found\"\n }\n}\n"}
    headers:
      Alt-Svc: ['hq=":443"; ma=2592000; quic=51303431; quic=51303339; quic=51303338;
          quic=51303337; quic=51303335,quic=":443"; ma=2592000; v="41,39,38,37,35"']
      Cache-Control: ['private, max-age=0']
      Content-Length: ['165']
      Content-Type: [application/json; charset=UTF-8]
      Date: ['Tue, 12 Dec 2017 16:56:28 GMT']
      Expires: ['Tue, 12 Dec 2017 16:56:28 GMT']
      Server: [UploadServer]
      Vary: [Origin, X-Origin]
      X-GUploader-UploadID: [AEnB2UoyAJOJwup3guXhs8lsZ_5rBqBMmN1tBU1NyBj7jLTzLb9tLIbac741dnBM0zRkiLkthOJNrmhbUuIYYEUq-d9_jlSOKg]
    status: {code: 404, message: Not Found}
- request:
    body: null
    headers:
      Accept: ['*/*']
      Accept-Encoding: ['gzip, deflate']
      Connection: [keep-alive]
      User-Agent: [python-requests/2.18.4]
    method: GET
    uri: https://www.googleapis.com/storage/v1/b/gcsfs-testing/o/?maxResults=1000
  response:
    body: {string: "{\n \"kind\": \"storage#objects\"\n}\n"}
    headers:
=======
>>>>>>> 899a4518
      Alt-Svc: ['hq=":443"; ma=2592000; quic=51303431; quic=51303339; quic=51303338;
          quic=51303337; quic=51303335,quic=":443"; ma=2592000; v="41,39,38,37,35"']
      Cache-Control: ['private, max-age=0, must-revalidate, no-transform']
      Content-Length: ['31']
      Content-Type: [application/json; charset=UTF-8]
<<<<<<< HEAD
      Date: ['Tue, 12 Dec 2017 16:56:29 GMT']
      Expires: ['Tue, 12 Dec 2017 16:56:29 GMT']
      Server: [UploadServer]
      Vary: [Origin, X-Origin]
      X-GUploader-UploadID: [AEnB2Uom7CCE_YJ3wQcVt_NWhcSVjHvpHfeoFfXqpnhGnxeK-mOcg6su4QyQiysHO0kcDX3cB8bFDrqFC2qktMClJPAcnFX6nw]
=======
      Date: ['Thu, 04 Jan 2018 20:49:47 GMT']
      Expires: ['Thu, 04 Jan 2018 20:49:47 GMT']
      Server: [UploadServer]
      Vary: [Origin, X-Origin]
      X-GUploader-UploadID: [AEnB2Uqy-phJgjgQnyHuImUwbd56lG-mYDoAWdOm2UPNaOVFPrMONUBFp9vRoyN2fkzjzD0SyWru0bX-5Gl9tgLfpNovC9M2lg]
>>>>>>> 899a4518
    status: {code: 200, message: OK}
version: 1<|MERGE_RESOLUTION|>--- conflicted
+++ resolved
@@ -12,26 +12,15 @@
   response:
     body:
       string: !!binary |
-<<<<<<< HEAD
-        H4sIADsKMFoC/6tWykyJL8nPTs1TslJQqqioUNJRUALz40sqC1JBgk6piUWpRSDxxOTk1OJiDOWp
-        FQWZRanF8ZkgQWMzA4NaAMCTibZWAAAA
-    headers:
-      Alt-Svc: ['quic=":443"; ma=2592000; v="39,38,37,35"']
+        H4sIAGqTTloC/6tWykyJL8nPTs1TslJQqqioUNJRUEqtKMgsSi2OzwQJGpsZGADFEpOTU4uLMZSC
+        +fEllQWpIEGn1MSi1CKlWgDtYoPeVgAAAA==
+    headers:
+      Alt-Svc: ['hq=":443"; ma=2592000; quic=51303431; quic=51303339; quic=51303338;
+          quic=51303337; quic=51303335,quic=":443"; ma=2592000; v="41,39,38,37,35"']
       Cache-Control: ['no-cache, no-store, max-age=0, must-revalidate']
       Content-Encoding: [gzip]
       Content-Type: [application/json; charset=UTF-8]
-      Date: ['Wed, 11 Oct 2017 14:35:40 GMT']
-=======
-        H4sIAGqTTloC/6tWykyJL8nPTs1TslJQqqioUNJRUEqtKMgsSi2OzwQJGpsZGADFEpOTU4uLMZSC
-        +fEllQWpIEGn1MSi1CKlWgDtYoPeVgAAAA==
-    headers:
-      Alt-Svc: ['hq=":443"; ma=2592000; quic=51303431; quic=51303339; quic=51303338;
-          quic=51303337; quic=51303335,quic=":443"; ma=2592000; v="41,39,38,37,35"']
-      Cache-Control: ['no-cache, no-store, max-age=0, must-revalidate']
-      Content-Encoding: [gzip]
-      Content-Type: [application/json; charset=UTF-8]
-      Date: ['Thu, 04 Jan 2018 20:49:46 GMT']
->>>>>>> 899a4518
+      Date: ['Thu, 04 Jan 2018 20:49:46 GMT']
       Expires: ['Mon, 01 Jan 1990 00:00:00 GMT']
       Pragma: [no-cache]
       Server: [GSE]
@@ -68,33 +57,6 @@
         \  \"timeCreated\": \"2016-05-17T18:29:22.774Z\",\n   \"updated\": \"2016-05-17T18:29:22.774Z\",\n
         \  \"metageneration\": \"1\",\n   \"location\": \"US\",\n   \"storageClass\":
         \"STANDARD\",\n   \"etag\": \"CAE=\"\n  },\n  {\n   \"kind\": \"storage#bucket\",\n
-<<<<<<< HEAD
-        \  \"id\": \"dataflow-anaconda-compute\",\n   \"selfLink\": \"https://www.googleapis.com/storage/v1/b/dataflow-anaconda-compute\",\n
-        \  \"projectNumber\": \"586241054156\",\n   \"name\": \"dataflow-anaconda-compute\",\n
-        \  \"timeCreated\": \"2017-09-14T18:55:42.848Z\",\n   \"updated\": \"2017-09-14T18:55:42.848Z\",\n
-        \  \"metageneration\": \"1\",\n   \"location\": \"US\",\n   \"storageClass\":
-        \"MULTI_REGIONAL\",\n   \"etag\": \"CAE=\"\n  },\n  {\n   \"kind\": \"storage#bucket\",\n
-        \  \"id\": \"gcsfs-testing\",\n   \"selfLink\": \"https://www.googleapis.com/storage/v1/b/gcsfs-testing\",\n
-        \  \"projectNumber\": \"586241054156\",\n   \"name\": \"gcsfs-testing\",\n
-        \  \"timeCreated\": \"2017-10-11T14:25:41.055Z\",\n   \"updated\": \"2017-10-11T14:25:41.055Z\",\n
-        \  \"metageneration\": \"1\",\n   \"location\": \"US\",\n   \"storageClass\":
-        \"STANDARD\",\n   \"etag\": \"CAE=\"\n  },\n  {\n   \"kind\": \"storage#bucket\",\n
-        \  \"id\": \"mytempdir\",\n   \"selfLink\": \"https://www.googleapis.com/storage/v1/b/mytempdir\",\n
-        \  \"projectNumber\": \"586241054156\",\n   \"name\": \"mytempdir\",\n   \"timeCreated\":
-        \"2017-10-02T20:32:40.893Z\",\n   \"updated\": \"2017-10-02T20:32:40.893Z\",\n
-        \  \"metageneration\": \"1\",\n   \"location\": \"US\",\n   \"storageClass\":
-        \"STANDARD\",\n   \"etag\": \"CAE=\"\n  }\n ]\n}\n"}
-    headers:
-      Alt-Svc: ['quic=":443"; ma=2592000; v="39,38,37,35"']
-      Cache-Control: ['private, max-age=0, must-revalidate, no-transform']
-      Content-Length: ['2512']
-      Content-Type: [application/json; charset=UTF-8]
-      Date: ['Wed, 11 Oct 2017 14:35:40 GMT']
-      Expires: ['Wed, 11 Oct 2017 14:35:40 GMT']
-      Server: [UploadServer]
-      Vary: [Origin, X-Origin]
-      X-GUploader-UploadID: [AEnB2UpFkO8maPAmxnu_9H_xhVfz4CWEO4igT6GhN72dif3AeEjLCJWwgY8Prs0CUA4lLXrSu-KBbyat3Kyq7rO76D67TSQQTQ]
-=======
         \  \"id\": \"test_project_cloudbuild\",\n   \"selfLink\": \"https://www.googleapis.com/storage/v1/b/test_project_cloudbuild\",\n
         \  \"projectNumber\": \"586241054156\",\n   \"name\": \"test_project_cloudbuild\",\n
         \  \"timeCreated\": \"2017-11-03T20:06:49.744Z\",\n   \"updated\": \"2017-11-03T20:06:49.744Z\",\n
@@ -126,7 +88,6 @@
       Server: [UploadServer]
       Vary: [Origin, X-Origin]
       X-GUploader-UploadID: [AEnB2UrTn_NXmqsHMPXB1pEJhmhMcDcCYk6ouiVwGIoIz5drkuvuqyew3i3aaRTheApXyrYvlCAT26qtXTT3l0IEiBTVYOwC2A]
->>>>>>> 899a4518
     status: {code: 200, message: OK}
 - request:
     body: null
@@ -143,17 +104,6 @@
         \   \"reason\": \"notFound\",\n    \"message\": \"Not Found\"\n   }\n  ],\n
         \ \"code\": 404,\n  \"message\": \"Not Found\"\n }\n}\n"}
     headers:
-<<<<<<< HEAD
-      Alt-Svc: ['quic=":443"; ma=2592000; v="39,38,37,35"']
-      Cache-Control: ['private, max-age=0']
-      Content-Length: ['165']
-      Content-Type: [application/json; charset=UTF-8]
-      Date: ['Wed, 11 Oct 2017 14:35:40 GMT']
-      Expires: ['Wed, 11 Oct 2017 14:35:40 GMT']
-      Server: [UploadServer]
-      Vary: [Origin, X-Origin]
-      X-GUploader-UploadID: [AEnB2Ur-fH9QAddmBP79RlmFZ_UX5A_5UtGzW4DFYqSoiE0xb1T50vSqx1SVGj1_dYoouAeCck0vsb9YvdxqOtyjJnUuXyDLwg]
-=======
       Alt-Svc: ['hq=":443"; ma=2592000; quic=51303431; quic=51303339; quic=51303338;
           quic=51303337; quic=51303335,quic=":443"; ma=2592000; v="41,39,38,37,35"']
       Cache-Control: ['private, max-age=0']
@@ -164,7 +114,6 @@
       Server: [UploadServer]
       Vary: [Origin, X-Origin]
       X-GUploader-UploadID: [AEnB2Ur4_DC7hDs_9WSY76uBaryq1rnuR4baG_E97yX95dBaGEpRNcRpekeFBE5kRREStpJB2rI5Stjlcl7vV3iGJRmZQPxVbw]
->>>>>>> 899a4518
     status: {code: 404, message: Not Found}
 - request:
     body: null
@@ -181,17 +130,6 @@
         \   \"reason\": \"notFound\",\n    \"message\": \"Not Found\"\n   }\n  ],\n
         \ \"code\": 404,\n  \"message\": \"Not Found\"\n }\n}\n"}
     headers:
-<<<<<<< HEAD
-      Alt-Svc: ['quic=":443"; ma=2592000; v="39,38,37,35"']
-      Cache-Control: ['private, max-age=0']
-      Content-Length: ['165']
-      Content-Type: [application/json; charset=UTF-8]
-      Date: ['Wed, 11 Oct 2017 14:35:40 GMT']
-      Expires: ['Wed, 11 Oct 2017 14:35:40 GMT']
-      Server: [UploadServer]
-      Vary: [Origin, X-Origin]
-      X-GUploader-UploadID: [AEnB2UpT8qQzCY4EBfjVNhbrxzUZGlbYLX0ax71_4Gb2TXpcfoz5VaLHqpl9TYIX5Oy-aZKU1U82j4jzdBoT1glXUfJ6fr_W_g]
-=======
       Alt-Svc: ['hq=":443"; ma=2592000; quic=51303431; quic=51303339; quic=51303338;
           quic=51303337; quic=51303335,quic=":443"; ma=2592000; v="41,39,38,37,35"']
       Cache-Control: ['private, max-age=0']
@@ -202,7 +140,6 @@
       Server: [UploadServer]
       Vary: [Origin, X-Origin]
       X-GUploader-UploadID: [AEnB2UqS8VR5jVK6QYnZSix9tfkjqZRQzNyr6DM52xwJ-mtAnMHFqz29GontlmwtzZSW8NnJhX4GO2NF7Q8KMMNLDYu5Fc74Sw]
->>>>>>> 899a4518
     status: {code: 404, message: Not Found}
 - request:
     body: null
@@ -219,17 +156,6 @@
         \   \"reason\": \"notFound\",\n    \"message\": \"Not Found\"\n   }\n  ],\n
         \ \"code\": 404,\n  \"message\": \"Not Found\"\n }\n}\n"}
     headers:
-<<<<<<< HEAD
-      Alt-Svc: ['quic=":443"; ma=2592000; v="39,38,37,35"']
-      Cache-Control: ['private, max-age=0']
-      Content-Length: ['165']
-      Content-Type: [application/json; charset=UTF-8]
-      Date: ['Wed, 11 Oct 2017 14:35:40 GMT']
-      Expires: ['Wed, 11 Oct 2017 14:35:40 GMT']
-      Server: [UploadServer]
-      Vary: [Origin, X-Origin]
-      X-GUploader-UploadID: [AEnB2UpDRq4wGRuOLrQQ05nT5kYCkACtOPeV2_YMb8Klc2sgaat5vE9O4K1AxT7uJLwGz0yxoFd2GFNQyYkOLSAaYf8l8rH-5A]
-=======
       Alt-Svc: ['hq=":443"; ma=2592000; quic=51303431; quic=51303339; quic=51303338;
           quic=51303337; quic=51303335,quic=":443"; ma=2592000; v="41,39,38,37,35"']
       Cache-Control: ['private, max-age=0']
@@ -240,7 +166,6 @@
       Server: [UploadServer]
       Vary: [Origin, X-Origin]
       X-GUploader-UploadID: [AEnB2UrEaZmR3NlJBLCEARdbG4pikC-O8ROZlJFSf4wnw8SF7xFiGHU7HHt0-HD64Kc3sdVqx_CVZallqgLvnvCAI7dcmEUD2g]
->>>>>>> 899a4518
     status: {code: 404, message: Not Found}
 - request:
     body: null
@@ -257,17 +182,6 @@
         \   \"reason\": \"notFound\",\n    \"message\": \"Not Found\"\n   }\n  ],\n
         \ \"code\": 404,\n  \"message\": \"Not Found\"\n }\n}\n"}
     headers:
-<<<<<<< HEAD
-      Alt-Svc: ['quic=":443"; ma=2592000; v="39,38,37,35"']
-      Cache-Control: ['private, max-age=0']
-      Content-Length: ['165']
-      Content-Type: [application/json; charset=UTF-8]
-      Date: ['Wed, 11 Oct 2017 14:35:41 GMT']
-      Expires: ['Wed, 11 Oct 2017 14:35:41 GMT']
-      Server: [UploadServer]
-      Vary: [Origin, X-Origin]
-      X-GUploader-UploadID: [AEnB2UpS1OqRHHjOE2Va2Zpv43ynwPxeug1dLTNTbcT4dBXmvdbCmzMGrdRbDApGQCk_zAQcp6oZtlK5PuLI1QjhRMN056B9DA]
-=======
       Alt-Svc: ['hq=":443"; ma=2592000; quic=51303431; quic=51303339; quic=51303338;
           quic=51303337; quic=51303335,quic=":443"; ma=2592000; v="41,39,38,37,35"']
       Cache-Control: ['private, max-age=0']
@@ -278,7 +192,6 @@
       Server: [UploadServer]
       Vary: [Origin, X-Origin]
       X-GUploader-UploadID: [AEnB2UpD-bxLrwdhYH7Xyn1jhsrlPvC6YBMVthh2hHG8HTH4bSSB6C9O5drX-2VVCzSBquKTeU2_S0USliyQROa3TwoJEnJ3cA]
->>>>>>> 899a4518
     status: {code: 404, message: Not Found}
 - request:
     body: null
@@ -292,242 +205,15 @@
   response:
     body: {string: "{\n \"kind\": \"storage#objects\"\n}\n"}
     headers:
-<<<<<<< HEAD
-      Alt-Svc: ['quic=":443"; ma=2592000; v="39,38,37,35"']
+      Alt-Svc: ['hq=":443"; ma=2592000; quic=51303431; quic=51303339; quic=51303338;
+          quic=51303337; quic=51303335,quic=":443"; ma=2592000; v="41,39,38,37,35"']
       Cache-Control: ['private, max-age=0, must-revalidate, no-transform']
       Content-Length: ['31']
       Content-Type: [application/json; charset=UTF-8]
-      Date: ['Wed, 11 Oct 2017 14:35:41 GMT']
-      Expires: ['Wed, 11 Oct 2017 14:35:41 GMT']
-      Server: [UploadServer]
-      Vary: [Origin, X-Origin]
-      X-GUploader-UploadID: [AEnB2UqKE39QBbBcIg_dSNM7mfI9jpaWwPXGEDFLjXWkU06t_HzN2tRg0Mmcy3OTuLlRiXy1uhvuGuJIbNZzcWZJvil_UA_mCA]
-    status: {code: 200, message: OK}
-- request:
-    body: null
-    headers:
-      Accept: ['*/*']
-      Accept-Encoding: ['gzip, deflate']
-      Connection: [keep-alive]
-      Content-Length: ['0']
-      User-Agent: [python-requests/2.18.4]
-    method: POST
-    uri: https://www.googleapis.com/oauth2/v4/token?grant_type=refresh_token
-  response:
-    body:
-      string: !!binary |
-        H4sIADsKMFoC/6tWykyJL8nPTs1TslJQqqioUNJRUALz40sqC1JBgk6piUWpRSDx1IqCzKLU4vhM
-        kGJjMwMDoFhicnJqcTGqEbUAnoD1nVYAAAA=
-    headers:
-      Alt-Svc: ['hq=":443"; ma=2592000; quic=51303431; quic=51303339; quic=51303338;
-          quic=51303337; quic=51303335,quic=":443"; ma=2592000; v="41,39,38,37,35"']
-      Cache-Control: ['no-cache, no-store, max-age=0, must-revalidate']
-      Content-Encoding: [gzip]
-      Content-Type: [application/json; charset=UTF-8]
-      Date: ['Tue, 12 Dec 2017 16:56:27 GMT']
-      Expires: ['Mon, 01 Jan 1990 00:00:00 GMT']
-      Pragma: [no-cache]
-      Server: [GSE]
-      Transfer-Encoding: [chunked]
-      Vary: [Origin, X-Origin]
-      X-Content-Type-Options: [nosniff]
-      X-Frame-Options: [SAMEORIGIN]
-      X-XSS-Protection: [1; mode=block]
-    status: {code: 200, message: OK}
-- request:
-    body: null
-    headers:
-      Accept: ['*/*']
-      Accept-Encoding: ['gzip, deflate']
-      Connection: [keep-alive]
-      User-Agent: [python-requests/2.18.4]
-    method: GET
-    uri: https://www.googleapis.com/storage/v1/b/?project=test_project
-  response:
-    body: {string: "{\n \"kind\": \"storage#buckets\",\n \"items\": [\n  {\n   \"kind\":
-        \"storage#bucket\",\n   \"id\": \"anaconda-enterprise\",\n   \"selfLink\":
-        \"https://www.googleapis.com/storage/v1/b/anaconda-enterprise\",\n   \"projectNumber\":
-        \"586241054156\",\n   \"name\": \"anaconda-enterprise\",\n   \"timeCreated\":
-        \"2017-07-05T23:53:06.552Z\",\n   \"updated\": \"2017-07-14T17:39:54.178Z\",\n
-        \  \"metageneration\": \"3\",\n   \"location\": \"US\",\n   \"storageClass\":
-        \"MULTI_REGIONAL\",\n   \"etag\": \"CAM=\"\n  },\n  {\n   \"kind\": \"storage#bucket\",\n
-        \  \"id\": \"anaconda-public-data\",\n   \"selfLink\": \"https://www.googleapis.com/storage/v1/b/anaconda-public-data\",\n
-        \  \"projectNumber\": \"586241054156\",\n   \"name\": \"anaconda-public-data\",\n
-        \  \"timeCreated\": \"2017-04-05T20:22:12.865Z\",\n   \"updated\": \"2017-07-10T16:32:07.980Z\",\n
-        \  \"metageneration\": \"2\",\n   \"location\": \"US\",\n   \"storageClass\":
-        \"MULTI_REGIONAL\",\n   \"etag\": \"CAI=\"\n  },\n  {\n   \"kind\": \"storage#bucket\",\n
-        \  \"id\": \"artifacts.test_project.appspot.com\",\n   \"selfLink\": \"https://www.googleapis.com/storage/v1/b/artifacts.test_project.appspot.com\",\n
-        \  \"projectNumber\": \"586241054156\",\n   \"name\": \"artifacts.test_project.appspot.com\",\n
-        \  \"timeCreated\": \"2016-05-17T18:29:22.774Z\",\n   \"updated\": \"2016-05-17T18:29:22.774Z\",\n
-        \  \"metageneration\": \"1\",\n   \"location\": \"US\",\n   \"storageClass\":
-        \"STANDARD\",\n   \"etag\": \"CAE=\"\n  },\n  {\n   \"kind\": \"storage#bucket\",\n
-        \  \"id\": \"test_project_cloudbuild\",\n   \"selfLink\": \"https://www.googleapis.com/storage/v1/b/test_project_cloudbuild\",\n
-        \  \"projectNumber\": \"586241054156\",\n   \"name\": \"test_project_cloudbuild\",\n
-        \  \"timeCreated\": \"2017-11-03T20:06:49.744Z\",\n   \"updated\": \"2017-11-03T20:06:49.744Z\",\n
-        \  \"metageneration\": \"1\",\n   \"location\": \"US\",\n   \"storageClass\":
-        \"STANDARD\",\n   \"etag\": \"CAE=\"\n  },\n  {\n   \"kind\": \"storage#bucket\",\n
-        \  \"id\": \"dataflow-anaconda-compute\",\n   \"selfLink\": \"https://www.googleapis.com/storage/v1/b/dataflow-anaconda-compute\",\n
-        \  \"projectNumber\": \"586241054156\",\n   \"name\": \"dataflow-anaconda-compute\",\n
-        \  \"timeCreated\": \"2017-09-14T18:55:42.848Z\",\n   \"updated\": \"2017-09-14T18:55:42.848Z\",\n
-        \  \"metageneration\": \"1\",\n   \"location\": \"US\",\n   \"storageClass\":
-        \"MULTI_REGIONAL\",\n   \"etag\": \"CAE=\"\n  },\n  {\n   \"kind\": \"storage#bucket\",\n
-        \  \"id\": \"gcsfs-test\",\n   \"selfLink\": \"https://www.googleapis.com/storage/v1/b/gcsfs-test\",\n
-        \  \"projectNumber\": \"586241054156\",\n   \"name\": \"gcsfs-test\",\n   \"timeCreated\":
-        \"2017-12-02T23:25:23.058Z\",\n   \"updated\": \"2017-12-02T23:25:23.058Z\",\n
-        \  \"metageneration\": \"1\",\n   \"location\": \"US\",\n   \"storageClass\":
-        \"MULTI_REGIONAL\",\n   \"etag\": \"CAE=\"\n  },\n  {\n   \"kind\": \"storage#bucket\",\n
-        \  \"id\": \"gcsfs-testing\",\n   \"selfLink\": \"https://www.googleapis.com/storage/v1/b/gcsfs-testing\",\n
-        \  \"projectNumber\": \"586241054156\",\n   \"name\": \"gcsfs-testing\",\n
-        \  \"timeCreated\": \"2017-12-12T16:52:13.675Z\",\n   \"updated\": \"2017-12-12T16:52:13.675Z\",\n
-        \  \"metageneration\": \"1\",\n   \"location\": \"US\",\n   \"storageClass\":
-        \"STANDARD\",\n   \"etag\": \"CAE=\"\n  }\n ]\n}\n"}
-    headers:
-      Alt-Svc: ['hq=":443"; ma=2592000; quic=51303431; quic=51303339; quic=51303338;
-          quic=51303337; quic=51303335,quic=":443"; ma=2592000; v="41,39,38,37,35"']
-      Cache-Control: ['private, max-age=0, must-revalidate, no-transform']
-      Content-Length: ['2944']
-      Content-Type: [application/json; charset=UTF-8]
-      Date: ['Tue, 12 Dec 2017 16:56:28 GMT']
-      Expires: ['Tue, 12 Dec 2017 16:56:28 GMT']
-      Server: [UploadServer]
-      Vary: [Origin, X-Origin]
-      X-GUploader-UploadID: [AEnB2UpHOyBOxSRN8RB1N9_2BLCHIYUDSD7bk7SaSJQ_ct7PYS4rpk5dkUbUKHBPekua_e7Pf7qHdzfFex858ZK2VbPoSdeK9A]
-    status: {code: 200, message: OK}
-- request:
-    body: null
-    headers:
-      Accept: ['*/*']
-      Accept-Encoding: ['gzip, deflate']
-      Connection: [keep-alive]
-      Content-Length: ['0']
-      User-Agent: [python-requests/2.18.4]
-    method: DELETE
-    uri: https://www.googleapis.com/storage/v1/b/gcsfs-testing/o/tmp%2Ftest%2Fa
-  response:
-    body: {string: "{\n \"error\": {\n  \"errors\": [\n   {\n    \"domain\": \"global\",\n
-        \   \"reason\": \"notFound\",\n    \"message\": \"Not Found\"\n   }\n  ],\n
-        \ \"code\": 404,\n  \"message\": \"Not Found\"\n }\n}\n"}
-    headers:
-      Alt-Svc: ['hq=":443"; ma=2592000; quic=51303431; quic=51303339; quic=51303338;
-          quic=51303337; quic=51303335,quic=":443"; ma=2592000; v="41,39,38,37,35"']
-      Cache-Control: ['private, max-age=0']
-      Content-Length: ['165']
-      Content-Type: [application/json; charset=UTF-8]
-      Date: ['Tue, 12 Dec 2017 16:56:28 GMT']
-      Expires: ['Tue, 12 Dec 2017 16:56:28 GMT']
-      Server: [UploadServer]
-      Vary: [Origin, X-Origin]
-      X-GUploader-UploadID: [AEnB2Uonp-PrDGh_st6l4p6k82Ngf0xg21ewA2koTaB6jbT_0-9h3cm2heCTQX-DvMVEhKc_Ot0Ahs4SfbL3mdZZrB6Sullbtg]
-    status: {code: 404, message: Not Found}
-- request:
-    body: null
-    headers:
-      Accept: ['*/*']
-      Accept-Encoding: ['gzip, deflate']
-      Connection: [keep-alive]
-      Content-Length: ['0']
-      User-Agent: [python-requests/2.18.4]
-    method: DELETE
-    uri: https://www.googleapis.com/storage/v1/b/gcsfs-testing/o/tmp%2Ftest%2Fb
-  response:
-    body: {string: "{\n \"error\": {\n  \"errors\": [\n   {\n    \"domain\": \"global\",\n
-        \   \"reason\": \"notFound\",\n    \"message\": \"Not Found\"\n   }\n  ],\n
-        \ \"code\": 404,\n  \"message\": \"Not Found\"\n }\n}\n"}
-    headers:
-      Alt-Svc: ['hq=":443"; ma=2592000; quic=51303431; quic=51303339; quic=51303338;
-          quic=51303337; quic=51303335,quic=":443"; ma=2592000; v="41,39,38,37,35"']
-      Cache-Control: ['private, max-age=0']
-      Content-Length: ['165']
-      Content-Type: [application/json; charset=UTF-8]
-      Date: ['Tue, 12 Dec 2017 16:56:28 GMT']
-      Expires: ['Tue, 12 Dec 2017 16:56:28 GMT']
-      Server: [UploadServer]
-      Vary: [Origin, X-Origin]
-      X-GUploader-UploadID: [AEnB2UqKb0d_VLuGz7L-AdoEFF-9cEC7IUEQ77Gvi2AZNM5sWxJbKSYSMxMyLzTUHknUgHp-cjIp0eGjZisnOj4h4MVsZ-_N6g]
-    status: {code: 404, message: Not Found}
-- request:
-    body: null
-    headers:
-      Accept: ['*/*']
-      Accept-Encoding: ['gzip, deflate']
-      Connection: [keep-alive]
-      Content-Length: ['0']
-      User-Agent: [python-requests/2.18.4]
-    method: DELETE
-    uri: https://www.googleapis.com/storage/v1/b/gcsfs-testing/o/tmp%2Ftest%2Fc
-  response:
-    body: {string: "{\n \"error\": {\n  \"errors\": [\n   {\n    \"domain\": \"global\",\n
-        \   \"reason\": \"notFound\",\n    \"message\": \"Not Found\"\n   }\n  ],\n
-        \ \"code\": 404,\n  \"message\": \"Not Found\"\n }\n}\n"}
-    headers:
-      Alt-Svc: ['hq=":443"; ma=2592000; quic=51303431; quic=51303339; quic=51303338;
-          quic=51303337; quic=51303335,quic=":443"; ma=2592000; v="41,39,38,37,35"']
-      Cache-Control: ['private, max-age=0']
-      Content-Length: ['165']
-      Content-Type: [application/json; charset=UTF-8]
-      Date: ['Tue, 12 Dec 2017 16:56:28 GMT']
-      Expires: ['Tue, 12 Dec 2017 16:56:28 GMT']
-      Server: [UploadServer]
-      Vary: [Origin, X-Origin]
-      X-GUploader-UploadID: [AEnB2UpDpKC8D6PZydVPa70l56o23VsoQKliG5qr7tnVfN1m42nqpn-sKeZ8jd74bW84uW1qinr-NzmoHYlWg6XvF_Vh3QRGfQ]
-    status: {code: 404, message: Not Found}
-- request:
-    body: null
-    headers:
-      Accept: ['*/*']
-      Accept-Encoding: ['gzip, deflate']
-      Connection: [keep-alive]
-      Content-Length: ['0']
-      User-Agent: [python-requests/2.18.4]
-    method: DELETE
-    uri: https://www.googleapis.com/storage/v1/b/gcsfs-testing/o/tmp%2Ftest%2Fd
-  response:
-    body: {string: "{\n \"error\": {\n  \"errors\": [\n   {\n    \"domain\": \"global\",\n
-        \   \"reason\": \"notFound\",\n    \"message\": \"Not Found\"\n   }\n  ],\n
-        \ \"code\": 404,\n  \"message\": \"Not Found\"\n }\n}\n"}
-    headers:
-      Alt-Svc: ['hq=":443"; ma=2592000; quic=51303431; quic=51303339; quic=51303338;
-          quic=51303337; quic=51303335,quic=":443"; ma=2592000; v="41,39,38,37,35"']
-      Cache-Control: ['private, max-age=0']
-      Content-Length: ['165']
-      Content-Type: [application/json; charset=UTF-8]
-      Date: ['Tue, 12 Dec 2017 16:56:28 GMT']
-      Expires: ['Tue, 12 Dec 2017 16:56:28 GMT']
-      Server: [UploadServer]
-      Vary: [Origin, X-Origin]
-      X-GUploader-UploadID: [AEnB2UoyAJOJwup3guXhs8lsZ_5rBqBMmN1tBU1NyBj7jLTzLb9tLIbac741dnBM0zRkiLkthOJNrmhbUuIYYEUq-d9_jlSOKg]
-    status: {code: 404, message: Not Found}
-- request:
-    body: null
-    headers:
-      Accept: ['*/*']
-      Accept-Encoding: ['gzip, deflate']
-      Connection: [keep-alive]
-      User-Agent: [python-requests/2.18.4]
-    method: GET
-    uri: https://www.googleapis.com/storage/v1/b/gcsfs-testing/o/?maxResults=1000
-  response:
-    body: {string: "{\n \"kind\": \"storage#objects\"\n}\n"}
-    headers:
-=======
->>>>>>> 899a4518
-      Alt-Svc: ['hq=":443"; ma=2592000; quic=51303431; quic=51303339; quic=51303338;
-          quic=51303337; quic=51303335,quic=":443"; ma=2592000; v="41,39,38,37,35"']
-      Cache-Control: ['private, max-age=0, must-revalidate, no-transform']
-      Content-Length: ['31']
-      Content-Type: [application/json; charset=UTF-8]
-<<<<<<< HEAD
-      Date: ['Tue, 12 Dec 2017 16:56:29 GMT']
-      Expires: ['Tue, 12 Dec 2017 16:56:29 GMT']
-      Server: [UploadServer]
-      Vary: [Origin, X-Origin]
-      X-GUploader-UploadID: [AEnB2Uom7CCE_YJ3wQcVt_NWhcSVjHvpHfeoFfXqpnhGnxeK-mOcg6su4QyQiysHO0kcDX3cB8bFDrqFC2qktMClJPAcnFX6nw]
-=======
       Date: ['Thu, 04 Jan 2018 20:49:47 GMT']
       Expires: ['Thu, 04 Jan 2018 20:49:47 GMT']
       Server: [UploadServer]
       Vary: [Origin, X-Origin]
       X-GUploader-UploadID: [AEnB2Uqy-phJgjgQnyHuImUwbd56lG-mYDoAWdOm2UPNaOVFPrMONUBFp9vRoyN2fkzjzD0SyWru0bX-5Gl9tgLfpNovC9M2lg]
->>>>>>> 899a4518
     status: {code: 200, message: OK}
 version: 1