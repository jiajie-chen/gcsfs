--- conflicted
+++ resolved
@@ -12,16 +12,6 @@
   response:
     body:
       string: !!binary |
-<<<<<<< HEAD
-        H4sIADsJMFoC/6tWykyJL8nPTs1TslJQqqioUNJRUALz40sqC1JBgk6piUWpRSDxxOTk1OJiDOWp
-        FQWZRanF8ZkgQWMzA4NaAMCTibZWAAAA
-    headers:
-      Alt-Svc: ['quic=":443"; ma=2592000; v="39,38,37,35"']
-      Cache-Control: ['no-cache, no-store, max-age=0, must-revalidate']
-      Content-Encoding: [gzip]
-      Content-Type: [application/json; charset=UTF-8]
-      Date: ['Wed, 11 Oct 2017 14:32:03 GMT']
-=======
         H4sIANmSTloC/6tWykyJL8nPTs1TslJQqqioUNJRUEqtKMgsSi2OzwQJGpsZGADFEpOTU4uLMZSC
         +fEllQWpIEGn1MSi1CKlWgDtYoPeVgAAAA==
     headers:
@@ -31,472 +21,6 @@
       Content-Encoding: [gzip]
       Content-Type: [application/json; charset=UTF-8]
       Date: ['Thu, 04 Jan 2018 20:47:21 GMT']
->>>>>>> 899a4518
-      Expires: ['Mon, 01 Jan 1990 00:00:00 GMT']
-      Pragma: [no-cache]
-      Server: [GSE]
-      Transfer-Encoding: [chunked]
-      Vary: [Origin, X-Origin]
-      X-Content-Type-Options: [nosniff]
-      X-Frame-Options: [SAMEORIGIN]
-      X-XSS-Protection: [1; mode=block]
-    status: {code: 200, message: OK}
-- request:
-    body: null
-    headers:
-      Accept: ['*/*']
-      Accept-Encoding: ['gzip, deflate']
-      Connection: [keep-alive]
-      User-Agent: [python-requests/2.18.4]
-    method: GET
-    uri: https://www.googleapis.com/storage/v1/b/?project=test_project
-  response:
-    body: {string: "{\n \"kind\": \"storage#buckets\",\n \"items\": [\n  {\n   \"kind\":
-        \"storage#bucket\",\n   \"id\": \"anaconda-enterprise\",\n   \"selfLink\":
-        \"https://www.googleapis.com/storage/v1/b/anaconda-enterprise\",\n   \"projectNumber\":
-        \"586241054156\",\n   \"name\": \"anaconda-enterprise\",\n   \"timeCreated\":
-        \"2017-07-05T23:53:06.552Z\",\n   \"updated\": \"2017-07-14T17:39:54.178Z\",\n
-        \  \"metageneration\": \"3\",\n   \"location\": \"US\",\n   \"storageClass\":
-        \"MULTI_REGIONAL\",\n   \"etag\": \"CAM=\"\n  },\n  {\n   \"kind\": \"storage#bucket\",\n
-        \  \"id\": \"anaconda-public-data\",\n   \"selfLink\": \"https://www.googleapis.com/storage/v1/b/anaconda-public-data\",\n
-        \  \"projectNumber\": \"586241054156\",\n   \"name\": \"anaconda-public-data\",\n
-        \  \"timeCreated\": \"2017-04-05T20:22:12.865Z\",\n   \"updated\": \"2017-07-10T16:32:07.980Z\",\n
-        \  \"metageneration\": \"2\",\n   \"location\": \"US\",\n   \"storageClass\":
-        \"MULTI_REGIONAL\",\n   \"etag\": \"CAI=\"\n  },\n  {\n   \"kind\": \"storage#bucket\",\n
-        \  \"id\": \"artifacts.test_project.appspot.com\",\n   \"selfLink\": \"https://www.googleapis.com/storage/v1/b/artifacts.test_project.appspot.com\",\n
-        \  \"projectNumber\": \"586241054156\",\n   \"name\": \"artifacts.test_project.appspot.com\",\n
-        \  \"timeCreated\": \"2016-05-17T18:29:22.774Z\",\n   \"updated\": \"2016-05-17T18:29:22.774Z\",\n
-        \  \"metageneration\": \"1\",\n   \"location\": \"US\",\n   \"storageClass\":
-        \"STANDARD\",\n   \"etag\": \"CAE=\"\n  },\n  {\n   \"kind\": \"storage#bucket\",\n
-<<<<<<< HEAD
-        \  \"id\": \"dataflow-anaconda-compute\",\n   \"selfLink\": \"https://www.googleapis.com/storage/v1/b/dataflow-anaconda-compute\",\n
-        \  \"projectNumber\": \"586241054156\",\n   \"name\": \"dataflow-anaconda-compute\",\n
-        \  \"timeCreated\": \"2017-09-14T18:55:42.848Z\",\n   \"updated\": \"2017-09-14T18:55:42.848Z\",\n
-        \  \"metageneration\": \"1\",\n   \"location\": \"US\",\n   \"storageClass\":
-        \"MULTI_REGIONAL\",\n   \"etag\": \"CAE=\"\n  },\n  {\n   \"kind\": \"storage#bucket\",\n
-        \  \"id\": \"gcsfs-testing\",\n   \"selfLink\": \"https://www.googleapis.com/storage/v1/b/gcsfs-testing\",\n
-        \  \"projectNumber\": \"586241054156\",\n   \"name\": \"gcsfs-testing\",\n
-        \  \"timeCreated\": \"2017-10-11T14:25:41.055Z\",\n   \"updated\": \"2017-10-11T14:25:41.055Z\",\n
-        \  \"metageneration\": \"1\",\n   \"location\": \"US\",\n   \"storageClass\":
-        \"STANDARD\",\n   \"etag\": \"CAE=\"\n  },\n  {\n   \"kind\": \"storage#bucket\",\n
-        \  \"id\": \"mytempdir\",\n   \"selfLink\": \"https://www.googleapis.com/storage/v1/b/mytempdir\",\n
-        \  \"projectNumber\": \"586241054156\",\n   \"name\": \"mytempdir\",\n   \"timeCreated\":
-        \"2017-10-02T20:32:40.893Z\",\n   \"updated\": \"2017-10-02T20:32:40.893Z\",\n
-        \  \"metageneration\": \"1\",\n   \"location\": \"US\",\n   \"storageClass\":
-        \"STANDARD\",\n   \"etag\": \"CAE=\"\n  }\n ]\n}\n"}
-    headers:
-      Alt-Svc: ['quic=":443"; ma=2592000; v="39,38,37,35"']
-      Cache-Control: ['private, max-age=0, must-revalidate, no-transform']
-      Content-Length: ['2512']
-      Content-Type: [application/json; charset=UTF-8]
-      Date: ['Wed, 11 Oct 2017 14:32:04 GMT']
-      Expires: ['Wed, 11 Oct 2017 14:32:04 GMT']
-      Server: [UploadServer]
-      Vary: [Origin, X-Origin]
-      X-GUploader-UploadID: [AEnB2Upy72PB7pUYZ1J03U05Tz9PN8Db1zctL-xrTJ4PbGDJX1ad1sQSjysD4KCkiz-IklqCjQuzj7sgl_2XdD8BIC_3PfcMIQ]
-=======
-        \  \"id\": \"test_project_cloudbuild\",\n   \"selfLink\": \"https://www.googleapis.com/storage/v1/b/test_project_cloudbuild\",\n
-        \  \"projectNumber\": \"586241054156\",\n   \"name\": \"test_project_cloudbuild\",\n
-        \  \"timeCreated\": \"2017-11-03T20:06:49.744Z\",\n   \"updated\": \"2017-11-03T20:06:49.744Z\",\n
-        \  \"metageneration\": \"1\",\n   \"location\": \"US\",\n   \"storageClass\":
-        \"STANDARD\",\n   \"etag\": \"CAE=\"\n  },\n  {\n   \"kind\": \"storage#bucket\",\n
-        \  \"id\": \"dataflow-anaconda-compute\",\n   \"selfLink\": \"https://www.googleapis.com/storage/v1/b/dataflow-anaconda-compute\",\n
-        \  \"projectNumber\": \"586241054156\",\n   \"name\": \"dataflow-anaconda-compute\",\n
-        \  \"timeCreated\": \"2017-09-14T18:55:42.848Z\",\n   \"updated\": \"2017-09-14T18:55:42.848Z\",\n
-        \  \"metageneration\": \"1\",\n   \"location\": \"US\",\n   \"storageClass\":
-        \"MULTI_REGIONAL\",\n   \"etag\": \"CAE=\"\n  },\n  {\n   \"kind\": \"storage#bucket\",\n
-        \  \"id\": \"gcsfs-test\",\n   \"selfLink\": \"https://www.googleapis.com/storage/v1/b/gcsfs-test\",\n
-        \  \"projectNumber\": \"586241054156\",\n   \"name\": \"gcsfs-test\",\n   \"timeCreated\":
-        \"2017-12-02T23:25:23.058Z\",\n   \"updated\": \"2018-01-04T14:07:08.519Z\",\n
-        \  \"metageneration\": \"2\",\n   \"location\": \"US\",\n   \"storageClass\":
-        \"MULTI_REGIONAL\",\n   \"etag\": \"CAI=\"\n  },\n  {\n   \"kind\": \"storage#bucket\",\n
-        \  \"id\": \"gcsfs-testing\",\n   \"selfLink\": \"https://www.googleapis.com/storage/v1/b/gcsfs-testing\",\n
-        \  \"projectNumber\": \"586241054156\",\n   \"name\": \"gcsfs-testing\",\n
-        \  \"timeCreated\": \"2017-12-12T16:52:13.675Z\",\n   \"updated\": \"2017-12-12T16:52:13.675Z\",\n
-        \  \"metageneration\": \"1\",\n   \"location\": \"US\",\n   \"storageClass\":
-        \"STANDARD\",\n   \"etag\": \"CAE=\"\n  }\n ]\n}\n"}
-    headers:
-      Alt-Svc: ['hq=":443"; ma=2592000; quic=51303431; quic=51303339; quic=51303338;
-          quic=51303337; quic=51303335,quic=":443"; ma=2592000; v="41,39,38,37,35"']
-      Cache-Control: ['private, max-age=0, must-revalidate, no-transform']
-      Content-Length: ['2944']
-      Content-Type: [application/json; charset=UTF-8]
-      Date: ['Thu, 04 Jan 2018 20:47:21 GMT']
-      Expires: ['Thu, 04 Jan 2018 20:47:21 GMT']
-      Server: [UploadServer]
-      Vary: [Origin, X-Origin]
-      X-GUploader-UploadID: [AEnB2UqYeIB5A-weRzfMRXWzmLwvmv35iVmOzwZLduPTaBZNd_PHIwFHRRnjtgRHlh03eKYNIDU352OZeFlapmdt-ikFVcDDiw]
->>>>>>> 899a4518
-    status: {code: 200, message: OK}
-- request:
-    body: null
-    headers:
-      Accept: ['*/*']
-      Accept-Encoding: ['gzip, deflate']
-      Connection: [keep-alive]
-      Content-Length: ['0']
-      User-Agent: [python-requests/2.18.4]
-    method: DELETE
-    uri: https://www.googleapis.com/storage/v1/b/gcsfs-testing/o/tmp%2Ftest%2Fa
-  response:
-    body: {string: "{\n \"error\": {\n  \"errors\": [\n   {\n    \"domain\": \"global\",\n
-        \   \"reason\": \"notFound\",\n    \"message\": \"Not Found\"\n   }\n  ],\n
-        \ \"code\": 404,\n  \"message\": \"Not Found\"\n }\n}\n"}
-    headers:
-<<<<<<< HEAD
-      Alt-Svc: ['quic=":443"; ma=2592000; v="39,38,37,35"']
-      Cache-Control: ['private, max-age=0']
-      Content-Length: ['165']
-      Content-Type: [application/json; charset=UTF-8]
-      Date: ['Wed, 11 Oct 2017 14:32:04 GMT']
-      Expires: ['Wed, 11 Oct 2017 14:32:04 GMT']
-      Server: [UploadServer]
-      Vary: [Origin, X-Origin]
-      X-GUploader-UploadID: [AEnB2UroAxLW5n62lqN9gWl9HJqTJVyWLRU3ZJ8yLRtDLJ3BWpqY0nqs38mxj2L3ecj2HoM2IrdFNuhKvVeBwiU22Tb9yyjUgw]
-=======
-      Alt-Svc: ['hq=":443"; ma=2592000; quic=51303431; quic=51303339; quic=51303338;
-          quic=51303337; quic=51303335,quic=":443"; ma=2592000; v="41,39,38,37,35"']
-      Cache-Control: ['private, max-age=0']
-      Content-Length: ['165']
-      Content-Type: [application/json; charset=UTF-8]
-      Date: ['Thu, 04 Jan 2018 20:47:21 GMT']
-      Expires: ['Thu, 04 Jan 2018 20:47:21 GMT']
-      Server: [UploadServer]
-      Vary: [Origin, X-Origin]
-      X-GUploader-UploadID: [AEnB2UorpRc7RgRbabJ6-grwzCAfS4x1T3RaQMqirXeagkbAnZTaB2n4hKoMawDhfKisNaN_WwZx5z58j_mrVrIdxCSFd2Oacg]
->>>>>>> 899a4518
-    status: {code: 404, message: Not Found}
-- request:
-    body: null
-    headers:
-      Accept: ['*/*']
-      Accept-Encoding: ['gzip, deflate']
-      Connection: [keep-alive]
-      Content-Length: ['0']
-      User-Agent: [python-requests/2.18.4]
-    method: DELETE
-    uri: https://www.googleapis.com/storage/v1/b/gcsfs-testing/o/tmp%2Ftest%2Fb
-  response:
-    body: {string: "{\n \"error\": {\n  \"errors\": [\n   {\n    \"domain\": \"global\",\n
-        \   \"reason\": \"notFound\",\n    \"message\": \"Not Found\"\n   }\n  ],\n
-        \ \"code\": 404,\n  \"message\": \"Not Found\"\n }\n}\n"}
-    headers:
-<<<<<<< HEAD
-      Alt-Svc: ['quic=":443"; ma=2592000; v="39,38,37,35"']
-      Cache-Control: ['private, max-age=0']
-      Content-Length: ['165']
-      Content-Type: [application/json; charset=UTF-8]
-      Date: ['Wed, 11 Oct 2017 14:32:04 GMT']
-      Expires: ['Wed, 11 Oct 2017 14:32:04 GMT']
-      Server: [UploadServer]
-      Vary: [Origin, X-Origin]
-      X-GUploader-UploadID: [AEnB2Uo353VDjDmUhLUD1UwHgqYrzZYDTHHwRkLQSHpYlSPRav32FYnGG5zABKY2QCb4KEyToFGu-eWfiuTq01ASbTcYVZRwRw]
-=======
-      Alt-Svc: ['hq=":443"; ma=2592000; quic=51303431; quic=51303339; quic=51303338;
-          quic=51303337; quic=51303335,quic=":443"; ma=2592000; v="41,39,38,37,35"']
-      Cache-Control: ['private, max-age=0']
-      Content-Length: ['165']
-      Content-Type: [application/json; charset=UTF-8]
-      Date: ['Thu, 04 Jan 2018 20:47:21 GMT']
-      Expires: ['Thu, 04 Jan 2018 20:47:21 GMT']
-      Server: [UploadServer]
-      Vary: [Origin, X-Origin]
-      X-GUploader-UploadID: [AEnB2Uq9ss50OUX6IevmXMyjcmE626obRznGpdiuaVbEmghtzjcSbT9ElH2vMTFaGSrQ4mb4az_JUIkkaDWOyY12k1Odfuy65A]
->>>>>>> 899a4518
-    status: {code: 404, message: Not Found}
-- request:
-    body: null
-    headers:
-      Accept: ['*/*']
-      Accept-Encoding: ['gzip, deflate']
-      Connection: [keep-alive]
-      Content-Length: ['0']
-      User-Agent: [python-requests/2.18.4]
-    method: DELETE
-    uri: https://www.googleapis.com/storage/v1/b/gcsfs-testing/o/tmp%2Ftest%2Fc
-  response:
-    body: {string: "{\n \"error\": {\n  \"errors\": [\n   {\n    \"domain\": \"global\",\n
-        \   \"reason\": \"notFound\",\n    \"message\": \"Not Found\"\n   }\n  ],\n
-        \ \"code\": 404,\n  \"message\": \"Not Found\"\n }\n}\n"}
-    headers:
-<<<<<<< HEAD
-      Alt-Svc: ['quic=":443"; ma=2592000; v="39,38,37,35"']
-      Cache-Control: ['private, max-age=0']
-      Content-Length: ['165']
-      Content-Type: [application/json; charset=UTF-8]
-      Date: ['Wed, 11 Oct 2017 14:32:04 GMT']
-      Expires: ['Wed, 11 Oct 2017 14:32:04 GMT']
-      Server: [UploadServer]
-      Vary: [Origin, X-Origin]
-      X-GUploader-UploadID: [AEnB2Ur0uwFgBZTs8V4zCrlxAfEq9D3c_1hB1Dxw_4xTXzNBf_R0pXSbZJoifIQIx56iIVckqTpf0oy6qpoelBxqpBWn5FdWkQ]
-=======
-      Alt-Svc: ['hq=":443"; ma=2592000; quic=51303431; quic=51303339; quic=51303338;
-          quic=51303337; quic=51303335,quic=":443"; ma=2592000; v="41,39,38,37,35"']
-      Cache-Control: ['private, max-age=0']
-      Content-Length: ['165']
-      Content-Type: [application/json; charset=UTF-8]
-      Date: ['Thu, 04 Jan 2018 20:47:22 GMT']
-      Expires: ['Thu, 04 Jan 2018 20:47:22 GMT']
-      Server: [UploadServer]
-      Vary: [Origin, X-Origin]
-      X-GUploader-UploadID: [AEnB2UrLbJwUTYpJ0Ts17-7C1dfi2U2TxyzlvGLdQLH2oAERP4AA3yInynZcf_EJCB6e0LGbJO0LKLLaE128gekyiHRFkZmyEA]
->>>>>>> 899a4518
-    status: {code: 404, message: Not Found}
-- request:
-    body: null
-    headers:
-      Accept: ['*/*']
-      Accept-Encoding: ['gzip, deflate']
-      Connection: [keep-alive]
-      Content-Length: ['0']
-      User-Agent: [python-requests/2.18.4]
-    method: DELETE
-    uri: https://www.googleapis.com/storage/v1/b/gcsfs-testing/o/tmp%2Ftest%2Fd
-  response:
-    body: {string: "{\n \"error\": {\n  \"errors\": [\n   {\n    \"domain\": \"global\",\n
-        \   \"reason\": \"notFound\",\n    \"message\": \"Not Found\"\n   }\n  ],\n
-        \ \"code\": 404,\n  \"message\": \"Not Found\"\n }\n}\n"}
-    headers:
-<<<<<<< HEAD
-      Alt-Svc: ['quic=":443"; ma=2592000; v="39,38,37,35"']
-      Cache-Control: ['private, max-age=0']
-      Content-Length: ['165']
-      Content-Type: [application/json; charset=UTF-8]
-      Date: ['Wed, 11 Oct 2017 14:32:04 GMT']
-      Expires: ['Wed, 11 Oct 2017 14:32:04 GMT']
-      Server: [UploadServer]
-      Vary: [Origin, X-Origin]
-      X-GUploader-UploadID: [AEnB2UqtonJhAPReJgVyOr9929-9__TTV9MbWMTOY_jxQxMkdMuKUPFdXZKDjjrDjIzpZsVMmxtf4whexlY_n7Qt9bjcxHk24g]
-=======
-      Alt-Svc: ['hq=":443"; ma=2592000; quic=51303431; quic=51303339; quic=51303338;
-          quic=51303337; quic=51303335,quic=":443"; ma=2592000; v="41,39,38,37,35"']
-      Cache-Control: ['private, max-age=0']
-      Content-Length: ['165']
-      Content-Type: [application/json; charset=UTF-8]
-      Date: ['Thu, 04 Jan 2018 20:47:22 GMT']
-      Expires: ['Thu, 04 Jan 2018 20:47:22 GMT']
-      Server: [UploadServer]
-      Vary: [Origin, X-Origin]
-      X-GUploader-UploadID: [AEnB2Upsa2tE4ZnkDnJDO7cQqem4lCbz-hxIYKIk2oaWZRNuIs0KsVNvqy4TuqAUWPkJmycg9WQzi8BqQFNMJofORVxYJNSkWA]
->>>>>>> 899a4518
-    status: {code: 404, message: Not Found}
-- request:
-    body: zz
-    headers:
-      Accept: ['*/*']
-      Accept-Encoding: ['gzip, deflate']
-      Connection: [keep-alive]
-      Content-Length: ['2']
-      User-Agent: [python-requests/2.18.4]
-    method: POST
-    uri: https://www.googleapis.com/upload/storage/v1/b/gcsfs-testing/o?name=test&uploadType=media
-  response:
-<<<<<<< HEAD
-    body: {string: "{\n \"kind\": \"storage#object\",\n \"id\": \"gcsfs-testing/test/1507732325017744\",\n
-        \"selfLink\": \"https://www.googleapis.com/storage/v1/b/gcsfs-testing/o/test\",\n
-        \"name\": \"test\",\n \"bucket\": \"gcsfs-testing\",\n \"generation\": \"1507732325017744\",\n
-        \"metageneration\": \"1\",\n \"timeCreated\": \"2017-10-11T14:32:04.958Z\",\n
-        \"updated\": \"2017-10-11T14:32:04.958Z\",\n \"storageClass\": \"STANDARD\",\n
-        \"timeStorageClassUpdated\": \"2017-10-11T14:32:04.958Z\",\n \"size\": \"2\",\n
-        \"md5Hash\": \"Je0by0I7C3IA9IX8X/ccjg==\",\n \"mediaLink\": \"https://www.googleapis.com/download/storage/v1/b/gcsfs-testing/o/test?generation=1507732325017744&alt=media\",\n
-        \"crc32c\": \"7hMsNg==\",\n \"etag\": \"CJDRmM3k6NYCEAE=\"\n}\n"}
-    headers:
-      Alt-Svc: ['quic=":443"; ma=2592000; v="39,38,37,35"']
-      Cache-Control: ['no-cache, no-store, max-age=0, must-revalidate']
-      Content-Length: ['661']
-      Content-Type: [application/json; charset=UTF-8]
-      Date: ['Wed, 11 Oct 2017 14:32:05 GMT']
-      ETag: [CJDRmM3k6NYCEAE=]
-      Expires: ['Mon, 01 Jan 1990 00:00:00 GMT']
-      Pragma: [no-cache]
-      Server: [UploadServer]
-      Vary: [Origin, X-Origin]
-      X-GUploader-UploadID: [AEnB2Uokwch3WnPOBcUzfErJmXK4UZfs14eTicJhcga9eRoUQJqfB97VVhQUEWvwTvqOq1Q5jpwZPz_gPQIsJU-xG_fWkBou_g]
-    status: {code: 200, message: OK}
-- request:
-    body: null
-    headers:
-      Accept: ['*/*']
-      Accept-Encoding: ['gzip, deflate']
-      Connection: [keep-alive]
-      User-Agent: [python-requests/2.13.0]
-    method: GET
-    uri: https://www.googleapis.com/storage/v1/b/gcsfs-testing/o/test
-  response:
-    body: {string: "{\n \"kind\": \"storage#object\",\n \"id\": \"gcsfs-testing/test/1507732325017744\",\n
-        \"selfLink\": \"https://www.googleapis.com/storage/v1/b/gcsfs-testing/o/test\",\n
-        \"name\": \"test\",\n \"bucket\": \"gcsfs-testing\",\n \"generation\": \"1507732325017744\",\n
-        \"metageneration\": \"1\",\n \"timeCreated\": \"2017-10-11T14:32:04.958Z\",\n
-        \"updated\": \"2017-10-11T14:32:04.958Z\",\n \"storageClass\": \"STANDARD\",\n
-        \"timeStorageClassUpdated\": \"2017-10-11T14:32:04.958Z\",\n \"size\": \"2\",\n
-        \"md5Hash\": \"Je0by0I7C3IA9IX8X/ccjg==\",\n \"mediaLink\": \"https://www.googleapis.com/download/storage/v1/b/gcsfs-testing/o/test?generation=1507732325017744&alt=media\",\n
-        \"crc32c\": \"7hMsNg==\",\n \"etag\": \"CJDRmM3k6NYCEAE=\"\n}\n"}
-    headers:
-      Alt-Svc: ['quic=":443"; ma=2592000; v="39,38,37,35"']
-      Cache-Control: ['no-cache, no-store, max-age=0, must-revalidate']
-      Content-Length: ['661']
-      Content-Type: [application/json; charset=UTF-8]
-      Date: ['Wed, 11 Oct 2017 14:32:05 GMT']
-      ETag: [CJDRmM3k6NYCEAE=]
-      Expires: ['Mon, 01 Jan 1990 00:00:00 GMT']
-      Pragma: [no-cache]
-      Server: [UploadServer]
-      Vary: [Origin, X-Origin]
-      X-GUploader-UploadID: [AEnB2UqcXZrpyn2KeqhlulG2kUcADszmqfy-gMbT7wYYn7bMXJqxlA8InTvhkuFxceGRFluy0ZaNbHaM2KZSaPD3m_tBwcTzNg]
-    status: {code: 200, message: OK}
-- request:
-    body: null
-    headers:
-      Accept: ['*/*']
-      Accept-Encoding: ['gzip, deflate']
-      Connection: [keep-alive]
-      User-Agent: [python-requests/2.13.0]
-    method: GET
-    uri: https://www.googleapis.com/download/storage/v1/b/gcsfs-testing/o/test?alt=media&generation=1507732325017744
-  response:
-    body: {string: zz}
-    headers:
-      Alt-Svc: ['quic=":443"; ma=2592000; v="39,38,37,35"']
-      Cache-Control: ['no-cache, no-store, max-age=0, must-revalidate']
-      Content-Disposition: [attachment]
-      Content-Length: ['2']
-      Content-Type: [application/octet-stream]
-      Date: ['Wed, 11 Oct 2017 14:32:05 GMT']
-      ETag: [CJDRmM3k6NYCEAE=]
-=======
-    body: {string: "{\n \"kind\": \"storage#object\",\n \"id\": \"gcsfs-testing/test/1515098842222152\",\n
-        \"selfLink\": \"https://www.googleapis.com/storage/v1/b/gcsfs-testing/o/test\",\n
-        \"name\": \"test\",\n \"bucket\": \"gcsfs-testing\",\n \"generation\": \"1515098842222152\",\n
-        \"metageneration\": \"1\",\n \"timeCreated\": \"2018-01-04T20:47:22.166Z\",\n
-        \"updated\": \"2018-01-04T20:47:22.166Z\",\n \"storageClass\": \"STANDARD\",\n
-        \"timeStorageClassUpdated\": \"2018-01-04T20:47:22.166Z\",\n \"size\": \"2\",\n
-        \"md5Hash\": \"Je0by0I7C3IA9IX8X/ccjg==\",\n \"mediaLink\": \"https://www.googleapis.com/download/storage/v1/b/gcsfs-testing/o/test?generation=1515098842222152&alt=media\",\n
-        \"crc32c\": \"7hMsNg==\",\n \"etag\": \"CMicqYKXv9gCEAE=\"\n}\n"}
-    headers:
-      Alt-Svc: ['hq=":443"; ma=2592000; quic=51303431; quic=51303339; quic=51303338;
-          quic=51303337; quic=51303335,quic=":443"; ma=2592000; v="41,39,38,37,35"']
-      Cache-Control: ['no-cache, no-store, max-age=0, must-revalidate']
-      Content-Length: ['653']
-      Content-Type: [application/json; charset=UTF-8]
-      Date: ['Thu, 04 Jan 2018 20:47:22 GMT']
-      ETag: [CMicqYKXv9gCEAE=]
->>>>>>> 899a4518
-      Expires: ['Mon, 01 Jan 1990 00:00:00 GMT']
-      Pragma: [no-cache]
-      Server: [UploadServer]
-      Vary: [Origin, X-Origin]
-<<<<<<< HEAD
-      X-GUploader-UploadID: [AEnB2UolyEmqYoOOoiJ-A0owIhSmXyFduvg44YvCQ5FhcHbiKaEVpgPhUYdX1gezRzIVh2eNDF2MpVnAWDWClHE4oxzWA3w9HQ]
-      X-Goog-Generation: ['1507732325017744']
-      X-Goog-Hash: ['crc32c=7hMsNg==,md5=Je0by0I7C3IA9IX8X/ccjg==']
-      X-Goog-Metageneration: ['1']
-      X-Goog-Storage-Class: [STANDARD]
-=======
-      X-GUploader-UploadID: [AEnB2UoBPJEcnTsWO6-kP-Y4LbcOnygb2eHklVJ-TbUsiAOa4esp1Q-S3evZtbHxwn0A9nUX6Sh1Gos8bIGtt7e_hn2OYpUYRg]
->>>>>>> 899a4518
-    status: {code: 200, message: OK}
-- request:
-    body: null
-    headers:
-      Accept: ['*/*']
-      Accept-Encoding: ['gzip, deflate']
-      Connection: [keep-alive]
-      User-Agent: [python-requests/2.18.4]
-    method: GET
-    uri: https://www.googleapis.com/storage/v1/b/gcsfs-testing/o/test
-  response:
-<<<<<<< HEAD
-    body: {string: "{\n \"kind\": \"storage#objects\",\n \"items\": [\n  {\n   \"kind\":
-        \"storage#object\",\n   \"id\": \"gcsfs-testing/test/1507732325017744\",\n
-        \  \"selfLink\": \"https://www.googleapis.com/storage/v1/b/gcsfs-testing/o/test\",\n
-        \  \"name\": \"test\",\n   \"bucket\": \"gcsfs-testing\",\n   \"generation\":
-        \"1507732325017744\",\n   \"metageneration\": \"1\",\n   \"timeCreated\":
-        \"2017-10-11T14:32:04.958Z\",\n   \"updated\": \"2017-10-11T14:32:04.958Z\",\n
-        \  \"storageClass\": \"STANDARD\",\n   \"timeStorageClassUpdated\": \"2017-10-11T14:32:04.958Z\",\n
-        \  \"size\": \"2\",\n   \"md5Hash\": \"Je0by0I7C3IA9IX8X/ccjg==\",\n   \"mediaLink\":
-        \"https://www.googleapis.com/download/storage/v1/b/gcsfs-testing/o/test?generation=1507732325017744&alt=media\",\n
-        \  \"crc32c\": \"7hMsNg==\",\n   \"etag\": \"CJDRmM3k6NYCEAE=\"\n  }\n ]\n}\n"}
-    headers:
-      Alt-Svc: ['quic=":443"; ma=2592000; v="39,38,37,35"']
-      Cache-Control: ['private, max-age=0, must-revalidate, no-transform']
-      Content-Length: ['744']
-      Content-Type: [application/json; charset=UTF-8]
-      Date: ['Wed, 11 Oct 2017 14:32:05 GMT']
-      Expires: ['Wed, 11 Oct 2017 14:32:05 GMT']
-      Server: [UploadServer]
-      Vary: [Origin, X-Origin]
-      X-GUploader-UploadID: [AEnB2UrROndvlAXD7XovnurHn7BcUISdzSHACL3y57p_cVVHw_b3BZnSzoYf6HcVZ2Zar82hApnoHRcIVheaqRI7z8F1_yTdGg]
-=======
-    body: {string: "{\n \"kind\": \"storage#object\",\n \"id\": \"gcsfs-testing/test/1515098842222152\",\n
-        \"selfLink\": \"https://www.googleapis.com/storage/v1/b/gcsfs-testing/o/test\",\n
-        \"name\": \"test\",\n \"bucket\": \"gcsfs-testing\",\n \"generation\": \"1515098842222152\",\n
-        \"metageneration\": \"1\",\n \"timeCreated\": \"2018-01-04T20:47:22.166Z\",\n
-        \"updated\": \"2018-01-04T20:47:22.166Z\",\n \"storageClass\": \"STANDARD\",\n
-        \"timeStorageClassUpdated\": \"2018-01-04T20:47:22.166Z\",\n \"size\": \"2\",\n
-        \"md5Hash\": \"Je0by0I7C3IA9IX8X/ccjg==\",\n \"mediaLink\": \"https://www.googleapis.com/download/storage/v1/b/gcsfs-testing/o/test?generation=1515098842222152&alt=media\",\n
-        \"crc32c\": \"7hMsNg==\",\n \"etag\": \"CMicqYKXv9gCEAE=\"\n}\n"}
-    headers:
-      Alt-Svc: ['hq=":443"; ma=2592000; quic=51303431; quic=51303339; quic=51303338;
-          quic=51303337; quic=51303335,quic=":443"; ma=2592000; v="41,39,38,37,35"']
-      Cache-Control: ['no-cache, no-store, max-age=0, must-revalidate']
-      Content-Length: ['653']
-      Content-Type: [application/json; charset=UTF-8]
-      Date: ['Thu, 04 Jan 2018 20:47:22 GMT']
-      ETag: [CMicqYKXv9gCEAE=]
-      Expires: ['Mon, 01 Jan 1990 00:00:00 GMT']
-      Pragma: [no-cache]
-      Server: [UploadServer]
-      Vary: [Origin, X-Origin]
-      X-GUploader-UploadID: [AEnB2UrID-WnB-hBXDGsCfvrITZvl00zkdOGTrUfkNDYHS5Y6C5DxySQesL7SJeRuJaKW6jyk2mFWYiJ6YlN_8ywgIyNmEcEyQ]
->>>>>>> 899a4518
-    status: {code: 200, message: OK}
-- request:
-    body: null
-    headers:
-      Accept: ['*/*']
-      Accept-Encoding: ['gzip, deflate']
-      Connection: [keep-alive]
-<<<<<<< HEAD
-      Content-Length: ['0']
-      User-Agent: [python-requests/2.13.0]
-    method: DELETE
-    uri: https://www.googleapis.com/storage/v1/b/gcsfs-testing/o/test
-  response:
-    body: {string: ''}
-    headers:
-      Alt-Svc: ['quic=":443"; ma=2592000; v="39,38,37,35"']
-      Cache-Control: ['no-cache, no-store, max-age=0, must-revalidate']
-      Content-Length: ['0']
-      Content-Type: [application/json]
-      Date: ['Wed, 11 Oct 2017 14:32:06 GMT']
-      Expires: ['Mon, 01 Jan 1990 00:00:00 GMT']
-      Pragma: [no-cache]
-      Server: [UploadServer]
-      Vary: [Origin, X-Origin]
-      X-GUploader-UploadID: [AEnB2UpB6X6IbuJ6zUZrkeJVDCBU57hiIk1jQvtFqdmxbernpRdUWOTfc68-y6zxR9875SqRgkw7baf8tPlDUYLq4aECa2NW9A]
-    status: {code: 204, message: No Content}
-- request:
-    body: null
-    headers:
-      Accept: ['*/*']
-      Accept-Encoding: ['gzip, deflate']
-      Connection: [keep-alive]
-      Content-Length: ['0']
-      User-Agent: [python-requests/2.18.4]
-    method: POST
-    uri: https://www.googleapis.com/oauth2/v4/token?grant_type=refresh_token
-  response:
-    body:
-      string: !!binary |
-        H4sIADwJMFoC/6tWykyJL8nPTs1TslJQqqioUNJRUALz40sqC1JBgk6piUWpRSDx1IqCzKLU4vhM
-        kGJjMwMDoFhicnJqcTGqEbUAnoD1nVYAAAA=
-    headers:
-      Alt-Svc: ['hq=":443"; ma=2592000; quic=51303431; quic=51303339; quic=51303338;
-          quic=51303337; quic=51303335,quic=":443"; ma=2592000; v="41,39,38,37,35"']
-      Cache-Control: ['no-cache, no-store, max-age=0, must-revalidate']
-      Content-Encoding: [gzip]
-      Content-Type: [application/json; charset=UTF-8]
-      Date: ['Tue, 12 Dec 2017 16:52:12 GMT']
       Expires: ['Mon, 01 Jan 1990 00:00:00 GMT']
       Pragma: [no-cache]
       Server: [GSE]
@@ -545,30 +69,36 @@
         \"MULTI_REGIONAL\",\n   \"etag\": \"CAE=\"\n  },\n  {\n   \"kind\": \"storage#bucket\",\n
         \  \"id\": \"gcsfs-test\",\n   \"selfLink\": \"https://www.googleapis.com/storage/v1/b/gcsfs-test\",\n
         \  \"projectNumber\": \"586241054156\",\n   \"name\": \"gcsfs-test\",\n   \"timeCreated\":
-        \"2017-12-02T23:25:23.058Z\",\n   \"updated\": \"2017-12-02T23:25:23.058Z\",\n
+        \"2017-12-02T23:25:23.058Z\",\n   \"updated\": \"2018-01-04T14:07:08.519Z\",\n
+        \  \"metageneration\": \"2\",\n   \"location\": \"US\",\n   \"storageClass\":
+        \"MULTI_REGIONAL\",\n   \"etag\": \"CAI=\"\n  },\n  {\n   \"kind\": \"storage#bucket\",\n
+        \  \"id\": \"gcsfs-testing\",\n   \"selfLink\": \"https://www.googleapis.com/storage/v1/b/gcsfs-testing\",\n
+        \  \"projectNumber\": \"586241054156\",\n   \"name\": \"gcsfs-testing\",\n
+        \  \"timeCreated\": \"2017-12-12T16:52:13.675Z\",\n   \"updated\": \"2017-12-12T16:52:13.675Z\",\n
         \  \"metageneration\": \"1\",\n   \"location\": \"US\",\n   \"storageClass\":
-        \"MULTI_REGIONAL\",\n   \"etag\": \"CAE=\"\n  }\n ]\n}\n"}
+        \"STANDARD\",\n   \"etag\": \"CAE=\"\n  }\n ]\n}\n"}
     headers:
       Alt-Svc: ['hq=":443"; ma=2592000; quic=51303431; quic=51303339; quic=51303338;
           quic=51303337; quic=51303335,quic=":443"; ma=2592000; v="41,39,38,37,35"']
       Cache-Control: ['private, max-age=0, must-revalidate, no-transform']
-      Content-Length: ['2563']
-      Content-Type: [application/json; charset=UTF-8]
-      Date: ['Tue, 12 Dec 2017 16:52:12 GMT']
-      Expires: ['Tue, 12 Dec 2017 16:52:12 GMT']
-      Server: [UploadServer]
-      Vary: [Origin, X-Origin]
-      X-GUploader-UploadID: [AEnB2UpFikw_ADXuj4SAJXrcxXsWw7o4HwoJhm6Hn-FR7SpIaXpDPhhhj_eHXT-ZC2fFc0ZSRkIxuHpy7ejOXvIXRw0IrpLptg]
-    status: {code: 200, message: OK}
-- request:
-    body: null
-    headers:
-      Accept: ['*/*']
-      Accept-Encoding: ['gzip, deflate']
-      Connection: [keep-alive]
-      User-Agent: [python-requests/2.18.4]
-    method: GET
-    uri: https://www.googleapis.com/storage/v1/b/gcsfs-testing/o/?maxResults=1000
+      Content-Length: ['2944']
+      Content-Type: [application/json; charset=UTF-8]
+      Date: ['Thu, 04 Jan 2018 20:47:21 GMT']
+      Expires: ['Thu, 04 Jan 2018 20:47:21 GMT']
+      Server: [UploadServer]
+      Vary: [Origin, X-Origin]
+      X-GUploader-UploadID: [AEnB2UqYeIB5A-weRzfMRXWzmLwvmv35iVmOzwZLduPTaBZNd_PHIwFHRRnjtgRHlh03eKYNIDU352OZeFlapmdt-ikFVcDDiw]
+    status: {code: 200, message: OK}
+- request:
+    body: null
+    headers:
+      Accept: ['*/*']
+      Accept-Encoding: ['gzip, deflate']
+      Connection: [keep-alive]
+      Content-Length: ['0']
+      User-Agent: [python-requests/2.18.4]
+    method: DELETE
+    uri: https://www.googleapis.com/storage/v1/b/gcsfs-testing/o/tmp%2Ftest%2Fa
   response:
     body: {string: "{\n \"error\": {\n  \"errors\": [\n   {\n    \"domain\": \"global\",\n
         \   \"reason\": \"notFound\",\n    \"message\": \"Not Found\"\n   }\n  ],\n
@@ -579,73 +109,22 @@
       Cache-Control: ['private, max-age=0']
       Content-Length: ['165']
       Content-Type: [application/json; charset=UTF-8]
-      Date: ['Tue, 12 Dec 2017 16:52:12 GMT']
-      Expires: ['Tue, 12 Dec 2017 16:52:12 GMT']
-      Server: [UploadServer]
-      Vary: [Origin, X-Origin]
-      X-GUploader-UploadID: [AEnB2Up1CEI0sXfdvqj8U_WDTzNTlETww5s3CkRWxs_hb_zCMYz_E8cX5GhaQ86NQvXsa3rd-QD1DbRvL-yh8KL0eHj6cYoCaA]
+      Date: ['Thu, 04 Jan 2018 20:47:21 GMT']
+      Expires: ['Thu, 04 Jan 2018 20:47:21 GMT']
+      Server: [UploadServer]
+      Vary: [Origin, X-Origin]
+      X-GUploader-UploadID: [AEnB2UorpRc7RgRbabJ6-grwzCAfS4x1T3RaQMqirXeagkbAnZTaB2n4hKoMawDhfKisNaN_WwZx5z58j_mrVrIdxCSFd2Oacg]
     status: {code: 404, message: Not Found}
 - request:
-    body: '{"name": "gcsfs-tester"}'
-    headers:
-      Accept: ['*/*']
-      Accept-Encoding: ['gzip, deflate']
-      Connection: [keep-alive]
-      Content-Length: ['24']
-      Content-Type: [application/json]
-      User-Agent: [python-requests/2.18.4]
-    method: POST
-    uri: https://www.googleapis.com/storage/v1/b/?predefinedAcl=projectPrivate&predefinedDefaultObjectAcl=bucketOwnerFullControl&project=test_project
-  response:
-    body: {string: "{\n \"kind\": \"storage#bucket\",\n \"id\": \"gcsfs-testing\",\n
-        \"selfLink\": \"https://www.googleapis.com/storage/v1/b/gcsfs-testing\",\n
-        \"projectNumber\": \"586241054156\",\n \"name\": \"gcsfs-testing\",\n \"timeCreated\":
-        \"2017-12-12T16:52:13.675Z\",\n \"updated\": \"2017-12-12T16:52:13.675Z\",\n
-        \"metageneration\": \"1\",\n \"acl\": [\n  {\n   \"kind\": \"storage#bucketAccessControl\",\n
-        \  \"id\": \"gcsfs-testing/project-owners-586241054156\",\n   \"selfLink\":
-        \"https://www.googleapis.com/storage/v1/b/gcsfs-testing/acl/project-owners-586241054156\",\n
-        \  \"bucket\": \"gcsfs-testing\",\n   \"entity\": \"project-owners-586241054156\",\n
-        \  \"role\": \"OWNER\",\n   \"projectTeam\": {\n    \"projectNumber\": \"586241054156\",\n
-        \   \"team\": \"owners\"\n   },\n   \"etag\": \"CAE=\"\n  },\n  {\n   \"kind\":
-        \"storage#bucketAccessControl\",\n   \"id\": \"gcsfs-testing/project-editors-586241054156\",\n
-        \  \"selfLink\": \"https://www.googleapis.com/storage/v1/b/gcsfs-testing/acl/project-editors-586241054156\",\n
-        \  \"bucket\": \"gcsfs-testing\",\n   \"entity\": \"project-editors-586241054156\",\n
-        \  \"role\": \"OWNER\",\n   \"projectTeam\": {\n    \"projectNumber\": \"586241054156\",\n
-        \   \"team\": \"editors\"\n   },\n   \"etag\": \"CAE=\"\n  },\n  {\n   \"kind\":
-        \"storage#bucketAccessControl\",\n   \"id\": \"gcsfs-testing/project-viewers-586241054156\",\n
-        \  \"selfLink\": \"https://www.googleapis.com/storage/v1/b/gcsfs-testing/acl/project-viewers-586241054156\",\n
-        \  \"bucket\": \"gcsfs-testing\",\n   \"entity\": \"project-viewers-586241054156\",\n
-        \  \"role\": \"READER\",\n   \"projectTeam\": {\n    \"projectNumber\": \"586241054156\",\n
-        \   \"team\": \"viewers\"\n   },\n   \"etag\": \"CAE=\"\n  }\n ],\n \"defaultObjectAcl\":
-        [\n  {\n   \"kind\": \"storage#objectAccessControl\",\n   \"entity\": \"project-owners-586241054156\",\n
-        \  \"role\": \"OWNER\",\n   \"projectTeam\": {\n    \"projectNumber\": \"586241054156\",\n
-        \   \"team\": \"owners\"\n   },\n   \"etag\": \"CAE=\"\n  }\n ],\n \"owner\":
-        {\n  \"entity\": \"project-owners-586241054156\"\n },\n \"location\": \"US\",\n
-        \"storageClass\": \"STANDARD\",\n \"etag\": \"CAE=\"\n}\n"}
-    headers:
-      Alt-Svc: ['hq=":443"; ma=2592000; quic=51303431; quic=51303339; quic=51303338;
-          quic=51303337; quic=51303335,quic=":443"; ma=2592000; v="41,39,38,37,35"']
-      Cache-Control: ['no-cache, no-store, max-age=0, must-revalidate']
-      Content-Length: ['1883']
-      Content-Type: [application/json; charset=UTF-8]
-      Date: ['Tue, 12 Dec 2017 16:52:14 GMT']
-      ETag: [CAE=]
-      Expires: ['Mon, 01 Jan 1990 00:00:00 GMT']
-      Pragma: [no-cache]
-      Server: [UploadServer]
-      Vary: [Origin, X-Origin]
-      X-GUploader-UploadID: [AEnB2Uou50ds5NbjZJ9Bxjnil3SSsBglI_W66YvaeYw7S1uB6ypEAAi-QwF6Xa_-Y7yDZm62T4DL23r8-rsVfeBPnTMTBfvSWA]
-    status: {code: 200, message: OK}
-- request:
-    body: null
-    headers:
-      Accept: ['*/*']
-      Accept-Encoding: ['gzip, deflate']
-      Connection: [keep-alive]
-      Content-Length: ['0']
-      User-Agent: [python-requests/2.18.4]
-    method: DELETE
-    uri: https://www.googleapis.com/storage/v1/b/gcsfs-testing/o/tmp%2Ftest%2Fa
+    body: null
+    headers:
+      Accept: ['*/*']
+      Accept-Encoding: ['gzip, deflate']
+      Connection: [keep-alive]
+      Content-Length: ['0']
+      User-Agent: [python-requests/2.18.4]
+    method: DELETE
+    uri: https://www.googleapis.com/storage/v1/b/gcsfs-testing/o/tmp%2Ftest%2Fb
   response:
     body: {string: "{\n \"error\": {\n  \"errors\": [\n   {\n    \"domain\": \"global\",\n
         \   \"reason\": \"notFound\",\n    \"message\": \"Not Found\"\n   }\n  ],\n
@@ -656,11 +135,11 @@
       Cache-Control: ['private, max-age=0']
       Content-Length: ['165']
       Content-Type: [application/json; charset=UTF-8]
-      Date: ['Tue, 12 Dec 2017 16:52:14 GMT']
-      Expires: ['Tue, 12 Dec 2017 16:52:14 GMT']
-      Server: [UploadServer]
-      Vary: [Origin, X-Origin]
-      X-GUploader-UploadID: [AEnB2UpHQYSiZm2QqpE4o_cLcF0YlXpTtfuLrJCFMJ_iIrg5mR3GeraGMxOmA4ugauJWGKIMGBL9fcO1cS1SLjouUpD8AYmlZw]
+      Date: ['Thu, 04 Jan 2018 20:47:21 GMT']
+      Expires: ['Thu, 04 Jan 2018 20:47:21 GMT']
+      Server: [UploadServer]
+      Vary: [Origin, X-Origin]
+      X-GUploader-UploadID: [AEnB2Uq9ss50OUX6IevmXMyjcmE626obRznGpdiuaVbEmghtzjcSbT9ElH2vMTFaGSrQ4mb4az_JUIkkaDWOyY12k1Odfuy65A]
     status: {code: 404, message: Not Found}
 - request:
     body: null
@@ -671,7 +150,7 @@
       Content-Length: ['0']
       User-Agent: [python-requests/2.18.4]
     method: DELETE
-    uri: https://www.googleapis.com/storage/v1/b/gcsfs-testing/o/tmp%2Ftest%2Fb
+    uri: https://www.googleapis.com/storage/v1/b/gcsfs-testing/o/tmp%2Ftest%2Fc
   response:
     body: {string: "{\n \"error\": {\n  \"errors\": [\n   {\n    \"domain\": \"global\",\n
         \   \"reason\": \"notFound\",\n    \"message\": \"Not Found\"\n   }\n  ],\n
@@ -682,11 +161,11 @@
       Cache-Control: ['private, max-age=0']
       Content-Length: ['165']
       Content-Type: [application/json; charset=UTF-8]
-      Date: ['Tue, 12 Dec 2017 16:52:14 GMT']
-      Expires: ['Tue, 12 Dec 2017 16:52:14 GMT']
-      Server: [UploadServer]
-      Vary: [Origin, X-Origin]
-      X-GUploader-UploadID: [AEnB2UrXhzowFkpwTnI515_Mztlir0NpLg2CsJurfu8C35En2_Is8thBfeG42nHidv2plPHkd84Bxy91rIaQDqKmDElx-G0hhA]
+      Date: ['Thu, 04 Jan 2018 20:47:22 GMT']
+      Expires: ['Thu, 04 Jan 2018 20:47:22 GMT']
+      Server: [UploadServer]
+      Vary: [Origin, X-Origin]
+      X-GUploader-UploadID: [AEnB2UrLbJwUTYpJ0Ts17-7C1dfi2U2TxyzlvGLdQLH2oAERP4AA3yInynZcf_EJCB6e0LGbJO0LKLLaE128gekyiHRFkZmyEA]
     status: {code: 404, message: Not Found}
 - request:
     body: null
@@ -697,7 +176,7 @@
       Content-Length: ['0']
       User-Agent: [python-requests/2.18.4]
     method: DELETE
-    uri: https://www.googleapis.com/storage/v1/b/gcsfs-testing/o/tmp%2Ftest%2Fc
+    uri: https://www.googleapis.com/storage/v1/b/gcsfs-testing/o/tmp%2Ftest%2Fd
   response:
     body: {string: "{\n \"error\": {\n  \"errors\": [\n   {\n    \"domain\": \"global\",\n
         \   \"reason\": \"notFound\",\n    \"message\": \"Not Found\"\n   }\n  ],\n
@@ -708,37 +187,11 @@
       Cache-Control: ['private, max-age=0']
       Content-Length: ['165']
       Content-Type: [application/json; charset=UTF-8]
-      Date: ['Tue, 12 Dec 2017 16:52:14 GMT']
-      Expires: ['Tue, 12 Dec 2017 16:52:14 GMT']
-      Server: [UploadServer]
-      Vary: [Origin, X-Origin]
-      X-GUploader-UploadID: [AEnB2UovU-IaR8ypJL8e4x0LVSOKmzhgY3UGFrbi4rfUJzl09B0Ln6RcrO_28_U9__hTTsclsmLiMPeRl3GCnc9THmry6TCnQw]
-    status: {code: 404, message: Not Found}
-- request:
-    body: null
-    headers:
-      Accept: ['*/*']
-      Accept-Encoding: ['gzip, deflate']
-      Connection: [keep-alive]
-      Content-Length: ['0']
-      User-Agent: [python-requests/2.18.4]
-    method: DELETE
-    uri: https://www.googleapis.com/storage/v1/b/gcsfs-testing/o/tmp%2Ftest%2Fd
-  response:
-    body: {string: "{\n \"error\": {\n  \"errors\": [\n   {\n    \"domain\": \"global\",\n
-        \   \"reason\": \"notFound\",\n    \"message\": \"Not Found\"\n   }\n  ],\n
-        \ \"code\": 404,\n  \"message\": \"Not Found\"\n }\n}\n"}
-    headers:
-      Alt-Svc: ['hq=":443"; ma=2592000; quic=51303431; quic=51303339; quic=51303338;
-          quic=51303337; quic=51303335,quic=":443"; ma=2592000; v="41,39,38,37,35"']
-      Cache-Control: ['private, max-age=0']
-      Content-Length: ['165']
-      Content-Type: [application/json; charset=UTF-8]
-      Date: ['Tue, 12 Dec 2017 16:52:14 GMT']
-      Expires: ['Tue, 12 Dec 2017 16:52:14 GMT']
-      Server: [UploadServer]
-      Vary: [Origin, X-Origin]
-      X-GUploader-UploadID: [AEnB2Uq4zZaqWomKY7i8UxCHxXSd1da05_K16f1u0jRhH5NFCgY3RGA4xltSukyloNEtKdlUNz-r5ikMPoi82jUatCZwjAigMg]
+      Date: ['Thu, 04 Jan 2018 20:47:22 GMT']
+      Expires: ['Thu, 04 Jan 2018 20:47:22 GMT']
+      Server: [UploadServer]
+      Vary: [Origin, X-Origin]
+      X-GUploader-UploadID: [AEnB2Upsa2tE4ZnkDnJDO7cQqem4lCbz-hxIYKIk2oaWZRNuIs0KsVNvqy4TuqAUWPkJmycg9WQzi8BqQFNMJofORVxYJNSkWA]
     status: {code: 404, message: Not Found}
 - request:
     body: zz
@@ -751,27 +204,27 @@
     method: POST
     uri: https://www.googleapis.com/upload/storage/v1/b/gcsfs-testing/o?name=test&uploadType=media
   response:
-    body: {string: "{\n \"kind\": \"storage#object\",\n \"id\": \"gcsfs-testing/test/1513097535336759\",\n
+    body: {string: "{\n \"kind\": \"storage#object\",\n \"id\": \"gcsfs-testing/test/1515098842222152\",\n
         \"selfLink\": \"https://www.googleapis.com/storage/v1/b/gcsfs-testing/o/test\",\n
-        \"name\": \"test\",\n \"bucket\": \"gcsfs-testing\",\n \"generation\": \"1513097535336759\",\n
-        \"metageneration\": \"1\",\n \"timeCreated\": \"2017-12-12T16:52:15.215Z\",\n
-        \"updated\": \"2017-12-12T16:52:15.215Z\",\n \"storageClass\": \"STANDARD\",\n
-        \"timeStorageClassUpdated\": \"2017-12-12T16:52:15.215Z\",\n \"size\": \"2\",\n
-        \"md5Hash\": \"Je0by0I7C3IA9IX8X/ccjg==\",\n \"mediaLink\": \"https://www.googleapis.com/download/storage/v1/b/gcsfs-testing/o/test?generation=1513097535336759&alt=media\",\n
-        \"crc32c\": \"7hMsNg==\",\n \"etag\": \"CLfi6sj3hNgCEAE=\"\n}\n"}
+        \"name\": \"test\",\n \"bucket\": \"gcsfs-testing\",\n \"generation\": \"1515098842222152\",\n
+        \"metageneration\": \"1\",\n \"timeCreated\": \"2018-01-04T20:47:22.166Z\",\n
+        \"updated\": \"2018-01-04T20:47:22.166Z\",\n \"storageClass\": \"STANDARD\",\n
+        \"timeStorageClassUpdated\": \"2018-01-04T20:47:22.166Z\",\n \"size\": \"2\",\n
+        \"md5Hash\": \"Je0by0I7C3IA9IX8X/ccjg==\",\n \"mediaLink\": \"https://www.googleapis.com/download/storage/v1/b/gcsfs-testing/o/test?generation=1515098842222152&alt=media\",\n
+        \"crc32c\": \"7hMsNg==\",\n \"etag\": \"CMicqYKXv9gCEAE=\"\n}\n"}
     headers:
       Alt-Svc: ['hq=":443"; ma=2592000; quic=51303431; quic=51303339; quic=51303338;
           quic=51303337; quic=51303335,quic=":443"; ma=2592000; v="41,39,38,37,35"']
       Cache-Control: ['no-cache, no-store, max-age=0, must-revalidate']
       Content-Length: ['653']
       Content-Type: [application/json; charset=UTF-8]
-      Date: ['Tue, 12 Dec 2017 16:52:15 GMT']
-      ETag: [CLfi6sj3hNgCEAE=]
-      Expires: ['Mon, 01 Jan 1990 00:00:00 GMT']
-      Pragma: [no-cache]
-      Server: [UploadServer]
-      Vary: [Origin, X-Origin]
-      X-GUploader-UploadID: [AEnB2UrwrY0pq4gkchOXl3_VVIKd3MZM82O-V1Niy_fNcF39YD84vl2-JSFP-bZdlh_ZN17HplkhVzrQESMPRZ7wsw_StJB9cw]
+      Date: ['Thu, 04 Jan 2018 20:47:22 GMT']
+      ETag: [CMicqYKXv9gCEAE=]
+      Expires: ['Mon, 01 Jan 1990 00:00:00 GMT']
+      Pragma: [no-cache]
+      Server: [UploadServer]
+      Vary: [Origin, X-Origin]
+      X-GUploader-UploadID: [AEnB2UoBPJEcnTsWO6-kP-Y4LbcOnygb2eHklVJ-TbUsiAOa4esp1Q-S3evZtbHxwn0A9nUX6Sh1Gos8bIGtt7e_hn2OYpUYRg]
     status: {code: 200, message: OK}
 - request:
     body: null
@@ -783,42 +236,37 @@
     method: GET
     uri: https://www.googleapis.com/storage/v1/b/gcsfs-testing/o/test
   response:
-    body: {string: "{\n \"kind\": \"storage#object\",\n \"id\": \"gcsfs-testing/test/1513097535336759\",\n
+    body: {string: "{\n \"kind\": \"storage#object\",\n \"id\": \"gcsfs-testing/test/1515098842222152\",\n
         \"selfLink\": \"https://www.googleapis.com/storage/v1/b/gcsfs-testing/o/test\",\n
-        \"name\": \"test\",\n \"bucket\": \"gcsfs-testing\",\n \"generation\": \"1513097535336759\",\n
-        \"metageneration\": \"1\",\n \"timeCreated\": \"2017-12-12T16:52:15.215Z\",\n
-        \"updated\": \"2017-12-12T16:52:15.215Z\",\n \"storageClass\": \"STANDARD\",\n
-        \"timeStorageClassUpdated\": \"2017-12-12T16:52:15.215Z\",\n \"size\": \"2\",\n
-        \"md5Hash\": \"Je0by0I7C3IA9IX8X/ccjg==\",\n \"mediaLink\": \"https://www.googleapis.com/download/storage/v1/b/gcsfs-testing/o/test?generation=1513097535336759&alt=media\",\n
-        \"crc32c\": \"7hMsNg==\",\n \"etag\": \"CLfi6sj3hNgCEAE=\"\n}\n"}
+        \"name\": \"test\",\n \"bucket\": \"gcsfs-testing\",\n \"generation\": \"1515098842222152\",\n
+        \"metageneration\": \"1\",\n \"timeCreated\": \"2018-01-04T20:47:22.166Z\",\n
+        \"updated\": \"2018-01-04T20:47:22.166Z\",\n \"storageClass\": \"STANDARD\",\n
+        \"timeStorageClassUpdated\": \"2018-01-04T20:47:22.166Z\",\n \"size\": \"2\",\n
+        \"md5Hash\": \"Je0by0I7C3IA9IX8X/ccjg==\",\n \"mediaLink\": \"https://www.googleapis.com/download/storage/v1/b/gcsfs-testing/o/test?generation=1515098842222152&alt=media\",\n
+        \"crc32c\": \"7hMsNg==\",\n \"etag\": \"CMicqYKXv9gCEAE=\"\n}\n"}
     headers:
       Alt-Svc: ['hq=":443"; ma=2592000; quic=51303431; quic=51303339; quic=51303338;
           quic=51303337; quic=51303335,quic=":443"; ma=2592000; v="41,39,38,37,35"']
       Cache-Control: ['no-cache, no-store, max-age=0, must-revalidate']
       Content-Length: ['653']
       Content-Type: [application/json; charset=UTF-8]
-      Date: ['Tue, 12 Dec 2017 16:52:15 GMT']
-      ETag: [CLfi6sj3hNgCEAE=]
-      Expires: ['Mon, 01 Jan 1990 00:00:00 GMT']
-      Pragma: [no-cache]
-      Server: [UploadServer]
-      Vary: [Origin, X-Origin]
-      X-GUploader-UploadID: [AEnB2UqMBMe5EzC6FVrrqwwkiqkYGMSaYlLoCBapPbLKFzAn-Duy-xSU8V0dwpVX2kkhnYSYAcqCM6foqF_bE4S8W4y4bnHSHw]
-    status: {code: 200, message: OK}
-- request:
-    body: null
-    headers:
-      Accept: ['*/*']
-      Accept-Encoding: ['gzip, deflate']
-      Connection: [keep-alive]
-      User-Agent: [python-requests/2.18.4]
-    method: GET
-    uri: https://www.googleapis.com/download/storage/v1/b/gcsfs-testing/o/test?alt=media&generation=1513097535336759
-=======
+      Date: ['Thu, 04 Jan 2018 20:47:22 GMT']
+      ETag: [CMicqYKXv9gCEAE=]
+      Expires: ['Mon, 01 Jan 1990 00:00:00 GMT']
+      Pragma: [no-cache]
+      Server: [UploadServer]
+      Vary: [Origin, X-Origin]
+      X-GUploader-UploadID: [AEnB2UrID-WnB-hBXDGsCfvrITZvl00zkdOGTrUfkNDYHS5Y6C5DxySQesL7SJeRuJaKW6jyk2mFWYiJ6YlN_8ywgIyNmEcEyQ]
+    status: {code: 200, message: OK}
+- request:
+    body: null
+    headers:
+      Accept: ['*/*']
+      Accept-Encoding: ['gzip, deflate']
+      Connection: [keep-alive]
       User-Agent: [python-requests/2.18.4]
     method: GET
     uri: https://www.googleapis.com/download/storage/v1/b/gcsfs-testing/o/test?alt=media&generation=1515098842222152
->>>>>>> 899a4518
   response:
     body: {string: zz}
     headers:
@@ -828,24 +276,14 @@
       Content-Disposition: [attachment]
       Content-Length: ['2']
       Content-Type: [application/octet-stream]
-<<<<<<< HEAD
-      Date: ['Tue, 12 Dec 2017 16:52:15 GMT']
-      ETag: [CLfi6sj3hNgCEAE=]
-=======
       Date: ['Thu, 04 Jan 2018 20:47:22 GMT']
       ETag: [CMicqYKXv9gCEAE=]
->>>>>>> 899a4518
-      Expires: ['Mon, 01 Jan 1990 00:00:00 GMT']
-      Pragma: [no-cache]
-      Server: [UploadServer]
-      Vary: [Origin, X-Origin]
-<<<<<<< HEAD
-      X-GUploader-UploadID: [AEnB2UqeGJYyTeqA65NBQYWTa_qcE2b0P0YcCLAbiMeobdLBBo4bmSD7tzUH2-qirQtHsol1P7ytP1DcsyHaJbdcm6COI87R9Q]
-      X-Goog-Generation: ['1513097535336759']
-=======
+      Expires: ['Mon, 01 Jan 1990 00:00:00 GMT']
+      Pragma: [no-cache]
+      Server: [UploadServer]
+      Vary: [Origin, X-Origin]
       X-GUploader-UploadID: [AEnB2UodqkWaj6wgcLHUtLXCbGuOP2lMH4ETa6ZG6gZRGfFnRo6vHJEuyLAp_QD4GtlN5vRH630SFSTXRpOPeDNGRyJDnL9uMg]
       X-Goog-Generation: ['1515098842222152']
->>>>>>> 899a4518
       X-Goog-Hash: ['crc32c=7hMsNg==,md5=Je0by0I7C3IA9IX8X/ccjg==']
       X-Goog-Metageneration: ['1']
       X-Goog-Storage-Class: [STANDARD]
@@ -861,17 +299,6 @@
     uri: https://www.googleapis.com/storage/v1/b/gcsfs-testing/o/?maxResults=1000
   response:
     body: {string: "{\n \"kind\": \"storage#objects\",\n \"items\": [\n  {\n   \"kind\":
-<<<<<<< HEAD
-        \"storage#object\",\n   \"id\": \"gcsfs-testing/test/1513097535336759\",\n
-        \  \"selfLink\": \"https://www.googleapis.com/storage/v1/b/gcsfs-testing/o/test\",\n
-        \  \"name\": \"test\",\n   \"bucket\": \"gcsfs-testing\",\n   \"generation\":
-        \"1513097535336759\",\n   \"metageneration\": \"1\",\n   \"timeCreated\":
-        \"2017-12-12T16:52:15.215Z\",\n   \"updated\": \"2017-12-12T16:52:15.215Z\",\n
-        \  \"storageClass\": \"STANDARD\",\n   \"timeStorageClassUpdated\": \"2017-12-12T16:52:15.215Z\",\n
-        \  \"size\": \"2\",\n   \"md5Hash\": \"Je0by0I7C3IA9IX8X/ccjg==\",\n   \"mediaLink\":
-        \"https://www.googleapis.com/download/storage/v1/b/gcsfs-testing/o/test?generation=1513097535336759&alt=media\",\n
-        \  \"crc32c\": \"7hMsNg==\",\n   \"etag\": \"CLfi6sj3hNgCEAE=\"\n  }\n ]\n}\n"}
-=======
         \"storage#object\",\n   \"id\": \"gcsfs-testing/test/1515098842222152\",\n
         \  \"selfLink\": \"https://www.googleapis.com/storage/v1/b/gcsfs-testing/o/test\",\n
         \  \"name\": \"test\",\n   \"bucket\": \"gcsfs-testing\",\n   \"generation\":
@@ -881,26 +308,17 @@
         \  \"size\": \"2\",\n   \"md5Hash\": \"Je0by0I7C3IA9IX8X/ccjg==\",\n   \"mediaLink\":
         \"https://www.googleapis.com/download/storage/v1/b/gcsfs-testing/o/test?generation=1515098842222152&alt=media\",\n
         \  \"crc32c\": \"7hMsNg==\",\n   \"etag\": \"CMicqYKXv9gCEAE=\"\n  }\n ]\n}\n"}
->>>>>>> 899a4518
     headers:
       Alt-Svc: ['hq=":443"; ma=2592000; quic=51303431; quic=51303339; quic=51303338;
           quic=51303337; quic=51303335,quic=":443"; ma=2592000; v="41,39,38,37,35"']
       Cache-Control: ['private, max-age=0, must-revalidate, no-transform']
       Content-Length: ['736']
       Content-Type: [application/json; charset=UTF-8]
-<<<<<<< HEAD
-      Date: ['Tue, 12 Dec 2017 16:52:16 GMT']
-      Expires: ['Tue, 12 Dec 2017 16:52:16 GMT']
-      Server: [UploadServer]
-      Vary: [Origin, X-Origin]
-      X-GUploader-UploadID: [AEnB2Uq39ZCBcvtjCoMfuH8TyiD4DmzxSfbTmqk23MXbaYErg2T33E3F1JC1aqZqTEcy8n42P9O5R1cLcjPeQ3b2bj3PoiCVWw]
-=======
       Date: ['Thu, 04 Jan 2018 20:47:22 GMT']
       Expires: ['Thu, 04 Jan 2018 20:47:22 GMT']
       Server: [UploadServer]
       Vary: [Origin, X-Origin]
       X-GUploader-UploadID: [AEnB2UoAcBhLw7NItQZl1cAmmY9yVQlF6k0V3ujaLHVlL5nqMPvoTQJgnJHmNxO3Y7eBvUfOXUYfmBbpKt6uo2hsU9I21BErSA]
->>>>>>> 899a4518
     status: {code: 200, message: OK}
 - request:
     body: null
@@ -920,19 +338,11 @@
       Cache-Control: ['no-cache, no-store, max-age=0, must-revalidate']
       Content-Length: ['0']
       Content-Type: [application/json]
-<<<<<<< HEAD
-      Date: ['Tue, 12 Dec 2017 16:52:16 GMT']
-=======
-      Date: ['Thu, 04 Jan 2018 20:47:22 GMT']
->>>>>>> 899a4518
-      Expires: ['Mon, 01 Jan 1990 00:00:00 GMT']
-      Pragma: [no-cache]
-      Server: [UploadServer]
-      Vary: [Origin, X-Origin]
-<<<<<<< HEAD
-      X-GUploader-UploadID: [AEnB2UoNjWcvyx-Tc7zGmGURdk6vodbB7BmNqOI_bwx4GIF5m0jjvo0z1UYtXKszXoXX3riGMGKW2ZgySnhkePawwSr4eIWMnQ]
-=======
+      Date: ['Thu, 04 Jan 2018 20:47:22 GMT']
+      Expires: ['Mon, 01 Jan 1990 00:00:00 GMT']
+      Pragma: [no-cache]
+      Server: [UploadServer]
+      Vary: [Origin, X-Origin]
       X-GUploader-UploadID: [AEnB2UrbAYBNp61OwrycQIEJ05KDDFY4aHvwUvGFTk10sKdTY_LeG0nBdRsFBxlZoWd5GwGGsIwP7tyHECPbDRKVPOe5Gih_gQ]
->>>>>>> 899a4518
     status: {code: 204, message: No Content}
 version: 1