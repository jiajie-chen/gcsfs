--- conflicted
+++ resolved
@@ -12,23 +12,14 @@
   response:
     body:
       string: !!binary |
-<<<<<<< HEAD
-        H4sIAAT25VgC/6tWSkxOTi0uji/Jz07NU7JSUKqoqFDSUVDKTMEQSq0oyCxKLY7PBAkamxkYAMXA
-        auJLKgtSQQqdUhOLUouUagFOYrb0VgAAAA==
-=======
-        H4sIAG1Y5VgC/6tWSq0oyCxKLY7PzFOyUjA2MzDQUVDKTIkvyc9OBYkoVVRUKAGFwPz4ksqCVJCg
-        U2piUWoRSDwxOTm1uBhVeS0A03RPm1YAAAA=
->>>>>>> b795204b
+        H4sIAB0751gC/6tWSkxOTi0uji/Jz07NU7JSUKqoqFDSUVBKrSjILEotjs8ECRqbGRgAxTJTMJSB
+        +fEllQWpIEGn1MSi1CKlWgA253KRVgAAAA==
     headers:
       Alt-Svc: ['quic=":443"; ma=2592000; v="37,36,35"']
       Cache-Control: ['no-cache, no-store, max-age=0, must-revalidate']
       Content-Encoding: [gzip]
       Content-Type: [application/json; charset=UTF-8]
-<<<<<<< HEAD
-      Date: ['Thu, 06 Apr 2017 08:02:12 GMT']
-=======
-      Date: ['Wed, 05 Apr 2017 20:49:50 GMT']
->>>>>>> b795204b
+      Date: ['Fri, 07 Apr 2017 07:09:17 GMT']
       Expires: ['Mon, 01 Jan 1990 00:00:00 GMT']
       Pragma: [no-cache]
       Server: [GSE]
@@ -49,10 +40,14 @@
     uri: https://www.googleapis.com/storage/v1/b/?project=test_project
   response:
     body: {string: "{\n \"kind\": \"storage#buckets\",\n \"items\": [\n  {\n   \"kind\":
-<<<<<<< HEAD
         \"storage#bucket\",\n   \"id\": \"dask-zarr-cache\",\n   \"selfLink\": \"https://www.googleapis.com/storage/v1/b/dask-zarr-cache\",\n
         \  \"projectNumber\": \"211880518801\",\n   \"name\": \"dask-zarr-cache\",\n
         \  \"timeCreated\": \"2017-04-03T14:58:15.917Z\",\n   \"updated\": \"2017-04-03T14:58:15.917Z\",\n
+        \  \"metageneration\": \"1\",\n   \"location\": \"EUROPE-WEST1\",\n   \"storageClass\":
+        \"REGIONAL\",\n   \"etag\": \"CAE=\"\n  },\n  {\n   \"kind\": \"storage#bucket\",\n
+        \  \"id\": \"dprof-cache\",\n   \"selfLink\": \"https://www.googleapis.com/storage/v1/b/dprof-cache\",\n
+        \  \"projectNumber\": \"211880518801\",\n   \"name\": \"dprof-cache\",\n   \"timeCreated\":
+        \"2017-04-06T09:29:42.248Z\",\n   \"updated\": \"2017-04-06T09:29:42.248Z\",\n
         \  \"metageneration\": \"1\",\n   \"location\": \"EUROPE-WEST1\",\n   \"storageClass\":
         \"REGIONAL\",\n   \"etag\": \"CAE=\"\n  },\n  {\n   \"kind\": \"storage#bucket\",\n
         \  \"id\": \"gcsfs-testing\",\n   \"selfLink\": \"https://www.googleapis.com/storage/v1/b/gcsfs-testing\",\n
@@ -73,62 +68,13 @@
     headers:
       Alt-Svc: ['quic=":443"; ma=2592000; v="37,36,35"']
       Cache-Control: ['private, max-age=0, must-revalidate, no-transform']
-      Content-Length: ['1633']
-      Content-Type: [application/json; charset=UTF-8]
-      Date: ['Thu, 06 Apr 2017 08:02:13 GMT']
-      Expires: ['Thu, 06 Apr 2017 08:02:13 GMT']
-      Server: [UploadServer]
-      Vary: [Origin, X-Origin]
-      X-GUploader-UploadID: [AEnB2Uq_1SZ44_ziIagfd84Bus0ngbiTPfA5b9E2pHob16Ndnvgyp9sRV76h4ot0HaVc5t8VSp6m2Md-YryJ9Q4CAQj-9Rze48TPeRfe-elZLUp3l_DQM9Q]
-=======
-        \"storage#bucket\",\n   \"id\": \"anaconda-enterprise\",\n   \"selfLink\":
-        \"https://www.googleapis.com/storage/v1/b/anaconda-enterprise\",\n   \"projectNumber\":
-        \"586241054156\",\n   \"name\": \"anaconda-enterprise\",\n   \"timeCreated\":
-        \"2017-03-30T22:33:29.085Z\",\n   \"updated\": \"2017-03-30T22:33:29.085Z\",\n
-        \  \"metageneration\": \"1\",\n   \"location\": \"US\",\n   \"storageClass\":
-        \"MULTI_REGIONAL\",\n   \"etag\": \"CAE=\"\n  },\n  {\n   \"kind\": \"storage#bucket\",\n
-        \  \"id\": \"anaconda-public-data\",\n   \"selfLink\": \"https://www.googleapis.com/storage/v1/b/anaconda-public-data\",\n
-        \  \"projectNumber\": \"586241054156\",\n   \"name\": \"anaconda-public-data\",\n
-        \  \"timeCreated\": \"2017-04-05T20:22:12.865Z\",\n   \"updated\": \"2017-04-05T20:22:12.865Z\",\n
-        \  \"metageneration\": \"1\",\n   \"location\": \"US\",\n   \"storageClass\":
-        \"MULTI_REGIONAL\",\n   \"etag\": \"CAE=\"\n  },\n  {\n   \"kind\": \"storage#bucket\",\n
-        \  \"id\": \"artifacts.test_project.appspot.com\",\n   \"selfLink\": \"https://www.googleapis.com/storage/v1/b/artifacts.test_project.appspot.com\",\n
-        \  \"projectNumber\": \"586241054156\",\n   \"name\": \"artifacts.test_project.appspot.com\",\n
-        \  \"timeCreated\": \"2016-05-17T18:29:22.774Z\",\n   \"updated\": \"2016-05-17T18:29:22.774Z\",\n
-        \  \"metageneration\": \"1\",\n   \"location\": \"US\",\n   \"storageClass\":
-        \"STANDARD\",\n   \"etag\": \"CAE=\"\n  },\n  {\n   \"kind\": \"storage#bucket\",\n
-        \  \"id\": \"blaze-data\",\n   \"selfLink\": \"https://www.googleapis.com/storage/v1/b/blaze-data\",\n
-        \  \"projectNumber\": \"586241054156\",\n   \"name\": \"blaze-data\",\n   \"timeCreated\":
-        \"2015-09-06T04:08:21.262Z\",\n   \"updated\": \"2015-09-06T15:55:01.051Z\",\n
-        \  \"metageneration\": \"2\",\n   \"location\": \"US\",\n   \"storageClass\":
-        \"STANDARD\",\n   \"etag\": \"CAI=\"\n  },\n  {\n   \"kind\": \"storage#bucket\",\n
-        \  \"id\": \"dask_example_data\",\n   \"selfLink\": \"https://www.googleapis.com/storage/v1/b/dask_example_data\",\n
-        \  \"projectNumber\": \"586241054156\",\n   \"name\": \"dask_example_data\",\n
-        \  \"timeCreated\": \"2017-02-15T18:07:45.948Z\",\n   \"updated\": \"2017-02-15T18:07:45.948Z\",\n
-        \  \"metageneration\": \"1\",\n   \"location\": \"US\",\n   \"storageClass\":
-        \"STANDARD\",\n   \"etag\": \"CAE=\"\n  },\n  {\n   \"kind\": \"storage#bucket\",\n
-        \  \"id\": \"dataproc-9a39e84b-a055-4877-9be9-ddd9334e6145-us\",\n   \"selfLink\":
-        \"https://www.googleapis.com/storage/v1/b/dataproc-9a39e84b-a055-4877-9be9-ddd9334e6145-us\",\n
-        \  \"projectNumber\": \"586241054156\",\n   \"name\": \"dataproc-9a39e84b-a055-4877-9be9-ddd9334e6145-us\",\n
-        \  \"timeCreated\": \"2017-04-05T02:56:05.533Z\",\n   \"updated\": \"2017-04-05T02:56:05.533Z\",\n
-        \  \"metageneration\": \"1\",\n   \"location\": \"US\",\n   \"storageClass\":
-        \"STANDARD\",\n   \"etag\": \"CAE=\"\n  },\n  {\n   \"kind\": \"storage#bucket\",\n
-        \  \"id\": \"gcsfs-testing\",\n   \"selfLink\": \"https://www.googleapis.com/storage/v1/b/gcsfs-testing\",\n
-        \  \"projectNumber\": \"586241054156\",\n   \"name\": \"gcsfs-testing\",\n
-        \  \"timeCreated\": \"2017-04-05T13:45:05.641Z\",\n   \"updated\": \"2017-04-05T13:45:05.641Z\",\n
-        \  \"metageneration\": \"1\",\n   \"location\": \"US\",\n   \"storageClass\":
-        \"STANDARD\",\n   \"etag\": \"CAE=\"\n  }\n ]\n}\n"}
-    headers:
-      Alt-Svc: ['quic=":443"; ma=2592000; v="37,36,35"']
-      Cache-Control: ['private, max-age=0, must-revalidate, no-transform']
-      Content-Length: ['2971']
-      Content-Type: [application/json; charset=UTF-8]
-      Date: ['Wed, 05 Apr 2017 20:49:50 GMT']
-      Expires: ['Wed, 05 Apr 2017 20:49:50 GMT']
-      Server: [UploadServer]
-      Vary: [Origin, X-Origin]
-      X-GUploader-UploadID: [AEnB2UqEywL67_RuXvvDm2LZcMcnJUX_O4hQ9KU7a9M4jMOHPqTDTrZ90Z95BKwWq67b7ec4mul4Y7F26lvCp5vi2ovsy4zJuw]
->>>>>>> b795204b
+      Content-Length: ['2021']
+      Content-Type: [application/json; charset=UTF-8]
+      Date: ['Fri, 07 Apr 2017 07:09:17 GMT']
+      Expires: ['Fri, 07 Apr 2017 07:09:17 GMT']
+      Server: [UploadServer]
+      Vary: [Origin, X-Origin]
+      X-GUploader-UploadID: [AEnB2UpTNJenwwO3JmYknJoSLMD_uDtVvzcsKytW4V-B4j49il0WPxiMNvmUPMb3AW6Ox6jfUbEHRJIkCNSDoiQWTO0O5D-CgYo-sU_r3Opk1XjLSl84Efg]
     status: {code: 200, message: OK}
 - request:
     body: null
@@ -149,19 +95,11 @@
       Cache-Control: ['private, max-age=0']
       Content-Length: ['165']
       Content-Type: [application/json; charset=UTF-8]
-<<<<<<< HEAD
-      Date: ['Thu, 06 Apr 2017 08:02:13 GMT']
-      Expires: ['Thu, 06 Apr 2017 08:02:13 GMT']
-      Server: [UploadServer]
-      Vary: [Origin, X-Origin]
-      X-GUploader-UploadID: [AEnB2Ur7Ys9xN8J-v7p1OkcWZFLb4AHLdPLLt0KOutzuH73l5iR0SRziDvO7gBF3QZGjdSpTMi-GEDrjZ9bDdDQyqeZYEYlqL1YgxURoLI0Qp9KAa8pC7cQ]
-=======
-      Date: ['Wed, 05 Apr 2017 20:49:50 GMT']
-      Expires: ['Wed, 05 Apr 2017 20:49:50 GMT']
-      Server: [UploadServer]
-      Vary: [Origin, X-Origin]
-      X-GUploader-UploadID: [AEnB2Ur1HoKUuweLqILqGguBazc-RDFJzaxSNrnGRY_jieuU0EGFF-gDFkGE2geeXjubOCFCpykT2PwSCvhUJYOdw5NL2MAB2g]
->>>>>>> b795204b
+      Date: ['Fri, 07 Apr 2017 07:09:17 GMT']
+      Expires: ['Fri, 07 Apr 2017 07:09:17 GMT']
+      Server: [UploadServer]
+      Vary: [Origin, X-Origin]
+      X-GUploader-UploadID: [AEnB2Uo2lEB3tf9YlEmAbmlbx9Y7QypDaZdaSLsrEjZ11gfxWjQdXS5Gvs03F8TxvxvYATOs5Dk3cjJZm3t0bzFfVoJLVkiCDXEDkrQLunkHrR_h8WfhKO4]
     status: {code: 404, message: Not Found}
 - request:
     body: null
@@ -182,19 +120,11 @@
       Cache-Control: ['private, max-age=0']
       Content-Length: ['165']
       Content-Type: [application/json; charset=UTF-8]
-<<<<<<< HEAD
-      Date: ['Thu, 06 Apr 2017 08:02:13 GMT']
-      Expires: ['Thu, 06 Apr 2017 08:02:13 GMT']
-      Server: [UploadServer]
-      Vary: [Origin, X-Origin]
-      X-GUploader-UploadID: [AEnB2UoOc9SOZQ8TBXmSb07y6uLtAeFQJ_h8Wrsz1-rWfMwou7MWiCMXvnMQkTxFUJNx8ocntkkN9Pti2ScJXiYZdeDFChhyghCcQ0pz85Jf06sCS-HS2B4]
-=======
-      Date: ['Wed, 05 Apr 2017 20:49:50 GMT']
-      Expires: ['Wed, 05 Apr 2017 20:49:50 GMT']
-      Server: [UploadServer]
-      Vary: [Origin, X-Origin]
-      X-GUploader-UploadID: [AEnB2Urpqca32ACzq3ab77AjZ870FhdET2Ie2MGQ6XHcLc0sayXaV_rb1IG9WacF9FLHIZL2VUr980NlBaw04sY4yp00jm652Q]
->>>>>>> b795204b
+      Date: ['Fri, 07 Apr 2017 07:09:18 GMT']
+      Expires: ['Fri, 07 Apr 2017 07:09:18 GMT']
+      Server: [UploadServer]
+      Vary: [Origin, X-Origin]
+      X-GUploader-UploadID: [AEnB2UrEgxvuMWAOhS5puNVFaVXUfraPjz4QRbydCTjx8g0nhbTOjLZ8L1G_F_smciVHQ6vraUJL4o3xKSMPxC8BDtYRwQ0rTQ]
     status: {code: 404, message: Not Found}
 - request:
     body: null
@@ -215,19 +145,11 @@
       Cache-Control: ['private, max-age=0']
       Content-Length: ['165']
       Content-Type: [application/json; charset=UTF-8]
-<<<<<<< HEAD
-      Date: ['Thu, 06 Apr 2017 08:02:13 GMT']
-      Expires: ['Thu, 06 Apr 2017 08:02:13 GMT']
-      Server: [UploadServer]
-      Vary: [Origin, X-Origin]
-      X-GUploader-UploadID: [AEnB2Uq5HXSvKA4oFFlqv9B9AojPGQNmoM43szEplP3VUmwx8b0V855E7O_WAIfsfaC-W-KpaRfZUEOsTaejdHZBP7N2wZVNZ6zts2XAS1Dp2NDa2wzXbn8]
-=======
-      Date: ['Wed, 05 Apr 2017 20:49:51 GMT']
-      Expires: ['Wed, 05 Apr 2017 20:49:51 GMT']
-      Server: [UploadServer]
-      Vary: [Origin, X-Origin]
-      X-GUploader-UploadID: [AEnB2UoMISE0kjoSkQ4FIYH88fiMsMOI8EfvVfP6_AuYgD6Ue8-nG1UFhgU42DsmRCgwKTIn29CMNs2vNFLVadY5LehDG2YTrg]
->>>>>>> b795204b
+      Date: ['Fri, 07 Apr 2017 07:09:18 GMT']
+      Expires: ['Fri, 07 Apr 2017 07:09:18 GMT']
+      Server: [UploadServer]
+      Vary: [Origin, X-Origin]
+      X-GUploader-UploadID: [AEnB2UrL64YQPc8t1Jhauc1uYeeBR2fsq4wVxbdhewyr2pXtzJKcIskDkMMEU69yly4s03WRHdngpChcZJ0-N2rZp6lsoZa_DEw4lrSpNI1ilJYJTkZ85qY]
     status: {code: 404, message: Not Found}
 - request:
     body: null
@@ -248,19 +170,11 @@
       Cache-Control: ['private, max-age=0']
       Content-Length: ['165']
       Content-Type: [application/json; charset=UTF-8]
-<<<<<<< HEAD
-      Date: ['Thu, 06 Apr 2017 08:02:14 GMT']
-      Expires: ['Thu, 06 Apr 2017 08:02:14 GMT']
-      Server: [UploadServer]
-      Vary: [Origin, X-Origin]
-      X-GUploader-UploadID: [AEnB2UokE5QS6Uy1tv-yAePlYwoAwhvu1urThsmlSraQLrZZ0ieBDdN2QG43gAoQETDNv1QMqey1LOtW3UBcaLjdhehdkjnxgsWhC9IRmGs4komL2SSvyrQ]
-=======
-      Date: ['Wed, 05 Apr 2017 20:49:51 GMT']
-      Expires: ['Wed, 05 Apr 2017 20:49:51 GMT']
-      Server: [UploadServer]
-      Vary: [Origin, X-Origin]
-      X-GUploader-UploadID: [AEnB2UqyzbrUVZFvh3PQ9Tdx7l882zvTP7J8ovHo1vcVnPXiHPGsilU3QTUIIXOgpW2DR2TL59xlO7rzAS032sy3J1t9IZNtNQ]
->>>>>>> b795204b
+      Date: ['Fri, 07 Apr 2017 07:09:18 GMT']
+      Expires: ['Fri, 07 Apr 2017 07:09:18 GMT']
+      Server: [UploadServer]
+      Vary: [Origin, X-Origin]
+      X-GUploader-UploadID: [AEnB2Up4VF8iOImEQPeAvc6PzzrBsMR1J_sNCv6d12WzDMP8Qbahp0ntqjLF15oqPnzLCcpD0uaeVFY9sca0ORvZ5lt8m8YnaA]
     status: {code: 404, message: Not Found}
 - request:
     body: zz
@@ -273,46 +187,26 @@
     method: POST
     uri: https://www.googleapis.com/upload/storage/v1/b/gcsfs-testing/o?name=test&uploadType=media
   response:
-<<<<<<< HEAD
-    body: {string: "{\n \"kind\": \"storage#object\",\n \"id\": \"gcsfs-testing/test/1491465734330101\",\n
+    body: {string: "{\n \"kind\": \"storage#object\",\n \"id\": \"gcsfs-testing/test/1491548959202204\",\n
         \"selfLink\": \"https://www.googleapis.com/storage/v1/b/gcsfs-testing/o/test\",\n
-        \"name\": \"test\",\n \"bucket\": \"gcsfs-testing\",\n \"generation\": \"1491465734330101\",\n
-        \"metageneration\": \"1\",\n \"timeCreated\": \"2017-04-06T08:02:14.237Z\",\n
-        \"updated\": \"2017-04-06T08:02:14.237Z\",\n \"storageClass\": \"STANDARD\",\n
-        \"timeStorageClassUpdated\": \"2017-04-06T08:02:14.237Z\",\n \"size\": \"2\",\n
-        \"md5Hash\": \"Je0by0I7C3IA9IX8X/ccjg==\",\n \"mediaLink\": \"https://www.googleapis.com/download/storage/v1/b/gcsfs-testing/o/test?generation=1491465734330101&alt=media\",\n
-        \"crc32c\": \"7hMsNg==\",\n \"etag\": \"CPWtqOquj9MCEAE=\"\n}\n"}
-=======
-    body: {string: "{\n \"kind\": \"storage#object\",\n \"id\": \"gcsfs-testing/test/1491425391693168\",\n
-        \"selfLink\": \"https://www.googleapis.com/storage/v1/b/gcsfs-testing/o/test\",\n
-        \"name\": \"test\",\n \"bucket\": \"gcsfs-testing\",\n \"generation\": \"1491425391693168\",\n
-        \"metageneration\": \"1\",\n \"timeCreated\": \"2017-04-05T20:49:51.612Z\",\n
-        \"updated\": \"2017-04-05T20:49:51.612Z\",\n \"storageClass\": \"STANDARD\",\n
-        \"timeStorageClassUpdated\": \"2017-04-05T20:49:51.612Z\",\n \"size\": \"2\",\n
-        \"md5Hash\": \"Je0by0I7C3IA9IX8X/ccjg==\",\n \"mediaLink\": \"https://www.googleapis.com/download/storage/v1/b/gcsfs-testing/o/test?generation=1491425391693168&alt=media\",\n
-        \"crc32c\": \"7hMsNg==\",\n \"etag\": \"CPCaucWYjtMCEAE=\"\n}\n"}
->>>>>>> b795204b
+        \"name\": \"test\",\n \"bucket\": \"gcsfs-testing\",\n \"generation\": \"1491548959202204\",\n
+        \"metageneration\": \"1\",\n \"timeCreated\": \"2017-04-07T07:09:19.079Z\",\n
+        \"updated\": \"2017-04-07T07:09:19.079Z\",\n \"storageClass\": \"STANDARD\",\n
+        \"timeStorageClassUpdated\": \"2017-04-07T07:09:19.079Z\",\n \"size\": \"2\",\n
+        \"md5Hash\": \"Je0by0I7C3IA9IX8X/ccjg==\",\n \"mediaLink\": \"https://www.googleapis.com/download/storage/v1/b/gcsfs-testing/o/test?generation=1491548959202204&alt=media\",\n
+        \"crc32c\": \"7hMsNg==\",\n \"etag\": \"CJy3g+/kkdMCEAE=\"\n}\n"}
     headers:
       Alt-Svc: ['quic=":443"; ma=2592000; v="37,36,35"']
       Cache-Control: ['no-cache, no-store, max-age=0, must-revalidate']
       Content-Length: ['657']
       Content-Type: [application/json; charset=UTF-8]
-<<<<<<< HEAD
-      Date: ['Thu, 06 Apr 2017 08:02:14 GMT']
-      ETag: [CPWtqOquj9MCEAE=]
-=======
-      Date: ['Wed, 05 Apr 2017 20:49:51 GMT']
-      ETag: [CPCaucWYjtMCEAE=]
->>>>>>> b795204b
-      Expires: ['Mon, 01 Jan 1990 00:00:00 GMT']
-      Pragma: [no-cache]
-      Server: [UploadServer]
-      Vary: [Origin, X-Origin]
-<<<<<<< HEAD
-      X-GUploader-UploadID: [AEnB2UogxOWI-RaR6d41-ap-8MwkPAkMZ1rAhDODZFoaI8ktx7wXtiyCYxytYsBTOkyDfAoBsIv3NLLzQ1rPR5OCiuKaGGSjjSPxRx8uMPJGUa-YDKQ0-Dk]
-=======
-      X-GUploader-UploadID: [AEnB2UpaFo73VK2xG3cW151Txsa2trlTtwqvztT1EzAtcCh8w9q0ymDEIOaqnC_4WggbQy0YxNfBKn1fbx5FQBwZnuOJryHoPA]
->>>>>>> b795204b
+      Date: ['Fri, 07 Apr 2017 07:09:19 GMT']
+      ETag: [CJy3g+/kkdMCEAE=]
+      Expires: ['Mon, 01 Jan 1990 00:00:00 GMT']
+      Pragma: [no-cache]
+      Server: [UploadServer]
+      Vary: [Origin, X-Origin]
+      X-GUploader-UploadID: [AEnB2Uq4pwWwtnM2C06P-Mh5z66gVDnGVhBtf3QJ3I7pWcStS8F81imoPgngATyvPEn1Mf9fqxI_RsbV5zU_6HXc5KH58T9ghg]
     status: {code: 200, message: OK}
 - request:
     body: null
@@ -325,45 +219,25 @@
     uri: https://www.googleapis.com/storage/v1/b/gcsfs-testing/o/?maxResults=1000
   response:
     body: {string: "{\n \"kind\": \"storage#objects\",\n \"items\": [\n  {\n   \"kind\":
-<<<<<<< HEAD
-        \"storage#object\",\n   \"id\": \"gcsfs-testing/test/1491465734330101\",\n
+        \"storage#object\",\n   \"id\": \"gcsfs-testing/test/1491548959202204\",\n
         \  \"selfLink\": \"https://www.googleapis.com/storage/v1/b/gcsfs-testing/o/test\",\n
         \  \"name\": \"test\",\n   \"bucket\": \"gcsfs-testing\",\n   \"generation\":
-        \"1491465734330101\",\n   \"metageneration\": \"1\",\n   \"timeCreated\":
-        \"2017-04-06T08:02:14.237Z\",\n   \"updated\": \"2017-04-06T08:02:14.237Z\",\n
-        \  \"storageClass\": \"STANDARD\",\n   \"timeStorageClassUpdated\": \"2017-04-06T08:02:14.237Z\",\n
+        \"1491548959202204\",\n   \"metageneration\": \"1\",\n   \"timeCreated\":
+        \"2017-04-07T07:09:19.079Z\",\n   \"updated\": \"2017-04-07T07:09:19.079Z\",\n
+        \  \"storageClass\": \"STANDARD\",\n   \"timeStorageClassUpdated\": \"2017-04-07T07:09:19.079Z\",\n
         \  \"size\": \"2\",\n   \"md5Hash\": \"Je0by0I7C3IA9IX8X/ccjg==\",\n   \"mediaLink\":
-        \"https://www.googleapis.com/download/storage/v1/b/gcsfs-testing/o/test?generation=1491465734330101&alt=media\",\n
-        \  \"crc32c\": \"7hMsNg==\",\n   \"etag\": \"CPWtqOquj9MCEAE=\"\n  }\n ]\n}\n"}
-=======
-        \"storage#object\",\n   \"id\": \"gcsfs-testing/test/1491425391693168\",\n
-        \  \"selfLink\": \"https://www.googleapis.com/storage/v1/b/gcsfs-testing/o/test\",\n
-        \  \"name\": \"test\",\n   \"bucket\": \"gcsfs-testing\",\n   \"generation\":
-        \"1491425391693168\",\n   \"metageneration\": \"1\",\n   \"timeCreated\":
-        \"2017-04-05T20:49:51.612Z\",\n   \"updated\": \"2017-04-05T20:49:51.612Z\",\n
-        \  \"storageClass\": \"STANDARD\",\n   \"timeStorageClassUpdated\": \"2017-04-05T20:49:51.612Z\",\n
-        \  \"size\": \"2\",\n   \"md5Hash\": \"Je0by0I7C3IA9IX8X/ccjg==\",\n   \"mediaLink\":
-        \"https://www.googleapis.com/download/storage/v1/b/gcsfs-testing/o/test?generation=1491425391693168&alt=media\",\n
-        \  \"crc32c\": \"7hMsNg==\",\n   \"etag\": \"CPCaucWYjtMCEAE=\"\n  }\n ]\n}\n"}
->>>>>>> b795204b
+        \"https://www.googleapis.com/download/storage/v1/b/gcsfs-testing/o/test?generation=1491548959202204&alt=media\",\n
+        \  \"crc32c\": \"7hMsNg==\",\n   \"etag\": \"CJy3g+/kkdMCEAE=\"\n  }\n ]\n}\n"}
     headers:
       Alt-Svc: ['quic=":443"; ma=2592000; v="37,36,35"']
       Cache-Control: ['private, max-age=0, must-revalidate, no-transform']
       Content-Length: ['740']
       Content-Type: [application/json; charset=UTF-8]
-<<<<<<< HEAD
-      Date: ['Thu, 06 Apr 2017 08:02:14 GMT']
-      Expires: ['Thu, 06 Apr 2017 08:02:14 GMT']
-      Server: [UploadServer]
-      Vary: [Origin, X-Origin]
-      X-GUploader-UploadID: [AEnB2UqYwTLkYWpl2HPLCC-OsF8W7fv6YZpNjfRfKYoga0PgI9ofSeJKUsL7f8bi7j3Y5SOkzlYjsB5xTHfmEY8DElMTtsikwvRU8My4bYtfqUHwyFZEJsY]
-=======
-      Date: ['Wed, 05 Apr 2017 20:49:52 GMT']
-      Expires: ['Wed, 05 Apr 2017 20:49:52 GMT']
-      Server: [UploadServer]
-      Vary: [Origin, X-Origin]
-      X-GUploader-UploadID: [AEnB2Uqq9cMzunkLo6p3VZpfSJk1uYIMkajJJqZteBZZyTLZ7dmuyxU5AO5zTV3tP9g27XD-REKZphAgoP1_niqvMDePjeiaIA]
->>>>>>> b795204b
+      Date: ['Fri, 07 Apr 2017 07:09:19 GMT']
+      Expires: ['Fri, 07 Apr 2017 07:09:19 GMT']
+      Server: [UploadServer]
+      Vary: [Origin, X-Origin]
+      X-GUploader-UploadID: [AEnB2UoeoGNh1p7IZm8RzXpQorPZomxtUi_Fdykd4uYNtRGj19I0nJNmDbUOC1sWcTpzAujmBIDRxkbAx6U-ajGUrOaG6r-w0g]
     status: {code: 200, message: OK}
 - request:
     body: null
@@ -373,11 +247,7 @@
       Connection: [keep-alive]
       User-Agent: [python-requests/2.13.0]
     method: GET
-<<<<<<< HEAD
-    uri: https://www.googleapis.com/download/storage/v1/b/gcsfs-testing/o/test?alt=media&generation=1491465734330101
-=======
-    uri: https://www.googleapis.com/download/storage/v1/b/gcsfs-testing/o/test?alt=media&generation=1491425391693168
->>>>>>> b795204b
+    uri: https://www.googleapis.com/download/storage/v1/b/gcsfs-testing/o/test?alt=media&generation=1491548959202204
   response:
     body: {string: zz}
     headers:
@@ -386,24 +256,14 @@
       Content-Disposition: [attachment]
       Content-Length: ['2']
       Content-Type: [application/octet-stream]
-<<<<<<< HEAD
-      Date: ['Thu, 06 Apr 2017 08:02:14 GMT']
-      ETag: [CPWtqOquj9MCEAE=]
-=======
-      Date: ['Wed, 05 Apr 2017 20:49:52 GMT']
-      ETag: [CPCaucWYjtMCEAE=]
->>>>>>> b795204b
-      Expires: ['Mon, 01 Jan 1990 00:00:00 GMT']
-      Pragma: [no-cache]
-      Server: [UploadServer]
-      Vary: [Origin, X-Origin]
-<<<<<<< HEAD
-      X-GUploader-UploadID: [AEnB2UpCSjQd5esI9-hldmh9RO6FI_MZ5dnP7lT3wmApVGcowVGJyFRY3wbLYMDfKS_qkoMsWdhGkLbBogCELbPzEZG-LmQM2QyEtbUBK7iQvl-s-FAqIoU]
-      X-Goog-Generation: ['1491465734330101']
-=======
-      X-GUploader-UploadID: [AEnB2UqfXu9u4nIR1YV1HcUkNS9lIceVEmeD1ZsdUaxAe5kSlw97y4PLH_lKWakkeWxUEg0r1YyZpA1RXTFcDsMHQEGmRqJaeA]
-      X-Goog-Generation: ['1491425391693168']
->>>>>>> b795204b
+      Date: ['Fri, 07 Apr 2017 07:09:20 GMT']
+      ETag: [CJy3g+/kkdMCEAE=]
+      Expires: ['Mon, 01 Jan 1990 00:00:00 GMT']
+      Pragma: [no-cache]
+      Server: [UploadServer]
+      Vary: [Origin, X-Origin]
+      X-GUploader-UploadID: [AEnB2UrxJuKEX9a6Ljw46GFh8USOWr4w9Ach18VH9Aq_fjqWwCiTYf9kXxlpmdHq_K44FvwRAYvwOXt0F30IcxzMz9r4bQRSnw]
+      X-Goog-Generation: ['1491548959202204']
       X-Goog-Hash: ['crc32c=7hMsNg==,md5=Je0by0I7C3IA9IX8X/ccjg==']
       X-Goog-Metageneration: ['1']
       X-Goog-Storage-Class: [STANDARD]
@@ -425,19 +285,11 @@
       Cache-Control: ['no-cache, no-store, max-age=0, must-revalidate']
       Content-Length: ['0']
       Content-Type: [application/json]
-<<<<<<< HEAD
-      Date: ['Thu, 06 Apr 2017 08:02:15 GMT']
-=======
-      Date: ['Wed, 05 Apr 2017 20:49:52 GMT']
->>>>>>> b795204b
-      Expires: ['Mon, 01 Jan 1990 00:00:00 GMT']
-      Pragma: [no-cache]
-      Server: [UploadServer]
-      Vary: [Origin, X-Origin]
-<<<<<<< HEAD
-      X-GUploader-UploadID: [AEnB2UrCmaoVjTNdrvvWnnZJTdnvbs-EzbktLT7CeQyMbW0Km-y-iwVszcGTDgYs5-lL5kZp4AFDPgKgaeJsq5gWD8lAnSHjSqNevuA_1Kr0vtrIBYumV3k]
-=======
-      X-GUploader-UploadID: [AEnB2UrkcalKpOGp2MjSX-k5Y158p_cgu1KoR4yOBn3XFNcO9AH0D0B2vagqAXIAoRcwbWRZ_906a1XM4IoXvldeIKH-HbgJkQ]
->>>>>>> b795204b
+      Date: ['Fri, 07 Apr 2017 07:09:20 GMT']
+      Expires: ['Mon, 01 Jan 1990 00:00:00 GMT']
+      Pragma: [no-cache]
+      Server: [UploadServer]
+      Vary: [Origin, X-Origin]
+      X-GUploader-UploadID: [AEnB2UpEgRKM3OorYird-VqWs7jDfVr-FCz_sAXBkzG57VbOmS0TgoanldsM3cWereSIxDqv38j_LOAveQ7DdW072DYDli_nFKKK1wSGivjf5RrEN7Q7p-U]
     status: {code: 204, message: No Content}
 version: 1