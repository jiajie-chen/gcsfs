--- conflicted
+++ resolved
@@ -12,23 +12,14 @@
   response:
     body:
       string: !!binary |
-<<<<<<< HEAD
-        H4sIAAP35VgC/6tWSkxOTi0uji/Jz07NU7JSUKqoqFDSUVDKTMEQSq0oyCxKLY7PBAkamxkYAMXA
-        auJLKgtSQQqdUhOLUouUagFOYrb0VgAAAA==
-=======
-        H4sIAG9Z5VgC/6tWSq0oyCxKLY7PzFOyUjA2MzDQUVDKTIkvyc9OBYkoVVRUKAGFwPz4ksqCVJCg
-        U2piUWoRSDwxOTm1uBhVeS0A03RPm1YAAAA=
->>>>>>> b795204b
+        H4sIAGc851gC/6tWSkxOTi0uji/Jz07NU7JSUKqoqFDSUVBKrSjILEotjs8ECRqbGRgAxTJTMJSB
+        +fEllQWpIEGn1MSi1CKlWgA253KRVgAAAA==
     headers:
       Alt-Svc: ['quic=":443"; ma=2592000; v="37,36,35"']
       Cache-Control: ['no-cache, no-store, max-age=0, must-revalidate']
       Content-Encoding: [gzip]
       Content-Type: [application/json; charset=UTF-8]
-<<<<<<< HEAD
-      Date: ['Thu, 06 Apr 2017 08:06:27 GMT']
-=======
-      Date: ['Wed, 05 Apr 2017 20:54:07 GMT']
->>>>>>> b795204b
+      Date: ['Fri, 07 Apr 2017 07:14:47 GMT']
       Expires: ['Mon, 01 Jan 1990 00:00:00 GMT']
       Pragma: [no-cache]
       Server: [GSE]
@@ -49,10 +40,14 @@
     uri: https://www.googleapis.com/storage/v1/b/?project=test_project
   response:
     body: {string: "{\n \"kind\": \"storage#buckets\",\n \"items\": [\n  {\n   \"kind\":
-<<<<<<< HEAD
         \"storage#bucket\",\n   \"id\": \"dask-zarr-cache\",\n   \"selfLink\": \"https://www.googleapis.com/storage/v1/b/dask-zarr-cache\",\n
         \  \"projectNumber\": \"211880518801\",\n   \"name\": \"dask-zarr-cache\",\n
         \  \"timeCreated\": \"2017-04-03T14:58:15.917Z\",\n   \"updated\": \"2017-04-03T14:58:15.917Z\",\n
+        \  \"metageneration\": \"1\",\n   \"location\": \"EUROPE-WEST1\",\n   \"storageClass\":
+        \"REGIONAL\",\n   \"etag\": \"CAE=\"\n  },\n  {\n   \"kind\": \"storage#bucket\",\n
+        \  \"id\": \"dprof-cache\",\n   \"selfLink\": \"https://www.googleapis.com/storage/v1/b/dprof-cache\",\n
+        \  \"projectNumber\": \"211880518801\",\n   \"name\": \"dprof-cache\",\n   \"timeCreated\":
+        \"2017-04-06T09:29:42.248Z\",\n   \"updated\": \"2017-04-06T09:29:42.248Z\",\n
         \  \"metageneration\": \"1\",\n   \"location\": \"EUROPE-WEST1\",\n   \"storageClass\":
         \"REGIONAL\",\n   \"etag\": \"CAE=\"\n  },\n  {\n   \"kind\": \"storage#bucket\",\n
         \  \"id\": \"gcsfs-testing\",\n   \"selfLink\": \"https://www.googleapis.com/storage/v1/b/gcsfs-testing\",\n
@@ -73,62 +68,13 @@
     headers:
       Alt-Svc: ['quic=":443"; ma=2592000; v="37,36,35"']
       Cache-Control: ['private, max-age=0, must-revalidate, no-transform']
-      Content-Length: ['1633']
-      Content-Type: [application/json; charset=UTF-8]
-      Date: ['Thu, 06 Apr 2017 08:06:28 GMT']
-      Expires: ['Thu, 06 Apr 2017 08:06:28 GMT']
-      Server: [UploadServer]
-      Vary: [Origin, X-Origin]
-      X-GUploader-UploadID: [AEnB2Ur9pQ43vBGsdWoRNYBCNz6zIYdusZNkS-36WFB7d94qmyRrY2bUkpCqvQuwmDSFZANb9QM54lpoL7Hb_dGEGDxdrWPO2CRBWA0VY9-hZbTgxQ713Kk]
-=======
-        \"storage#bucket\",\n   \"id\": \"anaconda-enterprise\",\n   \"selfLink\":
-        \"https://www.googleapis.com/storage/v1/b/anaconda-enterprise\",\n   \"projectNumber\":
-        \"586241054156\",\n   \"name\": \"anaconda-enterprise\",\n   \"timeCreated\":
-        \"2017-03-30T22:33:29.085Z\",\n   \"updated\": \"2017-03-30T22:33:29.085Z\",\n
-        \  \"metageneration\": \"1\",\n   \"location\": \"US\",\n   \"storageClass\":
-        \"MULTI_REGIONAL\",\n   \"etag\": \"CAE=\"\n  },\n  {\n   \"kind\": \"storage#bucket\",\n
-        \  \"id\": \"anaconda-public-data\",\n   \"selfLink\": \"https://www.googleapis.com/storage/v1/b/anaconda-public-data\",\n
-        \  \"projectNumber\": \"586241054156\",\n   \"name\": \"anaconda-public-data\",\n
-        \  \"timeCreated\": \"2017-04-05T20:22:12.865Z\",\n   \"updated\": \"2017-04-05T20:22:12.865Z\",\n
-        \  \"metageneration\": \"1\",\n   \"location\": \"US\",\n   \"storageClass\":
-        \"MULTI_REGIONAL\",\n   \"etag\": \"CAE=\"\n  },\n  {\n   \"kind\": \"storage#bucket\",\n
-        \  \"id\": \"artifacts.test_project.appspot.com\",\n   \"selfLink\": \"https://www.googleapis.com/storage/v1/b/artifacts.test_project.appspot.com\",\n
-        \  \"projectNumber\": \"586241054156\",\n   \"name\": \"artifacts.test_project.appspot.com\",\n
-        \  \"timeCreated\": \"2016-05-17T18:29:22.774Z\",\n   \"updated\": \"2016-05-17T18:29:22.774Z\",\n
-        \  \"metageneration\": \"1\",\n   \"location\": \"US\",\n   \"storageClass\":
-        \"STANDARD\",\n   \"etag\": \"CAE=\"\n  },\n  {\n   \"kind\": \"storage#bucket\",\n
-        \  \"id\": \"blaze-data\",\n   \"selfLink\": \"https://www.googleapis.com/storage/v1/b/blaze-data\",\n
-        \  \"projectNumber\": \"586241054156\",\n   \"name\": \"blaze-data\",\n   \"timeCreated\":
-        \"2015-09-06T04:08:21.262Z\",\n   \"updated\": \"2015-09-06T15:55:01.051Z\",\n
-        \  \"metageneration\": \"2\",\n   \"location\": \"US\",\n   \"storageClass\":
-        \"STANDARD\",\n   \"etag\": \"CAI=\"\n  },\n  {\n   \"kind\": \"storage#bucket\",\n
-        \  \"id\": \"dask_example_data\",\n   \"selfLink\": \"https://www.googleapis.com/storage/v1/b/dask_example_data\",\n
-        \  \"projectNumber\": \"586241054156\",\n   \"name\": \"dask_example_data\",\n
-        \  \"timeCreated\": \"2017-02-15T18:07:45.948Z\",\n   \"updated\": \"2017-02-15T18:07:45.948Z\",\n
-        \  \"metageneration\": \"1\",\n   \"location\": \"US\",\n   \"storageClass\":
-        \"STANDARD\",\n   \"etag\": \"CAE=\"\n  },\n  {\n   \"kind\": \"storage#bucket\",\n
-        \  \"id\": \"dataproc-9a39e84b-a055-4877-9be9-ddd9334e6145-us\",\n   \"selfLink\":
-        \"https://www.googleapis.com/storage/v1/b/dataproc-9a39e84b-a055-4877-9be9-ddd9334e6145-us\",\n
-        \  \"projectNumber\": \"586241054156\",\n   \"name\": \"dataproc-9a39e84b-a055-4877-9be9-ddd9334e6145-us\",\n
-        \  \"timeCreated\": \"2017-04-05T02:56:05.533Z\",\n   \"updated\": \"2017-04-05T02:56:05.533Z\",\n
-        \  \"metageneration\": \"1\",\n   \"location\": \"US\",\n   \"storageClass\":
-        \"STANDARD\",\n   \"etag\": \"CAE=\"\n  },\n  {\n   \"kind\": \"storage#bucket\",\n
-        \  \"id\": \"gcsfs-testing\",\n   \"selfLink\": \"https://www.googleapis.com/storage/v1/b/gcsfs-testing\",\n
-        \  \"projectNumber\": \"586241054156\",\n   \"name\": \"gcsfs-testing\",\n
-        \  \"timeCreated\": \"2017-04-05T13:45:05.641Z\",\n   \"updated\": \"2017-04-05T13:45:05.641Z\",\n
-        \  \"metageneration\": \"1\",\n   \"location\": \"US\",\n   \"storageClass\":
-        \"STANDARD\",\n   \"etag\": \"CAE=\"\n  }\n ]\n}\n"}
-    headers:
-      Alt-Svc: ['quic=":443"; ma=2592000; v="37,36,35"']
-      Cache-Control: ['private, max-age=0, must-revalidate, no-transform']
-      Content-Length: ['2971']
-      Content-Type: [application/json; charset=UTF-8]
-      Date: ['Wed, 05 Apr 2017 20:54:08 GMT']
-      Expires: ['Wed, 05 Apr 2017 20:54:08 GMT']
-      Server: [UploadServer]
-      Vary: [Origin, X-Origin]
-      X-GUploader-UploadID: [AEnB2Ur13YgnfFTk9IzqrgT84Z-QRLhtx10Y-g13WmAI5kVX-Dn9R_7g1r8Xz68rbkwfhwN6IwYOBkmUcHy68TwRKGkiPGSbKA]
->>>>>>> b795204b
+      Content-Length: ['2021']
+      Content-Type: [application/json; charset=UTF-8]
+      Date: ['Fri, 07 Apr 2017 07:14:47 GMT']
+      Expires: ['Fri, 07 Apr 2017 07:14:47 GMT']
+      Server: [UploadServer]
+      Vary: [Origin, X-Origin]
+      X-GUploader-UploadID: [AEnB2UpeGqUUXldk7Qqw8f0JH82W383HMlI_7cswTc3FiFEwefOIMygf_lMTjq9dlrCCh1bjaRreaIaTmD8XI3OkhVHfjmybll9UvmunyJRYWzNr4rmtXPU]
     status: {code: 200, message: OK}
 - request:
     body: null
@@ -149,19 +95,11 @@
       Cache-Control: ['private, max-age=0']
       Content-Length: ['165']
       Content-Type: [application/json; charset=UTF-8]
-<<<<<<< HEAD
-      Date: ['Thu, 06 Apr 2017 08:06:28 GMT']
-      Expires: ['Thu, 06 Apr 2017 08:06:28 GMT']
-      Server: [UploadServer]
-      Vary: [Origin, X-Origin]
-      X-GUploader-UploadID: [AEnB2UpltJE_zwjb0yh4kpJ3WnGak9FsMKvlaSIV85ANnUi_Fh8aShWM7y01eNVABKH4mIaCagwGxrhvcss9oWQhcDvhllT9mbMFDHoJRKB0-PK_c4yqf7c]
-=======
-      Date: ['Wed, 05 Apr 2017 20:54:08 GMT']
-      Expires: ['Wed, 05 Apr 2017 20:54:08 GMT']
-      Server: [UploadServer]
-      Vary: [Origin, X-Origin]
-      X-GUploader-UploadID: [AEnB2UpSD9GKuZiAFIBYVRkVWbMtMLRPtCcIOC7YFTOJFVCnz3IoTE8_odu53Zde9pBEZnZKvHcw6HkbL8_lNpT5KnMdi0W3yw]
->>>>>>> b795204b
+      Date: ['Fri, 07 Apr 2017 07:14:48 GMT']
+      Expires: ['Fri, 07 Apr 2017 07:14:48 GMT']
+      Server: [UploadServer]
+      Vary: [Origin, X-Origin]
+      X-GUploader-UploadID: [AEnB2UoL1vf8Jpy3gkaTunCFq6RXbelv_4nQXu_5ug4FdWkD587iaw0dus_vT9S_-21u0bO23NYQi_0YCB-l2JV2xDXECaV-HKxI_M1O4XsacL0tLRB55Rs]
     status: {code: 404, message: Not Found}
 - request:
     body: null
@@ -182,19 +120,11 @@
       Cache-Control: ['private, max-age=0']
       Content-Length: ['165']
       Content-Type: [application/json; charset=UTF-8]
-<<<<<<< HEAD
-      Date: ['Thu, 06 Apr 2017 08:06:28 GMT']
-      Expires: ['Thu, 06 Apr 2017 08:06:28 GMT']
-      Server: [UploadServer]
-      Vary: [Origin, X-Origin]
-      X-GUploader-UploadID: [AEnB2UqEEvFGQs6wsHrbAy-o_KqaJT4x5mVG5gGQSlzUlLxy3AMpM96Iqs7DTnTqAIKs4CHU4i_8WNNf0Kccyx-FYZ8n7-SrWVCIAwxYtiMdyNY9Xzg4ytE]
-=======
-      Date: ['Wed, 05 Apr 2017 20:54:08 GMT']
-      Expires: ['Wed, 05 Apr 2017 20:54:08 GMT']
-      Server: [UploadServer]
-      Vary: [Origin, X-Origin]
-      X-GUploader-UploadID: [AEnB2UoaKoPtEiQm8fgTnF-DGnE9PsuLKDHiSY5JqXHI2I7Ny-Hb4YGMBXb4qqDGahpfWElTIwDd6Z5Xy7KecgkOW9FngASVvw]
->>>>>>> b795204b
+      Date: ['Fri, 07 Apr 2017 07:14:48 GMT']
+      Expires: ['Fri, 07 Apr 2017 07:14:48 GMT']
+      Server: [UploadServer]
+      Vary: [Origin, X-Origin]
+      X-GUploader-UploadID: [AEnB2Uq5SzdBpP2JUZXmDKbAnc6ckipUvjZ-Iwm41JcF_ptqzN1lqwododOWNYBq_T12KKSTKCvwmo2czjng2pHGk_Ev_-rJqg1p936RM7I5CiCdfaKgY3M]
     status: {code: 404, message: Not Found}
 - request:
     body: null
@@ -215,19 +145,11 @@
       Cache-Control: ['private, max-age=0']
       Content-Length: ['165']
       Content-Type: [application/json; charset=UTF-8]
-<<<<<<< HEAD
-      Date: ['Thu, 06 Apr 2017 08:06:28 GMT']
-      Expires: ['Thu, 06 Apr 2017 08:06:28 GMT']
-      Server: [UploadServer]
-      Vary: [Origin, X-Origin]
-      X-GUploader-UploadID: [AEnB2Ur0InmFNJp8zv0L68ojZ5Ex7uyTmPEGI0rHvR2Xl1s04paeQv76xBmlpGERTAC8GNACDW5BPs5Dw3yEvwuY9fEtV-iZHD8MpIa8vJXLn7LfazGtkaE]
-=======
-      Date: ['Wed, 05 Apr 2017 20:54:08 GMT']
-      Expires: ['Wed, 05 Apr 2017 20:54:08 GMT']
-      Server: [UploadServer]
-      Vary: [Origin, X-Origin]
-      X-GUploader-UploadID: [AEnB2UpRr2oRCqFXPfZgmxUkhyspyvynM3OMoK5pgqguVvjJ5lxQzcP2ulhcaJrlGCL9IT6Ir2CS4flxk9JEK44vUFNZrh9qOQ]
->>>>>>> b795204b
+      Date: ['Fri, 07 Apr 2017 07:14:48 GMT']
+      Expires: ['Fri, 07 Apr 2017 07:14:48 GMT']
+      Server: [UploadServer]
+      Vary: [Origin, X-Origin]
+      X-GUploader-UploadID: [AEnB2Ur1xehGsQOkSqbqsb_Q_bVGOSE6Y53hgfZbUbF3Qc7ybhEDlSDXjHx4_jg9y7PCrUyxNG7SEpbFVG65sXeQpeGKkKbmPA]
     status: {code: 404, message: Not Found}
 - request:
     body: null
@@ -248,19 +170,11 @@
       Cache-Control: ['private, max-age=0']
       Content-Length: ['165']
       Content-Type: [application/json; charset=UTF-8]
-<<<<<<< HEAD
-      Date: ['Thu, 06 Apr 2017 08:06:28 GMT']
-      Expires: ['Thu, 06 Apr 2017 08:06:28 GMT']
-      Server: [UploadServer]
-      Vary: [Origin, X-Origin]
-      X-GUploader-UploadID: [AEnB2Upqn2QIjkfN4X-XcZam6fvQHw8yhwh6Fk2dwwaeohFYbYPyBcNUMK8Hx39J84bTILFutKNWUibExU8KOofBhwlWiWAjlg4MuuGIdSp-Wo_avgavDK8]
-=======
-      Date: ['Wed, 05 Apr 2017 20:54:09 GMT']
-      Expires: ['Wed, 05 Apr 2017 20:54:09 GMT']
-      Server: [UploadServer]
-      Vary: [Origin, X-Origin]
-      X-GUploader-UploadID: [AEnB2UqH6fahLyTdS9MExVgILrsPf3pGyDFhMMwmEfprAU3oyYCrHjvF018VSZb7OpLZ5zvOQEAtiWLOOj_MD_qZwBn-g6FFag]
->>>>>>> b795204b
+      Date: ['Fri, 07 Apr 2017 07:14:49 GMT']
+      Expires: ['Fri, 07 Apr 2017 07:14:49 GMT']
+      Server: [UploadServer]
+      Vary: [Origin, X-Origin]
+      X-GUploader-UploadID: [AEnB2UriqKJx-0aiAhQr9GWGlv8BYJcfnfznTTSpLrYJjSHpmFYa5pZQI1kATHAxjBghseIfzJ1pCvQ6sWjh5LbiVcv-XGxcGSzNtc7JuuCtY3FJCnSboDQ]
     status: {code: 404, message: Not Found}
 - request:
     body: '123'
@@ -273,46 +187,26 @@
     method: POST
     uri: https://www.googleapis.com/upload/storage/v1/b/gcsfs-testing/o?name=mapping%2Fx&uploadType=media
   response:
-<<<<<<< HEAD
-    body: {string: "{\n \"kind\": \"storage#object\",\n \"id\": \"gcsfs-testing/mapping/x/1491465989197802\",\n
+    body: {string: "{\n \"kind\": \"storage#object\",\n \"id\": \"gcsfs-testing/mapping/x/1491549289494066\",\n
         \"selfLink\": \"https://www.googleapis.com/storage/v1/b/gcsfs-testing/o/mapping%2Fx\",\n
         \"name\": \"mapping/x\",\n \"bucket\": \"gcsfs-testing\",\n \"generation\":
-        \"1491465989197802\",\n \"metageneration\": \"1\",\n \"timeCreated\": \"2017-04-06T08:06:29.119Z\",\n
-        \"updated\": \"2017-04-06T08:06:29.119Z\",\n \"storageClass\": \"STANDARD\",\n
-        \"timeStorageClassUpdated\": \"2017-04-06T08:06:29.119Z\",\n \"size\": \"3\",\n
-        \"md5Hash\": \"ICy5YqxZB1uWSwcVLSNLcA==\",\n \"mediaLink\": \"https://www.googleapis.com/download/storage/v1/b/gcsfs-testing/o/mapping%2Fx?generation=1491465989197802&alt=media\",\n
-        \"crc32c\": \"EHsvsg==\",\n \"etag\": \"COqf7OOvj9MCEAE=\"\n}\n"}
-=======
-    body: {string: "{\n \"kind\": \"storage#object\",\n \"id\": \"gcsfs-testing/mapping/x/1491425649469142\",\n
-        \"selfLink\": \"https://www.googleapis.com/storage/v1/b/gcsfs-testing/o/mapping%2Fx\",\n
-        \"name\": \"mapping/x\",\n \"bucket\": \"gcsfs-testing\",\n \"generation\":
-        \"1491425649469142\",\n \"metageneration\": \"1\",\n \"timeCreated\": \"2017-04-05T20:54:09.433Z\",\n
-        \"updated\": \"2017-04-05T20:54:09.433Z\",\n \"storageClass\": \"STANDARD\",\n
-        \"timeStorageClassUpdated\": \"2017-04-05T20:54:09.433Z\",\n \"size\": \"3\",\n
-        \"md5Hash\": \"ICy5YqxZB1uWSwcVLSNLcA==\",\n \"mediaLink\": \"https://www.googleapis.com/download/storage/v1/b/gcsfs-testing/o/mapping%2Fx?generation=1491425649469142&alt=media\",\n
-        \"crc32c\": \"EHsvsg==\",\n \"etag\": \"CNbNrsCZjtMCEAE=\"\n}\n"}
->>>>>>> b795204b
+        \"1491549289494066\",\n \"metageneration\": \"1\",\n \"timeCreated\": \"2017-04-07T07:14:49.424Z\",\n
+        \"updated\": \"2017-04-07T07:14:49.424Z\",\n \"storageClass\": \"STANDARD\",\n
+        \"timeStorageClassUpdated\": \"2017-04-07T07:14:49.424Z\",\n \"size\": \"3\",\n
+        \"md5Hash\": \"ICy5YqxZB1uWSwcVLSNLcA==\",\n \"mediaLink\": \"https://www.googleapis.com/download/storage/v1/b/gcsfs-testing/o/mapping%2Fx?generation=1491549289494066&alt=media\",\n
+        \"crc32c\": \"EHsvsg==\",\n \"etag\": \"CLLswozmkdMCEAE=\"\n}\n"}
     headers:
       Alt-Svc: ['quic=":443"; ma=2592000; v="37,36,35"']
       Cache-Control: ['no-cache, no-store, max-age=0, must-revalidate']
       Content-Length: ['681']
       Content-Type: [application/json; charset=UTF-8]
-<<<<<<< HEAD
-      Date: ['Thu, 06 Apr 2017 08:06:29 GMT']
-      ETag: [COqf7OOvj9MCEAE=]
-=======
-      Date: ['Wed, 05 Apr 2017 20:54:09 GMT']
-      ETag: [CNbNrsCZjtMCEAE=]
->>>>>>> b795204b
-      Expires: ['Mon, 01 Jan 1990 00:00:00 GMT']
-      Pragma: [no-cache]
-      Server: [UploadServer]
-      Vary: [Origin, X-Origin]
-<<<<<<< HEAD
-      X-GUploader-UploadID: [AEnB2UpLtsGFmTkt4t9QIS2pd3I-hw78ER4dB5NuyJLc9qBfuy_vTAvYAXbqkpkJ08GSe1NWQVzXpeI5MQI2MPZEwxEa-MAGxxXYpWGwe7s23nEAsM_q4bA]
-=======
-      X-GUploader-UploadID: [AEnB2Up1c9Orjpio71XPp5ElsFl5nvq48IK5lNpjRo1Km8Pl7-AjZkXyUNjkbgRS4ey0VgIjRI7P0zAJiDgvBSzId4Hi5JpHnA]
->>>>>>> b795204b
+      Date: ['Fri, 07 Apr 2017 07:14:49 GMT']
+      ETag: [CLLswozmkdMCEAE=]
+      Expires: ['Mon, 01 Jan 1990 00:00:00 GMT']
+      Pragma: [no-cache]
+      Server: [UploadServer]
+      Vary: [Origin, X-Origin]
+      X-GUploader-UploadID: [AEnB2UoNXEk-jDgZ7CYqasUsI7WI4EsrFaR3FWYPDk2oMlZaAQkL3bjSMO7Wj62rJTMqJx1aSuYUk4ejlETp3CApMg9rA7PVfeQ7QSPBKTojSg0Ad7ehTJY]
     status: {code: 200, message: OK}
 - request:
     body: null
@@ -325,45 +219,25 @@
     uri: https://www.googleapis.com/storage/v1/b/gcsfs-testing/o/?maxResults=1000
   response:
     body: {string: "{\n \"kind\": \"storage#objects\",\n \"items\": [\n  {\n   \"kind\":
-<<<<<<< HEAD
-        \"storage#object\",\n   \"id\": \"gcsfs-testing/mapping/x/1491465989197802\",\n
+        \"storage#object\",\n   \"id\": \"gcsfs-testing/mapping/x/1491549289494066\",\n
         \  \"selfLink\": \"https://www.googleapis.com/storage/v1/b/gcsfs-testing/o/mapping%2Fx\",\n
         \  \"name\": \"mapping/x\",\n   \"bucket\": \"gcsfs-testing\",\n   \"generation\":
-        \"1491465989197802\",\n   \"metageneration\": \"1\",\n   \"timeCreated\":
-        \"2017-04-06T08:06:29.119Z\",\n   \"updated\": \"2017-04-06T08:06:29.119Z\",\n
-        \  \"storageClass\": \"STANDARD\",\n   \"timeStorageClassUpdated\": \"2017-04-06T08:06:29.119Z\",\n
+        \"1491549289494066\",\n   \"metageneration\": \"1\",\n   \"timeCreated\":
+        \"2017-04-07T07:14:49.424Z\",\n   \"updated\": \"2017-04-07T07:14:49.424Z\",\n
+        \  \"storageClass\": \"STANDARD\",\n   \"timeStorageClassUpdated\": \"2017-04-07T07:14:49.424Z\",\n
         \  \"size\": \"3\",\n   \"md5Hash\": \"ICy5YqxZB1uWSwcVLSNLcA==\",\n   \"mediaLink\":
-        \"https://www.googleapis.com/download/storage/v1/b/gcsfs-testing/o/mapping%2Fx?generation=1491465989197802&alt=media\",\n
-        \  \"crc32c\": \"EHsvsg==\",\n   \"etag\": \"COqf7OOvj9MCEAE=\"\n  }\n ]\n}\n"}
-=======
-        \"storage#object\",\n   \"id\": \"gcsfs-testing/mapping/x/1491425649469142\",\n
-        \  \"selfLink\": \"https://www.googleapis.com/storage/v1/b/gcsfs-testing/o/mapping%2Fx\",\n
-        \  \"name\": \"mapping/x\",\n   \"bucket\": \"gcsfs-testing\",\n   \"generation\":
-        \"1491425649469142\",\n   \"metageneration\": \"1\",\n   \"timeCreated\":
-        \"2017-04-05T20:54:09.433Z\",\n   \"updated\": \"2017-04-05T20:54:09.433Z\",\n
-        \  \"storageClass\": \"STANDARD\",\n   \"timeStorageClassUpdated\": \"2017-04-05T20:54:09.433Z\",\n
-        \  \"size\": \"3\",\n   \"md5Hash\": \"ICy5YqxZB1uWSwcVLSNLcA==\",\n   \"mediaLink\":
-        \"https://www.googleapis.com/download/storage/v1/b/gcsfs-testing/o/mapping%2Fx?generation=1491425649469142&alt=media\",\n
-        \  \"crc32c\": \"EHsvsg==\",\n   \"etag\": \"CNbNrsCZjtMCEAE=\"\n  }\n ]\n}\n"}
->>>>>>> b795204b
+        \"https://www.googleapis.com/download/storage/v1/b/gcsfs-testing/o/mapping%2Fx?generation=1491549289494066&alt=media\",\n
+        \  \"crc32c\": \"EHsvsg==\",\n   \"etag\": \"CLLswozmkdMCEAE=\"\n  }\n ]\n}\n"}
     headers:
       Alt-Svc: ['quic=":443"; ma=2592000; v="37,36,35"']
       Cache-Control: ['private, max-age=0, must-revalidate, no-transform']
       Content-Length: ['764']
       Content-Type: [application/json; charset=UTF-8]
-<<<<<<< HEAD
-      Date: ['Thu, 06 Apr 2017 08:06:29 GMT']
-      Expires: ['Thu, 06 Apr 2017 08:06:29 GMT']
-      Server: [UploadServer]
-      Vary: [Origin, X-Origin]
-      X-GUploader-UploadID: [AEnB2UrsXiFvqQfUf6WkXRq9NNNdCE-K_9nhhbyJJSuZ5lthmQH5XGLEPDu6qYgonZN9BPifSHBVUEU0av_SsNWKGxmseIBWp5F-07icLR1ayo1CTjNTfMc]
-=======
-      Date: ['Wed, 05 Apr 2017 20:54:09 GMT']
-      Expires: ['Wed, 05 Apr 2017 20:54:09 GMT']
-      Server: [UploadServer]
-      Vary: [Origin, X-Origin]
-      X-GUploader-UploadID: [AEnB2Uo6Zw931-z-h6ZGyeD-M5XnYBt1vN2IyobDnEjaNLhgjbowwN1n7PtGyTkp2ddgsB5IxsDNXvwvPLt9wxwjuX09Ue2ECw]
->>>>>>> b795204b
+      Date: ['Fri, 07 Apr 2017 07:14:50 GMT']
+      Expires: ['Fri, 07 Apr 2017 07:14:50 GMT']
+      Server: [UploadServer]
+      Vary: [Origin, X-Origin]
+      X-GUploader-UploadID: [AEnB2UqbsWXHk3db982rHS20LxXpVrynYgc4Y6-S-dNRKKALr7s7MBgCZZG890Gh_yluz6mfV61FpV7GISOyZDDnXPmd8LEpEiwWfj_snh5bCo7pT21zGYk]
     status: {code: 200, message: OK}
 - request:
     body: null
@@ -374,11 +248,7 @@
       Range: [bytes=0-10485759]
       User-Agent: [python-requests/2.13.0]
     method: GET
-<<<<<<< HEAD
-    uri: https://www.googleapis.com/download/storage/v1/b/gcsfs-testing/o/mapping%2Fx?alt=media&generation=1491465989197802
-=======
-    uri: https://www.googleapis.com/download/storage/v1/b/gcsfs-testing/o/mapping%2Fx?alt=media&generation=1491425649469142
->>>>>>> b795204b
+    uri: https://www.googleapis.com/download/storage/v1/b/gcsfs-testing/o/mapping%2Fx?alt=media&generation=1491549289494066
   response:
     body: {string: '123'}
     headers:
@@ -388,24 +258,14 @@
       Content-Length: ['3']
       Content-Range: [bytes 0-2/3]
       Content-Type: [application/octet-stream]
-<<<<<<< HEAD
-      Date: ['Thu, 06 Apr 2017 08:06:29 GMT']
-      ETag: [COqf7OOvj9MCEAE=]
-=======
-      Date: ['Wed, 05 Apr 2017 20:54:10 GMT']
-      ETag: [CNbNrsCZjtMCEAE=]
->>>>>>> b795204b
-      Expires: ['Mon, 01 Jan 1990 00:00:00 GMT']
-      Pragma: [no-cache]
-      Server: [UploadServer]
-      Vary: [Origin, X-Origin]
-<<<<<<< HEAD
-      X-GUploader-UploadID: [AEnB2Uqr1aXREnbmWOOImdWKUgCZLls-IgkELq4PcILupYTnlbKe3DvWVqjTXJfKRWlHkz-MQXpfmvJXlK9aDecOifLT__agXUPm29mUITBkoL1-ynXXUQM]
-      X-Goog-Generation: ['1491465989197802']
-=======
-      X-GUploader-UploadID: [AEnB2Uoi-DPp968LUdlmA6iZDew8kJQG0rGp7UevCO3xeMMTtO1mzJGYMadRolziIaergR130FZ9IHBSZW_QZoVQGNxbiNP0pg]
-      X-Goog-Generation: ['1491425649469142']
->>>>>>> b795204b
+      Date: ['Fri, 07 Apr 2017 07:14:50 GMT']
+      ETag: [CLLswozmkdMCEAE=]
+      Expires: ['Mon, 01 Jan 1990 00:00:00 GMT']
+      Pragma: [no-cache]
+      Server: [UploadServer]
+      Vary: [Origin, X-Origin]
+      X-GUploader-UploadID: [AEnB2Uqm0_vQ3Qamp8107rIVkyPNiEXlCx4VW4jdVnrNIdAq99JCzYRPsjWOZtxoQI2cOmtAndGPmuFFgSsF4McL84ikW0FQ-nX3RFuucq_np516qSuDByA]
+      X-Goog-Generation: ['1491549289494066']
       X-Goog-Hash: [crc32c=EHsvsg==]
       X-Goog-Metageneration: ['1']
       X-Goog-Storage-Class: [STANDARD]
@@ -419,11 +279,7 @@
       Range: [bytes=0-10485759]
       User-Agent: [python-requests/2.13.0]
     method: GET
-<<<<<<< HEAD
-    uri: https://www.googleapis.com/download/storage/v1/b/gcsfs-testing/o/mapping%2Fx?alt=media&generation=1491465989197802
-=======
-    uri: https://www.googleapis.com/download/storage/v1/b/gcsfs-testing/o/mapping%2Fx?alt=media&generation=1491425649469142
->>>>>>> b795204b
+    uri: https://www.googleapis.com/download/storage/v1/b/gcsfs-testing/o/mapping%2Fx?alt=media&generation=1491549289494066
   response:
     body: {string: '123'}
     headers:
@@ -433,24 +289,14 @@
       Content-Length: ['3']
       Content-Range: [bytes 0-2/3]
       Content-Type: [application/octet-stream]
-<<<<<<< HEAD
-      Date: ['Thu, 06 Apr 2017 08:06:30 GMT']
-      ETag: [COqf7OOvj9MCEAE=]
-=======
-      Date: ['Wed, 05 Apr 2017 20:54:10 GMT']
-      ETag: [CNbNrsCZjtMCEAE=]
->>>>>>> b795204b
-      Expires: ['Mon, 01 Jan 1990 00:00:00 GMT']
-      Pragma: [no-cache]
-      Server: [UploadServer]
-      Vary: [Origin, X-Origin]
-<<<<<<< HEAD
-      X-GUploader-UploadID: [AEnB2Uosoi-3Dhebn648iv2Er649rqJi3S9AwTcnZ6hRwfgzRqeNvtdD8j_0Tsk7sQxNQbaG4VlX2huKfGinICaPuqeWMcBXxd0WVSDHVIDFjLJALj0SKaU]
-      X-Goog-Generation: ['1491465989197802']
-=======
-      X-GUploader-UploadID: [AEnB2UrVHDBwKo4jUJiEMqGeQdQRm8MRN3PL1KDKNIxbSNiAuTt5b_xIr3g4cvrbZKDs1ZHKJ4Yqo8NUkxb38PW5JIHIoUU0cA]
-      X-Goog-Generation: ['1491425649469142']
->>>>>>> b795204b
+      Date: ['Fri, 07 Apr 2017 07:14:51 GMT']
+      ETag: [CLLswozmkdMCEAE=]
+      Expires: ['Mon, 01 Jan 1990 00:00:00 GMT']
+      Pragma: [no-cache]
+      Server: [UploadServer]
+      Vary: [Origin, X-Origin]
+      X-GUploader-UploadID: [AEnB2UoCMqBncXvM1ShgdmxX7AOF0JTjFkj66ukCokblODWymiLth9wxi-l0JwtclV5VPGZ5dssWfqOY5DtdUjFsl6zlXwZpkGWs-J6racTf0snZS6RBeTw]
+      X-Goog-Generation: ['1491549289494066']
       X-Goog-Hash: [crc32c=EHsvsg==]
       X-Goog-Metageneration: ['1']
       X-Goog-Storage-Class: [STANDARD]
@@ -464,11 +310,7 @@
       Range: [bytes=0-10485759]
       User-Agent: [python-requests/2.13.0]
     method: GET
-<<<<<<< HEAD
-    uri: https://www.googleapis.com/download/storage/v1/b/gcsfs-testing/o/mapping%2Fx?alt=media&generation=1491465989197802
-=======
-    uri: https://www.googleapis.com/download/storage/v1/b/gcsfs-testing/o/mapping%2Fx?alt=media&generation=1491425649469142
->>>>>>> b795204b
+    uri: https://www.googleapis.com/download/storage/v1/b/gcsfs-testing/o/mapping%2Fx?alt=media&generation=1491549289494066
   response:
     body: {string: '123'}
     headers:
@@ -478,24 +320,14 @@
       Content-Length: ['3']
       Content-Range: [bytes 0-2/3]
       Content-Type: [application/octet-stream]
-<<<<<<< HEAD
-      Date: ['Thu, 06 Apr 2017 08:06:30 GMT']
-      ETag: [COqf7OOvj9MCEAE=]
-=======
-      Date: ['Wed, 05 Apr 2017 20:54:10 GMT']
-      ETag: [CNbNrsCZjtMCEAE=]
->>>>>>> b795204b
-      Expires: ['Mon, 01 Jan 1990 00:00:00 GMT']
-      Pragma: [no-cache]
-      Server: [UploadServer]
-      Vary: [Origin, X-Origin]
-<<<<<<< HEAD
-      X-GUploader-UploadID: [AEnB2UrC9hSyCrXqtxHMjgGon1JdD2xewwKXkRQnEmUibkbVM1b-LhCSxX4zVIm1VC9g30UUa1rTpAN1JW7XOhkPpyWxKS3Cr18P6fxqzxzF83Y5hvcniyA]
-      X-Goog-Generation: ['1491465989197802']
-=======
-      X-GUploader-UploadID: [AEnB2Ur2IDX5oz0kSk2utOek_sEoniNQdJJhCBwahHO4Lr-OKqBBGTOiNGcDQIPAKLgtJQvbqwH_o0DkayfpIf00dFDRxKsdeA]
-      X-Goog-Generation: ['1491425649469142']
->>>>>>> b795204b
+      Date: ['Fri, 07 Apr 2017 07:14:51 GMT']
+      ETag: [CLLswozmkdMCEAE=]
+      Expires: ['Mon, 01 Jan 1990 00:00:00 GMT']
+      Pragma: [no-cache]
+      Server: [UploadServer]
+      Vary: [Origin, X-Origin]
+      X-GUploader-UploadID: [AEnB2UrI4TaJheNw9ITdfNJbRVPrGhRqXfFWp-Zr8bvQEGy8_4EYW_r-J7f5_-ucjLpYikCuthFL4auKwTXTrwIAsWWCC2RPpJyqc8AxnjyE7oNCRwVZHNg]
+      X-Goog-Generation: ['1491549289494066']
       X-Goog-Hash: [crc32c=EHsvsg==]
       X-Goog-Metageneration: ['1']
       X-Goog-Storage-Class: [STANDARD]
@@ -511,46 +343,26 @@
     method: POST
     uri: https://www.googleapis.com/upload/storage/v1/b/gcsfs-testing/o?name=mapping%2Fx&uploadType=media
   response:
-<<<<<<< HEAD
-    body: {string: "{\n \"kind\": \"storage#object\",\n \"id\": \"gcsfs-testing/mapping/x/1491465991059926\",\n
+    body: {string: "{\n \"kind\": \"storage#object\",\n \"id\": \"gcsfs-testing/mapping/x/1491549291908853\",\n
         \"selfLink\": \"https://www.googleapis.com/storage/v1/b/gcsfs-testing/o/mapping%2Fx\",\n
         \"name\": \"mapping/x\",\n \"bucket\": \"gcsfs-testing\",\n \"generation\":
-        \"1491465991059926\",\n \"metageneration\": \"1\",\n \"timeCreated\": \"2017-04-06T08:06:30.982Z\",\n
-        \"updated\": \"2017-04-06T08:06:30.982Z\",\n \"storageClass\": \"STANDARD\",\n
-        \"timeStorageClassUpdated\": \"2017-04-06T08:06:30.982Z\",\n \"size\": \"3\",\n
-        \"md5Hash\": \"xvBXuGWElC5BVDX/sfqT1A==\",\n \"mediaLink\": \"https://www.googleapis.com/download/storage/v1/b/gcsfs-testing/o/mapping%2Fx?generation=1491465991059926&alt=media\",\n
-        \"crc32c\": \"gS9+1g==\",\n \"etag\": \"CNbz3eSvj9MCEAE=\"\n}\n"}
-=======
-    body: {string: "{\n \"kind\": \"storage#object\",\n \"id\": \"gcsfs-testing/mapping/x/1491425651271554\",\n
-        \"selfLink\": \"https://www.googleapis.com/storage/v1/b/gcsfs-testing/o/mapping%2Fx\",\n
-        \"name\": \"mapping/x\",\n \"bucket\": \"gcsfs-testing\",\n \"generation\":
-        \"1491425651271554\",\n \"metageneration\": \"1\",\n \"timeCreated\": \"2017-04-05T20:54:11.233Z\",\n
-        \"updated\": \"2017-04-05T20:54:11.233Z\",\n \"storageClass\": \"STANDARD\",\n
-        \"timeStorageClassUpdated\": \"2017-04-05T20:54:11.233Z\",\n \"size\": \"3\",\n
-        \"md5Hash\": \"xvBXuGWElC5BVDX/sfqT1A==\",\n \"mediaLink\": \"https://www.googleapis.com/download/storage/v1/b/gcsfs-testing/o/mapping%2Fx?generation=1491425651271554&alt=media\",\n
-        \"crc32c\": \"gS9+1g==\",\n \"etag\": \"CILPnMGZjtMCEAE=\"\n}\n"}
->>>>>>> b795204b
+        \"1491549291908853\",\n \"metageneration\": \"1\",\n \"timeCreated\": \"2017-04-07T07:14:51.832Z\",\n
+        \"updated\": \"2017-04-07T07:14:51.832Z\",\n \"storageClass\": \"STANDARD\",\n
+        \"timeStorageClassUpdated\": \"2017-04-07T07:14:51.832Z\",\n \"size\": \"3\",\n
+        \"md5Hash\": \"xvBXuGWElC5BVDX/sfqT1A==\",\n \"mediaLink\": \"https://www.googleapis.com/download/storage/v1/b/gcsfs-testing/o/mapping%2Fx?generation=1491549291908853&alt=media\",\n
+        \"crc32c\": \"gS9+1g==\",\n \"etag\": \"CPWd1o3mkdMCEAE=\"\n}\n"}
     headers:
       Alt-Svc: ['quic=":443"; ma=2592000; v="37,36,35"']
       Cache-Control: ['no-cache, no-store, max-age=0, must-revalidate']
       Content-Length: ['681']
       Content-Type: [application/json; charset=UTF-8]
-<<<<<<< HEAD
-      Date: ['Thu, 06 Apr 2017 08:06:31 GMT']
-      ETag: [CNbz3eSvj9MCEAE=]
-=======
-      Date: ['Wed, 05 Apr 2017 20:54:11 GMT']
-      ETag: [CILPnMGZjtMCEAE=]
->>>>>>> b795204b
-      Expires: ['Mon, 01 Jan 1990 00:00:00 GMT']
-      Pragma: [no-cache]
-      Server: [UploadServer]
-      Vary: [Origin, X-Origin]
-<<<<<<< HEAD
-      X-GUploader-UploadID: [AEnB2UoSkCSFkLUD-nXNbUb-TKkr4rwBFDqgNTs_yFoQxVipwtLA9Pn529fGTnRCWV-__gCoJL1vG5RvynEBr3udAbXbRDwuV0W33s7Ibi6FPJsaJATbdqs]
-=======
-      X-GUploader-UploadID: [AEnB2Ur3Uw3ocwMPlrXtuQPXyFLauFPH3rmo5zNTaLDKpTzb8TB2HDGM-EOH7bVlvGT0V3C_5JnE9cMAhkqxvjOM42mj9mkh-g]
->>>>>>> b795204b
+      Date: ['Fri, 07 Apr 2017 07:14:52 GMT']
+      ETag: [CPWd1o3mkdMCEAE=]
+      Expires: ['Mon, 01 Jan 1990 00:00:00 GMT']
+      Pragma: [no-cache]
+      Server: [UploadServer]
+      Vary: [Origin, X-Origin]
+      X-GUploader-UploadID: [AEnB2UrcjnsxMmXVibRSzN8bx3hNDICfPc0R5LtJR6CMdz41n9HpNiIMKcImO0IHgJqwFdFW29DAyTL8GnX_3twnsmei__kAByoi4sPxyqJiSttOMie6UBE]
     status: {code: 200, message: OK}
 - request:
     body: null
@@ -563,45 +375,25 @@
     uri: https://www.googleapis.com/storage/v1/b/gcsfs-testing/o/?maxResults=1000
   response:
     body: {string: "{\n \"kind\": \"storage#objects\",\n \"items\": [\n  {\n   \"kind\":
-<<<<<<< HEAD
-        \"storage#object\",\n   \"id\": \"gcsfs-testing/mapping/x/1491465991059926\",\n
+        \"storage#object\",\n   \"id\": \"gcsfs-testing/mapping/x/1491549291908853\",\n
         \  \"selfLink\": \"https://www.googleapis.com/storage/v1/b/gcsfs-testing/o/mapping%2Fx\",\n
         \  \"name\": \"mapping/x\",\n   \"bucket\": \"gcsfs-testing\",\n   \"generation\":
-        \"1491465991059926\",\n   \"metageneration\": \"1\",\n   \"timeCreated\":
-        \"2017-04-06T08:06:30.982Z\",\n   \"updated\": \"2017-04-06T08:06:30.982Z\",\n
-        \  \"storageClass\": \"STANDARD\",\n   \"timeStorageClassUpdated\": \"2017-04-06T08:06:30.982Z\",\n
+        \"1491549291908853\",\n   \"metageneration\": \"1\",\n   \"timeCreated\":
+        \"2017-04-07T07:14:51.832Z\",\n   \"updated\": \"2017-04-07T07:14:51.832Z\",\n
+        \  \"storageClass\": \"STANDARD\",\n   \"timeStorageClassUpdated\": \"2017-04-07T07:14:51.832Z\",\n
         \  \"size\": \"3\",\n   \"md5Hash\": \"xvBXuGWElC5BVDX/sfqT1A==\",\n   \"mediaLink\":
-        \"https://www.googleapis.com/download/storage/v1/b/gcsfs-testing/o/mapping%2Fx?generation=1491465991059926&alt=media\",\n
-        \  \"crc32c\": \"gS9+1g==\",\n   \"etag\": \"CNbz3eSvj9MCEAE=\"\n  }\n ]\n}\n"}
-=======
-        \"storage#object\",\n   \"id\": \"gcsfs-testing/mapping/x/1491425651271554\",\n
-        \  \"selfLink\": \"https://www.googleapis.com/storage/v1/b/gcsfs-testing/o/mapping%2Fx\",\n
-        \  \"name\": \"mapping/x\",\n   \"bucket\": \"gcsfs-testing\",\n   \"generation\":
-        \"1491425651271554\",\n   \"metageneration\": \"1\",\n   \"timeCreated\":
-        \"2017-04-05T20:54:11.233Z\",\n   \"updated\": \"2017-04-05T20:54:11.233Z\",\n
-        \  \"storageClass\": \"STANDARD\",\n   \"timeStorageClassUpdated\": \"2017-04-05T20:54:11.233Z\",\n
-        \  \"size\": \"3\",\n   \"md5Hash\": \"xvBXuGWElC5BVDX/sfqT1A==\",\n   \"mediaLink\":
-        \"https://www.googleapis.com/download/storage/v1/b/gcsfs-testing/o/mapping%2Fx?generation=1491425651271554&alt=media\",\n
-        \  \"crc32c\": \"gS9+1g==\",\n   \"etag\": \"CILPnMGZjtMCEAE=\"\n  }\n ]\n}\n"}
->>>>>>> b795204b
+        \"https://www.googleapis.com/download/storage/v1/b/gcsfs-testing/o/mapping%2Fx?generation=1491549291908853&alt=media\",\n
+        \  \"crc32c\": \"gS9+1g==\",\n   \"etag\": \"CPWd1o3mkdMCEAE=\"\n  }\n ]\n}\n"}
     headers:
       Alt-Svc: ['quic=":443"; ma=2592000; v="37,36,35"']
       Cache-Control: ['private, max-age=0, must-revalidate, no-transform']
       Content-Length: ['764']
       Content-Type: [application/json; charset=UTF-8]
-<<<<<<< HEAD
-      Date: ['Thu, 06 Apr 2017 08:06:31 GMT']
-      Expires: ['Thu, 06 Apr 2017 08:06:31 GMT']
-      Server: [UploadServer]
-      Vary: [Origin, X-Origin]
-      X-GUploader-UploadID: [AEnB2UqkjHhA6KXqA3Kk-LV8W4hvZAlVZhKkCunNA_z0Q5PAJ45yXLGUFJjueL10YV77qeRq5W5buW3gOHiB31RFQaKJF8V1qvbkuLxYoyt_vP8nxzQQl60]
-=======
-      Date: ['Wed, 05 Apr 2017 20:54:11 GMT']
-      Expires: ['Wed, 05 Apr 2017 20:54:11 GMT']
-      Server: [UploadServer]
-      Vary: [Origin, X-Origin]
-      X-GUploader-UploadID: [AEnB2UpZkTOrrfChfloeVQ6rev7RJY_4m2mfeg_NBuUEHhuOMb0LLszX1l52TTdTpWHJo_P39IC_WVKOL9JfGggL0FdDeLZQuw]
->>>>>>> b795204b
+      Date: ['Fri, 07 Apr 2017 07:14:52 GMT']
+      Expires: ['Fri, 07 Apr 2017 07:14:52 GMT']
+      Server: [UploadServer]
+      Vary: [Origin, X-Origin]
+      X-GUploader-UploadID: [AEnB2UotMZZ32WF6yTcWFy1ttBtbxLEk3TRL7DV7ygYR9hc4L7PD44Bs5nTrabbg_9zjoqCyh6LqOdf1S6jM6mYqyS2TeYpZTI-k4Ab5nfqwOeqmZBnsPUQ]
     status: {code: 200, message: OK}
 - request:
     body: null
@@ -612,11 +404,7 @@
       Range: [bytes=0-10485759]
       User-Agent: [python-requests/2.13.0]
     method: GET
-<<<<<<< HEAD
-    uri: https://www.googleapis.com/download/storage/v1/b/gcsfs-testing/o/mapping%2Fx?alt=media&generation=1491465991059926
-=======
-    uri: https://www.googleapis.com/download/storage/v1/b/gcsfs-testing/o/mapping%2Fx?alt=media&generation=1491425651271554
->>>>>>> b795204b
+    uri: https://www.googleapis.com/download/storage/v1/b/gcsfs-testing/o/mapping%2Fx?alt=media&generation=1491549291908853
   response:
     body: {string: '000'}
     headers:
@@ -626,24 +414,14 @@
       Content-Length: ['3']
       Content-Range: [bytes 0-2/3]
       Content-Type: [application/octet-stream]
-<<<<<<< HEAD
-      Date: ['Thu, 06 Apr 2017 08:06:31 GMT']
-      ETag: [CNbz3eSvj9MCEAE=]
-=======
-      Date: ['Wed, 05 Apr 2017 20:54:11 GMT']
-      ETag: [CILPnMGZjtMCEAE=]
->>>>>>> b795204b
-      Expires: ['Mon, 01 Jan 1990 00:00:00 GMT']
-      Pragma: [no-cache]
-      Server: [UploadServer]
-      Vary: [Origin, X-Origin]
-<<<<<<< HEAD
-      X-GUploader-UploadID: [AEnB2UqNsuxHtiSv6HPhtDhoUJT6ctJVIxuAhiNxsGsCdHI2fy2OIvFubGqZtkoXh9Y44F9DwphgSuG-VvKfVciEy4dwcSJkhv1WiQAcAbFoefLEzpWdC7I]
-      X-Goog-Generation: ['1491465991059926']
-=======
-      X-GUploader-UploadID: [AEnB2Urw8vNDFs73bMJZSVGGRbVZPW7THmq5HwAsVBGWjl2jcbsNYVZLlpCMFUxJqc7aCTaYVtGkMc8yH3kIR6_w3RNPjDyR0A]
-      X-Goog-Generation: ['1491425651271554']
->>>>>>> b795204b
+      Date: ['Fri, 07 Apr 2017 07:14:52 GMT']
+      ETag: [CPWd1o3mkdMCEAE=]
+      Expires: ['Mon, 01 Jan 1990 00:00:00 GMT']
+      Pragma: [no-cache]
+      Server: [UploadServer]
+      Vary: [Origin, X-Origin]
+      X-GUploader-UploadID: [AEnB2Uorb53rZUOgg1gJMWW4PzYjYMhayjBd_Z8VWnBcpXBx0NMTlcOirC5e-S69udLJnOtoDS64GoHxbv1WjsW_5PZW2_-Q4oFT7h3EGSjjlWsK_M3OqoY]
+      X-Goog-Generation: ['1491549291908853']
       X-Goog-Hash: [crc32c=gS9+1g==]
       X-Goog-Metageneration: ['1']
       X-Goog-Storage-Class: [STANDARD]
@@ -659,46 +437,26 @@
     method: POST
     uri: https://www.googleapis.com/upload/storage/v1/b/gcsfs-testing/o?name=mapping%2Fy&uploadType=media
   response:
-<<<<<<< HEAD
-    body: {string: "{\n \"kind\": \"storage#object\",\n \"id\": \"gcsfs-testing/mapping/y/1491465992149513\",\n
+    body: {string: "{\n \"kind\": \"storage#object\",\n \"id\": \"gcsfs-testing/mapping/y/1491549293390489\",\n
         \"selfLink\": \"https://www.googleapis.com/storage/v1/b/gcsfs-testing/o/mapping%2Fy\",\n
         \"name\": \"mapping/y\",\n \"bucket\": \"gcsfs-testing\",\n \"generation\":
-        \"1491465992149513\",\n \"metageneration\": \"1\",\n \"timeCreated\": \"2017-04-06T08:06:32.067Z\",\n
-        \"updated\": \"2017-04-06T08:06:32.067Z\",\n \"storageClass\": \"STANDARD\",\n
-        \"timeStorageClassUpdated\": \"2017-04-06T08:06:32.067Z\",\n \"size\": \"3\",\n
-        \"md5Hash\": \"JQz4tRx3Pz+NyLS+hnqaAg==\",\n \"mediaLink\": \"https://www.googleapis.com/download/storage/v1/b/gcsfs-testing/o/mapping%2Fy?generation=1491465992149513&alt=media\",\n
-        \"crc32c\": \"ZHjEjw==\",\n \"etag\": \"CIm0oOWvj9MCEAE=\"\n}\n"}
-=======
-    body: {string: "{\n \"kind\": \"storage#object\",\n \"id\": \"gcsfs-testing/mapping/y/1491425652274910\",\n
-        \"selfLink\": \"https://www.googleapis.com/storage/v1/b/gcsfs-testing/o/mapping%2Fy\",\n
-        \"name\": \"mapping/y\",\n \"bucket\": \"gcsfs-testing\",\n \"generation\":
-        \"1491425652274910\",\n \"metageneration\": \"1\",\n \"timeCreated\": \"2017-04-05T20:54:12.251Z\",\n
-        \"updated\": \"2017-04-05T20:54:12.251Z\",\n \"storageClass\": \"STANDARD\",\n
-        \"timeStorageClassUpdated\": \"2017-04-05T20:54:12.251Z\",\n \"size\": \"3\",\n
-        \"md5Hash\": \"JQz4tRx3Pz+NyLS+hnqaAg==\",\n \"mediaLink\": \"https://www.googleapis.com/download/storage/v1/b/gcsfs-testing/o/mapping%2Fy?generation=1491425652274910&alt=media\",\n
-        \"crc32c\": \"ZHjEjw==\",\n \"etag\": \"CN7t2cGZjtMCEAE=\"\n}\n"}
->>>>>>> b795204b
+        \"1491549293390489\",\n \"metageneration\": \"1\",\n \"timeCreated\": \"2017-04-07T07:14:53.321Z\",\n
+        \"updated\": \"2017-04-07T07:14:53.321Z\",\n \"storageClass\": \"STANDARD\",\n
+        \"timeStorageClassUpdated\": \"2017-04-07T07:14:53.321Z\",\n \"size\": \"3\",\n
+        \"md5Hash\": \"JQz4tRx3Pz+NyLS+hnqaAg==\",\n \"mediaLink\": \"https://www.googleapis.com/download/storage/v1/b/gcsfs-testing/o/mapping%2Fy?generation=1491549293390489&alt=media\",\n
+        \"crc32c\": \"ZHjEjw==\",\n \"etag\": \"CJnVsI7mkdMCEAE=\"\n}\n"}
     headers:
       Alt-Svc: ['quic=":443"; ma=2592000; v="37,36,35"']
       Cache-Control: ['no-cache, no-store, max-age=0, must-revalidate']
       Content-Length: ['681']
       Content-Type: [application/json; charset=UTF-8]
-<<<<<<< HEAD
-      Date: ['Thu, 06 Apr 2017 08:06:32 GMT']
-      ETag: [CIm0oOWvj9MCEAE=]
-=======
-      Date: ['Wed, 05 Apr 2017 20:54:12 GMT']
-      ETag: [CN7t2cGZjtMCEAE=]
->>>>>>> b795204b
-      Expires: ['Mon, 01 Jan 1990 00:00:00 GMT']
-      Pragma: [no-cache]
-      Server: [UploadServer]
-      Vary: [Origin, X-Origin]
-<<<<<<< HEAD
-      X-GUploader-UploadID: [AEnB2UqBicw6IK-4_lR9u_Gcnv9AiUljk-Ilq9j4EMLVbPqFn5nvqpWbjz1znvGViyftLB3RMPkZlVTnlt4W0eyJFK-UUJFT-EySnhNyLEk8I-RT3FxckVI]
-=======
-      X-GUploader-UploadID: [AEnB2Up3hUCElQ2SQxlSqQg4e6wRxDsh7A83Wu_c5_CyR37Z9VexaEaQaDd4NRPFlPgi4Jfn9BeLctDbfHZS3Ro3O8O2Tt4ahg]
->>>>>>> b795204b
+      Date: ['Fri, 07 Apr 2017 07:14:53 GMT']
+      ETag: [CJnVsI7mkdMCEAE=]
+      Expires: ['Mon, 01 Jan 1990 00:00:00 GMT']
+      Pragma: [no-cache]
+      Server: [UploadServer]
+      Vary: [Origin, X-Origin]
+      X-GUploader-UploadID: [AEnB2UqkrXMexzdQ1lE4_Sq7gOoLgIub9eHBuuTambWvCr-cZm3XU-OQVqCuqa8x9CfokhShaqLhqIKv2JdO63CpoN_HHyihrB3SIqy0iUmLzRSul-kpK48]
     status: {code: 200, message: OK}
 - request:
     body: null
@@ -711,63 +469,34 @@
     uri: https://www.googleapis.com/storage/v1/b/gcsfs-testing/o/?maxResults=1000
   response:
     body: {string: "{\n \"kind\": \"storage#objects\",\n \"items\": [\n  {\n   \"kind\":
-<<<<<<< HEAD
-        \"storage#object\",\n   \"id\": \"gcsfs-testing/mapping/x/1491465991059926\",\n
+        \"storage#object\",\n   \"id\": \"gcsfs-testing/mapping/x/1491549291908853\",\n
         \  \"selfLink\": \"https://www.googleapis.com/storage/v1/b/gcsfs-testing/o/mapping%2Fx\",\n
         \  \"name\": \"mapping/x\",\n   \"bucket\": \"gcsfs-testing\",\n   \"generation\":
-        \"1491465991059926\",\n   \"metageneration\": \"1\",\n   \"timeCreated\":
-        \"2017-04-06T08:06:30.982Z\",\n   \"updated\": \"2017-04-06T08:06:30.982Z\",\n
-        \  \"storageClass\": \"STANDARD\",\n   \"timeStorageClassUpdated\": \"2017-04-06T08:06:30.982Z\",\n
+        \"1491549291908853\",\n   \"metageneration\": \"1\",\n   \"timeCreated\":
+        \"2017-04-07T07:14:51.832Z\",\n   \"updated\": \"2017-04-07T07:14:51.832Z\",\n
+        \  \"storageClass\": \"STANDARD\",\n   \"timeStorageClassUpdated\": \"2017-04-07T07:14:51.832Z\",\n
         \  \"size\": \"3\",\n   \"md5Hash\": \"xvBXuGWElC5BVDX/sfqT1A==\",\n   \"mediaLink\":
-        \"https://www.googleapis.com/download/storage/v1/b/gcsfs-testing/o/mapping%2Fx?generation=1491465991059926&alt=media\",\n
-        \  \"crc32c\": \"gS9+1g==\",\n   \"etag\": \"CNbz3eSvj9MCEAE=\"\n  },\n  {\n
-        \  \"kind\": \"storage#object\",\n   \"id\": \"gcsfs-testing/mapping/y/1491465992149513\",\n
+        \"https://www.googleapis.com/download/storage/v1/b/gcsfs-testing/o/mapping%2Fx?generation=1491549291908853&alt=media\",\n
+        \  \"crc32c\": \"gS9+1g==\",\n   \"etag\": \"CPWd1o3mkdMCEAE=\"\n  },\n  {\n
+        \  \"kind\": \"storage#object\",\n   \"id\": \"gcsfs-testing/mapping/y/1491549293390489\",\n
         \  \"selfLink\": \"https://www.googleapis.com/storage/v1/b/gcsfs-testing/o/mapping%2Fy\",\n
         \  \"name\": \"mapping/y\",\n   \"bucket\": \"gcsfs-testing\",\n   \"generation\":
-        \"1491465992149513\",\n   \"metageneration\": \"1\",\n   \"timeCreated\":
-        \"2017-04-06T08:06:32.067Z\",\n   \"updated\": \"2017-04-06T08:06:32.067Z\",\n
-        \  \"storageClass\": \"STANDARD\",\n   \"timeStorageClassUpdated\": \"2017-04-06T08:06:32.067Z\",\n
+        \"1491549293390489\",\n   \"metageneration\": \"1\",\n   \"timeCreated\":
+        \"2017-04-07T07:14:53.321Z\",\n   \"updated\": \"2017-04-07T07:14:53.321Z\",\n
+        \  \"storageClass\": \"STANDARD\",\n   \"timeStorageClassUpdated\": \"2017-04-07T07:14:53.321Z\",\n
         \  \"size\": \"3\",\n   \"md5Hash\": \"JQz4tRx3Pz+NyLS+hnqaAg==\",\n   \"mediaLink\":
-        \"https://www.googleapis.com/download/storage/v1/b/gcsfs-testing/o/mapping%2Fy?generation=1491465992149513&alt=media\",\n
-        \  \"crc32c\": \"ZHjEjw==\",\n   \"etag\": \"CIm0oOWvj9MCEAE=\"\n  }\n ]\n}\n"}
-=======
-        \"storage#object\",\n   \"id\": \"gcsfs-testing/mapping/x/1491425651271554\",\n
-        \  \"selfLink\": \"https://www.googleapis.com/storage/v1/b/gcsfs-testing/o/mapping%2Fx\",\n
-        \  \"name\": \"mapping/x\",\n   \"bucket\": \"gcsfs-testing\",\n   \"generation\":
-        \"1491425651271554\",\n   \"metageneration\": \"1\",\n   \"timeCreated\":
-        \"2017-04-05T20:54:11.233Z\",\n   \"updated\": \"2017-04-05T20:54:11.233Z\",\n
-        \  \"storageClass\": \"STANDARD\",\n   \"timeStorageClassUpdated\": \"2017-04-05T20:54:11.233Z\",\n
-        \  \"size\": \"3\",\n   \"md5Hash\": \"xvBXuGWElC5BVDX/sfqT1A==\",\n   \"mediaLink\":
-        \"https://www.googleapis.com/download/storage/v1/b/gcsfs-testing/o/mapping%2Fx?generation=1491425651271554&alt=media\",\n
-        \  \"crc32c\": \"gS9+1g==\",\n   \"etag\": \"CILPnMGZjtMCEAE=\"\n  },\n  {\n
-        \  \"kind\": \"storage#object\",\n   \"id\": \"gcsfs-testing/mapping/y/1491425652274910\",\n
-        \  \"selfLink\": \"https://www.googleapis.com/storage/v1/b/gcsfs-testing/o/mapping%2Fy\",\n
-        \  \"name\": \"mapping/y\",\n   \"bucket\": \"gcsfs-testing\",\n   \"generation\":
-        \"1491425652274910\",\n   \"metageneration\": \"1\",\n   \"timeCreated\":
-        \"2017-04-05T20:54:12.251Z\",\n   \"updated\": \"2017-04-05T20:54:12.251Z\",\n
-        \  \"storageClass\": \"STANDARD\",\n   \"timeStorageClassUpdated\": \"2017-04-05T20:54:12.251Z\",\n
-        \  \"size\": \"3\",\n   \"md5Hash\": \"JQz4tRx3Pz+NyLS+hnqaAg==\",\n   \"mediaLink\":
-        \"https://www.googleapis.com/download/storage/v1/b/gcsfs-testing/o/mapping%2Fy?generation=1491425652274910&alt=media\",\n
-        \  \"crc32c\": \"ZHjEjw==\",\n   \"etag\": \"CN7t2cGZjtMCEAE=\"\n  }\n ]\n}\n"}
->>>>>>> b795204b
+        \"https://www.googleapis.com/download/storage/v1/b/gcsfs-testing/o/mapping%2Fy?generation=1491549293390489&alt=media\",\n
+        \  \"crc32c\": \"ZHjEjw==\",\n   \"etag\": \"CJnVsI7mkdMCEAE=\"\n  }\n ]\n}\n"}
     headers:
       Alt-Svc: ['quic=":443"; ma=2592000; v="37,36,35"']
       Cache-Control: ['private, max-age=0, must-revalidate, no-transform']
       Content-Length: ['1482']
       Content-Type: [application/json; charset=UTF-8]
-<<<<<<< HEAD
-      Date: ['Thu, 06 Apr 2017 08:06:32 GMT']
-      Expires: ['Thu, 06 Apr 2017 08:06:32 GMT']
-      Server: [UploadServer]
-      Vary: [Origin, X-Origin]
-      X-GUploader-UploadID: [AEnB2Up2TXUTr9bAYA4h4kiYX6PkO8DCgmKdN5N0Ea3SX-tnX-OiPzG-55C0BAqX_ty3BcN5-GnWZsAF3q6g0ZUsVNrpRkIa-1A5CVX7Tos04xtMM9xIm28]
-=======
-      Date: ['Wed, 05 Apr 2017 20:54:12 GMT']
-      Expires: ['Wed, 05 Apr 2017 20:54:12 GMT']
-      Server: [UploadServer]
-      Vary: [Origin, X-Origin]
-      X-GUploader-UploadID: [AEnB2UruozUkjyDW0ObIwr3jk56T8_hO4BXlbOGAmhkcy29uyWeGgbNWL5X5Yan6zqzPINH0F26MPUmfC-ucJB6nx8urMZ36sQ]
->>>>>>> b795204b
+      Date: ['Fri, 07 Apr 2017 07:14:54 GMT']
+      Expires: ['Fri, 07 Apr 2017 07:14:54 GMT']
+      Server: [UploadServer]
+      Vary: [Origin, X-Origin]
+      X-GUploader-UploadID: [AEnB2Urux1c8i8D8HocLYoIEa3KBFgA2uc5Xe86_sBW0QqxvCJiBaKcOuiO9cDHnsrkG4HcRXyU3LMngQdCk8zDGU8ke90jgqFUQKrYzmKhtZhNbZRSCKCk]
     status: {code: 200, message: OK}
 - request:
     body: null
@@ -778,11 +507,7 @@
       Range: [bytes=0-10485759]
       User-Agent: [python-requests/2.13.0]
     method: GET
-<<<<<<< HEAD
-    uri: https://www.googleapis.com/download/storage/v1/b/gcsfs-testing/o/mapping%2Fy?alt=media&generation=1491465992149513
-=======
-    uri: https://www.googleapis.com/download/storage/v1/b/gcsfs-testing/o/mapping%2Fy?alt=media&generation=1491425652274910
->>>>>>> b795204b
+    uri: https://www.googleapis.com/download/storage/v1/b/gcsfs-testing/o/mapping%2Fy?alt=media&generation=1491549293390489
   response:
     body: {string: '456'}
     headers:
@@ -792,24 +517,14 @@
       Content-Length: ['3']
       Content-Range: [bytes 0-2/3]
       Content-Type: [application/octet-stream]
-<<<<<<< HEAD
-      Date: ['Thu, 06 Apr 2017 08:06:32 GMT']
-      ETag: [CIm0oOWvj9MCEAE=]
-=======
-      Date: ['Wed, 05 Apr 2017 20:54:13 GMT']
-      ETag: [CN7t2cGZjtMCEAE=]
->>>>>>> b795204b
-      Expires: ['Mon, 01 Jan 1990 00:00:00 GMT']
-      Pragma: [no-cache]
-      Server: [UploadServer]
-      Vary: [Origin, X-Origin]
-<<<<<<< HEAD
-      X-GUploader-UploadID: [AEnB2UqZIUf9V1RZpQmIF7FirlrW1t2J5FgQtvLRa0TyEo3UvjXvfJdrx2ark9hYmYT9rAtEa0baheeveQ_pmGfG-ESOyrZVzBZYYe70jARm_ajNX9MHwD8]
-      X-Goog-Generation: ['1491465992149513']
-=======
-      X-GUploader-UploadID: [AEnB2UqzIP6CjBiEyCtmO3H4ljfPtULAOG_thpnFBRtGN_kJax_vbEyVx0Pd_1EYiXMLigx6cryphfow3kDX9DMV9sFCmP4roA]
-      X-Goog-Generation: ['1491425652274910']
->>>>>>> b795204b
+      Date: ['Fri, 07 Apr 2017 07:14:54 GMT']
+      ETag: [CJnVsI7mkdMCEAE=]
+      Expires: ['Mon, 01 Jan 1990 00:00:00 GMT']
+      Pragma: [no-cache]
+      Server: [UploadServer]
+      Vary: [Origin, X-Origin]
+      X-GUploader-UploadID: [AEnB2UpijYYbh8BWU4UqgN8On1nMdsaqc5f7mgTsjSGmMoA0cb5796_Va4WWzTpDl-8xfsYCpKXzj4xxKnKZ0J-3YFz86UufOQ]
+      X-Goog-Generation: ['1491549293390489']
       X-Goog-Hash: [crc32c=ZHjEjw==]
       X-Goog-Metageneration: ['1']
       X-Goog-Storage-Class: [STANDARD]
@@ -831,20 +546,12 @@
       Cache-Control: ['no-cache, no-store, max-age=0, must-revalidate']
       Content-Length: ['0']
       Content-Type: [application/json]
-<<<<<<< HEAD
-      Date: ['Thu, 06 Apr 2017 08:06:33 GMT']
-=======
-      Date: ['Wed, 05 Apr 2017 20:54:13 GMT']
->>>>>>> b795204b
-      Expires: ['Mon, 01 Jan 1990 00:00:00 GMT']
-      Pragma: [no-cache]
-      Server: [UploadServer]
-      Vary: [Origin, X-Origin]
-<<<<<<< HEAD
-      X-GUploader-UploadID: [AEnB2UoTWEI8mO6LPNGXGJNKpq0JIqZCDhKdibdQXK9tnvByTFzK9yMjHGF9BFHkQb4qAOEGKdN8K3EwjYj8BwaIp4SFJq1uPlMlzsE8_fqkUVG04Eo-2Lk]
-=======
-      X-GUploader-UploadID: [AEnB2Ur7rRs0kU9N2-nfjIzFo5f2XVA4a787JdHQba_pfAAxOUdCvvRbCd4AJlgfNPEvH7n5XAI18JbMZ-RYuPTtR0qog4xBCA]
->>>>>>> b795204b
+      Date: ['Fri, 07 Apr 2017 07:14:55 GMT']
+      Expires: ['Mon, 01 Jan 1990 00:00:00 GMT']
+      Pragma: [no-cache]
+      Server: [UploadServer]
+      Vary: [Origin, X-Origin]
+      X-GUploader-UploadID: [AEnB2UpGWeUWaETEfbm0mlTLi1yzeUrEdpXCP9AkLGccwWqBunWTiCujrX1R8yanuB3tpFPiPJvIWee9cvviZ6XWoNxq0BU0Vg]
     status: {code: 204, message: No Content}
 - request:
     body: null
@@ -863,20 +570,12 @@
       Cache-Control: ['no-cache, no-store, max-age=0, must-revalidate']
       Content-Length: ['0']
       Content-Type: [application/json]
-<<<<<<< HEAD
-      Date: ['Thu, 06 Apr 2017 08:06:33 GMT']
-=======
-      Date: ['Wed, 05 Apr 2017 20:54:13 GMT']
->>>>>>> b795204b
-      Expires: ['Mon, 01 Jan 1990 00:00:00 GMT']
-      Pragma: [no-cache]
-      Server: [UploadServer]
-      Vary: [Origin, X-Origin]
-<<<<<<< HEAD
-      X-GUploader-UploadID: [AEnB2Uos-0SPLvK1rtY0JN4duXcgWQEoei9PHpLSskwHRXP0m7LKhnMVCQR1sbA1hgWr3DRMKHikyQyyNQ-Dv9giFmjmxuc0nw67Y5SbMzuCymcEYeEbeZc]
-=======
-      X-GUploader-UploadID: [AEnB2UqujFow8lsxNrcWcXzs-QP9Q_Y3KvR3PrYnMRCYeKJbWw_6P70A5pqsi0Go_IaX9hxcO2MWZ-tPZnLtekJI2oUy3Gyvmg]
->>>>>>> b795204b
+      Date: ['Fri, 07 Apr 2017 07:14:55 GMT']
+      Expires: ['Mon, 01 Jan 1990 00:00:00 GMT']
+      Pragma: [no-cache]
+      Server: [UploadServer]
+      Vary: [Origin, X-Origin]
+      X-GUploader-UploadID: [AEnB2UrpEVkOZ-lndvKjMUIxLlb3fCSdV3JBNu_Z79c67-wc8h12szlgOFgApI3hleyk4P86ZJuRT922mWhB-uAB2Wf0bjD3xQ]
     status: {code: 204, message: No Content}
 - request:
     body: null
@@ -894,18 +593,10 @@
       Cache-Control: ['private, max-age=0, must-revalidate, no-transform']
       Content-Length: ['31']
       Content-Type: [application/json; charset=UTF-8]
-<<<<<<< HEAD
-      Date: ['Thu, 06 Apr 2017 08:06:34 GMT']
-      Expires: ['Thu, 06 Apr 2017 08:06:34 GMT']
-      Server: [UploadServer]
-      Vary: [Origin, X-Origin]
-      X-GUploader-UploadID: [AEnB2Uos0RYD-I47Q4GDZ4cs5-Oxu6edxjKOtVdkAQQEAyV8q3RX1b6Lu43wp9Fw6KRU5HnG8y-ZSXIDdMrk07-JqVpK__3yAvikLNmugoUWC7mPWoTfc10]
-=======
-      Date: ['Wed, 05 Apr 2017 20:54:14 GMT']
-      Expires: ['Wed, 05 Apr 2017 20:54:14 GMT']
-      Server: [UploadServer]
-      Vary: [Origin, X-Origin]
-      X-GUploader-UploadID: [AEnB2UoaPKHdNg5YhUD2qNXtwHNw8HA7G-fJoiKUwiIsJCjh_kGlOkNLwE1H31JhF3mKvJ98haSKBnggYhZTKvmlPfaIZ0937w]
->>>>>>> b795204b
+      Date: ['Fri, 07 Apr 2017 07:14:56 GMT']
+      Expires: ['Fri, 07 Apr 2017 07:14:56 GMT']
+      Server: [UploadServer]
+      Vary: [Origin, X-Origin]
+      X-GUploader-UploadID: [AEnB2UpmJGs01jARSXN6C3K7qyMgyzOS4TEstqL6dKdUUZVzYppaizRAWI_Bs6xDJQB_S2udJ6YWeTuKOeQlU-EeiOJDNTCdwg]
     status: {code: 200, message: OK}
 version: 1