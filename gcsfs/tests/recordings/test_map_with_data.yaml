interactions:
- request:
<<<<<<< HEAD
    body: grant_type=refresh_token&client_id=xxx&client_secret=xxx&refresh_token=xxx
=======
    body: client_secret=xxx&client_id=xxx&refresh_token=xxx&grant_type=refresh_token
>>>>>>> 2129f8c8
    headers:
      Accept: ['*/*']
      Accept-Encoding: ['gzip, deflate']
      Connection: [keep-alive]
      Content-Length: ['229']
      content-type: [application/x-www-form-urlencoded]
    method: POST
    uri: https://accounts.google.com/o/oauth2/token
  response:
    body:
      string: !!binary |
<<<<<<< HEAD
        H4sIAN1Wh1oC/6tWykyJL8nPTs1TslJQqqioUNJRUEpMTk4tLsYQBvPjSyoLUkGCTqmJRalFIPHU
        ioLMotTi+EyQYmMzA4NaAIbFaipWAAAA
=======
        H4sIAMlZh1oC/6tWKsnPTs2LL6ksSFWyUlBySk0sSi1S0lFQykyJB0uBRCsqKkBCicnJqcXFGMKp
        FQWZRanF8ZkgQWMzA4NaAKg7WRNWAAAA
>>>>>>> 2129f8c8
    headers:
      Cache-Control: ['no-cache, no-store, max-age=0, must-revalidate']
      Content-Disposition: [attachment; filename="json.txt"; filename*=UTF-8''json.txt]
      Content-Encoding: [gzip]
      Content-Type: [application/json; charset=utf-8]
      Pragma: [no-cache]
      Server: [ESF]
      Transfer-Encoding: [chunked]
      X-Content-Type-Options: [nosniff]
      X-Frame-Options: [SAMEORIGIN]
      X-XSS-Protection: [1; mode=block]
    status: {code: 200, message: OK}
- request:
    body: null
    headers:
      Accept: ['*/*']
      Accept-Encoding: ['gzip, deflate']
      Connection: [keep-alive]
    method: GET
    uri: https://www.googleapis.com/storage/v1/b/?project=test_project
  response:
    body: {string: "{\n \"kind\": \"storage#buckets\",\n \"items\": [\n  {\n   \"kind\":
        \"storage#bucket\",\n   \"id\": \"artifacts.test_project.appspot.com\",\n
        \  \"selfLink\": \"https://www.googleapis.com/storage/v1/b/artifacts.test_project.appspot.com\",\n
        \  \"projectNumber\": \"353972334481\",\n   \"name\": \"artifacts.test_project.appspot.com\",\n
        \  \"timeCreated\": \"2016-05-17T06:25:43.063Z\",\n   \"updated\": \"2016-05-17T06:25:43.063Z\",\n
<<<<<<< HEAD
=======
        \  \"metageneration\": \"1\",\n   \"location\": \"US\",\n   \"storageClass\":
        \"STANDARD\",\n   \"etag\": \"CAE=\"\n  },\n  {\n   \"kind\": \"storage#bucket\",\n
        \  \"id\": \"gcfs-testing-ipd\",\n   \"selfLink\": \"https://www.googleapis.com/storage/v1/b/gcfs-testing-ipd\",\n
        \  \"projectNumber\": \"353972334481\",\n   \"name\": \"gcfs-testing-ipd\",\n
        \  \"timeCreated\": \"2018-01-03T23:05:41.132Z\",\n   \"updated\": \"2018-01-03T23:05:41.132Z\",\n
        \  \"metageneration\": \"1\",\n   \"location\": \"US\",\n   \"storageClass\":
        \"STANDARD\",\n   \"etag\": \"CAE=\"\n  },\n  {\n   \"kind\": \"storage#bucket\",\n
        \  \"id\": \"gcsfs-testing\",\n   \"selfLink\": \"https://www.googleapis.com/storage/v1/b/gcsfs-testing\",\n
        \  \"projectNumber\": \"353972334481\",\n   \"name\": \"gcsfs-testing\",\n
        \  \"timeCreated\": \"2018-02-14T00:31:53.922Z\",\n   \"updated\": \"2018-02-14T00:31:53.922Z\",\n
        \  \"metageneration\": \"1\",\n   \"location\": \"US\",\n   \"storageClass\":
        \"MULTI_REGIONAL\",\n   \"etag\": \"CAE=\"\n  },\n  {\n   \"kind\": \"storage#bucket\",\n
        \  \"id\": \"protein-design\",\n   \"selfLink\": \"https://www.googleapis.com/storage/v1/b/protein-design\",\n
        \  \"projectNumber\": \"353972334481\",\n   \"name\": \"protein-design\",\n
        \  \"timeCreated\": \"2016-05-03T01:44:55.308Z\",\n   \"updated\": \"2016-05-03T01:44:55.308Z\",\n
        \  \"metageneration\": \"1\",\n   \"location\": \"US\",\n   \"storageClass\":
        \"STANDARD\",\n   \"etag\": \"CAE=\"\n  },\n  {\n   \"kind\": \"storage#bucket\",\n
        \  \"id\": \"test_project\",\n   \"selfLink\": \"https://www.googleapis.com/storage/v1/b/test_project\",\n
        \  \"projectNumber\": \"353972334481\",\n   \"name\": \"test_project\",\n
        \  \"timeCreated\": \"2016-05-11T19:23:04.110Z\",\n   \"updated\": \"2016-05-11T19:23:04.110Z\",\n
        \  \"metageneration\": \"1\",\n   \"location\": \"US-CENTRAL1\",\n   \"storageClass\":
        \"STANDARD\",\n   \"etag\": \"CAE=\"\n  },\n  {\n   \"kind\": \"storage#bucket\",\n
        \  \"id\": \"test_project-public\",\n   \"selfLink\": \"https://www.googleapis.com/storage/v1/b/test_project-public\",\n
        \  \"projectNumber\": \"353972334481\",\n   \"name\": \"test_project-public\",\n
        \  \"timeCreated\": \"2017-11-30T21:49:44.272Z\",\n   \"updated\": \"2017-12-09T08:15:48.368Z\",\n
        \  \"metageneration\": \"2\",\n   \"location\": \"US\",\n   \"storageClass\":
        \"MULTI_REGIONAL\",\n   \"etag\": \"CAI=\"\n  },\n  {\n   \"kind\": \"storage#bucket\",\n
        \  \"id\": \"test_project_cloudbuild\",\n   \"selfLink\": \"https://www.googleapis.com/storage/v1/b/test_project_cloudbuild\",\n
        \  \"projectNumber\": \"353972334481\",\n   \"name\": \"test_project_cloudbuild\",\n
        \  \"timeCreated\": \"2017-12-09T03:43:27.112Z\",\n   \"updated\": \"2017-12-09T03:43:27.112Z\",\n
        \  \"metageneration\": \"1\",\n   \"location\": \"US\",\n   \"storageClass\":
        \"STANDARD\",\n   \"etag\": \"CAE=\"\n  }\n ]\n}\n"}
    headers:
      Cache-Control: ['private, max-age=0, must-revalidate, no-transform']
      Content-Length: ['2959']
      Content-Type: [application/json; charset=UTF-8]
      Server: [UploadServer]
      Vary: [Origin, X-Origin]
    status: {code: 200, message: OK}
- request:
    body: null
    headers:
      Accept: ['*/*']
      Accept-Encoding: ['gzip, deflate']
      Connection: [keep-alive]
      Content-Length: ['0']
    method: DELETE
    uri: https://www.googleapis.com/storage/v1/b/gcsfs-testing/o/tmp%2Ftest%2Fa
  response:
    body: {string: "{\n \"error\": {\n  \"errors\": [\n   {\n    \"domain\": \"global\",\n
        \   \"reason\": \"notFound\",\n    \"message\": \"Not Found\"\n   }\n  ],\n
        \ \"code\": 404,\n  \"message\": \"Not Found\"\n }\n}\n"}
    headers:
      Cache-Control: ['private, max-age=0']
      Content-Length: ['165']
      Content-Type: [application/json; charset=UTF-8]
      Server: [UploadServer]
      Vary: [Origin, X-Origin]
    status: {code: 404, message: Not Found}
- request:
    body: null
    headers:
      Accept: ['*/*']
      Accept-Encoding: ['gzip, deflate']
      Connection: [keep-alive]
      Content-Length: ['0']
    method: DELETE
    uri: https://www.googleapis.com/storage/v1/b/gcsfs-testing/o/tmp%2Ftest%2Fb
  response:
    body: {string: "{\n \"error\": {\n  \"errors\": [\n   {\n    \"domain\": \"global\",\n
        \   \"reason\": \"notFound\",\n    \"message\": \"Not Found\"\n   }\n  ],\n
        \ \"code\": 404,\n  \"message\": \"Not Found\"\n }\n}\n"}
    headers:
      Cache-Control: ['private, max-age=0']
      Content-Length: ['165']
      Content-Type: [application/json; charset=UTF-8]
      Server: [UploadServer]
      Vary: [Origin, X-Origin]
    status: {code: 404, message: Not Found}
- request:
    body: null
    headers:
      Accept: ['*/*']
      Accept-Encoding: ['gzip, deflate']
      Connection: [keep-alive]
      Content-Length: ['0']
    method: DELETE
    uri: https://www.googleapis.com/storage/v1/b/gcsfs-testing/o/tmp%2Ftest%2Fc
  response:
    body: {string: "{\n \"error\": {\n  \"errors\": [\n   {\n    \"domain\": \"global\",\n
        \   \"reason\": \"notFound\",\n    \"message\": \"Not Found\"\n   }\n  ],\n
        \ \"code\": 404,\n  \"message\": \"Not Found\"\n }\n}\n"}
    headers:
      Cache-Control: ['private, max-age=0']
      Content-Length: ['165']
      Content-Type: [application/json; charset=UTF-8]
      Server: [UploadServer]
      Vary: [Origin, X-Origin]
    status: {code: 404, message: Not Found}
- request:
    body: null
    headers:
      Accept: ['*/*']
      Accept-Encoding: ['gzip, deflate']
      Connection: [keep-alive]
      Content-Length: ['0']
    method: DELETE
    uri: https://www.googleapis.com/storage/v1/b/gcsfs-testing/o/tmp%2Ftest%2Fd
  response:
    body: {string: "{\n \"error\": {\n  \"errors\": [\n   {\n    \"domain\": \"global\",\n
        \   \"reason\": \"notFound\",\n    \"message\": \"Not Found\"\n   }\n  ],\n
        \ \"code\": 404,\n  \"message\": \"Not Found\"\n }\n}\n"}
    headers:
      Cache-Control: ['private, max-age=0']
      Content-Length: ['165']
      Content-Type: [application/json; charset=UTF-8]
      Server: [UploadServer]
      Vary: [Origin, X-Origin]
    status: {code: 404, message: Not Found}
- request:
    body: '123'
    headers:
      Accept: ['*/*']
      Accept-Encoding: ['gzip, deflate']
      Connection: [keep-alive]
      Content-Length: ['3']
    method: POST
    uri: https://www.googleapis.com/upload/storage/v1/b/gcsfs-testing/o?name=mapping%2Fx&uploadType=media
  response:
    body: {string: "{\n \"kind\": \"storage#object\",\n \"id\": \"gcsfs-testing/mapping/x/1518819662206501\",\n
        \"selfLink\": \"https://www.googleapis.com/storage/v1/b/gcsfs-testing/o/mapping%2Fx\",\n
        \"name\": \"mapping/x\",\n \"bucket\": \"gcsfs-testing\",\n \"generation\":
        \"1518819662206501\",\n \"metageneration\": \"1\",\n \"timeCreated\": \"2018-02-16T22:21:02.195Z\",\n
        \"updated\": \"2018-02-16T22:21:02.195Z\",\n \"storageClass\": \"MULTI_REGIONAL\",\n
        \"timeStorageClassUpdated\": \"2018-02-16T22:21:02.195Z\",\n \"size\": \"3\",\n
        \"md5Hash\": \"ICy5YqxZB1uWSwcVLSNLcA==\",\n \"mediaLink\": \"https://www.googleapis.com/download/storage/v1/b/gcsfs-testing/o/mapping%2Fx?generation=1518819662206501&alt=media\",\n
        \"crc32c\": \"EHsvsg==\",\n \"etag\": \"CKWsxpO8q9kCEAE=\"\n}\n"}
    headers:
      Cache-Control: ['no-cache, no-store, max-age=0, must-revalidate']
      Content-Length: ['703']
      Content-Type: [application/json; charset=UTF-8]
      ETag: [CKWsxpO8q9kCEAE=]
      Pragma: [no-cache]
      Server: [UploadServer]
      Vary: [Origin, X-Origin]
    status: {code: 200, message: OK}
- request:
    body: null
    headers:
      Accept: ['*/*']
      Accept-Encoding: ['gzip, deflate']
      Connection: [keep-alive]
    method: GET
    uri: https://www.googleapis.com/storage/v1/b/gcsfs-testing/o/?maxResults=1000
  response:
    body: {string: "{\n \"kind\": \"storage#objects\",\n \"items\": [\n  {\n   \"kind\":
        \"storage#object\",\n   \"id\": \"gcsfs-testing/mapping/x/1518819662206501\",\n
        \  \"selfLink\": \"https://www.googleapis.com/storage/v1/b/gcsfs-testing/o/mapping%2Fx\",\n
        \  \"name\": \"mapping/x\",\n   \"bucket\": \"gcsfs-testing\",\n   \"generation\":
        \"1518819662206501\",\n   \"metageneration\": \"1\",\n   \"timeCreated\":
        \"2018-02-16T22:21:02.195Z\",\n   \"updated\": \"2018-02-16T22:21:02.195Z\",\n
        \  \"storageClass\": \"MULTI_REGIONAL\",\n   \"timeStorageClassUpdated\":
        \"2018-02-16T22:21:02.195Z\",\n   \"size\": \"3\",\n   \"md5Hash\": \"ICy5YqxZB1uWSwcVLSNLcA==\",\n
        \  \"mediaLink\": \"https://www.googleapis.com/download/storage/v1/b/gcsfs-testing/o/mapping%2Fx?generation=1518819662206501&alt=media\",\n
        \  \"crc32c\": \"EHsvsg==\",\n   \"etag\": \"CKWsxpO8q9kCEAE=\"\n  }\n ]\n}\n"}
    headers:
      Cache-Control: ['private, max-age=0, must-revalidate, no-transform']
      Content-Length: ['786']
      Content-Type: [application/json; charset=UTF-8]
      Server: [UploadServer]
      Vary: [Origin, X-Origin]
    status: {code: 200, message: OK}
- request:
    body: null
    headers:
      Accept: ['*/*']
      Accept-Encoding: ['gzip, deflate']
      Connection: [keep-alive]
      Range: [bytes=0-5242882]
    method: GET
    uri: https://www.googleapis.com/download/storage/v1/b/gcsfs-testing/o/mapping%2Fx?alt=media&generation=1518819662206501
  response:
    body: {string: '123'}
    headers:
      Cache-Control: ['no-cache, no-store, max-age=0, must-revalidate']
      Content-Disposition: [attachment]
      Content-Length: ['3']
      Content-Range: [bytes 0-2/3]
      Content-Type: [application/octet-stream]
      ETag: [CKWsxpO8q9kCEAE=]
      Pragma: [no-cache]
      Server: [UploadServer]
      Vary: [Origin, X-Origin]
      X-Goog-Generation: ['1518819662206501']
      X-Goog-Hash: [crc32c=EHsvsg==]
      X-Goog-Metageneration: ['1']
      X-Goog-Storage-Class: [MULTI_REGIONAL]
    status: {code: 206, message: Partial Content}
- request:
    body: null
    headers:
      Accept: ['*/*']
      Accept-Encoding: ['gzip, deflate']
      Connection: [keep-alive]
      Range: [bytes=0-5242882]
    method: GET
    uri: https://www.googleapis.com/download/storage/v1/b/gcsfs-testing/o/mapping%2Fx?alt=media&generation=1518819662206501
  response:
    body: {string: '123'}
    headers:
      Cache-Control: ['no-cache, no-store, max-age=0, must-revalidate']
      Content-Disposition: [attachment]
      Content-Length: ['3']
      Content-Range: [bytes 0-2/3]
      Content-Type: [application/octet-stream]
      ETag: [CKWsxpO8q9kCEAE=]
      Pragma: [no-cache]
      Server: [UploadServer]
      Vary: [Origin, X-Origin]
      X-Goog-Generation: ['1518819662206501']
      X-Goog-Hash: [crc32c=EHsvsg==]
      X-Goog-Metageneration: ['1']
      X-Goog-Storage-Class: [MULTI_REGIONAL]
    status: {code: 206, message: Partial Content}
- request:
    body: null
    headers:
      Accept: ['*/*']
      Accept-Encoding: ['gzip, deflate']
      Connection: [keep-alive]
      Range: [bytes=0-5242882]
    method: GET
    uri: https://www.googleapis.com/download/storage/v1/b/gcsfs-testing/o/mapping%2Fx?alt=media&generation=1518819662206501
  response:
    body: {string: '123'}
    headers:
      Cache-Control: ['no-cache, no-store, max-age=0, must-revalidate']
      Content-Disposition: [attachment]
      Content-Length: ['3']
      Content-Range: [bytes 0-2/3]
      Content-Type: [application/octet-stream]
      ETag: [CKWsxpO8q9kCEAE=]
      Pragma: [no-cache]
      Server: [UploadServer]
      Vary: [Origin, X-Origin]
      X-Goog-Generation: ['1518819662206501']
      X-Goog-Hash: [crc32c=EHsvsg==]
      X-Goog-Metageneration: ['1']
      X-Goog-Storage-Class: [MULTI_REGIONAL]
    status: {code: 206, message: Partial Content}
- request:
    body: '000'
    headers:
      Accept: ['*/*']
      Accept-Encoding: ['gzip, deflate']
      Connection: [keep-alive]
      Content-Length: ['3']
    method: POST
    uri: https://www.googleapis.com/upload/storage/v1/b/gcsfs-testing/o?name=mapping%2Fx&uploadType=media
  response:
    body: {string: "{\n \"kind\": \"storage#object\",\n \"id\": \"gcsfs-testing/mapping/x/1518819662625218\",\n
        \"selfLink\": \"https://www.googleapis.com/storage/v1/b/gcsfs-testing/o/mapping%2Fx\",\n
        \"name\": \"mapping/x\",\n \"bucket\": \"gcsfs-testing\",\n \"generation\":
        \"1518819662625218\",\n \"metageneration\": \"1\",\n \"timeCreated\": \"2018-02-16T22:21:02.614Z\",\n
        \"updated\": \"2018-02-16T22:21:02.614Z\",\n \"storageClass\": \"MULTI_REGIONAL\",\n
        \"timeStorageClassUpdated\": \"2018-02-16T22:21:02.614Z\",\n \"size\": \"3\",\n
        \"md5Hash\": \"xvBXuGWElC5BVDX/sfqT1A==\",\n \"mediaLink\": \"https://www.googleapis.com/download/storage/v1/b/gcsfs-testing/o/mapping%2Fx?generation=1518819662625218&alt=media\",\n
        \"crc32c\": \"gS9+1g==\",\n \"etag\": \"CMLz35O8q9kCEAE=\"\n}\n"}
    headers:
      Cache-Control: ['no-cache, no-store, max-age=0, must-revalidate']
      Content-Length: ['703']
      Content-Type: [application/json; charset=UTF-8]
      ETag: [CMLz35O8q9kCEAE=]
      Pragma: [no-cache]
      Server: [UploadServer]
      Vary: [Origin, X-Origin]
    status: {code: 200, message: OK}
- request:
    body: null
    headers:
      Accept: ['*/*']
      Accept-Encoding: ['gzip, deflate']
      Connection: [keep-alive]
    method: GET
    uri: https://www.googleapis.com/storage/v1/b/gcsfs-testing/o/mapping%2Fx
  response:
    body: {string: "{\n \"kind\": \"storage#object\",\n \"id\": \"gcsfs-testing/mapping/x/1518819662625218\",\n
        \"selfLink\": \"https://www.googleapis.com/storage/v1/b/gcsfs-testing/o/mapping%2Fx\",\n
        \"name\": \"mapping/x\",\n \"bucket\": \"gcsfs-testing\",\n \"generation\":
        \"1518819662625218\",\n \"metageneration\": \"1\",\n \"timeCreated\": \"2018-02-16T22:21:02.614Z\",\n
        \"updated\": \"2018-02-16T22:21:02.614Z\",\n \"storageClass\": \"MULTI_REGIONAL\",\n
        \"timeStorageClassUpdated\": \"2018-02-16T22:21:02.614Z\",\n \"size\": \"3\",\n
        \"md5Hash\": \"xvBXuGWElC5BVDX/sfqT1A==\",\n \"mediaLink\": \"https://www.googleapis.com/download/storage/v1/b/gcsfs-testing/o/mapping%2Fx?generation=1518819662625218&alt=media\",\n
        \"crc32c\": \"gS9+1g==\",\n \"etag\": \"CMLz35O8q9kCEAE=\"\n}\n"}
    headers:
      Cache-Control: ['no-cache, no-store, max-age=0, must-revalidate']
      Content-Length: ['703']
      Content-Type: [application/json; charset=UTF-8]
      ETag: [CMLz35O8q9kCEAE=]
      Pragma: [no-cache]
      Server: [UploadServer]
      Vary: [Origin, X-Origin]
    status: {code: 200, message: OK}
- request:
    body: null
    headers:
      Accept: ['*/*']
      Accept-Encoding: ['gzip, deflate']
      Connection: [keep-alive]
      Range: [bytes=0-5242882]
    method: GET
    uri: https://www.googleapis.com/download/storage/v1/b/gcsfs-testing/o/mapping%2Fx?alt=media&generation=1518819662625218
  response:
    body: {string: '000'}
    headers:
      Cache-Control: ['no-cache, no-store, max-age=0, must-revalidate']
      Content-Disposition: [attachment]
      Content-Length: ['3']
      Content-Range: [bytes 0-2/3]
      Content-Type: [application/octet-stream]
      ETag: [CMLz35O8q9kCEAE=]
      Pragma: [no-cache]
      Server: [UploadServer]
      Vary: [Origin, X-Origin]
      X-Goog-Generation: ['1518819662625218']
      X-Goog-Hash: [crc32c=gS9+1g==]
      X-Goog-Metageneration: ['1']
      X-Goog-Storage-Class: [MULTI_REGIONAL]
    status: {code: 206, message: Partial Content}
- request:
    body: '456'
    headers:
      Accept: ['*/*']
      Accept-Encoding: ['gzip, deflate']
      Connection: [keep-alive]
      Content-Length: ['3']
    method: POST
    uri: https://www.googleapis.com/upload/storage/v1/b/gcsfs-testing/o?name=mapping%2Fy&uploadType=media
  response:
    body: {string: "{\n \"kind\": \"storage#object\",\n \"id\": \"gcsfs-testing/mapping/y/1518819662970755\",\n
        \"selfLink\": \"https://www.googleapis.com/storage/v1/b/gcsfs-testing/o/mapping%2Fy\",\n
        \"name\": \"mapping/y\",\n \"bucket\": \"gcsfs-testing\",\n \"generation\":
        \"1518819662970755\",\n \"metageneration\": \"1\",\n \"timeCreated\": \"2018-02-16T22:21:02.931Z\",\n
        \"updated\": \"2018-02-16T22:21:02.931Z\",\n \"storageClass\": \"MULTI_REGIONAL\",\n
        \"timeStorageClassUpdated\": \"2018-02-16T22:21:02.931Z\",\n \"size\": \"3\",\n
        \"md5Hash\": \"JQz4tRx3Pz+NyLS+hnqaAg==\",\n \"mediaLink\": \"https://www.googleapis.com/download/storage/v1/b/gcsfs-testing/o/mapping%2Fy?generation=1518819662970755&alt=media\",\n
        \"crc32c\": \"ZHjEjw==\",\n \"etag\": \"CIP/9JO8q9kCEAE=\"\n}\n"}
    headers:
      Cache-Control: ['no-cache, no-store, max-age=0, must-revalidate']
      Content-Length: ['703']
      Content-Type: [application/json; charset=UTF-8]
      ETag: [CIP/9JO8q9kCEAE=]
      Pragma: [no-cache]
      Server: [UploadServer]
      Vary: [Origin, X-Origin]
    status: {code: 200, message: OK}
- request:
    body: null
    headers:
      Accept: ['*/*']
      Accept-Encoding: ['gzip, deflate']
      Connection: [keep-alive]
    method: GET
    uri: https://www.googleapis.com/storage/v1/b/gcsfs-testing/o/mapping%2Fy
  response:
    body: {string: "{\n \"kind\": \"storage#object\",\n \"id\": \"gcsfs-testing/mapping/y/1518819662970755\",\n
        \"selfLink\": \"https://www.googleapis.com/storage/v1/b/gcsfs-testing/o/mapping%2Fy\",\n
        \"name\": \"mapping/y\",\n \"bucket\": \"gcsfs-testing\",\n \"generation\":
        \"1518819662970755\",\n \"metageneration\": \"1\",\n \"timeCreated\": \"2018-02-16T22:21:02.931Z\",\n
        \"updated\": \"2018-02-16T22:21:02.931Z\",\n \"storageClass\": \"MULTI_REGIONAL\",\n
        \"timeStorageClassUpdated\": \"2018-02-16T22:21:02.931Z\",\n \"size\": \"3\",\n
        \"md5Hash\": \"JQz4tRx3Pz+NyLS+hnqaAg==\",\n \"mediaLink\": \"https://www.googleapis.com/download/storage/v1/b/gcsfs-testing/o/mapping%2Fy?generation=1518819662970755&alt=media\",\n
        \"crc32c\": \"ZHjEjw==\",\n \"etag\": \"CIP/9JO8q9kCEAE=\"\n}\n"}
    headers:
      Cache-Control: ['no-cache, no-store, max-age=0, must-revalidate']
      Content-Length: ['703']
      Content-Type: [application/json; charset=UTF-8]
      ETag: [CIP/9JO8q9kCEAE=]
      Pragma: [no-cache]
      Server: [UploadServer]
      Vary: [Origin, X-Origin]
    status: {code: 200, message: OK}
- request:
    body: null
    headers:
      Accept: ['*/*']
      Accept-Encoding: ['gzip, deflate']
      Connection: [keep-alive]
      Range: [bytes=0-5242882]
    method: GET
    uri: https://www.googleapis.com/download/storage/v1/b/gcsfs-testing/o/mapping%2Fy?alt=media&generation=1518819662970755
  response:
    body: {string: '456'}
    headers:
      Cache-Control: ['no-cache, no-store, max-age=0, must-revalidate']
      Content-Disposition: [attachment]
      Content-Length: ['3']
      Content-Range: [bytes 0-2/3]
      Content-Type: [application/octet-stream]
      ETag: [CIP/9JO8q9kCEAE=]
      Pragma: [no-cache]
      Server: [UploadServer]
      Vary: [Origin, X-Origin]
      X-Goog-Generation: ['1518819662970755']
      X-Goog-Hash: [crc32c=ZHjEjw==]
      X-Goog-Metageneration: ['1']
      X-Goog-Storage-Class: [MULTI_REGIONAL]
    status: {code: 206, message: Partial Content}
- request:
    body: null
    headers:
      Accept: ['*/*']
      Accept-Encoding: ['gzip, deflate']
      Connection: [keep-alive]
    method: GET
    uri: https://www.googleapis.com/storage/v1/b/gcsfs-testing/o/?maxResults=1000
  response:
    body: {string: "{\n \"kind\": \"storage#objects\",\n \"items\": [\n  {\n   \"kind\":
        \"storage#object\",\n   \"id\": \"gcsfs-testing/mapping/x/1518819662625218\",\n
        \  \"selfLink\": \"https://www.googleapis.com/storage/v1/b/gcsfs-testing/o/mapping%2Fx\",\n
        \  \"name\": \"mapping/x\",\n   \"bucket\": \"gcsfs-testing\",\n   \"generation\":
        \"1518819662625218\",\n   \"metageneration\": \"1\",\n   \"timeCreated\":
        \"2018-02-16T22:21:02.614Z\",\n   \"updated\": \"2018-02-16T22:21:02.614Z\",\n
        \  \"storageClass\": \"MULTI_REGIONAL\",\n   \"timeStorageClassUpdated\":
        \"2018-02-16T22:21:02.614Z\",\n   \"size\": \"3\",\n   \"md5Hash\": \"xvBXuGWElC5BVDX/sfqT1A==\",\n
        \  \"mediaLink\": \"https://www.googleapis.com/download/storage/v1/b/gcsfs-testing/o/mapping%2Fx?generation=1518819662625218&alt=media\",\n
        \  \"crc32c\": \"gS9+1g==\",\n   \"etag\": \"CMLz35O8q9kCEAE=\"\n  },\n  {\n
        \  \"kind\": \"storage#object\",\n   \"id\": \"gcsfs-testing/mapping/y/1518819662970755\",\n
        \  \"selfLink\": \"https://www.googleapis.com/storage/v1/b/gcsfs-testing/o/mapping%2Fy\",\n
        \  \"name\": \"mapping/y\",\n   \"bucket\": \"gcsfs-testing\",\n   \"generation\":
        \"1518819662970755\",\n   \"metageneration\": \"1\",\n   \"timeCreated\":
        \"2018-02-16T22:21:02.931Z\",\n   \"updated\": \"2018-02-16T22:21:02.931Z\",\n
        \  \"storageClass\": \"MULTI_REGIONAL\",\n   \"timeStorageClassUpdated\":
        \"2018-02-16T22:21:02.931Z\",\n   \"size\": \"3\",\n   \"md5Hash\": \"JQz4tRx3Pz+NyLS+hnqaAg==\",\n
        \  \"mediaLink\": \"https://www.googleapis.com/download/storage/v1/b/gcsfs-testing/o/mapping%2Fy?generation=1518819662970755&alt=media\",\n
        \  \"crc32c\": \"ZHjEjw==\",\n   \"etag\": \"CIP/9JO8q9kCEAE=\"\n  }\n ]\n}\n"}
    headers:
      Cache-Control: ['private, max-age=0, must-revalidate, no-transform']
      Content-Length: ['1526']
      Content-Type: [application/json; charset=UTF-8]
      Server: [UploadServer]
      Vary: [Origin, X-Origin]
    status: {code: 200, message: OK}
- request:
    body: null
    headers:
      Accept: ['*/*']
      Accept-Encoding: ['gzip, deflate']
      Connection: [keep-alive]
      Content-Length: ['0']
    method: DELETE
    uri: https://www.googleapis.com/storage/v1/b/gcsfs-testing/o/mapping%2Fx
  response:
    body: {string: ''}
    headers:
      Cache-Control: ['no-cache, no-store, max-age=0, must-revalidate']
      Content-Length: ['0']
      Content-Type: [application/json]
      Pragma: [no-cache]
      Server: [UploadServer]
      Vary: [Origin, X-Origin]
    status: {code: 204, message: No Content}
- request:
    body: null
    headers:
      Accept: ['*/*']
      Accept-Encoding: ['gzip, deflate']
      Connection: [keep-alive]
      Content-Length: ['0']
    method: DELETE
    uri: https://www.googleapis.com/storage/v1/b/gcsfs-testing/o/mapping%2Fy
  response:
    body: {string: ''}
    headers:
      Cache-Control: ['no-cache, no-store, max-age=0, must-revalidate']
      Content-Length: ['0']
      Content-Type: [application/json]
      Pragma: [no-cache]
      Server: [UploadServer]
      Vary: [Origin, X-Origin]
    status: {code: 204, message: No Content}
- request:
    body: null
    headers:
      Accept: ['*/*']
      Accept-Encoding: ['gzip, deflate']
      Connection: [keep-alive]
    method: GET
    uri: https://www.googleapis.com/storage/v1/b/gcsfs-testing/o/?maxResults=1000
  response:
    body: {string: "{\n \"kind\": \"storage#objects\"\n}\n"}
    headers:
      Cache-Control: ['private, max-age=0, must-revalidate, no-transform']
      Content-Length: ['31']
      Content-Type: [application/json; charset=UTF-8]
      Server: [UploadServer]
      Vary: [Origin, X-Origin]
    status: {code: 200, message: OK}
- request:
    body: grant_type=refresh_token&client_id=xxx&client_secret=xxx&refresh_token=xxx
    headers:
      Accept: ['*/*']
      Accept-Encoding: ['gzip, deflate']
      Connection: [keep-alive]
      Content-Length: ['229']
      content-type: [application/x-www-form-urlencoded]
    method: POST
    uri: https://www.googleapis.com/oauth2/v4/token
  response:
    body:
      string: !!binary |
        H4sIAMlZh1oC/6tWKsnPTs2LL6ksSFWyUlBySk0sSi1S0lFQykyJB0uBRCsqKkBCicnJqcXFGMKp
        FQWZRanF8ZkgQWMzA4NaAKg7WRNWAAAA
    headers:
      Cache-Control: ['no-cache, no-store, max-age=0, must-revalidate']
      Content-Encoding: [gzip]
      Content-Type: [application/json; charset=UTF-8]
      Pragma: [no-cache]
      Server: [GSE]
      Transfer-Encoding: [chunked]
      Vary: [Origin, X-Origin]
      X-Content-Type-Options: [nosniff]
      X-Frame-Options: [SAMEORIGIN]
      X-XSS-Protection: [1; mode=block]
    status: {code: 200, message: OK}
- request:
    body: null
    headers:
      Accept: ['*/*']
      Accept-Encoding: ['gzip, deflate']
      Connection: [keep-alive]
    method: GET
    uri: https://www.googleapis.com/storage/v1/b/?project=test_project
  response:
    body: {string: "{\n \"kind\": \"storage#buckets\",\n \"items\": [\n  {\n   \"kind\":
        \"storage#bucket\",\n   \"id\": \"artifacts.test_project.appspot.com\",\n
        \  \"selfLink\": \"https://www.googleapis.com/storage/v1/b/artifacts.test_project.appspot.com\",\n
        \  \"projectNumber\": \"353972334481\",\n   \"name\": \"artifacts.test_project.appspot.com\",\n
        \  \"timeCreated\": \"2016-05-17T06:25:43.063Z\",\n   \"updated\": \"2016-05-17T06:25:43.063Z\",\n
>>>>>>> 2129f8c8
        \  \"metageneration\": \"1\",\n   \"location\": \"US\",\n   \"storageClass\":
        \"STANDARD\",\n   \"etag\": \"CAE=\"\n  },\n  {\n   \"kind\": \"storage#bucket\",\n
        \  \"id\": \"gcfs-testing-ipd\",\n   \"selfLink\": \"https://www.googleapis.com/storage/v1/b/gcfs-testing-ipd\",\n
        \  \"projectNumber\": \"353972334481\",\n   \"name\": \"gcfs-testing-ipd\",\n
        \  \"timeCreated\": \"2018-01-03T23:05:41.132Z\",\n   \"updated\": \"2018-01-03T23:05:41.132Z\",\n
        \  \"metageneration\": \"1\",\n   \"location\": \"US\",\n   \"storageClass\":
        \"STANDARD\",\n   \"etag\": \"CAE=\"\n  },\n  {\n   \"kind\": \"storage#bucket\",\n
        \  \"id\": \"gcsfs-testing\",\n   \"selfLink\": \"https://www.googleapis.com/storage/v1/b/gcsfs-testing\",\n
        \  \"projectNumber\": \"353972334481\",\n   \"name\": \"gcsfs-testing\",\n
        \  \"timeCreated\": \"2018-02-14T00:31:53.922Z\",\n   \"updated\": \"2018-02-14T00:31:53.922Z\",\n
        \  \"metageneration\": \"1\",\n   \"location\": \"US\",\n   \"storageClass\":
        \"MULTI_REGIONAL\",\n   \"etag\": \"CAE=\"\n  },\n  {\n   \"kind\": \"storage#bucket\",\n
        \  \"id\": \"protein-design\",\n   \"selfLink\": \"https://www.googleapis.com/storage/v1/b/protein-design\",\n
        \  \"projectNumber\": \"353972334481\",\n   \"name\": \"protein-design\",\n
        \  \"timeCreated\": \"2016-05-03T01:44:55.308Z\",\n   \"updated\": \"2016-05-03T01:44:55.308Z\",\n
        \  \"metageneration\": \"1\",\n   \"location\": \"US\",\n   \"storageClass\":
        \"STANDARD\",\n   \"etag\": \"CAE=\"\n  },\n  {\n   \"kind\": \"storage#bucket\",\n
        \  \"id\": \"test_project\",\n   \"selfLink\": \"https://www.googleapis.com/storage/v1/b/test_project\",\n
        \  \"projectNumber\": \"353972334481\",\n   \"name\": \"test_project\",\n
        \  \"timeCreated\": \"2016-05-11T19:23:04.110Z\",\n   \"updated\": \"2016-05-11T19:23:04.110Z\",\n
        \  \"metageneration\": \"1\",\n   \"location\": \"US-CENTRAL1\",\n   \"storageClass\":
        \"STANDARD\",\n   \"etag\": \"CAE=\"\n  },\n  {\n   \"kind\": \"storage#bucket\",\n
        \  \"id\": \"test_project-public\",\n   \"selfLink\": \"https://www.googleapis.com/storage/v1/b/test_project-public\",\n
        \  \"projectNumber\": \"353972334481\",\n   \"name\": \"test_project-public\",\n
        \  \"timeCreated\": \"2017-11-30T21:49:44.272Z\",\n   \"updated\": \"2017-12-09T08:15:48.368Z\",\n
        \  \"metageneration\": \"2\",\n   \"location\": \"US\",\n   \"storageClass\":
        \"MULTI_REGIONAL\",\n   \"etag\": \"CAI=\"\n  },\n  {\n   \"kind\": \"storage#bucket\",\n
        \  \"id\": \"test_project_cloudbuild\",\n   \"selfLink\": \"https://www.googleapis.com/storage/v1/b/test_project_cloudbuild\",\n
        \  \"projectNumber\": \"353972334481\",\n   \"name\": \"test_project_cloudbuild\",\n
        \  \"timeCreated\": \"2017-12-09T03:43:27.112Z\",\n   \"updated\": \"2017-12-09T03:43:27.112Z\",\n
        \  \"metageneration\": \"1\",\n   \"location\": \"US\",\n   \"storageClass\":
        \"STANDARD\",\n   \"etag\": \"CAE=\"\n  }\n ]\n}\n"}
    headers:
      Cache-Control: ['private, max-age=0, must-revalidate, no-transform']
      Content-Length: ['2959']
      Content-Type: [application/json; charset=UTF-8]
      Server: [UploadServer]
      Vary: [Origin, X-Origin]
    status: {code: 200, message: OK}
- request:
    body: null
    headers:
      Accept: ['*/*']
      Accept-Encoding: ['gzip, deflate']
      Connection: [keep-alive]
      Content-Length: ['0']
    method: DELETE
    uri: https://www.googleapis.com/storage/v1/b/gcsfs-testing/o/tmp%2Ftest%2Fa
  response:
    body: {string: "{\n \"error\": {\n  \"errors\": [\n   {\n    \"domain\": \"global\",\n
        \   \"reason\": \"notFound\",\n    \"message\": \"Not Found\"\n   }\n  ],\n
        \ \"code\": 404,\n  \"message\": \"Not Found\"\n }\n}\n"}
    headers:
      Cache-Control: ['private, max-age=0']
      Content-Length: ['165']
      Content-Type: [application/json; charset=UTF-8]
      Server: [UploadServer]
      Vary: [Origin, X-Origin]
    status: {code: 404, message: Not Found}
- request:
    body: null
    headers:
      Accept: ['*/*']
      Accept-Encoding: ['gzip, deflate']
      Connection: [keep-alive]
      Content-Length: ['0']
    method: DELETE
    uri: https://www.googleapis.com/storage/v1/b/gcsfs-testing/o/tmp%2Ftest%2Fb
  response:
    body: {string: "{\n \"error\": {\n  \"errors\": [\n   {\n    \"domain\": \"global\",\n
        \   \"reason\": \"notFound\",\n    \"message\": \"Not Found\"\n   }\n  ],\n
        \ \"code\": 404,\n  \"message\": \"Not Found\"\n }\n}\n"}
    headers:
      Cache-Control: ['private, max-age=0']
      Content-Length: ['165']
      Content-Type: [application/json; charset=UTF-8]
      Server: [UploadServer]
      Vary: [Origin, X-Origin]
    status: {code: 404, message: Not Found}
- request:
    body: null
    headers:
      Accept: ['*/*']
      Accept-Encoding: ['gzip, deflate']
      Connection: [keep-alive]
      Content-Length: ['0']
    method: DELETE
    uri: https://www.googleapis.com/storage/v1/b/gcsfs-testing/o/tmp%2Ftest%2Fc
  response:
    body: {string: "{\n \"error\": {\n  \"errors\": [\n   {\n    \"domain\": \"global\",\n
        \   \"reason\": \"notFound\",\n    \"message\": \"Not Found\"\n   }\n  ],\n
        \ \"code\": 404,\n  \"message\": \"Not Found\"\n }\n}\n"}
    headers:
      Cache-Control: ['private, max-age=0']
      Content-Length: ['165']
      Content-Type: [application/json; charset=UTF-8]
      Server: [UploadServer]
      Vary: [Origin, X-Origin]
    status: {code: 404, message: Not Found}
- request:
    body: null
    headers:
      Accept: ['*/*']
      Accept-Encoding: ['gzip, deflate']
      Connection: [keep-alive]
      Content-Length: ['0']
    method: DELETE
    uri: https://www.googleapis.com/storage/v1/b/gcsfs-testing/o/tmp%2Ftest%2Fd
  response:
    body: {string: "{\n \"error\": {\n  \"errors\": [\n   {\n    \"domain\": \"global\",\n
        \   \"reason\": \"notFound\",\n    \"message\": \"Not Found\"\n   }\n  ],\n
        \ \"code\": 404,\n  \"message\": \"Not Found\"\n }\n}\n"}
    headers:
      Cache-Control: ['private, max-age=0']
      Content-Length: ['165']
      Content-Type: [application/json; charset=UTF-8]
      Server: [UploadServer]
      Vary: [Origin, X-Origin]
    status: {code: 404, message: Not Found}
- request:
    body: '123'
    headers:
      Accept: ['*/*']
      Accept-Encoding: ['gzip, deflate']
      Connection: [keep-alive]
      Content-Length: ['3']
    method: POST
    uri: https://www.googleapis.com/upload/storage/v1/b/gcsfs-testing/o?name=mapping%2Fx&uploadType=media
  response:
<<<<<<< HEAD
    body: {string: "{\n \"kind\": \"storage#object\",\n \"id\": \"gcsfs-testing/mapping/x/1518819037827362\",\n
        \"selfLink\": \"https://www.googleapis.com/storage/v1/b/gcsfs-testing/o/mapping%2Fx\",\n
        \"name\": \"mapping/x\",\n \"bucket\": \"gcsfs-testing\",\n \"generation\":
        \"1518819037827362\",\n \"metageneration\": \"1\",\n \"timeCreated\": \"2018-02-16T22:10:37.786Z\",\n
        \"updated\": \"2018-02-16T22:10:37.786Z\",\n \"storageClass\": \"MULTI_REGIONAL\",\n
        \"timeStorageClassUpdated\": \"2018-02-16T22:10:37.786Z\",\n \"size\": \"3\",\n
        \"md5Hash\": \"ICy5YqxZB1uWSwcVLSNLcA==\",\n \"mediaLink\": \"https://www.googleapis.com/download/storage/v1/b/gcsfs-testing/o/mapping%2Fx?generation=1518819037827362&alt=media\",\n
        \"crc32c\": \"EHsvsg==\",\n \"etag\": \"CKKi6em5q9kCEAE=\"\n}\n"}
=======
    body: {string: "{\n \"kind\": \"storage#object\",\n \"id\": \"gcsfs-testing/mapping/x/1518819785555072\",\n
        \"selfLink\": \"https://www.googleapis.com/storage/v1/b/gcsfs-testing/o/mapping%2Fx\",\n
        \"name\": \"mapping/x\",\n \"bucket\": \"gcsfs-testing\",\n \"generation\":
        \"1518819785555072\",\n \"metageneration\": \"1\",\n \"timeCreated\": \"2018-02-16T22:23:05.544Z\",\n
        \"updated\": \"2018-02-16T22:23:05.544Z\",\n \"storageClass\": \"MULTI_REGIONAL\",\n
        \"timeStorageClassUpdated\": \"2018-02-16T22:23:05.544Z\",\n \"size\": \"3\",\n
        \"md5Hash\": \"ICy5YqxZB1uWSwcVLSNLcA==\",\n \"mediaLink\": \"https://www.googleapis.com/download/storage/v1/b/gcsfs-testing/o/mapping%2Fx?generation=1518819785555072&alt=media\",\n
        \"crc32c\": \"EHsvsg==\",\n \"etag\": \"CID5rs68q9kCEAE=\"\n}\n"}
>>>>>>> 2129f8c8
    headers:
      Cache-Control: ['no-cache, no-store, max-age=0, must-revalidate']
      Content-Length: ['703']
      Content-Type: [application/json; charset=UTF-8]
<<<<<<< HEAD
      ETag: [CKKi6em5q9kCEAE=]
=======
      ETag: [CID5rs68q9kCEAE=]
>>>>>>> 2129f8c8
      Pragma: [no-cache]
      Server: [UploadServer]
      Vary: [Origin, X-Origin]
    status: {code: 200, message: OK}
- request:
    body: null
    headers:
      Accept: ['*/*']
      Accept-Encoding: ['gzip, deflate']
      Connection: [keep-alive]
    method: GET
    uri: https://www.googleapis.com/storage/v1/b/gcsfs-testing/o/?maxResults=1000
  response:
    body: {string: "{\n \"kind\": \"storage#objects\",\n \"items\": [\n  {\n   \"kind\":
<<<<<<< HEAD
        \"storage#object\",\n   \"id\": \"gcsfs-testing/mapping/x/1518819037827362\",\n
        \  \"selfLink\": \"https://www.googleapis.com/storage/v1/b/gcsfs-testing/o/mapping%2Fx\",\n
        \  \"name\": \"mapping/x\",\n   \"bucket\": \"gcsfs-testing\",\n   \"generation\":
        \"1518819037827362\",\n   \"metageneration\": \"1\",\n   \"timeCreated\":
        \"2018-02-16T22:10:37.786Z\",\n   \"updated\": \"2018-02-16T22:10:37.786Z\",\n
        \  \"storageClass\": \"MULTI_REGIONAL\",\n   \"timeStorageClassUpdated\":
        \"2018-02-16T22:10:37.786Z\",\n   \"size\": \"3\",\n   \"md5Hash\": \"ICy5YqxZB1uWSwcVLSNLcA==\",\n
        \  \"mediaLink\": \"https://www.googleapis.com/download/storage/v1/b/gcsfs-testing/o/mapping%2Fx?generation=1518819037827362&alt=media\",\n
        \  \"crc32c\": \"EHsvsg==\",\n   \"etag\": \"CKKi6em5q9kCEAE=\"\n  }\n ]\n}\n"}
=======
        \"storage#object\",\n   \"id\": \"gcsfs-testing/mapping/x/1518819785555072\",\n
        \  \"selfLink\": \"https://www.googleapis.com/storage/v1/b/gcsfs-testing/o/mapping%2Fx\",\n
        \  \"name\": \"mapping/x\",\n   \"bucket\": \"gcsfs-testing\",\n   \"generation\":
        \"1518819785555072\",\n   \"metageneration\": \"1\",\n   \"timeCreated\":
        \"2018-02-16T22:23:05.544Z\",\n   \"updated\": \"2018-02-16T22:23:05.544Z\",\n
        \  \"storageClass\": \"MULTI_REGIONAL\",\n   \"timeStorageClassUpdated\":
        \"2018-02-16T22:23:05.544Z\",\n   \"size\": \"3\",\n   \"md5Hash\": \"ICy5YqxZB1uWSwcVLSNLcA==\",\n
        \  \"mediaLink\": \"https://www.googleapis.com/download/storage/v1/b/gcsfs-testing/o/mapping%2Fx?generation=1518819785555072&alt=media\",\n
        \  \"crc32c\": \"EHsvsg==\",\n   \"etag\": \"CID5rs68q9kCEAE=\"\n  }\n ]\n}\n"}
>>>>>>> 2129f8c8
    headers:
      Cache-Control: ['private, max-age=0, must-revalidate, no-transform']
      Content-Length: ['786']
      Content-Type: [application/json; charset=UTF-8]
      Server: [UploadServer]
      Vary: [Origin, X-Origin]
    status: {code: 200, message: OK}
- request:
    body: null
    headers:
      Accept: ['*/*']
      Accept-Encoding: ['gzip, deflate']
      Connection: [keep-alive]
      Range: [bytes=0-5242882]
    method: GET
<<<<<<< HEAD
    uri: https://www.googleapis.com/download/storage/v1/b/gcsfs-testing/o/mapping%2Fx?alt=media&generation=1518819037827362
=======
    uri: https://www.googleapis.com/download/storage/v1/b/gcsfs-testing/o/mapping%2Fx?alt=media&generation=1518819785555072
>>>>>>> 2129f8c8
  response:
    body: {string: '123'}
    headers:
      Cache-Control: ['no-cache, no-store, max-age=0, must-revalidate']
      Content-Disposition: [attachment]
      Content-Length: ['3']
      Content-Range: [bytes 0-2/3]
      Content-Type: [application/octet-stream]
<<<<<<< HEAD
      ETag: [CKKi6em5q9kCEAE=]
      Pragma: [no-cache]
      Server: [UploadServer]
      Vary: [Origin, X-Origin]
      X-Goog-Generation: ['1518819037827362']
=======
      ETag: [CID5rs68q9kCEAE=]
      Pragma: [no-cache]
      Server: [UploadServer]
      Vary: [Origin, X-Origin]
      X-Goog-Generation: ['1518819785555072']
>>>>>>> 2129f8c8
      X-Goog-Hash: [crc32c=EHsvsg==]
      X-Goog-Metageneration: ['1']
      X-Goog-Storage-Class: [MULTI_REGIONAL]
    status: {code: 206, message: Partial Content}
- request:
    body: null
    headers:
      Accept: ['*/*']
      Accept-Encoding: ['gzip, deflate']
      Connection: [keep-alive]
      Range: [bytes=0-5242882]
    method: GET
<<<<<<< HEAD
    uri: https://www.googleapis.com/download/storage/v1/b/gcsfs-testing/o/mapping%2Fx?alt=media&generation=1518819037827362
=======
    uri: https://www.googleapis.com/download/storage/v1/b/gcsfs-testing/o/mapping%2Fx?alt=media&generation=1518819785555072
>>>>>>> 2129f8c8
  response:
    body: {string: '123'}
    headers:
      Cache-Control: ['no-cache, no-store, max-age=0, must-revalidate']
      Content-Disposition: [attachment]
      Content-Length: ['3']
      Content-Range: [bytes 0-2/3]
      Content-Type: [application/octet-stream]
<<<<<<< HEAD
      ETag: [CKKi6em5q9kCEAE=]
      Pragma: [no-cache]
      Server: [UploadServer]
      Vary: [Origin, X-Origin]
      X-Goog-Generation: ['1518819037827362']
=======
      ETag: [CID5rs68q9kCEAE=]
      Pragma: [no-cache]
      Server: [UploadServer]
      Vary: [Origin, X-Origin]
      X-Goog-Generation: ['1518819785555072']
>>>>>>> 2129f8c8
      X-Goog-Hash: [crc32c=EHsvsg==]
      X-Goog-Metageneration: ['1']
      X-Goog-Storage-Class: [MULTI_REGIONAL]
    status: {code: 206, message: Partial Content}
- request:
    body: null
    headers:
      Accept: ['*/*']
      Accept-Encoding: ['gzip, deflate']
      Connection: [keep-alive]
      Range: [bytes=0-5242882]
    method: GET
<<<<<<< HEAD
    uri: https://www.googleapis.com/download/storage/v1/b/gcsfs-testing/o/mapping%2Fx?alt=media&generation=1518819037827362
=======
    uri: https://www.googleapis.com/download/storage/v1/b/gcsfs-testing/o/mapping%2Fx?alt=media&generation=1518819785555072
>>>>>>> 2129f8c8
  response:
    body: {string: '123'}
    headers:
      Cache-Control: ['no-cache, no-store, max-age=0, must-revalidate']
      Content-Disposition: [attachment]
      Content-Length: ['3']
      Content-Range: [bytes 0-2/3]
      Content-Type: [application/octet-stream]
<<<<<<< HEAD
      ETag: [CKKi6em5q9kCEAE=]
      Pragma: [no-cache]
      Server: [UploadServer]
      Vary: [Origin, X-Origin]
      X-Goog-Generation: ['1518819037827362']
=======
      ETag: [CID5rs68q9kCEAE=]
      Pragma: [no-cache]
      Server: [UploadServer]
      Vary: [Origin, X-Origin]
      X-Goog-Generation: ['1518819785555072']
>>>>>>> 2129f8c8
      X-Goog-Hash: [crc32c=EHsvsg==]
      X-Goog-Metageneration: ['1']
      X-Goog-Storage-Class: [MULTI_REGIONAL]
    status: {code: 206, message: Partial Content}
- request:
    body: '000'
    headers:
      Accept: ['*/*']
      Accept-Encoding: ['gzip, deflate']
      Connection: [keep-alive]
      Content-Length: ['3']
    method: POST
    uri: https://www.googleapis.com/upload/storage/v1/b/gcsfs-testing/o?name=mapping%2Fx&uploadType=media
  response:
<<<<<<< HEAD
    body: {string: "{\n \"kind\": \"storage#object\",\n \"id\": \"gcsfs-testing/mapping/x/1518819038298649\",\n
        \"selfLink\": \"https://www.googleapis.com/storage/v1/b/gcsfs-testing/o/mapping%2Fx\",\n
        \"name\": \"mapping/x\",\n \"bucket\": \"gcsfs-testing\",\n \"generation\":
        \"1518819038298649\",\n \"metageneration\": \"1\",\n \"timeCreated\": \"2018-02-16T22:10:38.287Z\",\n
        \"updated\": \"2018-02-16T22:10:38.287Z\",\n \"storageClass\": \"MULTI_REGIONAL\",\n
        \"timeStorageClassUpdated\": \"2018-02-16T22:10:38.287Z\",\n \"size\": \"3\",\n
        \"md5Hash\": \"xvBXuGWElC5BVDX/sfqT1A==\",\n \"mediaLink\": \"https://www.googleapis.com/download/storage/v1/b/gcsfs-testing/o/mapping%2Fx?generation=1518819038298649&alt=media\",\n
        \"crc32c\": \"gS9+1g==\",\n \"etag\": \"CJmEhuq5q9kCEAE=\"\n}\n"}
=======
    body: {string: "{\n \"kind\": \"storage#object\",\n \"id\": \"gcsfs-testing/mapping/x/1518819785968073\",\n
        \"selfLink\": \"https://www.googleapis.com/storage/v1/b/gcsfs-testing/o/mapping%2Fx\",\n
        \"name\": \"mapping/x\",\n \"bucket\": \"gcsfs-testing\",\n \"generation\":
        \"1518819785968073\",\n \"metageneration\": \"1\",\n \"timeCreated\": \"2018-02-16T22:23:05.956Z\",\n
        \"updated\": \"2018-02-16T22:23:05.956Z\",\n \"storageClass\": \"MULTI_REGIONAL\",\n
        \"timeStorageClassUpdated\": \"2018-02-16T22:23:05.956Z\",\n \"size\": \"3\",\n
        \"md5Hash\": \"xvBXuGWElC5BVDX/sfqT1A==\",\n \"mediaLink\": \"https://www.googleapis.com/download/storage/v1/b/gcsfs-testing/o/mapping%2Fx?generation=1518819785968073&alt=media\",\n
        \"crc32c\": \"gS9+1g==\",\n \"etag\": \"CMmTyM68q9kCEAE=\"\n}\n"}
>>>>>>> 2129f8c8
    headers:
      Cache-Control: ['no-cache, no-store, max-age=0, must-revalidate']
      Content-Length: ['703']
      Content-Type: [application/json; charset=UTF-8]
<<<<<<< HEAD
      ETag: [CJmEhuq5q9kCEAE=]
=======
      ETag: [CMmTyM68q9kCEAE=]
>>>>>>> 2129f8c8
      Pragma: [no-cache]
      Server: [UploadServer]
      Vary: [Origin, X-Origin]
    status: {code: 200, message: OK}
- request:
    body: null
    headers:
      Accept: ['*/*']
      Accept-Encoding: ['gzip, deflate']
      Connection: [keep-alive]
    method: GET
    uri: https://www.googleapis.com/storage/v1/b/gcsfs-testing/o/mapping%2Fx
  response:
<<<<<<< HEAD
    body: {string: "{\n \"kind\": \"storage#object\",\n \"id\": \"gcsfs-testing/mapping/x/1518819038298649\",\n
        \"selfLink\": \"https://www.googleapis.com/storage/v1/b/gcsfs-testing/o/mapping%2Fx\",\n
        \"name\": \"mapping/x\",\n \"bucket\": \"gcsfs-testing\",\n \"generation\":
        \"1518819038298649\",\n \"metageneration\": \"1\",\n \"timeCreated\": \"2018-02-16T22:10:38.287Z\",\n
        \"updated\": \"2018-02-16T22:10:38.287Z\",\n \"storageClass\": \"MULTI_REGIONAL\",\n
        \"timeStorageClassUpdated\": \"2018-02-16T22:10:38.287Z\",\n \"size\": \"3\",\n
        \"md5Hash\": \"xvBXuGWElC5BVDX/sfqT1A==\",\n \"mediaLink\": \"https://www.googleapis.com/download/storage/v1/b/gcsfs-testing/o/mapping%2Fx?generation=1518819038298649&alt=media\",\n
        \"crc32c\": \"gS9+1g==\",\n \"etag\": \"CJmEhuq5q9kCEAE=\"\n}\n"}
=======
    body: {string: "{\n \"kind\": \"storage#object\",\n \"id\": \"gcsfs-testing/mapping/x/1518819785968073\",\n
        \"selfLink\": \"https://www.googleapis.com/storage/v1/b/gcsfs-testing/o/mapping%2Fx\",\n
        \"name\": \"mapping/x\",\n \"bucket\": \"gcsfs-testing\",\n \"generation\":
        \"1518819785968073\",\n \"metageneration\": \"1\",\n \"timeCreated\": \"2018-02-16T22:23:05.956Z\",\n
        \"updated\": \"2018-02-16T22:23:05.956Z\",\n \"storageClass\": \"MULTI_REGIONAL\",\n
        \"timeStorageClassUpdated\": \"2018-02-16T22:23:05.956Z\",\n \"size\": \"3\",\n
        \"md5Hash\": \"xvBXuGWElC5BVDX/sfqT1A==\",\n \"mediaLink\": \"https://www.googleapis.com/download/storage/v1/b/gcsfs-testing/o/mapping%2Fx?generation=1518819785968073&alt=media\",\n
        \"crc32c\": \"gS9+1g==\",\n \"etag\": \"CMmTyM68q9kCEAE=\"\n}\n"}
>>>>>>> 2129f8c8
    headers:
      Cache-Control: ['no-cache, no-store, max-age=0, must-revalidate']
      Content-Length: ['703']
      Content-Type: [application/json; charset=UTF-8]
<<<<<<< HEAD
      ETag: [CJmEhuq5q9kCEAE=]
=======
      ETag: [CMmTyM68q9kCEAE=]
>>>>>>> 2129f8c8
      Pragma: [no-cache]
      Server: [UploadServer]
      Vary: [Origin, X-Origin]
    status: {code: 200, message: OK}
- request:
    body: null
    headers:
      Accept: ['*/*']
      Accept-Encoding: ['gzip, deflate']
      Connection: [keep-alive]
      Range: [bytes=0-5242882]
    method: GET
<<<<<<< HEAD
    uri: https://www.googleapis.com/download/storage/v1/b/gcsfs-testing/o/mapping%2Fx?alt=media&generation=1518819038298649
=======
    uri: https://www.googleapis.com/download/storage/v1/b/gcsfs-testing/o/mapping%2Fx?alt=media&generation=1518819785968073
>>>>>>> 2129f8c8
  response:
    body: {string: '000'}
    headers:
      Cache-Control: ['no-cache, no-store, max-age=0, must-revalidate']
      Content-Disposition: [attachment]
      Content-Length: ['3']
      Content-Range: [bytes 0-2/3]
      Content-Type: [application/octet-stream]
<<<<<<< HEAD
      ETag: [CJmEhuq5q9kCEAE=]
      Pragma: [no-cache]
      Server: [UploadServer]
      Vary: [Origin, X-Origin]
      X-Goog-Generation: ['1518819038298649']
=======
      ETag: [CMmTyM68q9kCEAE=]
      Pragma: [no-cache]
      Server: [UploadServer]
      Vary: [Origin, X-Origin]
      X-Goog-Generation: ['1518819785968073']
>>>>>>> 2129f8c8
      X-Goog-Hash: [crc32c=gS9+1g==]
      X-Goog-Metageneration: ['1']
      X-Goog-Storage-Class: [MULTI_REGIONAL]
    status: {code: 206, message: Partial Content}
- request:
    body: '456'
    headers:
      Accept: ['*/*']
      Accept-Encoding: ['gzip, deflate']
      Connection: [keep-alive]
      Content-Length: ['3']
    method: POST
    uri: https://www.googleapis.com/upload/storage/v1/b/gcsfs-testing/o?name=mapping%2Fy&uploadType=media
  response:
<<<<<<< HEAD
    body: {string: "{\n \"kind\": \"storage#object\",\n \"id\": \"gcsfs-testing/mapping/y/1518819038571358\",\n
        \"selfLink\": \"https://www.googleapis.com/storage/v1/b/gcsfs-testing/o/mapping%2Fy\",\n
        \"name\": \"mapping/y\",\n \"bucket\": \"gcsfs-testing\",\n \"generation\":
        \"1518819038571358\",\n \"metageneration\": \"1\",\n \"timeCreated\": \"2018-02-16T22:10:38.534Z\",\n
        \"updated\": \"2018-02-16T22:10:38.534Z\",\n \"storageClass\": \"MULTI_REGIONAL\",\n
        \"timeStorageClassUpdated\": \"2018-02-16T22:10:38.534Z\",\n \"size\": \"3\",\n
        \"md5Hash\": \"JQz4tRx3Pz+NyLS+hnqaAg==\",\n \"mediaLink\": \"https://www.googleapis.com/download/storage/v1/b/gcsfs-testing/o/mapping%2Fy?generation=1518819038571358&alt=media\",\n
        \"crc32c\": \"ZHjEjw==\",\n \"etag\": \"CN7Wluq5q9kCEAE=\"\n}\n"}
=======
    body: {string: "{\n \"kind\": \"storage#object\",\n \"id\": \"gcsfs-testing/mapping/y/1518819786210330\",\n
        \"selfLink\": \"https://www.googleapis.com/storage/v1/b/gcsfs-testing/o/mapping%2Fy\",\n
        \"name\": \"mapping/y\",\n \"bucket\": \"gcsfs-testing\",\n \"generation\":
        \"1518819786210330\",\n \"metageneration\": \"1\",\n \"timeCreated\": \"2018-02-16T22:23:06.199Z\",\n
        \"updated\": \"2018-02-16T22:23:06.199Z\",\n \"storageClass\": \"MULTI_REGIONAL\",\n
        \"timeStorageClassUpdated\": \"2018-02-16T22:23:06.199Z\",\n \"size\": \"3\",\n
        \"md5Hash\": \"JQz4tRx3Pz+NyLS+hnqaAg==\",\n \"mediaLink\": \"https://www.googleapis.com/download/storage/v1/b/gcsfs-testing/o/mapping%2Fy?generation=1518819786210330&alt=media\",\n
        \"crc32c\": \"ZHjEjw==\",\n \"etag\": \"CJr41s68q9kCEAE=\"\n}\n"}
>>>>>>> 2129f8c8
    headers:
      Cache-Control: ['no-cache, no-store, max-age=0, must-revalidate']
      Content-Length: ['703']
      Content-Type: [application/json; charset=UTF-8]
<<<<<<< HEAD
      ETag: [CN7Wluq5q9kCEAE=]
=======
      ETag: [CJr41s68q9kCEAE=]
>>>>>>> 2129f8c8
      Pragma: [no-cache]
      Server: [UploadServer]
      Vary: [Origin, X-Origin]
    status: {code: 200, message: OK}
- request:
    body: null
    headers:
      Accept: ['*/*']
      Accept-Encoding: ['gzip, deflate']
      Connection: [keep-alive]
    method: GET
    uri: https://www.googleapis.com/storage/v1/b/gcsfs-testing/o/mapping%2Fy
  response:
<<<<<<< HEAD
    body: {string: "{\n \"kind\": \"storage#object\",\n \"id\": \"gcsfs-testing/mapping/y/1518819038571358\",\n
        \"selfLink\": \"https://www.googleapis.com/storage/v1/b/gcsfs-testing/o/mapping%2Fy\",\n
        \"name\": \"mapping/y\",\n \"bucket\": \"gcsfs-testing\",\n \"generation\":
        \"1518819038571358\",\n \"metageneration\": \"1\",\n \"timeCreated\": \"2018-02-16T22:10:38.534Z\",\n
        \"updated\": \"2018-02-16T22:10:38.534Z\",\n \"storageClass\": \"MULTI_REGIONAL\",\n
        \"timeStorageClassUpdated\": \"2018-02-16T22:10:38.534Z\",\n \"size\": \"3\",\n
        \"md5Hash\": \"JQz4tRx3Pz+NyLS+hnqaAg==\",\n \"mediaLink\": \"https://www.googleapis.com/download/storage/v1/b/gcsfs-testing/o/mapping%2Fy?generation=1518819038571358&alt=media\",\n
        \"crc32c\": \"ZHjEjw==\",\n \"etag\": \"CN7Wluq5q9kCEAE=\"\n}\n"}
=======
    body: {string: "{\n \"kind\": \"storage#object\",\n \"id\": \"gcsfs-testing/mapping/y/1518819786210330\",\n
        \"selfLink\": \"https://www.googleapis.com/storage/v1/b/gcsfs-testing/o/mapping%2Fy\",\n
        \"name\": \"mapping/y\",\n \"bucket\": \"gcsfs-testing\",\n \"generation\":
        \"1518819786210330\",\n \"metageneration\": \"1\",\n \"timeCreated\": \"2018-02-16T22:23:06.199Z\",\n
        \"updated\": \"2018-02-16T22:23:06.199Z\",\n \"storageClass\": \"MULTI_REGIONAL\",\n
        \"timeStorageClassUpdated\": \"2018-02-16T22:23:06.199Z\",\n \"size\": \"3\",\n
        \"md5Hash\": \"JQz4tRx3Pz+NyLS+hnqaAg==\",\n \"mediaLink\": \"https://www.googleapis.com/download/storage/v1/b/gcsfs-testing/o/mapping%2Fy?generation=1518819786210330&alt=media\",\n
        \"crc32c\": \"ZHjEjw==\",\n \"etag\": \"CJr41s68q9kCEAE=\"\n}\n"}
>>>>>>> 2129f8c8
    headers:
      Cache-Control: ['no-cache, no-store, max-age=0, must-revalidate']
      Content-Length: ['703']
      Content-Type: [application/json; charset=UTF-8]
<<<<<<< HEAD
      ETag: [CN7Wluq5q9kCEAE=]
=======
      ETag: [CJr41s68q9kCEAE=]
>>>>>>> 2129f8c8
      Pragma: [no-cache]
      Server: [UploadServer]
      Vary: [Origin, X-Origin]
    status: {code: 200, message: OK}
- request:
    body: null
    headers:
      Accept: ['*/*']
      Accept-Encoding: ['gzip, deflate']
      Connection: [keep-alive]
      Range: [bytes=0-5242882]
    method: GET
<<<<<<< HEAD
    uri: https://www.googleapis.com/download/storage/v1/b/gcsfs-testing/o/mapping%2Fy?alt=media&generation=1518819038571358
=======
    uri: https://www.googleapis.com/download/storage/v1/b/gcsfs-testing/o/mapping%2Fy?alt=media&generation=1518819786210330
>>>>>>> 2129f8c8
  response:
    body: {string: '456'}
    headers:
      Cache-Control: ['no-cache, no-store, max-age=0, must-revalidate']
      Content-Disposition: [attachment]
      Content-Length: ['3']
      Content-Range: [bytes 0-2/3]
      Content-Type: [application/octet-stream]
<<<<<<< HEAD
      ETag: [CN7Wluq5q9kCEAE=]
      Pragma: [no-cache]
      Server: [UploadServer]
      Vary: [Origin, X-Origin]
      X-Goog-Generation: ['1518819038571358']
=======
      ETag: [CJr41s68q9kCEAE=]
      Pragma: [no-cache]
      Server: [UploadServer]
      Vary: [Origin, X-Origin]
      X-Goog-Generation: ['1518819786210330']
>>>>>>> 2129f8c8
      X-Goog-Hash: [crc32c=ZHjEjw==]
      X-Goog-Metageneration: ['1']
      X-Goog-Storage-Class: [MULTI_REGIONAL]
    status: {code: 206, message: Partial Content}
- request:
    body: null
    headers:
      Accept: ['*/*']
      Accept-Encoding: ['gzip, deflate']
      Connection: [keep-alive]
    method: GET
    uri: https://www.googleapis.com/storage/v1/b/gcsfs-testing/o/?maxResults=1000
  response:
    body: {string: "{\n \"kind\": \"storage#objects\",\n \"items\": [\n  {\n   \"kind\":
<<<<<<< HEAD
        \"storage#object\",\n   \"id\": \"gcsfs-testing/mapping/x/1518819038298649\",\n
        \  \"selfLink\": \"https://www.googleapis.com/storage/v1/b/gcsfs-testing/o/mapping%2Fx\",\n
        \  \"name\": \"mapping/x\",\n   \"bucket\": \"gcsfs-testing\",\n   \"generation\":
        \"1518819038298649\",\n   \"metageneration\": \"1\",\n   \"timeCreated\":
        \"2018-02-16T22:10:38.287Z\",\n   \"updated\": \"2018-02-16T22:10:38.287Z\",\n
        \  \"storageClass\": \"MULTI_REGIONAL\",\n   \"timeStorageClassUpdated\":
        \"2018-02-16T22:10:38.287Z\",\n   \"size\": \"3\",\n   \"md5Hash\": \"xvBXuGWElC5BVDX/sfqT1A==\",\n
        \  \"mediaLink\": \"https://www.googleapis.com/download/storage/v1/b/gcsfs-testing/o/mapping%2Fx?generation=1518819038298649&alt=media\",\n
        \  \"crc32c\": \"gS9+1g==\",\n   \"etag\": \"CJmEhuq5q9kCEAE=\"\n  },\n  {\n
        \  \"kind\": \"storage#object\",\n   \"id\": \"gcsfs-testing/mapping/y/1518819038571358\",\n
        \  \"selfLink\": \"https://www.googleapis.com/storage/v1/b/gcsfs-testing/o/mapping%2Fy\",\n
        \  \"name\": \"mapping/y\",\n   \"bucket\": \"gcsfs-testing\",\n   \"generation\":
        \"1518819038571358\",\n   \"metageneration\": \"1\",\n   \"timeCreated\":
        \"2018-02-16T22:10:38.534Z\",\n   \"updated\": \"2018-02-16T22:10:38.534Z\",\n
        \  \"storageClass\": \"MULTI_REGIONAL\",\n   \"timeStorageClassUpdated\":
        \"2018-02-16T22:10:38.534Z\",\n   \"size\": \"3\",\n   \"md5Hash\": \"JQz4tRx3Pz+NyLS+hnqaAg==\",\n
        \  \"mediaLink\": \"https://www.googleapis.com/download/storage/v1/b/gcsfs-testing/o/mapping%2Fy?generation=1518819038571358&alt=media\",\n
        \  \"crc32c\": \"ZHjEjw==\",\n   \"etag\": \"CN7Wluq5q9kCEAE=\"\n  }\n ]\n}\n"}
=======
        \"storage#object\",\n   \"id\": \"gcsfs-testing/mapping/x/1518819785968073\",\n
        \  \"selfLink\": \"https://www.googleapis.com/storage/v1/b/gcsfs-testing/o/mapping%2Fx\",\n
        \  \"name\": \"mapping/x\",\n   \"bucket\": \"gcsfs-testing\",\n   \"generation\":
        \"1518819785968073\",\n   \"metageneration\": \"1\",\n   \"timeCreated\":
        \"2018-02-16T22:23:05.956Z\",\n   \"updated\": \"2018-02-16T22:23:05.956Z\",\n
        \  \"storageClass\": \"MULTI_REGIONAL\",\n   \"timeStorageClassUpdated\":
        \"2018-02-16T22:23:05.956Z\",\n   \"size\": \"3\",\n   \"md5Hash\": \"xvBXuGWElC5BVDX/sfqT1A==\",\n
        \  \"mediaLink\": \"https://www.googleapis.com/download/storage/v1/b/gcsfs-testing/o/mapping%2Fx?generation=1518819785968073&alt=media\",\n
        \  \"crc32c\": \"gS9+1g==\",\n   \"etag\": \"CMmTyM68q9kCEAE=\"\n  },\n  {\n
        \  \"kind\": \"storage#object\",\n   \"id\": \"gcsfs-testing/mapping/y/1518819786210330\",\n
        \  \"selfLink\": \"https://www.googleapis.com/storage/v1/b/gcsfs-testing/o/mapping%2Fy\",\n
        \  \"name\": \"mapping/y\",\n   \"bucket\": \"gcsfs-testing\",\n   \"generation\":
        \"1518819786210330\",\n   \"metageneration\": \"1\",\n   \"timeCreated\":
        \"2018-02-16T22:23:06.199Z\",\n   \"updated\": \"2018-02-16T22:23:06.199Z\",\n
        \  \"storageClass\": \"MULTI_REGIONAL\",\n   \"timeStorageClassUpdated\":
        \"2018-02-16T22:23:06.199Z\",\n   \"size\": \"3\",\n   \"md5Hash\": \"JQz4tRx3Pz+NyLS+hnqaAg==\",\n
        \  \"mediaLink\": \"https://www.googleapis.com/download/storage/v1/b/gcsfs-testing/o/mapping%2Fy?generation=1518819786210330&alt=media\",\n
        \  \"crc32c\": \"ZHjEjw==\",\n   \"etag\": \"CJr41s68q9kCEAE=\"\n  }\n ]\n}\n"}
>>>>>>> 2129f8c8
    headers:
      Cache-Control: ['private, max-age=0, must-revalidate, no-transform']
      Content-Length: ['1526']
      Content-Type: [application/json; charset=UTF-8]
      Server: [UploadServer]
      Vary: [Origin, X-Origin]
    status: {code: 200, message: OK}
- request:
    body: null
    headers:
      Accept: ['*/*']
      Accept-Encoding: ['gzip, deflate']
      Connection: [keep-alive]
      Content-Length: ['0']
    method: DELETE
    uri: https://www.googleapis.com/storage/v1/b/gcsfs-testing/o/mapping%2Fx
  response:
    body: {string: ''}
    headers:
      Cache-Control: ['no-cache, no-store, max-age=0, must-revalidate']
      Content-Length: ['0']
      Content-Type: [application/json]
      Pragma: [no-cache]
      Server: [UploadServer]
      Vary: [Origin, X-Origin]
    status: {code: 204, message: No Content}
- request:
    body: null
    headers:
      Accept: ['*/*']
      Accept-Encoding: ['gzip, deflate']
      Connection: [keep-alive]
      Content-Length: ['0']
    method: DELETE
    uri: https://www.googleapis.com/storage/v1/b/gcsfs-testing/o/mapping%2Fy
  response:
    body: {string: ''}
    headers:
      Cache-Control: ['no-cache, no-store, max-age=0, must-revalidate']
      Content-Length: ['0']
      Content-Type: [application/json]
      Pragma: [no-cache]
      Server: [UploadServer]
      Vary: [Origin, X-Origin]
    status: {code: 204, message: No Content}
- request:
    body: null
    headers:
      Accept: ['*/*']
      Accept-Encoding: ['gzip, deflate']
      Connection: [keep-alive]
    method: GET
    uri: https://www.googleapis.com/storage/v1/b/gcsfs-testing/o/?maxResults=1000
  response:
    body: {string: "{\n \"kind\": \"storage#objects\"\n}\n"}
    headers:
      Cache-Control: ['private, max-age=0, must-revalidate, no-transform']
      Content-Length: ['31']
      Content-Type: [application/json; charset=UTF-8]
      Server: [UploadServer]
      Vary: [Origin, X-Origin]
    status: {code: 200, message: OK}
version: 1<|MERGE_RESOLUTION|>--- conflicted
+++ resolved
@@ -1,10 +1,6 @@
 interactions:
 - request:
-<<<<<<< HEAD
-    body: grant_type=refresh_token&client_id=xxx&client_secret=xxx&refresh_token=xxx
-=======
-    body: client_secret=xxx&client_id=xxx&refresh_token=xxx&grant_type=refresh_token
->>>>>>> 2129f8c8
+    body: client_secret=xxx&refresh_token=xxx&grant_type=refresh_token&client_id=xxx
     headers:
       Accept: ['*/*']
       Accept-Encoding: ['gzip, deflate']
@@ -12,25 +8,20 @@
       Content-Length: ['229']
       content-type: [application/x-www-form-urlencoded]
     method: POST
-    uri: https://accounts.google.com/o/oauth2/token
+    uri: https://www.googleapis.com/oauth2/v4/token
   response:
     body:
       string: !!binary |
-<<<<<<< HEAD
-        H4sIAN1Wh1oC/6tWykyJL8nPTs1TslJQqqioUNJRUEpMTk4tLsYQBvPjSyoLUkGCTqmJRalFIPHU
-        ioLMotTi+EyQYmMzA4NaAIbFaipWAAAA
-=======
-        H4sIAMlZh1oC/6tWKsnPTs2LL6ksSFWyUlBySk0sSi1S0lFQykyJB0uBRCsqKkBCicnJqcXFGMKp
-        FQWZRanF8ZkgQWMzA4NaAKg7WRNWAAAA
->>>>>>> 2129f8c8
-    headers:
-      Cache-Control: ['no-cache, no-store, max-age=0, must-revalidate']
-      Content-Disposition: [attachment; filename="json.txt"; filename*=UTF-8''json.txt]
+        H4sIAB5ch1oC/6tWKsnPTs2LL6ksSFWyUlBySk0sSi1S0lFQSkxOTi0ujgdLg2QqKipAwpkpGEKp
+        FQWZRanF8ZkgQWMzA4NaAAUo03FWAAAA
+    headers:
+      Cache-Control: ['no-cache, no-store, max-age=0, must-revalidate']
       Content-Encoding: [gzip]
-      Content-Type: [application/json; charset=utf-8]
-      Pragma: [no-cache]
-      Server: [ESF]
+      Content-Type: [application/json; charset=UTF-8]
+      Pragma: [no-cache]
+      Server: [GSE]
       Transfer-Encoding: [chunked]
+      Vary: [Origin, X-Origin]
       X-Content-Type-Options: [nosniff]
       X-Frame-Options: [SAMEORIGIN]
       X-XSS-Protection: [1; mode=block]
@@ -49,8 +40,6 @@
         \  \"selfLink\": \"https://www.googleapis.com/storage/v1/b/artifacts.test_project.appspot.com\",\n
         \  \"projectNumber\": \"353972334481\",\n   \"name\": \"artifacts.test_project.appspot.com\",\n
         \  \"timeCreated\": \"2016-05-17T06:25:43.063Z\",\n   \"updated\": \"2016-05-17T06:25:43.063Z\",\n
-<<<<<<< HEAD
-=======
         \  \"metageneration\": \"1\",\n   \"location\": \"US\",\n   \"storageClass\":
         \"STANDARD\",\n   \"etag\": \"CAE=\"\n  },\n  {\n   \"kind\": \"storage#bucket\",\n
         \  \"id\": \"gcfs-testing-ipd\",\n   \"selfLink\": \"https://www.googleapis.com/storage/v1/b/gcfs-testing-ipd\",\n
@@ -171,412 +160,6 @@
       Vary: [Origin, X-Origin]
     status: {code: 404, message: Not Found}
 - request:
-    body: '123'
-    headers:
-      Accept: ['*/*']
-      Accept-Encoding: ['gzip, deflate']
-      Connection: [keep-alive]
-      Content-Length: ['3']
-    method: POST
-    uri: https://www.googleapis.com/upload/storage/v1/b/gcsfs-testing/o?name=mapping%2Fx&uploadType=media
-  response:
-    body: {string: "{\n \"kind\": \"storage#object\",\n \"id\": \"gcsfs-testing/mapping/x/1518819662206501\",\n
-        \"selfLink\": \"https://www.googleapis.com/storage/v1/b/gcsfs-testing/o/mapping%2Fx\",\n
-        \"name\": \"mapping/x\",\n \"bucket\": \"gcsfs-testing\",\n \"generation\":
-        \"1518819662206501\",\n \"metageneration\": \"1\",\n \"timeCreated\": \"2018-02-16T22:21:02.195Z\",\n
-        \"updated\": \"2018-02-16T22:21:02.195Z\",\n \"storageClass\": \"MULTI_REGIONAL\",\n
-        \"timeStorageClassUpdated\": \"2018-02-16T22:21:02.195Z\",\n \"size\": \"3\",\n
-        \"md5Hash\": \"ICy5YqxZB1uWSwcVLSNLcA==\",\n \"mediaLink\": \"https://www.googleapis.com/download/storage/v1/b/gcsfs-testing/o/mapping%2Fx?generation=1518819662206501&alt=media\",\n
-        \"crc32c\": \"EHsvsg==\",\n \"etag\": \"CKWsxpO8q9kCEAE=\"\n}\n"}
-    headers:
-      Cache-Control: ['no-cache, no-store, max-age=0, must-revalidate']
-      Content-Length: ['703']
-      Content-Type: [application/json; charset=UTF-8]
-      ETag: [CKWsxpO8q9kCEAE=]
-      Pragma: [no-cache]
-      Server: [UploadServer]
-      Vary: [Origin, X-Origin]
-    status: {code: 200, message: OK}
-- request:
-    body: null
-    headers:
-      Accept: ['*/*']
-      Accept-Encoding: ['gzip, deflate']
-      Connection: [keep-alive]
-    method: GET
-    uri: https://www.googleapis.com/storage/v1/b/gcsfs-testing/o/?maxResults=1000
-  response:
-    body: {string: "{\n \"kind\": \"storage#objects\",\n \"items\": [\n  {\n   \"kind\":
-        \"storage#object\",\n   \"id\": \"gcsfs-testing/mapping/x/1518819662206501\",\n
-        \  \"selfLink\": \"https://www.googleapis.com/storage/v1/b/gcsfs-testing/o/mapping%2Fx\",\n
-        \  \"name\": \"mapping/x\",\n   \"bucket\": \"gcsfs-testing\",\n   \"generation\":
-        \"1518819662206501\",\n   \"metageneration\": \"1\",\n   \"timeCreated\":
-        \"2018-02-16T22:21:02.195Z\",\n   \"updated\": \"2018-02-16T22:21:02.195Z\",\n
-        \  \"storageClass\": \"MULTI_REGIONAL\",\n   \"timeStorageClassUpdated\":
-        \"2018-02-16T22:21:02.195Z\",\n   \"size\": \"3\",\n   \"md5Hash\": \"ICy5YqxZB1uWSwcVLSNLcA==\",\n
-        \  \"mediaLink\": \"https://www.googleapis.com/download/storage/v1/b/gcsfs-testing/o/mapping%2Fx?generation=1518819662206501&alt=media\",\n
-        \  \"crc32c\": \"EHsvsg==\",\n   \"etag\": \"CKWsxpO8q9kCEAE=\"\n  }\n ]\n}\n"}
-    headers:
-      Cache-Control: ['private, max-age=0, must-revalidate, no-transform']
-      Content-Length: ['786']
-      Content-Type: [application/json; charset=UTF-8]
-      Server: [UploadServer]
-      Vary: [Origin, X-Origin]
-    status: {code: 200, message: OK}
-- request:
-    body: null
-    headers:
-      Accept: ['*/*']
-      Accept-Encoding: ['gzip, deflate']
-      Connection: [keep-alive]
-      Range: [bytes=0-5242882]
-    method: GET
-    uri: https://www.googleapis.com/download/storage/v1/b/gcsfs-testing/o/mapping%2Fx?alt=media&generation=1518819662206501
-  response:
-    body: {string: '123'}
-    headers:
-      Cache-Control: ['no-cache, no-store, max-age=0, must-revalidate']
-      Content-Disposition: [attachment]
-      Content-Length: ['3']
-      Content-Range: [bytes 0-2/3]
-      Content-Type: [application/octet-stream]
-      ETag: [CKWsxpO8q9kCEAE=]
-      Pragma: [no-cache]
-      Server: [UploadServer]
-      Vary: [Origin, X-Origin]
-      X-Goog-Generation: ['1518819662206501']
-      X-Goog-Hash: [crc32c=EHsvsg==]
-      X-Goog-Metageneration: ['1']
-      X-Goog-Storage-Class: [MULTI_REGIONAL]
-    status: {code: 206, message: Partial Content}
-- request:
-    body: null
-    headers:
-      Accept: ['*/*']
-      Accept-Encoding: ['gzip, deflate']
-      Connection: [keep-alive]
-      Range: [bytes=0-5242882]
-    method: GET
-    uri: https://www.googleapis.com/download/storage/v1/b/gcsfs-testing/o/mapping%2Fx?alt=media&generation=1518819662206501
-  response:
-    body: {string: '123'}
-    headers:
-      Cache-Control: ['no-cache, no-store, max-age=0, must-revalidate']
-      Content-Disposition: [attachment]
-      Content-Length: ['3']
-      Content-Range: [bytes 0-2/3]
-      Content-Type: [application/octet-stream]
-      ETag: [CKWsxpO8q9kCEAE=]
-      Pragma: [no-cache]
-      Server: [UploadServer]
-      Vary: [Origin, X-Origin]
-      X-Goog-Generation: ['1518819662206501']
-      X-Goog-Hash: [crc32c=EHsvsg==]
-      X-Goog-Metageneration: ['1']
-      X-Goog-Storage-Class: [MULTI_REGIONAL]
-    status: {code: 206, message: Partial Content}
-- request:
-    body: null
-    headers:
-      Accept: ['*/*']
-      Accept-Encoding: ['gzip, deflate']
-      Connection: [keep-alive]
-      Range: [bytes=0-5242882]
-    method: GET
-    uri: https://www.googleapis.com/download/storage/v1/b/gcsfs-testing/o/mapping%2Fx?alt=media&generation=1518819662206501
-  response:
-    body: {string: '123'}
-    headers:
-      Cache-Control: ['no-cache, no-store, max-age=0, must-revalidate']
-      Content-Disposition: [attachment]
-      Content-Length: ['3']
-      Content-Range: [bytes 0-2/3]
-      Content-Type: [application/octet-stream]
-      ETag: [CKWsxpO8q9kCEAE=]
-      Pragma: [no-cache]
-      Server: [UploadServer]
-      Vary: [Origin, X-Origin]
-      X-Goog-Generation: ['1518819662206501']
-      X-Goog-Hash: [crc32c=EHsvsg==]
-      X-Goog-Metageneration: ['1']
-      X-Goog-Storage-Class: [MULTI_REGIONAL]
-    status: {code: 206, message: Partial Content}
-- request:
-    body: '000'
-    headers:
-      Accept: ['*/*']
-      Accept-Encoding: ['gzip, deflate']
-      Connection: [keep-alive]
-      Content-Length: ['3']
-    method: POST
-    uri: https://www.googleapis.com/upload/storage/v1/b/gcsfs-testing/o?name=mapping%2Fx&uploadType=media
-  response:
-    body: {string: "{\n \"kind\": \"storage#object\",\n \"id\": \"gcsfs-testing/mapping/x/1518819662625218\",\n
-        \"selfLink\": \"https://www.googleapis.com/storage/v1/b/gcsfs-testing/o/mapping%2Fx\",\n
-        \"name\": \"mapping/x\",\n \"bucket\": \"gcsfs-testing\",\n \"generation\":
-        \"1518819662625218\",\n \"metageneration\": \"1\",\n \"timeCreated\": \"2018-02-16T22:21:02.614Z\",\n
-        \"updated\": \"2018-02-16T22:21:02.614Z\",\n \"storageClass\": \"MULTI_REGIONAL\",\n
-        \"timeStorageClassUpdated\": \"2018-02-16T22:21:02.614Z\",\n \"size\": \"3\",\n
-        \"md5Hash\": \"xvBXuGWElC5BVDX/sfqT1A==\",\n \"mediaLink\": \"https://www.googleapis.com/download/storage/v1/b/gcsfs-testing/o/mapping%2Fx?generation=1518819662625218&alt=media\",\n
-        \"crc32c\": \"gS9+1g==\",\n \"etag\": \"CMLz35O8q9kCEAE=\"\n}\n"}
-    headers:
-      Cache-Control: ['no-cache, no-store, max-age=0, must-revalidate']
-      Content-Length: ['703']
-      Content-Type: [application/json; charset=UTF-8]
-      ETag: [CMLz35O8q9kCEAE=]
-      Pragma: [no-cache]
-      Server: [UploadServer]
-      Vary: [Origin, X-Origin]
-    status: {code: 200, message: OK}
-- request:
-    body: null
-    headers:
-      Accept: ['*/*']
-      Accept-Encoding: ['gzip, deflate']
-      Connection: [keep-alive]
-    method: GET
-    uri: https://www.googleapis.com/storage/v1/b/gcsfs-testing/o/mapping%2Fx
-  response:
-    body: {string: "{\n \"kind\": \"storage#object\",\n \"id\": \"gcsfs-testing/mapping/x/1518819662625218\",\n
-        \"selfLink\": \"https://www.googleapis.com/storage/v1/b/gcsfs-testing/o/mapping%2Fx\",\n
-        \"name\": \"mapping/x\",\n \"bucket\": \"gcsfs-testing\",\n \"generation\":
-        \"1518819662625218\",\n \"metageneration\": \"1\",\n \"timeCreated\": \"2018-02-16T22:21:02.614Z\",\n
-        \"updated\": \"2018-02-16T22:21:02.614Z\",\n \"storageClass\": \"MULTI_REGIONAL\",\n
-        \"timeStorageClassUpdated\": \"2018-02-16T22:21:02.614Z\",\n \"size\": \"3\",\n
-        \"md5Hash\": \"xvBXuGWElC5BVDX/sfqT1A==\",\n \"mediaLink\": \"https://www.googleapis.com/download/storage/v1/b/gcsfs-testing/o/mapping%2Fx?generation=1518819662625218&alt=media\",\n
-        \"crc32c\": \"gS9+1g==\",\n \"etag\": \"CMLz35O8q9kCEAE=\"\n}\n"}
-    headers:
-      Cache-Control: ['no-cache, no-store, max-age=0, must-revalidate']
-      Content-Length: ['703']
-      Content-Type: [application/json; charset=UTF-8]
-      ETag: [CMLz35O8q9kCEAE=]
-      Pragma: [no-cache]
-      Server: [UploadServer]
-      Vary: [Origin, X-Origin]
-    status: {code: 200, message: OK}
-- request:
-    body: null
-    headers:
-      Accept: ['*/*']
-      Accept-Encoding: ['gzip, deflate']
-      Connection: [keep-alive]
-      Range: [bytes=0-5242882]
-    method: GET
-    uri: https://www.googleapis.com/download/storage/v1/b/gcsfs-testing/o/mapping%2Fx?alt=media&generation=1518819662625218
-  response:
-    body: {string: '000'}
-    headers:
-      Cache-Control: ['no-cache, no-store, max-age=0, must-revalidate']
-      Content-Disposition: [attachment]
-      Content-Length: ['3']
-      Content-Range: [bytes 0-2/3]
-      Content-Type: [application/octet-stream]
-      ETag: [CMLz35O8q9kCEAE=]
-      Pragma: [no-cache]
-      Server: [UploadServer]
-      Vary: [Origin, X-Origin]
-      X-Goog-Generation: ['1518819662625218']
-      X-Goog-Hash: [crc32c=gS9+1g==]
-      X-Goog-Metageneration: ['1']
-      X-Goog-Storage-Class: [MULTI_REGIONAL]
-    status: {code: 206, message: Partial Content}
-- request:
-    body: '456'
-    headers:
-      Accept: ['*/*']
-      Accept-Encoding: ['gzip, deflate']
-      Connection: [keep-alive]
-      Content-Length: ['3']
-    method: POST
-    uri: https://www.googleapis.com/upload/storage/v1/b/gcsfs-testing/o?name=mapping%2Fy&uploadType=media
-  response:
-    body: {string: "{\n \"kind\": \"storage#object\",\n \"id\": \"gcsfs-testing/mapping/y/1518819662970755\",\n
-        \"selfLink\": \"https://www.googleapis.com/storage/v1/b/gcsfs-testing/o/mapping%2Fy\",\n
-        \"name\": \"mapping/y\",\n \"bucket\": \"gcsfs-testing\",\n \"generation\":
-        \"1518819662970755\",\n \"metageneration\": \"1\",\n \"timeCreated\": \"2018-02-16T22:21:02.931Z\",\n
-        \"updated\": \"2018-02-16T22:21:02.931Z\",\n \"storageClass\": \"MULTI_REGIONAL\",\n
-        \"timeStorageClassUpdated\": \"2018-02-16T22:21:02.931Z\",\n \"size\": \"3\",\n
-        \"md5Hash\": \"JQz4tRx3Pz+NyLS+hnqaAg==\",\n \"mediaLink\": \"https://www.googleapis.com/download/storage/v1/b/gcsfs-testing/o/mapping%2Fy?generation=1518819662970755&alt=media\",\n
-        \"crc32c\": \"ZHjEjw==\",\n \"etag\": \"CIP/9JO8q9kCEAE=\"\n}\n"}
-    headers:
-      Cache-Control: ['no-cache, no-store, max-age=0, must-revalidate']
-      Content-Length: ['703']
-      Content-Type: [application/json; charset=UTF-8]
-      ETag: [CIP/9JO8q9kCEAE=]
-      Pragma: [no-cache]
-      Server: [UploadServer]
-      Vary: [Origin, X-Origin]
-    status: {code: 200, message: OK}
-- request:
-    body: null
-    headers:
-      Accept: ['*/*']
-      Accept-Encoding: ['gzip, deflate']
-      Connection: [keep-alive]
-    method: GET
-    uri: https://www.googleapis.com/storage/v1/b/gcsfs-testing/o/mapping%2Fy
-  response:
-    body: {string: "{\n \"kind\": \"storage#object\",\n \"id\": \"gcsfs-testing/mapping/y/1518819662970755\",\n
-        \"selfLink\": \"https://www.googleapis.com/storage/v1/b/gcsfs-testing/o/mapping%2Fy\",\n
-        \"name\": \"mapping/y\",\n \"bucket\": \"gcsfs-testing\",\n \"generation\":
-        \"1518819662970755\",\n \"metageneration\": \"1\",\n \"timeCreated\": \"2018-02-16T22:21:02.931Z\",\n
-        \"updated\": \"2018-02-16T22:21:02.931Z\",\n \"storageClass\": \"MULTI_REGIONAL\",\n
-        \"timeStorageClassUpdated\": \"2018-02-16T22:21:02.931Z\",\n \"size\": \"3\",\n
-        \"md5Hash\": \"JQz4tRx3Pz+NyLS+hnqaAg==\",\n \"mediaLink\": \"https://www.googleapis.com/download/storage/v1/b/gcsfs-testing/o/mapping%2Fy?generation=1518819662970755&alt=media\",\n
-        \"crc32c\": \"ZHjEjw==\",\n \"etag\": \"CIP/9JO8q9kCEAE=\"\n}\n"}
-    headers:
-      Cache-Control: ['no-cache, no-store, max-age=0, must-revalidate']
-      Content-Length: ['703']
-      Content-Type: [application/json; charset=UTF-8]
-      ETag: [CIP/9JO8q9kCEAE=]
-      Pragma: [no-cache]
-      Server: [UploadServer]
-      Vary: [Origin, X-Origin]
-    status: {code: 200, message: OK}
-- request:
-    body: null
-    headers:
-      Accept: ['*/*']
-      Accept-Encoding: ['gzip, deflate']
-      Connection: [keep-alive]
-      Range: [bytes=0-5242882]
-    method: GET
-    uri: https://www.googleapis.com/download/storage/v1/b/gcsfs-testing/o/mapping%2Fy?alt=media&generation=1518819662970755
-  response:
-    body: {string: '456'}
-    headers:
-      Cache-Control: ['no-cache, no-store, max-age=0, must-revalidate']
-      Content-Disposition: [attachment]
-      Content-Length: ['3']
-      Content-Range: [bytes 0-2/3]
-      Content-Type: [application/octet-stream]
-      ETag: [CIP/9JO8q9kCEAE=]
-      Pragma: [no-cache]
-      Server: [UploadServer]
-      Vary: [Origin, X-Origin]
-      X-Goog-Generation: ['1518819662970755']
-      X-Goog-Hash: [crc32c=ZHjEjw==]
-      X-Goog-Metageneration: ['1']
-      X-Goog-Storage-Class: [MULTI_REGIONAL]
-    status: {code: 206, message: Partial Content}
-- request:
-    body: null
-    headers:
-      Accept: ['*/*']
-      Accept-Encoding: ['gzip, deflate']
-      Connection: [keep-alive]
-    method: GET
-    uri: https://www.googleapis.com/storage/v1/b/gcsfs-testing/o/?maxResults=1000
-  response:
-    body: {string: "{\n \"kind\": \"storage#objects\",\n \"items\": [\n  {\n   \"kind\":
-        \"storage#object\",\n   \"id\": \"gcsfs-testing/mapping/x/1518819662625218\",\n
-        \  \"selfLink\": \"https://www.googleapis.com/storage/v1/b/gcsfs-testing/o/mapping%2Fx\",\n
-        \  \"name\": \"mapping/x\",\n   \"bucket\": \"gcsfs-testing\",\n   \"generation\":
-        \"1518819662625218\",\n   \"metageneration\": \"1\",\n   \"timeCreated\":
-        \"2018-02-16T22:21:02.614Z\",\n   \"updated\": \"2018-02-16T22:21:02.614Z\",\n
-        \  \"storageClass\": \"MULTI_REGIONAL\",\n   \"timeStorageClassUpdated\":
-        \"2018-02-16T22:21:02.614Z\",\n   \"size\": \"3\",\n   \"md5Hash\": \"xvBXuGWElC5BVDX/sfqT1A==\",\n
-        \  \"mediaLink\": \"https://www.googleapis.com/download/storage/v1/b/gcsfs-testing/o/mapping%2Fx?generation=1518819662625218&alt=media\",\n
-        \  \"crc32c\": \"gS9+1g==\",\n   \"etag\": \"CMLz35O8q9kCEAE=\"\n  },\n  {\n
-        \  \"kind\": \"storage#object\",\n   \"id\": \"gcsfs-testing/mapping/y/1518819662970755\",\n
-        \  \"selfLink\": \"https://www.googleapis.com/storage/v1/b/gcsfs-testing/o/mapping%2Fy\",\n
-        \  \"name\": \"mapping/y\",\n   \"bucket\": \"gcsfs-testing\",\n   \"generation\":
-        \"1518819662970755\",\n   \"metageneration\": \"1\",\n   \"timeCreated\":
-        \"2018-02-16T22:21:02.931Z\",\n   \"updated\": \"2018-02-16T22:21:02.931Z\",\n
-        \  \"storageClass\": \"MULTI_REGIONAL\",\n   \"timeStorageClassUpdated\":
-        \"2018-02-16T22:21:02.931Z\",\n   \"size\": \"3\",\n   \"md5Hash\": \"JQz4tRx3Pz+NyLS+hnqaAg==\",\n
-        \  \"mediaLink\": \"https://www.googleapis.com/download/storage/v1/b/gcsfs-testing/o/mapping%2Fy?generation=1518819662970755&alt=media\",\n
-        \  \"crc32c\": \"ZHjEjw==\",\n   \"etag\": \"CIP/9JO8q9kCEAE=\"\n  }\n ]\n}\n"}
-    headers:
-      Cache-Control: ['private, max-age=0, must-revalidate, no-transform']
-      Content-Length: ['1526']
-      Content-Type: [application/json; charset=UTF-8]
-      Server: [UploadServer]
-      Vary: [Origin, X-Origin]
-    status: {code: 200, message: OK}
-- request:
-    body: null
-    headers:
-      Accept: ['*/*']
-      Accept-Encoding: ['gzip, deflate']
-      Connection: [keep-alive]
-      Content-Length: ['0']
-    method: DELETE
-    uri: https://www.googleapis.com/storage/v1/b/gcsfs-testing/o/mapping%2Fx
-  response:
-    body: {string: ''}
-    headers:
-      Cache-Control: ['no-cache, no-store, max-age=0, must-revalidate']
-      Content-Length: ['0']
-      Content-Type: [application/json]
-      Pragma: [no-cache]
-      Server: [UploadServer]
-      Vary: [Origin, X-Origin]
-    status: {code: 204, message: No Content}
-- request:
-    body: null
-    headers:
-      Accept: ['*/*']
-      Accept-Encoding: ['gzip, deflate']
-      Connection: [keep-alive]
-      Content-Length: ['0']
-    method: DELETE
-    uri: https://www.googleapis.com/storage/v1/b/gcsfs-testing/o/mapping%2Fy
-  response:
-    body: {string: ''}
-    headers:
-      Cache-Control: ['no-cache, no-store, max-age=0, must-revalidate']
-      Content-Length: ['0']
-      Content-Type: [application/json]
-      Pragma: [no-cache]
-      Server: [UploadServer]
-      Vary: [Origin, X-Origin]
-    status: {code: 204, message: No Content}
-- request:
-    body: null
-    headers:
-      Accept: ['*/*']
-      Accept-Encoding: ['gzip, deflate']
-      Connection: [keep-alive]
-    method: GET
-    uri: https://www.googleapis.com/storage/v1/b/gcsfs-testing/o/?maxResults=1000
-  response:
-    body: {string: "{\n \"kind\": \"storage#objects\"\n}\n"}
-    headers:
-      Cache-Control: ['private, max-age=0, must-revalidate, no-transform']
-      Content-Length: ['31']
-      Content-Type: [application/json; charset=UTF-8]
-      Server: [UploadServer]
-      Vary: [Origin, X-Origin]
-    status: {code: 200, message: OK}
-- request:
-    body: grant_type=refresh_token&client_id=xxx&client_secret=xxx&refresh_token=xxx
-    headers:
-      Accept: ['*/*']
-      Accept-Encoding: ['gzip, deflate']
-      Connection: [keep-alive]
-      Content-Length: ['229']
-      content-type: [application/x-www-form-urlencoded]
-    method: POST
-    uri: https://www.googleapis.com/oauth2/v4/token
-  response:
-    body:
-      string: !!binary |
-        H4sIAMlZh1oC/6tWKsnPTs2LL6ksSFWyUlBySk0sSi1S0lFQykyJB0uBRCsqKkBCicnJqcXFGMKp
-        FQWZRanF8ZkgQWMzA4NaAKg7WRNWAAAA
-    headers:
-      Cache-Control: ['no-cache, no-store, max-age=0, must-revalidate']
-      Content-Encoding: [gzip]
-      Content-Type: [application/json; charset=UTF-8]
-      Pragma: [no-cache]
-      Server: [GSE]
-      Transfer-Encoding: [chunked]
-      Vary: [Origin, X-Origin]
-      X-Content-Type-Options: [nosniff]
-      X-Frame-Options: [SAMEORIGIN]
-      X-XSS-Protection: [1; mode=block]
-    status: {code: 200, message: OK}
-- request:
     body: null
     headers:
       Accept: ['*/*']
@@ -590,7 +173,6 @@
         \  \"selfLink\": \"https://www.googleapis.com/storage/v1/b/artifacts.test_project.appspot.com\",\n
         \  \"projectNumber\": \"353972334481\",\n   \"name\": \"artifacts.test_project.appspot.com\",\n
         \  \"timeCreated\": \"2016-05-17T06:25:43.063Z\",\n   \"updated\": \"2016-05-17T06:25:43.063Z\",\n
->>>>>>> 2129f8c8
         \  \"metageneration\": \"1\",\n   \"location\": \"US\",\n   \"storageClass\":
         \"STANDARD\",\n   \"etag\": \"CAE=\"\n  },\n  {\n   \"kind\": \"storage#bucket\",\n
         \  \"id\": \"gcfs-testing-ipd\",\n   \"selfLink\": \"https://www.googleapis.com/storage/v1/b/gcfs-testing-ipd\",\n
@@ -631,86 +213,6 @@
       Vary: [Origin, X-Origin]
     status: {code: 200, message: OK}
 - request:
-    body: null
-    headers:
-      Accept: ['*/*']
-      Accept-Encoding: ['gzip, deflate']
-      Connection: [keep-alive]
-      Content-Length: ['0']
-    method: DELETE
-    uri: https://www.googleapis.com/storage/v1/b/gcsfs-testing/o/tmp%2Ftest%2Fa
-  response:
-    body: {string: "{\n \"error\": {\n  \"errors\": [\n   {\n    \"domain\": \"global\",\n
-        \   \"reason\": \"notFound\",\n    \"message\": \"Not Found\"\n   }\n  ],\n
-        \ \"code\": 404,\n  \"message\": \"Not Found\"\n }\n}\n"}
-    headers:
-      Cache-Control: ['private, max-age=0']
-      Content-Length: ['165']
-      Content-Type: [application/json; charset=UTF-8]
-      Server: [UploadServer]
-      Vary: [Origin, X-Origin]
-    status: {code: 404, message: Not Found}
-- request:
-    body: null
-    headers:
-      Accept: ['*/*']
-      Accept-Encoding: ['gzip, deflate']
-      Connection: [keep-alive]
-      Content-Length: ['0']
-    method: DELETE
-    uri: https://www.googleapis.com/storage/v1/b/gcsfs-testing/o/tmp%2Ftest%2Fb
-  response:
-    body: {string: "{\n \"error\": {\n  \"errors\": [\n   {\n    \"domain\": \"global\",\n
-        \   \"reason\": \"notFound\",\n    \"message\": \"Not Found\"\n   }\n  ],\n
-        \ \"code\": 404,\n  \"message\": \"Not Found\"\n }\n}\n"}
-    headers:
-      Cache-Control: ['private, max-age=0']
-      Content-Length: ['165']
-      Content-Type: [application/json; charset=UTF-8]
-      Server: [UploadServer]
-      Vary: [Origin, X-Origin]
-    status: {code: 404, message: Not Found}
-- request:
-    body: null
-    headers:
-      Accept: ['*/*']
-      Accept-Encoding: ['gzip, deflate']
-      Connection: [keep-alive]
-      Content-Length: ['0']
-    method: DELETE
-    uri: https://www.googleapis.com/storage/v1/b/gcsfs-testing/o/tmp%2Ftest%2Fc
-  response:
-    body: {string: "{\n \"error\": {\n  \"errors\": [\n   {\n    \"domain\": \"global\",\n
-        \   \"reason\": \"notFound\",\n    \"message\": \"Not Found\"\n   }\n  ],\n
-        \ \"code\": 404,\n  \"message\": \"Not Found\"\n }\n}\n"}
-    headers:
-      Cache-Control: ['private, max-age=0']
-      Content-Length: ['165']
-      Content-Type: [application/json; charset=UTF-8]
-      Server: [UploadServer]
-      Vary: [Origin, X-Origin]
-    status: {code: 404, message: Not Found}
-- request:
-    body: null
-    headers:
-      Accept: ['*/*']
-      Accept-Encoding: ['gzip, deflate']
-      Connection: [keep-alive]
-      Content-Length: ['0']
-    method: DELETE
-    uri: https://www.googleapis.com/storage/v1/b/gcsfs-testing/o/tmp%2Ftest%2Fd
-  response:
-    body: {string: "{\n \"error\": {\n  \"errors\": [\n   {\n    \"domain\": \"global\",\n
-        \   \"reason\": \"notFound\",\n    \"message\": \"Not Found\"\n   }\n  ],\n
-        \ \"code\": 404,\n  \"message\": \"Not Found\"\n }\n}\n"}
-    headers:
-      Cache-Control: ['private, max-age=0']
-      Content-Length: ['165']
-      Content-Type: [application/json; charset=UTF-8]
-      Server: [UploadServer]
-      Vary: [Origin, X-Origin]
-    status: {code: 404, message: Not Found}
-- request:
     body: '123'
     headers:
       Accept: ['*/*']
@@ -720,69 +222,42 @@
     method: POST
     uri: https://www.googleapis.com/upload/storage/v1/b/gcsfs-testing/o?name=mapping%2Fx&uploadType=media
   response:
-<<<<<<< HEAD
-    body: {string: "{\n \"kind\": \"storage#object\",\n \"id\": \"gcsfs-testing/mapping/x/1518819037827362\",\n
+    body: {string: "{\n \"kind\": \"storage#object\",\n \"id\": \"gcsfs-testing/mapping/x/1518820382327519\",\n
         \"selfLink\": \"https://www.googleapis.com/storage/v1/b/gcsfs-testing/o/mapping%2Fx\",\n
         \"name\": \"mapping/x\",\n \"bucket\": \"gcsfs-testing\",\n \"generation\":
-        \"1518819037827362\",\n \"metageneration\": \"1\",\n \"timeCreated\": \"2018-02-16T22:10:37.786Z\",\n
-        \"updated\": \"2018-02-16T22:10:37.786Z\",\n \"storageClass\": \"MULTI_REGIONAL\",\n
-        \"timeStorageClassUpdated\": \"2018-02-16T22:10:37.786Z\",\n \"size\": \"3\",\n
-        \"md5Hash\": \"ICy5YqxZB1uWSwcVLSNLcA==\",\n \"mediaLink\": \"https://www.googleapis.com/download/storage/v1/b/gcsfs-testing/o/mapping%2Fx?generation=1518819037827362&alt=media\",\n
-        \"crc32c\": \"EHsvsg==\",\n \"etag\": \"CKKi6em5q9kCEAE=\"\n}\n"}
-=======
-    body: {string: "{\n \"kind\": \"storage#object\",\n \"id\": \"gcsfs-testing/mapping/x/1518819785555072\",\n
-        \"selfLink\": \"https://www.googleapis.com/storage/v1/b/gcsfs-testing/o/mapping%2Fx\",\n
-        \"name\": \"mapping/x\",\n \"bucket\": \"gcsfs-testing\",\n \"generation\":
-        \"1518819785555072\",\n \"metageneration\": \"1\",\n \"timeCreated\": \"2018-02-16T22:23:05.544Z\",\n
-        \"updated\": \"2018-02-16T22:23:05.544Z\",\n \"storageClass\": \"MULTI_REGIONAL\",\n
-        \"timeStorageClassUpdated\": \"2018-02-16T22:23:05.544Z\",\n \"size\": \"3\",\n
-        \"md5Hash\": \"ICy5YqxZB1uWSwcVLSNLcA==\",\n \"mediaLink\": \"https://www.googleapis.com/download/storage/v1/b/gcsfs-testing/o/mapping%2Fx?generation=1518819785555072&alt=media\",\n
-        \"crc32c\": \"EHsvsg==\",\n \"etag\": \"CID5rs68q9kCEAE=\"\n}\n"}
->>>>>>> 2129f8c8
+        \"1518820382327519\",\n \"metageneration\": \"1\",\n \"timeCreated\": \"2018-02-16T22:33:02.317Z\",\n
+        \"updated\": \"2018-02-16T22:33:02.317Z\",\n \"storageClass\": \"MULTI_REGIONAL\",\n
+        \"timeStorageClassUpdated\": \"2018-02-16T22:33:02.317Z\",\n \"size\": \"3\",\n
+        \"md5Hash\": \"ICy5YqxZB1uWSwcVLSNLcA==\",\n \"mediaLink\": \"https://www.googleapis.com/download/storage/v1/b/gcsfs-testing/o/mapping%2Fx?generation=1518820382327519&alt=media\",\n
+        \"crc32c\": \"EHsvsg==\",\n \"etag\": \"CN+F9+q+q9kCEAE=\"\n}\n"}
     headers:
       Cache-Control: ['no-cache, no-store, max-age=0, must-revalidate']
       Content-Length: ['703']
       Content-Type: [application/json; charset=UTF-8]
-<<<<<<< HEAD
-      ETag: [CKKi6em5q9kCEAE=]
-=======
-      ETag: [CID5rs68q9kCEAE=]
->>>>>>> 2129f8c8
-      Pragma: [no-cache]
-      Server: [UploadServer]
-      Vary: [Origin, X-Origin]
-    status: {code: 200, message: OK}
-- request:
-    body: null
-    headers:
-      Accept: ['*/*']
-      Accept-Encoding: ['gzip, deflate']
-      Connection: [keep-alive]
-    method: GET
-    uri: https://www.googleapis.com/storage/v1/b/gcsfs-testing/o/?maxResults=1000
+      ETag: [CN+F9+q+q9kCEAE=]
+      Pragma: [no-cache]
+      Server: [UploadServer]
+      Vary: [Origin, X-Origin]
+    status: {code: 200, message: OK}
+- request:
+    body: null
+    headers:
+      Accept: ['*/*']
+      Accept-Encoding: ['gzip, deflate']
+      Connection: [keep-alive]
+    method: GET
+    uri: https://www.googleapis.com/storage/v1/b/gcsfs-testing/o/?delimiter=%2F&prefix=mapping%2F
   response:
     body: {string: "{\n \"kind\": \"storage#objects\",\n \"items\": [\n  {\n   \"kind\":
-<<<<<<< HEAD
-        \"storage#object\",\n   \"id\": \"gcsfs-testing/mapping/x/1518819037827362\",\n
+        \"storage#object\",\n   \"id\": \"gcsfs-testing/mapping/x/1518820382327519\",\n
         \  \"selfLink\": \"https://www.googleapis.com/storage/v1/b/gcsfs-testing/o/mapping%2Fx\",\n
         \  \"name\": \"mapping/x\",\n   \"bucket\": \"gcsfs-testing\",\n   \"generation\":
-        \"1518819037827362\",\n   \"metageneration\": \"1\",\n   \"timeCreated\":
-        \"2018-02-16T22:10:37.786Z\",\n   \"updated\": \"2018-02-16T22:10:37.786Z\",\n
+        \"1518820382327519\",\n   \"metageneration\": \"1\",\n   \"timeCreated\":
+        \"2018-02-16T22:33:02.317Z\",\n   \"updated\": \"2018-02-16T22:33:02.317Z\",\n
         \  \"storageClass\": \"MULTI_REGIONAL\",\n   \"timeStorageClassUpdated\":
-        \"2018-02-16T22:10:37.786Z\",\n   \"size\": \"3\",\n   \"md5Hash\": \"ICy5YqxZB1uWSwcVLSNLcA==\",\n
-        \  \"mediaLink\": \"https://www.googleapis.com/download/storage/v1/b/gcsfs-testing/o/mapping%2Fx?generation=1518819037827362&alt=media\",\n
-        \  \"crc32c\": \"EHsvsg==\",\n   \"etag\": \"CKKi6em5q9kCEAE=\"\n  }\n ]\n}\n"}
-=======
-        \"storage#object\",\n   \"id\": \"gcsfs-testing/mapping/x/1518819785555072\",\n
-        \  \"selfLink\": \"https://www.googleapis.com/storage/v1/b/gcsfs-testing/o/mapping%2Fx\",\n
-        \  \"name\": \"mapping/x\",\n   \"bucket\": \"gcsfs-testing\",\n   \"generation\":
-        \"1518819785555072\",\n   \"metageneration\": \"1\",\n   \"timeCreated\":
-        \"2018-02-16T22:23:05.544Z\",\n   \"updated\": \"2018-02-16T22:23:05.544Z\",\n
-        \  \"storageClass\": \"MULTI_REGIONAL\",\n   \"timeStorageClassUpdated\":
-        \"2018-02-16T22:23:05.544Z\",\n   \"size\": \"3\",\n   \"md5Hash\": \"ICy5YqxZB1uWSwcVLSNLcA==\",\n
-        \  \"mediaLink\": \"https://www.googleapis.com/download/storage/v1/b/gcsfs-testing/o/mapping%2Fx?generation=1518819785555072&alt=media\",\n
-        \  \"crc32c\": \"EHsvsg==\",\n   \"etag\": \"CID5rs68q9kCEAE=\"\n  }\n ]\n}\n"}
->>>>>>> 2129f8c8
+        \"2018-02-16T22:33:02.317Z\",\n   \"size\": \"3\",\n   \"md5Hash\": \"ICy5YqxZB1uWSwcVLSNLcA==\",\n
+        \  \"mediaLink\": \"https://www.googleapis.com/download/storage/v1/b/gcsfs-testing/o/mapping%2Fx?generation=1518820382327519&alt=media\",\n
+        \  \"crc32c\": \"EHsvsg==\",\n   \"etag\": \"CN+F9+q+q9kCEAE=\"\n  }\n ]\n}\n"}
     headers:
       Cache-Control: ['private, max-age=0, must-revalidate, no-transform']
       Content-Length: ['786']
@@ -796,13 +271,122 @@
       Accept: ['*/*']
       Accept-Encoding: ['gzip, deflate']
       Connection: [keep-alive]
+    method: GET
+    uri: https://www.googleapis.com/storage/v1/b/gcsfs-testing/o/mapping
+  response:
+    body: {string: "{\n \"error\": {\n  \"errors\": [\n   {\n    \"domain\": \"global\",\n
+        \   \"reason\": \"notFound\",\n    \"message\": \"Not Found\"\n   }\n  ],\n
+        \ \"code\": 404,\n  \"message\": \"Not Found\"\n }\n}\n"}
+    headers:
+      Cache-Control: ['private, max-age=0']
+      Content-Length: ['165']
+      Content-Type: [application/json; charset=UTF-8]
+      Server: [UploadServer]
+      Vary: [Origin, X-Origin]
+    status: {code: 404, message: Not Found}
+- request:
+    body: null
+    headers:
+      Accept: ['*/*']
+      Accept-Encoding: ['gzip, deflate']
+      Connection: [keep-alive]
+    method: GET
+    uri: https://www.googleapis.com/storage/v1/b/gcsfs-testing/o/?delimiter=%2F
+  response:
+    body: {string: "{\n \"kind\": \"storage#objects\",\n \"prefixes\": [\n  \"mapping/\"\n
+        ]\n}\n"}
+    headers:
+      Cache-Control: ['private, max-age=0, must-revalidate, no-transform']
+      Content-Length: ['63']
+      Content-Type: [application/json; charset=UTF-8]
+      Server: [UploadServer]
+      Vary: [Origin, X-Origin]
+    status: {code: 200, message: OK}
+- request:
+    body: null
+    headers:
+      Accept: ['*/*']
+      Accept-Encoding: ['gzip, deflate']
+      Connection: [keep-alive]
+    method: GET
+    uri: https://www.googleapis.com/storage/v1/b/gcsfs-testing/o/mapping
+  response:
+    body: {string: "{\n \"error\": {\n  \"errors\": [\n   {\n    \"domain\": \"global\",\n
+        \   \"reason\": \"notFound\",\n    \"message\": \"Not Found\"\n   }\n  ],\n
+        \ \"code\": 404,\n  \"message\": \"Not Found\"\n }\n}\n"}
+    headers:
+      Cache-Control: ['private, max-age=0']
+      Content-Length: ['165']
+      Content-Type: [application/json; charset=UTF-8]
+      Server: [UploadServer]
+      Vary: [Origin, X-Origin]
+    status: {code: 404, message: Not Found}
+- request:
+    body: null
+    headers:
+      Accept: ['*/*']
+      Accept-Encoding: ['gzip, deflate']
+      Connection: [keep-alive]
+    method: GET
+    uri: https://www.googleapis.com/storage/v1/b/gcsfs-testing/o/mapping
+  response:
+    body: {string: "{\n \"error\": {\n  \"errors\": [\n   {\n    \"domain\": \"global\",\n
+        \   \"reason\": \"notFound\",\n    \"message\": \"Not Found\"\n   }\n  ],\n
+        \ \"code\": 404,\n  \"message\": \"Not Found\"\n }\n}\n"}
+    headers:
+      Cache-Control: ['private, max-age=0']
+      Content-Length: ['165']
+      Content-Type: [application/json; charset=UTF-8]
+      Server: [UploadServer]
+      Vary: [Origin, X-Origin]
+    status: {code: 404, message: Not Found}
+- request:
+    body: null
+    headers:
+      Accept: ['*/*']
+      Accept-Encoding: ['gzip, deflate']
+      Connection: [keep-alive]
+    method: GET
+    uri: https://www.googleapis.com/storage/v1/b/gcsfs-testing/o/mapping
+  response:
+    body: {string: "{\n \"error\": {\n  \"errors\": [\n   {\n    \"domain\": \"global\",\n
+        \   \"reason\": \"notFound\",\n    \"message\": \"Not Found\"\n   }\n  ],\n
+        \ \"code\": 404,\n  \"message\": \"Not Found\"\n }\n}\n"}
+    headers:
+      Cache-Control: ['private, max-age=0']
+      Content-Length: ['165']
+      Content-Type: [application/json; charset=UTF-8]
+      Server: [UploadServer]
+      Vary: [Origin, X-Origin]
+    status: {code: 404, message: Not Found}
+- request:
+    body: null
+    headers:
+      Accept: ['*/*']
+      Accept-Encoding: ['gzip, deflate']
+      Connection: [keep-alive]
+    method: GET
+    uri: https://www.googleapis.com/storage/v1/b/gcsfs-testing/o/mapping
+  response:
+    body: {string: "{\n \"error\": {\n  \"errors\": [\n   {\n    \"domain\": \"global\",\n
+        \   \"reason\": \"notFound\",\n    \"message\": \"Not Found\"\n   }\n  ],\n
+        \ \"code\": 404,\n  \"message\": \"Not Found\"\n }\n}\n"}
+    headers:
+      Cache-Control: ['private, max-age=0']
+      Content-Length: ['165']
+      Content-Type: [application/json; charset=UTF-8]
+      Server: [UploadServer]
+      Vary: [Origin, X-Origin]
+    status: {code: 404, message: Not Found}
+- request:
+    body: null
+    headers:
+      Accept: ['*/*']
+      Accept-Encoding: ['gzip, deflate']
+      Connection: [keep-alive]
       Range: [bytes=0-5242882]
     method: GET
-<<<<<<< HEAD
-    uri: https://www.googleapis.com/download/storage/v1/b/gcsfs-testing/o/mapping%2Fx?alt=media&generation=1518819037827362
-=======
-    uri: https://www.googleapis.com/download/storage/v1/b/gcsfs-testing/o/mapping%2Fx?alt=media&generation=1518819785555072
->>>>>>> 2129f8c8
+    uri: https://www.googleapis.com/download/storage/v1/b/gcsfs-testing/o/mapping%2Fx?alt=media&generation=1518820382327519
   response:
     body: {string: '123'}
     headers:
@@ -811,19 +395,11 @@
       Content-Length: ['3']
       Content-Range: [bytes 0-2/3]
       Content-Type: [application/octet-stream]
-<<<<<<< HEAD
-      ETag: [CKKi6em5q9kCEAE=]
-      Pragma: [no-cache]
-      Server: [UploadServer]
-      Vary: [Origin, X-Origin]
-      X-Goog-Generation: ['1518819037827362']
-=======
-      ETag: [CID5rs68q9kCEAE=]
-      Pragma: [no-cache]
-      Server: [UploadServer]
-      Vary: [Origin, X-Origin]
-      X-Goog-Generation: ['1518819785555072']
->>>>>>> 2129f8c8
+      ETag: [CN+F9+q+q9kCEAE=]
+      Pragma: [no-cache]
+      Server: [UploadServer]
+      Vary: [Origin, X-Origin]
+      X-Goog-Generation: ['1518820382327519']
       X-Goog-Hash: [crc32c=EHsvsg==]
       X-Goog-Metageneration: ['1']
       X-Goog-Storage-Class: [MULTI_REGIONAL]
@@ -834,13 +410,47 @@
       Accept: ['*/*']
       Accept-Encoding: ['gzip, deflate']
       Connection: [keep-alive]
+    method: GET
+    uri: https://www.googleapis.com/storage/v1/b/gcsfs-testing/o/mapping
+  response:
+    body: {string: "{\n \"error\": {\n  \"errors\": [\n   {\n    \"domain\": \"global\",\n
+        \   \"reason\": \"notFound\",\n    \"message\": \"Not Found\"\n   }\n  ],\n
+        \ \"code\": 404,\n  \"message\": \"Not Found\"\n }\n}\n"}
+    headers:
+      Cache-Control: ['private, max-age=0']
+      Content-Length: ['165']
+      Content-Type: [application/json; charset=UTF-8]
+      Server: [UploadServer]
+      Vary: [Origin, X-Origin]
+    status: {code: 404, message: Not Found}
+- request:
+    body: null
+    headers:
+      Accept: ['*/*']
+      Accept-Encoding: ['gzip, deflate']
+      Connection: [keep-alive]
+    method: GET
+    uri: https://www.googleapis.com/storage/v1/b/gcsfs-testing/o/mapping
+  response:
+    body: {string: "{\n \"error\": {\n  \"errors\": [\n   {\n    \"domain\": \"global\",\n
+        \   \"reason\": \"notFound\",\n    \"message\": \"Not Found\"\n   }\n  ],\n
+        \ \"code\": 404,\n  \"message\": \"Not Found\"\n }\n}\n"}
+    headers:
+      Cache-Control: ['private, max-age=0']
+      Content-Length: ['165']
+      Content-Type: [application/json; charset=UTF-8]
+      Server: [UploadServer]
+      Vary: [Origin, X-Origin]
+    status: {code: 404, message: Not Found}
+- request:
+    body: null
+    headers:
+      Accept: ['*/*']
+      Accept-Encoding: ['gzip, deflate']
+      Connection: [keep-alive]
       Range: [bytes=0-5242882]
     method: GET
-<<<<<<< HEAD
-    uri: https://www.googleapis.com/download/storage/v1/b/gcsfs-testing/o/mapping%2Fx?alt=media&generation=1518819037827362
-=======
-    uri: https://www.googleapis.com/download/storage/v1/b/gcsfs-testing/o/mapping%2Fx?alt=media&generation=1518819785555072
->>>>>>> 2129f8c8
+    uri: https://www.googleapis.com/download/storage/v1/b/gcsfs-testing/o/mapping%2Fx?alt=media&generation=1518820382327519
   response:
     body: {string: '123'}
     headers:
@@ -849,19 +459,11 @@
       Content-Length: ['3']
       Content-Range: [bytes 0-2/3]
       Content-Type: [application/octet-stream]
-<<<<<<< HEAD
-      ETag: [CKKi6em5q9kCEAE=]
-      Pragma: [no-cache]
-      Server: [UploadServer]
-      Vary: [Origin, X-Origin]
-      X-Goog-Generation: ['1518819037827362']
-=======
-      ETag: [CID5rs68q9kCEAE=]
-      Pragma: [no-cache]
-      Server: [UploadServer]
-      Vary: [Origin, X-Origin]
-      X-Goog-Generation: ['1518819785555072']
->>>>>>> 2129f8c8
+      ETag: [CN+F9+q+q9kCEAE=]
+      Pragma: [no-cache]
+      Server: [UploadServer]
+      Vary: [Origin, X-Origin]
+      X-Goog-Generation: ['1518820382327519']
       X-Goog-Hash: [crc32c=EHsvsg==]
       X-Goog-Metageneration: ['1']
       X-Goog-Storage-Class: [MULTI_REGIONAL]
@@ -874,11 +476,7 @@
       Connection: [keep-alive]
       Range: [bytes=0-5242882]
     method: GET
-<<<<<<< HEAD
-    uri: https://www.googleapis.com/download/storage/v1/b/gcsfs-testing/o/mapping%2Fx?alt=media&generation=1518819037827362
-=======
-    uri: https://www.googleapis.com/download/storage/v1/b/gcsfs-testing/o/mapping%2Fx?alt=media&generation=1518819785555072
->>>>>>> 2129f8c8
+    uri: https://www.googleapis.com/download/storage/v1/b/gcsfs-testing/o/mapping%2Fx?alt=media&generation=1518820382327519
   response:
     body: {string: '123'}
     headers:
@@ -887,24 +485,54 @@
       Content-Length: ['3']
       Content-Range: [bytes 0-2/3]
       Content-Type: [application/octet-stream]
-<<<<<<< HEAD
-      ETag: [CKKi6em5q9kCEAE=]
-      Pragma: [no-cache]
-      Server: [UploadServer]
-      Vary: [Origin, X-Origin]
-      X-Goog-Generation: ['1518819037827362']
-=======
-      ETag: [CID5rs68q9kCEAE=]
-      Pragma: [no-cache]
-      Server: [UploadServer]
-      Vary: [Origin, X-Origin]
-      X-Goog-Generation: ['1518819785555072']
->>>>>>> 2129f8c8
+      ETag: [CN+F9+q+q9kCEAE=]
+      Pragma: [no-cache]
+      Server: [UploadServer]
+      Vary: [Origin, X-Origin]
+      X-Goog-Generation: ['1518820382327519']
       X-Goog-Hash: [crc32c=EHsvsg==]
       X-Goog-Metageneration: ['1']
       X-Goog-Storage-Class: [MULTI_REGIONAL]
     status: {code: 206, message: Partial Content}
 - request:
+    body: null
+    headers:
+      Accept: ['*/*']
+      Accept-Encoding: ['gzip, deflate']
+      Connection: [keep-alive]
+    method: GET
+    uri: https://www.googleapis.com/storage/v1/b/gcsfs-testing/o/mapping
+  response:
+    body: {string: "{\n \"error\": {\n  \"errors\": [\n   {\n    \"domain\": \"global\",\n
+        \   \"reason\": \"notFound\",\n    \"message\": \"Not Found\"\n   }\n  ],\n
+        \ \"code\": 404,\n  \"message\": \"Not Found\"\n }\n}\n"}
+    headers:
+      Cache-Control: ['private, max-age=0']
+      Content-Length: ['165']
+      Content-Type: [application/json; charset=UTF-8]
+      Server: [UploadServer]
+      Vary: [Origin, X-Origin]
+    status: {code: 404, message: Not Found}
+- request:
+    body: null
+    headers:
+      Accept: ['*/*']
+      Accept-Encoding: ['gzip, deflate']
+      Connection: [keep-alive]
+    method: GET
+    uri: https://www.googleapis.com/storage/v1/b/gcsfs-testing/o/mapping
+  response:
+    body: {string: "{\n \"error\": {\n  \"errors\": [\n   {\n    \"domain\": \"global\",\n
+        \   \"reason\": \"notFound\",\n    \"message\": \"Not Found\"\n   }\n  ],\n
+        \ \"code\": 404,\n  \"message\": \"Not Found\"\n }\n}\n"}
+    headers:
+      Cache-Control: ['private, max-age=0']
+      Content-Length: ['165']
+      Content-Type: [application/json; charset=UTF-8]
+      Server: [UploadServer]
+      Vary: [Origin, X-Origin]
+    status: {code: 404, message: Not Found}
+- request:
     body: '000'
     headers:
       Accept: ['*/*']
@@ -914,75 +542,45 @@
     method: POST
     uri: https://www.googleapis.com/upload/storage/v1/b/gcsfs-testing/o?name=mapping%2Fx&uploadType=media
   response:
-<<<<<<< HEAD
-    body: {string: "{\n \"kind\": \"storage#object\",\n \"id\": \"gcsfs-testing/mapping/x/1518819038298649\",\n
+    body: {string: "{\n \"kind\": \"storage#object\",\n \"id\": \"gcsfs-testing/mapping/x/1518820383121580\",\n
         \"selfLink\": \"https://www.googleapis.com/storage/v1/b/gcsfs-testing/o/mapping%2Fx\",\n
         \"name\": \"mapping/x\",\n \"bucket\": \"gcsfs-testing\",\n \"generation\":
-        \"1518819038298649\",\n \"metageneration\": \"1\",\n \"timeCreated\": \"2018-02-16T22:10:38.287Z\",\n
-        \"updated\": \"2018-02-16T22:10:38.287Z\",\n \"storageClass\": \"MULTI_REGIONAL\",\n
-        \"timeStorageClassUpdated\": \"2018-02-16T22:10:38.287Z\",\n \"size\": \"3\",\n
-        \"md5Hash\": \"xvBXuGWElC5BVDX/sfqT1A==\",\n \"mediaLink\": \"https://www.googleapis.com/download/storage/v1/b/gcsfs-testing/o/mapping%2Fx?generation=1518819038298649&alt=media\",\n
-        \"crc32c\": \"gS9+1g==\",\n \"etag\": \"CJmEhuq5q9kCEAE=\"\n}\n"}
-=======
-    body: {string: "{\n \"kind\": \"storage#object\",\n \"id\": \"gcsfs-testing/mapping/x/1518819785968073\",\n
+        \"1518820383121580\",\n \"metageneration\": \"1\",\n \"timeCreated\": \"2018-02-16T22:33:03.109Z\",\n
+        \"updated\": \"2018-02-16T22:33:03.109Z\",\n \"storageClass\": \"MULTI_REGIONAL\",\n
+        \"timeStorageClassUpdated\": \"2018-02-16T22:33:03.109Z\",\n \"size\": \"3\",\n
+        \"md5Hash\": \"xvBXuGWElC5BVDX/sfqT1A==\",\n \"mediaLink\": \"https://www.googleapis.com/download/storage/v1/b/gcsfs-testing/o/mapping%2Fx?generation=1518820383121580&alt=media\",\n
+        \"crc32c\": \"gS9+1g==\",\n \"etag\": \"CKzBp+u+q9kCEAE=\"\n}\n"}
+    headers:
+      Cache-Control: ['no-cache, no-store, max-age=0, must-revalidate']
+      Content-Length: ['703']
+      Content-Type: [application/json; charset=UTF-8]
+      ETag: [CKzBp+u+q9kCEAE=]
+      Pragma: [no-cache]
+      Server: [UploadServer]
+      Vary: [Origin, X-Origin]
+    status: {code: 200, message: OK}
+- request:
+    body: null
+    headers:
+      Accept: ['*/*']
+      Accept-Encoding: ['gzip, deflate']
+      Connection: [keep-alive]
+    method: GET
+    uri: https://www.googleapis.com/storage/v1/b/gcsfs-testing/o/mapping%2Fx
+  response:
+    body: {string: "{\n \"kind\": \"storage#object\",\n \"id\": \"gcsfs-testing/mapping/x/1518820383121580\",\n
         \"selfLink\": \"https://www.googleapis.com/storage/v1/b/gcsfs-testing/o/mapping%2Fx\",\n
         \"name\": \"mapping/x\",\n \"bucket\": \"gcsfs-testing\",\n \"generation\":
-        \"1518819785968073\",\n \"metageneration\": \"1\",\n \"timeCreated\": \"2018-02-16T22:23:05.956Z\",\n
-        \"updated\": \"2018-02-16T22:23:05.956Z\",\n \"storageClass\": \"MULTI_REGIONAL\",\n
-        \"timeStorageClassUpdated\": \"2018-02-16T22:23:05.956Z\",\n \"size\": \"3\",\n
-        \"md5Hash\": \"xvBXuGWElC5BVDX/sfqT1A==\",\n \"mediaLink\": \"https://www.googleapis.com/download/storage/v1/b/gcsfs-testing/o/mapping%2Fx?generation=1518819785968073&alt=media\",\n
-        \"crc32c\": \"gS9+1g==\",\n \"etag\": \"CMmTyM68q9kCEAE=\"\n}\n"}
->>>>>>> 2129f8c8
+        \"1518820383121580\",\n \"metageneration\": \"1\",\n \"timeCreated\": \"2018-02-16T22:33:03.109Z\",\n
+        \"updated\": \"2018-02-16T22:33:03.109Z\",\n \"storageClass\": \"MULTI_REGIONAL\",\n
+        \"timeStorageClassUpdated\": \"2018-02-16T22:33:03.109Z\",\n \"size\": \"3\",\n
+        \"md5Hash\": \"xvBXuGWElC5BVDX/sfqT1A==\",\n \"mediaLink\": \"https://www.googleapis.com/download/storage/v1/b/gcsfs-testing/o/mapping%2Fx?generation=1518820383121580&alt=media\",\n
+        \"crc32c\": \"gS9+1g==\",\n \"etag\": \"CKzBp+u+q9kCEAE=\"\n}\n"}
     headers:
       Cache-Control: ['no-cache, no-store, max-age=0, must-revalidate']
       Content-Length: ['703']
       Content-Type: [application/json; charset=UTF-8]
-<<<<<<< HEAD
-      ETag: [CJmEhuq5q9kCEAE=]
-=======
-      ETag: [CMmTyM68q9kCEAE=]
->>>>>>> 2129f8c8
-      Pragma: [no-cache]
-      Server: [UploadServer]
-      Vary: [Origin, X-Origin]
-    status: {code: 200, message: OK}
-- request:
-    body: null
-    headers:
-      Accept: ['*/*']
-      Accept-Encoding: ['gzip, deflate']
-      Connection: [keep-alive]
-    method: GET
-    uri: https://www.googleapis.com/storage/v1/b/gcsfs-testing/o/mapping%2Fx
-  response:
-<<<<<<< HEAD
-    body: {string: "{\n \"kind\": \"storage#object\",\n \"id\": \"gcsfs-testing/mapping/x/1518819038298649\",\n
-        \"selfLink\": \"https://www.googleapis.com/storage/v1/b/gcsfs-testing/o/mapping%2Fx\",\n
-        \"name\": \"mapping/x\",\n \"bucket\": \"gcsfs-testing\",\n \"generation\":
-        \"1518819038298649\",\n \"metageneration\": \"1\",\n \"timeCreated\": \"2018-02-16T22:10:38.287Z\",\n
-        \"updated\": \"2018-02-16T22:10:38.287Z\",\n \"storageClass\": \"MULTI_REGIONAL\",\n
-        \"timeStorageClassUpdated\": \"2018-02-16T22:10:38.287Z\",\n \"size\": \"3\",\n
-        \"md5Hash\": \"xvBXuGWElC5BVDX/sfqT1A==\",\n \"mediaLink\": \"https://www.googleapis.com/download/storage/v1/b/gcsfs-testing/o/mapping%2Fx?generation=1518819038298649&alt=media\",\n
-        \"crc32c\": \"gS9+1g==\",\n \"etag\": \"CJmEhuq5q9kCEAE=\"\n}\n"}
-=======
-    body: {string: "{\n \"kind\": \"storage#object\",\n \"id\": \"gcsfs-testing/mapping/x/1518819785968073\",\n
-        \"selfLink\": \"https://www.googleapis.com/storage/v1/b/gcsfs-testing/o/mapping%2Fx\",\n
-        \"name\": \"mapping/x\",\n \"bucket\": \"gcsfs-testing\",\n \"generation\":
-        \"1518819785968073\",\n \"metageneration\": \"1\",\n \"timeCreated\": \"2018-02-16T22:23:05.956Z\",\n
-        \"updated\": \"2018-02-16T22:23:05.956Z\",\n \"storageClass\": \"MULTI_REGIONAL\",\n
-        \"timeStorageClassUpdated\": \"2018-02-16T22:23:05.956Z\",\n \"size\": \"3\",\n
-        \"md5Hash\": \"xvBXuGWElC5BVDX/sfqT1A==\",\n \"mediaLink\": \"https://www.googleapis.com/download/storage/v1/b/gcsfs-testing/o/mapping%2Fx?generation=1518819785968073&alt=media\",\n
-        \"crc32c\": \"gS9+1g==\",\n \"etag\": \"CMmTyM68q9kCEAE=\"\n}\n"}
->>>>>>> 2129f8c8
-    headers:
-      Cache-Control: ['no-cache, no-store, max-age=0, must-revalidate']
-      Content-Length: ['703']
-      Content-Type: [application/json; charset=UTF-8]
-<<<<<<< HEAD
-      ETag: [CJmEhuq5q9kCEAE=]
-=======
-      ETag: [CMmTyM68q9kCEAE=]
->>>>>>> 2129f8c8
+      ETag: [CKzBp+u+q9kCEAE=]
       Pragma: [no-cache]
       Server: [UploadServer]
       Vary: [Origin, X-Origin]
@@ -995,11 +593,7 @@
       Connection: [keep-alive]
       Range: [bytes=0-5242882]
     method: GET
-<<<<<<< HEAD
-    uri: https://www.googleapis.com/download/storage/v1/b/gcsfs-testing/o/mapping%2Fx?alt=media&generation=1518819038298649
-=======
-    uri: https://www.googleapis.com/download/storage/v1/b/gcsfs-testing/o/mapping%2Fx?alt=media&generation=1518819785968073
->>>>>>> 2129f8c8
+    uri: https://www.googleapis.com/download/storage/v1/b/gcsfs-testing/o/mapping%2Fx?alt=media&generation=1518820383121580
   response:
     body: {string: '000'}
     headers:
@@ -1008,19 +602,11 @@
       Content-Length: ['3']
       Content-Range: [bytes 0-2/3]
       Content-Type: [application/octet-stream]
-<<<<<<< HEAD
-      ETag: [CJmEhuq5q9kCEAE=]
-      Pragma: [no-cache]
-      Server: [UploadServer]
-      Vary: [Origin, X-Origin]
-      X-Goog-Generation: ['1518819038298649']
-=======
-      ETag: [CMmTyM68q9kCEAE=]
-      Pragma: [no-cache]
-      Server: [UploadServer]
-      Vary: [Origin, X-Origin]
-      X-Goog-Generation: ['1518819785968073']
->>>>>>> 2129f8c8
+      ETag: [CKzBp+u+q9kCEAE=]
+      Pragma: [no-cache]
+      Server: [UploadServer]
+      Vary: [Origin, X-Origin]
+      X-Goog-Generation: ['1518820383121580']
       X-Goog-Hash: [crc32c=gS9+1g==]
       X-Goog-Metageneration: ['1']
       X-Goog-Storage-Class: [MULTI_REGIONAL]
@@ -1035,75 +621,45 @@
     method: POST
     uri: https://www.googleapis.com/upload/storage/v1/b/gcsfs-testing/o?name=mapping%2Fy&uploadType=media
   response:
-<<<<<<< HEAD
-    body: {string: "{\n \"kind\": \"storage#object\",\n \"id\": \"gcsfs-testing/mapping/y/1518819038571358\",\n
+    body: {string: "{\n \"kind\": \"storage#object\",\n \"id\": \"gcsfs-testing/mapping/y/1518820383378401\",\n
         \"selfLink\": \"https://www.googleapis.com/storage/v1/b/gcsfs-testing/o/mapping%2Fy\",\n
         \"name\": \"mapping/y\",\n \"bucket\": \"gcsfs-testing\",\n \"generation\":
-        \"1518819038571358\",\n \"metageneration\": \"1\",\n \"timeCreated\": \"2018-02-16T22:10:38.534Z\",\n
-        \"updated\": \"2018-02-16T22:10:38.534Z\",\n \"storageClass\": \"MULTI_REGIONAL\",\n
-        \"timeStorageClassUpdated\": \"2018-02-16T22:10:38.534Z\",\n \"size\": \"3\",\n
-        \"md5Hash\": \"JQz4tRx3Pz+NyLS+hnqaAg==\",\n \"mediaLink\": \"https://www.googleapis.com/download/storage/v1/b/gcsfs-testing/o/mapping%2Fy?generation=1518819038571358&alt=media\",\n
-        \"crc32c\": \"ZHjEjw==\",\n \"etag\": \"CN7Wluq5q9kCEAE=\"\n}\n"}
-=======
-    body: {string: "{\n \"kind\": \"storage#object\",\n \"id\": \"gcsfs-testing/mapping/y/1518819786210330\",\n
+        \"1518820383378401\",\n \"metageneration\": \"1\",\n \"timeCreated\": \"2018-02-16T22:33:03.367Z\",\n
+        \"updated\": \"2018-02-16T22:33:03.367Z\",\n \"storageClass\": \"MULTI_REGIONAL\",\n
+        \"timeStorageClassUpdated\": \"2018-02-16T22:33:03.367Z\",\n \"size\": \"3\",\n
+        \"md5Hash\": \"JQz4tRx3Pz+NyLS+hnqaAg==\",\n \"mediaLink\": \"https://www.googleapis.com/download/storage/v1/b/gcsfs-testing/o/mapping%2Fy?generation=1518820383378401&alt=media\",\n
+        \"crc32c\": \"ZHjEjw==\",\n \"etag\": \"COGXt+u+q9kCEAE=\"\n}\n"}
+    headers:
+      Cache-Control: ['no-cache, no-store, max-age=0, must-revalidate']
+      Content-Length: ['703']
+      Content-Type: [application/json; charset=UTF-8]
+      ETag: [COGXt+u+q9kCEAE=]
+      Pragma: [no-cache]
+      Server: [UploadServer]
+      Vary: [Origin, X-Origin]
+    status: {code: 200, message: OK}
+- request:
+    body: null
+    headers:
+      Accept: ['*/*']
+      Accept-Encoding: ['gzip, deflate']
+      Connection: [keep-alive]
+    method: GET
+    uri: https://www.googleapis.com/storage/v1/b/gcsfs-testing/o/mapping%2Fy
+  response:
+    body: {string: "{\n \"kind\": \"storage#object\",\n \"id\": \"gcsfs-testing/mapping/y/1518820383378401\",\n
         \"selfLink\": \"https://www.googleapis.com/storage/v1/b/gcsfs-testing/o/mapping%2Fy\",\n
         \"name\": \"mapping/y\",\n \"bucket\": \"gcsfs-testing\",\n \"generation\":
-        \"1518819786210330\",\n \"metageneration\": \"1\",\n \"timeCreated\": \"2018-02-16T22:23:06.199Z\",\n
-        \"updated\": \"2018-02-16T22:23:06.199Z\",\n \"storageClass\": \"MULTI_REGIONAL\",\n
-        \"timeStorageClassUpdated\": \"2018-02-16T22:23:06.199Z\",\n \"size\": \"3\",\n
-        \"md5Hash\": \"JQz4tRx3Pz+NyLS+hnqaAg==\",\n \"mediaLink\": \"https://www.googleapis.com/download/storage/v1/b/gcsfs-testing/o/mapping%2Fy?generation=1518819786210330&alt=media\",\n
-        \"crc32c\": \"ZHjEjw==\",\n \"etag\": \"CJr41s68q9kCEAE=\"\n}\n"}
->>>>>>> 2129f8c8
+        \"1518820383378401\",\n \"metageneration\": \"1\",\n \"timeCreated\": \"2018-02-16T22:33:03.367Z\",\n
+        \"updated\": \"2018-02-16T22:33:03.367Z\",\n \"storageClass\": \"MULTI_REGIONAL\",\n
+        \"timeStorageClassUpdated\": \"2018-02-16T22:33:03.367Z\",\n \"size\": \"3\",\n
+        \"md5Hash\": \"JQz4tRx3Pz+NyLS+hnqaAg==\",\n \"mediaLink\": \"https://www.googleapis.com/download/storage/v1/b/gcsfs-testing/o/mapping%2Fy?generation=1518820383378401&alt=media\",\n
+        \"crc32c\": \"ZHjEjw==\",\n \"etag\": \"COGXt+u+q9kCEAE=\"\n}\n"}
     headers:
       Cache-Control: ['no-cache, no-store, max-age=0, must-revalidate']
       Content-Length: ['703']
       Content-Type: [application/json; charset=UTF-8]
-<<<<<<< HEAD
-      ETag: [CN7Wluq5q9kCEAE=]
-=======
-      ETag: [CJr41s68q9kCEAE=]
->>>>>>> 2129f8c8
-      Pragma: [no-cache]
-      Server: [UploadServer]
-      Vary: [Origin, X-Origin]
-    status: {code: 200, message: OK}
-- request:
-    body: null
-    headers:
-      Accept: ['*/*']
-      Accept-Encoding: ['gzip, deflate']
-      Connection: [keep-alive]
-    method: GET
-    uri: https://www.googleapis.com/storage/v1/b/gcsfs-testing/o/mapping%2Fy
-  response:
-<<<<<<< HEAD
-    body: {string: "{\n \"kind\": \"storage#object\",\n \"id\": \"gcsfs-testing/mapping/y/1518819038571358\",\n
-        \"selfLink\": \"https://www.googleapis.com/storage/v1/b/gcsfs-testing/o/mapping%2Fy\",\n
-        \"name\": \"mapping/y\",\n \"bucket\": \"gcsfs-testing\",\n \"generation\":
-        \"1518819038571358\",\n \"metageneration\": \"1\",\n \"timeCreated\": \"2018-02-16T22:10:38.534Z\",\n
-        \"updated\": \"2018-02-16T22:10:38.534Z\",\n \"storageClass\": \"MULTI_REGIONAL\",\n
-        \"timeStorageClassUpdated\": \"2018-02-16T22:10:38.534Z\",\n \"size\": \"3\",\n
-        \"md5Hash\": \"JQz4tRx3Pz+NyLS+hnqaAg==\",\n \"mediaLink\": \"https://www.googleapis.com/download/storage/v1/b/gcsfs-testing/o/mapping%2Fy?generation=1518819038571358&alt=media\",\n
-        \"crc32c\": \"ZHjEjw==\",\n \"etag\": \"CN7Wluq5q9kCEAE=\"\n}\n"}
-=======
-    body: {string: "{\n \"kind\": \"storage#object\",\n \"id\": \"gcsfs-testing/mapping/y/1518819786210330\",\n
-        \"selfLink\": \"https://www.googleapis.com/storage/v1/b/gcsfs-testing/o/mapping%2Fy\",\n
-        \"name\": \"mapping/y\",\n \"bucket\": \"gcsfs-testing\",\n \"generation\":
-        \"1518819786210330\",\n \"metageneration\": \"1\",\n \"timeCreated\": \"2018-02-16T22:23:06.199Z\",\n
-        \"updated\": \"2018-02-16T22:23:06.199Z\",\n \"storageClass\": \"MULTI_REGIONAL\",\n
-        \"timeStorageClassUpdated\": \"2018-02-16T22:23:06.199Z\",\n \"size\": \"3\",\n
-        \"md5Hash\": \"JQz4tRx3Pz+NyLS+hnqaAg==\",\n \"mediaLink\": \"https://www.googleapis.com/download/storage/v1/b/gcsfs-testing/o/mapping%2Fy?generation=1518819786210330&alt=media\",\n
-        \"crc32c\": \"ZHjEjw==\",\n \"etag\": \"CJr41s68q9kCEAE=\"\n}\n"}
->>>>>>> 2129f8c8
-    headers:
-      Cache-Control: ['no-cache, no-store, max-age=0, must-revalidate']
-      Content-Length: ['703']
-      Content-Type: [application/json; charset=UTF-8]
-<<<<<<< HEAD
-      ETag: [CN7Wluq5q9kCEAE=]
-=======
-      ETag: [CJr41s68q9kCEAE=]
->>>>>>> 2129f8c8
+      ETag: [COGXt+u+q9kCEAE=]
       Pragma: [no-cache]
       Server: [UploadServer]
       Vary: [Origin, X-Origin]
@@ -1116,11 +672,7 @@
       Connection: [keep-alive]
       Range: [bytes=0-5242882]
     method: GET
-<<<<<<< HEAD
-    uri: https://www.googleapis.com/download/storage/v1/b/gcsfs-testing/o/mapping%2Fy?alt=media&generation=1518819038571358
-=======
-    uri: https://www.googleapis.com/download/storage/v1/b/gcsfs-testing/o/mapping%2Fy?alt=media&generation=1518819786210330
->>>>>>> 2129f8c8
+    uri: https://www.googleapis.com/download/storage/v1/b/gcsfs-testing/o/mapping%2Fy?alt=media&generation=1518820383378401
   response:
     body: {string: '456'}
     headers:
@@ -1129,19 +681,11 @@
       Content-Length: ['3']
       Content-Range: [bytes 0-2/3]
       Content-Type: [application/octet-stream]
-<<<<<<< HEAD
-      ETag: [CN7Wluq5q9kCEAE=]
-      Pragma: [no-cache]
-      Server: [UploadServer]
-      Vary: [Origin, X-Origin]
-      X-Goog-Generation: ['1518819038571358']
-=======
-      ETag: [CJr41s68q9kCEAE=]
-      Pragma: [no-cache]
-      Server: [UploadServer]
-      Vary: [Origin, X-Origin]
-      X-Goog-Generation: ['1518819786210330']
->>>>>>> 2129f8c8
+      ETag: [COGXt+u+q9kCEAE=]
+      Pragma: [no-cache]
+      Server: [UploadServer]
+      Vary: [Origin, X-Origin]
+      X-Goog-Generation: ['1518820383378401']
       X-Goog-Hash: [crc32c=ZHjEjw==]
       X-Goog-Metageneration: ['1']
       X-Goog-Storage-Class: [MULTI_REGIONAL]
@@ -1153,48 +697,27 @@
       Accept-Encoding: ['gzip, deflate']
       Connection: [keep-alive]
     method: GET
-    uri: https://www.googleapis.com/storage/v1/b/gcsfs-testing/o/?maxResults=1000
+    uri: https://www.googleapis.com/storage/v1/b/gcsfs-testing/o/?delimiter=%2F&prefix=mapping%2F
   response:
     body: {string: "{\n \"kind\": \"storage#objects\",\n \"items\": [\n  {\n   \"kind\":
-<<<<<<< HEAD
-        \"storage#object\",\n   \"id\": \"gcsfs-testing/mapping/x/1518819038298649\",\n
+        \"storage#object\",\n   \"id\": \"gcsfs-testing/mapping/x/1518820383121580\",\n
         \  \"selfLink\": \"https://www.googleapis.com/storage/v1/b/gcsfs-testing/o/mapping%2Fx\",\n
         \  \"name\": \"mapping/x\",\n   \"bucket\": \"gcsfs-testing\",\n   \"generation\":
-        \"1518819038298649\",\n   \"metageneration\": \"1\",\n   \"timeCreated\":
-        \"2018-02-16T22:10:38.287Z\",\n   \"updated\": \"2018-02-16T22:10:38.287Z\",\n
+        \"1518820383121580\",\n   \"metageneration\": \"1\",\n   \"timeCreated\":
+        \"2018-02-16T22:33:03.109Z\",\n   \"updated\": \"2018-02-16T22:33:03.109Z\",\n
         \  \"storageClass\": \"MULTI_REGIONAL\",\n   \"timeStorageClassUpdated\":
-        \"2018-02-16T22:10:38.287Z\",\n   \"size\": \"3\",\n   \"md5Hash\": \"xvBXuGWElC5BVDX/sfqT1A==\",\n
-        \  \"mediaLink\": \"https://www.googleapis.com/download/storage/v1/b/gcsfs-testing/o/mapping%2Fx?generation=1518819038298649&alt=media\",\n
-        \  \"crc32c\": \"gS9+1g==\",\n   \"etag\": \"CJmEhuq5q9kCEAE=\"\n  },\n  {\n
-        \  \"kind\": \"storage#object\",\n   \"id\": \"gcsfs-testing/mapping/y/1518819038571358\",\n
+        \"2018-02-16T22:33:03.109Z\",\n   \"size\": \"3\",\n   \"md5Hash\": \"xvBXuGWElC5BVDX/sfqT1A==\",\n
+        \  \"mediaLink\": \"https://www.googleapis.com/download/storage/v1/b/gcsfs-testing/o/mapping%2Fx?generation=1518820383121580&alt=media\",\n
+        \  \"crc32c\": \"gS9+1g==\",\n   \"etag\": \"CKzBp+u+q9kCEAE=\"\n  },\n  {\n
+        \  \"kind\": \"storage#object\",\n   \"id\": \"gcsfs-testing/mapping/y/1518820383378401\",\n
         \  \"selfLink\": \"https://www.googleapis.com/storage/v1/b/gcsfs-testing/o/mapping%2Fy\",\n
         \  \"name\": \"mapping/y\",\n   \"bucket\": \"gcsfs-testing\",\n   \"generation\":
-        \"1518819038571358\",\n   \"metageneration\": \"1\",\n   \"timeCreated\":
-        \"2018-02-16T22:10:38.534Z\",\n   \"updated\": \"2018-02-16T22:10:38.534Z\",\n
+        \"1518820383378401\",\n   \"metageneration\": \"1\",\n   \"timeCreated\":
+        \"2018-02-16T22:33:03.367Z\",\n   \"updated\": \"2018-02-16T22:33:03.367Z\",\n
         \  \"storageClass\": \"MULTI_REGIONAL\",\n   \"timeStorageClassUpdated\":
-        \"2018-02-16T22:10:38.534Z\",\n   \"size\": \"3\",\n   \"md5Hash\": \"JQz4tRx3Pz+NyLS+hnqaAg==\",\n
-        \  \"mediaLink\": \"https://www.googleapis.com/download/storage/v1/b/gcsfs-testing/o/mapping%2Fy?generation=1518819038571358&alt=media\",\n
-        \  \"crc32c\": \"ZHjEjw==\",\n   \"etag\": \"CN7Wluq5q9kCEAE=\"\n  }\n ]\n}\n"}
-=======
-        \"storage#object\",\n   \"id\": \"gcsfs-testing/mapping/x/1518819785968073\",\n
-        \  \"selfLink\": \"https://www.googleapis.com/storage/v1/b/gcsfs-testing/o/mapping%2Fx\",\n
-        \  \"name\": \"mapping/x\",\n   \"bucket\": \"gcsfs-testing\",\n   \"generation\":
-        \"1518819785968073\",\n   \"metageneration\": \"1\",\n   \"timeCreated\":
-        \"2018-02-16T22:23:05.956Z\",\n   \"updated\": \"2018-02-16T22:23:05.956Z\",\n
-        \  \"storageClass\": \"MULTI_REGIONAL\",\n   \"timeStorageClassUpdated\":
-        \"2018-02-16T22:23:05.956Z\",\n   \"size\": \"3\",\n   \"md5Hash\": \"xvBXuGWElC5BVDX/sfqT1A==\",\n
-        \  \"mediaLink\": \"https://www.googleapis.com/download/storage/v1/b/gcsfs-testing/o/mapping%2Fx?generation=1518819785968073&alt=media\",\n
-        \  \"crc32c\": \"gS9+1g==\",\n   \"etag\": \"CMmTyM68q9kCEAE=\"\n  },\n  {\n
-        \  \"kind\": \"storage#object\",\n   \"id\": \"gcsfs-testing/mapping/y/1518819786210330\",\n
-        \  \"selfLink\": \"https://www.googleapis.com/storage/v1/b/gcsfs-testing/o/mapping%2Fy\",\n
-        \  \"name\": \"mapping/y\",\n   \"bucket\": \"gcsfs-testing\",\n   \"generation\":
-        \"1518819786210330\",\n   \"metageneration\": \"1\",\n   \"timeCreated\":
-        \"2018-02-16T22:23:06.199Z\",\n   \"updated\": \"2018-02-16T22:23:06.199Z\",\n
-        \  \"storageClass\": \"MULTI_REGIONAL\",\n   \"timeStorageClassUpdated\":
-        \"2018-02-16T22:23:06.199Z\",\n   \"size\": \"3\",\n   \"md5Hash\": \"JQz4tRx3Pz+NyLS+hnqaAg==\",\n
-        \  \"mediaLink\": \"https://www.googleapis.com/download/storage/v1/b/gcsfs-testing/o/mapping%2Fy?generation=1518819786210330&alt=media\",\n
-        \  \"crc32c\": \"ZHjEjw==\",\n   \"etag\": \"CJr41s68q9kCEAE=\"\n  }\n ]\n}\n"}
->>>>>>> 2129f8c8
+        \"2018-02-16T22:33:03.367Z\",\n   \"size\": \"3\",\n   \"md5Hash\": \"JQz4tRx3Pz+NyLS+hnqaAg==\",\n
+        \  \"mediaLink\": \"https://www.googleapis.com/download/storage/v1/b/gcsfs-testing/o/mapping%2Fy?generation=1518820383378401&alt=media\",\n
+        \  \"crc32c\": \"ZHjEjw==\",\n   \"etag\": \"COGXt+u+q9kCEAE=\"\n  }\n ]\n}\n"}
     headers:
       Cache-Control: ['private, max-age=0, must-revalidate, no-transform']
       Content-Length: ['1526']
@@ -1202,6 +725,44 @@
       Server: [UploadServer]
       Vary: [Origin, X-Origin]
     status: {code: 200, message: OK}
+- request:
+    body: null
+    headers:
+      Accept: ['*/*']
+      Accept-Encoding: ['gzip, deflate']
+      Connection: [keep-alive]
+    method: GET
+    uri: https://www.googleapis.com/storage/v1/b/gcsfs-testing/o/mapping
+  response:
+    body: {string: "{\n \"error\": {\n  \"errors\": [\n   {\n    \"domain\": \"global\",\n
+        \   \"reason\": \"notFound\",\n    \"message\": \"Not Found\"\n   }\n  ],\n
+        \ \"code\": 404,\n  \"message\": \"Not Found\"\n }\n}\n"}
+    headers:
+      Cache-Control: ['private, max-age=0']
+      Content-Length: ['165']
+      Content-Type: [application/json; charset=UTF-8]
+      Server: [UploadServer]
+      Vary: [Origin, X-Origin]
+    status: {code: 404, message: Not Found}
+- request:
+    body: null
+    headers:
+      Accept: ['*/*']
+      Accept-Encoding: ['gzip, deflate']
+      Connection: [keep-alive]
+    method: GET
+    uri: https://www.googleapis.com/storage/v1/b/gcsfs-testing/o/mapping
+  response:
+    body: {string: "{\n \"error\": {\n  \"errors\": [\n   {\n    \"domain\": \"global\",\n
+        \   \"reason\": \"notFound\",\n    \"message\": \"Not Found\"\n   }\n  ],\n
+        \ \"code\": 404,\n  \"message\": \"Not Found\"\n }\n}\n"}
+    headers:
+      Cache-Control: ['private, max-age=0']
+      Content-Length: ['165']
+      Content-Type: [application/json; charset=UTF-8]
+      Server: [UploadServer]
+      Vary: [Origin, X-Origin]
+    status: {code: 404, message: Not Found}
 - request:
     body: null
     headers:
@@ -1247,7 +808,7 @@
       Accept-Encoding: ['gzip, deflate']
       Connection: [keep-alive]
     method: GET
-    uri: https://www.googleapis.com/storage/v1/b/gcsfs-testing/o/?maxResults=1000
+    uri: https://www.googleapis.com/storage/v1/b/gcsfs-testing/o/?delimiter=%2F&prefix=mapping%2F
   response:
     body: {string: "{\n \"kind\": \"storage#objects\"\n}\n"}
     headers:
@@ -1257,4 +818,42 @@
       Server: [UploadServer]
       Vary: [Origin, X-Origin]
     status: {code: 200, message: OK}
+- request:
+    body: null
+    headers:
+      Accept: ['*/*']
+      Accept-Encoding: ['gzip, deflate']
+      Connection: [keep-alive]
+    method: GET
+    uri: https://www.googleapis.com/storage/v1/b/gcsfs-testing/o/mapping
+  response:
+    body: {string: "{\n \"error\": {\n  \"errors\": [\n   {\n    \"domain\": \"global\",\n
+        \   \"reason\": \"notFound\",\n    \"message\": \"Not Found\"\n   }\n  ],\n
+        \ \"code\": 404,\n  \"message\": \"Not Found\"\n }\n}\n"}
+    headers:
+      Cache-Control: ['private, max-age=0']
+      Content-Length: ['165']
+      Content-Type: [application/json; charset=UTF-8]
+      Server: [UploadServer]
+      Vary: [Origin, X-Origin]
+    status: {code: 404, message: Not Found}
+- request:
+    body: null
+    headers:
+      Accept: ['*/*']
+      Accept-Encoding: ['gzip, deflate']
+      Connection: [keep-alive]
+    method: GET
+    uri: https://www.googleapis.com/storage/v1/b/gcsfs-testing/o/mapping
+  response:
+    body: {string: "{\n \"error\": {\n  \"errors\": [\n   {\n    \"domain\": \"global\",\n
+        \   \"reason\": \"notFound\",\n    \"message\": \"Not Found\"\n   }\n  ],\n
+        \ \"code\": 404,\n  \"message\": \"Not Found\"\n }\n}\n"}
+    headers:
+      Cache-Control: ['private, max-age=0']
+      Content-Length: ['165']
+      Content-Type: [application/json; charset=UTF-8]
+      Server: [UploadServer]
+      Vary: [Origin, X-Origin]
+    status: {code: 404, message: Not Found}
 version: 1