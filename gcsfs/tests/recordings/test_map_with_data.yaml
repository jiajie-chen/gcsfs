interactions:
- request:
    body: null
    headers:
      Accept: ['*/*']
      Accept-Encoding: ['gzip, deflate']
      Connection: [keep-alive]
      Content-Length: ['0']
      User-Agent: [python-requests/2.18.4]
    method: POST
    uri: https://www.googleapis.com/oauth2/v4/token?grant_type=refresh_token
  response:
    body:
      string: !!binary |
<<<<<<< HEAD
        H4sIAEUKMFoC/6tWykyJL8nPTs1TslJQqqioUNJRUALz40sqC1JBgk6piUWpRSDxxOTk1OJiDOWp
        FQWZRanF8ZkgQWMzA4NaAMCTibZWAAAA
    headers:
      Alt-Svc: ['quic=":443"; ma=2592000; v="39,38,37,35"']
      Cache-Control: ['no-cache, no-store, max-age=0, must-revalidate']
      Content-Encoding: [gzip]
      Content-Type: [application/json; charset=UTF-8]
      Date: ['Wed, 11 Oct 2017 14:35:49 GMT']
=======
        H4sIALWTTloC/6tWykyJL8nPTs1TslJQqqioUNJRUEpMTk4tLsYQBvPjSyoLUkGCTqmJRalFIPHU
        ioLMotTi+EyQYmMzA4NaAIbFaipWAAAA
    headers:
      Alt-Svc: ['hq=":443"; ma=2592000; quic=51303431; quic=51303339; quic=51303338;
          quic=51303337; quic=51303335,quic=":443"; ma=2592000; v="41,39,38,37,35"']
      Cache-Control: ['no-cache, no-store, max-age=0, must-revalidate']
      Content-Encoding: [gzip]
      Content-Type: [application/json; charset=UTF-8]
      Date: ['Thu, 04 Jan 2018 20:51:01 GMT']
>>>>>>> 899a4518
      Expires: ['Mon, 01 Jan 1990 00:00:00 GMT']
      Pragma: [no-cache]
      Server: [GSE]
      Transfer-Encoding: [chunked]
      Vary: [Origin, X-Origin]
      X-Content-Type-Options: [nosniff]
      X-Frame-Options: [SAMEORIGIN]
      X-XSS-Protection: [1; mode=block]
    status: {code: 200, message: OK}
- request:
    body: null
    headers:
      Accept: ['*/*']
      Accept-Encoding: ['gzip, deflate']
      Connection: [keep-alive]
      User-Agent: [python-requests/2.18.4]
    method: GET
    uri: https://www.googleapis.com/storage/v1/b/?project=test_project
  response:
    body: {string: "{\n \"kind\": \"storage#buckets\",\n \"items\": [\n  {\n   \"kind\":
        \"storage#bucket\",\n   \"id\": \"anaconda-enterprise\",\n   \"selfLink\":
        \"https://www.googleapis.com/storage/v1/b/anaconda-enterprise\",\n   \"projectNumber\":
        \"586241054156\",\n   \"name\": \"anaconda-enterprise\",\n   \"timeCreated\":
        \"2017-07-05T23:53:06.552Z\",\n   \"updated\": \"2017-07-14T17:39:54.178Z\",\n
        \  \"metageneration\": \"3\",\n   \"location\": \"US\",\n   \"storageClass\":
        \"MULTI_REGIONAL\",\n   \"etag\": \"CAM=\"\n  },\n  {\n   \"kind\": \"storage#bucket\",\n
        \  \"id\": \"anaconda-public-data\",\n   \"selfLink\": \"https://www.googleapis.com/storage/v1/b/anaconda-public-data\",\n
        \  \"projectNumber\": \"586241054156\",\n   \"name\": \"anaconda-public-data\",\n
        \  \"timeCreated\": \"2017-04-05T20:22:12.865Z\",\n   \"updated\": \"2017-07-10T16:32:07.980Z\",\n
        \  \"metageneration\": \"2\",\n   \"location\": \"US\",\n   \"storageClass\":
        \"MULTI_REGIONAL\",\n   \"etag\": \"CAI=\"\n  },\n  {\n   \"kind\": \"storage#bucket\",\n
        \  \"id\": \"artifacts.test_project.appspot.com\",\n   \"selfLink\": \"https://www.googleapis.com/storage/v1/b/artifacts.test_project.appspot.com\",\n
        \  \"projectNumber\": \"586241054156\",\n   \"name\": \"artifacts.test_project.appspot.com\",\n
        \  \"timeCreated\": \"2016-05-17T18:29:22.774Z\",\n   \"updated\": \"2016-05-17T18:29:22.774Z\",\n
        \  \"metageneration\": \"1\",\n   \"location\": \"US\",\n   \"storageClass\":
        \"STANDARD\",\n   \"etag\": \"CAE=\"\n  },\n  {\n   \"kind\": \"storage#bucket\",\n
<<<<<<< HEAD
        \  \"id\": \"dataflow-anaconda-compute\",\n   \"selfLink\": \"https://www.googleapis.com/storage/v1/b/dataflow-anaconda-compute\",\n
        \  \"projectNumber\": \"586241054156\",\n   \"name\": \"dataflow-anaconda-compute\",\n
        \  \"timeCreated\": \"2017-09-14T18:55:42.848Z\",\n   \"updated\": \"2017-09-14T18:55:42.848Z\",\n
        \  \"metageneration\": \"1\",\n   \"location\": \"US\",\n   \"storageClass\":
        \"MULTI_REGIONAL\",\n   \"etag\": \"CAE=\"\n  },\n  {\n   \"kind\": \"storage#bucket\",\n
        \  \"id\": \"gcsfs-testing\",\n   \"selfLink\": \"https://www.googleapis.com/storage/v1/b/gcsfs-testing\",\n
        \  \"projectNumber\": \"586241054156\",\n   \"name\": \"gcsfs-testing\",\n
        \  \"timeCreated\": \"2017-10-11T14:25:41.055Z\",\n   \"updated\": \"2017-10-11T14:25:41.055Z\",\n
        \  \"metageneration\": \"1\",\n   \"location\": \"US\",\n   \"storageClass\":
        \"STANDARD\",\n   \"etag\": \"CAE=\"\n  },\n  {\n   \"kind\": \"storage#bucket\",\n
        \  \"id\": \"mytempdir\",\n   \"selfLink\": \"https://www.googleapis.com/storage/v1/b/mytempdir\",\n
        \  \"projectNumber\": \"586241054156\",\n   \"name\": \"mytempdir\",\n   \"timeCreated\":
        \"2017-10-02T20:32:40.893Z\",\n   \"updated\": \"2017-10-02T20:32:40.893Z\",\n
        \  \"metageneration\": \"1\",\n   \"location\": \"US\",\n   \"storageClass\":
        \"STANDARD\",\n   \"etag\": \"CAE=\"\n  }\n ]\n}\n"}
    headers:
      Alt-Svc: ['quic=":443"; ma=2592000; v="39,38,37,35"']
      Cache-Control: ['private, max-age=0, must-revalidate, no-transform']
      Content-Length: ['2512']
      Content-Type: [application/json; charset=UTF-8]
      Date: ['Wed, 11 Oct 2017 14:35:50 GMT']
      Expires: ['Wed, 11 Oct 2017 14:35:50 GMT']
      Server: [UploadServer]
      Vary: [Origin, X-Origin]
      X-GUploader-UploadID: [AEnB2UquUzYW7zRsanrfg_7EVSxF-tjPu6ZdczgBdVXBK0ivyujeZUYhptlfWUWpKxNNA59UDu4aXwSFyTeo0DEQic-aii4gvQ]
=======
        \  \"id\": \"test_project_cloudbuild\",\n   \"selfLink\": \"https://www.googleapis.com/storage/v1/b/test_project_cloudbuild\",\n
        \  \"projectNumber\": \"586241054156\",\n   \"name\": \"test_project_cloudbuild\",\n
        \  \"timeCreated\": \"2017-11-03T20:06:49.744Z\",\n   \"updated\": \"2017-11-03T20:06:49.744Z\",\n
        \  \"metageneration\": \"1\",\n   \"location\": \"US\",\n   \"storageClass\":
        \"STANDARD\",\n   \"etag\": \"CAE=\"\n  },\n  {\n   \"kind\": \"storage#bucket\",\n
        \  \"id\": \"dataflow-anaconda-compute\",\n   \"selfLink\": \"https://www.googleapis.com/storage/v1/b/dataflow-anaconda-compute\",\n
        \  \"projectNumber\": \"586241054156\",\n   \"name\": \"dataflow-anaconda-compute\",\n
        \  \"timeCreated\": \"2017-09-14T18:55:42.848Z\",\n   \"updated\": \"2017-09-14T18:55:42.848Z\",\n
        \  \"metageneration\": \"1\",\n   \"location\": \"US\",\n   \"storageClass\":
        \"MULTI_REGIONAL\",\n   \"etag\": \"CAE=\"\n  },\n  {\n   \"kind\": \"storage#bucket\",\n
        \  \"id\": \"gcsfs-test\",\n   \"selfLink\": \"https://www.googleapis.com/storage/v1/b/gcsfs-test\",\n
        \  \"projectNumber\": \"586241054156\",\n   \"name\": \"gcsfs-test\",\n   \"timeCreated\":
        \"2017-12-02T23:25:23.058Z\",\n   \"updated\": \"2018-01-04T14:07:08.519Z\",\n
        \  \"metageneration\": \"2\",\n   \"location\": \"US\",\n   \"storageClass\":
        \"MULTI_REGIONAL\",\n   \"etag\": \"CAI=\"\n  },\n  {\n   \"kind\": \"storage#bucket\",\n
        \  \"id\": \"gcsfs-testing\",\n   \"selfLink\": \"https://www.googleapis.com/storage/v1/b/gcsfs-testing\",\n
        \  \"projectNumber\": \"586241054156\",\n   \"name\": \"gcsfs-testing\",\n
        \  \"timeCreated\": \"2017-12-12T16:52:13.675Z\",\n   \"updated\": \"2017-12-12T16:52:13.675Z\",\n
        \  \"metageneration\": \"1\",\n   \"location\": \"US\",\n   \"storageClass\":
        \"STANDARD\",\n   \"etag\": \"CAE=\"\n  }\n ]\n}\n"}
    headers:
      Alt-Svc: ['hq=":443"; ma=2592000; quic=51303431; quic=51303339; quic=51303338;
          quic=51303337; quic=51303335,quic=":443"; ma=2592000; v="41,39,38,37,35"']
      Cache-Control: ['private, max-age=0, must-revalidate, no-transform']
      Content-Length: ['2944']
      Content-Type: [application/json; charset=UTF-8]
      Date: ['Thu, 04 Jan 2018 20:51:02 GMT']
      Expires: ['Thu, 04 Jan 2018 20:51:02 GMT']
      Server: [UploadServer]
      Vary: [Origin, X-Origin]
      X-GUploader-UploadID: [AEnB2Uo9y3Qn-OQX0GDRwR1cND_L1ag3OjA9tQvh1psq8JEwAfAK5cg4rynq7ds1fXJTsq-NTarnFNmU43ZhpugyM07h635KTA]
>>>>>>> 899a4518
    status: {code: 200, message: OK}
- request:
    body: null
    headers:
      Accept: ['*/*']
      Accept-Encoding: ['gzip, deflate']
      Connection: [keep-alive]
      Content-Length: ['0']
      User-Agent: [python-requests/2.18.4]
    method: DELETE
    uri: https://www.googleapis.com/storage/v1/b/gcsfs-testing/o/tmp%2Ftest%2Fa
  response:
    body: {string: "{\n \"error\": {\n  \"errors\": [\n   {\n    \"domain\": \"global\",\n
        \   \"reason\": \"notFound\",\n    \"message\": \"Not Found\"\n   }\n  ],\n
        \ \"code\": 404,\n  \"message\": \"Not Found\"\n }\n}\n"}
    headers:
<<<<<<< HEAD
      Alt-Svc: ['quic=":443"; ma=2592000; v="39,38,37,35"']
      Cache-Control: ['private, max-age=0']
      Content-Length: ['165']
      Content-Type: [application/json; charset=UTF-8]
      Date: ['Wed, 11 Oct 2017 14:35:50 GMT']
      Expires: ['Wed, 11 Oct 2017 14:35:50 GMT']
      Server: [UploadServer]
      Vary: [Origin, X-Origin]
      X-GUploader-UploadID: [AEnB2UpgkWe_0x-v0cfFnsnrVRKCvup6ktK0QKmee8P12yCqJuWoNfm3KsG77D5MO7YPVZV5bXO6WsrOasMmIbxF61Zoltsmig]
=======
      Alt-Svc: ['hq=":443"; ma=2592000; quic=51303431; quic=51303339; quic=51303338;
          quic=51303337; quic=51303335,quic=":443"; ma=2592000; v="41,39,38,37,35"']
      Cache-Control: ['private, max-age=0']
      Content-Length: ['165']
      Content-Type: [application/json; charset=UTF-8]
      Date: ['Thu, 04 Jan 2018 20:51:02 GMT']
      Expires: ['Thu, 04 Jan 2018 20:51:02 GMT']
      Server: [UploadServer]
      Vary: [Origin, X-Origin]
      X-GUploader-UploadID: [AEnB2UoXfxRwA-T0GCw-dmFv3iBKzKqrnXucvhF3wWmsSKJoi8EQ67tYqATSTBFUutp_HZfEcGKGjRGutrKBxjnhODNRh0JNhw]
>>>>>>> 899a4518
    status: {code: 404, message: Not Found}
- request:
    body: null
    headers:
      Accept: ['*/*']
      Accept-Encoding: ['gzip, deflate']
      Connection: [keep-alive]
      Content-Length: ['0']
      User-Agent: [python-requests/2.18.4]
    method: DELETE
    uri: https://www.googleapis.com/storage/v1/b/gcsfs-testing/o/tmp%2Ftest%2Fb
  response:
    body: {string: "{\n \"error\": {\n  \"errors\": [\n   {\n    \"domain\": \"global\",\n
        \   \"reason\": \"notFound\",\n    \"message\": \"Not Found\"\n   }\n  ],\n
        \ \"code\": 404,\n  \"message\": \"Not Found\"\n }\n}\n"}
    headers:
<<<<<<< HEAD
      Alt-Svc: ['quic=":443"; ma=2592000; v="39,38,37,35"']
      Cache-Control: ['private, max-age=0']
      Content-Length: ['165']
      Content-Type: [application/json; charset=UTF-8]
      Date: ['Wed, 11 Oct 2017 14:35:50 GMT']
      Expires: ['Wed, 11 Oct 2017 14:35:50 GMT']
      Server: [UploadServer]
      Vary: [Origin, X-Origin]
      X-GUploader-UploadID: [AEnB2UrERwFefTue0GBp3Mjr0xazwqX6fZFsnd_mQah0-UU3e59mQqWPBc6-qcL_tE6lkRvFNjsrOmxVRAmq3qAC25hNrtVQAw]
=======
      Alt-Svc: ['hq=":443"; ma=2592000; quic=51303431; quic=51303339; quic=51303338;
          quic=51303337; quic=51303335,quic=":443"; ma=2592000; v="41,39,38,37,35"']
      Cache-Control: ['private, max-age=0']
      Content-Length: ['165']
      Content-Type: [application/json; charset=UTF-8]
      Date: ['Thu, 04 Jan 2018 20:51:02 GMT']
      Expires: ['Thu, 04 Jan 2018 20:51:02 GMT']
      Server: [UploadServer]
      Vary: [Origin, X-Origin]
      X-GUploader-UploadID: [AEnB2UrEWtWPuPjzRz0awmQfRAb_SlrHikGmL7rqnS-MGA6YaUn5srgBXdSdkcmcza3AIOATjsnwsTV-iYcAL_ronncbYO7BXA]
>>>>>>> 899a4518
    status: {code: 404, message: Not Found}
- request:
    body: null
    headers:
      Accept: ['*/*']
      Accept-Encoding: ['gzip, deflate']
      Connection: [keep-alive]
      Content-Length: ['0']
      User-Agent: [python-requests/2.18.4]
    method: DELETE
    uri: https://www.googleapis.com/storage/v1/b/gcsfs-testing/o/tmp%2Ftest%2Fc
  response:
    body: {string: "{\n \"error\": {\n  \"errors\": [\n   {\n    \"domain\": \"global\",\n
        \   \"reason\": \"notFound\",\n    \"message\": \"Not Found\"\n   }\n  ],\n
        \ \"code\": 404,\n  \"message\": \"Not Found\"\n }\n}\n"}
    headers:
<<<<<<< HEAD
      Alt-Svc: ['quic=":443"; ma=2592000; v="39,38,37,35"']
      Cache-Control: ['private, max-age=0']
      Content-Length: ['165']
      Content-Type: [application/json; charset=UTF-8]
      Date: ['Wed, 11 Oct 2017 14:35:50 GMT']
      Expires: ['Wed, 11 Oct 2017 14:35:50 GMT']
      Server: [UploadServer]
      Vary: [Origin, X-Origin]
      X-GUploader-UploadID: [AEnB2Uq8-H95efBRnhujkM5C4bCuUoNLOFQvKXuop5yysKl0f39S6dN42grbAt1XmU0Ugbk9ZvvvgtwWH0tyJdD2-G5AtU1oMw]
=======
      Alt-Svc: ['hq=":443"; ma=2592000; quic=51303431; quic=51303339; quic=51303338;
          quic=51303337; quic=51303335,quic=":443"; ma=2592000; v="41,39,38,37,35"']
      Cache-Control: ['private, max-age=0']
      Content-Length: ['165']
      Content-Type: [application/json; charset=UTF-8]
      Date: ['Thu, 04 Jan 2018 20:51:02 GMT']
      Expires: ['Thu, 04 Jan 2018 20:51:02 GMT']
      Server: [UploadServer]
      Vary: [Origin, X-Origin]
      X-GUploader-UploadID: [AEnB2Uo6SnQqNtRq8DG2OTlDcoShInEcNVieb6wML3R2tSU7UEUCAP6h01yp1qYbHNH0nKxA7QlK-vAQuZxlGc49HZdBxj_z9A]
>>>>>>> 899a4518
    status: {code: 404, message: Not Found}
- request:
    body: null
    headers:
      Accept: ['*/*']
      Accept-Encoding: ['gzip, deflate']
      Connection: [keep-alive]
      Content-Length: ['0']
      User-Agent: [python-requests/2.18.4]
    method: DELETE
    uri: https://www.googleapis.com/storage/v1/b/gcsfs-testing/o/tmp%2Ftest%2Fd
  response:
    body: {string: "{\n \"error\": {\n  \"errors\": [\n   {\n    \"domain\": \"global\",\n
        \   \"reason\": \"notFound\",\n    \"message\": \"Not Found\"\n   }\n  ],\n
        \ \"code\": 404,\n  \"message\": \"Not Found\"\n }\n}\n"}
    headers:
<<<<<<< HEAD
      Alt-Svc: ['quic=":443"; ma=2592000; v="39,38,37,35"']
      Cache-Control: ['private, max-age=0']
      Content-Length: ['165']
      Content-Type: [application/json; charset=UTF-8]
      Date: ['Wed, 11 Oct 2017 14:35:51 GMT']
      Expires: ['Wed, 11 Oct 2017 14:35:51 GMT']
      Server: [UploadServer]
      Vary: [Origin, X-Origin]
      X-GUploader-UploadID: [AEnB2UqVFlCJNw7_3PlaPJy_kY_Rs5C_QKDAShj_B0E8UC_cHecpWNyFdLIXLXGW_Ej1V2dqhAmjQoNyzfDVc3M0U0-H32B2dg]
=======
      Alt-Svc: ['hq=":443"; ma=2592000; quic=51303431; quic=51303339; quic=51303338;
          quic=51303337; quic=51303335,quic=":443"; ma=2592000; v="41,39,38,37,35"']
      Cache-Control: ['private, max-age=0']
      Content-Length: ['165']
      Content-Type: [application/json; charset=UTF-8]
      Date: ['Thu, 04 Jan 2018 20:51:02 GMT']
      Expires: ['Thu, 04 Jan 2018 20:51:02 GMT']
      Server: [UploadServer]
      Vary: [Origin, X-Origin]
      X-GUploader-UploadID: [AEnB2UoVK0Rhlm3Tj7ru5Gda4PTfBwfo5rJtq7c3xlLbdeTuMwZP0_B0USj54kS88ZlLFGwxwPIuHQeRL8c5Z9ThFpV6ZcRFjg]
>>>>>>> 899a4518
    status: {code: 404, message: Not Found}
- request:
    body: '123'
    headers:
      Accept: ['*/*']
      Accept-Encoding: ['gzip, deflate']
      Connection: [keep-alive]
      Content-Length: ['3']
      User-Agent: [python-requests/2.18.4]
    method: POST
    uri: https://www.googleapis.com/upload/storage/v1/b/gcsfs-testing/o?name=mapping%2Fx&uploadType=media
  response:
<<<<<<< HEAD
    body: {string: "{\n \"kind\": \"storage#object\",\n \"id\": \"gcsfs-testing/mapping/x/1507732551255810\",\n
        \"selfLink\": \"https://www.googleapis.com/storage/v1/b/gcsfs-testing/o/mapping%2Fx\",\n
        \"name\": \"mapping/x\",\n \"bucket\": \"gcsfs-testing\",\n \"generation\":
        \"1507732551255810\",\n \"metageneration\": \"1\",\n \"timeCreated\": \"2017-10-11T14:35:51.199Z\",\n
        \"updated\": \"2017-10-11T14:35:51.199Z\",\n \"storageClass\": \"STANDARD\",\n
        \"timeStorageClassUpdated\": \"2017-10-11T14:35:51.199Z\",\n \"size\": \"3\",\n
        \"md5Hash\": \"ICy5YqxZB1uWSwcVLSNLcA==\",\n \"mediaLink\": \"https://www.googleapis.com/download/storage/v1/b/gcsfs-testing/o/mapping%2Fx?generation=1507732551255810&alt=media\",\n
        \"crc32c\": \"EHsvsg==\",\n \"etag\": \"CIKOibnl6NYCEAE=\"\n}\n"}
    headers:
      Alt-Svc: ['quic=":443"; ma=2592000; v="39,38,37,35"']
      Cache-Control: ['no-cache, no-store, max-age=0, must-revalidate']
      Content-Length: ['685']
      Content-Type: [application/json; charset=UTF-8]
      Date: ['Wed, 11 Oct 2017 14:35:51 GMT']
      ETag: [CIKOibnl6NYCEAE=]
=======
    body: {string: "{\n \"kind\": \"storage#object\",\n \"id\": \"gcsfs-testing/mapping/x/1515099062585904\",\n
        \"selfLink\": \"https://www.googleapis.com/storage/v1/b/gcsfs-testing/o/mapping%2Fx\",\n
        \"name\": \"mapping/x\",\n \"bucket\": \"gcsfs-testing\",\n \"generation\":
        \"1515099062585904\",\n \"metageneration\": \"1\",\n \"timeCreated\": \"2018-01-04T20:51:02.531Z\",\n
        \"updated\": \"2018-01-04T20:51:02.531Z\",\n \"storageClass\": \"STANDARD\",\n
        \"timeStorageClassUpdated\": \"2018-01-04T20:51:02.531Z\",\n \"size\": \"3\",\n
        \"md5Hash\": \"ICy5YqxZB1uWSwcVLSNLcA==\",\n \"mediaLink\": \"https://www.googleapis.com/download/storage/v1/b/gcsfs-testing/o/mapping%2Fx?generation=1515099062585904&alt=media\",\n
        \"crc32c\": \"EHsvsg==\",\n \"etag\": \"CLCUs+uXv9gCEAE=\"\n}\n"}
    headers:
      Alt-Svc: ['hq=":443"; ma=2592000; quic=51303431; quic=51303339; quic=51303338;
          quic=51303337; quic=51303335,quic=":443"; ma=2592000; v="41,39,38,37,35"']
      Cache-Control: ['no-cache, no-store, max-age=0, must-revalidate']
      Content-Length: ['677']
      Content-Type: [application/json; charset=UTF-8]
      Date: ['Thu, 04 Jan 2018 20:51:02 GMT']
      ETag: [CLCUs+uXv9gCEAE=]
>>>>>>> 899a4518
      Expires: ['Mon, 01 Jan 1990 00:00:00 GMT']
      Pragma: [no-cache]
      Server: [UploadServer]
      Vary: [Origin, X-Origin]
<<<<<<< HEAD
      X-GUploader-UploadID: [AEnB2Uo5mfH1jiaaZd9VUrNakPVNXCJ29jgtJJ9T5yxbl_O1uzerFrBojvqi_8MuHhShCa1dsj82p6nALGqdSFfnhY9cgh55SQ]
=======
      X-GUploader-UploadID: [AEnB2UqvS-nu83wgwVSIc-nzqHDGBK1qmnTPiRiWLKdH31x58aBuA57AytNZtmrD6ap1M2TjzsZY1zcT-d7ZbUZyw-76UefiyA]
>>>>>>> 899a4518
    status: {code: 200, message: OK}
- request:
    body: null
    headers:
      Accept: ['*/*']
      Accept-Encoding: ['gzip, deflate']
      Connection: [keep-alive]
      User-Agent: [python-requests/2.18.4]
    method: GET
    uri: https://www.googleapis.com/storage/v1/b/gcsfs-testing/o/?maxResults=1000
  response:
    body: {string: "{\n \"kind\": \"storage#objects\",\n \"items\": [\n  {\n   \"kind\":
<<<<<<< HEAD
        \"storage#object\",\n   \"id\": \"gcsfs-testing/mapping/x/1507732551255810\",\n
        \  \"selfLink\": \"https://www.googleapis.com/storage/v1/b/gcsfs-testing/o/mapping%2Fx\",\n
        \  \"name\": \"mapping/x\",\n   \"bucket\": \"gcsfs-testing\",\n   \"generation\":
        \"1507732551255810\",\n   \"metageneration\": \"1\",\n   \"timeCreated\":
        \"2017-10-11T14:35:51.199Z\",\n   \"updated\": \"2017-10-11T14:35:51.199Z\",\n
        \  \"storageClass\": \"STANDARD\",\n   \"timeStorageClassUpdated\": \"2017-10-11T14:35:51.199Z\",\n
        \  \"size\": \"3\",\n   \"md5Hash\": \"ICy5YqxZB1uWSwcVLSNLcA==\",\n   \"mediaLink\":
        \"https://www.googleapis.com/download/storage/v1/b/gcsfs-testing/o/mapping%2Fx?generation=1507732551255810&alt=media\",\n
        \  \"crc32c\": \"EHsvsg==\",\n   \"etag\": \"CIKOibnl6NYCEAE=\"\n  }\n ]\n}\n"}
    headers:
      Alt-Svc: ['quic=":443"; ma=2592000; v="39,38,37,35"']
      Cache-Control: ['private, max-age=0, must-revalidate, no-transform']
      Content-Length: ['768']
      Content-Type: [application/json; charset=UTF-8]
      Date: ['Wed, 11 Oct 2017 14:35:51 GMT']
      Expires: ['Wed, 11 Oct 2017 14:35:51 GMT']
      Server: [UploadServer]
      Vary: [Origin, X-Origin]
      X-GUploader-UploadID: [AEnB2UqQbm4zdp5NThH6SKQhDXbXJEQRRLwnm9NFO2XDp5f7i1D4Sw7G6_65JAp8oX-IEJ-hijgmfJV3msutQkOEsXP1MdXKcQ]
=======
        \"storage#object\",\n   \"id\": \"gcsfs-testing/mapping/x/1515099062585904\",\n
        \  \"selfLink\": \"https://www.googleapis.com/storage/v1/b/gcsfs-testing/o/mapping%2Fx\",\n
        \  \"name\": \"mapping/x\",\n   \"bucket\": \"gcsfs-testing\",\n   \"generation\":
        \"1515099062585904\",\n   \"metageneration\": \"1\",\n   \"timeCreated\":
        \"2018-01-04T20:51:02.531Z\",\n   \"updated\": \"2018-01-04T20:51:02.531Z\",\n
        \  \"storageClass\": \"STANDARD\",\n   \"timeStorageClassUpdated\": \"2018-01-04T20:51:02.531Z\",\n
        \  \"size\": \"3\",\n   \"md5Hash\": \"ICy5YqxZB1uWSwcVLSNLcA==\",\n   \"mediaLink\":
        \"https://www.googleapis.com/download/storage/v1/b/gcsfs-testing/o/mapping%2Fx?generation=1515099062585904&alt=media\",\n
        \  \"crc32c\": \"EHsvsg==\",\n   \"etag\": \"CLCUs+uXv9gCEAE=\"\n  }\n ]\n}\n"}
    headers:
      Alt-Svc: ['hq=":443"; ma=2592000; quic=51303431; quic=51303339; quic=51303338;
          quic=51303337; quic=51303335,quic=":443"; ma=2592000; v="41,39,38,37,35"']
      Cache-Control: ['private, max-age=0, must-revalidate, no-transform']
      Content-Length: ['760']
      Content-Type: [application/json; charset=UTF-8]
      Date: ['Thu, 04 Jan 2018 20:51:02 GMT']
      Expires: ['Thu, 04 Jan 2018 20:51:02 GMT']
      Server: [UploadServer]
      Vary: [Origin, X-Origin]
      X-GUploader-UploadID: [AEnB2Uqll-H8s4dPHJxoo1kvhSBOGeeyW4y4qJur5ND5Bbzt7HRyTkJKfJIzRfjRomaJqqI0_OxDr7P_0D8XGu9xMD2CSgV2IQ]
>>>>>>> 899a4518
    status: {code: 200, message: OK}
- request:
    body: null
    headers:
      Accept: ['*/*']
      Accept-Encoding: ['gzip, deflate']
      Connection: [keep-alive]
      Range: [bytes=0-10485759]
      User-Agent: [python-requests/2.18.4]
    method: GET
<<<<<<< HEAD
    uri: https://www.googleapis.com/download/storage/v1/b/gcsfs-testing/o/mapping%2Fx?alt=media&generation=1507732551255810
  response:
    body: {string: '123'}
    headers:
      Alt-Svc: ['quic=":443"; ma=2592000; v="39,38,37,35"']
=======
    uri: https://www.googleapis.com/download/storage/v1/b/gcsfs-testing/o/mapping%2Fx?alt=media&generation=1515099062585904
  response:
    body: {string: '123'}
    headers:
      Alt-Svc: ['hq=":443"; ma=2592000; quic=51303431; quic=51303339; quic=51303338;
          quic=51303337; quic=51303335,quic=":443"; ma=2592000; v="41,39,38,37,35"']
>>>>>>> 899a4518
      Cache-Control: ['no-cache, no-store, max-age=0, must-revalidate']
      Content-Disposition: [attachment]
      Content-Length: ['3']
      Content-Range: [bytes 0-2/3]
      Content-Type: [application/octet-stream]
<<<<<<< HEAD
      Date: ['Wed, 11 Oct 2017 14:35:51 GMT']
      ETag: [CIKOibnl6NYCEAE=]
=======
      Date: ['Thu, 04 Jan 2018 20:51:03 GMT']
      ETag: [CLCUs+uXv9gCEAE=]
>>>>>>> 899a4518
      Expires: ['Mon, 01 Jan 1990 00:00:00 GMT']
      Pragma: [no-cache]
      Server: [UploadServer]
      Vary: [Origin, X-Origin]
<<<<<<< HEAD
      X-GUploader-UploadID: [AEnB2UqPgKnNzjjvVp1L7tIccJ549v1LIUoQJFECdoZMVXmmQ1GKjo_jh-s3sJ-u-ZRyldpcnXpAC4l1G_J75XLcEdq0RXIMZA]
      X-Goog-Generation: ['1507732551255810']
      X-Goog-Hash: [crc32c=EHsvsg==]
=======
      X-GUploader-UploadID: [AEnB2UqArXXnnZVyj-pbztrjH9Fcru0m-omt3x0HX5bqk2EwPjAUtd7eVj74yk2UorUaXfvB6qL2kZaq95WmgwhZo4bqr96aVg]
      X-Goog-Generation: ['1515099062585904']
>>>>>>> 899a4518
      X-Goog-Metageneration: ['1']
      X-Goog-Storage-Class: [STANDARD]
    status: {code: 206, message: Partial Content}
- request:
    body: null
    headers:
      Accept: ['*/*']
      Accept-Encoding: ['gzip, deflate']
      Connection: [keep-alive]
      Range: [bytes=0-10485759]
      User-Agent: [python-requests/2.18.4]
    method: GET
<<<<<<< HEAD
    uri: https://www.googleapis.com/download/storage/v1/b/gcsfs-testing/o/mapping%2Fx?alt=media&generation=1507732551255810
  response:
    body: {string: '123'}
    headers:
      Alt-Svc: ['quic=":443"; ma=2592000; v="39,38,37,35"']
=======
    uri: https://www.googleapis.com/download/storage/v1/b/gcsfs-testing/o/mapping%2Fx?alt=media&generation=1515099062585904
  response:
    body: {string: '123'}
    headers:
      Alt-Svc: ['hq=":443"; ma=2592000; quic=51303431; quic=51303339; quic=51303338;
          quic=51303337; quic=51303335,quic=":443"; ma=2592000; v="41,39,38,37,35"']
>>>>>>> 899a4518
      Cache-Control: ['no-cache, no-store, max-age=0, must-revalidate']
      Content-Disposition: [attachment]
      Content-Length: ['3']
      Content-Range: [bytes 0-2/3]
      Content-Type: [application/octet-stream]
<<<<<<< HEAD
      Date: ['Wed, 11 Oct 2017 14:35:52 GMT']
      ETag: [CIKOibnl6NYCEAE=]
=======
      Date: ['Thu, 04 Jan 2018 20:51:03 GMT']
      ETag: [CLCUs+uXv9gCEAE=]
>>>>>>> 899a4518
      Expires: ['Mon, 01 Jan 1990 00:00:00 GMT']
      Pragma: [no-cache]
      Server: [UploadServer]
      Vary: [Origin, X-Origin]
<<<<<<< HEAD
      X-GUploader-UploadID: [AEnB2UoCAXIu9FNgmWrN--i5_stXE5nUJHT9gdp9TTpaDRsKf8zXlq1vvDSsu_D-nrq4bWEmRSrbvnG4MAt_XeGwnXqr8tLjlg]
      X-Goog-Generation: ['1507732551255810']
      X-Goog-Hash: [crc32c=EHsvsg==]
=======
      X-GUploader-UploadID: [AEnB2Uo1QhrzNNfrcnxV_Ih4F3M6BVWpBR72WKSTnxk8e5j7tplh4d_rA9dsvPoVlsdNx-9pcJn1wIe_Q8GTfVCrdaNNoausCQ]
      X-Goog-Generation: ['1515099062585904']
>>>>>>> 899a4518
      X-Goog-Metageneration: ['1']
      X-Goog-Storage-Class: [STANDARD]
    status: {code: 206, message: Partial Content}
- request:
    body: null
    headers:
      Accept: ['*/*']
      Accept-Encoding: ['gzip, deflate']
      Connection: [keep-alive]
      Range: [bytes=0-10485759]
      User-Agent: [python-requests/2.18.4]
    method: GET
<<<<<<< HEAD
    uri: https://www.googleapis.com/download/storage/v1/b/gcsfs-testing/o/mapping%2Fx?alt=media&generation=1507732551255810
  response:
    body: {string: '123'}
    headers:
      Alt-Svc: ['quic=":443"; ma=2592000; v="39,38,37,35"']
=======
    uri: https://www.googleapis.com/download/storage/v1/b/gcsfs-testing/o/mapping%2Fx?alt=media&generation=1515099062585904
  response:
    body: {string: '123'}
    headers:
      Alt-Svc: ['hq=":443"; ma=2592000; quic=51303431; quic=51303339; quic=51303338;
          quic=51303337; quic=51303335,quic=":443"; ma=2592000; v="41,39,38,37,35"']
>>>>>>> 899a4518
      Cache-Control: ['no-cache, no-store, max-age=0, must-revalidate']
      Content-Disposition: [attachment]
      Content-Length: ['3']
      Content-Range: [bytes 0-2/3]
      Content-Type: [application/octet-stream]
<<<<<<< HEAD
      Date: ['Wed, 11 Oct 2017 14:35:52 GMT']
      ETag: [CIKOibnl6NYCEAE=]
=======
      Date: ['Thu, 04 Jan 2018 20:51:03 GMT']
      ETag: [CLCUs+uXv9gCEAE=]
>>>>>>> 899a4518
      Expires: ['Mon, 01 Jan 1990 00:00:00 GMT']
      Pragma: [no-cache]
      Server: [UploadServer]
      Vary: [Origin, X-Origin]
<<<<<<< HEAD
      X-GUploader-UploadID: [AEnB2UrHevBzGFbF8LVIMfwSo8kliMy4J4rv9YNkecfdKxdq6H1uQEZ1yVVp1UsO7UbGiqxNJYnGqCpNncEHoSjey9h5vSm1wQ]
      X-Goog-Generation: ['1507732551255810']
      X-Goog-Hash: [crc32c=EHsvsg==]
=======
      X-GUploader-UploadID: [AEnB2Uq1tPBKizndhSgbX64uyrfVlee1A9aU0XTbSFnKlbN5PVdjlo7tDjXC_ZKmjh0PEKCNMjFbGGDKQAXy8sc8_daesOMcMg]
      X-Goog-Generation: ['1515099062585904']
>>>>>>> 899a4518
      X-Goog-Metageneration: ['1']
      X-Goog-Storage-Class: [STANDARD]
    status: {code: 206, message: Partial Content}
- request:
    body: '000'
    headers:
      Accept: ['*/*']
      Accept-Encoding: ['gzip, deflate']
      Connection: [keep-alive]
      Content-Length: ['3']
      User-Agent: [python-requests/2.18.4]
    method: POST
    uri: https://www.googleapis.com/upload/storage/v1/b/gcsfs-testing/o?name=mapping%2Fx&uploadType=media
  response:
<<<<<<< HEAD
    body: {string: "{\n \"kind\": \"storage#object\",\n \"id\": \"gcsfs-testing/mapping/x/1507732552685276\",\n
        \"selfLink\": \"https://www.googleapis.com/storage/v1/b/gcsfs-testing/o/mapping%2Fx\",\n
        \"name\": \"mapping/x\",\n \"bucket\": \"gcsfs-testing\",\n \"generation\":
        \"1507732552685276\",\n \"metageneration\": \"1\",\n \"timeCreated\": \"2017-10-11T14:35:52.605Z\",\n
        \"updated\": \"2017-10-11T14:35:52.605Z\",\n \"storageClass\": \"STANDARD\",\n
        \"timeStorageClassUpdated\": \"2017-10-11T14:35:52.605Z\",\n \"size\": \"3\",\n
        \"md5Hash\": \"xvBXuGWElC5BVDX/sfqT1A==\",\n \"mediaLink\": \"https://www.googleapis.com/download/storage/v1/b/gcsfs-testing/o/mapping%2Fx?generation=1507732552685276&alt=media\",\n
        \"crc32c\": \"gS9+1g==\",\n \"etag\": \"CNyt4Lnl6NYCEAE=\"\n}\n"}
    headers:
      Alt-Svc: ['quic=":443"; ma=2592000; v="39,38,37,35"']
      Cache-Control: ['no-cache, no-store, max-age=0, must-revalidate']
      Content-Length: ['685']
      Content-Type: [application/json; charset=UTF-8]
      Date: ['Wed, 11 Oct 2017 14:35:52 GMT']
      ETag: [CNyt4Lnl6NYCEAE=]
=======
    body: {string: "{\n \"kind\": \"storage#object\",\n \"id\": \"gcsfs-testing/mapping/x/1515099063486731\",\n
        \"selfLink\": \"https://www.googleapis.com/storage/v1/b/gcsfs-testing/o/mapping%2Fx\",\n
        \"name\": \"mapping/x\",\n \"bucket\": \"gcsfs-testing\",\n \"generation\":
        \"1515099063486731\",\n \"metageneration\": \"1\",\n \"timeCreated\": \"2018-01-04T20:51:03.423Z\",\n
        \"updated\": \"2018-01-04T20:51:03.423Z\",\n \"storageClass\": \"STANDARD\",\n
        \"timeStorageClassUpdated\": \"2018-01-04T20:51:03.423Z\",\n \"size\": \"3\",\n
        \"md5Hash\": \"xvBXuGWElC5BVDX/sfqT1A==\",\n \"mediaLink\": \"https://www.googleapis.com/download/storage/v1/b/gcsfs-testing/o/mapping%2Fx?generation=1515099063486731&alt=media\",\n
        \"crc32c\": \"gS9+1g==\",\n \"etag\": \"CIuS6uuXv9gCEAE=\"\n}\n"}
    headers:
      Alt-Svc: ['hq=":443"; ma=2592000; quic=51303431; quic=51303339; quic=51303338;
          quic=51303337; quic=51303335,quic=":443"; ma=2592000; v="41,39,38,37,35"']
      Cache-Control: ['no-cache, no-store, max-age=0, must-revalidate']
      Content-Length: ['677']
      Content-Type: [application/json; charset=UTF-8]
      Date: ['Thu, 04 Jan 2018 20:51:03 GMT']
      ETag: [CIuS6uuXv9gCEAE=]
>>>>>>> 899a4518
      Expires: ['Mon, 01 Jan 1990 00:00:00 GMT']
      Pragma: [no-cache]
      Server: [UploadServer]
      Vary: [Origin, X-Origin]
<<<<<<< HEAD
      X-GUploader-UploadID: [AEnB2Upxeiq4Dio1_SA0T_FgfOoWkByxAtprsiW2zd8IvjF3jHCXBEEUc4-vuq2QsiOkInUXpK_J3lwHBUxQcaywfo21G13-og]
=======
      X-GUploader-UploadID: [AEnB2Uq1fcDTmulATxDqzlq6Z5vRRkA6fhK4jdgK8M7_lPDWtBtqCrX6-KJRTVcf98jTSyZJERLGwRjeHe7HOp3pbiJLzMUnEg]
>>>>>>> 899a4518
    status: {code: 200, message: OK}
- request:
    body: null
    headers:
      Accept: ['*/*']
      Accept-Encoding: ['gzip, deflate']
      Connection: [keep-alive]
      User-Agent: [python-requests/2.18.4]
    method: GET
    uri: https://www.googleapis.com/storage/v1/b/gcsfs-testing/o/mapping%2Fx
  response:
<<<<<<< HEAD
    body: {string: "{\n \"kind\": \"storage#object\",\n \"id\": \"gcsfs-testing/mapping/x/1507732552685276\",\n
        \"selfLink\": \"https://www.googleapis.com/storage/v1/b/gcsfs-testing/o/mapping%2Fx\",\n
        \"name\": \"mapping/x\",\n \"bucket\": \"gcsfs-testing\",\n \"generation\":
        \"1507732552685276\",\n \"metageneration\": \"1\",\n \"timeCreated\": \"2017-10-11T14:35:52.605Z\",\n
        \"updated\": \"2017-10-11T14:35:52.605Z\",\n \"storageClass\": \"STANDARD\",\n
        \"timeStorageClassUpdated\": \"2017-10-11T14:35:52.605Z\",\n \"size\": \"3\",\n
        \"md5Hash\": \"xvBXuGWElC5BVDX/sfqT1A==\",\n \"mediaLink\": \"https://www.googleapis.com/download/storage/v1/b/gcsfs-testing/o/mapping%2Fx?generation=1507732552685276&alt=media\",\n
        \"crc32c\": \"gS9+1g==\",\n \"etag\": \"CNyt4Lnl6NYCEAE=\"\n}\n"}
    headers:
      Alt-Svc: ['quic=":443"; ma=2592000; v="39,38,37,35"']
      Cache-Control: ['no-cache, no-store, max-age=0, must-revalidate']
      Content-Length: ['685']
      Content-Type: [application/json; charset=UTF-8]
      Date: ['Wed, 11 Oct 2017 14:35:52 GMT']
      ETag: [CNyt4Lnl6NYCEAE=]
=======
    body: {string: "{\n \"kind\": \"storage#object\",\n \"id\": \"gcsfs-testing/mapping/x/1515099063486731\",\n
        \"selfLink\": \"https://www.googleapis.com/storage/v1/b/gcsfs-testing/o/mapping%2Fx\",\n
        \"name\": \"mapping/x\",\n \"bucket\": \"gcsfs-testing\",\n \"generation\":
        \"1515099063486731\",\n \"metageneration\": \"1\",\n \"timeCreated\": \"2018-01-04T20:51:03.423Z\",\n
        \"updated\": \"2018-01-04T20:51:03.423Z\",\n \"storageClass\": \"STANDARD\",\n
        \"timeStorageClassUpdated\": \"2018-01-04T20:51:03.423Z\",\n \"size\": \"3\",\n
        \"md5Hash\": \"xvBXuGWElC5BVDX/sfqT1A==\",\n \"mediaLink\": \"https://www.googleapis.com/download/storage/v1/b/gcsfs-testing/o/mapping%2Fx?generation=1515099063486731&alt=media\",\n
        \"crc32c\": \"gS9+1g==\",\n \"etag\": \"CIuS6uuXv9gCEAE=\"\n}\n"}
    headers:
      Alt-Svc: ['hq=":443"; ma=2592000; quic=51303431; quic=51303339; quic=51303338;
          quic=51303337; quic=51303335,quic=":443"; ma=2592000; v="41,39,38,37,35"']
      Cache-Control: ['no-cache, no-store, max-age=0, must-revalidate']
      Content-Length: ['677']
      Content-Type: [application/json; charset=UTF-8]
      Date: ['Thu, 04 Jan 2018 20:51:03 GMT']
      ETag: [CIuS6uuXv9gCEAE=]
>>>>>>> 899a4518
      Expires: ['Mon, 01 Jan 1990 00:00:00 GMT']
      Pragma: [no-cache]
      Server: [UploadServer]
      Vary: [Origin, X-Origin]
<<<<<<< HEAD
      X-GUploader-UploadID: [AEnB2UoOUJ-VHQNqB5bCDOjAE8oqo6IWL_6vCdkozPSy4fOhUFNlSiXX5Gas-9dbNl9Mluah-ijxB_ruedu1W88PAdNoUeu3eg]
=======
      X-GUploader-UploadID: [AEnB2UrsNlT-pqWejyUtqxmhJZe2oulabLW98uWusuKgK4g4z3-HbSliyUFjIvUnf8eDyqwWP2j9AIWGOdFlQaUaF2WV1NK70Q]
>>>>>>> 899a4518
    status: {code: 200, message: OK}
- request:
    body: null
    headers:
      Accept: ['*/*']
      Accept-Encoding: ['gzip, deflate']
      Connection: [keep-alive]
      Range: [bytes=0-10485759]
      User-Agent: [python-requests/2.18.4]
    method: GET
<<<<<<< HEAD
    uri: https://www.googleapis.com/download/storage/v1/b/gcsfs-testing/o/mapping%2Fx?alt=media&generation=1507732552685276
  response:
    body: {string: '000'}
    headers:
      Alt-Svc: ['quic=":443"; ma=2592000; v="39,38,37,35"']
=======
    uri: https://www.googleapis.com/download/storage/v1/b/gcsfs-testing/o/mapping%2Fx?alt=media&generation=1515099063486731
  response:
    body: {string: '000'}
    headers:
      Alt-Svc: ['hq=":443"; ma=2592000; quic=51303431; quic=51303339; quic=51303338;
          quic=51303337; quic=51303335,quic=":443"; ma=2592000; v="41,39,38,37,35"']
>>>>>>> 899a4518
      Cache-Control: ['no-cache, no-store, max-age=0, must-revalidate']
      Content-Disposition: [attachment]
      Content-Length: ['3']
      Content-Range: [bytes 0-2/3]
      Content-Type: [application/octet-stream]
<<<<<<< HEAD
      Date: ['Wed, 11 Oct 2017 14:35:53 GMT']
      ETag: [CNyt4Lnl6NYCEAE=]
=======
      Date: ['Thu, 04 Jan 2018 20:51:04 GMT']
      ETag: [CIuS6uuXv9gCEAE=]
>>>>>>> 899a4518
      Expires: ['Mon, 01 Jan 1990 00:00:00 GMT']
      Pragma: [no-cache]
      Server: [UploadServer]
      Vary: [Origin, X-Origin]
<<<<<<< HEAD
      X-GUploader-UploadID: [AEnB2Uoboz-IWyKiWfVNm6cNDB0G85ozJ6AkEOPPoCjahXYjpOZXzySgrET5z6bNSZrmOouL6fMNg6lUM7UC_93-FFDTq2C8vA]
      X-Goog-Generation: ['1507732552685276']
      X-Goog-Hash: [crc32c=gS9+1g==]
=======
      X-GUploader-UploadID: [AEnB2Uom10Obnfzjg34i3-s5CgMHLUNziorKHrpbPzLfxE5lxy9OpRYY5qjMwV0geQTSEo95tXVJB_d1hCoacplrfoasC6qZ2A]
      X-Goog-Generation: ['1515099063486731']
>>>>>>> 899a4518
      X-Goog-Metageneration: ['1']
      X-Goog-Storage-Class: [STANDARD]
    status: {code: 206, message: Partial Content}
- request:
    body: '456'
    headers:
      Accept: ['*/*']
      Accept-Encoding: ['gzip, deflate']
      Connection: [keep-alive]
      Content-Length: ['3']
      User-Agent: [python-requests/2.18.4]
    method: POST
    uri: https://www.googleapis.com/upload/storage/v1/b/gcsfs-testing/o?name=mapping%2Fy&uploadType=media
  response:
<<<<<<< HEAD
    body: {string: "{\n \"kind\": \"storage#object\",\n \"id\": \"gcsfs-testing/mapping/y/1507732553545520\",\n
        \"selfLink\": \"https://www.googleapis.com/storage/v1/b/gcsfs-testing/o/mapping%2Fy\",\n
        \"name\": \"mapping/y\",\n \"bucket\": \"gcsfs-testing\",\n \"generation\":
        \"1507732553545520\",\n \"metageneration\": \"1\",\n \"timeCreated\": \"2017-10-11T14:35:53.480Z\",\n
        \"updated\": \"2017-10-11T14:35:53.480Z\",\n \"storageClass\": \"STANDARD\",\n
        \"timeStorageClassUpdated\": \"2017-10-11T14:35:53.480Z\",\n \"size\": \"3\",\n
        \"md5Hash\": \"JQz4tRx3Pz+NyLS+hnqaAg==\",\n \"mediaLink\": \"https://www.googleapis.com/download/storage/v1/b/gcsfs-testing/o/mapping%2Fy?generation=1507732553545520&alt=media\",\n
        \"crc32c\": \"ZHjEjw==\",\n \"etag\": \"CLDulLrl6NYCEAE=\"\n}\n"}
    headers:
      Alt-Svc: ['quic=":443"; ma=2592000; v="39,38,37,35"']
      Cache-Control: ['no-cache, no-store, max-age=0, must-revalidate']
      Content-Length: ['685']
      Content-Type: [application/json; charset=UTF-8]
      Date: ['Wed, 11 Oct 2017 14:35:53 GMT']
      ETag: [CLDulLrl6NYCEAE=]
=======
    body: {string: "{\n \"kind\": \"storage#object\",\n \"id\": \"gcsfs-testing/mapping/y/1515099064222313\",\n
        \"selfLink\": \"https://www.googleapis.com/storage/v1/b/gcsfs-testing/o/mapping%2Fy\",\n
        \"name\": \"mapping/y\",\n \"bucket\": \"gcsfs-testing\",\n \"generation\":
        \"1515099064222313\",\n \"metageneration\": \"1\",\n \"timeCreated\": \"2018-01-04T20:51:04.161Z\",\n
        \"updated\": \"2018-01-04T20:51:04.161Z\",\n \"storageClass\": \"STANDARD\",\n
        \"timeStorageClassUpdated\": \"2018-01-04T20:51:04.161Z\",\n \"size\": \"3\",\n
        \"md5Hash\": \"JQz4tRx3Pz+NyLS+hnqaAg==\",\n \"mediaLink\": \"https://www.googleapis.com/download/storage/v1/b/gcsfs-testing/o/mapping%2Fy?generation=1515099064222313&alt=media\",\n
        \"crc32c\": \"ZHjEjw==\",\n \"etag\": \"COmEl+yXv9gCEAE=\"\n}\n"}
    headers:
      Alt-Svc: ['hq=":443"; ma=2592000; quic=51303431; quic=51303339; quic=51303338;
          quic=51303337; quic=51303335,quic=":443"; ma=2592000; v="41,39,38,37,35"']
      Cache-Control: ['no-cache, no-store, max-age=0, must-revalidate']
      Content-Length: ['677']
      Content-Type: [application/json; charset=UTF-8]
      Date: ['Thu, 04 Jan 2018 20:51:04 GMT']
      ETag: [COmEl+yXv9gCEAE=]
>>>>>>> 899a4518
      Expires: ['Mon, 01 Jan 1990 00:00:00 GMT']
      Pragma: [no-cache]
      Server: [UploadServer]
      Vary: [Origin, X-Origin]
<<<<<<< HEAD
      X-GUploader-UploadID: [AEnB2UrzI0n1reKkvHQuC0byxZoRHszVdrU2KN7yiIbPUNzG5Wtx25trCo1FkJiKJZ0sA2d90HXx5VEAomz53KuoRnT9i8qO9w]
=======
      X-GUploader-UploadID: [AEnB2Urkjty1YDXOrq31ak9vNY68k1TkNs_xeod0EkTVHlelQwOudj63C_9RL8YwZeh8prTqytuEpI-rui6-2w9AfM1kQP5OaA]
>>>>>>> 899a4518
    status: {code: 200, message: OK}
- request:
    body: null
    headers:
      Accept: ['*/*']
      Accept-Encoding: ['gzip, deflate']
      Connection: [keep-alive]
      User-Agent: [python-requests/2.18.4]
    method: GET
    uri: https://www.googleapis.com/storage/v1/b/gcsfs-testing/o/mapping%2Fy
<<<<<<< HEAD
  response:
    body: {string: "{\n \"kind\": \"storage#object\",\n \"id\": \"gcsfs-testing/mapping/y/1507732553545520\",\n
        \"selfLink\": \"https://www.googleapis.com/storage/v1/b/gcsfs-testing/o/mapping%2Fy\",\n
        \"name\": \"mapping/y\",\n \"bucket\": \"gcsfs-testing\",\n \"generation\":
        \"1507732553545520\",\n \"metageneration\": \"1\",\n \"timeCreated\": \"2017-10-11T14:35:53.480Z\",\n
        \"updated\": \"2017-10-11T14:35:53.480Z\",\n \"storageClass\": \"STANDARD\",\n
        \"timeStorageClassUpdated\": \"2017-10-11T14:35:53.480Z\",\n \"size\": \"3\",\n
        \"md5Hash\": \"JQz4tRx3Pz+NyLS+hnqaAg==\",\n \"mediaLink\": \"https://www.googleapis.com/download/storage/v1/b/gcsfs-testing/o/mapping%2Fy?generation=1507732553545520&alt=media\",\n
        \"crc32c\": \"ZHjEjw==\",\n \"etag\": \"CLDulLrl6NYCEAE=\"\n}\n"}
    headers:
      Alt-Svc: ['quic=":443"; ma=2592000; v="39,38,37,35"']
      Cache-Control: ['no-cache, no-store, max-age=0, must-revalidate']
      Content-Length: ['685']
      Content-Type: [application/json; charset=UTF-8]
      Date: ['Wed, 11 Oct 2017 14:35:53 GMT']
      ETag: [CLDulLrl6NYCEAE=]
      Expires: ['Mon, 01 Jan 1990 00:00:00 GMT']
      Pragma: [no-cache]
      Server: [UploadServer]
      Vary: [Origin, X-Origin]
      X-GUploader-UploadID: [AEnB2UqGOPEGY7tgUXpxKXyMmg2LA-TwPBw8_YnMCqZXc6-sRadnJlIrQX1GmtytfHNUvEv7Xd0ahNvh4EA0RuFzbnwDn7iqBw]
    status: {code: 200, message: OK}
- request:
    body: null
    headers:
      Accept: ['*/*']
      Accept-Encoding: ['gzip, deflate']
      Connection: [keep-alive]
      Range: [bytes=0-10485759]
      User-Agent: [python-requests/2.13.0]
    method: GET
    uri: https://www.googleapis.com/download/storage/v1/b/gcsfs-testing/o/mapping%2Fy?alt=media&generation=1507732553545520
  response:
    body: {string: '456'}
    headers:
      Alt-Svc: ['quic=":443"; ma=2592000; v="39,38,37,35"']
      Cache-Control: ['no-cache, no-store, max-age=0, must-revalidate']
      Content-Disposition: [attachment]
      Content-Length: ['3']
      Content-Range: [bytes 0-2/3]
      Content-Type: [application/octet-stream]
      Date: ['Wed, 11 Oct 2017 14:35:54 GMT']
      ETag: [CLDulLrl6NYCEAE=]
      Expires: ['Mon, 01 Jan 1990 00:00:00 GMT']
      Pragma: [no-cache]
      Server: [UploadServer]
      Vary: [Origin, X-Origin]
      X-GUploader-UploadID: [AEnB2UoBNgI4eXWYFAdfISNTVb0cX0F87A9bmlPY2Mj43a8kxX6PhNy9GLfkiI3jORWnTfwfMvleokD20dnhujZWIJ_yqAHOgg]
      X-Goog-Generation: ['1507732553545520']
      X-Goog-Hash: [crc32c=ZHjEjw==]
      X-Goog-Metageneration: ['1']
      X-Goog-Storage-Class: [STANDARD]
    status: {code: 206, message: Partial Content}
- request:
    body: null
    headers:
      Accept: ['*/*']
      Accept-Encoding: ['gzip, deflate']
      Connection: [keep-alive]
      User-Agent: [python-requests/2.13.0]
    method: GET
    uri: https://www.googleapis.com/storage/v1/b/gcsfs-testing/o/?maxResults=1000
  response:
    body: {string: "{\n \"kind\": \"storage#objects\",\n \"items\": [\n  {\n   \"kind\":
        \"storage#object\",\n   \"id\": \"gcsfs-testing/mapping/x/1507732552685276\",\n
        \  \"selfLink\": \"https://www.googleapis.com/storage/v1/b/gcsfs-testing/o/mapping%2Fx\",\n
        \  \"name\": \"mapping/x\",\n   \"bucket\": \"gcsfs-testing\",\n   \"generation\":
        \"1507732552685276\",\n   \"metageneration\": \"1\",\n   \"timeCreated\":
        \"2017-10-11T14:35:52.605Z\",\n   \"updated\": \"2017-10-11T14:35:52.605Z\",\n
        \  \"storageClass\": \"STANDARD\",\n   \"timeStorageClassUpdated\": \"2017-10-11T14:35:52.605Z\",\n
        \  \"size\": \"3\",\n   \"md5Hash\": \"xvBXuGWElC5BVDX/sfqT1A==\",\n   \"mediaLink\":
        \"https://www.googleapis.com/download/storage/v1/b/gcsfs-testing/o/mapping%2Fx?generation=1507732552685276&alt=media\",\n
        \  \"crc32c\": \"gS9+1g==\",\n   \"etag\": \"CNyt4Lnl6NYCEAE=\"\n  },\n  {\n
        \  \"kind\": \"storage#object\",\n   \"id\": \"gcsfs-testing/mapping/y/1507732553545520\",\n
        \  \"selfLink\": \"https://www.googleapis.com/storage/v1/b/gcsfs-testing/o/mapping%2Fy\",\n
        \  \"name\": \"mapping/y\",\n   \"bucket\": \"gcsfs-testing\",\n   \"generation\":
        \"1507732553545520\",\n   \"metageneration\": \"1\",\n   \"timeCreated\":
        \"2017-10-11T14:35:53.480Z\",\n   \"updated\": \"2017-10-11T14:35:53.480Z\",\n
        \  \"storageClass\": \"STANDARD\",\n   \"timeStorageClassUpdated\": \"2017-10-11T14:35:53.480Z\",\n
        \  \"size\": \"3\",\n   \"md5Hash\": \"JQz4tRx3Pz+NyLS+hnqaAg==\",\n   \"mediaLink\":
        \"https://www.googleapis.com/download/storage/v1/b/gcsfs-testing/o/mapping%2Fy?generation=1507732553545520&alt=media\",\n
        \  \"crc32c\": \"ZHjEjw==\",\n   \"etag\": \"CLDulLrl6NYCEAE=\"\n  }\n ]\n}\n"}
    headers:
      Alt-Svc: ['quic=":443"; ma=2592000; v="39,38,37,35"']
      Cache-Control: ['private, max-age=0, must-revalidate, no-transform']
      Content-Length: ['1490']
      Content-Type: [application/json; charset=UTF-8]
      Date: ['Wed, 11 Oct 2017 14:35:54 GMT']
      Expires: ['Wed, 11 Oct 2017 14:35:54 GMT']
      Server: [UploadServer]
      Vary: [Origin, X-Origin]
      X-GUploader-UploadID: [AEnB2UqcWRunWLU480sH1FbArS7DeMV6wbO-ipzpUMg1Iy7XeZI-qU7P8VoLOpnXZlWUs_0ip_A4d8eq_rre1Aayzg9xMqjTaA]
=======
  response:
    body: {string: "{\n \"kind\": \"storage#object\",\n \"id\": \"gcsfs-testing/mapping/y/1515099064222313\",\n
        \"selfLink\": \"https://www.googleapis.com/storage/v1/b/gcsfs-testing/o/mapping%2Fy\",\n
        \"name\": \"mapping/y\",\n \"bucket\": \"gcsfs-testing\",\n \"generation\":
        \"1515099064222313\",\n \"metageneration\": \"1\",\n \"timeCreated\": \"2018-01-04T20:51:04.161Z\",\n
        \"updated\": \"2018-01-04T20:51:04.161Z\",\n \"storageClass\": \"STANDARD\",\n
        \"timeStorageClassUpdated\": \"2018-01-04T20:51:04.161Z\",\n \"size\": \"3\",\n
        \"md5Hash\": \"JQz4tRx3Pz+NyLS+hnqaAg==\",\n \"mediaLink\": \"https://www.googleapis.com/download/storage/v1/b/gcsfs-testing/o/mapping%2Fy?generation=1515099064222313&alt=media\",\n
        \"crc32c\": \"ZHjEjw==\",\n \"etag\": \"COmEl+yXv9gCEAE=\"\n}\n"}
    headers:
      Alt-Svc: ['hq=":443"; ma=2592000; quic=51303431; quic=51303339; quic=51303338;
          quic=51303337; quic=51303335,quic=":443"; ma=2592000; v="41,39,38,37,35"']
      Cache-Control: ['no-cache, no-store, max-age=0, must-revalidate']
      Content-Length: ['677']
      Content-Type: [application/json; charset=UTF-8]
      Date: ['Thu, 04 Jan 2018 20:51:04 GMT']
      ETag: [COmEl+yXv9gCEAE=]
      Expires: ['Mon, 01 Jan 1990 00:00:00 GMT']
      Pragma: [no-cache]
      Server: [UploadServer]
      Vary: [Origin, X-Origin]
      X-GUploader-UploadID: [AEnB2UonWOVaKp4pyI_vBe1CqgtZ_95r_AD7D5ERXlMbO_s89VG6G-OhrU1NWMihAAUn2_lVUBMKx4EuVvGWtfwmr0SJJkqzwA]
>>>>>>> 899a4518
    status: {code: 200, message: OK}
- request:
    body: null
    headers:
      Accept: ['*/*']
      Accept-Encoding: ['gzip, deflate']
      Connection: [keep-alive]
<<<<<<< HEAD
      Content-Length: ['0']
      User-Agent: [python-requests/2.13.0]
    method: DELETE
    uri: https://www.googleapis.com/storage/v1/b/gcsfs-testing/o/mapping%2Fx
  response:
    body: {string: ''}
    headers:
      Alt-Svc: ['quic=":443"; ma=2592000; v="39,38,37,35"']
      Cache-Control: ['no-cache, no-store, max-age=0, must-revalidate']
      Content-Length: ['0']
      Content-Type: [application/json]
      Date: ['Wed, 11 Oct 2017 14:35:54 GMT']
      Expires: ['Mon, 01 Jan 1990 00:00:00 GMT']
      Pragma: [no-cache]
      Server: [UploadServer]
      Vary: [Origin, X-Origin]
      X-GUploader-UploadID: [AEnB2Uo9MxwDVWZ44fxt570MzMpk1xRDWraHMxVxJQoxu5RBFEVWcGLm2Zy8Xyf5J2DWmGYG-RTXCJml5nqz-oQYLoemi_3WmA]
    status: {code: 204, message: No Content}
- request:
    body: null
    headers:
      Accept: ['*/*']
      Accept-Encoding: ['gzip, deflate']
      Connection: [keep-alive]
      Content-Length: ['0']
      User-Agent: [python-requests/2.13.0]
    method: DELETE
    uri: https://www.googleapis.com/storage/v1/b/gcsfs-testing/o/mapping%2Fy
  response:
    body: {string: ''}
    headers:
      Alt-Svc: ['quic=":443"; ma=2592000; v="39,38,37,35"']
      Cache-Control: ['no-cache, no-store, max-age=0, must-revalidate']
      Content-Length: ['0']
      Content-Type: [application/json]
      Date: ['Wed, 11 Oct 2017 14:35:55 GMT']
      Expires: ['Mon, 01 Jan 1990 00:00:00 GMT']
      Pragma: [no-cache]
      Server: [UploadServer]
      Vary: [Origin, X-Origin]
      X-GUploader-UploadID: [AEnB2UpzCVpowJgZQC-HHP_6khkVqW4M7YWdF1s-ECnMxQVI_TUs4_a32W9kAAHELMYEdT8ZHDTg6xeah6N7owjoNyApKsDeuQ]
    status: {code: 204, message: No Content}
- request:
    body: null
    headers:
      Accept: ['*/*']
      Accept-Encoding: ['gzip, deflate']
      Connection: [keep-alive]
      User-Agent: [python-requests/2.13.0]
    method: GET
    uri: https://www.googleapis.com/storage/v1/b/gcsfs-testing/o/?maxResults=1000
  response:
    body: {string: "{\n \"kind\": \"storage#objects\"\n}\n"}
    headers:
      Alt-Svc: ['quic=":443"; ma=2592000; v="39,38,37,35"']
      Cache-Control: ['private, max-age=0, must-revalidate, no-transform']
      Content-Length: ['31']
      Content-Type: [application/json; charset=UTF-8]
      Date: ['Wed, 11 Oct 2017 14:35:55 GMT']
      Expires: ['Wed, 11 Oct 2017 14:35:55 GMT']
      Server: [UploadServer]
      Vary: [Origin, X-Origin]
      X-GUploader-UploadID: [AEnB2Ur0Xcm47JUaexaqffJS9jKeHHQYFGJ_0ma8Zr1YYEN33yiXom2ZtiROOU_F3tsXwL6iAe4Ya7cq6ADWEA_dCc-yegt2mw]
    status: {code: 200, message: OK}
- request:
    body: null
    headers:
      Accept: ['*/*']
      Accept-Encoding: ['gzip, deflate']
      Connection: [keep-alive]
      Content-Length: ['0']
      User-Agent: [python-requests/2.18.4]
    method: POST
    uri: https://www.googleapis.com/oauth2/v4/token?grant_type=refresh_token
  response:
    body:
      string: !!binary |
        H4sIAEUKMFoC/6tWykyJL8nPTs1TslJQqqioUNJRUALz40sqC1JBgk6piUWpRSDx1IqCzKLU4vhM
        kGJjMwMDoFhicnJqcTGqEbUAnoD1nVYAAAA=
    headers:
      Alt-Svc: ['hq=":443"; ma=2592000; quic=51303431; quic=51303339; quic=51303338;
          quic=51303337; quic=51303335,quic=":443"; ma=2592000; v="41,39,38,37,35"']
      Cache-Control: ['no-cache, no-store, max-age=0, must-revalidate']
      Content-Encoding: [gzip]
      Content-Type: [application/json; charset=UTF-8]
      Date: ['Tue, 12 Dec 2017 16:56:37 GMT']
      Expires: ['Mon, 01 Jan 1990 00:00:00 GMT']
      Pragma: [no-cache]
      Server: [GSE]
      Transfer-Encoding: [chunked]
      Vary: [Origin, X-Origin]
      X-Content-Type-Options: [nosniff]
      X-Frame-Options: [SAMEORIGIN]
      X-XSS-Protection: [1; mode=block]
    status: {code: 200, message: OK}
- request:
    body: null
    headers:
      Accept: ['*/*']
      Accept-Encoding: ['gzip, deflate']
      Connection: [keep-alive]
      User-Agent: [python-requests/2.18.4]
    method: GET
    uri: https://www.googleapis.com/storage/v1/b/?project=test_project
  response:
    body: {string: "{\n \"kind\": \"storage#buckets\",\n \"items\": [\n  {\n   \"kind\":
        \"storage#bucket\",\n   \"id\": \"anaconda-enterprise\",\n   \"selfLink\":
        \"https://www.googleapis.com/storage/v1/b/anaconda-enterprise\",\n   \"projectNumber\":
        \"586241054156\",\n   \"name\": \"anaconda-enterprise\",\n   \"timeCreated\":
        \"2017-07-05T23:53:06.552Z\",\n   \"updated\": \"2017-07-14T17:39:54.178Z\",\n
        \  \"metageneration\": \"3\",\n   \"location\": \"US\",\n   \"storageClass\":
        \"MULTI_REGIONAL\",\n   \"etag\": \"CAM=\"\n  },\n  {\n   \"kind\": \"storage#bucket\",\n
        \  \"id\": \"anaconda-public-data\",\n   \"selfLink\": \"https://www.googleapis.com/storage/v1/b/anaconda-public-data\",\n
        \  \"projectNumber\": \"586241054156\",\n   \"name\": \"anaconda-public-data\",\n
        \  \"timeCreated\": \"2017-04-05T20:22:12.865Z\",\n   \"updated\": \"2017-07-10T16:32:07.980Z\",\n
        \  \"metageneration\": \"2\",\n   \"location\": \"US\",\n   \"storageClass\":
        \"MULTI_REGIONAL\",\n   \"etag\": \"CAI=\"\n  },\n  {\n   \"kind\": \"storage#bucket\",\n
        \  \"id\": \"artifacts.test_project.appspot.com\",\n   \"selfLink\": \"https://www.googleapis.com/storage/v1/b/artifacts.test_project.appspot.com\",\n
        \  \"projectNumber\": \"586241054156\",\n   \"name\": \"artifacts.test_project.appspot.com\",\n
        \  \"timeCreated\": \"2016-05-17T18:29:22.774Z\",\n   \"updated\": \"2016-05-17T18:29:22.774Z\",\n
        \  \"metageneration\": \"1\",\n   \"location\": \"US\",\n   \"storageClass\":
        \"STANDARD\",\n   \"etag\": \"CAE=\"\n  },\n  {\n   \"kind\": \"storage#bucket\",\n
        \  \"id\": \"test_project_cloudbuild\",\n   \"selfLink\": \"https://www.googleapis.com/storage/v1/b/test_project_cloudbuild\",\n
        \  \"projectNumber\": \"586241054156\",\n   \"name\": \"test_project_cloudbuild\",\n
        \  \"timeCreated\": \"2017-11-03T20:06:49.744Z\",\n   \"updated\": \"2017-11-03T20:06:49.744Z\",\n
        \  \"metageneration\": \"1\",\n   \"location\": \"US\",\n   \"storageClass\":
        \"STANDARD\",\n   \"etag\": \"CAE=\"\n  },\n  {\n   \"kind\": \"storage#bucket\",\n
        \  \"id\": \"dataflow-anaconda-compute\",\n   \"selfLink\": \"https://www.googleapis.com/storage/v1/b/dataflow-anaconda-compute\",\n
        \  \"projectNumber\": \"586241054156\",\n   \"name\": \"dataflow-anaconda-compute\",\n
        \  \"timeCreated\": \"2017-09-14T18:55:42.848Z\",\n   \"updated\": \"2017-09-14T18:55:42.848Z\",\n
        \  \"metageneration\": \"1\",\n   \"location\": \"US\",\n   \"storageClass\":
        \"MULTI_REGIONAL\",\n   \"etag\": \"CAE=\"\n  },\n  {\n   \"kind\": \"storage#bucket\",\n
        \  \"id\": \"gcsfs-test\",\n   \"selfLink\": \"https://www.googleapis.com/storage/v1/b/gcsfs-test\",\n
        \  \"projectNumber\": \"586241054156\",\n   \"name\": \"gcsfs-test\",\n   \"timeCreated\":
        \"2017-12-02T23:25:23.058Z\",\n   \"updated\": \"2017-12-02T23:25:23.058Z\",\n
        \  \"metageneration\": \"1\",\n   \"location\": \"US\",\n   \"storageClass\":
        \"MULTI_REGIONAL\",\n   \"etag\": \"CAE=\"\n  },\n  {\n   \"kind\": \"storage#bucket\",\n
        \  \"id\": \"gcsfs-testing\",\n   \"selfLink\": \"https://www.googleapis.com/storage/v1/b/gcsfs-testing\",\n
        \  \"projectNumber\": \"586241054156\",\n   \"name\": \"gcsfs-testing\",\n
        \  \"timeCreated\": \"2017-12-12T16:52:13.675Z\",\n   \"updated\": \"2017-12-12T16:52:13.675Z\",\n
        \  \"metageneration\": \"1\",\n   \"location\": \"US\",\n   \"storageClass\":
        \"STANDARD\",\n   \"etag\": \"CAE=\"\n  }\n ]\n}\n"}
    headers:
      Alt-Svc: ['hq=":443"; ma=2592000; quic=51303431; quic=51303339; quic=51303338;
          quic=51303337; quic=51303335,quic=":443"; ma=2592000; v="41,39,38,37,35"']
      Cache-Control: ['private, max-age=0, must-revalidate, no-transform']
      Content-Length: ['2944']
      Content-Type: [application/json; charset=UTF-8]
      Date: ['Tue, 12 Dec 2017 16:56:37 GMT']
      Expires: ['Tue, 12 Dec 2017 16:56:37 GMT']
      Server: [UploadServer]
      Vary: [Origin, X-Origin]
      X-GUploader-UploadID: [AEnB2Uozd9cJQqAohWg6I7-XLfWgUBD23CHb4FP5OQdljJIoe7TFYH9nBNUw-Welb8Tl94iaU3dPVjaJyWQ83SyLxTP2AGC04A]
    status: {code: 200, message: OK}
- request:
    body: null
    headers:
      Accept: ['*/*']
      Accept-Encoding: ['gzip, deflate']
      Connection: [keep-alive]
      Content-Length: ['0']
      User-Agent: [python-requests/2.18.4]
    method: DELETE
    uri: https://www.googleapis.com/storage/v1/b/gcsfs-testing/o/tmp%2Ftest%2Fa
  response:
    body: {string: "{\n \"error\": {\n  \"errors\": [\n   {\n    \"domain\": \"global\",\n
        \   \"reason\": \"notFound\",\n    \"message\": \"Not Found\"\n   }\n  ],\n
        \ \"code\": 404,\n  \"message\": \"Not Found\"\n }\n}\n"}
    headers:
      Alt-Svc: ['hq=":443"; ma=2592000; quic=51303431; quic=51303339; quic=51303338;
          quic=51303337; quic=51303335,quic=":443"; ma=2592000; v="41,39,38,37,35"']
      Cache-Control: ['private, max-age=0']
      Content-Length: ['165']
      Content-Type: [application/json; charset=UTF-8]
      Date: ['Tue, 12 Dec 2017 16:56:38 GMT']
      Expires: ['Tue, 12 Dec 2017 16:56:38 GMT']
      Server: [UploadServer]
      Vary: [Origin, X-Origin]
      X-GUploader-UploadID: [AEnB2UqCcO-iuDHUirKJLigrqIpVp1uSBCD_mbSZqfgn8_sHMYYaIuoE41nCY30QdajoZ80k1yb5mS-Q8nIfqYAGmsN_-mG05A]
    status: {code: 404, message: Not Found}
- request:
    body: null
    headers:
      Accept: ['*/*']
      Accept-Encoding: ['gzip, deflate']
      Connection: [keep-alive]
      Content-Length: ['0']
      User-Agent: [python-requests/2.18.4]
    method: DELETE
    uri: https://www.googleapis.com/storage/v1/b/gcsfs-testing/o/tmp%2Ftest%2Fb
  response:
    body: {string: "{\n \"error\": {\n  \"errors\": [\n   {\n    \"domain\": \"global\",\n
        \   \"reason\": \"notFound\",\n    \"message\": \"Not Found\"\n   }\n  ],\n
        \ \"code\": 404,\n  \"message\": \"Not Found\"\n }\n}\n"}
    headers:
      Alt-Svc: ['hq=":443"; ma=2592000; quic=51303431; quic=51303339; quic=51303338;
          quic=51303337; quic=51303335,quic=":443"; ma=2592000; v="41,39,38,37,35"']
      Cache-Control: ['private, max-age=0']
      Content-Length: ['165']
      Content-Type: [application/json; charset=UTF-8]
      Date: ['Tue, 12 Dec 2017 16:56:38 GMT']
      Expires: ['Tue, 12 Dec 2017 16:56:38 GMT']
      Server: [UploadServer]
      Vary: [Origin, X-Origin]
      X-GUploader-UploadID: [AEnB2UomwI-KzoA6KkxdKWD1qyw-7WtOoo2UMEtUnvz3K0D7GLvLSP-quTyl1f8yzEqlWaY6G0xsWSxtsDQep_LnVEEyUQWSoQ]
    status: {code: 404, message: Not Found}
- request:
    body: null
    headers:
      Accept: ['*/*']
      Accept-Encoding: ['gzip, deflate']
      Connection: [keep-alive]
      Content-Length: ['0']
      User-Agent: [python-requests/2.18.4]
    method: DELETE
    uri: https://www.googleapis.com/storage/v1/b/gcsfs-testing/o/tmp%2Ftest%2Fc
  response:
    body: {string: "{\n \"error\": {\n  \"errors\": [\n   {\n    \"domain\": \"global\",\n
        \   \"reason\": \"notFound\",\n    \"message\": \"Not Found\"\n   }\n  ],\n
        \ \"code\": 404,\n  \"message\": \"Not Found\"\n }\n}\n"}
    headers:
      Alt-Svc: ['hq=":443"; ma=2592000; quic=51303431; quic=51303339; quic=51303338;
          quic=51303337; quic=51303335,quic=":443"; ma=2592000; v="41,39,38,37,35"']
      Cache-Control: ['private, max-age=0']
      Content-Length: ['165']
      Content-Type: [application/json; charset=UTF-8]
      Date: ['Tue, 12 Dec 2017 16:56:38 GMT']
      Expires: ['Tue, 12 Dec 2017 16:56:38 GMT']
      Server: [UploadServer]
      Vary: [Origin, X-Origin]
      X-GUploader-UploadID: [AEnB2Uo-c8DIIdFBAbX8wFs9_lO9N2D3UXJXMauSV4LByXQF50LEH3EgKeqZp3bLIex01-fewiNmxelVa6Rc9-XtSRT5Bpt7XA]
    status: {code: 404, message: Not Found}
- request:
    body: null
    headers:
      Accept: ['*/*']
      Accept-Encoding: ['gzip, deflate']
      Connection: [keep-alive]
      Content-Length: ['0']
      User-Agent: [python-requests/2.18.4]
    method: DELETE
    uri: https://www.googleapis.com/storage/v1/b/gcsfs-testing/o/tmp%2Ftest%2Fd
  response:
    body: {string: "{\n \"error\": {\n  \"errors\": [\n   {\n    \"domain\": \"global\",\n
        \   \"reason\": \"notFound\",\n    \"message\": \"Not Found\"\n   }\n  ],\n
        \ \"code\": 404,\n  \"message\": \"Not Found\"\n }\n}\n"}
    headers:
      Alt-Svc: ['hq=":443"; ma=2592000; quic=51303431; quic=51303339; quic=51303338;
          quic=51303337; quic=51303335,quic=":443"; ma=2592000; v="41,39,38,37,35"']
      Cache-Control: ['private, max-age=0']
      Content-Length: ['165']
      Content-Type: [application/json; charset=UTF-8]
      Date: ['Tue, 12 Dec 2017 16:56:38 GMT']
      Expires: ['Tue, 12 Dec 2017 16:56:38 GMT']
      Server: [UploadServer]
      Vary: [Origin, X-Origin]
      X-GUploader-UploadID: [AEnB2Uo9LKXFBbkaAOMojI31zf3KPsa1iXWZqXgbOWVivdCrAyYOwtX2M9RofZN-wbk4I5XsrlwaOYxoSSxiEsVsR2KzE5TG-A]
    status: {code: 404, message: Not Found}
- request:
    body: '123'
    headers:
      Accept: ['*/*']
      Accept-Encoding: ['gzip, deflate']
      Connection: [keep-alive]
      Content-Length: ['3']
      User-Agent: [python-requests/2.18.4]
    method: POST
    uri: https://www.googleapis.com/upload/storage/v1/b/gcsfs-testing/o?name=mapping%2Fx&uploadType=media
  response:
    body: {string: "{\n \"kind\": \"storage#object\",\n \"id\": \"gcsfs-testing/mapping/x/1513097799045187\",\n
        \"selfLink\": \"https://www.googleapis.com/storage/v1/b/gcsfs-testing/o/mapping%2Fx\",\n
        \"name\": \"mapping/x\",\n \"bucket\": \"gcsfs-testing\",\n \"generation\":
        \"1513097799045187\",\n \"metageneration\": \"1\",\n \"timeCreated\": \"2017-12-12T16:56:38.989Z\",\n
        \"updated\": \"2017-12-12T16:56:38.989Z\",\n \"storageClass\": \"STANDARD\",\n
        \"timeStorageClassUpdated\": \"2017-12-12T16:56:38.989Z\",\n \"size\": \"3\",\n
        \"md5Hash\": \"ICy5YqxZB1uWSwcVLSNLcA==\",\n \"mediaLink\": \"https://www.googleapis.com/download/storage/v1/b/gcsfs-testing/o/mapping%2Fx?generation=1513097799045187&alt=media\",\n
        \"crc32c\": \"EHsvsg==\",\n \"etag\": \"CMOgysb4hNgCEAE=\"\n}\n"}
    headers:
      Alt-Svc: ['hq=":443"; ma=2592000; quic=51303431; quic=51303339; quic=51303338;
          quic=51303337; quic=51303335,quic=":443"; ma=2592000; v="41,39,38,37,35"']
      Cache-Control: ['no-cache, no-store, max-age=0, must-revalidate']
      Content-Length: ['677']
      Content-Type: [application/json; charset=UTF-8]
      Date: ['Tue, 12 Dec 2017 16:56:39 GMT']
      ETag: [CMOgysb4hNgCEAE=]
      Expires: ['Mon, 01 Jan 1990 00:00:00 GMT']
      Pragma: [no-cache]
      Server: [UploadServer]
      Vary: [Origin, X-Origin]
      X-GUploader-UploadID: [AEnB2UpD4eTfjuN-Y8cG5a6funoLTVL4CfzY9EBMmGhrmbJ5-ksWhcrypLxF--uAR3PN6zF7_pKmybkcmiK4Py7wbWvy9OVy0Q]
    status: {code: 200, message: OK}
- request:
    body: null
    headers:
      Accept: ['*/*']
      Accept-Encoding: ['gzip, deflate']
      Connection: [keep-alive]
      User-Agent: [python-requests/2.18.4]
    method: GET
    uri: https://www.googleapis.com/storage/v1/b/gcsfs-testing/o/?maxResults=1000
  response:
    body: {string: "{\n \"kind\": \"storage#objects\",\n \"items\": [\n  {\n   \"kind\":
        \"storage#object\",\n   \"id\": \"gcsfs-testing/mapping/x/1513097799045187\",\n
        \  \"selfLink\": \"https://www.googleapis.com/storage/v1/b/gcsfs-testing/o/mapping%2Fx\",\n
        \  \"name\": \"mapping/x\",\n   \"bucket\": \"gcsfs-testing\",\n   \"generation\":
        \"1513097799045187\",\n   \"metageneration\": \"1\",\n   \"timeCreated\":
        \"2017-12-12T16:56:38.989Z\",\n   \"updated\": \"2017-12-12T16:56:38.989Z\",\n
        \  \"storageClass\": \"STANDARD\",\n   \"timeStorageClassUpdated\": \"2017-12-12T16:56:38.989Z\",\n
        \  \"size\": \"3\",\n   \"md5Hash\": \"ICy5YqxZB1uWSwcVLSNLcA==\",\n   \"mediaLink\":
        \"https://www.googleapis.com/download/storage/v1/b/gcsfs-testing/o/mapping%2Fx?generation=1513097799045187&alt=media\",\n
        \  \"crc32c\": \"EHsvsg==\",\n   \"etag\": \"CMOgysb4hNgCEAE=\"\n  }\n ]\n}\n"}
    headers:
      Alt-Svc: ['hq=":443"; ma=2592000; quic=51303431; quic=51303339; quic=51303338;
          quic=51303337; quic=51303335,quic=":443"; ma=2592000; v="41,39,38,37,35"']
      Cache-Control: ['private, max-age=0, must-revalidate, no-transform']
      Content-Length: ['760']
      Content-Type: [application/json; charset=UTF-8]
      Date: ['Tue, 12 Dec 2017 16:56:39 GMT']
      Expires: ['Tue, 12 Dec 2017 16:56:39 GMT']
      Server: [UploadServer]
      Vary: [Origin, X-Origin]
      X-GUploader-UploadID: [AEnB2Ur6Mwtxmz62akHoMb9AFz0gP90HaADCXJMxDaoGPKBcHJJ7pmm4A0OrdCTve6CKv-eYA8VwCbcCFNIoPP4GHB7UMaevQA]
    status: {code: 200, message: OK}
- request:
    body: null
    headers:
      Accept: ['*/*']
      Accept-Encoding: ['gzip, deflate']
      Connection: [keep-alive]
      Range: [bytes=0-10485759]
      User-Agent: [python-requests/2.18.4]
    method: GET
    uri: https://www.googleapis.com/download/storage/v1/b/gcsfs-testing/o/mapping%2Fx?alt=media&generation=1513097799045187
  response:
    body: {string: '123'}
    headers:
      Alt-Svc: ['hq=":443"; ma=2592000; quic=51303431; quic=51303339; quic=51303338;
          quic=51303337; quic=51303335,quic=":443"; ma=2592000; v="41,39,38,37,35"']
      Cache-Control: ['no-cache, no-store, max-age=0, must-revalidate']
      Content-Disposition: [attachment]
      Content-Length: ['3']
      Content-Range: [bytes 0-2/3]
      Content-Type: [application/octet-stream]
      Date: ['Tue, 12 Dec 2017 16:56:39 GMT']
      ETag: [CMOgysb4hNgCEAE=]
      Expires: ['Mon, 01 Jan 1990 00:00:00 GMT']
      Pragma: [no-cache]
      Server: [UploadServer]
      Vary: [Origin, X-Origin]
      X-GUploader-UploadID: [AEnB2Ur8QD2hZG66sRuOMSEUp6frfGnGMfzFCHd16TVtHKFO23qCsI2F25huvxt9-VbpDF0GnMV2569a_QjegmwFZZj8vAJeog]
      X-Goog-Generation: ['1513097799045187']
      X-Goog-Metageneration: ['1']
      X-Goog-Storage-Class: [STANDARD]
    status: {code: 206, message: Partial Content}
- request:
    body: null
    headers:
      Accept: ['*/*']
      Accept-Encoding: ['gzip, deflate']
      Connection: [keep-alive]
      Range: [bytes=0-10485759]
      User-Agent: [python-requests/2.18.4]
    method: GET
    uri: https://www.googleapis.com/download/storage/v1/b/gcsfs-testing/o/mapping%2Fx?alt=media&generation=1513097799045187
  response:
    body: {string: '123'}
    headers:
      Alt-Svc: ['hq=":443"; ma=2592000; quic=51303431; quic=51303339; quic=51303338;
          quic=51303337; quic=51303335,quic=":443"; ma=2592000; v="41,39,38,37,35"']
      Cache-Control: ['no-cache, no-store, max-age=0, must-revalidate']
      Content-Disposition: [attachment]
      Content-Length: ['3']
      Content-Range: [bytes 0-2/3]
      Content-Type: [application/octet-stream]
      Date: ['Tue, 12 Dec 2017 16:56:40 GMT']
      ETag: [CMOgysb4hNgCEAE=]
      Expires: ['Mon, 01 Jan 1990 00:00:00 GMT']
      Pragma: [no-cache]
      Server: [UploadServer]
      Vary: [Origin, X-Origin]
      X-GUploader-UploadID: [AEnB2UpteovBH29LR_PIbsVVRiZqBPuqQlTpjfrJzcBTwH9nsVWl_eLe2oup08orEs4PkqIo_fUYLYsRFzRMKk4OB_dCEZnaXw]
      X-Goog-Generation: ['1513097799045187']
      X-Goog-Metageneration: ['1']
      X-Goog-Storage-Class: [STANDARD]
    status: {code: 206, message: Partial Content}
- request:
    body: null
    headers:
      Accept: ['*/*']
      Accept-Encoding: ['gzip, deflate']
      Connection: [keep-alive]
      Range: [bytes=0-10485759]
      User-Agent: [python-requests/2.18.4]
    method: GET
    uri: https://www.googleapis.com/download/storage/v1/b/gcsfs-testing/o/mapping%2Fx?alt=media&generation=1513097799045187
  response:
    body: {string: '123'}
    headers:
      Alt-Svc: ['hq=":443"; ma=2592000; quic=51303431; quic=51303339; quic=51303338;
          quic=51303337; quic=51303335,quic=":443"; ma=2592000; v="41,39,38,37,35"']
      Cache-Control: ['no-cache, no-store, max-age=0, must-revalidate']
      Content-Disposition: [attachment]
      Content-Length: ['3']
      Content-Range: [bytes 0-2/3]
      Content-Type: [application/octet-stream]
      Date: ['Tue, 12 Dec 2017 16:56:40 GMT']
      ETag: [CMOgysb4hNgCEAE=]
      Expires: ['Mon, 01 Jan 1990 00:00:00 GMT']
      Pragma: [no-cache]
      Server: [UploadServer]
      Vary: [Origin, X-Origin]
      X-GUploader-UploadID: [AEnB2UrFTXLKhBJa556TmGHETIGb222awhk7USL0GVzzvH5P-Y61EKj-y9xAUYLkyscmHyAko4Mu8nrTolJ-DB-9AmP6hNMEAw]
      X-Goog-Generation: ['1513097799045187']
      X-Goog-Metageneration: ['1']
      X-Goog-Storage-Class: [STANDARD]
    status: {code: 206, message: Partial Content}
- request:
    body: '000'
    headers:
      Accept: ['*/*']
      Accept-Encoding: ['gzip, deflate']
      Connection: [keep-alive]
      Content-Length: ['3']
      User-Agent: [python-requests/2.18.4]
    method: POST
    uri: https://www.googleapis.com/upload/storage/v1/b/gcsfs-testing/o?name=mapping%2Fx&uploadType=media
  response:
    body: {string: "{\n \"kind\": \"storage#object\",\n \"id\": \"gcsfs-testing/mapping/x/1513097800612855\",\n
        \"selfLink\": \"https://www.googleapis.com/storage/v1/b/gcsfs-testing/o/mapping%2Fx\",\n
        \"name\": \"mapping/x\",\n \"bucket\": \"gcsfs-testing\",\n \"generation\":
        \"1513097800612855\",\n \"metageneration\": \"1\",\n \"timeCreated\": \"2017-12-12T16:56:40.555Z\",\n
        \"updated\": \"2017-12-12T16:56:40.555Z\",\n \"storageClass\": \"STANDARD\",\n
        \"timeStorageClassUpdated\": \"2017-12-12T16:56:40.555Z\",\n \"size\": \"3\",\n
        \"md5Hash\": \"xvBXuGWElC5BVDX/sfqT1A==\",\n \"mediaLink\": \"https://www.googleapis.com/download/storage/v1/b/gcsfs-testing/o/mapping%2Fx?generation=1513097800612855&alt=media\",\n
        \"crc32c\": \"gS9+1g==\",\n \"etag\": \"CPf3qcf4hNgCEAE=\"\n}\n"}
    headers:
      Alt-Svc: ['hq=":443"; ma=2592000; quic=51303431; quic=51303339; quic=51303338;
          quic=51303337; quic=51303335,quic=":443"; ma=2592000; v="41,39,38,37,35"']
      Cache-Control: ['no-cache, no-store, max-age=0, must-revalidate']
      Content-Length: ['677']
      Content-Type: [application/json; charset=UTF-8]
      Date: ['Tue, 12 Dec 2017 16:56:40 GMT']
      ETag: [CPf3qcf4hNgCEAE=]
      Expires: ['Mon, 01 Jan 1990 00:00:00 GMT']
      Pragma: [no-cache]
      Server: [UploadServer]
      Vary: [Origin, X-Origin]
      X-GUploader-UploadID: [AEnB2UpJuRHhgdqC11ym9kmciKlDPThDn9_IE32-oEhSwaNgGSGFx4-8VWi3PDHUKu1lbTdAN1pvmav3_Ca4vVk86RiHQUkZrg]
    status: {code: 200, message: OK}
- request:
    body: null
    headers:
      Accept: ['*/*']
      Accept-Encoding: ['gzip, deflate']
      Connection: [keep-alive]
      User-Agent: [python-requests/2.18.4]
    method: GET
    uri: https://www.googleapis.com/storage/v1/b/gcsfs-testing/o/mapping%2Fx
  response:
    body: {string: "{\n \"kind\": \"storage#object\",\n \"id\": \"gcsfs-testing/mapping/x/1513097800612855\",\n
        \"selfLink\": \"https://www.googleapis.com/storage/v1/b/gcsfs-testing/o/mapping%2Fx\",\n
        \"name\": \"mapping/x\",\n \"bucket\": \"gcsfs-testing\",\n \"generation\":
        \"1513097800612855\",\n \"metageneration\": \"1\",\n \"timeCreated\": \"2017-12-12T16:56:40.555Z\",\n
        \"updated\": \"2017-12-12T16:56:40.555Z\",\n \"storageClass\": \"STANDARD\",\n
        \"timeStorageClassUpdated\": \"2017-12-12T16:56:40.555Z\",\n \"size\": \"3\",\n
        \"md5Hash\": \"xvBXuGWElC5BVDX/sfqT1A==\",\n \"mediaLink\": \"https://www.googleapis.com/download/storage/v1/b/gcsfs-testing/o/mapping%2Fx?generation=1513097800612855&alt=media\",\n
        \"crc32c\": \"gS9+1g==\",\n \"etag\": \"CPf3qcf4hNgCEAE=\"\n}\n"}
    headers:
      Alt-Svc: ['hq=":443"; ma=2592000; quic=51303431; quic=51303339; quic=51303338;
          quic=51303337; quic=51303335,quic=":443"; ma=2592000; v="41,39,38,37,35"']
      Cache-Control: ['no-cache, no-store, max-age=0, must-revalidate']
      Content-Length: ['677']
      Content-Type: [application/json; charset=UTF-8]
      Date: ['Tue, 12 Dec 2017 16:56:41 GMT']
      ETag: [CPf3qcf4hNgCEAE=]
      Expires: ['Mon, 01 Jan 1990 00:00:00 GMT']
      Pragma: [no-cache]
      Server: [UploadServer]
      Vary: [Origin, X-Origin]
      X-GUploader-UploadID: [AEnB2UpsTcm2GN80ztlyG6HkIXQWh6sFdEtWcZhV0pOj7aA1WYfiHFD73LsruaiiDt-71HPbDUSU8jyZ24_qb1OA_qRnJ-zqbg]
    status: {code: 200, message: OK}
- request:
    body: null
    headers:
      Accept: ['*/*']
      Accept-Encoding: ['gzip, deflate']
      Connection: [keep-alive]
      Range: [bytes=0-10485759]
      User-Agent: [python-requests/2.18.4]
    method: GET
    uri: https://www.googleapis.com/download/storage/v1/b/gcsfs-testing/o/mapping%2Fx?alt=media&generation=1513097800612855
  response:
    body: {string: '000'}
    headers:
      Alt-Svc: ['hq=":443"; ma=2592000; quic=51303431; quic=51303339; quic=51303338;
          quic=51303337; quic=51303335,quic=":443"; ma=2592000; v="41,39,38,37,35"']
      Cache-Control: ['no-cache, no-store, max-age=0, must-revalidate']
      Content-Disposition: [attachment]
      Content-Length: ['3']
      Content-Range: [bytes 0-2/3]
      Content-Type: [application/octet-stream]
      Date: ['Tue, 12 Dec 2017 16:56:41 GMT']
      ETag: [CPf3qcf4hNgCEAE=]
      Expires: ['Mon, 01 Jan 1990 00:00:00 GMT']
      Pragma: [no-cache]
      Server: [UploadServer]
      Vary: [Origin, X-Origin]
      X-GUploader-UploadID: [AEnB2UoW_IhQhcJkx-32bibBAAWdgiaf7fwRh_pRTnuTVwNP5Cfm91hjcisKjFlMhGuNELJY2uuU1YIJFFZefbmyp0nkckDOTg]
      X-Goog-Generation: ['1513097800612855']
      X-Goog-Metageneration: ['1']
      X-Goog-Storage-Class: [STANDARD]
    status: {code: 206, message: Partial Content}
- request:
    body: '456'
    headers:
      Accept: ['*/*']
      Accept-Encoding: ['gzip, deflate']
      Connection: [keep-alive]
      Content-Length: ['3']
      User-Agent: [python-requests/2.18.4]
    method: POST
    uri: https://www.googleapis.com/upload/storage/v1/b/gcsfs-testing/o?name=mapping%2Fy&uploadType=media
  response:
    body: {string: "{\n \"kind\": \"storage#object\",\n \"id\": \"gcsfs-testing/mapping/y/1513097801612938\",\n
        \"selfLink\": \"https://www.googleapis.com/storage/v1/b/gcsfs-testing/o/mapping%2Fy\",\n
        \"name\": \"mapping/y\",\n \"bucket\": \"gcsfs-testing\",\n \"generation\":
        \"1513097801612938\",\n \"metageneration\": \"1\",\n \"timeCreated\": \"2017-12-12T16:56:41.549Z\",\n
        \"updated\": \"2017-12-12T16:56:41.549Z\",\n \"storageClass\": \"STANDARD\",\n
        \"timeStorageClassUpdated\": \"2017-12-12T16:56:41.549Z\",\n \"size\": \"3\",\n
        \"md5Hash\": \"JQz4tRx3Pz+NyLS+hnqaAg==\",\n \"mediaLink\": \"https://www.googleapis.com/download/storage/v1/b/gcsfs-testing/o/mapping%2Fy?generation=1513097801612938&alt=media\",\n
        \"crc32c\": \"ZHjEjw==\",\n \"etag\": \"CIr95sf4hNgCEAE=\"\n}\n"}
    headers:
      Alt-Svc: ['hq=":443"; ma=2592000; quic=51303431; quic=51303339; quic=51303338;
          quic=51303337; quic=51303335,quic=":443"; ma=2592000; v="41,39,38,37,35"']
      Cache-Control: ['no-cache, no-store, max-age=0, must-revalidate']
      Content-Length: ['677']
      Content-Type: [application/json; charset=UTF-8]
      Date: ['Tue, 12 Dec 2017 16:56:41 GMT']
      ETag: [CIr95sf4hNgCEAE=]
      Expires: ['Mon, 01 Jan 1990 00:00:00 GMT']
      Pragma: [no-cache]
      Server: [UploadServer]
      Vary: [Origin, X-Origin]
      X-GUploader-UploadID: [AEnB2Uq4uoBJyfBNgevTn5FvQzsQ8ZxysjHbxExp2MGtEyl4mDPpPo-xHrmLqKc8iPUzQk33FeyS3iMSTkiAXmeD0WFCdFh-EQ]
    status: {code: 200, message: OK}
- request:
    body: null
    headers:
      Accept: ['*/*']
      Accept-Encoding: ['gzip, deflate']
      Connection: [keep-alive]
      User-Agent: [python-requests/2.18.4]
    method: GET
    uri: https://www.googleapis.com/storage/v1/b/gcsfs-testing/o/mapping%2Fy
  response:
    body: {string: "{\n \"kind\": \"storage#object\",\n \"id\": \"gcsfs-testing/mapping/y/1513097801612938\",\n
        \"selfLink\": \"https://www.googleapis.com/storage/v1/b/gcsfs-testing/o/mapping%2Fy\",\n
        \"name\": \"mapping/y\",\n \"bucket\": \"gcsfs-testing\",\n \"generation\":
        \"1513097801612938\",\n \"metageneration\": \"1\",\n \"timeCreated\": \"2017-12-12T16:56:41.549Z\",\n
        \"updated\": \"2017-12-12T16:56:41.549Z\",\n \"storageClass\": \"STANDARD\",\n
        \"timeStorageClassUpdated\": \"2017-12-12T16:56:41.549Z\",\n \"size\": \"3\",\n
        \"md5Hash\": \"JQz4tRx3Pz+NyLS+hnqaAg==\",\n \"mediaLink\": \"https://www.googleapis.com/download/storage/v1/b/gcsfs-testing/o/mapping%2Fy?generation=1513097801612938&alt=media\",\n
        \"crc32c\": \"ZHjEjw==\",\n \"etag\": \"CIr95sf4hNgCEAE=\"\n}\n"}
    headers:
      Alt-Svc: ['hq=":443"; ma=2592000; quic=51303431; quic=51303339; quic=51303338;
          quic=51303337; quic=51303335,quic=":443"; ma=2592000; v="41,39,38,37,35"']
      Cache-Control: ['no-cache, no-store, max-age=0, must-revalidate']
      Content-Length: ['677']
      Content-Type: [application/json; charset=UTF-8]
      Date: ['Tue, 12 Dec 2017 16:56:42 GMT']
      ETag: [CIr95sf4hNgCEAE=]
      Expires: ['Mon, 01 Jan 1990 00:00:00 GMT']
      Pragma: [no-cache]
      Server: [UploadServer]
      Vary: [Origin, X-Origin]
      X-GUploader-UploadID: [AEnB2UpSQjKksRN3GpzBfKPrQtyy7V5T2yibNvyDSmS6jqLypwESGcUMpA6czSgTmcT3DRmGC4NawO9N7Zlwv35srppEl2FVPw]
    status: {code: 200, message: OK}
- request:
    body: null
    headers:
      Accept: ['*/*']
      Accept-Encoding: ['gzip, deflate']
      Connection: [keep-alive]
      Range: [bytes=0-10485759]
      User-Agent: [python-requests/2.18.4]
    method: GET
    uri: https://www.googleapis.com/download/storage/v1/b/gcsfs-testing/o/mapping%2Fy?alt=media&generation=1513097801612938
=======
      Range: [bytes=0-10485759]
      User-Agent: [python-requests/2.18.4]
    method: GET
    uri: https://www.googleapis.com/download/storage/v1/b/gcsfs-testing/o/mapping%2Fy?alt=media&generation=1515099064222313
>>>>>>> 899a4518
  response:
    body: {string: '456'}
    headers:
      Alt-Svc: ['hq=":443"; ma=2592000; quic=51303431; quic=51303339; quic=51303338;
          quic=51303337; quic=51303335,quic=":443"; ma=2592000; v="41,39,38,37,35"']
      Cache-Control: ['no-cache, no-store, max-age=0, must-revalidate']
      Content-Disposition: [attachment]
      Content-Length: ['3']
      Content-Range: [bytes 0-2/3]
      Content-Type: [application/octet-stream]
<<<<<<< HEAD
      Date: ['Tue, 12 Dec 2017 16:56:42 GMT']
      ETag: [CIr95sf4hNgCEAE=]
=======
      Date: ['Thu, 04 Jan 2018 20:51:04 GMT']
      ETag: [COmEl+yXv9gCEAE=]
>>>>>>> 899a4518
      Expires: ['Mon, 01 Jan 1990 00:00:00 GMT']
      Pragma: [no-cache]
      Server: [UploadServer]
      Vary: [Origin, X-Origin]
<<<<<<< HEAD
      X-GUploader-UploadID: [AEnB2UpK6shtcNeODLvqCrJb52ST7yYsqilOsmAeH3IQrK_Bi-70Qs43CUCZSTKhOGDXDgboZVNDdNrkqJeRAZLBOtqAszgFDA]
      X-Goog-Generation: ['1513097801612938']
=======
      X-GUploader-UploadID: [AEnB2UpTWc8Wyaj4qjO0hFcrGSK8E9h6iiAvs7ppWtB1br2b-5LkBXtH89fus_LDBhudi9w4YXwsBJiELepiZ_fKMS7Pztz1tQ]
      X-Goog-Generation: ['1515099064222313']
>>>>>>> 899a4518
      X-Goog-Metageneration: ['1']
      X-Goog-Storage-Class: [STANDARD]
    status: {code: 206, message: Partial Content}
- request:
    body: null
    headers:
      Accept: ['*/*']
      Accept-Encoding: ['gzip, deflate']
      Connection: [keep-alive]
      User-Agent: [python-requests/2.18.4]
    method: GET
    uri: https://www.googleapis.com/storage/v1/b/gcsfs-testing/o/?maxResults=1000
  response:
    body: {string: "{\n \"kind\": \"storage#objects\",\n \"items\": [\n  {\n   \"kind\":
<<<<<<< HEAD
        \"storage#object\",\n   \"id\": \"gcsfs-testing/mapping/x/1513097800612855\",\n
        \  \"selfLink\": \"https://www.googleapis.com/storage/v1/b/gcsfs-testing/o/mapping%2Fx\",\n
        \  \"name\": \"mapping/x\",\n   \"bucket\": \"gcsfs-testing\",\n   \"generation\":
        \"1513097800612855\",\n   \"metageneration\": \"1\",\n   \"timeCreated\":
        \"2017-12-12T16:56:40.555Z\",\n   \"updated\": \"2017-12-12T16:56:40.555Z\",\n
        \  \"storageClass\": \"STANDARD\",\n   \"timeStorageClassUpdated\": \"2017-12-12T16:56:40.555Z\",\n
        \  \"size\": \"3\",\n   \"md5Hash\": \"xvBXuGWElC5BVDX/sfqT1A==\",\n   \"mediaLink\":
        \"https://www.googleapis.com/download/storage/v1/b/gcsfs-testing/o/mapping%2Fx?generation=1513097800612855&alt=media\",\n
        \  \"crc32c\": \"gS9+1g==\",\n   \"etag\": \"CPf3qcf4hNgCEAE=\"\n  },\n  {\n
        \  \"kind\": \"storage#object\",\n   \"id\": \"gcsfs-testing/mapping/y/1513097801612938\",\n
        \  \"selfLink\": \"https://www.googleapis.com/storage/v1/b/gcsfs-testing/o/mapping%2Fy\",\n
        \  \"name\": \"mapping/y\",\n   \"bucket\": \"gcsfs-testing\",\n   \"generation\":
        \"1513097801612938\",\n   \"metageneration\": \"1\",\n   \"timeCreated\":
        \"2017-12-12T16:56:41.549Z\",\n   \"updated\": \"2017-12-12T16:56:41.549Z\",\n
        \  \"storageClass\": \"STANDARD\",\n   \"timeStorageClassUpdated\": \"2017-12-12T16:56:41.549Z\",\n
        \  \"size\": \"3\",\n   \"md5Hash\": \"JQz4tRx3Pz+NyLS+hnqaAg==\",\n   \"mediaLink\":
        \"https://www.googleapis.com/download/storage/v1/b/gcsfs-testing/o/mapping%2Fy?generation=1513097801612938&alt=media\",\n
        \  \"crc32c\": \"ZHjEjw==\",\n   \"etag\": \"CIr95sf4hNgCEAE=\"\n  }\n ]\n}\n"}
=======
        \"storage#object\",\n   \"id\": \"gcsfs-testing/mapping/x/1515099063486731\",\n
        \  \"selfLink\": \"https://www.googleapis.com/storage/v1/b/gcsfs-testing/o/mapping%2Fx\",\n
        \  \"name\": \"mapping/x\",\n   \"bucket\": \"gcsfs-testing\",\n   \"generation\":
        \"1515099063486731\",\n   \"metageneration\": \"1\",\n   \"timeCreated\":
        \"2018-01-04T20:51:03.423Z\",\n   \"updated\": \"2018-01-04T20:51:03.423Z\",\n
        \  \"storageClass\": \"STANDARD\",\n   \"timeStorageClassUpdated\": \"2018-01-04T20:51:03.423Z\",\n
        \  \"size\": \"3\",\n   \"md5Hash\": \"xvBXuGWElC5BVDX/sfqT1A==\",\n   \"mediaLink\":
        \"https://www.googleapis.com/download/storage/v1/b/gcsfs-testing/o/mapping%2Fx?generation=1515099063486731&alt=media\",\n
        \  \"crc32c\": \"gS9+1g==\",\n   \"etag\": \"CIuS6uuXv9gCEAE=\"\n  },\n  {\n
        \  \"kind\": \"storage#object\",\n   \"id\": \"gcsfs-testing/mapping/y/1515099064222313\",\n
        \  \"selfLink\": \"https://www.googleapis.com/storage/v1/b/gcsfs-testing/o/mapping%2Fy\",\n
        \  \"name\": \"mapping/y\",\n   \"bucket\": \"gcsfs-testing\",\n   \"generation\":
        \"1515099064222313\",\n   \"metageneration\": \"1\",\n   \"timeCreated\":
        \"2018-01-04T20:51:04.161Z\",\n   \"updated\": \"2018-01-04T20:51:04.161Z\",\n
        \  \"storageClass\": \"STANDARD\",\n   \"timeStorageClassUpdated\": \"2018-01-04T20:51:04.161Z\",\n
        \  \"size\": \"3\",\n   \"md5Hash\": \"JQz4tRx3Pz+NyLS+hnqaAg==\",\n   \"mediaLink\":
        \"https://www.googleapis.com/download/storage/v1/b/gcsfs-testing/o/mapping%2Fy?generation=1515099064222313&alt=media\",\n
        \  \"crc32c\": \"ZHjEjw==\",\n   \"etag\": \"COmEl+yXv9gCEAE=\"\n  }\n ]\n}\n"}
>>>>>>> 899a4518
    headers:
      Alt-Svc: ['hq=":443"; ma=2592000; quic=51303431; quic=51303339; quic=51303338;
          quic=51303337; quic=51303335,quic=":443"; ma=2592000; v="41,39,38,37,35"']
      Cache-Control: ['private, max-age=0, must-revalidate, no-transform']
      Content-Length: ['1474']
      Content-Type: [application/json; charset=UTF-8]
<<<<<<< HEAD
      Date: ['Tue, 12 Dec 2017 16:56:42 GMT']
      Expires: ['Tue, 12 Dec 2017 16:56:42 GMT']
      Server: [UploadServer]
      Vary: [Origin, X-Origin]
      X-GUploader-UploadID: [AEnB2UpSKQPQNLrw2M35Eb6AJae6kmWla5jKj465dFJXXJrkuRcbzQ8xakzHE6hX_8qvkAGju7GP2OkIsM7ujm5tfUst5Nr_-w]
=======
      Date: ['Thu, 04 Jan 2018 20:51:04 GMT']
      Expires: ['Thu, 04 Jan 2018 20:51:04 GMT']
      Server: [UploadServer]
      Vary: [Origin, X-Origin]
      X-GUploader-UploadID: [AEnB2Ur11pVBo_cVRH6A5RmmBq7_Q4oFG28y6yfdRWp-rq8ilaFPDop2oUbrH0dXrwTCplr4cA2VwrYBzr58h-Ri9e8dmUYKcg]
>>>>>>> 899a4518
    status: {code: 200, message: OK}
- request:
    body: null
    headers:
      Accept: ['*/*']
      Accept-Encoding: ['gzip, deflate']
      Connection: [keep-alive]
      Content-Length: ['0']
      User-Agent: [python-requests/2.18.4]
    method: DELETE
    uri: https://www.googleapis.com/storage/v1/b/gcsfs-testing/o/mapping%2Fx
  response:
    body: {string: ''}
    headers:
      Alt-Svc: ['hq=":443"; ma=2592000; quic=51303431; quic=51303339; quic=51303338;
          quic=51303337; quic=51303335,quic=":443"; ma=2592000; v="41,39,38,37,35"']
      Cache-Control: ['no-cache, no-store, max-age=0, must-revalidate']
      Content-Length: ['0']
      Content-Type: [application/json]
<<<<<<< HEAD
      Date: ['Tue, 12 Dec 2017 16:56:42 GMT']
=======
      Date: ['Thu, 04 Jan 2018 20:51:05 GMT']
>>>>>>> 899a4518
      Expires: ['Mon, 01 Jan 1990 00:00:00 GMT']
      Pragma: [no-cache]
      Server: [UploadServer]
      Vary: [Origin, X-Origin]
<<<<<<< HEAD
      X-GUploader-UploadID: [AEnB2UrItWH78lunogZIRudSg_O66M_WhxPf7mV3qnkVv4G1Cv6ldfHxZ5j44UZlFuWbTi-Q2jIe0KoebYXgYfZ_OO9XsyvkQA]
=======
      X-GUploader-UploadID: [AEnB2UqPwoVDNSI66QN1QvXtP4C1uSCPHeWRualJJ2dFzvya48Hf_cY58bT_zEwgzshAsUhFH7O2hnK_e_-W21rLpOy0Gu-65A]
>>>>>>> 899a4518
    status: {code: 204, message: No Content}
- request:
    body: null
    headers:
      Accept: ['*/*']
      Accept-Encoding: ['gzip, deflate']
      Connection: [keep-alive]
      Content-Length: ['0']
      User-Agent: [python-requests/2.18.4]
    method: DELETE
    uri: https://www.googleapis.com/storage/v1/b/gcsfs-testing/o/mapping%2Fy
  response:
    body: {string: ''}
    headers:
      Alt-Svc: ['hq=":443"; ma=2592000; quic=51303431; quic=51303339; quic=51303338;
          quic=51303337; quic=51303335,quic=":443"; ma=2592000; v="41,39,38,37,35"']
      Cache-Control: ['no-cache, no-store, max-age=0, must-revalidate']
      Content-Length: ['0']
      Content-Type: [application/json]
<<<<<<< HEAD
      Date: ['Tue, 12 Dec 2017 16:56:43 GMT']
=======
      Date: ['Thu, 04 Jan 2018 20:51:05 GMT']
>>>>>>> 899a4518
      Expires: ['Mon, 01 Jan 1990 00:00:00 GMT']
      Pragma: [no-cache]
      Server: [UploadServer]
      Vary: [Origin, X-Origin]
<<<<<<< HEAD
      X-GUploader-UploadID: [AEnB2Uo9XEbP-6T-V1gtnNtBj-acuNatX66_gTjzhNfCnnjB7o8DsG7282LZ-55Rfc7lcafWmK0VgihGk5VZRWnaITc9dcg5rg]
=======
      X-GUploader-UploadID: [AEnB2UpVeiv_dwdUUNyN4U1PniOzrUG8Fhn8SvDrGhga9lb7abpbE8FCzG8LrDc0baBML_sdq2EUAYYPULWJJpcIdPh8W_XRZw]
>>>>>>> 899a4518
    status: {code: 204, message: No Content}
- request:
    body: null
    headers:
      Accept: ['*/*']
      Accept-Encoding: ['gzip, deflate']
      Connection: [keep-alive]
      User-Agent: [python-requests/2.18.4]
    method: GET
    uri: https://www.googleapis.com/storage/v1/b/gcsfs-testing/o/?maxResults=1000
  response:
    body: {string: "{\n \"kind\": \"storage#objects\"\n}\n"}
    headers:
      Alt-Svc: ['hq=":443"; ma=2592000; quic=51303431; quic=51303339; quic=51303338;
          quic=51303337; quic=51303335,quic=":443"; ma=2592000; v="41,39,38,37,35"']
      Cache-Control: ['private, max-age=0, must-revalidate, no-transform']
      Content-Length: ['31']
      Content-Type: [application/json; charset=UTF-8]
<<<<<<< HEAD
      Date: ['Tue, 12 Dec 2017 16:56:43 GMT']
      Expires: ['Tue, 12 Dec 2017 16:56:43 GMT']
      Server: [UploadServer]
      Vary: [Origin, X-Origin]
      X-GUploader-UploadID: [AEnB2UoYo0mAU2IMYbYc3475Dl_hyA45YohNFxp9kvZMj_Lhbykc2vzvIgEOXxjb-5pdW2mN1nL8PvGWgoxCDwInT5uOA9_GTw]
=======
      Date: ['Thu, 04 Jan 2018 20:51:05 GMT']
      Expires: ['Thu, 04 Jan 2018 20:51:05 GMT']
      Server: [UploadServer]
      Vary: [Origin, X-Origin]
      X-GUploader-UploadID: [AEnB2UqVIAUoQ9fg26GBcaM-ABkjo2edpphwKExpn6_JuZPZfE4l6IB4uuIUBpprOVi-31vc8OszJ5CPGdG5MHnh5lCcx1IyHA]
>>>>>>> 899a4518
    status: {code: 200, message: OK}
version: 1<|MERGE_RESOLUTION|>--- conflicted
+++ resolved
@@ -12,16 +12,6 @@
   response:
     body:
       string: !!binary |
-<<<<<<< HEAD
-        H4sIAEUKMFoC/6tWykyJL8nPTs1TslJQqqioUNJRUALz40sqC1JBgk6piUWpRSDxxOTk1OJiDOWp
-        FQWZRanF8ZkgQWMzA4NaAMCTibZWAAAA
-    headers:
-      Alt-Svc: ['quic=":443"; ma=2592000; v="39,38,37,35"']
-      Cache-Control: ['no-cache, no-store, max-age=0, must-revalidate']
-      Content-Encoding: [gzip]
-      Content-Type: [application/json; charset=UTF-8]
-      Date: ['Wed, 11 Oct 2017 14:35:49 GMT']
-=======
         H4sIALWTTloC/6tWykyJL8nPTs1TslJQqqioUNJRUEpMTk4tLsYQBvPjSyoLUkGCTqmJRalFIPHU
         ioLMotTi+EyQYmMzA4NaAIbFaipWAAAA
     headers:
@@ -31,948 +21,6 @@
       Content-Encoding: [gzip]
       Content-Type: [application/json; charset=UTF-8]
       Date: ['Thu, 04 Jan 2018 20:51:01 GMT']
->>>>>>> 899a4518
-      Expires: ['Mon, 01 Jan 1990 00:00:00 GMT']
-      Pragma: [no-cache]
-      Server: [GSE]
-      Transfer-Encoding: [chunked]
-      Vary: [Origin, X-Origin]
-      X-Content-Type-Options: [nosniff]
-      X-Frame-Options: [SAMEORIGIN]
-      X-XSS-Protection: [1; mode=block]
-    status: {code: 200, message: OK}
-- request:
-    body: null
-    headers:
-      Accept: ['*/*']
-      Accept-Encoding: ['gzip, deflate']
-      Connection: [keep-alive]
-      User-Agent: [python-requests/2.18.4]
-    method: GET
-    uri: https://www.googleapis.com/storage/v1/b/?project=test_project
-  response:
-    body: {string: "{\n \"kind\": \"storage#buckets\",\n \"items\": [\n  {\n   \"kind\":
-        \"storage#bucket\",\n   \"id\": \"anaconda-enterprise\",\n   \"selfLink\":
-        \"https://www.googleapis.com/storage/v1/b/anaconda-enterprise\",\n   \"projectNumber\":
-        \"586241054156\",\n   \"name\": \"anaconda-enterprise\",\n   \"timeCreated\":
-        \"2017-07-05T23:53:06.552Z\",\n   \"updated\": \"2017-07-14T17:39:54.178Z\",\n
-        \  \"metageneration\": \"3\",\n   \"location\": \"US\",\n   \"storageClass\":
-        \"MULTI_REGIONAL\",\n   \"etag\": \"CAM=\"\n  },\n  {\n   \"kind\": \"storage#bucket\",\n
-        \  \"id\": \"anaconda-public-data\",\n   \"selfLink\": \"https://www.googleapis.com/storage/v1/b/anaconda-public-data\",\n
-        \  \"projectNumber\": \"586241054156\",\n   \"name\": \"anaconda-public-data\",\n
-        \  \"timeCreated\": \"2017-04-05T20:22:12.865Z\",\n   \"updated\": \"2017-07-10T16:32:07.980Z\",\n
-        \  \"metageneration\": \"2\",\n   \"location\": \"US\",\n   \"storageClass\":
-        \"MULTI_REGIONAL\",\n   \"etag\": \"CAI=\"\n  },\n  {\n   \"kind\": \"storage#bucket\",\n
-        \  \"id\": \"artifacts.test_project.appspot.com\",\n   \"selfLink\": \"https://www.googleapis.com/storage/v1/b/artifacts.test_project.appspot.com\",\n
-        \  \"projectNumber\": \"586241054156\",\n   \"name\": \"artifacts.test_project.appspot.com\",\n
-        \  \"timeCreated\": \"2016-05-17T18:29:22.774Z\",\n   \"updated\": \"2016-05-17T18:29:22.774Z\",\n
-        \  \"metageneration\": \"1\",\n   \"location\": \"US\",\n   \"storageClass\":
-        \"STANDARD\",\n   \"etag\": \"CAE=\"\n  },\n  {\n   \"kind\": \"storage#bucket\",\n
-<<<<<<< HEAD
-        \  \"id\": \"dataflow-anaconda-compute\",\n   \"selfLink\": \"https://www.googleapis.com/storage/v1/b/dataflow-anaconda-compute\",\n
-        \  \"projectNumber\": \"586241054156\",\n   \"name\": \"dataflow-anaconda-compute\",\n
-        \  \"timeCreated\": \"2017-09-14T18:55:42.848Z\",\n   \"updated\": \"2017-09-14T18:55:42.848Z\",\n
-        \  \"metageneration\": \"1\",\n   \"location\": \"US\",\n   \"storageClass\":
-        \"MULTI_REGIONAL\",\n   \"etag\": \"CAE=\"\n  },\n  {\n   \"kind\": \"storage#bucket\",\n
-        \  \"id\": \"gcsfs-testing\",\n   \"selfLink\": \"https://www.googleapis.com/storage/v1/b/gcsfs-testing\",\n
-        \  \"projectNumber\": \"586241054156\",\n   \"name\": \"gcsfs-testing\",\n
-        \  \"timeCreated\": \"2017-10-11T14:25:41.055Z\",\n   \"updated\": \"2017-10-11T14:25:41.055Z\",\n
-        \  \"metageneration\": \"1\",\n   \"location\": \"US\",\n   \"storageClass\":
-        \"STANDARD\",\n   \"etag\": \"CAE=\"\n  },\n  {\n   \"kind\": \"storage#bucket\",\n
-        \  \"id\": \"mytempdir\",\n   \"selfLink\": \"https://www.googleapis.com/storage/v1/b/mytempdir\",\n
-        \  \"projectNumber\": \"586241054156\",\n   \"name\": \"mytempdir\",\n   \"timeCreated\":
-        \"2017-10-02T20:32:40.893Z\",\n   \"updated\": \"2017-10-02T20:32:40.893Z\",\n
-        \  \"metageneration\": \"1\",\n   \"location\": \"US\",\n   \"storageClass\":
-        \"STANDARD\",\n   \"etag\": \"CAE=\"\n  }\n ]\n}\n"}
-    headers:
-      Alt-Svc: ['quic=":443"; ma=2592000; v="39,38,37,35"']
-      Cache-Control: ['private, max-age=0, must-revalidate, no-transform']
-      Content-Length: ['2512']
-      Content-Type: [application/json; charset=UTF-8]
-      Date: ['Wed, 11 Oct 2017 14:35:50 GMT']
-      Expires: ['Wed, 11 Oct 2017 14:35:50 GMT']
-      Server: [UploadServer]
-      Vary: [Origin, X-Origin]
-      X-GUploader-UploadID: [AEnB2UquUzYW7zRsanrfg_7EVSxF-tjPu6ZdczgBdVXBK0ivyujeZUYhptlfWUWpKxNNA59UDu4aXwSFyTeo0DEQic-aii4gvQ]
-=======
-        \  \"id\": \"test_project_cloudbuild\",\n   \"selfLink\": \"https://www.googleapis.com/storage/v1/b/test_project_cloudbuild\",\n
-        \  \"projectNumber\": \"586241054156\",\n   \"name\": \"test_project_cloudbuild\",\n
-        \  \"timeCreated\": \"2017-11-03T20:06:49.744Z\",\n   \"updated\": \"2017-11-03T20:06:49.744Z\",\n
-        \  \"metageneration\": \"1\",\n   \"location\": \"US\",\n   \"storageClass\":
-        \"STANDARD\",\n   \"etag\": \"CAE=\"\n  },\n  {\n   \"kind\": \"storage#bucket\",\n
-        \  \"id\": \"dataflow-anaconda-compute\",\n   \"selfLink\": \"https://www.googleapis.com/storage/v1/b/dataflow-anaconda-compute\",\n
-        \  \"projectNumber\": \"586241054156\",\n   \"name\": \"dataflow-anaconda-compute\",\n
-        \  \"timeCreated\": \"2017-09-14T18:55:42.848Z\",\n   \"updated\": \"2017-09-14T18:55:42.848Z\",\n
-        \  \"metageneration\": \"1\",\n   \"location\": \"US\",\n   \"storageClass\":
-        \"MULTI_REGIONAL\",\n   \"etag\": \"CAE=\"\n  },\n  {\n   \"kind\": \"storage#bucket\",\n
-        \  \"id\": \"gcsfs-test\",\n   \"selfLink\": \"https://www.googleapis.com/storage/v1/b/gcsfs-test\",\n
-        \  \"projectNumber\": \"586241054156\",\n   \"name\": \"gcsfs-test\",\n   \"timeCreated\":
-        \"2017-12-02T23:25:23.058Z\",\n   \"updated\": \"2018-01-04T14:07:08.519Z\",\n
-        \  \"metageneration\": \"2\",\n   \"location\": \"US\",\n   \"storageClass\":
-        \"MULTI_REGIONAL\",\n   \"etag\": \"CAI=\"\n  },\n  {\n   \"kind\": \"storage#bucket\",\n
-        \  \"id\": \"gcsfs-testing\",\n   \"selfLink\": \"https://www.googleapis.com/storage/v1/b/gcsfs-testing\",\n
-        \  \"projectNumber\": \"586241054156\",\n   \"name\": \"gcsfs-testing\",\n
-        \  \"timeCreated\": \"2017-12-12T16:52:13.675Z\",\n   \"updated\": \"2017-12-12T16:52:13.675Z\",\n
-        \  \"metageneration\": \"1\",\n   \"location\": \"US\",\n   \"storageClass\":
-        \"STANDARD\",\n   \"etag\": \"CAE=\"\n  }\n ]\n}\n"}
-    headers:
-      Alt-Svc: ['hq=":443"; ma=2592000; quic=51303431; quic=51303339; quic=51303338;
-          quic=51303337; quic=51303335,quic=":443"; ma=2592000; v="41,39,38,37,35"']
-      Cache-Control: ['private, max-age=0, must-revalidate, no-transform']
-      Content-Length: ['2944']
-      Content-Type: [application/json; charset=UTF-8]
-      Date: ['Thu, 04 Jan 2018 20:51:02 GMT']
-      Expires: ['Thu, 04 Jan 2018 20:51:02 GMT']
-      Server: [UploadServer]
-      Vary: [Origin, X-Origin]
-      X-GUploader-UploadID: [AEnB2Uo9y3Qn-OQX0GDRwR1cND_L1ag3OjA9tQvh1psq8JEwAfAK5cg4rynq7ds1fXJTsq-NTarnFNmU43ZhpugyM07h635KTA]
->>>>>>> 899a4518
-    status: {code: 200, message: OK}
-- request:
-    body: null
-    headers:
-      Accept: ['*/*']
-      Accept-Encoding: ['gzip, deflate']
-      Connection: [keep-alive]
-      Content-Length: ['0']
-      User-Agent: [python-requests/2.18.4]
-    method: DELETE
-    uri: https://www.googleapis.com/storage/v1/b/gcsfs-testing/o/tmp%2Ftest%2Fa
-  response:
-    body: {string: "{\n \"error\": {\n  \"errors\": [\n   {\n    \"domain\": \"global\",\n
-        \   \"reason\": \"notFound\",\n    \"message\": \"Not Found\"\n   }\n  ],\n
-        \ \"code\": 404,\n  \"message\": \"Not Found\"\n }\n}\n"}
-    headers:
-<<<<<<< HEAD
-      Alt-Svc: ['quic=":443"; ma=2592000; v="39,38,37,35"']
-      Cache-Control: ['private, max-age=0']
-      Content-Length: ['165']
-      Content-Type: [application/json; charset=UTF-8]
-      Date: ['Wed, 11 Oct 2017 14:35:50 GMT']
-      Expires: ['Wed, 11 Oct 2017 14:35:50 GMT']
-      Server: [UploadServer]
-      Vary: [Origin, X-Origin]
-      X-GUploader-UploadID: [AEnB2UpgkWe_0x-v0cfFnsnrVRKCvup6ktK0QKmee8P12yCqJuWoNfm3KsG77D5MO7YPVZV5bXO6WsrOasMmIbxF61Zoltsmig]
-=======
-      Alt-Svc: ['hq=":443"; ma=2592000; quic=51303431; quic=51303339; quic=51303338;
-          quic=51303337; quic=51303335,quic=":443"; ma=2592000; v="41,39,38,37,35"']
-      Cache-Control: ['private, max-age=0']
-      Content-Length: ['165']
-      Content-Type: [application/json; charset=UTF-8]
-      Date: ['Thu, 04 Jan 2018 20:51:02 GMT']
-      Expires: ['Thu, 04 Jan 2018 20:51:02 GMT']
-      Server: [UploadServer]
-      Vary: [Origin, X-Origin]
-      X-GUploader-UploadID: [AEnB2UoXfxRwA-T0GCw-dmFv3iBKzKqrnXucvhF3wWmsSKJoi8EQ67tYqATSTBFUutp_HZfEcGKGjRGutrKBxjnhODNRh0JNhw]
->>>>>>> 899a4518
-    status: {code: 404, message: Not Found}
-- request:
-    body: null
-    headers:
-      Accept: ['*/*']
-      Accept-Encoding: ['gzip, deflate']
-      Connection: [keep-alive]
-      Content-Length: ['0']
-      User-Agent: [python-requests/2.18.4]
-    method: DELETE
-    uri: https://www.googleapis.com/storage/v1/b/gcsfs-testing/o/tmp%2Ftest%2Fb
-  response:
-    body: {string: "{\n \"error\": {\n  \"errors\": [\n   {\n    \"domain\": \"global\",\n
-        \   \"reason\": \"notFound\",\n    \"message\": \"Not Found\"\n   }\n  ],\n
-        \ \"code\": 404,\n  \"message\": \"Not Found\"\n }\n}\n"}
-    headers:
-<<<<<<< HEAD
-      Alt-Svc: ['quic=":443"; ma=2592000; v="39,38,37,35"']
-      Cache-Control: ['private, max-age=0']
-      Content-Length: ['165']
-      Content-Type: [application/json; charset=UTF-8]
-      Date: ['Wed, 11 Oct 2017 14:35:50 GMT']
-      Expires: ['Wed, 11 Oct 2017 14:35:50 GMT']
-      Server: [UploadServer]
-      Vary: [Origin, X-Origin]
-      X-GUploader-UploadID: [AEnB2UrERwFefTue0GBp3Mjr0xazwqX6fZFsnd_mQah0-UU3e59mQqWPBc6-qcL_tE6lkRvFNjsrOmxVRAmq3qAC25hNrtVQAw]
-=======
-      Alt-Svc: ['hq=":443"; ma=2592000; quic=51303431; quic=51303339; quic=51303338;
-          quic=51303337; quic=51303335,quic=":443"; ma=2592000; v="41,39,38,37,35"']
-      Cache-Control: ['private, max-age=0']
-      Content-Length: ['165']
-      Content-Type: [application/json; charset=UTF-8]
-      Date: ['Thu, 04 Jan 2018 20:51:02 GMT']
-      Expires: ['Thu, 04 Jan 2018 20:51:02 GMT']
-      Server: [UploadServer]
-      Vary: [Origin, X-Origin]
-      X-GUploader-UploadID: [AEnB2UrEWtWPuPjzRz0awmQfRAb_SlrHikGmL7rqnS-MGA6YaUn5srgBXdSdkcmcza3AIOATjsnwsTV-iYcAL_ronncbYO7BXA]
->>>>>>> 899a4518
-    status: {code: 404, message: Not Found}
-- request:
-    body: null
-    headers:
-      Accept: ['*/*']
-      Accept-Encoding: ['gzip, deflate']
-      Connection: [keep-alive]
-      Content-Length: ['0']
-      User-Agent: [python-requests/2.18.4]
-    method: DELETE
-    uri: https://www.googleapis.com/storage/v1/b/gcsfs-testing/o/tmp%2Ftest%2Fc
-  response:
-    body: {string: "{\n \"error\": {\n  \"errors\": [\n   {\n    \"domain\": \"global\",\n
-        \   \"reason\": \"notFound\",\n    \"message\": \"Not Found\"\n   }\n  ],\n
-        \ \"code\": 404,\n  \"message\": \"Not Found\"\n }\n}\n"}
-    headers:
-<<<<<<< HEAD
-      Alt-Svc: ['quic=":443"; ma=2592000; v="39,38,37,35"']
-      Cache-Control: ['private, max-age=0']
-      Content-Length: ['165']
-      Content-Type: [application/json; charset=UTF-8]
-      Date: ['Wed, 11 Oct 2017 14:35:50 GMT']
-      Expires: ['Wed, 11 Oct 2017 14:35:50 GMT']
-      Server: [UploadServer]
-      Vary: [Origin, X-Origin]
-      X-GUploader-UploadID: [AEnB2Uq8-H95efBRnhujkM5C4bCuUoNLOFQvKXuop5yysKl0f39S6dN42grbAt1XmU0Ugbk9ZvvvgtwWH0tyJdD2-G5AtU1oMw]
-=======
-      Alt-Svc: ['hq=":443"; ma=2592000; quic=51303431; quic=51303339; quic=51303338;
-          quic=51303337; quic=51303335,quic=":443"; ma=2592000; v="41,39,38,37,35"']
-      Cache-Control: ['private, max-age=0']
-      Content-Length: ['165']
-      Content-Type: [application/json; charset=UTF-8]
-      Date: ['Thu, 04 Jan 2018 20:51:02 GMT']
-      Expires: ['Thu, 04 Jan 2018 20:51:02 GMT']
-      Server: [UploadServer]
-      Vary: [Origin, X-Origin]
-      X-GUploader-UploadID: [AEnB2Uo6SnQqNtRq8DG2OTlDcoShInEcNVieb6wML3R2tSU7UEUCAP6h01yp1qYbHNH0nKxA7QlK-vAQuZxlGc49HZdBxj_z9A]
->>>>>>> 899a4518
-    status: {code: 404, message: Not Found}
-- request:
-    body: null
-    headers:
-      Accept: ['*/*']
-      Accept-Encoding: ['gzip, deflate']
-      Connection: [keep-alive]
-      Content-Length: ['0']
-      User-Agent: [python-requests/2.18.4]
-    method: DELETE
-    uri: https://www.googleapis.com/storage/v1/b/gcsfs-testing/o/tmp%2Ftest%2Fd
-  response:
-    body: {string: "{\n \"error\": {\n  \"errors\": [\n   {\n    \"domain\": \"global\",\n
-        \   \"reason\": \"notFound\",\n    \"message\": \"Not Found\"\n   }\n  ],\n
-        \ \"code\": 404,\n  \"message\": \"Not Found\"\n }\n}\n"}
-    headers:
-<<<<<<< HEAD
-      Alt-Svc: ['quic=":443"; ma=2592000; v="39,38,37,35"']
-      Cache-Control: ['private, max-age=0']
-      Content-Length: ['165']
-      Content-Type: [application/json; charset=UTF-8]
-      Date: ['Wed, 11 Oct 2017 14:35:51 GMT']
-      Expires: ['Wed, 11 Oct 2017 14:35:51 GMT']
-      Server: [UploadServer]
-      Vary: [Origin, X-Origin]
-      X-GUploader-UploadID: [AEnB2UqVFlCJNw7_3PlaPJy_kY_Rs5C_QKDAShj_B0E8UC_cHecpWNyFdLIXLXGW_Ej1V2dqhAmjQoNyzfDVc3M0U0-H32B2dg]
-=======
-      Alt-Svc: ['hq=":443"; ma=2592000; quic=51303431; quic=51303339; quic=51303338;
-          quic=51303337; quic=51303335,quic=":443"; ma=2592000; v="41,39,38,37,35"']
-      Cache-Control: ['private, max-age=0']
-      Content-Length: ['165']
-      Content-Type: [application/json; charset=UTF-8]
-      Date: ['Thu, 04 Jan 2018 20:51:02 GMT']
-      Expires: ['Thu, 04 Jan 2018 20:51:02 GMT']
-      Server: [UploadServer]
-      Vary: [Origin, X-Origin]
-      X-GUploader-UploadID: [AEnB2UoVK0Rhlm3Tj7ru5Gda4PTfBwfo5rJtq7c3xlLbdeTuMwZP0_B0USj54kS88ZlLFGwxwPIuHQeRL8c5Z9ThFpV6ZcRFjg]
->>>>>>> 899a4518
-    status: {code: 404, message: Not Found}
-- request:
-    body: '123'
-    headers:
-      Accept: ['*/*']
-      Accept-Encoding: ['gzip, deflate']
-      Connection: [keep-alive]
-      Content-Length: ['3']
-      User-Agent: [python-requests/2.18.4]
-    method: POST
-    uri: https://www.googleapis.com/upload/storage/v1/b/gcsfs-testing/o?name=mapping%2Fx&uploadType=media
-  response:
-<<<<<<< HEAD
-    body: {string: "{\n \"kind\": \"storage#object\",\n \"id\": \"gcsfs-testing/mapping/x/1507732551255810\",\n
-        \"selfLink\": \"https://www.googleapis.com/storage/v1/b/gcsfs-testing/o/mapping%2Fx\",\n
-        \"name\": \"mapping/x\",\n \"bucket\": \"gcsfs-testing\",\n \"generation\":
-        \"1507732551255810\",\n \"metageneration\": \"1\",\n \"timeCreated\": \"2017-10-11T14:35:51.199Z\",\n
-        \"updated\": \"2017-10-11T14:35:51.199Z\",\n \"storageClass\": \"STANDARD\",\n
-        \"timeStorageClassUpdated\": \"2017-10-11T14:35:51.199Z\",\n \"size\": \"3\",\n
-        \"md5Hash\": \"ICy5YqxZB1uWSwcVLSNLcA==\",\n \"mediaLink\": \"https://www.googleapis.com/download/storage/v1/b/gcsfs-testing/o/mapping%2Fx?generation=1507732551255810&alt=media\",\n
-        \"crc32c\": \"EHsvsg==\",\n \"etag\": \"CIKOibnl6NYCEAE=\"\n}\n"}
-    headers:
-      Alt-Svc: ['quic=":443"; ma=2592000; v="39,38,37,35"']
-      Cache-Control: ['no-cache, no-store, max-age=0, must-revalidate']
-      Content-Length: ['685']
-      Content-Type: [application/json; charset=UTF-8]
-      Date: ['Wed, 11 Oct 2017 14:35:51 GMT']
-      ETag: [CIKOibnl6NYCEAE=]
-=======
-    body: {string: "{\n \"kind\": \"storage#object\",\n \"id\": \"gcsfs-testing/mapping/x/1515099062585904\",\n
-        \"selfLink\": \"https://www.googleapis.com/storage/v1/b/gcsfs-testing/o/mapping%2Fx\",\n
-        \"name\": \"mapping/x\",\n \"bucket\": \"gcsfs-testing\",\n \"generation\":
-        \"1515099062585904\",\n \"metageneration\": \"1\",\n \"timeCreated\": \"2018-01-04T20:51:02.531Z\",\n
-        \"updated\": \"2018-01-04T20:51:02.531Z\",\n \"storageClass\": \"STANDARD\",\n
-        \"timeStorageClassUpdated\": \"2018-01-04T20:51:02.531Z\",\n \"size\": \"3\",\n
-        \"md5Hash\": \"ICy5YqxZB1uWSwcVLSNLcA==\",\n \"mediaLink\": \"https://www.googleapis.com/download/storage/v1/b/gcsfs-testing/o/mapping%2Fx?generation=1515099062585904&alt=media\",\n
-        \"crc32c\": \"EHsvsg==\",\n \"etag\": \"CLCUs+uXv9gCEAE=\"\n}\n"}
-    headers:
-      Alt-Svc: ['hq=":443"; ma=2592000; quic=51303431; quic=51303339; quic=51303338;
-          quic=51303337; quic=51303335,quic=":443"; ma=2592000; v="41,39,38,37,35"']
-      Cache-Control: ['no-cache, no-store, max-age=0, must-revalidate']
-      Content-Length: ['677']
-      Content-Type: [application/json; charset=UTF-8]
-      Date: ['Thu, 04 Jan 2018 20:51:02 GMT']
-      ETag: [CLCUs+uXv9gCEAE=]
->>>>>>> 899a4518
-      Expires: ['Mon, 01 Jan 1990 00:00:00 GMT']
-      Pragma: [no-cache]
-      Server: [UploadServer]
-      Vary: [Origin, X-Origin]
-<<<<<<< HEAD
-      X-GUploader-UploadID: [AEnB2Uo5mfH1jiaaZd9VUrNakPVNXCJ29jgtJJ9T5yxbl_O1uzerFrBojvqi_8MuHhShCa1dsj82p6nALGqdSFfnhY9cgh55SQ]
-=======
-      X-GUploader-UploadID: [AEnB2UqvS-nu83wgwVSIc-nzqHDGBK1qmnTPiRiWLKdH31x58aBuA57AytNZtmrD6ap1M2TjzsZY1zcT-d7ZbUZyw-76UefiyA]
->>>>>>> 899a4518
-    status: {code: 200, message: OK}
-- request:
-    body: null
-    headers:
-      Accept: ['*/*']
-      Accept-Encoding: ['gzip, deflate']
-      Connection: [keep-alive]
-      User-Agent: [python-requests/2.18.4]
-    method: GET
-    uri: https://www.googleapis.com/storage/v1/b/gcsfs-testing/o/?maxResults=1000
-  response:
-    body: {string: "{\n \"kind\": \"storage#objects\",\n \"items\": [\n  {\n   \"kind\":
-<<<<<<< HEAD
-        \"storage#object\",\n   \"id\": \"gcsfs-testing/mapping/x/1507732551255810\",\n
-        \  \"selfLink\": \"https://www.googleapis.com/storage/v1/b/gcsfs-testing/o/mapping%2Fx\",\n
-        \  \"name\": \"mapping/x\",\n   \"bucket\": \"gcsfs-testing\",\n   \"generation\":
-        \"1507732551255810\",\n   \"metageneration\": \"1\",\n   \"timeCreated\":
-        \"2017-10-11T14:35:51.199Z\",\n   \"updated\": \"2017-10-11T14:35:51.199Z\",\n
-        \  \"storageClass\": \"STANDARD\",\n   \"timeStorageClassUpdated\": \"2017-10-11T14:35:51.199Z\",\n
-        \  \"size\": \"3\",\n   \"md5Hash\": \"ICy5YqxZB1uWSwcVLSNLcA==\",\n   \"mediaLink\":
-        \"https://www.googleapis.com/download/storage/v1/b/gcsfs-testing/o/mapping%2Fx?generation=1507732551255810&alt=media\",\n
-        \  \"crc32c\": \"EHsvsg==\",\n   \"etag\": \"CIKOibnl6NYCEAE=\"\n  }\n ]\n}\n"}
-    headers:
-      Alt-Svc: ['quic=":443"; ma=2592000; v="39,38,37,35"']
-      Cache-Control: ['private, max-age=0, must-revalidate, no-transform']
-      Content-Length: ['768']
-      Content-Type: [application/json; charset=UTF-8]
-      Date: ['Wed, 11 Oct 2017 14:35:51 GMT']
-      Expires: ['Wed, 11 Oct 2017 14:35:51 GMT']
-      Server: [UploadServer]
-      Vary: [Origin, X-Origin]
-      X-GUploader-UploadID: [AEnB2UqQbm4zdp5NThH6SKQhDXbXJEQRRLwnm9NFO2XDp5f7i1D4Sw7G6_65JAp8oX-IEJ-hijgmfJV3msutQkOEsXP1MdXKcQ]
-=======
-        \"storage#object\",\n   \"id\": \"gcsfs-testing/mapping/x/1515099062585904\",\n
-        \  \"selfLink\": \"https://www.googleapis.com/storage/v1/b/gcsfs-testing/o/mapping%2Fx\",\n
-        \  \"name\": \"mapping/x\",\n   \"bucket\": \"gcsfs-testing\",\n   \"generation\":
-        \"1515099062585904\",\n   \"metageneration\": \"1\",\n   \"timeCreated\":
-        \"2018-01-04T20:51:02.531Z\",\n   \"updated\": \"2018-01-04T20:51:02.531Z\",\n
-        \  \"storageClass\": \"STANDARD\",\n   \"timeStorageClassUpdated\": \"2018-01-04T20:51:02.531Z\",\n
-        \  \"size\": \"3\",\n   \"md5Hash\": \"ICy5YqxZB1uWSwcVLSNLcA==\",\n   \"mediaLink\":
-        \"https://www.googleapis.com/download/storage/v1/b/gcsfs-testing/o/mapping%2Fx?generation=1515099062585904&alt=media\",\n
-        \  \"crc32c\": \"EHsvsg==\",\n   \"etag\": \"CLCUs+uXv9gCEAE=\"\n  }\n ]\n}\n"}
-    headers:
-      Alt-Svc: ['hq=":443"; ma=2592000; quic=51303431; quic=51303339; quic=51303338;
-          quic=51303337; quic=51303335,quic=":443"; ma=2592000; v="41,39,38,37,35"']
-      Cache-Control: ['private, max-age=0, must-revalidate, no-transform']
-      Content-Length: ['760']
-      Content-Type: [application/json; charset=UTF-8]
-      Date: ['Thu, 04 Jan 2018 20:51:02 GMT']
-      Expires: ['Thu, 04 Jan 2018 20:51:02 GMT']
-      Server: [UploadServer]
-      Vary: [Origin, X-Origin]
-      X-GUploader-UploadID: [AEnB2Uqll-H8s4dPHJxoo1kvhSBOGeeyW4y4qJur5ND5Bbzt7HRyTkJKfJIzRfjRomaJqqI0_OxDr7P_0D8XGu9xMD2CSgV2IQ]
->>>>>>> 899a4518
-    status: {code: 200, message: OK}
-- request:
-    body: null
-    headers:
-      Accept: ['*/*']
-      Accept-Encoding: ['gzip, deflate']
-      Connection: [keep-alive]
-      Range: [bytes=0-10485759]
-      User-Agent: [python-requests/2.18.4]
-    method: GET
-<<<<<<< HEAD
-    uri: https://www.googleapis.com/download/storage/v1/b/gcsfs-testing/o/mapping%2Fx?alt=media&generation=1507732551255810
-  response:
-    body: {string: '123'}
-    headers:
-      Alt-Svc: ['quic=":443"; ma=2592000; v="39,38,37,35"']
-=======
-    uri: https://www.googleapis.com/download/storage/v1/b/gcsfs-testing/o/mapping%2Fx?alt=media&generation=1515099062585904
-  response:
-    body: {string: '123'}
-    headers:
-      Alt-Svc: ['hq=":443"; ma=2592000; quic=51303431; quic=51303339; quic=51303338;
-          quic=51303337; quic=51303335,quic=":443"; ma=2592000; v="41,39,38,37,35"']
->>>>>>> 899a4518
-      Cache-Control: ['no-cache, no-store, max-age=0, must-revalidate']
-      Content-Disposition: [attachment]
-      Content-Length: ['3']
-      Content-Range: [bytes 0-2/3]
-      Content-Type: [application/octet-stream]
-<<<<<<< HEAD
-      Date: ['Wed, 11 Oct 2017 14:35:51 GMT']
-      ETag: [CIKOibnl6NYCEAE=]
-=======
-      Date: ['Thu, 04 Jan 2018 20:51:03 GMT']
-      ETag: [CLCUs+uXv9gCEAE=]
->>>>>>> 899a4518
-      Expires: ['Mon, 01 Jan 1990 00:00:00 GMT']
-      Pragma: [no-cache]
-      Server: [UploadServer]
-      Vary: [Origin, X-Origin]
-<<<<<<< HEAD
-      X-GUploader-UploadID: [AEnB2UqPgKnNzjjvVp1L7tIccJ549v1LIUoQJFECdoZMVXmmQ1GKjo_jh-s3sJ-u-ZRyldpcnXpAC4l1G_J75XLcEdq0RXIMZA]
-      X-Goog-Generation: ['1507732551255810']
-      X-Goog-Hash: [crc32c=EHsvsg==]
-=======
-      X-GUploader-UploadID: [AEnB2UqArXXnnZVyj-pbztrjH9Fcru0m-omt3x0HX5bqk2EwPjAUtd7eVj74yk2UorUaXfvB6qL2kZaq95WmgwhZo4bqr96aVg]
-      X-Goog-Generation: ['1515099062585904']
->>>>>>> 899a4518
-      X-Goog-Metageneration: ['1']
-      X-Goog-Storage-Class: [STANDARD]
-    status: {code: 206, message: Partial Content}
-- request:
-    body: null
-    headers:
-      Accept: ['*/*']
-      Accept-Encoding: ['gzip, deflate']
-      Connection: [keep-alive]
-      Range: [bytes=0-10485759]
-      User-Agent: [python-requests/2.18.4]
-    method: GET
-<<<<<<< HEAD
-    uri: https://www.googleapis.com/download/storage/v1/b/gcsfs-testing/o/mapping%2Fx?alt=media&generation=1507732551255810
-  response:
-    body: {string: '123'}
-    headers:
-      Alt-Svc: ['quic=":443"; ma=2592000; v="39,38,37,35"']
-=======
-    uri: https://www.googleapis.com/download/storage/v1/b/gcsfs-testing/o/mapping%2Fx?alt=media&generation=1515099062585904
-  response:
-    body: {string: '123'}
-    headers:
-      Alt-Svc: ['hq=":443"; ma=2592000; quic=51303431; quic=51303339; quic=51303338;
-          quic=51303337; quic=51303335,quic=":443"; ma=2592000; v="41,39,38,37,35"']
->>>>>>> 899a4518
-      Cache-Control: ['no-cache, no-store, max-age=0, must-revalidate']
-      Content-Disposition: [attachment]
-      Content-Length: ['3']
-      Content-Range: [bytes 0-2/3]
-      Content-Type: [application/octet-stream]
-<<<<<<< HEAD
-      Date: ['Wed, 11 Oct 2017 14:35:52 GMT']
-      ETag: [CIKOibnl6NYCEAE=]
-=======
-      Date: ['Thu, 04 Jan 2018 20:51:03 GMT']
-      ETag: [CLCUs+uXv9gCEAE=]
->>>>>>> 899a4518
-      Expires: ['Mon, 01 Jan 1990 00:00:00 GMT']
-      Pragma: [no-cache]
-      Server: [UploadServer]
-      Vary: [Origin, X-Origin]
-<<<<<<< HEAD
-      X-GUploader-UploadID: [AEnB2UoCAXIu9FNgmWrN--i5_stXE5nUJHT9gdp9TTpaDRsKf8zXlq1vvDSsu_D-nrq4bWEmRSrbvnG4MAt_XeGwnXqr8tLjlg]
-      X-Goog-Generation: ['1507732551255810']
-      X-Goog-Hash: [crc32c=EHsvsg==]
-=======
-      X-GUploader-UploadID: [AEnB2Uo1QhrzNNfrcnxV_Ih4F3M6BVWpBR72WKSTnxk8e5j7tplh4d_rA9dsvPoVlsdNx-9pcJn1wIe_Q8GTfVCrdaNNoausCQ]
-      X-Goog-Generation: ['1515099062585904']
->>>>>>> 899a4518
-      X-Goog-Metageneration: ['1']
-      X-Goog-Storage-Class: [STANDARD]
-    status: {code: 206, message: Partial Content}
-- request:
-    body: null
-    headers:
-      Accept: ['*/*']
-      Accept-Encoding: ['gzip, deflate']
-      Connection: [keep-alive]
-      Range: [bytes=0-10485759]
-      User-Agent: [python-requests/2.18.4]
-    method: GET
-<<<<<<< HEAD
-    uri: https://www.googleapis.com/download/storage/v1/b/gcsfs-testing/o/mapping%2Fx?alt=media&generation=1507732551255810
-  response:
-    body: {string: '123'}
-    headers:
-      Alt-Svc: ['quic=":443"; ma=2592000; v="39,38,37,35"']
-=======
-    uri: https://www.googleapis.com/download/storage/v1/b/gcsfs-testing/o/mapping%2Fx?alt=media&generation=1515099062585904
-  response:
-    body: {string: '123'}
-    headers:
-      Alt-Svc: ['hq=":443"; ma=2592000; quic=51303431; quic=51303339; quic=51303338;
-          quic=51303337; quic=51303335,quic=":443"; ma=2592000; v="41,39,38,37,35"']
->>>>>>> 899a4518
-      Cache-Control: ['no-cache, no-store, max-age=0, must-revalidate']
-      Content-Disposition: [attachment]
-      Content-Length: ['3']
-      Content-Range: [bytes 0-2/3]
-      Content-Type: [application/octet-stream]
-<<<<<<< HEAD
-      Date: ['Wed, 11 Oct 2017 14:35:52 GMT']
-      ETag: [CIKOibnl6NYCEAE=]
-=======
-      Date: ['Thu, 04 Jan 2018 20:51:03 GMT']
-      ETag: [CLCUs+uXv9gCEAE=]
->>>>>>> 899a4518
-      Expires: ['Mon, 01 Jan 1990 00:00:00 GMT']
-      Pragma: [no-cache]
-      Server: [UploadServer]
-      Vary: [Origin, X-Origin]
-<<<<<<< HEAD
-      X-GUploader-UploadID: [AEnB2UrHevBzGFbF8LVIMfwSo8kliMy4J4rv9YNkecfdKxdq6H1uQEZ1yVVp1UsO7UbGiqxNJYnGqCpNncEHoSjey9h5vSm1wQ]
-      X-Goog-Generation: ['1507732551255810']
-      X-Goog-Hash: [crc32c=EHsvsg==]
-=======
-      X-GUploader-UploadID: [AEnB2Uq1tPBKizndhSgbX64uyrfVlee1A9aU0XTbSFnKlbN5PVdjlo7tDjXC_ZKmjh0PEKCNMjFbGGDKQAXy8sc8_daesOMcMg]
-      X-Goog-Generation: ['1515099062585904']
->>>>>>> 899a4518
-      X-Goog-Metageneration: ['1']
-      X-Goog-Storage-Class: [STANDARD]
-    status: {code: 206, message: Partial Content}
-- request:
-    body: '000'
-    headers:
-      Accept: ['*/*']
-      Accept-Encoding: ['gzip, deflate']
-      Connection: [keep-alive]
-      Content-Length: ['3']
-      User-Agent: [python-requests/2.18.4]
-    method: POST
-    uri: https://www.googleapis.com/upload/storage/v1/b/gcsfs-testing/o?name=mapping%2Fx&uploadType=media
-  response:
-<<<<<<< HEAD
-    body: {string: "{\n \"kind\": \"storage#object\",\n \"id\": \"gcsfs-testing/mapping/x/1507732552685276\",\n
-        \"selfLink\": \"https://www.googleapis.com/storage/v1/b/gcsfs-testing/o/mapping%2Fx\",\n
-        \"name\": \"mapping/x\",\n \"bucket\": \"gcsfs-testing\",\n \"generation\":
-        \"1507732552685276\",\n \"metageneration\": \"1\",\n \"timeCreated\": \"2017-10-11T14:35:52.605Z\",\n
-        \"updated\": \"2017-10-11T14:35:52.605Z\",\n \"storageClass\": \"STANDARD\",\n
-        \"timeStorageClassUpdated\": \"2017-10-11T14:35:52.605Z\",\n \"size\": \"3\",\n
-        \"md5Hash\": \"xvBXuGWElC5BVDX/sfqT1A==\",\n \"mediaLink\": \"https://www.googleapis.com/download/storage/v1/b/gcsfs-testing/o/mapping%2Fx?generation=1507732552685276&alt=media\",\n
-        \"crc32c\": \"gS9+1g==\",\n \"etag\": \"CNyt4Lnl6NYCEAE=\"\n}\n"}
-    headers:
-      Alt-Svc: ['quic=":443"; ma=2592000; v="39,38,37,35"']
-      Cache-Control: ['no-cache, no-store, max-age=0, must-revalidate']
-      Content-Length: ['685']
-      Content-Type: [application/json; charset=UTF-8]
-      Date: ['Wed, 11 Oct 2017 14:35:52 GMT']
-      ETag: [CNyt4Lnl6NYCEAE=]
-=======
-    body: {string: "{\n \"kind\": \"storage#object\",\n \"id\": \"gcsfs-testing/mapping/x/1515099063486731\",\n
-        \"selfLink\": \"https://www.googleapis.com/storage/v1/b/gcsfs-testing/o/mapping%2Fx\",\n
-        \"name\": \"mapping/x\",\n \"bucket\": \"gcsfs-testing\",\n \"generation\":
-        \"1515099063486731\",\n \"metageneration\": \"1\",\n \"timeCreated\": \"2018-01-04T20:51:03.423Z\",\n
-        \"updated\": \"2018-01-04T20:51:03.423Z\",\n \"storageClass\": \"STANDARD\",\n
-        \"timeStorageClassUpdated\": \"2018-01-04T20:51:03.423Z\",\n \"size\": \"3\",\n
-        \"md5Hash\": \"xvBXuGWElC5BVDX/sfqT1A==\",\n \"mediaLink\": \"https://www.googleapis.com/download/storage/v1/b/gcsfs-testing/o/mapping%2Fx?generation=1515099063486731&alt=media\",\n
-        \"crc32c\": \"gS9+1g==\",\n \"etag\": \"CIuS6uuXv9gCEAE=\"\n}\n"}
-    headers:
-      Alt-Svc: ['hq=":443"; ma=2592000; quic=51303431; quic=51303339; quic=51303338;
-          quic=51303337; quic=51303335,quic=":443"; ma=2592000; v="41,39,38,37,35"']
-      Cache-Control: ['no-cache, no-store, max-age=0, must-revalidate']
-      Content-Length: ['677']
-      Content-Type: [application/json; charset=UTF-8]
-      Date: ['Thu, 04 Jan 2018 20:51:03 GMT']
-      ETag: [CIuS6uuXv9gCEAE=]
->>>>>>> 899a4518
-      Expires: ['Mon, 01 Jan 1990 00:00:00 GMT']
-      Pragma: [no-cache]
-      Server: [UploadServer]
-      Vary: [Origin, X-Origin]
-<<<<<<< HEAD
-      X-GUploader-UploadID: [AEnB2Upxeiq4Dio1_SA0T_FgfOoWkByxAtprsiW2zd8IvjF3jHCXBEEUc4-vuq2QsiOkInUXpK_J3lwHBUxQcaywfo21G13-og]
-=======
-      X-GUploader-UploadID: [AEnB2Uq1fcDTmulATxDqzlq6Z5vRRkA6fhK4jdgK8M7_lPDWtBtqCrX6-KJRTVcf98jTSyZJERLGwRjeHe7HOp3pbiJLzMUnEg]
->>>>>>> 899a4518
-    status: {code: 200, message: OK}
-- request:
-    body: null
-    headers:
-      Accept: ['*/*']
-      Accept-Encoding: ['gzip, deflate']
-      Connection: [keep-alive]
-      User-Agent: [python-requests/2.18.4]
-    method: GET
-    uri: https://www.googleapis.com/storage/v1/b/gcsfs-testing/o/mapping%2Fx
-  response:
-<<<<<<< HEAD
-    body: {string: "{\n \"kind\": \"storage#object\",\n \"id\": \"gcsfs-testing/mapping/x/1507732552685276\",\n
-        \"selfLink\": \"https://www.googleapis.com/storage/v1/b/gcsfs-testing/o/mapping%2Fx\",\n
-        \"name\": \"mapping/x\",\n \"bucket\": \"gcsfs-testing\",\n \"generation\":
-        \"1507732552685276\",\n \"metageneration\": \"1\",\n \"timeCreated\": \"2017-10-11T14:35:52.605Z\",\n
-        \"updated\": \"2017-10-11T14:35:52.605Z\",\n \"storageClass\": \"STANDARD\",\n
-        \"timeStorageClassUpdated\": \"2017-10-11T14:35:52.605Z\",\n \"size\": \"3\",\n
-        \"md5Hash\": \"xvBXuGWElC5BVDX/sfqT1A==\",\n \"mediaLink\": \"https://www.googleapis.com/download/storage/v1/b/gcsfs-testing/o/mapping%2Fx?generation=1507732552685276&alt=media\",\n
-        \"crc32c\": \"gS9+1g==\",\n \"etag\": \"CNyt4Lnl6NYCEAE=\"\n}\n"}
-    headers:
-      Alt-Svc: ['quic=":443"; ma=2592000; v="39,38,37,35"']
-      Cache-Control: ['no-cache, no-store, max-age=0, must-revalidate']
-      Content-Length: ['685']
-      Content-Type: [application/json; charset=UTF-8]
-      Date: ['Wed, 11 Oct 2017 14:35:52 GMT']
-      ETag: [CNyt4Lnl6NYCEAE=]
-=======
-    body: {string: "{\n \"kind\": \"storage#object\",\n \"id\": \"gcsfs-testing/mapping/x/1515099063486731\",\n
-        \"selfLink\": \"https://www.googleapis.com/storage/v1/b/gcsfs-testing/o/mapping%2Fx\",\n
-        \"name\": \"mapping/x\",\n \"bucket\": \"gcsfs-testing\",\n \"generation\":
-        \"1515099063486731\",\n \"metageneration\": \"1\",\n \"timeCreated\": \"2018-01-04T20:51:03.423Z\",\n
-        \"updated\": \"2018-01-04T20:51:03.423Z\",\n \"storageClass\": \"STANDARD\",\n
-        \"timeStorageClassUpdated\": \"2018-01-04T20:51:03.423Z\",\n \"size\": \"3\",\n
-        \"md5Hash\": \"xvBXuGWElC5BVDX/sfqT1A==\",\n \"mediaLink\": \"https://www.googleapis.com/download/storage/v1/b/gcsfs-testing/o/mapping%2Fx?generation=1515099063486731&alt=media\",\n
-        \"crc32c\": \"gS9+1g==\",\n \"etag\": \"CIuS6uuXv9gCEAE=\"\n}\n"}
-    headers:
-      Alt-Svc: ['hq=":443"; ma=2592000; quic=51303431; quic=51303339; quic=51303338;
-          quic=51303337; quic=51303335,quic=":443"; ma=2592000; v="41,39,38,37,35"']
-      Cache-Control: ['no-cache, no-store, max-age=0, must-revalidate']
-      Content-Length: ['677']
-      Content-Type: [application/json; charset=UTF-8]
-      Date: ['Thu, 04 Jan 2018 20:51:03 GMT']
-      ETag: [CIuS6uuXv9gCEAE=]
->>>>>>> 899a4518
-      Expires: ['Mon, 01 Jan 1990 00:00:00 GMT']
-      Pragma: [no-cache]
-      Server: [UploadServer]
-      Vary: [Origin, X-Origin]
-<<<<<<< HEAD
-      X-GUploader-UploadID: [AEnB2UoOUJ-VHQNqB5bCDOjAE8oqo6IWL_6vCdkozPSy4fOhUFNlSiXX5Gas-9dbNl9Mluah-ijxB_ruedu1W88PAdNoUeu3eg]
-=======
-      X-GUploader-UploadID: [AEnB2UrsNlT-pqWejyUtqxmhJZe2oulabLW98uWusuKgK4g4z3-HbSliyUFjIvUnf8eDyqwWP2j9AIWGOdFlQaUaF2WV1NK70Q]
->>>>>>> 899a4518
-    status: {code: 200, message: OK}
-- request:
-    body: null
-    headers:
-      Accept: ['*/*']
-      Accept-Encoding: ['gzip, deflate']
-      Connection: [keep-alive]
-      Range: [bytes=0-10485759]
-      User-Agent: [python-requests/2.18.4]
-    method: GET
-<<<<<<< HEAD
-    uri: https://www.googleapis.com/download/storage/v1/b/gcsfs-testing/o/mapping%2Fx?alt=media&generation=1507732552685276
-  response:
-    body: {string: '000'}
-    headers:
-      Alt-Svc: ['quic=":443"; ma=2592000; v="39,38,37,35"']
-=======
-    uri: https://www.googleapis.com/download/storage/v1/b/gcsfs-testing/o/mapping%2Fx?alt=media&generation=1515099063486731
-  response:
-    body: {string: '000'}
-    headers:
-      Alt-Svc: ['hq=":443"; ma=2592000; quic=51303431; quic=51303339; quic=51303338;
-          quic=51303337; quic=51303335,quic=":443"; ma=2592000; v="41,39,38,37,35"']
->>>>>>> 899a4518
-      Cache-Control: ['no-cache, no-store, max-age=0, must-revalidate']
-      Content-Disposition: [attachment]
-      Content-Length: ['3']
-      Content-Range: [bytes 0-2/3]
-      Content-Type: [application/octet-stream]
-<<<<<<< HEAD
-      Date: ['Wed, 11 Oct 2017 14:35:53 GMT']
-      ETag: [CNyt4Lnl6NYCEAE=]
-=======
-      Date: ['Thu, 04 Jan 2018 20:51:04 GMT']
-      ETag: [CIuS6uuXv9gCEAE=]
->>>>>>> 899a4518
-      Expires: ['Mon, 01 Jan 1990 00:00:00 GMT']
-      Pragma: [no-cache]
-      Server: [UploadServer]
-      Vary: [Origin, X-Origin]
-<<<<<<< HEAD
-      X-GUploader-UploadID: [AEnB2Uoboz-IWyKiWfVNm6cNDB0G85ozJ6AkEOPPoCjahXYjpOZXzySgrET5z6bNSZrmOouL6fMNg6lUM7UC_93-FFDTq2C8vA]
-      X-Goog-Generation: ['1507732552685276']
-      X-Goog-Hash: [crc32c=gS9+1g==]
-=======
-      X-GUploader-UploadID: [AEnB2Uom10Obnfzjg34i3-s5CgMHLUNziorKHrpbPzLfxE5lxy9OpRYY5qjMwV0geQTSEo95tXVJB_d1hCoacplrfoasC6qZ2A]
-      X-Goog-Generation: ['1515099063486731']
->>>>>>> 899a4518
-      X-Goog-Metageneration: ['1']
-      X-Goog-Storage-Class: [STANDARD]
-    status: {code: 206, message: Partial Content}
-- request:
-    body: '456'
-    headers:
-      Accept: ['*/*']
-      Accept-Encoding: ['gzip, deflate']
-      Connection: [keep-alive]
-      Content-Length: ['3']
-      User-Agent: [python-requests/2.18.4]
-    method: POST
-    uri: https://www.googleapis.com/upload/storage/v1/b/gcsfs-testing/o?name=mapping%2Fy&uploadType=media
-  response:
-<<<<<<< HEAD
-    body: {string: "{\n \"kind\": \"storage#object\",\n \"id\": \"gcsfs-testing/mapping/y/1507732553545520\",\n
-        \"selfLink\": \"https://www.googleapis.com/storage/v1/b/gcsfs-testing/o/mapping%2Fy\",\n
-        \"name\": \"mapping/y\",\n \"bucket\": \"gcsfs-testing\",\n \"generation\":
-        \"1507732553545520\",\n \"metageneration\": \"1\",\n \"timeCreated\": \"2017-10-11T14:35:53.480Z\",\n
-        \"updated\": \"2017-10-11T14:35:53.480Z\",\n \"storageClass\": \"STANDARD\",\n
-        \"timeStorageClassUpdated\": \"2017-10-11T14:35:53.480Z\",\n \"size\": \"3\",\n
-        \"md5Hash\": \"JQz4tRx3Pz+NyLS+hnqaAg==\",\n \"mediaLink\": \"https://www.googleapis.com/download/storage/v1/b/gcsfs-testing/o/mapping%2Fy?generation=1507732553545520&alt=media\",\n
-        \"crc32c\": \"ZHjEjw==\",\n \"etag\": \"CLDulLrl6NYCEAE=\"\n}\n"}
-    headers:
-      Alt-Svc: ['quic=":443"; ma=2592000; v="39,38,37,35"']
-      Cache-Control: ['no-cache, no-store, max-age=0, must-revalidate']
-      Content-Length: ['685']
-      Content-Type: [application/json; charset=UTF-8]
-      Date: ['Wed, 11 Oct 2017 14:35:53 GMT']
-      ETag: [CLDulLrl6NYCEAE=]
-=======
-    body: {string: "{\n \"kind\": \"storage#object\",\n \"id\": \"gcsfs-testing/mapping/y/1515099064222313\",\n
-        \"selfLink\": \"https://www.googleapis.com/storage/v1/b/gcsfs-testing/o/mapping%2Fy\",\n
-        \"name\": \"mapping/y\",\n \"bucket\": \"gcsfs-testing\",\n \"generation\":
-        \"1515099064222313\",\n \"metageneration\": \"1\",\n \"timeCreated\": \"2018-01-04T20:51:04.161Z\",\n
-        \"updated\": \"2018-01-04T20:51:04.161Z\",\n \"storageClass\": \"STANDARD\",\n
-        \"timeStorageClassUpdated\": \"2018-01-04T20:51:04.161Z\",\n \"size\": \"3\",\n
-        \"md5Hash\": \"JQz4tRx3Pz+NyLS+hnqaAg==\",\n \"mediaLink\": \"https://www.googleapis.com/download/storage/v1/b/gcsfs-testing/o/mapping%2Fy?generation=1515099064222313&alt=media\",\n
-        \"crc32c\": \"ZHjEjw==\",\n \"etag\": \"COmEl+yXv9gCEAE=\"\n}\n"}
-    headers:
-      Alt-Svc: ['hq=":443"; ma=2592000; quic=51303431; quic=51303339; quic=51303338;
-          quic=51303337; quic=51303335,quic=":443"; ma=2592000; v="41,39,38,37,35"']
-      Cache-Control: ['no-cache, no-store, max-age=0, must-revalidate']
-      Content-Length: ['677']
-      Content-Type: [application/json; charset=UTF-8]
-      Date: ['Thu, 04 Jan 2018 20:51:04 GMT']
-      ETag: [COmEl+yXv9gCEAE=]
->>>>>>> 899a4518
-      Expires: ['Mon, 01 Jan 1990 00:00:00 GMT']
-      Pragma: [no-cache]
-      Server: [UploadServer]
-      Vary: [Origin, X-Origin]
-<<<<<<< HEAD
-      X-GUploader-UploadID: [AEnB2UrzI0n1reKkvHQuC0byxZoRHszVdrU2KN7yiIbPUNzG5Wtx25trCo1FkJiKJZ0sA2d90HXx5VEAomz53KuoRnT9i8qO9w]
-=======
-      X-GUploader-UploadID: [AEnB2Urkjty1YDXOrq31ak9vNY68k1TkNs_xeod0EkTVHlelQwOudj63C_9RL8YwZeh8prTqytuEpI-rui6-2w9AfM1kQP5OaA]
->>>>>>> 899a4518
-    status: {code: 200, message: OK}
-- request:
-    body: null
-    headers:
-      Accept: ['*/*']
-      Accept-Encoding: ['gzip, deflate']
-      Connection: [keep-alive]
-      User-Agent: [python-requests/2.18.4]
-    method: GET
-    uri: https://www.googleapis.com/storage/v1/b/gcsfs-testing/o/mapping%2Fy
-<<<<<<< HEAD
-  response:
-    body: {string: "{\n \"kind\": \"storage#object\",\n \"id\": \"gcsfs-testing/mapping/y/1507732553545520\",\n
-        \"selfLink\": \"https://www.googleapis.com/storage/v1/b/gcsfs-testing/o/mapping%2Fy\",\n
-        \"name\": \"mapping/y\",\n \"bucket\": \"gcsfs-testing\",\n \"generation\":
-        \"1507732553545520\",\n \"metageneration\": \"1\",\n \"timeCreated\": \"2017-10-11T14:35:53.480Z\",\n
-        \"updated\": \"2017-10-11T14:35:53.480Z\",\n \"storageClass\": \"STANDARD\",\n
-        \"timeStorageClassUpdated\": \"2017-10-11T14:35:53.480Z\",\n \"size\": \"3\",\n
-        \"md5Hash\": \"JQz4tRx3Pz+NyLS+hnqaAg==\",\n \"mediaLink\": \"https://www.googleapis.com/download/storage/v1/b/gcsfs-testing/o/mapping%2Fy?generation=1507732553545520&alt=media\",\n
-        \"crc32c\": \"ZHjEjw==\",\n \"etag\": \"CLDulLrl6NYCEAE=\"\n}\n"}
-    headers:
-      Alt-Svc: ['quic=":443"; ma=2592000; v="39,38,37,35"']
-      Cache-Control: ['no-cache, no-store, max-age=0, must-revalidate']
-      Content-Length: ['685']
-      Content-Type: [application/json; charset=UTF-8]
-      Date: ['Wed, 11 Oct 2017 14:35:53 GMT']
-      ETag: [CLDulLrl6NYCEAE=]
-      Expires: ['Mon, 01 Jan 1990 00:00:00 GMT']
-      Pragma: [no-cache]
-      Server: [UploadServer]
-      Vary: [Origin, X-Origin]
-      X-GUploader-UploadID: [AEnB2UqGOPEGY7tgUXpxKXyMmg2LA-TwPBw8_YnMCqZXc6-sRadnJlIrQX1GmtytfHNUvEv7Xd0ahNvh4EA0RuFzbnwDn7iqBw]
-    status: {code: 200, message: OK}
-- request:
-    body: null
-    headers:
-      Accept: ['*/*']
-      Accept-Encoding: ['gzip, deflate']
-      Connection: [keep-alive]
-      Range: [bytes=0-10485759]
-      User-Agent: [python-requests/2.13.0]
-    method: GET
-    uri: https://www.googleapis.com/download/storage/v1/b/gcsfs-testing/o/mapping%2Fy?alt=media&generation=1507732553545520
-  response:
-    body: {string: '456'}
-    headers:
-      Alt-Svc: ['quic=":443"; ma=2592000; v="39,38,37,35"']
-      Cache-Control: ['no-cache, no-store, max-age=0, must-revalidate']
-      Content-Disposition: [attachment]
-      Content-Length: ['3']
-      Content-Range: [bytes 0-2/3]
-      Content-Type: [application/octet-stream]
-      Date: ['Wed, 11 Oct 2017 14:35:54 GMT']
-      ETag: [CLDulLrl6NYCEAE=]
-      Expires: ['Mon, 01 Jan 1990 00:00:00 GMT']
-      Pragma: [no-cache]
-      Server: [UploadServer]
-      Vary: [Origin, X-Origin]
-      X-GUploader-UploadID: [AEnB2UoBNgI4eXWYFAdfISNTVb0cX0F87A9bmlPY2Mj43a8kxX6PhNy9GLfkiI3jORWnTfwfMvleokD20dnhujZWIJ_yqAHOgg]
-      X-Goog-Generation: ['1507732553545520']
-      X-Goog-Hash: [crc32c=ZHjEjw==]
-      X-Goog-Metageneration: ['1']
-      X-Goog-Storage-Class: [STANDARD]
-    status: {code: 206, message: Partial Content}
-- request:
-    body: null
-    headers:
-      Accept: ['*/*']
-      Accept-Encoding: ['gzip, deflate']
-      Connection: [keep-alive]
-      User-Agent: [python-requests/2.13.0]
-    method: GET
-    uri: https://www.googleapis.com/storage/v1/b/gcsfs-testing/o/?maxResults=1000
-  response:
-    body: {string: "{\n \"kind\": \"storage#objects\",\n \"items\": [\n  {\n   \"kind\":
-        \"storage#object\",\n   \"id\": \"gcsfs-testing/mapping/x/1507732552685276\",\n
-        \  \"selfLink\": \"https://www.googleapis.com/storage/v1/b/gcsfs-testing/o/mapping%2Fx\",\n
-        \  \"name\": \"mapping/x\",\n   \"bucket\": \"gcsfs-testing\",\n   \"generation\":
-        \"1507732552685276\",\n   \"metageneration\": \"1\",\n   \"timeCreated\":
-        \"2017-10-11T14:35:52.605Z\",\n   \"updated\": \"2017-10-11T14:35:52.605Z\",\n
-        \  \"storageClass\": \"STANDARD\",\n   \"timeStorageClassUpdated\": \"2017-10-11T14:35:52.605Z\",\n
-        \  \"size\": \"3\",\n   \"md5Hash\": \"xvBXuGWElC5BVDX/sfqT1A==\",\n   \"mediaLink\":
-        \"https://www.googleapis.com/download/storage/v1/b/gcsfs-testing/o/mapping%2Fx?generation=1507732552685276&alt=media\",\n
-        \  \"crc32c\": \"gS9+1g==\",\n   \"etag\": \"CNyt4Lnl6NYCEAE=\"\n  },\n  {\n
-        \  \"kind\": \"storage#object\",\n   \"id\": \"gcsfs-testing/mapping/y/1507732553545520\",\n
-        \  \"selfLink\": \"https://www.googleapis.com/storage/v1/b/gcsfs-testing/o/mapping%2Fy\",\n
-        \  \"name\": \"mapping/y\",\n   \"bucket\": \"gcsfs-testing\",\n   \"generation\":
-        \"1507732553545520\",\n   \"metageneration\": \"1\",\n   \"timeCreated\":
-        \"2017-10-11T14:35:53.480Z\",\n   \"updated\": \"2017-10-11T14:35:53.480Z\",\n
-        \  \"storageClass\": \"STANDARD\",\n   \"timeStorageClassUpdated\": \"2017-10-11T14:35:53.480Z\",\n
-        \  \"size\": \"3\",\n   \"md5Hash\": \"JQz4tRx3Pz+NyLS+hnqaAg==\",\n   \"mediaLink\":
-        \"https://www.googleapis.com/download/storage/v1/b/gcsfs-testing/o/mapping%2Fy?generation=1507732553545520&alt=media\",\n
-        \  \"crc32c\": \"ZHjEjw==\",\n   \"etag\": \"CLDulLrl6NYCEAE=\"\n  }\n ]\n}\n"}
-    headers:
-      Alt-Svc: ['quic=":443"; ma=2592000; v="39,38,37,35"']
-      Cache-Control: ['private, max-age=0, must-revalidate, no-transform']
-      Content-Length: ['1490']
-      Content-Type: [application/json; charset=UTF-8]
-      Date: ['Wed, 11 Oct 2017 14:35:54 GMT']
-      Expires: ['Wed, 11 Oct 2017 14:35:54 GMT']
-      Server: [UploadServer]
-      Vary: [Origin, X-Origin]
-      X-GUploader-UploadID: [AEnB2UqcWRunWLU480sH1FbArS7DeMV6wbO-ipzpUMg1Iy7XeZI-qU7P8VoLOpnXZlWUs_0ip_A4d8eq_rre1Aayzg9xMqjTaA]
-=======
-  response:
-    body: {string: "{\n \"kind\": \"storage#object\",\n \"id\": \"gcsfs-testing/mapping/y/1515099064222313\",\n
-        \"selfLink\": \"https://www.googleapis.com/storage/v1/b/gcsfs-testing/o/mapping%2Fy\",\n
-        \"name\": \"mapping/y\",\n \"bucket\": \"gcsfs-testing\",\n \"generation\":
-        \"1515099064222313\",\n \"metageneration\": \"1\",\n \"timeCreated\": \"2018-01-04T20:51:04.161Z\",\n
-        \"updated\": \"2018-01-04T20:51:04.161Z\",\n \"storageClass\": \"STANDARD\",\n
-        \"timeStorageClassUpdated\": \"2018-01-04T20:51:04.161Z\",\n \"size\": \"3\",\n
-        \"md5Hash\": \"JQz4tRx3Pz+NyLS+hnqaAg==\",\n \"mediaLink\": \"https://www.googleapis.com/download/storage/v1/b/gcsfs-testing/o/mapping%2Fy?generation=1515099064222313&alt=media\",\n
-        \"crc32c\": \"ZHjEjw==\",\n \"etag\": \"COmEl+yXv9gCEAE=\"\n}\n"}
-    headers:
-      Alt-Svc: ['hq=":443"; ma=2592000; quic=51303431; quic=51303339; quic=51303338;
-          quic=51303337; quic=51303335,quic=":443"; ma=2592000; v="41,39,38,37,35"']
-      Cache-Control: ['no-cache, no-store, max-age=0, must-revalidate']
-      Content-Length: ['677']
-      Content-Type: [application/json; charset=UTF-8]
-      Date: ['Thu, 04 Jan 2018 20:51:04 GMT']
-      ETag: [COmEl+yXv9gCEAE=]
-      Expires: ['Mon, 01 Jan 1990 00:00:00 GMT']
-      Pragma: [no-cache]
-      Server: [UploadServer]
-      Vary: [Origin, X-Origin]
-      X-GUploader-UploadID: [AEnB2UonWOVaKp4pyI_vBe1CqgtZ_95r_AD7D5ERXlMbO_s89VG6G-OhrU1NWMihAAUn2_lVUBMKx4EuVvGWtfwmr0SJJkqzwA]
->>>>>>> 899a4518
-    status: {code: 200, message: OK}
-- request:
-    body: null
-    headers:
-      Accept: ['*/*']
-      Accept-Encoding: ['gzip, deflate']
-      Connection: [keep-alive]
-<<<<<<< HEAD
-      Content-Length: ['0']
-      User-Agent: [python-requests/2.13.0]
-    method: DELETE
-    uri: https://www.googleapis.com/storage/v1/b/gcsfs-testing/o/mapping%2Fx
-  response:
-    body: {string: ''}
-    headers:
-      Alt-Svc: ['quic=":443"; ma=2592000; v="39,38,37,35"']
-      Cache-Control: ['no-cache, no-store, max-age=0, must-revalidate']
-      Content-Length: ['0']
-      Content-Type: [application/json]
-      Date: ['Wed, 11 Oct 2017 14:35:54 GMT']
-      Expires: ['Mon, 01 Jan 1990 00:00:00 GMT']
-      Pragma: [no-cache]
-      Server: [UploadServer]
-      Vary: [Origin, X-Origin]
-      X-GUploader-UploadID: [AEnB2Uo9MxwDVWZ44fxt570MzMpk1xRDWraHMxVxJQoxu5RBFEVWcGLm2Zy8Xyf5J2DWmGYG-RTXCJml5nqz-oQYLoemi_3WmA]
-    status: {code: 204, message: No Content}
-- request:
-    body: null
-    headers:
-      Accept: ['*/*']
-      Accept-Encoding: ['gzip, deflate']
-      Connection: [keep-alive]
-      Content-Length: ['0']
-      User-Agent: [python-requests/2.13.0]
-    method: DELETE
-    uri: https://www.googleapis.com/storage/v1/b/gcsfs-testing/o/mapping%2Fy
-  response:
-    body: {string: ''}
-    headers:
-      Alt-Svc: ['quic=":443"; ma=2592000; v="39,38,37,35"']
-      Cache-Control: ['no-cache, no-store, max-age=0, must-revalidate']
-      Content-Length: ['0']
-      Content-Type: [application/json]
-      Date: ['Wed, 11 Oct 2017 14:35:55 GMT']
-      Expires: ['Mon, 01 Jan 1990 00:00:00 GMT']
-      Pragma: [no-cache]
-      Server: [UploadServer]
-      Vary: [Origin, X-Origin]
-      X-GUploader-UploadID: [AEnB2UpzCVpowJgZQC-HHP_6khkVqW4M7YWdF1s-ECnMxQVI_TUs4_a32W9kAAHELMYEdT8ZHDTg6xeah6N7owjoNyApKsDeuQ]
-    status: {code: 204, message: No Content}
-- request:
-    body: null
-    headers:
-      Accept: ['*/*']
-      Accept-Encoding: ['gzip, deflate']
-      Connection: [keep-alive]
-      User-Agent: [python-requests/2.13.0]
-    method: GET
-    uri: https://www.googleapis.com/storage/v1/b/gcsfs-testing/o/?maxResults=1000
-  response:
-    body: {string: "{\n \"kind\": \"storage#objects\"\n}\n"}
-    headers:
-      Alt-Svc: ['quic=":443"; ma=2592000; v="39,38,37,35"']
-      Cache-Control: ['private, max-age=0, must-revalidate, no-transform']
-      Content-Length: ['31']
-      Content-Type: [application/json; charset=UTF-8]
-      Date: ['Wed, 11 Oct 2017 14:35:55 GMT']
-      Expires: ['Wed, 11 Oct 2017 14:35:55 GMT']
-      Server: [UploadServer]
-      Vary: [Origin, X-Origin]
-      X-GUploader-UploadID: [AEnB2Ur0Xcm47JUaexaqffJS9jKeHHQYFGJ_0ma8Zr1YYEN33yiXom2ZtiROOU_F3tsXwL6iAe4Ya7cq6ADWEA_dCc-yegt2mw]
-    status: {code: 200, message: OK}
-- request:
-    body: null
-    headers:
-      Accept: ['*/*']
-      Accept-Encoding: ['gzip, deflate']
-      Connection: [keep-alive]
-      Content-Length: ['0']
-      User-Agent: [python-requests/2.18.4]
-    method: POST
-    uri: https://www.googleapis.com/oauth2/v4/token?grant_type=refresh_token
-  response:
-    body:
-      string: !!binary |
-        H4sIAEUKMFoC/6tWykyJL8nPTs1TslJQqqioUNJRUALz40sqC1JBgk6piUWpRSDx1IqCzKLU4vhM
-        kGJjMwMDoFhicnJqcTGqEbUAnoD1nVYAAAA=
-    headers:
-      Alt-Svc: ['hq=":443"; ma=2592000; quic=51303431; quic=51303339; quic=51303338;
-          quic=51303337; quic=51303335,quic=":443"; ma=2592000; v="41,39,38,37,35"']
-      Cache-Control: ['no-cache, no-store, max-age=0, must-revalidate']
-      Content-Encoding: [gzip]
-      Content-Type: [application/json; charset=UTF-8]
-      Date: ['Tue, 12 Dec 2017 16:56:37 GMT']
       Expires: ['Mon, 01 Jan 1990 00:00:00 GMT']
       Pragma: [no-cache]
       Server: [GSE]
@@ -1021,9 +69,9 @@
         \"MULTI_REGIONAL\",\n   \"etag\": \"CAE=\"\n  },\n  {\n   \"kind\": \"storage#bucket\",\n
         \  \"id\": \"gcsfs-test\",\n   \"selfLink\": \"https://www.googleapis.com/storage/v1/b/gcsfs-test\",\n
         \  \"projectNumber\": \"586241054156\",\n   \"name\": \"gcsfs-test\",\n   \"timeCreated\":
-        \"2017-12-02T23:25:23.058Z\",\n   \"updated\": \"2017-12-02T23:25:23.058Z\",\n
-        \  \"metageneration\": \"1\",\n   \"location\": \"US\",\n   \"storageClass\":
-        \"MULTI_REGIONAL\",\n   \"etag\": \"CAE=\"\n  },\n  {\n   \"kind\": \"storage#bucket\",\n
+        \"2017-12-02T23:25:23.058Z\",\n   \"updated\": \"2018-01-04T14:07:08.519Z\",\n
+        \  \"metageneration\": \"2\",\n   \"location\": \"US\",\n   \"storageClass\":
+        \"MULTI_REGIONAL\",\n   \"etag\": \"CAI=\"\n  },\n  {\n   \"kind\": \"storage#bucket\",\n
         \  \"id\": \"gcsfs-testing\",\n   \"selfLink\": \"https://www.googleapis.com/storage/v1/b/gcsfs-testing\",\n
         \  \"projectNumber\": \"586241054156\",\n   \"name\": \"gcsfs-testing\",\n
         \  \"timeCreated\": \"2017-12-12T16:52:13.675Z\",\n   \"updated\": \"2017-12-12T16:52:13.675Z\",\n
@@ -1035,11 +83,11 @@
       Cache-Control: ['private, max-age=0, must-revalidate, no-transform']
       Content-Length: ['2944']
       Content-Type: [application/json; charset=UTF-8]
-      Date: ['Tue, 12 Dec 2017 16:56:37 GMT']
-      Expires: ['Tue, 12 Dec 2017 16:56:37 GMT']
-      Server: [UploadServer]
-      Vary: [Origin, X-Origin]
-      X-GUploader-UploadID: [AEnB2Uozd9cJQqAohWg6I7-XLfWgUBD23CHb4FP5OQdljJIoe7TFYH9nBNUw-Welb8Tl94iaU3dPVjaJyWQ83SyLxTP2AGC04A]
+      Date: ['Thu, 04 Jan 2018 20:51:02 GMT']
+      Expires: ['Thu, 04 Jan 2018 20:51:02 GMT']
+      Server: [UploadServer]
+      Vary: [Origin, X-Origin]
+      X-GUploader-UploadID: [AEnB2Uo9y3Qn-OQX0GDRwR1cND_L1ag3OjA9tQvh1psq8JEwAfAK5cg4rynq7ds1fXJTsq-NTarnFNmU43ZhpugyM07h635KTA]
     status: {code: 200, message: OK}
 - request:
     body: null
@@ -1061,11 +109,11 @@
       Cache-Control: ['private, max-age=0']
       Content-Length: ['165']
       Content-Type: [application/json; charset=UTF-8]
-      Date: ['Tue, 12 Dec 2017 16:56:38 GMT']
-      Expires: ['Tue, 12 Dec 2017 16:56:38 GMT']
-      Server: [UploadServer]
-      Vary: [Origin, X-Origin]
-      X-GUploader-UploadID: [AEnB2UqCcO-iuDHUirKJLigrqIpVp1uSBCD_mbSZqfgn8_sHMYYaIuoE41nCY30QdajoZ80k1yb5mS-Q8nIfqYAGmsN_-mG05A]
+      Date: ['Thu, 04 Jan 2018 20:51:02 GMT']
+      Expires: ['Thu, 04 Jan 2018 20:51:02 GMT']
+      Server: [UploadServer]
+      Vary: [Origin, X-Origin]
+      X-GUploader-UploadID: [AEnB2UoXfxRwA-T0GCw-dmFv3iBKzKqrnXucvhF3wWmsSKJoi8EQ67tYqATSTBFUutp_HZfEcGKGjRGutrKBxjnhODNRh0JNhw]
     status: {code: 404, message: Not Found}
 - request:
     body: null
@@ -1087,11 +135,11 @@
       Cache-Control: ['private, max-age=0']
       Content-Length: ['165']
       Content-Type: [application/json; charset=UTF-8]
-      Date: ['Tue, 12 Dec 2017 16:56:38 GMT']
-      Expires: ['Tue, 12 Dec 2017 16:56:38 GMT']
-      Server: [UploadServer]
-      Vary: [Origin, X-Origin]
-      X-GUploader-UploadID: [AEnB2UomwI-KzoA6KkxdKWD1qyw-7WtOoo2UMEtUnvz3K0D7GLvLSP-quTyl1f8yzEqlWaY6G0xsWSxtsDQep_LnVEEyUQWSoQ]
+      Date: ['Thu, 04 Jan 2018 20:51:02 GMT']
+      Expires: ['Thu, 04 Jan 2018 20:51:02 GMT']
+      Server: [UploadServer]
+      Vary: [Origin, X-Origin]
+      X-GUploader-UploadID: [AEnB2UrEWtWPuPjzRz0awmQfRAb_SlrHikGmL7rqnS-MGA6YaUn5srgBXdSdkcmcza3AIOATjsnwsTV-iYcAL_ronncbYO7BXA]
     status: {code: 404, message: Not Found}
 - request:
     body: null
@@ -1113,11 +161,11 @@
       Cache-Control: ['private, max-age=0']
       Content-Length: ['165']
       Content-Type: [application/json; charset=UTF-8]
-      Date: ['Tue, 12 Dec 2017 16:56:38 GMT']
-      Expires: ['Tue, 12 Dec 2017 16:56:38 GMT']
-      Server: [UploadServer]
-      Vary: [Origin, X-Origin]
-      X-GUploader-UploadID: [AEnB2Uo-c8DIIdFBAbX8wFs9_lO9N2D3UXJXMauSV4LByXQF50LEH3EgKeqZp3bLIex01-fewiNmxelVa6Rc9-XtSRT5Bpt7XA]
+      Date: ['Thu, 04 Jan 2018 20:51:02 GMT']
+      Expires: ['Thu, 04 Jan 2018 20:51:02 GMT']
+      Server: [UploadServer]
+      Vary: [Origin, X-Origin]
+      X-GUploader-UploadID: [AEnB2Uo6SnQqNtRq8DG2OTlDcoShInEcNVieb6wML3R2tSU7UEUCAP6h01yp1qYbHNH0nKxA7QlK-vAQuZxlGc49HZdBxj_z9A]
     status: {code: 404, message: Not Found}
 - request:
     body: null
@@ -1139,11 +187,11 @@
       Cache-Control: ['private, max-age=0']
       Content-Length: ['165']
       Content-Type: [application/json; charset=UTF-8]
-      Date: ['Tue, 12 Dec 2017 16:56:38 GMT']
-      Expires: ['Tue, 12 Dec 2017 16:56:38 GMT']
-      Server: [UploadServer]
-      Vary: [Origin, X-Origin]
-      X-GUploader-UploadID: [AEnB2Uo9LKXFBbkaAOMojI31zf3KPsa1iXWZqXgbOWVivdCrAyYOwtX2M9RofZN-wbk4I5XsrlwaOYxoSSxiEsVsR2KzE5TG-A]
+      Date: ['Thu, 04 Jan 2018 20:51:02 GMT']
+      Expires: ['Thu, 04 Jan 2018 20:51:02 GMT']
+      Server: [UploadServer]
+      Vary: [Origin, X-Origin]
+      X-GUploader-UploadID: [AEnB2UoVK0Rhlm3Tj7ru5Gda4PTfBwfo5rJtq7c3xlLbdeTuMwZP0_B0USj54kS88ZlLFGwxwPIuHQeRL8c5Z9ThFpV6ZcRFjg]
     status: {code: 404, message: Not Found}
 - request:
     body: '123'
@@ -1156,27 +204,27 @@
     method: POST
     uri: https://www.googleapis.com/upload/storage/v1/b/gcsfs-testing/o?name=mapping%2Fx&uploadType=media
   response:
-    body: {string: "{\n \"kind\": \"storage#object\",\n \"id\": \"gcsfs-testing/mapping/x/1513097799045187\",\n
+    body: {string: "{\n \"kind\": \"storage#object\",\n \"id\": \"gcsfs-testing/mapping/x/1515099062585904\",\n
         \"selfLink\": \"https://www.googleapis.com/storage/v1/b/gcsfs-testing/o/mapping%2Fx\",\n
         \"name\": \"mapping/x\",\n \"bucket\": \"gcsfs-testing\",\n \"generation\":
-        \"1513097799045187\",\n \"metageneration\": \"1\",\n \"timeCreated\": \"2017-12-12T16:56:38.989Z\",\n
-        \"updated\": \"2017-12-12T16:56:38.989Z\",\n \"storageClass\": \"STANDARD\",\n
-        \"timeStorageClassUpdated\": \"2017-12-12T16:56:38.989Z\",\n \"size\": \"3\",\n
-        \"md5Hash\": \"ICy5YqxZB1uWSwcVLSNLcA==\",\n \"mediaLink\": \"https://www.googleapis.com/download/storage/v1/b/gcsfs-testing/o/mapping%2Fx?generation=1513097799045187&alt=media\",\n
-        \"crc32c\": \"EHsvsg==\",\n \"etag\": \"CMOgysb4hNgCEAE=\"\n}\n"}
+        \"1515099062585904\",\n \"metageneration\": \"1\",\n \"timeCreated\": \"2018-01-04T20:51:02.531Z\",\n
+        \"updated\": \"2018-01-04T20:51:02.531Z\",\n \"storageClass\": \"STANDARD\",\n
+        \"timeStorageClassUpdated\": \"2018-01-04T20:51:02.531Z\",\n \"size\": \"3\",\n
+        \"md5Hash\": \"ICy5YqxZB1uWSwcVLSNLcA==\",\n \"mediaLink\": \"https://www.googleapis.com/download/storage/v1/b/gcsfs-testing/o/mapping%2Fx?generation=1515099062585904&alt=media\",\n
+        \"crc32c\": \"EHsvsg==\",\n \"etag\": \"CLCUs+uXv9gCEAE=\"\n}\n"}
     headers:
       Alt-Svc: ['hq=":443"; ma=2592000; quic=51303431; quic=51303339; quic=51303338;
           quic=51303337; quic=51303335,quic=":443"; ma=2592000; v="41,39,38,37,35"']
       Cache-Control: ['no-cache, no-store, max-age=0, must-revalidate']
       Content-Length: ['677']
       Content-Type: [application/json; charset=UTF-8]
-      Date: ['Tue, 12 Dec 2017 16:56:39 GMT']
-      ETag: [CMOgysb4hNgCEAE=]
-      Expires: ['Mon, 01 Jan 1990 00:00:00 GMT']
-      Pragma: [no-cache]
-      Server: [UploadServer]
-      Vary: [Origin, X-Origin]
-      X-GUploader-UploadID: [AEnB2UpD4eTfjuN-Y8cG5a6funoLTVL4CfzY9EBMmGhrmbJ5-ksWhcrypLxF--uAR3PN6zF7_pKmybkcmiK4Py7wbWvy9OVy0Q]
+      Date: ['Thu, 04 Jan 2018 20:51:02 GMT']
+      ETag: [CLCUs+uXv9gCEAE=]
+      Expires: ['Mon, 01 Jan 1990 00:00:00 GMT']
+      Pragma: [no-cache]
+      Server: [UploadServer]
+      Vary: [Origin, X-Origin]
+      X-GUploader-UploadID: [AEnB2UqvS-nu83wgwVSIc-nzqHDGBK1qmnTPiRiWLKdH31x58aBuA57AytNZtmrD6ap1M2TjzsZY1zcT-d7ZbUZyw-76UefiyA]
     status: {code: 200, message: OK}
 - request:
     body: null
@@ -1189,26 +237,26 @@
     uri: https://www.googleapis.com/storage/v1/b/gcsfs-testing/o/?maxResults=1000
   response:
     body: {string: "{\n \"kind\": \"storage#objects\",\n \"items\": [\n  {\n   \"kind\":
-        \"storage#object\",\n   \"id\": \"gcsfs-testing/mapping/x/1513097799045187\",\n
+        \"storage#object\",\n   \"id\": \"gcsfs-testing/mapping/x/1515099062585904\",\n
         \  \"selfLink\": \"https://www.googleapis.com/storage/v1/b/gcsfs-testing/o/mapping%2Fx\",\n
         \  \"name\": \"mapping/x\",\n   \"bucket\": \"gcsfs-testing\",\n   \"generation\":
-        \"1513097799045187\",\n   \"metageneration\": \"1\",\n   \"timeCreated\":
-        \"2017-12-12T16:56:38.989Z\",\n   \"updated\": \"2017-12-12T16:56:38.989Z\",\n
-        \  \"storageClass\": \"STANDARD\",\n   \"timeStorageClassUpdated\": \"2017-12-12T16:56:38.989Z\",\n
+        \"1515099062585904\",\n   \"metageneration\": \"1\",\n   \"timeCreated\":
+        \"2018-01-04T20:51:02.531Z\",\n   \"updated\": \"2018-01-04T20:51:02.531Z\",\n
+        \  \"storageClass\": \"STANDARD\",\n   \"timeStorageClassUpdated\": \"2018-01-04T20:51:02.531Z\",\n
         \  \"size\": \"3\",\n   \"md5Hash\": \"ICy5YqxZB1uWSwcVLSNLcA==\",\n   \"mediaLink\":
-        \"https://www.googleapis.com/download/storage/v1/b/gcsfs-testing/o/mapping%2Fx?generation=1513097799045187&alt=media\",\n
-        \  \"crc32c\": \"EHsvsg==\",\n   \"etag\": \"CMOgysb4hNgCEAE=\"\n  }\n ]\n}\n"}
+        \"https://www.googleapis.com/download/storage/v1/b/gcsfs-testing/o/mapping%2Fx?generation=1515099062585904&alt=media\",\n
+        \  \"crc32c\": \"EHsvsg==\",\n   \"etag\": \"CLCUs+uXv9gCEAE=\"\n  }\n ]\n}\n"}
     headers:
       Alt-Svc: ['hq=":443"; ma=2592000; quic=51303431; quic=51303339; quic=51303338;
           quic=51303337; quic=51303335,quic=":443"; ma=2592000; v="41,39,38,37,35"']
       Cache-Control: ['private, max-age=0, must-revalidate, no-transform']
       Content-Length: ['760']
       Content-Type: [application/json; charset=UTF-8]
-      Date: ['Tue, 12 Dec 2017 16:56:39 GMT']
-      Expires: ['Tue, 12 Dec 2017 16:56:39 GMT']
-      Server: [UploadServer]
-      Vary: [Origin, X-Origin]
-      X-GUploader-UploadID: [AEnB2Ur6Mwtxmz62akHoMb9AFz0gP90HaADCXJMxDaoGPKBcHJJ7pmm4A0OrdCTve6CKv-eYA8VwCbcCFNIoPP4GHB7UMaevQA]
+      Date: ['Thu, 04 Jan 2018 20:51:02 GMT']
+      Expires: ['Thu, 04 Jan 2018 20:51:02 GMT']
+      Server: [UploadServer]
+      Vary: [Origin, X-Origin]
+      X-GUploader-UploadID: [AEnB2Uqll-H8s4dPHJxoo1kvhSBOGeeyW4y4qJur5ND5Bbzt7HRyTkJKfJIzRfjRomaJqqI0_OxDr7P_0D8XGu9xMD2CSgV2IQ]
     status: {code: 200, message: OK}
 - request:
     body: null
@@ -1219,7 +267,7 @@
       Range: [bytes=0-10485759]
       User-Agent: [python-requests/2.18.4]
     method: GET
-    uri: https://www.googleapis.com/download/storage/v1/b/gcsfs-testing/o/mapping%2Fx?alt=media&generation=1513097799045187
+    uri: https://www.googleapis.com/download/storage/v1/b/gcsfs-testing/o/mapping%2Fx?alt=media&generation=1515099062585904
   response:
     body: {string: '123'}
     headers:
@@ -1230,14 +278,14 @@
       Content-Length: ['3']
       Content-Range: [bytes 0-2/3]
       Content-Type: [application/octet-stream]
-      Date: ['Tue, 12 Dec 2017 16:56:39 GMT']
-      ETag: [CMOgysb4hNgCEAE=]
-      Expires: ['Mon, 01 Jan 1990 00:00:00 GMT']
-      Pragma: [no-cache]
-      Server: [UploadServer]
-      Vary: [Origin, X-Origin]
-      X-GUploader-UploadID: [AEnB2Ur8QD2hZG66sRuOMSEUp6frfGnGMfzFCHd16TVtHKFO23qCsI2F25huvxt9-VbpDF0GnMV2569a_QjegmwFZZj8vAJeog]
-      X-Goog-Generation: ['1513097799045187']
+      Date: ['Thu, 04 Jan 2018 20:51:03 GMT']
+      ETag: [CLCUs+uXv9gCEAE=]
+      Expires: ['Mon, 01 Jan 1990 00:00:00 GMT']
+      Pragma: [no-cache]
+      Server: [UploadServer]
+      Vary: [Origin, X-Origin]
+      X-GUploader-UploadID: [AEnB2UqArXXnnZVyj-pbztrjH9Fcru0m-omt3x0HX5bqk2EwPjAUtd7eVj74yk2UorUaXfvB6qL2kZaq95WmgwhZo4bqr96aVg]
+      X-Goog-Generation: ['1515099062585904']
       X-Goog-Metageneration: ['1']
       X-Goog-Storage-Class: [STANDARD]
     status: {code: 206, message: Partial Content}
@@ -1250,7 +298,7 @@
       Range: [bytes=0-10485759]
       User-Agent: [python-requests/2.18.4]
     method: GET
-    uri: https://www.googleapis.com/download/storage/v1/b/gcsfs-testing/o/mapping%2Fx?alt=media&generation=1513097799045187
+    uri: https://www.googleapis.com/download/storage/v1/b/gcsfs-testing/o/mapping%2Fx?alt=media&generation=1515099062585904
   response:
     body: {string: '123'}
     headers:
@@ -1261,14 +309,14 @@
       Content-Length: ['3']
       Content-Range: [bytes 0-2/3]
       Content-Type: [application/octet-stream]
-      Date: ['Tue, 12 Dec 2017 16:56:40 GMT']
-      ETag: [CMOgysb4hNgCEAE=]
-      Expires: ['Mon, 01 Jan 1990 00:00:00 GMT']
-      Pragma: [no-cache]
-      Server: [UploadServer]
-      Vary: [Origin, X-Origin]
-      X-GUploader-UploadID: [AEnB2UpteovBH29LR_PIbsVVRiZqBPuqQlTpjfrJzcBTwH9nsVWl_eLe2oup08orEs4PkqIo_fUYLYsRFzRMKk4OB_dCEZnaXw]
-      X-Goog-Generation: ['1513097799045187']
+      Date: ['Thu, 04 Jan 2018 20:51:03 GMT']
+      ETag: [CLCUs+uXv9gCEAE=]
+      Expires: ['Mon, 01 Jan 1990 00:00:00 GMT']
+      Pragma: [no-cache]
+      Server: [UploadServer]
+      Vary: [Origin, X-Origin]
+      X-GUploader-UploadID: [AEnB2Uo1QhrzNNfrcnxV_Ih4F3M6BVWpBR72WKSTnxk8e5j7tplh4d_rA9dsvPoVlsdNx-9pcJn1wIe_Q8GTfVCrdaNNoausCQ]
+      X-Goog-Generation: ['1515099062585904']
       X-Goog-Metageneration: ['1']
       X-Goog-Storage-Class: [STANDARD]
     status: {code: 206, message: Partial Content}
@@ -1281,7 +329,7 @@
       Range: [bytes=0-10485759]
       User-Agent: [python-requests/2.18.4]
     method: GET
-    uri: https://www.googleapis.com/download/storage/v1/b/gcsfs-testing/o/mapping%2Fx?alt=media&generation=1513097799045187
+    uri: https://www.googleapis.com/download/storage/v1/b/gcsfs-testing/o/mapping%2Fx?alt=media&generation=1515099062585904
   response:
     body: {string: '123'}
     headers:
@@ -1292,14 +340,14 @@
       Content-Length: ['3']
       Content-Range: [bytes 0-2/3]
       Content-Type: [application/octet-stream]
-      Date: ['Tue, 12 Dec 2017 16:56:40 GMT']
-      ETag: [CMOgysb4hNgCEAE=]
-      Expires: ['Mon, 01 Jan 1990 00:00:00 GMT']
-      Pragma: [no-cache]
-      Server: [UploadServer]
-      Vary: [Origin, X-Origin]
-      X-GUploader-UploadID: [AEnB2UrFTXLKhBJa556TmGHETIGb222awhk7USL0GVzzvH5P-Y61EKj-y9xAUYLkyscmHyAko4Mu8nrTolJ-DB-9AmP6hNMEAw]
-      X-Goog-Generation: ['1513097799045187']
+      Date: ['Thu, 04 Jan 2018 20:51:03 GMT']
+      ETag: [CLCUs+uXv9gCEAE=]
+      Expires: ['Mon, 01 Jan 1990 00:00:00 GMT']
+      Pragma: [no-cache]
+      Server: [UploadServer]
+      Vary: [Origin, X-Origin]
+      X-GUploader-UploadID: [AEnB2Uq1tPBKizndhSgbX64uyrfVlee1A9aU0XTbSFnKlbN5PVdjlo7tDjXC_ZKmjh0PEKCNMjFbGGDKQAXy8sc8_daesOMcMg]
+      X-Goog-Generation: ['1515099062585904']
       X-Goog-Metageneration: ['1']
       X-Goog-Storage-Class: [STANDARD]
     status: {code: 206, message: Partial Content}
@@ -1314,27 +362,27 @@
     method: POST
     uri: https://www.googleapis.com/upload/storage/v1/b/gcsfs-testing/o?name=mapping%2Fx&uploadType=media
   response:
-    body: {string: "{\n \"kind\": \"storage#object\",\n \"id\": \"gcsfs-testing/mapping/x/1513097800612855\",\n
+    body: {string: "{\n \"kind\": \"storage#object\",\n \"id\": \"gcsfs-testing/mapping/x/1515099063486731\",\n
         \"selfLink\": \"https://www.googleapis.com/storage/v1/b/gcsfs-testing/o/mapping%2Fx\",\n
         \"name\": \"mapping/x\",\n \"bucket\": \"gcsfs-testing\",\n \"generation\":
-        \"1513097800612855\",\n \"metageneration\": \"1\",\n \"timeCreated\": \"2017-12-12T16:56:40.555Z\",\n
-        \"updated\": \"2017-12-12T16:56:40.555Z\",\n \"storageClass\": \"STANDARD\",\n
-        \"timeStorageClassUpdated\": \"2017-12-12T16:56:40.555Z\",\n \"size\": \"3\",\n
-        \"md5Hash\": \"xvBXuGWElC5BVDX/sfqT1A==\",\n \"mediaLink\": \"https://www.googleapis.com/download/storage/v1/b/gcsfs-testing/o/mapping%2Fx?generation=1513097800612855&alt=media\",\n
-        \"crc32c\": \"gS9+1g==\",\n \"etag\": \"CPf3qcf4hNgCEAE=\"\n}\n"}
+        \"1515099063486731\",\n \"metageneration\": \"1\",\n \"timeCreated\": \"2018-01-04T20:51:03.423Z\",\n
+        \"updated\": \"2018-01-04T20:51:03.423Z\",\n \"storageClass\": \"STANDARD\",\n
+        \"timeStorageClassUpdated\": \"2018-01-04T20:51:03.423Z\",\n \"size\": \"3\",\n
+        \"md5Hash\": \"xvBXuGWElC5BVDX/sfqT1A==\",\n \"mediaLink\": \"https://www.googleapis.com/download/storage/v1/b/gcsfs-testing/o/mapping%2Fx?generation=1515099063486731&alt=media\",\n
+        \"crc32c\": \"gS9+1g==\",\n \"etag\": \"CIuS6uuXv9gCEAE=\"\n}\n"}
     headers:
       Alt-Svc: ['hq=":443"; ma=2592000; quic=51303431; quic=51303339; quic=51303338;
           quic=51303337; quic=51303335,quic=":443"; ma=2592000; v="41,39,38,37,35"']
       Cache-Control: ['no-cache, no-store, max-age=0, must-revalidate']
       Content-Length: ['677']
       Content-Type: [application/json; charset=UTF-8]
-      Date: ['Tue, 12 Dec 2017 16:56:40 GMT']
-      ETag: [CPf3qcf4hNgCEAE=]
-      Expires: ['Mon, 01 Jan 1990 00:00:00 GMT']
-      Pragma: [no-cache]
-      Server: [UploadServer]
-      Vary: [Origin, X-Origin]
-      X-GUploader-UploadID: [AEnB2UpJuRHhgdqC11ym9kmciKlDPThDn9_IE32-oEhSwaNgGSGFx4-8VWi3PDHUKu1lbTdAN1pvmav3_Ca4vVk86RiHQUkZrg]
+      Date: ['Thu, 04 Jan 2018 20:51:03 GMT']
+      ETag: [CIuS6uuXv9gCEAE=]
+      Expires: ['Mon, 01 Jan 1990 00:00:00 GMT']
+      Pragma: [no-cache]
+      Server: [UploadServer]
+      Vary: [Origin, X-Origin]
+      X-GUploader-UploadID: [AEnB2Uq1fcDTmulATxDqzlq6Z5vRRkA6fhK4jdgK8M7_lPDWtBtqCrX6-KJRTVcf98jTSyZJERLGwRjeHe7HOp3pbiJLzMUnEg]
     status: {code: 200, message: OK}
 - request:
     body: null
@@ -1346,27 +394,27 @@
     method: GET
     uri: https://www.googleapis.com/storage/v1/b/gcsfs-testing/o/mapping%2Fx
   response:
-    body: {string: "{\n \"kind\": \"storage#object\",\n \"id\": \"gcsfs-testing/mapping/x/1513097800612855\",\n
+    body: {string: "{\n \"kind\": \"storage#object\",\n \"id\": \"gcsfs-testing/mapping/x/1515099063486731\",\n
         \"selfLink\": \"https://www.googleapis.com/storage/v1/b/gcsfs-testing/o/mapping%2Fx\",\n
         \"name\": \"mapping/x\",\n \"bucket\": \"gcsfs-testing\",\n \"generation\":
-        \"1513097800612855\",\n \"metageneration\": \"1\",\n \"timeCreated\": \"2017-12-12T16:56:40.555Z\",\n
-        \"updated\": \"2017-12-12T16:56:40.555Z\",\n \"storageClass\": \"STANDARD\",\n
-        \"timeStorageClassUpdated\": \"2017-12-12T16:56:40.555Z\",\n \"size\": \"3\",\n
-        \"md5Hash\": \"xvBXuGWElC5BVDX/sfqT1A==\",\n \"mediaLink\": \"https://www.googleapis.com/download/storage/v1/b/gcsfs-testing/o/mapping%2Fx?generation=1513097800612855&alt=media\",\n
-        \"crc32c\": \"gS9+1g==\",\n \"etag\": \"CPf3qcf4hNgCEAE=\"\n}\n"}
+        \"1515099063486731\",\n \"metageneration\": \"1\",\n \"timeCreated\": \"2018-01-04T20:51:03.423Z\",\n
+        \"updated\": \"2018-01-04T20:51:03.423Z\",\n \"storageClass\": \"STANDARD\",\n
+        \"timeStorageClassUpdated\": \"2018-01-04T20:51:03.423Z\",\n \"size\": \"3\",\n
+        \"md5Hash\": \"xvBXuGWElC5BVDX/sfqT1A==\",\n \"mediaLink\": \"https://www.googleapis.com/download/storage/v1/b/gcsfs-testing/o/mapping%2Fx?generation=1515099063486731&alt=media\",\n
+        \"crc32c\": \"gS9+1g==\",\n \"etag\": \"CIuS6uuXv9gCEAE=\"\n}\n"}
     headers:
       Alt-Svc: ['hq=":443"; ma=2592000; quic=51303431; quic=51303339; quic=51303338;
           quic=51303337; quic=51303335,quic=":443"; ma=2592000; v="41,39,38,37,35"']
       Cache-Control: ['no-cache, no-store, max-age=0, must-revalidate']
       Content-Length: ['677']
       Content-Type: [application/json; charset=UTF-8]
-      Date: ['Tue, 12 Dec 2017 16:56:41 GMT']
-      ETag: [CPf3qcf4hNgCEAE=]
-      Expires: ['Mon, 01 Jan 1990 00:00:00 GMT']
-      Pragma: [no-cache]
-      Server: [UploadServer]
-      Vary: [Origin, X-Origin]
-      X-GUploader-UploadID: [AEnB2UpsTcm2GN80ztlyG6HkIXQWh6sFdEtWcZhV0pOj7aA1WYfiHFD73LsruaiiDt-71HPbDUSU8jyZ24_qb1OA_qRnJ-zqbg]
+      Date: ['Thu, 04 Jan 2018 20:51:03 GMT']
+      ETag: [CIuS6uuXv9gCEAE=]
+      Expires: ['Mon, 01 Jan 1990 00:00:00 GMT']
+      Pragma: [no-cache]
+      Server: [UploadServer]
+      Vary: [Origin, X-Origin]
+      X-GUploader-UploadID: [AEnB2UrsNlT-pqWejyUtqxmhJZe2oulabLW98uWusuKgK4g4z3-HbSliyUFjIvUnf8eDyqwWP2j9AIWGOdFlQaUaF2WV1NK70Q]
     status: {code: 200, message: OK}
 - request:
     body: null
@@ -1377,7 +425,7 @@
       Range: [bytes=0-10485759]
       User-Agent: [python-requests/2.18.4]
     method: GET
-    uri: https://www.googleapis.com/download/storage/v1/b/gcsfs-testing/o/mapping%2Fx?alt=media&generation=1513097800612855
+    uri: https://www.googleapis.com/download/storage/v1/b/gcsfs-testing/o/mapping%2Fx?alt=media&generation=1515099063486731
   response:
     body: {string: '000'}
     headers:
@@ -1388,14 +436,14 @@
       Content-Length: ['3']
       Content-Range: [bytes 0-2/3]
       Content-Type: [application/octet-stream]
-      Date: ['Tue, 12 Dec 2017 16:56:41 GMT']
-      ETag: [CPf3qcf4hNgCEAE=]
-      Expires: ['Mon, 01 Jan 1990 00:00:00 GMT']
-      Pragma: [no-cache]
-      Server: [UploadServer]
-      Vary: [Origin, X-Origin]
-      X-GUploader-UploadID: [AEnB2UoW_IhQhcJkx-32bibBAAWdgiaf7fwRh_pRTnuTVwNP5Cfm91hjcisKjFlMhGuNELJY2uuU1YIJFFZefbmyp0nkckDOTg]
-      X-Goog-Generation: ['1513097800612855']
+      Date: ['Thu, 04 Jan 2018 20:51:04 GMT']
+      ETag: [CIuS6uuXv9gCEAE=]
+      Expires: ['Mon, 01 Jan 1990 00:00:00 GMT']
+      Pragma: [no-cache]
+      Server: [UploadServer]
+      Vary: [Origin, X-Origin]
+      X-GUploader-UploadID: [AEnB2Uom10Obnfzjg34i3-s5CgMHLUNziorKHrpbPzLfxE5lxy9OpRYY5qjMwV0geQTSEo95tXVJB_d1hCoacplrfoasC6qZ2A]
+      X-Goog-Generation: ['1515099063486731']
       X-Goog-Metageneration: ['1']
       X-Goog-Storage-Class: [STANDARD]
     status: {code: 206, message: Partial Content}
@@ -1410,27 +458,27 @@
     method: POST
     uri: https://www.googleapis.com/upload/storage/v1/b/gcsfs-testing/o?name=mapping%2Fy&uploadType=media
   response:
-    body: {string: "{\n \"kind\": \"storage#object\",\n \"id\": \"gcsfs-testing/mapping/y/1513097801612938\",\n
+    body: {string: "{\n \"kind\": \"storage#object\",\n \"id\": \"gcsfs-testing/mapping/y/1515099064222313\",\n
         \"selfLink\": \"https://www.googleapis.com/storage/v1/b/gcsfs-testing/o/mapping%2Fy\",\n
         \"name\": \"mapping/y\",\n \"bucket\": \"gcsfs-testing\",\n \"generation\":
-        \"1513097801612938\",\n \"metageneration\": \"1\",\n \"timeCreated\": \"2017-12-12T16:56:41.549Z\",\n
-        \"updated\": \"2017-12-12T16:56:41.549Z\",\n \"storageClass\": \"STANDARD\",\n
-        \"timeStorageClassUpdated\": \"2017-12-12T16:56:41.549Z\",\n \"size\": \"3\",\n
-        \"md5Hash\": \"JQz4tRx3Pz+NyLS+hnqaAg==\",\n \"mediaLink\": \"https://www.googleapis.com/download/storage/v1/b/gcsfs-testing/o/mapping%2Fy?generation=1513097801612938&alt=media\",\n
-        \"crc32c\": \"ZHjEjw==\",\n \"etag\": \"CIr95sf4hNgCEAE=\"\n}\n"}
+        \"1515099064222313\",\n \"metageneration\": \"1\",\n \"timeCreated\": \"2018-01-04T20:51:04.161Z\",\n
+        \"updated\": \"2018-01-04T20:51:04.161Z\",\n \"storageClass\": \"STANDARD\",\n
+        \"timeStorageClassUpdated\": \"2018-01-04T20:51:04.161Z\",\n \"size\": \"3\",\n
+        \"md5Hash\": \"JQz4tRx3Pz+NyLS+hnqaAg==\",\n \"mediaLink\": \"https://www.googleapis.com/download/storage/v1/b/gcsfs-testing/o/mapping%2Fy?generation=1515099064222313&alt=media\",\n
+        \"crc32c\": \"ZHjEjw==\",\n \"etag\": \"COmEl+yXv9gCEAE=\"\n}\n"}
     headers:
       Alt-Svc: ['hq=":443"; ma=2592000; quic=51303431; quic=51303339; quic=51303338;
           quic=51303337; quic=51303335,quic=":443"; ma=2592000; v="41,39,38,37,35"']
       Cache-Control: ['no-cache, no-store, max-age=0, must-revalidate']
       Content-Length: ['677']
       Content-Type: [application/json; charset=UTF-8]
-      Date: ['Tue, 12 Dec 2017 16:56:41 GMT']
-      ETag: [CIr95sf4hNgCEAE=]
-      Expires: ['Mon, 01 Jan 1990 00:00:00 GMT']
-      Pragma: [no-cache]
-      Server: [UploadServer]
-      Vary: [Origin, X-Origin]
-      X-GUploader-UploadID: [AEnB2Uq4uoBJyfBNgevTn5FvQzsQ8ZxysjHbxExp2MGtEyl4mDPpPo-xHrmLqKc8iPUzQk33FeyS3iMSTkiAXmeD0WFCdFh-EQ]
+      Date: ['Thu, 04 Jan 2018 20:51:04 GMT']
+      ETag: [COmEl+yXv9gCEAE=]
+      Expires: ['Mon, 01 Jan 1990 00:00:00 GMT']
+      Pragma: [no-cache]
+      Server: [UploadServer]
+      Vary: [Origin, X-Origin]
+      X-GUploader-UploadID: [AEnB2Urkjty1YDXOrq31ak9vNY68k1TkNs_xeod0EkTVHlelQwOudj63C_9RL8YwZeh8prTqytuEpI-rui6-2w9AfM1kQP5OaA]
     status: {code: 200, message: OK}
 - request:
     body: null
@@ -1442,27 +490,27 @@
     method: GET
     uri: https://www.googleapis.com/storage/v1/b/gcsfs-testing/o/mapping%2Fy
   response:
-    body: {string: "{\n \"kind\": \"storage#object\",\n \"id\": \"gcsfs-testing/mapping/y/1513097801612938\",\n
+    body: {string: "{\n \"kind\": \"storage#object\",\n \"id\": \"gcsfs-testing/mapping/y/1515099064222313\",\n
         \"selfLink\": \"https://www.googleapis.com/storage/v1/b/gcsfs-testing/o/mapping%2Fy\",\n
         \"name\": \"mapping/y\",\n \"bucket\": \"gcsfs-testing\",\n \"generation\":
-        \"1513097801612938\",\n \"metageneration\": \"1\",\n \"timeCreated\": \"2017-12-12T16:56:41.549Z\",\n
-        \"updated\": \"2017-12-12T16:56:41.549Z\",\n \"storageClass\": \"STANDARD\",\n
-        \"timeStorageClassUpdated\": \"2017-12-12T16:56:41.549Z\",\n \"size\": \"3\",\n
-        \"md5Hash\": \"JQz4tRx3Pz+NyLS+hnqaAg==\",\n \"mediaLink\": \"https://www.googleapis.com/download/storage/v1/b/gcsfs-testing/o/mapping%2Fy?generation=1513097801612938&alt=media\",\n
-        \"crc32c\": \"ZHjEjw==\",\n \"etag\": \"CIr95sf4hNgCEAE=\"\n}\n"}
+        \"1515099064222313\",\n \"metageneration\": \"1\",\n \"timeCreated\": \"2018-01-04T20:51:04.161Z\",\n
+        \"updated\": \"2018-01-04T20:51:04.161Z\",\n \"storageClass\": \"STANDARD\",\n
+        \"timeStorageClassUpdated\": \"2018-01-04T20:51:04.161Z\",\n \"size\": \"3\",\n
+        \"md5Hash\": \"JQz4tRx3Pz+NyLS+hnqaAg==\",\n \"mediaLink\": \"https://www.googleapis.com/download/storage/v1/b/gcsfs-testing/o/mapping%2Fy?generation=1515099064222313&alt=media\",\n
+        \"crc32c\": \"ZHjEjw==\",\n \"etag\": \"COmEl+yXv9gCEAE=\"\n}\n"}
     headers:
       Alt-Svc: ['hq=":443"; ma=2592000; quic=51303431; quic=51303339; quic=51303338;
           quic=51303337; quic=51303335,quic=":443"; ma=2592000; v="41,39,38,37,35"']
       Cache-Control: ['no-cache, no-store, max-age=0, must-revalidate']
       Content-Length: ['677']
       Content-Type: [application/json; charset=UTF-8]
-      Date: ['Tue, 12 Dec 2017 16:56:42 GMT']
-      ETag: [CIr95sf4hNgCEAE=]
-      Expires: ['Mon, 01 Jan 1990 00:00:00 GMT']
-      Pragma: [no-cache]
-      Server: [UploadServer]
-      Vary: [Origin, X-Origin]
-      X-GUploader-UploadID: [AEnB2UpSQjKksRN3GpzBfKPrQtyy7V5T2yibNvyDSmS6jqLypwESGcUMpA6czSgTmcT3DRmGC4NawO9N7Zlwv35srppEl2FVPw]
+      Date: ['Thu, 04 Jan 2018 20:51:04 GMT']
+      ETag: [COmEl+yXv9gCEAE=]
+      Expires: ['Mon, 01 Jan 1990 00:00:00 GMT']
+      Pragma: [no-cache]
+      Server: [UploadServer]
+      Vary: [Origin, X-Origin]
+      X-GUploader-UploadID: [AEnB2UonWOVaKp4pyI_vBe1CqgtZ_95r_AD7D5ERXlMbO_s89VG6G-OhrU1NWMihAAUn2_lVUBMKx4EuVvGWtfwmr0SJJkqzwA]
     status: {code: 200, message: OK}
 - request:
     body: null
@@ -1473,13 +521,7 @@
       Range: [bytes=0-10485759]
       User-Agent: [python-requests/2.18.4]
     method: GET
-    uri: https://www.googleapis.com/download/storage/v1/b/gcsfs-testing/o/mapping%2Fy?alt=media&generation=1513097801612938
-=======
-      Range: [bytes=0-10485759]
-      User-Agent: [python-requests/2.18.4]
-    method: GET
     uri: https://www.googleapis.com/download/storage/v1/b/gcsfs-testing/o/mapping%2Fy?alt=media&generation=1515099064222313
->>>>>>> 899a4518
   response:
     body: {string: '456'}
     headers:
@@ -1490,24 +532,14 @@
       Content-Length: ['3']
       Content-Range: [bytes 0-2/3]
       Content-Type: [application/octet-stream]
-<<<<<<< HEAD
-      Date: ['Tue, 12 Dec 2017 16:56:42 GMT']
-      ETag: [CIr95sf4hNgCEAE=]
-=======
       Date: ['Thu, 04 Jan 2018 20:51:04 GMT']
       ETag: [COmEl+yXv9gCEAE=]
->>>>>>> 899a4518
-      Expires: ['Mon, 01 Jan 1990 00:00:00 GMT']
-      Pragma: [no-cache]
-      Server: [UploadServer]
-      Vary: [Origin, X-Origin]
-<<<<<<< HEAD
-      X-GUploader-UploadID: [AEnB2UpK6shtcNeODLvqCrJb52ST7yYsqilOsmAeH3IQrK_Bi-70Qs43CUCZSTKhOGDXDgboZVNDdNrkqJeRAZLBOtqAszgFDA]
-      X-Goog-Generation: ['1513097801612938']
-=======
+      Expires: ['Mon, 01 Jan 1990 00:00:00 GMT']
+      Pragma: [no-cache]
+      Server: [UploadServer]
+      Vary: [Origin, X-Origin]
       X-GUploader-UploadID: [AEnB2UpTWc8Wyaj4qjO0hFcrGSK8E9h6iiAvs7ppWtB1br2b-5LkBXtH89fus_LDBhudi9w4YXwsBJiELepiZ_fKMS7Pztz1tQ]
       X-Goog-Generation: ['1515099064222313']
->>>>>>> 899a4518
       X-Goog-Metageneration: ['1']
       X-Goog-Storage-Class: [STANDARD]
     status: {code: 206, message: Partial Content}
@@ -1522,26 +554,6 @@
     uri: https://www.googleapis.com/storage/v1/b/gcsfs-testing/o/?maxResults=1000
   response:
     body: {string: "{\n \"kind\": \"storage#objects\",\n \"items\": [\n  {\n   \"kind\":
-<<<<<<< HEAD
-        \"storage#object\",\n   \"id\": \"gcsfs-testing/mapping/x/1513097800612855\",\n
-        \  \"selfLink\": \"https://www.googleapis.com/storage/v1/b/gcsfs-testing/o/mapping%2Fx\",\n
-        \  \"name\": \"mapping/x\",\n   \"bucket\": \"gcsfs-testing\",\n   \"generation\":
-        \"1513097800612855\",\n   \"metageneration\": \"1\",\n   \"timeCreated\":
-        \"2017-12-12T16:56:40.555Z\",\n   \"updated\": \"2017-12-12T16:56:40.555Z\",\n
-        \  \"storageClass\": \"STANDARD\",\n   \"timeStorageClassUpdated\": \"2017-12-12T16:56:40.555Z\",\n
-        \  \"size\": \"3\",\n   \"md5Hash\": \"xvBXuGWElC5BVDX/sfqT1A==\",\n   \"mediaLink\":
-        \"https://www.googleapis.com/download/storage/v1/b/gcsfs-testing/o/mapping%2Fx?generation=1513097800612855&alt=media\",\n
-        \  \"crc32c\": \"gS9+1g==\",\n   \"etag\": \"CPf3qcf4hNgCEAE=\"\n  },\n  {\n
-        \  \"kind\": \"storage#object\",\n   \"id\": \"gcsfs-testing/mapping/y/1513097801612938\",\n
-        \  \"selfLink\": \"https://www.googleapis.com/storage/v1/b/gcsfs-testing/o/mapping%2Fy\",\n
-        \  \"name\": \"mapping/y\",\n   \"bucket\": \"gcsfs-testing\",\n   \"generation\":
-        \"1513097801612938\",\n   \"metageneration\": \"1\",\n   \"timeCreated\":
-        \"2017-12-12T16:56:41.549Z\",\n   \"updated\": \"2017-12-12T16:56:41.549Z\",\n
-        \  \"storageClass\": \"STANDARD\",\n   \"timeStorageClassUpdated\": \"2017-12-12T16:56:41.549Z\",\n
-        \  \"size\": \"3\",\n   \"md5Hash\": \"JQz4tRx3Pz+NyLS+hnqaAg==\",\n   \"mediaLink\":
-        \"https://www.googleapis.com/download/storage/v1/b/gcsfs-testing/o/mapping%2Fy?generation=1513097801612938&alt=media\",\n
-        \  \"crc32c\": \"ZHjEjw==\",\n   \"etag\": \"CIr95sf4hNgCEAE=\"\n  }\n ]\n}\n"}
-=======
         \"storage#object\",\n   \"id\": \"gcsfs-testing/mapping/x/1515099063486731\",\n
         \  \"selfLink\": \"https://www.googleapis.com/storage/v1/b/gcsfs-testing/o/mapping%2Fx\",\n
         \  \"name\": \"mapping/x\",\n   \"bucket\": \"gcsfs-testing\",\n   \"generation\":
@@ -1560,26 +572,17 @@
         \  \"size\": \"3\",\n   \"md5Hash\": \"JQz4tRx3Pz+NyLS+hnqaAg==\",\n   \"mediaLink\":
         \"https://www.googleapis.com/download/storage/v1/b/gcsfs-testing/o/mapping%2Fy?generation=1515099064222313&alt=media\",\n
         \  \"crc32c\": \"ZHjEjw==\",\n   \"etag\": \"COmEl+yXv9gCEAE=\"\n  }\n ]\n}\n"}
->>>>>>> 899a4518
     headers:
       Alt-Svc: ['hq=":443"; ma=2592000; quic=51303431; quic=51303339; quic=51303338;
           quic=51303337; quic=51303335,quic=":443"; ma=2592000; v="41,39,38,37,35"']
       Cache-Control: ['private, max-age=0, must-revalidate, no-transform']
       Content-Length: ['1474']
       Content-Type: [application/json; charset=UTF-8]
-<<<<<<< HEAD
-      Date: ['Tue, 12 Dec 2017 16:56:42 GMT']
-      Expires: ['Tue, 12 Dec 2017 16:56:42 GMT']
-      Server: [UploadServer]
-      Vary: [Origin, X-Origin]
-      X-GUploader-UploadID: [AEnB2UpSKQPQNLrw2M35Eb6AJae6kmWla5jKj465dFJXXJrkuRcbzQ8xakzHE6hX_8qvkAGju7GP2OkIsM7ujm5tfUst5Nr_-w]
-=======
       Date: ['Thu, 04 Jan 2018 20:51:04 GMT']
       Expires: ['Thu, 04 Jan 2018 20:51:04 GMT']
       Server: [UploadServer]
       Vary: [Origin, X-Origin]
       X-GUploader-UploadID: [AEnB2Ur11pVBo_cVRH6A5RmmBq7_Q4oFG28y6yfdRWp-rq8ilaFPDop2oUbrH0dXrwTCplr4cA2VwrYBzr58h-Ri9e8dmUYKcg]
->>>>>>> 899a4518
     status: {code: 200, message: OK}
 - request:
     body: null
@@ -1599,20 +602,12 @@
       Cache-Control: ['no-cache, no-store, max-age=0, must-revalidate']
       Content-Length: ['0']
       Content-Type: [application/json]
-<<<<<<< HEAD
-      Date: ['Tue, 12 Dec 2017 16:56:42 GMT']
-=======
       Date: ['Thu, 04 Jan 2018 20:51:05 GMT']
->>>>>>> 899a4518
-      Expires: ['Mon, 01 Jan 1990 00:00:00 GMT']
-      Pragma: [no-cache]
-      Server: [UploadServer]
-      Vary: [Origin, X-Origin]
-<<<<<<< HEAD
-      X-GUploader-UploadID: [AEnB2UrItWH78lunogZIRudSg_O66M_WhxPf7mV3qnkVv4G1Cv6ldfHxZ5j44UZlFuWbTi-Q2jIe0KoebYXgYfZ_OO9XsyvkQA]
-=======
+      Expires: ['Mon, 01 Jan 1990 00:00:00 GMT']
+      Pragma: [no-cache]
+      Server: [UploadServer]
+      Vary: [Origin, X-Origin]
       X-GUploader-UploadID: [AEnB2UqPwoVDNSI66QN1QvXtP4C1uSCPHeWRualJJ2dFzvya48Hf_cY58bT_zEwgzshAsUhFH7O2hnK_e_-W21rLpOy0Gu-65A]
->>>>>>> 899a4518
     status: {code: 204, message: No Content}
 - request:
     body: null
@@ -1632,20 +627,12 @@
       Cache-Control: ['no-cache, no-store, max-age=0, must-revalidate']
       Content-Length: ['0']
       Content-Type: [application/json]
-<<<<<<< HEAD
-      Date: ['Tue, 12 Dec 2017 16:56:43 GMT']
-=======
       Date: ['Thu, 04 Jan 2018 20:51:05 GMT']
->>>>>>> 899a4518
-      Expires: ['Mon, 01 Jan 1990 00:00:00 GMT']
-      Pragma: [no-cache]
-      Server: [UploadServer]
-      Vary: [Origin, X-Origin]
-<<<<<<< HEAD
-      X-GUploader-UploadID: [AEnB2Uo9XEbP-6T-V1gtnNtBj-acuNatX66_gTjzhNfCnnjB7o8DsG7282LZ-55Rfc7lcafWmK0VgihGk5VZRWnaITc9dcg5rg]
-=======
+      Expires: ['Mon, 01 Jan 1990 00:00:00 GMT']
+      Pragma: [no-cache]
+      Server: [UploadServer]
+      Vary: [Origin, X-Origin]
       X-GUploader-UploadID: [AEnB2UpVeiv_dwdUUNyN4U1PniOzrUG8Fhn8SvDrGhga9lb7abpbE8FCzG8LrDc0baBML_sdq2EUAYYPULWJJpcIdPh8W_XRZw]
->>>>>>> 899a4518
     status: {code: 204, message: No Content}
 - request:
     body: null
@@ -1664,18 +651,10 @@
       Cache-Control: ['private, max-age=0, must-revalidate, no-transform']
       Content-Length: ['31']
       Content-Type: [application/json; charset=UTF-8]
-<<<<<<< HEAD
-      Date: ['Tue, 12 Dec 2017 16:56:43 GMT']
-      Expires: ['Tue, 12 Dec 2017 16:56:43 GMT']
-      Server: [UploadServer]
-      Vary: [Origin, X-Origin]
-      X-GUploader-UploadID: [AEnB2UoYo0mAU2IMYbYc3475Dl_hyA45YohNFxp9kvZMj_Lhbykc2vzvIgEOXxjb-5pdW2mN1nL8PvGWgoxCDwInT5uOA9_GTw]
-=======
       Date: ['Thu, 04 Jan 2018 20:51:05 GMT']
       Expires: ['Thu, 04 Jan 2018 20:51:05 GMT']
       Server: [UploadServer]
       Vary: [Origin, X-Origin]
       X-GUploader-UploadID: [AEnB2UqVIAUoQ9fg26GBcaM-ABkjo2edpphwKExpn6_JuZPZfE4l6IB4uuIUBpprOVi-31vc8OszJ5CPGdG5MHnh5lCcx1IyHA]
->>>>>>> 899a4518
     status: {code: 200, message: OK}
 version: 1