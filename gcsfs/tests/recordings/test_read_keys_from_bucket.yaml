interactions:
- request:
    body: null
    headers:
      Accept: ['*/*']
      Accept-Encoding: ['gzip, deflate']
      Connection: [keep-alive]
      Content-Length: ['0']
      User-Agent: [python-requests/2.18.4]
    method: POST
    uri: https://www.googleapis.com/oauth2/v4/token?grant_type=refresh_token
  response:
    body:
      string: !!binary |
<<<<<<< HEAD
        H4sIAJAJMFoC/6tWykyJL8nPTs1TslJQqqioUNJRUALz40sqC1JBgk6piUWpRSDxxOTk1OJiDOWp
        FQWZRanF8ZkgQWMzA4NaAMCTibZWAAAA
    headers:
      Alt-Svc: ['quic=":443"; ma=2592000; v="39,38,37,35"']
      Cache-Control: ['no-cache, no-store, max-age=0, must-revalidate']
      Content-Encoding: [gzip]
      Content-Type: [application/json; charset=UTF-8]
      Date: ['Wed, 11 Oct 2017 14:33:05 GMT']
=======
        H4sIAAWTTloC/6tWykyJL8nPTs1TslJQqqioUNJRUEqtKMgsSi2OzwQJGpsZGADFEpOTU4uLMZSC
        +fEllQWpIEGn1MSi1CKlWgDtYoPeVgAAAA==
    headers:
      Alt-Svc: ['hq=":443"; ma=2592000; quic=51303431; quic=51303339; quic=51303338;
          quic=51303337; quic=51303335,quic=":443"; ma=2592000; v="41,39,38,37,35"']
      Cache-Control: ['no-cache, no-store, max-age=0, must-revalidate']
      Content-Encoding: [gzip]
      Content-Type: [application/json; charset=UTF-8]
      Date: ['Thu, 04 Jan 2018 20:48:05 GMT']
>>>>>>> 899a4518
      Expires: ['Mon, 01 Jan 1990 00:00:00 GMT']
      Pragma: [no-cache]
      Server: [GSE]
      Transfer-Encoding: [chunked]
      Vary: [Origin, X-Origin]
      X-Content-Type-Options: [nosniff]
      X-Frame-Options: [SAMEORIGIN]
      X-XSS-Protection: [1; mode=block]
    status: {code: 200, message: OK}
- request:
    body: null
    headers:
      Accept: ['*/*']
      Accept-Encoding: ['gzip, deflate']
      Connection: [keep-alive]
      User-Agent: [python-requests/2.18.4]
    method: GET
    uri: https://www.googleapis.com/storage/v1/b/?project=test_project
  response:
    body: {string: "{\n \"kind\": \"storage#buckets\",\n \"items\": [\n  {\n   \"kind\":
        \"storage#bucket\",\n   \"id\": \"anaconda-enterprise\",\n   \"selfLink\":
        \"https://www.googleapis.com/storage/v1/b/anaconda-enterprise\",\n   \"projectNumber\":
        \"586241054156\",\n   \"name\": \"anaconda-enterprise\",\n   \"timeCreated\":
        \"2017-07-05T23:53:06.552Z\",\n   \"updated\": \"2017-07-14T17:39:54.178Z\",\n
        \  \"metageneration\": \"3\",\n   \"location\": \"US\",\n   \"storageClass\":
        \"MULTI_REGIONAL\",\n   \"etag\": \"CAM=\"\n  },\n  {\n   \"kind\": \"storage#bucket\",\n
        \  \"id\": \"anaconda-public-data\",\n   \"selfLink\": \"https://www.googleapis.com/storage/v1/b/anaconda-public-data\",\n
        \  \"projectNumber\": \"586241054156\",\n   \"name\": \"anaconda-public-data\",\n
        \  \"timeCreated\": \"2017-04-05T20:22:12.865Z\",\n   \"updated\": \"2017-07-10T16:32:07.980Z\",\n
        \  \"metageneration\": \"2\",\n   \"location\": \"US\",\n   \"storageClass\":
        \"MULTI_REGIONAL\",\n   \"etag\": \"CAI=\"\n  },\n  {\n   \"kind\": \"storage#bucket\",\n
        \  \"id\": \"artifacts.test_project.appspot.com\",\n   \"selfLink\": \"https://www.googleapis.com/storage/v1/b/artifacts.test_project.appspot.com\",\n
        \  \"projectNumber\": \"586241054156\",\n   \"name\": \"artifacts.test_project.appspot.com\",\n
        \  \"timeCreated\": \"2016-05-17T18:29:22.774Z\",\n   \"updated\": \"2016-05-17T18:29:22.774Z\",\n
        \  \"metageneration\": \"1\",\n   \"location\": \"US\",\n   \"storageClass\":
        \"STANDARD\",\n   \"etag\": \"CAE=\"\n  },\n  {\n   \"kind\": \"storage#bucket\",\n
<<<<<<< HEAD
        \  \"id\": \"dataflow-anaconda-compute\",\n   \"selfLink\": \"https://www.googleapis.com/storage/v1/b/dataflow-anaconda-compute\",\n
        \  \"projectNumber\": \"586241054156\",\n   \"name\": \"dataflow-anaconda-compute\",\n
        \  \"timeCreated\": \"2017-09-14T18:55:42.848Z\",\n   \"updated\": \"2017-09-14T18:55:42.848Z\",\n
        \  \"metageneration\": \"1\",\n   \"location\": \"US\",\n   \"storageClass\":
        \"MULTI_REGIONAL\",\n   \"etag\": \"CAE=\"\n  },\n  {\n   \"kind\": \"storage#bucket\",\n
        \  \"id\": \"gcsfs-testing\",\n   \"selfLink\": \"https://www.googleapis.com/storage/v1/b/gcsfs-testing\",\n
        \  \"projectNumber\": \"586241054156\",\n   \"name\": \"gcsfs-testing\",\n
        \  \"timeCreated\": \"2017-10-11T14:25:41.055Z\",\n   \"updated\": \"2017-10-11T14:25:41.055Z\",\n
        \  \"metageneration\": \"1\",\n   \"location\": \"US\",\n   \"storageClass\":
        \"STANDARD\",\n   \"etag\": \"CAE=\"\n  },\n  {\n   \"kind\": \"storage#bucket\",\n
        \  \"id\": \"mytempdir\",\n   \"selfLink\": \"https://www.googleapis.com/storage/v1/b/mytempdir\",\n
        \  \"projectNumber\": \"586241054156\",\n   \"name\": \"mytempdir\",\n   \"timeCreated\":
        \"2017-10-02T20:32:40.893Z\",\n   \"updated\": \"2017-10-02T20:32:40.893Z\",\n
        \  \"metageneration\": \"1\",\n   \"location\": \"US\",\n   \"storageClass\":
        \"STANDARD\",\n   \"etag\": \"CAE=\"\n  }\n ]\n}\n"}
    headers:
      Alt-Svc: ['quic=":443"; ma=2592000; v="39,38,37,35"']
      Cache-Control: ['private, max-age=0, must-revalidate, no-transform']
      Content-Length: ['2512']
      Content-Type: [application/json; charset=UTF-8]
      Date: ['Wed, 11 Oct 2017 14:33:05 GMT']
      Expires: ['Wed, 11 Oct 2017 14:33:05 GMT']
      Server: [UploadServer]
      Vary: [Origin, X-Origin]
      X-GUploader-UploadID: [AEnB2UoaY_tk5kXSOnNazj9Yi9KX0DjxJt_ufmoLw6IfISHa6xcpk48Hj5BVUTiRpE7ClS3ol089S0DEGIkR2xsdmqqf5jqYwg]
    status: {code: 200, message: OK}
- request:
    body: null
    headers:
      Accept: ['*/*']
      Accept-Encoding: ['gzip, deflate']
      Connection: [keep-alive]
      Content-Length: ['0']
      User-Agent: [python-requests/2.13.0]
    method: DELETE
    uri: https://www.googleapis.com/storage/v1/b/gcsfs-testing/o/tmp%2Ftest%2Fa
  response:
    body: {string: "{\n \"error\": {\n  \"errors\": [\n   {\n    \"domain\": \"global\",\n
        \   \"reason\": \"notFound\",\n    \"message\": \"Not Found\"\n   }\n  ],\n
        \ \"code\": 404,\n  \"message\": \"Not Found\"\n }\n}\n"}
    headers:
      Alt-Svc: ['quic=":443"; ma=2592000; v="39,38,37,35"']
      Cache-Control: ['private, max-age=0']
      Content-Length: ['165']
      Content-Type: [application/json; charset=UTF-8]
      Date: ['Wed, 11 Oct 2017 14:33:06 GMT']
      Expires: ['Wed, 11 Oct 2017 14:33:06 GMT']
      Server: [UploadServer]
      Vary: [Origin, X-Origin]
      X-GUploader-UploadID: [AEnB2UoU5jQW9dIGbuLNFZREQgWqqON0Z-8HNlZA_wNid0iq1x81vDBlVXOxqypZu11cVLYZMzqR-aEcM5TJuHVdUZzSnqsY9g]
    status: {code: 404, message: Not Found}
- request:
    body: null
    headers:
      Accept: ['*/*']
      Accept-Encoding: ['gzip, deflate']
      Connection: [keep-alive]
      Content-Length: ['0']
      User-Agent: [python-requests/2.13.0]
    method: DELETE
    uri: https://www.googleapis.com/storage/v1/b/gcsfs-testing/o/tmp%2Ftest%2Fb
  response:
    body: {string: "{\n \"error\": {\n  \"errors\": [\n   {\n    \"domain\": \"global\",\n
        \   \"reason\": \"notFound\",\n    \"message\": \"Not Found\"\n   }\n  ],\n
        \ \"code\": 404,\n  \"message\": \"Not Found\"\n }\n}\n"}
    headers:
      Alt-Svc: ['quic=":443"; ma=2592000; v="39,38,37,35"']
      Cache-Control: ['private, max-age=0']
      Content-Length: ['165']
      Content-Type: [application/json; charset=UTF-8]
      Date: ['Wed, 11 Oct 2017 14:33:06 GMT']
      Expires: ['Wed, 11 Oct 2017 14:33:06 GMT']
      Server: [UploadServer]
      Vary: [Origin, X-Origin]
      X-GUploader-UploadID: [AEnB2UolwjVS8cR81HF9uDTQdz6i8ipkioG4rDK-GTQU2U1FeoMoIYPNmeIl9pHlRAqKnjcJP-Tnfpy8n3KeW_UHqBQL2Rkmzw]
    status: {code: 404, message: Not Found}
- request:
    body: null
    headers:
      Accept: ['*/*']
      Accept-Encoding: ['gzip, deflate']
      Connection: [keep-alive]
      Content-Length: ['0']
      User-Agent: [python-requests/2.13.0]
    method: DELETE
    uri: https://www.googleapis.com/storage/v1/b/gcsfs-testing/o/tmp%2Ftest%2Fc
  response:
    body: {string: "{\n \"error\": {\n  \"errors\": [\n   {\n    \"domain\": \"global\",\n
        \   \"reason\": \"notFound\",\n    \"message\": \"Not Found\"\n   }\n  ],\n
        \ \"code\": 404,\n  \"message\": \"Not Found\"\n }\n}\n"}
    headers:
      Alt-Svc: ['quic=":443"; ma=2592000; v="39,38,37,35"']
      Cache-Control: ['private, max-age=0']
      Content-Length: ['165']
      Content-Type: [application/json; charset=UTF-8]
      Date: ['Wed, 11 Oct 2017 14:33:06 GMT']
      Expires: ['Wed, 11 Oct 2017 14:33:06 GMT']
      Server: [UploadServer]
      Vary: [Origin, X-Origin]
      X-GUploader-UploadID: [AEnB2UrIa7JeQb0T0zrdVpWEW9dP5hkwOSJZyXkxmaNl0sRf-yoiaKCQb-Cofp_1MC0SSEsbpAyAk2EKqmFunCvkWByIVQkAaA]
    status: {code: 404, message: Not Found}
- request:
    body: null
    headers:
      Accept: ['*/*']
      Accept-Encoding: ['gzip, deflate']
      Connection: [keep-alive]
      Content-Length: ['0']
      User-Agent: [python-requests/2.13.0]
    method: DELETE
    uri: https://www.googleapis.com/storage/v1/b/gcsfs-testing/o/tmp%2Ftest%2Fd
  response:
    body: {string: "{\n \"error\": {\n  \"errors\": [\n   {\n    \"domain\": \"global\",\n
        \   \"reason\": \"notFound\",\n    \"message\": \"Not Found\"\n   }\n  ],\n
        \ \"code\": 404,\n  \"message\": \"Not Found\"\n }\n}\n"}
    headers:
      Alt-Svc: ['quic=":443"; ma=2592000; v="39,38,37,35"']
      Cache-Control: ['private, max-age=0']
      Content-Length: ['165']
      Content-Type: [application/json; charset=UTF-8]
      Date: ['Wed, 11 Oct 2017 14:33:06 GMT']
      Expires: ['Wed, 11 Oct 2017 14:33:06 GMT']
      Server: [UploadServer]
      Vary: [Origin, X-Origin]
      X-GUploader-UploadID: [AEnB2Urdy2see6a6OgeWmEjqptlNv1rLEpb9_ucjlzXtJn097R61gUvc9SBVyZVewRndRgdEjIqw4aXsSBSGbGqefjeC5l6wBQ]
    status: {code: 404, message: Not Found}
- request:
    body: '{"amount": 100, "name": "Alice"}

      {"amount": 200, "name": "Bob"}

      {"amount": 300, "name": "Charlie"}

      {"amount": 400, "name": "Dennis"}

'
    headers:
      Accept: ['*/*']
      Accept-Encoding: ['gzip, deflate']
      Connection: [keep-alive]
      Content-Length: ['133']
      User-Agent: [python-requests/2.13.0]
    method: POST
    uri: https://www.googleapis.com/upload/storage/v1/b/gcsfs-testing/o?name=test%2Faccounts.1.json&uploadType=media
  response:
    body: {string: "{\n \"kind\": \"storage#object\",\n \"id\": \"gcsfs-testing/test/accounts.1.json/1507732386873226\",\n
        \"selfLink\": \"https://www.googleapis.com/storage/v1/b/gcsfs-testing/o/test%2Faccounts.1.json\",\n
        \"name\": \"test/accounts.1.json\",\n \"bucket\": \"gcsfs-testing\",\n \"generation\":
        \"1507732386873226\",\n \"metageneration\": \"1\",\n \"timeCreated\": \"2017-10-11T14:33:06.814Z\",\n
        \"updated\": \"2017-10-11T14:33:06.814Z\",\n \"storageClass\": \"STANDARD\",\n
        \"timeStorageClassUpdated\": \"2017-10-11T14:33:06.814Z\",\n \"size\": \"133\",\n
        \"md5Hash\": \"xK7pmJz/Oj5HGIyfQpYTig==\",\n \"mediaLink\": \"https://www.googleapis.com/download/storage/v1/b/gcsfs-testing/o/test%2Faccounts.1.json?generation=1507732386873226&alt=media\",\n
        \"crc32c\": \"6wJAgQ==\",\n \"etag\": \"CIr/1+rk6NYCEAE=\"\n}\n"}
    headers:
      Alt-Svc: ['quic=":443"; ma=2592000; v="39,38,37,35"']
      Cache-Control: ['no-cache, no-store, max-age=0, must-revalidate']
      Content-Length: ['731']
      Content-Type: [application/json; charset=UTF-8]
      Date: ['Wed, 11 Oct 2017 14:33:06 GMT']
      ETag: [CIr/1+rk6NYCEAE=]
      Expires: ['Mon, 01 Jan 1990 00:00:00 GMT']
      Pragma: [no-cache]
      Server: [UploadServer]
      Vary: [Origin, X-Origin]
      X-GUploader-UploadID: [AEnB2UrFSUSXRRkC33QJvxOi7SSTPsbgrDZGSVf2_ev4K-apH4ZT5Dr4j_bGEa4SuUBMWFTYh48QlcakIu3qad9mourPH9uJyw]
    status: {code: 200, message: OK}
- request:
    body: '{"amount": 500, "name": "Alice"}

      {"amount": 600, "name": "Bob"}

      {"amount": 700, "name": "Charlie"}

      {"amount": 800, "name": "Dennis"}

'
    headers:
      Accept: ['*/*']
      Accept-Encoding: ['gzip, deflate']
      Connection: [keep-alive]
      Content-Length: ['133']
      User-Agent: [python-requests/2.13.0]
    method: POST
    uri: https://www.googleapis.com/upload/storage/v1/b/gcsfs-testing/o?name=test%2Faccounts.2.json&uploadType=media
  response:
    body: {string: "{\n \"kind\": \"storage#object\",\n \"id\": \"gcsfs-testing/test/accounts.2.json/1507732387171717\",\n
        \"selfLink\": \"https://www.googleapis.com/storage/v1/b/gcsfs-testing/o/test%2Faccounts.2.json\",\n
        \"name\": \"test/accounts.2.json\",\n \"bucket\": \"gcsfs-testing\",\n \"generation\":
        \"1507732387171717\",\n \"metageneration\": \"1\",\n \"timeCreated\": \"2017-10-11T14:33:07.112Z\",\n
        \"updated\": \"2017-10-11T14:33:07.112Z\",\n \"storageClass\": \"STANDARD\",\n
        \"timeStorageClassUpdated\": \"2017-10-11T14:33:07.112Z\",\n \"size\": \"133\",\n
        \"md5Hash\": \"bjhC5OCrzKV+8MGMCF2BQA==\",\n \"mediaLink\": \"https://www.googleapis.com/download/storage/v1/b/gcsfs-testing/o/test%2Faccounts.2.json?generation=1507732387171717&alt=media\",\n
        \"crc32c\": \"Su+F+g==\",\n \"etag\": \"CIWb6urk6NYCEAE=\"\n}\n"}
    headers:
      Alt-Svc: ['quic=":443"; ma=2592000; v="39,38,37,35"']
      Cache-Control: ['no-cache, no-store, max-age=0, must-revalidate']
      Content-Length: ['731']
      Content-Type: [application/json; charset=UTF-8]
      Date: ['Wed, 11 Oct 2017 14:33:07 GMT']
      ETag: [CIWb6urk6NYCEAE=]
      Expires: ['Mon, 01 Jan 1990 00:00:00 GMT']
      Pragma: [no-cache]
      Server: [UploadServer]
      Vary: [Origin, X-Origin]
      X-GUploader-UploadID: [AEnB2UrGPlI8kQaRHXjIY_ZHUijaEK6TSacUEs846jfrxHB0Vz0DwAJeHJgelrSPR3QoGHV3_6x0wZERQ5eWrldz41p8fdz3Zw]
    status: {code: 200, message: OK}
- request:
    body: 'name,amount,id

      Dennis,400,4

      Edith,500,5

      Frank,600,6

'
    headers:
      Accept: ['*/*']
      Accept-Encoding: ['gzip, deflate']
      Connection: [keep-alive]
      Content-Length: ['52']
      User-Agent: [python-requests/2.13.0]
    method: POST
    uri: https://www.googleapis.com/upload/storage/v1/b/gcsfs-testing/o?name=2014-01-03.csv&uploadType=media
  response:
    body: {string: "{\n \"kind\": \"storage#object\",\n \"id\": \"gcsfs-testing/2014-01-03.csv/1507732387460308\",\n
        \"selfLink\": \"https://www.googleapis.com/storage/v1/b/gcsfs-testing/o/2014-01-03.csv\",\n
        \"name\": \"2014-01-03.csv\",\n \"bucket\": \"gcsfs-testing\",\n \"generation\":
        \"1507732387460308\",\n \"metageneration\": \"1\",\n \"timeCreated\": \"2017-10-11T14:33:07.407Z\",\n
        \"updated\": \"2017-10-11T14:33:07.407Z\",\n \"storageClass\": \"STANDARD\",\n
        \"timeStorageClassUpdated\": \"2017-10-11T14:33:07.407Z\",\n \"size\": \"52\",\n
        \"md5Hash\": \"9keZXdUu0YtMynECFSOiMg==\",\n \"mediaLink\": \"https://www.googleapis.com/download/storage/v1/b/gcsfs-testing/o/2014-01-03.csv?generation=1507732387460308&alt=media\",\n
        \"crc32c\": \"x/fq7w==\",\n \"etag\": \"CNTp++rk6NYCEAE=\"\n}\n"}
    headers:
      Alt-Svc: ['quic=":443"; ma=2592000; v="39,38,37,35"']
      Cache-Control: ['no-cache, no-store, max-age=0, must-revalidate']
      Content-Length: ['702']
      Content-Type: [application/json; charset=UTF-8]
      Date: ['Wed, 11 Oct 2017 14:33:07 GMT']
      ETag: [CNTp++rk6NYCEAE=]
      Expires: ['Mon, 01 Jan 1990 00:00:00 GMT']
      Pragma: [no-cache]
      Server: [UploadServer]
      Vary: [Origin, X-Origin]
      X-GUploader-UploadID: [AEnB2UoUbpvkFK1K9xrsioIVGtPKhN3hXy40FVUwCU-N46CpA4ZEN_PTUCp0926boVbjDhALw6A6G2-LWpYlYb9pwc1K2WJKyQ]
    status: {code: 200, message: OK}
- request:
    body: 'name,amount,id

'
    headers:
      Accept: ['*/*']
      Accept-Encoding: ['gzip, deflate']
      Connection: [keep-alive]
      Content-Length: ['15']
      User-Agent: [python-requests/2.13.0]
    method: POST
    uri: https://www.googleapis.com/upload/storage/v1/b/gcsfs-testing/o?name=2014-01-02.csv&uploadType=media
  response:
    body: {string: "{\n \"kind\": \"storage#object\",\n \"id\": \"gcsfs-testing/2014-01-02.csv/1507732387759582\",\n
        \"selfLink\": \"https://www.googleapis.com/storage/v1/b/gcsfs-testing/o/2014-01-02.csv\",\n
        \"name\": \"2014-01-02.csv\",\n \"bucket\": \"gcsfs-testing\",\n \"generation\":
        \"1507732387759582\",\n \"metageneration\": \"1\",\n \"timeCreated\": \"2017-10-11T14:33:07.698Z\",\n
        \"updated\": \"2017-10-11T14:33:07.698Z\",\n \"storageClass\": \"STANDARD\",\n
        \"timeStorageClassUpdated\": \"2017-10-11T14:33:07.698Z\",\n \"size\": \"15\",\n
        \"md5Hash\": \"cGwL6TebGKiJzgyNBJNb6Q==\",\n \"mediaLink\": \"https://www.googleapis.com/download/storage/v1/b/gcsfs-testing/o/2014-01-02.csv?generation=1507732387759582&alt=media\",\n
        \"crc32c\": \"Mpt4QQ==\",\n \"etag\": \"CN6Ljuvk6NYCEAE=\"\n}\n"}
    headers:
      Alt-Svc: ['quic=":443"; ma=2592000; v="39,38,37,35"']
      Cache-Control: ['no-cache, no-store, max-age=0, must-revalidate']
      Content-Length: ['702']
      Content-Type: [application/json; charset=UTF-8]
      Date: ['Wed, 11 Oct 2017 14:33:07 GMT']
      ETag: [CN6Ljuvk6NYCEAE=]
      Expires: ['Mon, 01 Jan 1990 00:00:00 GMT']
      Pragma: [no-cache]
      Server: [UploadServer]
      Vary: [Origin, X-Origin]
      X-GUploader-UploadID: [AEnB2UrM34B5XbGvJty7f6eFWlytUHukpkeSHRnf2F_zugYxZ7C2PtVApWw3dLCaNE9dEZOEN0eWr3AEMC75K5Nmvrz7DhcTdg]
    status: {code: 200, message: OK}
- request:
    body: 'name,amount,id

      Alice,100,1

      Bob,200,2

      Charlie,300,3

'
    headers:
      Accept: ['*/*']
      Accept-Encoding: ['gzip, deflate']
      Connection: [keep-alive]
      Content-Length: ['51']
      User-Agent: [python-requests/2.13.0]
    method: POST
    uri: https://www.googleapis.com/upload/storage/v1/b/gcsfs-testing/o?name=2014-01-01.csv&uploadType=media
  response:
    body: {string: "{\n \"kind\": \"storage#object\",\n \"id\": \"gcsfs-testing/2014-01-01.csv/1507732388044010\",\n
        \"selfLink\": \"https://www.googleapis.com/storage/v1/b/gcsfs-testing/o/2014-01-01.csv\",\n
        \"name\": \"2014-01-01.csv\",\n \"bucket\": \"gcsfs-testing\",\n \"generation\":
        \"1507732388044010\",\n \"metageneration\": \"1\",\n \"timeCreated\": \"2017-10-11T14:33:07.988Z\",\n
        \"updated\": \"2017-10-11T14:33:07.988Z\",\n \"storageClass\": \"STANDARD\",\n
        \"timeStorageClassUpdated\": \"2017-10-11T14:33:07.988Z\",\n \"size\": \"51\",\n
        \"md5Hash\": \"Auycd2AT7x5m8G1W0NXcuA==\",\n \"mediaLink\": \"https://www.googleapis.com/download/storage/v1/b/gcsfs-testing/o/2014-01-01.csv?generation=1507732388044010&alt=media\",\n
        \"crc32c\": \"yR1u0w==\",\n \"etag\": \"COq5n+vk6NYCEAE=\"\n}\n"}
    headers:
      Alt-Svc: ['quic=":443"; ma=2592000; v="39,38,37,35"']
      Cache-Control: ['no-cache, no-store, max-age=0, must-revalidate']
      Content-Length: ['702']
      Content-Type: [application/json; charset=UTF-8]
      Date: ['Wed, 11 Oct 2017 14:33:08 GMT']
      ETag: [COq5n+vk6NYCEAE=]
      Expires: ['Mon, 01 Jan 1990 00:00:00 GMT']
      Pragma: [no-cache]
      Server: [UploadServer]
      Vary: [Origin, X-Origin]
      X-GUploader-UploadID: [AEnB2UooY-OB7DgCF4bb_dRco49_RrfTreOVU3bpFakGuoCD20AzYpYl_VTewvYvPz5I7WN1ttSjEQwsRou7s7L6NiXubI2idw]
    status: {code: 200, message: OK}
- request:
    body: 'hello

'
    headers:
      Accept: ['*/*']
      Accept-Encoding: ['gzip, deflate']
      Connection: [keep-alive]
      Content-Length: ['6']
      User-Agent: [python-requests/2.13.0]
    method: POST
    uri: https://www.googleapis.com/upload/storage/v1/b/gcsfs-testing/o?name=nested%2Fnested2%2Ffile1&uploadType=media
  response:
    body: {string: "{\n \"kind\": \"storage#object\",\n \"id\": \"gcsfs-testing/nested/nested2/file1/1507732388396007\",\n
        \"selfLink\": \"https://www.googleapis.com/storage/v1/b/gcsfs-testing/o/nested%2Fnested2%2Ffile1\",\n
        \"name\": \"nested/nested2/file1\",\n \"bucket\": \"gcsfs-testing\",\n \"generation\":
        \"1507732388396007\",\n \"metageneration\": \"1\",\n \"timeCreated\": \"2017-10-11T14:33:08.344Z\",\n
        \"updated\": \"2017-10-11T14:33:08.344Z\",\n \"storageClass\": \"STANDARD\",\n
        \"timeStorageClassUpdated\": \"2017-10-11T14:33:08.344Z\",\n \"size\": \"6\",\n
        \"md5Hash\": \"sZRqySSS0jR8YjW00mERhA==\",\n \"mediaLink\": \"https://www.googleapis.com/download/storage/v1/b/gcsfs-testing/o/nested%2Fnested2%2Ffile1?generation=1507732388396007&alt=media\",\n
        \"crc32c\": \"NT3Yvg==\",\n \"etag\": \"COf3tOvk6NYCEAE=\"\n}\n"}
    headers:
      Alt-Svc: ['quic=":443"; ma=2592000; v="39,38,37,35"']
      Cache-Control: ['no-cache, no-store, max-age=0, must-revalidate']
      Content-Length: ['733']
      Content-Type: [application/json; charset=UTF-8]
      Date: ['Wed, 11 Oct 2017 14:33:08 GMT']
      ETag: [COf3tOvk6NYCEAE=]
      Expires: ['Mon, 01 Jan 1990 00:00:00 GMT']
      Pragma: [no-cache]
      Server: [UploadServer]
      Vary: [Origin, X-Origin]
      X-GUploader-UploadID: [AEnB2UqhKLrwDLBMKW8BxhXf7QiRj-hQfVrXw5Dtsq0WB6b12lbTJqtptbe5szOekLLG1HU5Bp-wY8HAgbJF9xpQQyE05JP6hw]
    status: {code: 200, message: OK}
- request:
    body: world
    headers:
      Accept: ['*/*']
      Accept-Encoding: ['gzip, deflate']
      Connection: [keep-alive]
      Content-Length: ['5']
      User-Agent: [python-requests/2.13.0]
    method: POST
    uri: https://www.googleapis.com/upload/storage/v1/b/gcsfs-testing/o?name=nested%2Fnested2%2Ffile2&uploadType=media
  response:
    body: {string: "{\n \"kind\": \"storage#object\",\n \"id\": \"gcsfs-testing/nested/nested2/file2/1507732388818247\",\n
        \"selfLink\": \"https://www.googleapis.com/storage/v1/b/gcsfs-testing/o/nested%2Fnested2%2Ffile2\",\n
        \"name\": \"nested/nested2/file2\",\n \"bucket\": \"gcsfs-testing\",\n \"generation\":
        \"1507732388818247\",\n \"metageneration\": \"1\",\n \"timeCreated\": \"2017-10-11T14:33:08.764Z\",\n
        \"updated\": \"2017-10-11T14:33:08.764Z\",\n \"storageClass\": \"STANDARD\",\n
        \"timeStorageClassUpdated\": \"2017-10-11T14:33:08.764Z\",\n \"size\": \"5\",\n
        \"md5Hash\": \"fXkwN6B2AYZXSwKC8vQ15w==\",\n \"mediaLink\": \"https://www.googleapis.com/download/storage/v1/b/gcsfs-testing/o/nested%2Fnested2%2Ffile2?generation=1507732388818247&alt=media\",\n
        \"crc32c\": \"MaqBTg==\",\n \"etag\": \"CMfazuvk6NYCEAE=\"\n}\n"}
    headers:
      Alt-Svc: ['quic=":443"; ma=2592000; v="39,38,37,35"']
      Cache-Control: ['no-cache, no-store, max-age=0, must-revalidate']
      Content-Length: ['733']
      Content-Type: [application/json; charset=UTF-8]
      Date: ['Wed, 11 Oct 2017 14:33:08 GMT']
      ETag: [CMfazuvk6NYCEAE=]
      Expires: ['Mon, 01 Jan 1990 00:00:00 GMT']
      Pragma: [no-cache]
      Server: [UploadServer]
      Vary: [Origin, X-Origin]
      X-GUploader-UploadID: [AEnB2UpPOxlzmPM5vEMHmmun-6jNXGE2Ly0d2-_cLz4s1w_T1J27nsP4bj-C88-eskHzlhD51KKkYoiPdzfoRuUdBlgl3_l2aQ]
    status: {code: 200, message: OK}
- request:
    body: world
    headers:
      Accept: ['*/*']
      Accept-Encoding: ['gzip, deflate']
      Connection: [keep-alive]
      Content-Length: ['5']
      User-Agent: [python-requests/2.13.0]
    method: POST
    uri: https://www.googleapis.com/upload/storage/v1/b/gcsfs-testing/o?name=nested%2Ffile2&uploadType=media
  response:
    body: {string: "{\n \"kind\": \"storage#object\",\n \"id\": \"gcsfs-testing/nested/file2/1507732389111422\",\n
        \"selfLink\": \"https://www.googleapis.com/storage/v1/b/gcsfs-testing/o/nested%2Ffile2\",\n
        \"name\": \"nested/file2\",\n \"bucket\": \"gcsfs-testing\",\n \"generation\":
        \"1507732389111422\",\n \"metageneration\": \"1\",\n \"timeCreated\": \"2017-10-11T14:33:09.054Z\",\n
        \"updated\": \"2017-10-11T14:33:09.054Z\",\n \"storageClass\": \"STANDARD\",\n
        \"timeStorageClassUpdated\": \"2017-10-11T14:33:09.054Z\",\n \"size\": \"5\",\n
        \"md5Hash\": \"fXkwN6B2AYZXSwKC8vQ15w==\",\n \"mediaLink\": \"https://www.googleapis.com/download/storage/v1/b/gcsfs-testing/o/nested%2Ffile2?generation=1507732389111422&alt=media\",\n
        \"crc32c\": \"MaqBTg==\",\n \"etag\": \"CP7M4Ovk6NYCEAE=\"\n}\n"}
    headers:
      Alt-Svc: ['quic=":443"; ma=2592000; v="39,38,37,35"']
      Cache-Control: ['no-cache, no-store, max-age=0, must-revalidate']
      Content-Length: ['697']
      Content-Type: [application/json; charset=UTF-8]
      Date: ['Wed, 11 Oct 2017 14:33:09 GMT']
      ETag: [CP7M4Ovk6NYCEAE=]
      Expires: ['Mon, 01 Jan 1990 00:00:00 GMT']
      Pragma: [no-cache]
      Server: [UploadServer]
      Vary: [Origin, X-Origin]
      X-GUploader-UploadID: [AEnB2UoZgIfjP6ffdZpfl1J8PY8hia1JEtJQwhnR8ttw3ZgkcLKtREAvNJsrGvXqnejp8Dx8TMdDVSAE7LNg4Ao32rphG8Auyw]
    status: {code: 200, message: OK}
- request:
    body: 'hello

'
    headers:
      Accept: ['*/*']
      Accept-Encoding: ['gzip, deflate']
      Connection: [keep-alive]
      Content-Length: ['6']
      User-Agent: [python-requests/2.13.0]
    method: POST
    uri: https://www.googleapis.com/upload/storage/v1/b/gcsfs-testing/o?name=nested%2Ffile1&uploadType=media
  response:
    body: {string: "{\n \"kind\": \"storage#object\",\n \"id\": \"gcsfs-testing/nested/file1/1507732389415623\",\n
        \"selfLink\": \"https://www.googleapis.com/storage/v1/b/gcsfs-testing/o/nested%2Ffile1\",\n
        \"name\": \"nested/file1\",\n \"bucket\": \"gcsfs-testing\",\n \"generation\":
        \"1507732389415623\",\n \"metageneration\": \"1\",\n \"timeCreated\": \"2017-10-11T14:33:09.355Z\",\n
        \"updated\": \"2017-10-11T14:33:09.355Z\",\n \"storageClass\": \"STANDARD\",\n
        \"timeStorageClassUpdated\": \"2017-10-11T14:33:09.355Z\",\n \"size\": \"6\",\n
        \"md5Hash\": \"sZRqySSS0jR8YjW00mERhA==\",\n \"mediaLink\": \"https://www.googleapis.com/download/storage/v1/b/gcsfs-testing/o/nested%2Ffile1?generation=1507732389415623&alt=media\",\n
        \"crc32c\": \"NT3Yvg==\",\n \"etag\": \"CMeV8+vk6NYCEAE=\"\n}\n"}
    headers:
      Alt-Svc: ['quic=":443"; ma=2592000; v="39,38,37,35"']
      Cache-Control: ['no-cache, no-store, max-age=0, must-revalidate']
      Content-Length: ['697']
      Content-Type: [application/json; charset=UTF-8]
      Date: ['Wed, 11 Oct 2017 14:33:09 GMT']
      ETag: [CMeV8+vk6NYCEAE=]
      Expires: ['Mon, 01 Jan 1990 00:00:00 GMT']
      Pragma: [no-cache]
      Server: [UploadServer]
      Vary: [Origin, X-Origin]
      X-GUploader-UploadID: [AEnB2UrBlbmVw-HotOH0TOL4K2487p7ZJIdJSkNQ05HmR-orNnSQEoW_MwbS-xgGWugDTb-U2qmv3vQaTgLVR4KbQT7J2llk8A]
    status: {code: 200, message: OK}
- request:
    body: null
    headers:
      Accept: ['*/*']
      Accept-Encoding: ['gzip, deflate']
      Connection: [keep-alive]
      User-Agent: [python-requests/2.13.0]
    method: GET
    uri: https://www.googleapis.com/storage/v1/b/gcsfs-testing/o/test%2Faccounts.1.json
  response:
    body: {string: "{\n \"kind\": \"storage#object\",\n \"id\": \"gcsfs-testing/test/accounts.1.json/1507732386873226\",\n
        \"selfLink\": \"https://www.googleapis.com/storage/v1/b/gcsfs-testing/o/test%2Faccounts.1.json\",\n
        \"name\": \"test/accounts.1.json\",\n \"bucket\": \"gcsfs-testing\",\n \"generation\":
        \"1507732386873226\",\n \"metageneration\": \"1\",\n \"timeCreated\": \"2017-10-11T14:33:06.814Z\",\n
        \"updated\": \"2017-10-11T14:33:06.814Z\",\n \"storageClass\": \"STANDARD\",\n
        \"timeStorageClassUpdated\": \"2017-10-11T14:33:06.814Z\",\n \"size\": \"133\",\n
        \"md5Hash\": \"xK7pmJz/Oj5HGIyfQpYTig==\",\n \"mediaLink\": \"https://www.googleapis.com/download/storage/v1/b/gcsfs-testing/o/test%2Faccounts.1.json?generation=1507732386873226&alt=media\",\n
        \"crc32c\": \"6wJAgQ==\",\n \"etag\": \"CIr/1+rk6NYCEAE=\"\n}\n"}
    headers:
      Alt-Svc: ['quic=":443"; ma=2592000; v="39,38,37,35"']
      Cache-Control: ['no-cache, no-store, max-age=0, must-revalidate']
      Content-Length: ['731']
      Content-Type: [application/json; charset=UTF-8]
      Date: ['Wed, 11 Oct 2017 14:33:09 GMT']
      ETag: [CIr/1+rk6NYCEAE=]
      Expires: ['Mon, 01 Jan 1990 00:00:00 GMT']
      Pragma: [no-cache]
      Server: [UploadServer]
      Vary: [Origin, X-Origin]
      X-GUploader-UploadID: [AEnB2UoKYcs1a4kjWWV0hBA3ha234tr6me8frXzylu7ZBXjd9IlBS5trXSRJM-lKVuhEquB7kB39rM43CBFz0DWPMQBSQTbOMg]
    status: {code: 200, message: OK}
- request:
    body: null
    headers:
      Accept: ['*/*']
      Accept-Encoding: ['gzip, deflate']
      Connection: [keep-alive]
      User-Agent: [python-requests/2.13.0]
    method: GET
    uri: https://www.googleapis.com/download/storage/v1/b/gcsfs-testing/o/test%2Faccounts.1.json?alt=media&generation=1507732386873226
  response:
    body: {string: '{"amount": 100, "name": "Alice"}

        {"amount": 200, "name": "Bob"}

        {"amount": 300, "name": "Charlie"}

        {"amount": 400, "name": "Dennis"}

'}
    headers:
      Alt-Svc: ['quic=":443"; ma=2592000; v="39,38,37,35"']
      Cache-Control: ['no-cache, no-store, max-age=0, must-revalidate']
      Content-Disposition: [attachment]
      Content-Length: ['133']
      Content-Type: [application/octet-stream]
      Date: ['Wed, 11 Oct 2017 14:33:09 GMT']
      ETag: [CIr/1+rk6NYCEAE=]
      Expires: ['Mon, 01 Jan 1990 00:00:00 GMT']
      Pragma: [no-cache]
      Server: [UploadServer]
      Vary: [Origin, X-Origin]
      X-GUploader-UploadID: [AEnB2UrsD69HlZJ76lY3MhtbpjBQnV8B5MTeJsFoRehpZmYmOMy0giuQFIck0vItAiYU7r0ttD1tBXb9bHnOUUsqRPIVB4lyfQ]
      X-Goog-Generation: ['1507732386873226']
      X-Goog-Hash: ['crc32c=6wJAgQ==,md5=xK7pmJz/Oj5HGIyfQpYTig==']
      X-Goog-Metageneration: ['1']
      X-Goog-Storage-Class: [STANDARD]
    status: {code: 200, message: OK}
- request:
    body: null
    headers:
      Accept: ['*/*']
      Accept-Encoding: ['gzip, deflate']
      Connection: [keep-alive]
      User-Agent: [python-requests/2.13.0]
    method: GET
    uri: https://www.googleapis.com/storage/v1/b/gcsfs-testing/o/test%2Faccounts.2.json
  response:
    body: {string: "{\n \"kind\": \"storage#object\",\n \"id\": \"gcsfs-testing/test/accounts.2.json/1507732387171717\",\n
        \"selfLink\": \"https://www.googleapis.com/storage/v1/b/gcsfs-testing/o/test%2Faccounts.2.json\",\n
        \"name\": \"test/accounts.2.json\",\n \"bucket\": \"gcsfs-testing\",\n \"generation\":
        \"1507732387171717\",\n \"metageneration\": \"1\",\n \"timeCreated\": \"2017-10-11T14:33:07.112Z\",\n
        \"updated\": \"2017-10-11T14:33:07.112Z\",\n \"storageClass\": \"STANDARD\",\n
        \"timeStorageClassUpdated\": \"2017-10-11T14:33:07.112Z\",\n \"size\": \"133\",\n
        \"md5Hash\": \"bjhC5OCrzKV+8MGMCF2BQA==\",\n \"mediaLink\": \"https://www.googleapis.com/download/storage/v1/b/gcsfs-testing/o/test%2Faccounts.2.json?generation=1507732387171717&alt=media\",\n
        \"crc32c\": \"Su+F+g==\",\n \"etag\": \"CIWb6urk6NYCEAE=\"\n}\n"}
    headers:
      Alt-Svc: ['quic=":443"; ma=2592000; v="39,38,37,35"']
      Cache-Control: ['no-cache, no-store, max-age=0, must-revalidate']
      Content-Length: ['731']
      Content-Type: [application/json; charset=UTF-8]
      Date: ['Wed, 11 Oct 2017 14:33:10 GMT']
      ETag: [CIWb6urk6NYCEAE=]
      Expires: ['Mon, 01 Jan 1990 00:00:00 GMT']
      Pragma: [no-cache]
      Server: [UploadServer]
      Vary: [Origin, X-Origin]
      X-GUploader-UploadID: [AEnB2Urg9cARb2drFvHzys20K6WBLZPRpKxAVqQK6odz3nKZ_-M7dJAVAj-cHSSFmM6Zk8e7nmCChgS1InoJHVLpQbVk8xsNNg]
    status: {code: 200, message: OK}
- request:
    body: null
    headers:
      Accept: ['*/*']
      Accept-Encoding: ['gzip, deflate']
      Connection: [keep-alive]
      User-Agent: [python-requests/2.13.0]
    method: GET
    uri: https://www.googleapis.com/download/storage/v1/b/gcsfs-testing/o/test%2Faccounts.2.json?alt=media&generation=1507732387171717
  response:
    body: {string: '{"amount": 500, "name": "Alice"}

        {"amount": 600, "name": "Bob"}

        {"amount": 700, "name": "Charlie"}

        {"amount": 800, "name": "Dennis"}

'}
    headers:
      Alt-Svc: ['quic=":443"; ma=2592000; v="39,38,37,35"']
      Cache-Control: ['no-cache, no-store, max-age=0, must-revalidate']
      Content-Disposition: [attachment]
      Content-Length: ['133']
      Content-Type: [application/octet-stream]
      Date: ['Wed, 11 Oct 2017 14:33:10 GMT']
      ETag: [CIWb6urk6NYCEAE=]
      Expires: ['Mon, 01 Jan 1990 00:00:00 GMT']
      Pragma: [no-cache]
      Server: [UploadServer]
      Vary: [Origin, X-Origin]
      X-GUploader-UploadID: [AEnB2UofZFCqLNHL8a3J76Dce5JNItZyzkEUfCGZrFnrHOB0R0jEUKP2HR3YhbBjInNWt1oPsTLBGMsZodVLAmYLeR5CZRpHDg]
      X-Goog-Generation: ['1507732387171717']
      X-Goog-Hash: ['crc32c=Su+F+g==,md5=bjhC5OCrzKV+8MGMCF2BQA==']
      X-Goog-Metageneration: ['1']
      X-Goog-Storage-Class: [STANDARD]
    status: {code: 200, message: OK}
- request:
    body: null
    headers:
      Accept: ['*/*']
      Accept-Encoding: ['gzip, deflate']
      Connection: [keep-alive]
      User-Agent: [python-requests/2.13.0]
    method: GET
    uri: https://www.googleapis.com/storage/v1/b/gcsfs-testing/o/test%2Faccounts.1.json
  response:
    body: {string: "{\n \"kind\": \"storage#object\",\n \"id\": \"gcsfs-testing/test/accounts.1.json/1507732386873226\",\n
        \"selfLink\": \"https://www.googleapis.com/storage/v1/b/gcsfs-testing/o/test%2Faccounts.1.json\",\n
        \"name\": \"test/accounts.1.json\",\n \"bucket\": \"gcsfs-testing\",\n \"generation\":
        \"1507732386873226\",\n \"metageneration\": \"1\",\n \"timeCreated\": \"2017-10-11T14:33:06.814Z\",\n
        \"updated\": \"2017-10-11T14:33:06.814Z\",\n \"storageClass\": \"STANDARD\",\n
        \"timeStorageClassUpdated\": \"2017-10-11T14:33:06.814Z\",\n \"size\": \"133\",\n
        \"md5Hash\": \"xK7pmJz/Oj5HGIyfQpYTig==\",\n \"mediaLink\": \"https://www.googleapis.com/download/storage/v1/b/gcsfs-testing/o/test%2Faccounts.1.json?generation=1507732386873226&alt=media\",\n
        \"crc32c\": \"6wJAgQ==\",\n \"etag\": \"CIr/1+rk6NYCEAE=\"\n}\n"}
    headers:
      Alt-Svc: ['quic=":443"; ma=2592000; v="39,38,37,35"']
      Cache-Control: ['no-cache, no-store, max-age=0, must-revalidate']
      Content-Length: ['731']
      Content-Type: [application/json; charset=UTF-8]
      Date: ['Wed, 11 Oct 2017 14:33:10 GMT']
      ETag: [CIr/1+rk6NYCEAE=]
      Expires: ['Mon, 01 Jan 1990 00:00:00 GMT']
      Pragma: [no-cache]
      Server: [UploadServer]
      Vary: [Origin, X-Origin]
      X-GUploader-UploadID: [AEnB2UopLxlbdsEpb7ce4Fk-vBglHpqsbPgjXK4jy0dR-X_Gbtx7SwbkkRBE5rIFbxXCdLPN5tcbbRoH1_zva2P5wfYfdD_Beg]
    status: {code: 200, message: OK}
- request:
    body: null
    headers:
      Accept: ['*/*']
      Accept-Encoding: ['gzip, deflate']
      Connection: [keep-alive]
      User-Agent: [python-requests/2.13.0]
    method: GET
    uri: https://www.googleapis.com/download/storage/v1/b/gcsfs-testing/o/test%2Faccounts.1.json?alt=media&generation=1507732386873226
  response:
    body: {string: '{"amount": 100, "name": "Alice"}

        {"amount": 200, "name": "Bob"}

        {"amount": 300, "name": "Charlie"}

        {"amount": 400, "name": "Dennis"}

'}
    headers:
      Alt-Svc: ['quic=":443"; ma=2592000; v="39,38,37,35"']
      Cache-Control: ['no-cache, no-store, max-age=0, must-revalidate']
      Content-Disposition: [attachment]
      Content-Length: ['133']
      Content-Type: [application/octet-stream]
      Date: ['Wed, 11 Oct 2017 14:33:10 GMT']
      ETag: [CIr/1+rk6NYCEAE=]
      Expires: ['Mon, 01 Jan 1990 00:00:00 GMT']
      Pragma: [no-cache]
      Server: [UploadServer]
      Vary: [Origin, X-Origin]
      X-GUploader-UploadID: [AEnB2UrdHc3XrIoj7To5kZDqulwhWTThYMS4GIXEGrpAKsUUf2qh88LVzjVQyYuiNgMRAMMUDwdfRjI2ha7BUWkThcipzJaYew]
      X-Goog-Generation: ['1507732386873226']
      X-Goog-Hash: ['crc32c=6wJAgQ==,md5=xK7pmJz/Oj5HGIyfQpYTig==']
      X-Goog-Metageneration: ['1']
      X-Goog-Storage-Class: [STANDARD]
    status: {code: 200, message: OK}
- request:
    body: null
    headers:
      Accept: ['*/*']
      Accept-Encoding: ['gzip, deflate']
      Connection: [keep-alive]
      User-Agent: [python-requests/2.13.0]
    method: GET
    uri: https://www.googleapis.com/storage/v1/b/gcsfs-testing/o/test%2Faccounts.1.json
  response:
    body: {string: "{\n \"kind\": \"storage#object\",\n \"id\": \"gcsfs-testing/test/accounts.1.json/1507732386873226\",\n
        \"selfLink\": \"https://www.googleapis.com/storage/v1/b/gcsfs-testing/o/test%2Faccounts.1.json\",\n
        \"name\": \"test/accounts.1.json\",\n \"bucket\": \"gcsfs-testing\",\n \"generation\":
        \"1507732386873226\",\n \"metageneration\": \"1\",\n \"timeCreated\": \"2017-10-11T14:33:06.814Z\",\n
        \"updated\": \"2017-10-11T14:33:06.814Z\",\n \"storageClass\": \"STANDARD\",\n
        \"timeStorageClassUpdated\": \"2017-10-11T14:33:06.814Z\",\n \"size\": \"133\",\n
        \"md5Hash\": \"xK7pmJz/Oj5HGIyfQpYTig==\",\n \"mediaLink\": \"https://www.googleapis.com/download/storage/v1/b/gcsfs-testing/o/test%2Faccounts.1.json?generation=1507732386873226&alt=media\",\n
        \"crc32c\": \"6wJAgQ==\",\n \"etag\": \"CIr/1+rk6NYCEAE=\"\n}\n"}
    headers:
      Alt-Svc: ['quic=":443"; ma=2592000; v="39,38,37,35"']
      Cache-Control: ['no-cache, no-store, max-age=0, must-revalidate']
      Content-Length: ['731']
      Content-Type: [application/json; charset=UTF-8]
      Date: ['Wed, 11 Oct 2017 14:33:11 GMT']
      ETag: [CIr/1+rk6NYCEAE=]
      Expires: ['Mon, 01 Jan 1990 00:00:00 GMT']
      Pragma: [no-cache]
      Server: [UploadServer]
      Vary: [Origin, X-Origin]
      X-GUploader-UploadID: [AEnB2UpFBbaSmEauGMyEkfgbPYF8TXlqFVJ_kgq-Sn0Qk2l25AV0ExvsPU-F7xR7YaqFOm0H5CcYn6AxC-EjzOglSN7orNjkVg]
    status: {code: 200, message: OK}
- request:
    body: null
    headers:
      Accept: ['*/*']
      Accept-Encoding: ['gzip, deflate']
      Connection: [keep-alive]
      User-Agent: [python-requests/2.13.0]
    method: GET
    uri: https://www.googleapis.com/download/storage/v1/b/gcsfs-testing/o/test%2Faccounts.1.json?alt=media&generation=1507732386873226
  response:
    body: {string: '{"amount": 100, "name": "Alice"}

        {"amount": 200, "name": "Bob"}

        {"amount": 300, "name": "Charlie"}

        {"amount": 400, "name": "Dennis"}

'}
    headers:
      Alt-Svc: ['quic=":443"; ma=2592000; v="39,38,37,35"']
      Cache-Control: ['no-cache, no-store, max-age=0, must-revalidate']
      Content-Disposition: [attachment]
      Content-Length: ['133']
      Content-Type: [application/octet-stream]
      Date: ['Wed, 11 Oct 2017 14:33:11 GMT']
      ETag: [CIr/1+rk6NYCEAE=]
      Expires: ['Mon, 01 Jan 1990 00:00:00 GMT']
      Pragma: [no-cache]
      Server: [UploadServer]
      Vary: [Origin, X-Origin]
      X-GUploader-UploadID: [AEnB2UpWavuPkHgPhmU9t9NyjdmcOAgOx5ed0BkCtv2kS335Vtf2YGXWreu92N648U0L4DRu_iylKjod0hUM1TQuOfxIY8lBUw]
      X-Goog-Generation: ['1507732386873226']
      X-Goog-Hash: ['crc32c=6wJAgQ==,md5=xK7pmJz/Oj5HGIyfQpYTig==']
      X-Goog-Metageneration: ['1']
      X-Goog-Storage-Class: [STANDARD]
    status: {code: 200, message: OK}
- request:
    body: null
    headers:
      Accept: ['*/*']
      Accept-Encoding: ['gzip, deflate']
      Connection: [keep-alive]
      User-Agent: [python-requests/2.13.0]
    method: GET
    uri: https://www.googleapis.com/storage/v1/b/gcsfs-testing/o/test%2Faccounts.2.json
  response:
    body: {string: "{\n \"kind\": \"storage#object\",\n \"id\": \"gcsfs-testing/test/accounts.2.json/1507732387171717\",\n
        \"selfLink\": \"https://www.googleapis.com/storage/v1/b/gcsfs-testing/o/test%2Faccounts.2.json\",\n
        \"name\": \"test/accounts.2.json\",\n \"bucket\": \"gcsfs-testing\",\n \"generation\":
        \"1507732387171717\",\n \"metageneration\": \"1\",\n \"timeCreated\": \"2017-10-11T14:33:07.112Z\",\n
        \"updated\": \"2017-10-11T14:33:07.112Z\",\n \"storageClass\": \"STANDARD\",\n
        \"timeStorageClassUpdated\": \"2017-10-11T14:33:07.112Z\",\n \"size\": \"133\",\n
        \"md5Hash\": \"bjhC5OCrzKV+8MGMCF2BQA==\",\n \"mediaLink\": \"https://www.googleapis.com/download/storage/v1/b/gcsfs-testing/o/test%2Faccounts.2.json?generation=1507732387171717&alt=media\",\n
        \"crc32c\": \"Su+F+g==\",\n \"etag\": \"CIWb6urk6NYCEAE=\"\n}\n"}
    headers:
      Alt-Svc: ['quic=":443"; ma=2592000; v="39,38,37,35"']
      Cache-Control: ['no-cache, no-store, max-age=0, must-revalidate']
      Content-Length: ['731']
      Content-Type: [application/json; charset=UTF-8]
      Date: ['Wed, 11 Oct 2017 14:33:11 GMT']
      ETag: [CIWb6urk6NYCEAE=]
      Expires: ['Mon, 01 Jan 1990 00:00:00 GMT']
      Pragma: [no-cache]
      Server: [UploadServer]
      Vary: [Origin, X-Origin]
      X-GUploader-UploadID: [AEnB2Uo1dtl6WjGxv0YaJHqlDIM32mltcVYohy6SIqEtx3zwtHD13NDPJZwao_FvKSaidX1iIZn2-WTwJj1Tso086PJ5EpLLGQ]
    status: {code: 200, message: OK}
- request:
    body: null
    headers:
      Accept: ['*/*']
      Accept-Encoding: ['gzip, deflate']
      Connection: [keep-alive]
      User-Agent: [python-requests/2.13.0]
    method: GET
    uri: https://www.googleapis.com/download/storage/v1/b/gcsfs-testing/o/test%2Faccounts.2.json?alt=media&generation=1507732387171717
  response:
    body: {string: '{"amount": 500, "name": "Alice"}

        {"amount": 600, "name": "Bob"}

        {"amount": 700, "name": "Charlie"}

        {"amount": 800, "name": "Dennis"}

'}
    headers:
      Alt-Svc: ['quic=":443"; ma=2592000; v="39,38,37,35"']
      Cache-Control: ['no-cache, no-store, max-age=0, must-revalidate']
      Content-Disposition: [attachment]
      Content-Length: ['133']
      Content-Type: [application/octet-stream]
      Date: ['Wed, 11 Oct 2017 14:33:11 GMT']
      ETag: [CIWb6urk6NYCEAE=]
      Expires: ['Mon, 01 Jan 1990 00:00:00 GMT']
      Pragma: [no-cache]
      Server: [UploadServer]
      Vary: [Origin, X-Origin]
      X-GUploader-UploadID: [AEnB2UoxcOkWHkPeVVc74iAY2B0_IRUK2vSw4uMAMGeNkPcNe0Jpaj3Fl6j1zIj0GtA_RHIlKg9nfOLkcOGzfdQ4WHOaTKcD6g]
      X-Goog-Generation: ['1507732387171717']
      X-Goog-Hash: ['crc32c=Su+F+g==,md5=bjhC5OCrzKV+8MGMCF2BQA==']
      X-Goog-Metageneration: ['1']
      X-Goog-Storage-Class: [STANDARD]
    status: {code: 200, message: OK}
- request:
    body: null
    headers:
      Accept: ['*/*']
      Accept-Encoding: ['gzip, deflate']
      Connection: [keep-alive]
      User-Agent: [python-requests/2.13.0]
    method: GET
    uri: https://www.googleapis.com/storage/v1/b/gcsfs-testing/o/test%2Faccounts.2.json
  response:
    body: {string: "{\n \"kind\": \"storage#object\",\n \"id\": \"gcsfs-testing/test/accounts.2.json/1507732387171717\",\n
        \"selfLink\": \"https://www.googleapis.com/storage/v1/b/gcsfs-testing/o/test%2Faccounts.2.json\",\n
        \"name\": \"test/accounts.2.json\",\n \"bucket\": \"gcsfs-testing\",\n \"generation\":
        \"1507732387171717\",\n \"metageneration\": \"1\",\n \"timeCreated\": \"2017-10-11T14:33:07.112Z\",\n
        \"updated\": \"2017-10-11T14:33:07.112Z\",\n \"storageClass\": \"STANDARD\",\n
        \"timeStorageClassUpdated\": \"2017-10-11T14:33:07.112Z\",\n \"size\": \"133\",\n
        \"md5Hash\": \"bjhC5OCrzKV+8MGMCF2BQA==\",\n \"mediaLink\": \"https://www.googleapis.com/download/storage/v1/b/gcsfs-testing/o/test%2Faccounts.2.json?generation=1507732387171717&alt=media\",\n
        \"crc32c\": \"Su+F+g==\",\n \"etag\": \"CIWb6urk6NYCEAE=\"\n}\n"}
    headers:
      Alt-Svc: ['quic=":443"; ma=2592000; v="39,38,37,35"']
      Cache-Control: ['no-cache, no-store, max-age=0, must-revalidate']
      Content-Length: ['731']
      Content-Type: [application/json; charset=UTF-8]
      Date: ['Wed, 11 Oct 2017 14:33:12 GMT']
      ETag: [CIWb6urk6NYCEAE=]
      Expires: ['Mon, 01 Jan 1990 00:00:00 GMT']
      Pragma: [no-cache]
      Server: [UploadServer]
      Vary: [Origin, X-Origin]
      X-GUploader-UploadID: [AEnB2Ur5sRd0TxxWvQ2Wn9dtoHG8-KrQAoE0VUJH8ms4VONmRj2VJpsezFCxrWlyNQd-bpamswPVGFJw5qLdVykYDg4q0K-HKg]
    status: {code: 200, message: OK}
- request:
    body: null
    headers:
      Accept: ['*/*']
      Accept-Encoding: ['gzip, deflate']
      Connection: [keep-alive]
      User-Agent: [python-requests/2.13.0]
    method: GET
    uri: https://www.googleapis.com/download/storage/v1/b/gcsfs-testing/o/test%2Faccounts.2.json?alt=media&generation=1507732387171717
  response:
    body: {string: '{"amount": 500, "name": "Alice"}

        {"amount": 600, "name": "Bob"}

        {"amount": 700, "name": "Charlie"}

        {"amount": 800, "name": "Dennis"}

'}
    headers:
      Alt-Svc: ['quic=":443"; ma=2592000; v="39,38,37,35"']
      Cache-Control: ['no-cache, no-store, max-age=0, must-revalidate']
      Content-Disposition: [attachment]
      Content-Length: ['133']
      Content-Type: [application/octet-stream]
      Date: ['Wed, 11 Oct 2017 14:33:12 GMT']
      ETag: [CIWb6urk6NYCEAE=]
      Expires: ['Mon, 01 Jan 1990 00:00:00 GMT']
      Pragma: [no-cache]
      Server: [UploadServer]
      Vary: [Origin, X-Origin]
      X-GUploader-UploadID: [AEnB2UoSOEm_s_fL8Ngsp5mTTDIN59kCzYUM2iWpXOV0MQIVvJEI5ZclD9V5AHWHaoXJPAjIbUiNLXK-qjrOsLCQoW7hN_g3HA]
      X-Goog-Generation: ['1507732387171717']
      X-Goog-Hash: ['crc32c=Su+F+g==,md5=bjhC5OCrzKV+8MGMCF2BQA==']
      X-Goog-Metageneration: ['1']
      X-Goog-Storage-Class: [STANDARD]
    status: {code: 200, message: OK}
- request:
    body: null
    headers:
      Accept: ['*/*']
      Accept-Encoding: ['gzip, deflate']
      Connection: [keep-alive]
      User-Agent: [python-requests/2.13.0]
    method: GET
    uri: https://www.googleapis.com/storage/v1/b/gcsfs-testing/o/?maxResults=1000
  response:
    body: {string: "{\n \"kind\": \"storage#objects\",\n \"items\": [\n  {\n   \"kind\":
        \"storage#object\",\n   \"id\": \"gcsfs-testing/2014-01-01.csv/1507732388044010\",\n
        \  \"selfLink\": \"https://www.googleapis.com/storage/v1/b/gcsfs-testing/o/2014-01-01.csv\",\n
        \  \"name\": \"2014-01-01.csv\",\n   \"bucket\": \"gcsfs-testing\",\n   \"generation\":
        \"1507732388044010\",\n   \"metageneration\": \"1\",\n   \"timeCreated\":
        \"2017-10-11T14:33:07.988Z\",\n   \"updated\": \"2017-10-11T14:33:07.988Z\",\n
        \  \"storageClass\": \"STANDARD\",\n   \"timeStorageClassUpdated\": \"2017-10-11T14:33:07.988Z\",\n
        \  \"size\": \"51\",\n   \"md5Hash\": \"Auycd2AT7x5m8G1W0NXcuA==\",\n   \"mediaLink\":
        \"https://www.googleapis.com/download/storage/v1/b/gcsfs-testing/o/2014-01-01.csv?generation=1507732388044010&alt=media\",\n
        \  \"crc32c\": \"yR1u0w==\",\n   \"etag\": \"COq5n+vk6NYCEAE=\"\n  },\n  {\n
        \  \"kind\": \"storage#object\",\n   \"id\": \"gcsfs-testing/2014-01-02.csv/1507732387759582\",\n
        \  \"selfLink\": \"https://www.googleapis.com/storage/v1/b/gcsfs-testing/o/2014-01-02.csv\",\n
        \  \"name\": \"2014-01-02.csv\",\n   \"bucket\": \"gcsfs-testing\",\n   \"generation\":
        \"1507732387759582\",\n   \"metageneration\": \"1\",\n   \"timeCreated\":
        \"2017-10-11T14:33:07.698Z\",\n   \"updated\": \"2017-10-11T14:33:07.698Z\",\n
        \  \"storageClass\": \"STANDARD\",\n   \"timeStorageClassUpdated\": \"2017-10-11T14:33:07.698Z\",\n
        \  \"size\": \"15\",\n   \"md5Hash\": \"cGwL6TebGKiJzgyNBJNb6Q==\",\n   \"mediaLink\":
        \"https://www.googleapis.com/download/storage/v1/b/gcsfs-testing/o/2014-01-02.csv?generation=1507732387759582&alt=media\",\n
        \  \"crc32c\": \"Mpt4QQ==\",\n   \"etag\": \"CN6Ljuvk6NYCEAE=\"\n  },\n  {\n
        \  \"kind\": \"storage#object\",\n   \"id\": \"gcsfs-testing/2014-01-03.csv/1507732387460308\",\n
        \  \"selfLink\": \"https://www.googleapis.com/storage/v1/b/gcsfs-testing/o/2014-01-03.csv\",\n
        \  \"name\": \"2014-01-03.csv\",\n   \"bucket\": \"gcsfs-testing\",\n   \"generation\":
        \"1507732387460308\",\n   \"metageneration\": \"1\",\n   \"timeCreated\":
        \"2017-10-11T14:33:07.407Z\",\n   \"updated\": \"2017-10-11T14:33:07.407Z\",\n
        \  \"storageClass\": \"STANDARD\",\n   \"timeStorageClassUpdated\": \"2017-10-11T14:33:07.407Z\",\n
        \  \"size\": \"52\",\n   \"md5Hash\": \"9keZXdUu0YtMynECFSOiMg==\",\n   \"mediaLink\":
        \"https://www.googleapis.com/download/storage/v1/b/gcsfs-testing/o/2014-01-03.csv?generation=1507732387460308&alt=media\",\n
        \  \"crc32c\": \"x/fq7w==\",\n   \"etag\": \"CNTp++rk6NYCEAE=\"\n  },\n  {\n
        \  \"kind\": \"storage#object\",\n   \"id\": \"gcsfs-testing/nested/file1/1507732389415623\",\n
        \  \"selfLink\": \"https://www.googleapis.com/storage/v1/b/gcsfs-testing/o/nested%2Ffile1\",\n
        \  \"name\": \"nested/file1\",\n   \"bucket\": \"gcsfs-testing\",\n   \"generation\":
        \"1507732389415623\",\n   \"metageneration\": \"1\",\n   \"timeCreated\":
        \"2017-10-11T14:33:09.355Z\",\n   \"updated\": \"2017-10-11T14:33:09.355Z\",\n
        \  \"storageClass\": \"STANDARD\",\n   \"timeStorageClassUpdated\": \"2017-10-11T14:33:09.355Z\",\n
        \  \"size\": \"6\",\n   \"md5Hash\": \"sZRqySSS0jR8YjW00mERhA==\",\n   \"mediaLink\":
        \"https://www.googleapis.com/download/storage/v1/b/gcsfs-testing/o/nested%2Ffile1?generation=1507732389415623&alt=media\",\n
        \  \"crc32c\": \"NT3Yvg==\",\n   \"etag\": \"CMeV8+vk6NYCEAE=\"\n  },\n  {\n
        \  \"kind\": \"storage#object\",\n   \"id\": \"gcsfs-testing/nested/file2/1507732389111422\",\n
        \  \"selfLink\": \"https://www.googleapis.com/storage/v1/b/gcsfs-testing/o/nested%2Ffile2\",\n
        \  \"name\": \"nested/file2\",\n   \"bucket\": \"gcsfs-testing\",\n   \"generation\":
        \"1507732389111422\",\n   \"metageneration\": \"1\",\n   \"timeCreated\":
        \"2017-10-11T14:33:09.054Z\",\n   \"updated\": \"2017-10-11T14:33:09.054Z\",\n
        \  \"storageClass\": \"STANDARD\",\n   \"timeStorageClassUpdated\": \"2017-10-11T14:33:09.054Z\",\n
        \  \"size\": \"5\",\n   \"md5Hash\": \"fXkwN6B2AYZXSwKC8vQ15w==\",\n   \"mediaLink\":
        \"https://www.googleapis.com/download/storage/v1/b/gcsfs-testing/o/nested%2Ffile2?generation=1507732389111422&alt=media\",\n
        \  \"crc32c\": \"MaqBTg==\",\n   \"etag\": \"CP7M4Ovk6NYCEAE=\"\n  },\n  {\n
        \  \"kind\": \"storage#object\",\n   \"id\": \"gcsfs-testing/nested/nested2/file1/1507732388396007\",\n
        \  \"selfLink\": \"https://www.googleapis.com/storage/v1/b/gcsfs-testing/o/nested%2Fnested2%2Ffile1\",\n
        \  \"name\": \"nested/nested2/file1\",\n   \"bucket\": \"gcsfs-testing\",\n
        \  \"generation\": \"1507732388396007\",\n   \"metageneration\": \"1\",\n
        \  \"timeCreated\": \"2017-10-11T14:33:08.344Z\",\n   \"updated\": \"2017-10-11T14:33:08.344Z\",\n
        \  \"storageClass\": \"STANDARD\",\n   \"timeStorageClassUpdated\": \"2017-10-11T14:33:08.344Z\",\n
        \  \"size\": \"6\",\n   \"md5Hash\": \"sZRqySSS0jR8YjW00mERhA==\",\n   \"mediaLink\":
        \"https://www.googleapis.com/download/storage/v1/b/gcsfs-testing/o/nested%2Fnested2%2Ffile1?generation=1507732388396007&alt=media\",\n
        \  \"crc32c\": \"NT3Yvg==\",\n   \"etag\": \"COf3tOvk6NYCEAE=\"\n  },\n  {\n
        \  \"kind\": \"storage#object\",\n   \"id\": \"gcsfs-testing/nested/nested2/file2/1507732388818247\",\n
        \  \"selfLink\": \"https://www.googleapis.com/storage/v1/b/gcsfs-testing/o/nested%2Fnested2%2Ffile2\",\n
        \  \"name\": \"nested/nested2/file2\",\n   \"bucket\": \"gcsfs-testing\",\n
        \  \"generation\": \"1507732388818247\",\n   \"metageneration\": \"1\",\n
        \  \"timeCreated\": \"2017-10-11T14:33:08.764Z\",\n   \"updated\": \"2017-10-11T14:33:08.764Z\",\n
        \  \"storageClass\": \"STANDARD\",\n   \"timeStorageClassUpdated\": \"2017-10-11T14:33:08.764Z\",\n
        \  \"size\": \"5\",\n   \"md5Hash\": \"fXkwN6B2AYZXSwKC8vQ15w==\",\n   \"mediaLink\":
        \"https://www.googleapis.com/download/storage/v1/b/gcsfs-testing/o/nested%2Fnested2%2Ffile2?generation=1507732388818247&alt=media\",\n
        \  \"crc32c\": \"MaqBTg==\",\n   \"etag\": \"CMfazuvk6NYCEAE=\"\n  },\n  {\n
        \  \"kind\": \"storage#object\",\n   \"id\": \"gcsfs-testing/test/accounts.1.json/1507732386873226\",\n
        \  \"selfLink\": \"https://www.googleapis.com/storage/v1/b/gcsfs-testing/o/test%2Faccounts.1.json\",\n
        \  \"name\": \"test/accounts.1.json\",\n   \"bucket\": \"gcsfs-testing\",\n
        \  \"generation\": \"1507732386873226\",\n   \"metageneration\": \"1\",\n
        \  \"timeCreated\": \"2017-10-11T14:33:06.814Z\",\n   \"updated\": \"2017-10-11T14:33:06.814Z\",\n
        \  \"storageClass\": \"STANDARD\",\n   \"timeStorageClassUpdated\": \"2017-10-11T14:33:06.814Z\",\n
        \  \"size\": \"133\",\n   \"md5Hash\": \"xK7pmJz/Oj5HGIyfQpYTig==\",\n   \"mediaLink\":
        \"https://www.googleapis.com/download/storage/v1/b/gcsfs-testing/o/test%2Faccounts.1.json?generation=1507732386873226&alt=media\",\n
        \  \"crc32c\": \"6wJAgQ==\",\n   \"etag\": \"CIr/1+rk6NYCEAE=\"\n  },\n  {\n
        \  \"kind\": \"storage#object\",\n   \"id\": \"gcsfs-testing/test/accounts.2.json/1507732387171717\",\n
        \  \"selfLink\": \"https://www.googleapis.com/storage/v1/b/gcsfs-testing/o/test%2Faccounts.2.json\",\n
        \  \"name\": \"test/accounts.2.json\",\n   \"bucket\": \"gcsfs-testing\",\n
        \  \"generation\": \"1507732387171717\",\n   \"metageneration\": \"1\",\n
        \  \"timeCreated\": \"2017-10-11T14:33:07.112Z\",\n   \"updated\": \"2017-10-11T14:33:07.112Z\",\n
        \  \"storageClass\": \"STANDARD\",\n   \"timeStorageClassUpdated\": \"2017-10-11T14:33:07.112Z\",\n
        \  \"size\": \"133\",\n   \"md5Hash\": \"bjhC5OCrzKV+8MGMCF2BQA==\",\n   \"mediaLink\":
        \"https://www.googleapis.com/download/storage/v1/b/gcsfs-testing/o/test%2Faccounts.2.json?generation=1507732387171717&alt=media\",\n
        \  \"crc32c\": \"Su+F+g==\",\n   \"etag\": \"CIWb6urk6NYCEAE=\"\n  }\n ]\n}\n"}
    headers:
      Alt-Svc: ['quic=":443"; ma=2592000; v="39,38,37,35"']
      Cache-Control: ['private, max-age=0, must-revalidate, no-transform']
      Content-Length: ['6807']
      Content-Type: [application/json; charset=UTF-8]
      Date: ['Wed, 11 Oct 2017 14:33:12 GMT']
      Expires: ['Wed, 11 Oct 2017 14:33:12 GMT']
      Server: [UploadServer]
      Vary: [Origin, X-Origin]
      X-GUploader-UploadID: [AEnB2Uoj6KTmeDiN89UiYv7jkXdSUgQ3Klp84R6awUEyuwUrD9RoPJdWuyP4xiEnpv_usLWk-Uq1K6gjejKCXIG-qhUTY1E3qg]
    status: {code: 200, message: OK}
- request:
    body: null
    headers:
      Accept: ['*/*']
      Accept-Encoding: ['gzip, deflate']
      Connection: [keep-alive]
      Content-Length: ['0']
      User-Agent: [python-requests/2.13.0]
    method: DELETE
    uri: https://www.googleapis.com/storage/v1/b/gcsfs-testing/o/2014-01-01.csv
  response:
    body: {string: ''}
    headers:
      Alt-Svc: ['quic=":443"; ma=2592000; v="39,38,37,35"']
      Cache-Control: ['no-cache, no-store, max-age=0, must-revalidate']
      Content-Length: ['0']
      Content-Type: [application/json]
      Date: ['Wed, 11 Oct 2017 14:33:12 GMT']
      Expires: ['Mon, 01 Jan 1990 00:00:00 GMT']
      Pragma: [no-cache]
      Server: [UploadServer]
      Vary: [Origin, X-Origin]
      X-GUploader-UploadID: [AEnB2UpyHt768dU1bTrPDyDKkKYjtiGq1cM5AStByw03Ek8Y-2mcaQITDOsCCD0rtIZoZ7-ilYwU1yW8G5Z2jM-e2rNEG6O6pA]
    status: {code: 204, message: No Content}
- request:
    body: null
    headers:
      Accept: ['*/*']
      Accept-Encoding: ['gzip, deflate']
      Connection: [keep-alive]
      Content-Length: ['0']
      User-Agent: [python-requests/2.13.0]
    method: DELETE
    uri: https://www.googleapis.com/storage/v1/b/gcsfs-testing/o/2014-01-02.csv
  response:
    body: {string: ''}
    headers:
      Alt-Svc: ['quic=":443"; ma=2592000; v="39,38,37,35"']
      Cache-Control: ['no-cache, no-store, max-age=0, must-revalidate']
      Content-Length: ['0']
      Content-Type: [application/json]
      Date: ['Wed, 11 Oct 2017 14:33:13 GMT']
      Expires: ['Mon, 01 Jan 1990 00:00:00 GMT']
      Pragma: [no-cache]
      Server: [UploadServer]
      Vary: [Origin, X-Origin]
      X-GUploader-UploadID: [AEnB2UrNyVnmkI2xfSULUY3KO_SpbIxX1yI131BRIAW3PVoHHN8GXrCI8ifOxWdZI0wG4UN83n1-DOp7vMtKMAZtGDX5pI9xeQ]
    status: {code: 204, message: No Content}
- request:
    body: null
    headers:
      Accept: ['*/*']
      Accept-Encoding: ['gzip, deflate']
      Connection: [keep-alive]
      Content-Length: ['0']
      User-Agent: [python-requests/2.13.0]
    method: DELETE
    uri: https://www.googleapis.com/storage/v1/b/gcsfs-testing/o/2014-01-03.csv
  response:
    body: {string: ''}
    headers:
      Alt-Svc: ['quic=":443"; ma=2592000; v="39,38,37,35"']
      Cache-Control: ['no-cache, no-store, max-age=0, must-revalidate']
      Content-Length: ['0']
      Content-Type: [application/json]
      Date: ['Wed, 11 Oct 2017 14:33:13 GMT']
      Expires: ['Mon, 01 Jan 1990 00:00:00 GMT']
      Pragma: [no-cache]
      Server: [UploadServer]
      Vary: [Origin, X-Origin]
      X-GUploader-UploadID: [AEnB2Upncx_OcNFW_FIInmRhiueZQT4PnEr9AKtA_vHDdAebUGbdumgzMSuD6-l2slKacXaFbwCGnhawAULWwUn-dR3ldNY25w]
    status: {code: 204, message: No Content}
- request:
    body: null
    headers:
      Accept: ['*/*']
      Accept-Encoding: ['gzip, deflate']
      Connection: [keep-alive]
      Content-Length: ['0']
      User-Agent: [python-requests/2.13.0]
    method: DELETE
    uri: https://www.googleapis.com/storage/v1/b/gcsfs-testing/o/nested%2Ffile1
  response:
    body: {string: ''}
    headers:
      Alt-Svc: ['quic=":443"; ma=2592000; v="39,38,37,35"']
      Cache-Control: ['no-cache, no-store, max-age=0, must-revalidate']
      Content-Length: ['0']
      Content-Type: [application/json]
      Date: ['Wed, 11 Oct 2017 14:33:13 GMT']
      Expires: ['Mon, 01 Jan 1990 00:00:00 GMT']
      Pragma: [no-cache]
      Server: [UploadServer]
      Vary: [Origin, X-Origin]
      X-GUploader-UploadID: [AEnB2UqJLgs2lL_ba4sUxVPjH3VztrCrJlvQdIxoet19z3an287tvoSRJUIDMbsGn9Ygyf8j98IpsE5Ut8YuufvQ0doV4IXUug]
    status: {code: 204, message: No Content}
- request:
    body: null
    headers:
      Accept: ['*/*']
      Accept-Encoding: ['gzip, deflate']
      Connection: [keep-alive]
      Content-Length: ['0']
      User-Agent: [python-requests/2.13.0]
    method: DELETE
    uri: https://www.googleapis.com/storage/v1/b/gcsfs-testing/o/nested%2Ffile2
  response:
    body: {string: ''}
    headers:
      Alt-Svc: ['quic=":443"; ma=2592000; v="39,38,37,35"']
      Cache-Control: ['no-cache, no-store, max-age=0, must-revalidate']
      Content-Length: ['0']
      Content-Type: [application/json]
      Date: ['Wed, 11 Oct 2017 14:33:13 GMT']
      Expires: ['Mon, 01 Jan 1990 00:00:00 GMT']
      Pragma: [no-cache]
      Server: [UploadServer]
      Vary: [Origin, X-Origin]
      X-GUploader-UploadID: [AEnB2Uq-9v9WqkSQtJqUyYkUyZjuUGE8H6I8TO4PQnCZ6vicD4kuFuXgyrcPqUNjBac4dxh2ulyYulh76mOIWi0-uVNNZ_W4dA]
    status: {code: 204, message: No Content}
- request:
    body: null
    headers:
      Accept: ['*/*']
      Accept-Encoding: ['gzip, deflate']
      Connection: [keep-alive]
      Content-Length: ['0']
      User-Agent: [python-requests/2.13.0]
    method: DELETE
    uri: https://www.googleapis.com/storage/v1/b/gcsfs-testing/o/nested%2Fnested2%2Ffile1
  response:
    body: {string: ''}
    headers:
      Alt-Svc: ['quic=":443"; ma=2592000; v="39,38,37,35"']
      Cache-Control: ['no-cache, no-store, max-age=0, must-revalidate']
      Content-Length: ['0']
      Content-Type: [application/json]
      Date: ['Wed, 11 Oct 2017 14:33:14 GMT']
      Expires: ['Mon, 01 Jan 1990 00:00:00 GMT']
      Pragma: [no-cache]
      Server: [UploadServer]
      Vary: [Origin, X-Origin]
      X-GUploader-UploadID: [AEnB2UpyCs-ruRwFDt9DE_xLNXO98QTl4Q2fcLJUIhcYwWsX3b1plOxRu9GPeHf0Oa2a52VIwadO9r4dge_BIQxxO8dJSoDdpg]
    status: {code: 204, message: No Content}
- request:
    body: null
    headers:
      Accept: ['*/*']
      Accept-Encoding: ['gzip, deflate']
      Connection: [keep-alive]
      Content-Length: ['0']
      User-Agent: [python-requests/2.13.0]
    method: DELETE
    uri: https://www.googleapis.com/storage/v1/b/gcsfs-testing/o/nested%2Fnested2%2Ffile2
  response:
    body: {string: ''}
    headers:
      Alt-Svc: ['quic=":443"; ma=2592000; v="39,38,37,35"']
      Cache-Control: ['no-cache, no-store, max-age=0, must-revalidate']
      Content-Length: ['0']
      Content-Type: [application/json]
      Date: ['Wed, 11 Oct 2017 14:33:14 GMT']
      Expires: ['Mon, 01 Jan 1990 00:00:00 GMT']
      Pragma: [no-cache]
      Server: [UploadServer]
      Vary: [Origin, X-Origin]
      X-GUploader-UploadID: [AEnB2Uo9YngHqSLUC2vp9VKUhVhAK3GsCHr2D5ob1gWuIIq1DxlULsA8u8gPqH3T53eMd6B9o9z0cEuA8ddFcnu8snw-B3DecQ]
    status: {code: 204, message: No Content}
- request:
    body: null
    headers:
      Accept: ['*/*']
      Accept-Encoding: ['gzip, deflate']
      Connection: [keep-alive]
      Content-Length: ['0']
      User-Agent: [python-requests/2.13.0]
    method: DELETE
    uri: https://www.googleapis.com/storage/v1/b/gcsfs-testing/o/test%2Faccounts.1.json
  response:
    body: {string: ''}
    headers:
      Alt-Svc: ['quic=":443"; ma=2592000; v="39,38,37,35"']
      Cache-Control: ['no-cache, no-store, max-age=0, must-revalidate']
      Content-Length: ['0']
      Content-Type: [application/json]
      Date: ['Wed, 11 Oct 2017 14:33:14 GMT']
      Expires: ['Mon, 01 Jan 1990 00:00:00 GMT']
      Pragma: [no-cache]
      Server: [UploadServer]
      Vary: [Origin, X-Origin]
      X-GUploader-UploadID: [AEnB2Upp6weUKTjPjtE9usKWHG1CG6toVO2AubvKiC00CkGNh1kUhgKe5_aPpcQRc3gJKWFbwUp5H9J-J5GrH3iekFc2_T6_lA]
    status: {code: 204, message: No Content}
- request:
    body: null
    headers:
      Accept: ['*/*']
      Accept-Encoding: ['gzip, deflate']
      Connection: [keep-alive]
      Content-Length: ['0']
      User-Agent: [python-requests/2.13.0]
    method: DELETE
    uri: https://www.googleapis.com/storage/v1/b/gcsfs-testing/o/test%2Faccounts.2.json
  response:
    body: {string: ''}
    headers:
      Alt-Svc: ['quic=":443"; ma=2592000; v="39,38,37,35"']
      Cache-Control: ['no-cache, no-store, max-age=0, must-revalidate']
      Content-Length: ['0']
      Content-Type: [application/json]
      Date: ['Wed, 11 Oct 2017 14:33:15 GMT']
      Expires: ['Mon, 01 Jan 1990 00:00:00 GMT']
      Pragma: [no-cache]
      Server: [UploadServer]
      Vary: [Origin, X-Origin]
      X-GUploader-UploadID: [AEnB2Uq390-28m0FmzjSsGkOlgPWwe7uP1or2E9Yr3YHH66yhmR-G_fycTe2qRSuKTD8wQNCCURv8qR8ko4bRCZr7nKPEmWdzA]
    status: {code: 204, message: No Content}
- request:
    body: null
    headers:
      Accept: ['*/*']
      Accept-Encoding: ['gzip, deflate']
      Connection: [keep-alive]
      Content-Length: ['0']
      User-Agent: [python-requests/2.18.4]
    method: POST
    uri: https://www.googleapis.com/oauth2/v4/token?grant_type=refresh_token
  response:
    body:
      string: !!binary |
        H4sIAJEJMFoC/6tWykyJL8nPTs1TslJQqqioUNJRUALz40sqC1JBgk6piUWpRSDx1IqCzKLU4vhM
        kGJjU0tLoFhicnJqcTGqEbUAzyXVFVYAAAA=
    headers:
      Alt-Svc: ['hq=":443"; ma=2592000; quic=51303431; quic=51303339; quic=51303338;
          quic=51303337; quic=51303335,quic=":443"; ma=2592000; v="41,39,38,37,35"']
      Cache-Control: ['no-cache, no-store, max-age=0, must-revalidate']
      Content-Encoding: [gzip]
      Content-Type: [application/json; charset=UTF-8]
      Date: ['Tue, 12 Dec 2017 16:53:37 GMT']
      Expires: ['Mon, 01 Jan 1990 00:00:00 GMT']
      Pragma: [no-cache]
      Server: [GSE]
      Transfer-Encoding: [chunked]
      Vary: [Origin, X-Origin]
      X-Content-Type-Options: [nosniff]
      X-Frame-Options: [SAMEORIGIN]
      X-XSS-Protection: [1; mode=block]
    status: {code: 200, message: OK}
- request:
    body: null
    headers:
      Accept: ['*/*']
      Accept-Encoding: ['gzip, deflate']
      Connection: [keep-alive]
      User-Agent: [python-requests/2.18.4]
    method: GET
    uri: https://www.googleapis.com/storage/v1/b/?project=test_project
  response:
    body: {string: "{\n \"kind\": \"storage#buckets\",\n \"items\": [\n  {\n   \"kind\":
        \"storage#bucket\",\n   \"id\": \"anaconda-enterprise\",\n   \"selfLink\":
        \"https://www.googleapis.com/storage/v1/b/anaconda-enterprise\",\n   \"projectNumber\":
        \"586241054156\",\n   \"name\": \"anaconda-enterprise\",\n   \"timeCreated\":
        \"2017-07-05T23:53:06.552Z\",\n   \"updated\": \"2017-07-14T17:39:54.178Z\",\n
        \  \"metageneration\": \"3\",\n   \"location\": \"US\",\n   \"storageClass\":
        \"MULTI_REGIONAL\",\n   \"etag\": \"CAM=\"\n  },\n  {\n   \"kind\": \"storage#bucket\",\n
        \  \"id\": \"anaconda-public-data\",\n   \"selfLink\": \"https://www.googleapis.com/storage/v1/b/anaconda-public-data\",\n
        \  \"projectNumber\": \"586241054156\",\n   \"name\": \"anaconda-public-data\",\n
        \  \"timeCreated\": \"2017-04-05T20:22:12.865Z\",\n   \"updated\": \"2017-07-10T16:32:07.980Z\",\n
        \  \"metageneration\": \"2\",\n   \"location\": \"US\",\n   \"storageClass\":
        \"MULTI_REGIONAL\",\n   \"etag\": \"CAI=\"\n  },\n  {\n   \"kind\": \"storage#bucket\",\n
        \  \"id\": \"artifacts.test_project.appspot.com\",\n   \"selfLink\": \"https://www.googleapis.com/storage/v1/b/artifacts.test_project.appspot.com\",\n
        \  \"projectNumber\": \"586241054156\",\n   \"name\": \"artifacts.test_project.appspot.com\",\n
        \  \"timeCreated\": \"2016-05-17T18:29:22.774Z\",\n   \"updated\": \"2016-05-17T18:29:22.774Z\",\n
        \  \"metageneration\": \"1\",\n   \"location\": \"US\",\n   \"storageClass\":
        \"STANDARD\",\n   \"etag\": \"CAE=\"\n  },\n  {\n   \"kind\": \"storage#bucket\",\n
        \  \"id\": \"test_project_cloudbuild\",\n   \"selfLink\": \"https://www.googleapis.com/storage/v1/b/test_project_cloudbuild\",\n
        \  \"projectNumber\": \"586241054156\",\n   \"name\": \"test_project_cloudbuild\",\n
        \  \"timeCreated\": \"2017-11-03T20:06:49.744Z\",\n   \"updated\": \"2017-11-03T20:06:49.744Z\",\n
        \  \"metageneration\": \"1\",\n   \"location\": \"US\",\n   \"storageClass\":
        \"STANDARD\",\n   \"etag\": \"CAE=\"\n  },\n  {\n   \"kind\": \"storage#bucket\",\n
=======
        \  \"id\": \"test_project_cloudbuild\",\n   \"selfLink\": \"https://www.googleapis.com/storage/v1/b/test_project_cloudbuild\",\n
        \  \"projectNumber\": \"586241054156\",\n   \"name\": \"test_project_cloudbuild\",\n
        \  \"timeCreated\": \"2017-11-03T20:06:49.744Z\",\n   \"updated\": \"2017-11-03T20:06:49.744Z\",\n
        \  \"metageneration\": \"1\",\n   \"location\": \"US\",\n   \"storageClass\":
        \"STANDARD\",\n   \"etag\": \"CAE=\"\n  },\n  {\n   \"kind\": \"storage#bucket\",\n
>>>>>>> 899a4518
        \  \"id\": \"dataflow-anaconda-compute\",\n   \"selfLink\": \"https://www.googleapis.com/storage/v1/b/dataflow-anaconda-compute\",\n
        \  \"projectNumber\": \"586241054156\",\n   \"name\": \"dataflow-anaconda-compute\",\n
        \  \"timeCreated\": \"2017-09-14T18:55:42.848Z\",\n   \"updated\": \"2017-09-14T18:55:42.848Z\",\n
        \  \"metageneration\": \"1\",\n   \"location\": \"US\",\n   \"storageClass\":
        \"MULTI_REGIONAL\",\n   \"etag\": \"CAE=\"\n  },\n  {\n   \"kind\": \"storage#bucket\",\n
        \  \"id\": \"gcsfs-test\",\n   \"selfLink\": \"https://www.googleapis.com/storage/v1/b/gcsfs-test\",\n
        \  \"projectNumber\": \"586241054156\",\n   \"name\": \"gcsfs-test\",\n   \"timeCreated\":
<<<<<<< HEAD
        \"2017-12-02T23:25:23.058Z\",\n   \"updated\": \"2017-12-02T23:25:23.058Z\",\n
        \  \"metageneration\": \"1\",\n   \"location\": \"US\",\n   \"storageClass\":
        \"MULTI_REGIONAL\",\n   \"etag\": \"CAE=\"\n  },\n  {\n   \"kind\": \"storage#bucket\",\n
=======
        \"2017-12-02T23:25:23.058Z\",\n   \"updated\": \"2018-01-04T14:07:08.519Z\",\n
        \  \"metageneration\": \"2\",\n   \"location\": \"US\",\n   \"storageClass\":
        \"MULTI_REGIONAL\",\n   \"etag\": \"CAI=\"\n  },\n  {\n   \"kind\": \"storage#bucket\",\n
>>>>>>> 899a4518
        \  \"id\": \"gcsfs-testing\",\n   \"selfLink\": \"https://www.googleapis.com/storage/v1/b/gcsfs-testing\",\n
        \  \"projectNumber\": \"586241054156\",\n   \"name\": \"gcsfs-testing\",\n
        \  \"timeCreated\": \"2017-12-12T16:52:13.675Z\",\n   \"updated\": \"2017-12-12T16:52:13.675Z\",\n
        \  \"metageneration\": \"1\",\n   \"location\": \"US\",\n   \"storageClass\":
        \"STANDARD\",\n   \"etag\": \"CAE=\"\n  }\n ]\n}\n"}
    headers:
      Alt-Svc: ['hq=":443"; ma=2592000; quic=51303431; quic=51303339; quic=51303338;
          quic=51303337; quic=51303335,quic=":443"; ma=2592000; v="41,39,38,37,35"']
      Cache-Control: ['private, max-age=0, must-revalidate, no-transform']
      Content-Length: ['2944']
      Content-Type: [application/json; charset=UTF-8]
<<<<<<< HEAD
      Date: ['Tue, 12 Dec 2017 16:53:37 GMT']
      Expires: ['Tue, 12 Dec 2017 16:53:37 GMT']
      Server: [UploadServer]
      Vary: [Origin, X-Origin]
      X-GUploader-UploadID: [AEnB2Uq1KmSFPx9e1-RTeEZO56wqYf4VfyvNuHUliVAkfhhHb7hRfjRc8oreTTD8f04yLcr8VFUnvkdTrUUO0tBkaHeliPmd4g]
=======
      Date: ['Thu, 04 Jan 2018 20:48:05 GMT']
      Expires: ['Thu, 04 Jan 2018 20:48:05 GMT']
      Server: [UploadServer]
      Vary: [Origin, X-Origin]
      X-GUploader-UploadID: [AEnB2UqqTO2HaNy8D9OYzI3Q1tLIma0FbdbKA3eiTJe7YT5hR2Pm_2VQzrcG-w9Of7SlVQoXndl54QpZWZlFhnRgaXvXBv0J_A]
>>>>>>> 899a4518
    status: {code: 200, message: OK}
- request:
    body: null
    headers:
      Accept: ['*/*']
      Accept-Encoding: ['gzip, deflate']
      Connection: [keep-alive]
      Content-Length: ['0']
      User-Agent: [python-requests/2.18.4]
    method: DELETE
    uri: https://www.googleapis.com/storage/v1/b/gcsfs-testing/o/tmp%2Ftest%2Fa
  response:
    body: {string: "{\n \"error\": {\n  \"errors\": [\n   {\n    \"domain\": \"global\",\n
        \   \"reason\": \"notFound\",\n    \"message\": \"Not Found\"\n   }\n  ],\n
        \ \"code\": 404,\n  \"message\": \"Not Found\"\n }\n}\n"}
    headers:
      Alt-Svc: ['hq=":443"; ma=2592000; quic=51303431; quic=51303339; quic=51303338;
          quic=51303337; quic=51303335,quic=":443"; ma=2592000; v="41,39,38,37,35"']
      Cache-Control: ['private, max-age=0']
      Content-Length: ['165']
      Content-Type: [application/json; charset=UTF-8]
<<<<<<< HEAD
      Date: ['Tue, 12 Dec 2017 16:53:37 GMT']
      Expires: ['Tue, 12 Dec 2017 16:53:37 GMT']
      Server: [UploadServer]
      Vary: [Origin, X-Origin]
      X-GUploader-UploadID: [AEnB2UoCmZiZ9Vl7d2jAmX9M-0RtRQwJkBR8VUQp5XUraIJmKWBOIMI0oqPfhJ6K1tlNwd7DG2JCjh5wjQLoNCqdNzKwJoG9Yg]
=======
      Date: ['Thu, 04 Jan 2018 20:48:05 GMT']
      Expires: ['Thu, 04 Jan 2018 20:48:05 GMT']
      Server: [UploadServer]
      Vary: [Origin, X-Origin]
      X-GUploader-UploadID: [AEnB2UrXuGFhLBzb9RWShlLu6SRpokPtJfOWQM5dwjGJO_xnYDbrqlyZmRz0NO-An0toqJv1JyhkC0ffNNWWNHOnBzJPXj8lDQ]
>>>>>>> 899a4518
    status: {code: 404, message: Not Found}
- request:
    body: null
    headers:
      Accept: ['*/*']
      Accept-Encoding: ['gzip, deflate']
      Connection: [keep-alive]
      Content-Length: ['0']
      User-Agent: [python-requests/2.18.4]
    method: DELETE
    uri: https://www.googleapis.com/storage/v1/b/gcsfs-testing/o/tmp%2Ftest%2Fb
  response:
    body: {string: "{\n \"error\": {\n  \"errors\": [\n   {\n    \"domain\": \"global\",\n
        \   \"reason\": \"notFound\",\n    \"message\": \"Not Found\"\n   }\n  ],\n
        \ \"code\": 404,\n  \"message\": \"Not Found\"\n }\n}\n"}
    headers:
      Alt-Svc: ['hq=":443"; ma=2592000; quic=51303431; quic=51303339; quic=51303338;
          quic=51303337; quic=51303335,quic=":443"; ma=2592000; v="41,39,38,37,35"']
      Cache-Control: ['private, max-age=0']
      Content-Length: ['165']
      Content-Type: [application/json; charset=UTF-8]
<<<<<<< HEAD
      Date: ['Tue, 12 Dec 2017 16:53:37 GMT']
      Expires: ['Tue, 12 Dec 2017 16:53:37 GMT']
      Server: [UploadServer]
      Vary: [Origin, X-Origin]
      X-GUploader-UploadID: [AEnB2UqeV8s9EmaUclAdHzw9COCE6UiSgizL0vi8X1qvaj2VrmQmacDBgSAp9DCP62HEe2S6Z-M7tFflye2tKXwXlyuAGLGK2Q]
=======
      Date: ['Thu, 04 Jan 2018 20:48:05 GMT']
      Expires: ['Thu, 04 Jan 2018 20:48:05 GMT']
      Server: [UploadServer]
      Vary: [Origin, X-Origin]
      X-GUploader-UploadID: [AEnB2UoquhuLMMr4vj313CVPNd_tH14pOEGf9GpIJRazAonEnGnHVZgtbv52_raXlsemBQKLeGkVNT6A7HQLZ13RdR_bEn9ZuA]
>>>>>>> 899a4518
    status: {code: 404, message: Not Found}
- request:
    body: null
    headers:
      Accept: ['*/*']
      Accept-Encoding: ['gzip, deflate']
      Connection: [keep-alive]
      Content-Length: ['0']
      User-Agent: [python-requests/2.18.4]
    method: DELETE
    uri: https://www.googleapis.com/storage/v1/b/gcsfs-testing/o/tmp%2Ftest%2Fc
  response:
    body: {string: "{\n \"error\": {\n  \"errors\": [\n   {\n    \"domain\": \"global\",\n
        \   \"reason\": \"notFound\",\n    \"message\": \"Not Found\"\n   }\n  ],\n
        \ \"code\": 404,\n  \"message\": \"Not Found\"\n }\n}\n"}
    headers:
      Alt-Svc: ['hq=":443"; ma=2592000; quic=51303431; quic=51303339; quic=51303338;
          quic=51303337; quic=51303335,quic=":443"; ma=2592000; v="41,39,38,37,35"']
      Cache-Control: ['private, max-age=0']
      Content-Length: ['165']
      Content-Type: [application/json; charset=UTF-8]
<<<<<<< HEAD
      Date: ['Tue, 12 Dec 2017 16:53:37 GMT']
      Expires: ['Tue, 12 Dec 2017 16:53:37 GMT']
      Server: [UploadServer]
      Vary: [Origin, X-Origin]
      X-GUploader-UploadID: [AEnB2UogdPV4AE8gAcZHPYkAOPhII11_WbmBKnENBSS9hJ1CCpX-uDSytAHQ-TPbmqIZrAmsfXrtM-ZYy9tlpm9YV21oUgACTQ]
=======
      Date: ['Thu, 04 Jan 2018 20:48:06 GMT']
      Expires: ['Thu, 04 Jan 2018 20:48:06 GMT']
      Server: [UploadServer]
      Vary: [Origin, X-Origin]
      X-GUploader-UploadID: [AEnB2UroIviLItHj6I9-eyNeSaIzRJ9gSkqnCyAzGsvPSt6oewd0bvFb3PEzfZQ6NdeUpDRzHYwQpv8WU4OeRPHyzMGacC92NQ]
>>>>>>> 899a4518
    status: {code: 404, message: Not Found}
- request:
    body: null
    headers:
      Accept: ['*/*']
      Accept-Encoding: ['gzip, deflate']
      Connection: [keep-alive]
      Content-Length: ['0']
      User-Agent: [python-requests/2.18.4]
    method: DELETE
    uri: https://www.googleapis.com/storage/v1/b/gcsfs-testing/o/tmp%2Ftest%2Fd
  response:
    body: {string: "{\n \"error\": {\n  \"errors\": [\n   {\n    \"domain\": \"global\",\n
        \   \"reason\": \"notFound\",\n    \"message\": \"Not Found\"\n   }\n  ],\n
        \ \"code\": 404,\n  \"message\": \"Not Found\"\n }\n}\n"}
    headers:
      Alt-Svc: ['hq=":443"; ma=2592000; quic=51303431; quic=51303339; quic=51303338;
          quic=51303337; quic=51303335,quic=":443"; ma=2592000; v="41,39,38,37,35"']
      Cache-Control: ['private, max-age=0']
      Content-Length: ['165']
      Content-Type: [application/json; charset=UTF-8]
<<<<<<< HEAD
      Date: ['Tue, 12 Dec 2017 16:53:38 GMT']
      Expires: ['Tue, 12 Dec 2017 16:53:38 GMT']
      Server: [UploadServer]
      Vary: [Origin, X-Origin]
      X-GUploader-UploadID: [AEnB2UoeH_p6SqMHPL1Ca7pueiC0_wALtYhGWjyzuxRbNBIl0s4i3AFS0bkn0mOmMm4rjX1r36rQs4BZZ-l8zeaykWkoY2Y7Gw]
=======
      Date: ['Thu, 04 Jan 2018 20:48:06 GMT']
      Expires: ['Thu, 04 Jan 2018 20:48:06 GMT']
      Server: [UploadServer]
      Vary: [Origin, X-Origin]
      X-GUploader-UploadID: [AEnB2Uo-GgYrez9g8EKH-_Y1JjvhIdm22yHnSThXPMs8u3lffIqdWarPjaY3T28aRDw2DQ6NP2bWPsRcC5OMmz_PO4ieEREkcg]
>>>>>>> 899a4518
    status: {code: 404, message: Not Found}
- request:
    body: '{"amount": 100, "name": "Alice"}

      {"amount": 200, "name": "Bob"}

      {"amount": 300, "name": "Charlie"}

      {"amount": 400, "name": "Dennis"}

'
    headers:
      Accept: ['*/*']
      Accept-Encoding: ['gzip, deflate']
      Connection: [keep-alive]
      Content-Length: ['133']
      User-Agent: [python-requests/2.18.4]
    method: POST
    uri: https://www.googleapis.com/upload/storage/v1/b/gcsfs-testing/o?name=test%2Faccounts.1.json&uploadType=media
  response:
<<<<<<< HEAD
    body: {string: "{\n \"kind\": \"storage#object\",\n \"id\": \"gcsfs-testing/test/accounts.2.json/1513097618230493\",\n
        \"selfLink\": \"https://www.googleapis.com/storage/v1/b/gcsfs-testing/o/test%2Faccounts.2.json\",\n
        \"name\": \"test/accounts.2.json\",\n \"bucket\": \"gcsfs-testing\",\n \"generation\":
        \"1513097618230493\",\n \"metageneration\": \"1\",\n \"timeCreated\": \"2017-12-12T16:53:38.163Z\",\n
        \"updated\": \"2017-12-12T16:53:38.163Z\",\n \"storageClass\": \"STANDARD\",\n
        \"timeStorageClassUpdated\": \"2017-12-12T16:53:38.163Z\",\n \"size\": \"133\",\n
        \"md5Hash\": \"bjhC5OCrzKV+8MGMCF2BQA==\",\n \"mediaLink\": \"https://www.googleapis.com/download/storage/v1/b/gcsfs-testing/o/test%2Faccounts.2.json?generation=1513097618230493&alt=media\",\n
        \"crc32c\": \"Su+F+g==\",\n \"etag\": \"CN2ZrvD3hNgCEAE=\"\n}\n"}
=======
    body: {string: "{\n \"kind\": \"storage#object\",\n \"id\": \"gcsfs-testing/test/accounts.1.json/1515098886243254\",\n
        \"selfLink\": \"https://www.googleapis.com/storage/v1/b/gcsfs-testing/o/test%2Faccounts.1.json\",\n
        \"name\": \"test/accounts.1.json\",\n \"bucket\": \"gcsfs-testing\",\n \"generation\":
        \"1515098886243254\",\n \"metageneration\": \"1\",\n \"timeCreated\": \"2018-01-04T20:48:06.176Z\",\n
        \"updated\": \"2018-01-04T20:48:06.176Z\",\n \"storageClass\": \"STANDARD\",\n
        \"timeStorageClassUpdated\": \"2018-01-04T20:48:06.176Z\",\n \"size\": \"133\",\n
        \"md5Hash\": \"xK7pmJz/Oj5HGIyfQpYTig==\",\n \"mediaLink\": \"https://www.googleapis.com/download/storage/v1/b/gcsfs-testing/o/test%2Faccounts.1.json?generation=1515098886243254&alt=media\",\n
        \"crc32c\": \"6wJAgQ==\",\n \"etag\": \"CLaHqJeXv9gCEAE=\"\n}\n"}
>>>>>>> 899a4518
    headers:
      Alt-Svc: ['hq=":443"; ma=2592000; quic=51303431; quic=51303339; quic=51303338;
          quic=51303337; quic=51303335,quic=":443"; ma=2592000; v="41,39,38,37,35"']
      Cache-Control: ['no-cache, no-store, max-age=0, must-revalidate']
      Content-Length: ['723']
      Content-Type: [application/json; charset=UTF-8]
<<<<<<< HEAD
      Date: ['Tue, 12 Dec 2017 16:53:38 GMT']
      ETag: [CN2ZrvD3hNgCEAE=]
=======
      Date: ['Thu, 04 Jan 2018 20:48:06 GMT']
      ETag: [CLaHqJeXv9gCEAE=]
>>>>>>> 899a4518
      Expires: ['Mon, 01 Jan 1990 00:00:00 GMT']
      Pragma: [no-cache]
      Server: [UploadServer]
      Vary: [Origin, X-Origin]
<<<<<<< HEAD
      X-GUploader-UploadID: [AEnB2UqIJFRtoZPrBi3vgsqOpuRFwKZ7AGTgt7KMXqD9NPzcrVY34u5zBlU2C95o-H1nG42gFpN3DKzw19RdWKv5-FosepjHPg]
=======
      X-GUploader-UploadID: [AEnB2UoQ481X-x3Y4RXIPU7rypC4cM9WtM6FytBJ4PnQ3RFOhhlTPPgSuBq0rDDQ8Ot8ERYCe5CPYGj_FNQOeCnX7H6K_G84Jw]
>>>>>>> 899a4518
    status: {code: 200, message: OK}
- request:
    body: '{"amount": 500, "name": "Alice"}

      {"amount": 600, "name": "Bob"}

      {"amount": 700, "name": "Charlie"}

      {"amount": 800, "name": "Dennis"}

'
    headers:
      Accept: ['*/*']
      Accept-Encoding: ['gzip, deflate']
      Connection: [keep-alive]
      Content-Length: ['133']
      User-Agent: [python-requests/2.18.4]
    method: POST
    uri: https://www.googleapis.com/upload/storage/v1/b/gcsfs-testing/o?name=test%2Faccounts.2.json&uploadType=media
  response:
<<<<<<< HEAD
    body: {string: "{\n \"kind\": \"storage#object\",\n \"id\": \"gcsfs-testing/test/accounts.1.json/1513097618652127\",\n
        \"selfLink\": \"https://www.googleapis.com/storage/v1/b/gcsfs-testing/o/test%2Faccounts.1.json\",\n
        \"name\": \"test/accounts.1.json\",\n \"bucket\": \"gcsfs-testing\",\n \"generation\":
        \"1513097618652127\",\n \"metageneration\": \"1\",\n \"timeCreated\": \"2017-12-12T16:53:38.579Z\",\n
        \"updated\": \"2017-12-12T16:53:38.579Z\",\n \"storageClass\": \"STANDARD\",\n
        \"timeStorageClassUpdated\": \"2017-12-12T16:53:38.579Z\",\n \"size\": \"133\",\n
        \"md5Hash\": \"xK7pmJz/Oj5HGIyfQpYTig==\",\n \"mediaLink\": \"https://www.googleapis.com/download/storage/v1/b/gcsfs-testing/o/test%2Faccounts.1.json?generation=1513097618652127&alt=media\",\n
        \"crc32c\": \"6wJAgQ==\",\n \"etag\": \"CN/3x/D3hNgCEAE=\"\n}\n"}
=======
    body: {string: "{\n \"kind\": \"storage#object\",\n \"id\": \"gcsfs-testing/test/accounts.2.json/1515098886501005\",\n
        \"selfLink\": \"https://www.googleapis.com/storage/v1/b/gcsfs-testing/o/test%2Faccounts.2.json\",\n
        \"name\": \"test/accounts.2.json\",\n \"bucket\": \"gcsfs-testing\",\n \"generation\":
        \"1515098886501005\",\n \"metageneration\": \"1\",\n \"timeCreated\": \"2018-01-04T20:48:06.441Z\",\n
        \"updated\": \"2018-01-04T20:48:06.441Z\",\n \"storageClass\": \"STANDARD\",\n
        \"timeStorageClassUpdated\": \"2018-01-04T20:48:06.441Z\",\n \"size\": \"133\",\n
        \"md5Hash\": \"bjhC5OCrzKV+8MGMCF2BQA==\",\n \"mediaLink\": \"https://www.googleapis.com/download/storage/v1/b/gcsfs-testing/o/test%2Faccounts.2.json?generation=1515098886501005&alt=media\",\n
        \"crc32c\": \"Su+F+g==\",\n \"etag\": \"CI3lt5eXv9gCEAE=\"\n}\n"}
>>>>>>> 899a4518
    headers:
      Alt-Svc: ['hq=":443"; ma=2592000; quic=51303431; quic=51303339; quic=51303338;
          quic=51303337; quic=51303335,quic=":443"; ma=2592000; v="41,39,38,37,35"']
      Cache-Control: ['no-cache, no-store, max-age=0, must-revalidate']
      Content-Length: ['723']
      Content-Type: [application/json; charset=UTF-8]
<<<<<<< HEAD
      Date: ['Tue, 12 Dec 2017 16:53:38 GMT']
      ETag: [CN/3x/D3hNgCEAE=]
=======
      Date: ['Thu, 04 Jan 2018 20:48:06 GMT']
      ETag: [CI3lt5eXv9gCEAE=]
>>>>>>> 899a4518
      Expires: ['Mon, 01 Jan 1990 00:00:00 GMT']
      Pragma: [no-cache]
      Server: [UploadServer]
      Vary: [Origin, X-Origin]
<<<<<<< HEAD
      X-GUploader-UploadID: [AEnB2UqS1geitJtiuZoQC8pV4y47xW2BbXF6RSlgWLFhIfgZDAwCHC1cDJk_4yNmIiI0UXDgKDFORTkbikuaEGgSI9eZWuvd7g]
=======
      X-GUploader-UploadID: [AEnB2UqKuCwHc93irt7tLZuMJIEHLY6s7CJDW-wQ6Gt6AFqCYmR_vyG8fdoTl8z7HJni31al_aXbA3O73GPXjzBs0b6LR68vAw]
>>>>>>> 899a4518
    status: {code: 200, message: OK}
- request:
    body: 'name,amount,id

      Alice,100,1

      Bob,200,2

      Charlie,300,3

'
    headers:
      Accept: ['*/*']
      Accept-Encoding: ['gzip, deflate']
      Connection: [keep-alive]
<<<<<<< HEAD
      Content-Length: ['52']
=======
      Content-Length: ['51']
>>>>>>> 899a4518
      User-Agent: [python-requests/2.18.4]
    method: POST
    uri: https://www.googleapis.com/upload/storage/v1/b/gcsfs-testing/o?name=2014-01-01.csv&uploadType=media
  response:
<<<<<<< HEAD
    body: {string: "{\n \"kind\": \"storage#object\",\n \"id\": \"gcsfs-testing/2014-01-03.csv/1513097619099763\",\n
        \"selfLink\": \"https://www.googleapis.com/storage/v1/b/gcsfs-testing/o/2014-01-03.csv\",\n
        \"name\": \"2014-01-03.csv\",\n \"bucket\": \"gcsfs-testing\",\n \"generation\":
        \"1513097619099763\",\n \"metageneration\": \"1\",\n \"timeCreated\": \"2017-12-12T16:53:39.019Z\",\n
        \"updated\": \"2017-12-12T16:53:39.019Z\",\n \"storageClass\": \"STANDARD\",\n
        \"timeStorageClassUpdated\": \"2017-12-12T16:53:39.019Z\",\n \"size\": \"52\",\n
        \"md5Hash\": \"9keZXdUu0YtMynECFSOiMg==\",\n \"mediaLink\": \"https://www.googleapis.com/download/storage/v1/b/gcsfs-testing/o/2014-01-03.csv?generation=1513097619099763&alt=media\",\n
        \"crc32c\": \"x/fq7w==\",\n \"etag\": \"CPOg4/D3hNgCEAE=\"\n}\n"}
=======
    body: {string: "{\n \"kind\": \"storage#object\",\n \"id\": \"gcsfs-testing/2014-01-01.csv/1515098886890895\",\n
        \"selfLink\": \"https://www.googleapis.com/storage/v1/b/gcsfs-testing/o/2014-01-01.csv\",\n
        \"name\": \"2014-01-01.csv\",\n \"bucket\": \"gcsfs-testing\",\n \"generation\":
        \"1515098886890895\",\n \"metageneration\": \"1\",\n \"timeCreated\": \"2018-01-04T20:48:06.832Z\",\n
        \"updated\": \"2018-01-04T20:48:06.832Z\",\n \"storageClass\": \"STANDARD\",\n
        \"timeStorageClassUpdated\": \"2018-01-04T20:48:06.832Z\",\n \"size\": \"51\",\n
        \"md5Hash\": \"Auycd2AT7x5m8G1W0NXcuA==\",\n \"mediaLink\": \"https://www.googleapis.com/download/storage/v1/b/gcsfs-testing/o/2014-01-01.csv?generation=1515098886890895&alt=media\",\n
        \"crc32c\": \"yR1u0w==\",\n \"etag\": \"CI/Lz5eXv9gCEAE=\"\n}\n"}
>>>>>>> 899a4518
    headers:
      Alt-Svc: ['hq=":443"; ma=2592000; quic=51303431; quic=51303339; quic=51303338;
          quic=51303337; quic=51303335,quic=":443"; ma=2592000; v="41,39,38,37,35"']
      Cache-Control: ['no-cache, no-store, max-age=0, must-revalidate']
      Content-Length: ['694']
      Content-Type: [application/json; charset=UTF-8]
<<<<<<< HEAD
      Date: ['Tue, 12 Dec 2017 16:53:39 GMT']
      ETag: [CPOg4/D3hNgCEAE=]
=======
      Date: ['Thu, 04 Jan 2018 20:48:06 GMT']
      ETag: [CI/Lz5eXv9gCEAE=]
>>>>>>> 899a4518
      Expires: ['Mon, 01 Jan 1990 00:00:00 GMT']
      Pragma: [no-cache]
      Server: [UploadServer]
      Vary: [Origin, X-Origin]
<<<<<<< HEAD
      X-GUploader-UploadID: [AEnB2Ur6Uh-v3Df-e6d4a_evA_hUogPihF2YR4SuZ-cy-qo6i4-DL0GsmuwrD3Xn-RtDkk9ISEzXZaexwHkuUQWCRja5qSMqDQ]
=======
      X-GUploader-UploadID: [AEnB2UrCIbj4TkHpDe2WC5mYWdnTWxQ2hhay1sVYCjiXZhveUTW7chr2SKeS1eQVQXQC9hti4DGQNTT8LCrcTYdpgbocIfxkHA]
>>>>>>> 899a4518
    status: {code: 200, message: OK}
- request:
    body: 'name,amount,id

'
    headers:
      Accept: ['*/*']
      Accept-Encoding: ['gzip, deflate']
      Connection: [keep-alive]
      Content-Length: ['15']
      User-Agent: [python-requests/2.18.4]
    method: POST
    uri: https://www.googleapis.com/upload/storage/v1/b/gcsfs-testing/o?name=2014-01-02.csv&uploadType=media
  response:
<<<<<<< HEAD
    body: {string: "{\n \"kind\": \"storage#object\",\n \"id\": \"gcsfs-testing/2014-01-02.csv/1513097619466789\",\n
        \"selfLink\": \"https://www.googleapis.com/storage/v1/b/gcsfs-testing/o/2014-01-02.csv\",\n
        \"name\": \"2014-01-02.csv\",\n \"bucket\": \"gcsfs-testing\",\n \"generation\":
        \"1513097619466789\",\n \"metageneration\": \"1\",\n \"timeCreated\": \"2017-12-12T16:53:39.389Z\",\n
        \"updated\": \"2017-12-12T16:53:39.389Z\",\n \"storageClass\": \"STANDARD\",\n
        \"timeStorageClassUpdated\": \"2017-12-12T16:53:39.389Z\",\n \"size\": \"15\",\n
        \"md5Hash\": \"cGwL6TebGKiJzgyNBJNb6Q==\",\n \"mediaLink\": \"https://www.googleapis.com/download/storage/v1/b/gcsfs-testing/o/2014-01-02.csv?generation=1513097619466789&alt=media\",\n
        \"crc32c\": \"Mpt4QQ==\",\n \"etag\": \"CKXU+fD3hNgCEAE=\"\n}\n"}
=======
    body: {string: "{\n \"kind\": \"storage#object\",\n \"id\": \"gcsfs-testing/2014-01-02.csv/1515098887103490\",\n
        \"selfLink\": \"https://www.googleapis.com/storage/v1/b/gcsfs-testing/o/2014-01-02.csv\",\n
        \"name\": \"2014-01-02.csv\",\n \"bucket\": \"gcsfs-testing\",\n \"generation\":
        \"1515098887103490\",\n \"metageneration\": \"1\",\n \"timeCreated\": \"2018-01-04T20:48:07.039Z\",\n
        \"updated\": \"2018-01-04T20:48:07.039Z\",\n \"storageClass\": \"STANDARD\",\n
        \"timeStorageClassUpdated\": \"2018-01-04T20:48:07.039Z\",\n \"size\": \"15\",\n
        \"md5Hash\": \"cGwL6TebGKiJzgyNBJNb6Q==\",\n \"mediaLink\": \"https://www.googleapis.com/download/storage/v1/b/gcsfs-testing/o/2014-01-02.csv?generation=1515098887103490&alt=media\",\n
        \"crc32c\": \"Mpt4QQ==\",\n \"etag\": \"CILI3JeXv9gCEAE=\"\n}\n"}
>>>>>>> 899a4518
    headers:
      Alt-Svc: ['hq=":443"; ma=2592000; quic=51303431; quic=51303339; quic=51303338;
          quic=51303337; quic=51303335,quic=":443"; ma=2592000; v="41,39,38,37,35"']
      Cache-Control: ['no-cache, no-store, max-age=0, must-revalidate']
      Content-Length: ['694']
      Content-Type: [application/json; charset=UTF-8]
<<<<<<< HEAD
      Date: ['Tue, 12 Dec 2017 16:53:39 GMT']
      ETag: [CKXU+fD3hNgCEAE=]
=======
      Date: ['Thu, 04 Jan 2018 20:48:07 GMT']
      ETag: [CILI3JeXv9gCEAE=]
>>>>>>> 899a4518
      Expires: ['Mon, 01 Jan 1990 00:00:00 GMT']
      Pragma: [no-cache]
      Server: [UploadServer]
      Vary: [Origin, X-Origin]
<<<<<<< HEAD
      X-GUploader-UploadID: [AEnB2UrpArB-8yC5itHBRpfK9qfnAe4j9p5dajTrQQVZEz26BUpzO7VC-0lQWES1mG8vhP-P-4ykCLMHX-SMdfiiIEEUu32Ogw]
=======
      X-GUploader-UploadID: [AEnB2UqJ0mdO1vm0q3ZGBlKMYJ1xQe9DA98YdtaP9CGa8u3k-Ezx4_5oMx1we787Qy-fObjg1ASAoSnEvyv1n3BNrEiq2Bwtyg]
>>>>>>> 899a4518
    status: {code: 200, message: OK}
- request:
    body: 'name,amount,id

<<<<<<< HEAD
      Alice,100,1

      Bob,200,2

      Charlie,300,3
=======
      Dennis,400,4

      Edith,500,5

      Frank,600,6
>>>>>>> 899a4518

'
    headers:
      Accept: ['*/*']
      Accept-Encoding: ['gzip, deflate']
      Connection: [keep-alive]
<<<<<<< HEAD
      Content-Length: ['51']
      User-Agent: [python-requests/2.18.4]
    method: POST
    uri: https://www.googleapis.com/upload/storage/v1/b/gcsfs-testing/o?name=2014-01-01.csv&uploadType=media
  response:
    body: {string: "{\n \"kind\": \"storage#object\",\n \"id\": \"gcsfs-testing/2014-01-01.csv/1513097619966621\",\n
        \"selfLink\": \"https://www.googleapis.com/storage/v1/b/gcsfs-testing/o/2014-01-01.csv\",\n
        \"name\": \"2014-01-01.csv\",\n \"bucket\": \"gcsfs-testing\",\n \"generation\":
        \"1513097619966621\",\n \"metageneration\": \"1\",\n \"timeCreated\": \"2017-12-12T16:53:39.906Z\",\n
        \"updated\": \"2017-12-12T16:53:39.906Z\",\n \"storageClass\": \"STANDARD\",\n
        \"timeStorageClassUpdated\": \"2017-12-12T16:53:39.906Z\",\n \"size\": \"51\",\n
        \"md5Hash\": \"Auycd2AT7x5m8G1W0NXcuA==\",\n \"mediaLink\": \"https://www.googleapis.com/download/storage/v1/b/gcsfs-testing/o/2014-01-01.csv?generation=1513097619966621&alt=media\",\n
        \"crc32c\": \"yR1u0w==\",\n \"etag\": \"CJ2VmPH3hNgCEAE=\"\n}\n"}
=======
      Content-Length: ['52']
      User-Agent: [python-requests/2.18.4]
    method: POST
    uri: https://www.googleapis.com/upload/storage/v1/b/gcsfs-testing/o?name=2014-01-03.csv&uploadType=media
  response:
    body: {string: "{\n \"kind\": \"storage#object\",\n \"id\": \"gcsfs-testing/2014-01-03.csv/1515098887307997\",\n
        \"selfLink\": \"https://www.googleapis.com/storage/v1/b/gcsfs-testing/o/2014-01-03.csv\",\n
        \"name\": \"2014-01-03.csv\",\n \"bucket\": \"gcsfs-testing\",\n \"generation\":
        \"1515098887307997\",\n \"metageneration\": \"1\",\n \"timeCreated\": \"2018-01-04T20:48:07.251Z\",\n
        \"updated\": \"2018-01-04T20:48:07.251Z\",\n \"storageClass\": \"STANDARD\",\n
        \"timeStorageClassUpdated\": \"2018-01-04T20:48:07.251Z\",\n \"size\": \"52\",\n
        \"md5Hash\": \"9keZXdUu0YtMynECFSOiMg==\",\n \"mediaLink\": \"https://www.googleapis.com/download/storage/v1/b/gcsfs-testing/o/2014-01-03.csv?generation=1515098887307997&alt=media\",\n
        \"crc32c\": \"x/fq7w==\",\n \"etag\": \"CN2F6ZeXv9gCEAE=\"\n}\n"}
>>>>>>> 899a4518
    headers:
      Alt-Svc: ['hq=":443"; ma=2592000; quic=51303431; quic=51303339; quic=51303338;
          quic=51303337; quic=51303335,quic=":443"; ma=2592000; v="41,39,38,37,35"']
      Cache-Control: ['no-cache, no-store, max-age=0, must-revalidate']
      Content-Length: ['694']
      Content-Type: [application/json; charset=UTF-8]
<<<<<<< HEAD
      Date: ['Tue, 12 Dec 2017 16:53:40 GMT']
      ETag: [CJ2VmPH3hNgCEAE=]
=======
      Date: ['Thu, 04 Jan 2018 20:48:07 GMT']
      ETag: [CN2F6ZeXv9gCEAE=]
>>>>>>> 899a4518
      Expires: ['Mon, 01 Jan 1990 00:00:00 GMT']
      Pragma: [no-cache]
      Server: [UploadServer]
      Vary: [Origin, X-Origin]
<<<<<<< HEAD
      X-GUploader-UploadID: [AEnB2Ur4yqbl6LK1eVGjecjMQVt5Cb_-VoVGDMtK1VNRBiR2OUA_F_EhaFuCXefFHCFmYRbdBCA23Wi8uTB2lm_XU4eqFSCkDQ]
=======
      X-GUploader-UploadID: [AEnB2UrgGONKHUvdByg3ZNjrqNxP7VNoZUpLypYmL24g6iufVeEtAmqU3bdkKULNhp5F8d_ILUHLfhtWfqgMgxp3T3IWMOmDFw]
>>>>>>> 899a4518
    status: {code: 200, message: OK}
- request:
    body: 'hello

'
    headers:
      Accept: ['*/*']
      Accept-Encoding: ['gzip, deflate']
      Connection: [keep-alive]
      Content-Length: ['6']
      User-Agent: [python-requests/2.18.4]
    method: POST
    uri: https://www.googleapis.com/upload/storage/v1/b/gcsfs-testing/o?name=nested%2Fnested2%2Ffile1&uploadType=media
  response:
<<<<<<< HEAD
    body: {string: "{\n \"kind\": \"storage#object\",\n \"id\": \"gcsfs-testing/nested/nested2/file1/1513097620295570\",\n
        \"selfLink\": \"https://www.googleapis.com/storage/v1/b/gcsfs-testing/o/nested%2Fnested2%2Ffile1\",\n
        \"name\": \"nested/nested2/file1\",\n \"bucket\": \"gcsfs-testing\",\n \"generation\":
        \"1513097620295570\",\n \"metageneration\": \"1\",\n \"timeCreated\": \"2017-12-12T16:53:40.222Z\",\n
        \"updated\": \"2017-12-12T16:53:40.222Z\",\n \"storageClass\": \"STANDARD\",\n
        \"timeStorageClassUpdated\": \"2017-12-12T16:53:40.222Z\",\n \"size\": \"6\",\n
        \"md5Hash\": \"sZRqySSS0jR8YjW00mERhA==\",\n \"mediaLink\": \"https://www.googleapis.com/download/storage/v1/b/gcsfs-testing/o/nested%2Fnested2%2Ffile1?generation=1513097620295570&alt=media\",\n
        \"crc32c\": \"NT3Yvg==\",\n \"etag\": \"CJKfrPH3hNgCEAE=\"\n}\n"}
=======
    body: {string: "{\n \"kind\": \"storage#object\",\n \"id\": \"gcsfs-testing/nested/nested2/file1/1515098887521573\",\n
        \"selfLink\": \"https://www.googleapis.com/storage/v1/b/gcsfs-testing/o/nested%2Fnested2%2Ffile1\",\n
        \"name\": \"nested/nested2/file1\",\n \"bucket\": \"gcsfs-testing\",\n \"generation\":
        \"1515098887521573\",\n \"metageneration\": \"1\",\n \"timeCreated\": \"2018-01-04T20:48:07.455Z\",\n
        \"updated\": \"2018-01-04T20:48:07.455Z\",\n \"storageClass\": \"STANDARD\",\n
        \"timeStorageClassUpdated\": \"2018-01-04T20:48:07.455Z\",\n \"size\": \"6\",\n
        \"md5Hash\": \"sZRqySSS0jR8YjW00mERhA==\",\n \"mediaLink\": \"https://www.googleapis.com/download/storage/v1/b/gcsfs-testing/o/nested%2Fnested2%2Ffile1?generation=1515098887521573&alt=media\",\n
        \"crc32c\": \"NT3Yvg==\",\n \"etag\": \"CKWK9peXv9gCEAE=\"\n}\n"}
>>>>>>> 899a4518
    headers:
      Alt-Svc: ['hq=":443"; ma=2592000; quic=51303431; quic=51303339; quic=51303338;
          quic=51303337; quic=51303335,quic=":443"; ma=2592000; v="41,39,38,37,35"']
      Cache-Control: ['no-cache, no-store, max-age=0, must-revalidate']
      Content-Length: ['725']
      Content-Type: [application/json; charset=UTF-8]
<<<<<<< HEAD
      Date: ['Tue, 12 Dec 2017 16:53:40 GMT']
      ETag: [CJKfrPH3hNgCEAE=]
=======
      Date: ['Thu, 04 Jan 2018 20:48:07 GMT']
      ETag: [CKWK9peXv9gCEAE=]
>>>>>>> 899a4518
      Expires: ['Mon, 01 Jan 1990 00:00:00 GMT']
      Pragma: [no-cache]
      Server: [UploadServer]
      Vary: [Origin, X-Origin]
<<<<<<< HEAD
      X-GUploader-UploadID: [AEnB2Ur3L6WH2WIqWKX70OSyezF1jGl71Jx3tFOsOx4uOYE5yeNRTkcCXesOChmXLFQlPMkM4Eb-t0PIROM8h3upC355FnA1Mg]
=======
      X-GUploader-UploadID: [AEnB2UrRgQMqEybpZIz8rPIOOJtRpQu9bXDdhv8cKJF8hytI0_V5qqvOWgjUgCOkSeLTzeGLpqC9dZoU4DrdUsL3eD91T-TTvQ]
>>>>>>> 899a4518
    status: {code: 200, message: OK}
- request:
    body: world
    headers:
      Accept: ['*/*']
      Accept-Encoding: ['gzip, deflate']
      Connection: [keep-alive]
      Content-Length: ['5']
      User-Agent: [python-requests/2.18.4]
    method: POST
    uri: https://www.googleapis.com/upload/storage/v1/b/gcsfs-testing/o?name=nested%2Fnested2%2Ffile2&uploadType=media
  response:
<<<<<<< HEAD
    body: {string: "{\n \"kind\": \"storage#object\",\n \"id\": \"gcsfs-testing/nested/file2/1513097620709566\",\n
        \"selfLink\": \"https://www.googleapis.com/storage/v1/b/gcsfs-testing/o/nested%2Ffile2\",\n
        \"name\": \"nested/file2\",\n \"bucket\": \"gcsfs-testing\",\n \"generation\":
        \"1513097620709566\",\n \"metageneration\": \"1\",\n \"timeCreated\": \"2017-12-12T16:53:40.651Z\",\n
        \"updated\": \"2017-12-12T16:53:40.651Z\",\n \"storageClass\": \"STANDARD\",\n
        \"timeStorageClassUpdated\": \"2017-12-12T16:53:40.651Z\",\n \"size\": \"5\",\n
        \"md5Hash\": \"fXkwN6B2AYZXSwKC8vQ15w==\",\n \"mediaLink\": \"https://www.googleapis.com/download/storage/v1/b/gcsfs-testing/o/nested%2Ffile2?generation=1513097620709566&alt=media\",\n
        \"crc32c\": \"MaqBTg==\",\n \"etag\": \"CL7BxfH3hNgCEAE=\"\n}\n"}
=======
    body: {string: "{\n \"kind\": \"storage#object\",\n \"id\": \"gcsfs-testing/nested/nested2/file2/1515098887721011\",\n
        \"selfLink\": \"https://www.googleapis.com/storage/v1/b/gcsfs-testing/o/nested%2Fnested2%2Ffile2\",\n
        \"name\": \"nested/nested2/file2\",\n \"bucket\": \"gcsfs-testing\",\n \"generation\":
        \"1515098887721011\",\n \"metageneration\": \"1\",\n \"timeCreated\": \"2018-01-04T20:48:07.667Z\",\n
        \"updated\": \"2018-01-04T20:48:07.667Z\",\n \"storageClass\": \"STANDARD\",\n
        \"timeStorageClassUpdated\": \"2018-01-04T20:48:07.667Z\",\n \"size\": \"5\",\n
        \"md5Hash\": \"fXkwN6B2AYZXSwKC8vQ15w==\",\n \"mediaLink\": \"https://www.googleapis.com/download/storage/v1/b/gcsfs-testing/o/nested%2Fnested2%2Ffile2?generation=1515098887721011&alt=media\",\n
        \"crc32c\": \"MaqBTg==\",\n \"etag\": \"CLOggpiXv9gCEAE=\"\n}\n"}
>>>>>>> 899a4518
    headers:
      Alt-Svc: ['hq=":443"; ma=2592000; quic=51303431; quic=51303339; quic=51303338;
          quic=51303337; quic=51303335,quic=":443"; ma=2592000; v="41,39,38,37,35"']
      Cache-Control: ['no-cache, no-store, max-age=0, must-revalidate']
<<<<<<< HEAD
      Content-Length: ['689']
      Content-Type: [application/json; charset=UTF-8]
      Date: ['Tue, 12 Dec 2017 16:53:40 GMT']
      ETag: [CL7BxfH3hNgCEAE=]
=======
      Content-Length: ['725']
      Content-Type: [application/json; charset=UTF-8]
      Date: ['Thu, 04 Jan 2018 20:48:07 GMT']
      ETag: [CLOggpiXv9gCEAE=]
>>>>>>> 899a4518
      Expires: ['Mon, 01 Jan 1990 00:00:00 GMT']
      Pragma: [no-cache]
      Server: [UploadServer]
      Vary: [Origin, X-Origin]
<<<<<<< HEAD
      X-GUploader-UploadID: [AEnB2Urj0jyGK5l3dLDbSWCCs_1iaIfpeKvHd2ej1rCDUGQcGFHtmsjegX97cacrTnbuvT0YpuZzbOM1MDRgt7kNnc3MYUBoTg]
=======
      X-GUploader-UploadID: [AEnB2UrDgaMBw7AhcUl-KHOzpZOxRGlEGMBe9EZEzW04MT_h0htQ7a8W8JOhFGfc2eRwVGKSNruAwTLO7L71UHX5YINmKA5V3g]
>>>>>>> 899a4518
    status: {code: 200, message: OK}
- request:
    body: world
    headers:
      Accept: ['*/*']
      Accept-Encoding: ['gzip, deflate']
      Connection: [keep-alive]
<<<<<<< HEAD
      Content-Length: ['5']
=======
      Content-Length: ['6']
>>>>>>> 899a4518
      User-Agent: [python-requests/2.18.4]
    method: POST
    uri: https://www.googleapis.com/upload/storage/v1/b/gcsfs-testing/o?name=nested%2Fnested2%2Ffile2&uploadType=media
  response:
<<<<<<< HEAD
    body: {string: "{\n \"kind\": \"storage#object\",\n \"id\": \"gcsfs-testing/nested/nested2/file2/1513097621212631\",\n
        \"selfLink\": \"https://www.googleapis.com/storage/v1/b/gcsfs-testing/o/nested%2Fnested2%2Ffile2\",\n
        \"name\": \"nested/nested2/file2\",\n \"bucket\": \"gcsfs-testing\",\n \"generation\":
        \"1513097621212631\",\n \"metageneration\": \"1\",\n \"timeCreated\": \"2017-12-12T16:53:41.147Z\",\n
        \"updated\": \"2017-12-12T16:53:41.147Z\",\n \"storageClass\": \"STANDARD\",\n
        \"timeStorageClassUpdated\": \"2017-12-12T16:53:41.147Z\",\n \"size\": \"5\",\n
        \"md5Hash\": \"fXkwN6B2AYZXSwKC8vQ15w==\",\n \"mediaLink\": \"https://www.googleapis.com/download/storage/v1/b/gcsfs-testing/o/nested%2Fnested2%2Ffile2?generation=1513097621212631&alt=media\",\n
        \"crc32c\": \"MaqBTg==\",\n \"etag\": \"CNeb5PH3hNgCEAE=\"\n}\n"}
=======
    body: {string: "{\n \"kind\": \"storage#object\",\n \"id\": \"gcsfs-testing/nested/file1/1515098888120268\",\n
        \"selfLink\": \"https://www.googleapis.com/storage/v1/b/gcsfs-testing/o/nested%2Ffile1\",\n
        \"name\": \"nested/file1\",\n \"bucket\": \"gcsfs-testing\",\n \"generation\":
        \"1515098888120268\",\n \"metageneration\": \"1\",\n \"timeCreated\": \"2018-01-04T20:48:08.066Z\",\n
        \"updated\": \"2018-01-04T20:48:08.066Z\",\n \"storageClass\": \"STANDARD\",\n
        \"timeStorageClassUpdated\": \"2018-01-04T20:48:08.066Z\",\n \"size\": \"6\",\n
        \"md5Hash\": \"sZRqySSS0jR8YjW00mERhA==\",\n \"mediaLink\": \"https://www.googleapis.com/download/storage/v1/b/gcsfs-testing/o/nested%2Ffile1?generation=1515098888120268&alt=media\",\n
        \"crc32c\": \"NT3Yvg==\",\n \"etag\": \"CMzPmpiXv9gCEAE=\"\n}\n"}
>>>>>>> 899a4518
    headers:
      Alt-Svc: ['hq=":443"; ma=2592000; quic=51303431; quic=51303339; quic=51303338;
          quic=51303337; quic=51303335,quic=":443"; ma=2592000; v="41,39,38,37,35"']
      Cache-Control: ['no-cache, no-store, max-age=0, must-revalidate']
<<<<<<< HEAD
      Content-Length: ['725']
      Content-Type: [application/json; charset=UTF-8]
      Date: ['Tue, 12 Dec 2017 16:53:41 GMT']
      ETag: [CNeb5PH3hNgCEAE=]
=======
      Content-Length: ['689']
      Content-Type: [application/json; charset=UTF-8]
      Date: ['Thu, 04 Jan 2018 20:48:08 GMT']
      ETag: [CMzPmpiXv9gCEAE=]
>>>>>>> 899a4518
      Expires: ['Mon, 01 Jan 1990 00:00:00 GMT']
      Pragma: [no-cache]
      Server: [UploadServer]
      Vary: [Origin, X-Origin]
<<<<<<< HEAD
      X-GUploader-UploadID: [AEnB2UrFgjKSoz5nSnvEu4NnEY-QSU3paPZquE2wJwb-JGonfCcoC8MDlGloLnL4cXJqWHNBJHSybFh-byQyQLKOTUHKV85CIg]
=======
      X-GUploader-UploadID: [AEnB2UqqV-ndAcbQo2o0LYuXJSJMGbbFXPPB4J1lvzKUsFTnP9FHvycJ9z--AGlX1Z6iWmYlrabmrHVfR7OLonVHKElTKpQPVw]
>>>>>>> 899a4518
    status: {code: 200, message: OK}
- request:
    body: 'hello

'
    headers:
      Accept: ['*/*']
      Accept-Encoding: ['gzip, deflate']
      Connection: [keep-alive]
<<<<<<< HEAD
      Content-Length: ['6']
      User-Agent: [python-requests/2.18.4]
    method: POST
    uri: https://www.googleapis.com/upload/storage/v1/b/gcsfs-testing/o?name=nested%2Ffile1&uploadType=media
  response:
    body: {string: "{\n \"kind\": \"storage#object\",\n \"id\": \"gcsfs-testing/nested/file1/1513097621726593\",\n
        \"selfLink\": \"https://www.googleapis.com/storage/v1/b/gcsfs-testing/o/nested%2Ffile1\",\n
        \"name\": \"nested/file1\",\n \"bucket\": \"gcsfs-testing\",\n \"generation\":
        \"1513097621726593\",\n \"metageneration\": \"1\",\n \"timeCreated\": \"2017-12-12T16:53:41.663Z\",\n
        \"updated\": \"2017-12-12T16:53:41.663Z\",\n \"storageClass\": \"STANDARD\",\n
        \"timeStorageClassUpdated\": \"2017-12-12T16:53:41.663Z\",\n \"size\": \"6\",\n
        \"md5Hash\": \"sZRqySSS0jR8YjW00mERhA==\",\n \"mediaLink\": \"https://www.googleapis.com/download/storage/v1/b/gcsfs-testing/o/nested%2Ffile1?generation=1513097621726593&alt=media\",\n
        \"crc32c\": \"NT3Yvg==\",\n \"etag\": \"CIHLg/L3hNgCEAE=\"\n}\n"}
=======
      Content-Length: ['5']
      User-Agent: [python-requests/2.18.4]
    method: POST
    uri: https://www.googleapis.com/upload/storage/v1/b/gcsfs-testing/o?name=nested%2Ffile2&uploadType=media
  response:
    body: {string: "{\n \"kind\": \"storage#object\",\n \"id\": \"gcsfs-testing/nested/file2/1515098888516649\",\n
        \"selfLink\": \"https://www.googleapis.com/storage/v1/b/gcsfs-testing/o/nested%2Ffile2\",\n
        \"name\": \"nested/file2\",\n \"bucket\": \"gcsfs-testing\",\n \"generation\":
        \"1515098888516649\",\n \"metageneration\": \"1\",\n \"timeCreated\": \"2018-01-04T20:48:08.458Z\",\n
        \"updated\": \"2018-01-04T20:48:08.458Z\",\n \"storageClass\": \"STANDARD\",\n
        \"timeStorageClassUpdated\": \"2018-01-04T20:48:08.458Z\",\n \"size\": \"5\",\n
        \"md5Hash\": \"fXkwN6B2AYZXSwKC8vQ15w==\",\n \"mediaLink\": \"https://www.googleapis.com/download/storage/v1/b/gcsfs-testing/o/nested%2Ffile2?generation=1515098888516649&alt=media\",\n
        \"crc32c\": \"MaqBTg==\",\n \"etag\": \"CKnospiXv9gCEAE=\"\n}\n"}
>>>>>>> 899a4518
    headers:
      Alt-Svc: ['hq=":443"; ma=2592000; quic=51303431; quic=51303339; quic=51303338;
          quic=51303337; quic=51303335,quic=":443"; ma=2592000; v="41,39,38,37,35"']
      Cache-Control: ['no-cache, no-store, max-age=0, must-revalidate']
      Content-Length: ['689']
      Content-Type: [application/json; charset=UTF-8]
<<<<<<< HEAD
      Date: ['Tue, 12 Dec 2017 16:53:41 GMT']
      ETag: [CIHLg/L3hNgCEAE=]
=======
      Date: ['Thu, 04 Jan 2018 20:48:08 GMT']
      ETag: [CKnospiXv9gCEAE=]
>>>>>>> 899a4518
      Expires: ['Mon, 01 Jan 1990 00:00:00 GMT']
      Pragma: [no-cache]
      Server: [UploadServer]
      Vary: [Origin, X-Origin]
<<<<<<< HEAD
      X-GUploader-UploadID: [AEnB2Uq5nA5oxL6r3lYILAhy-WRIY7bfGgYnabThvJxWWmogqBenqzITtEdrM6wklEikk5gdxegddExU_J5anjiTcKZV9JSuPA]
=======
      X-GUploader-UploadID: [AEnB2UqYUySWvB2XOH1Ahqrky-qFDEYHDFzRY2xW-U0iQS3oZkJtjmsBAq43P_dr7H0lw3LiJpNhVgR4RZEfLeoDGLo69pME6g]
>>>>>>> 899a4518
    status: {code: 200, message: OK}
- request:
    body: null
    headers:
      Accept: ['*/*']
      Accept-Encoding: ['gzip, deflate']
      Connection: [keep-alive]
      User-Agent: [python-requests/2.18.4]
    method: GET
<<<<<<< HEAD
    uri: https://www.googleapis.com/storage/v1/b/gcsfs-testing/o/test%2Faccounts.2.json
  response:
    body: {string: "{\n \"kind\": \"storage#object\",\n \"id\": \"gcsfs-testing/test/accounts.2.json/1513097618230493\",\n
        \"selfLink\": \"https://www.googleapis.com/storage/v1/b/gcsfs-testing/o/test%2Faccounts.2.json\",\n
        \"name\": \"test/accounts.2.json\",\n \"bucket\": \"gcsfs-testing\",\n \"generation\":
        \"1513097618230493\",\n \"metageneration\": \"1\",\n \"timeCreated\": \"2017-12-12T16:53:38.163Z\",\n
        \"updated\": \"2017-12-12T16:53:38.163Z\",\n \"storageClass\": \"STANDARD\",\n
        \"timeStorageClassUpdated\": \"2017-12-12T16:53:38.163Z\",\n \"size\": \"133\",\n
        \"md5Hash\": \"bjhC5OCrzKV+8MGMCF2BQA==\",\n \"mediaLink\": \"https://www.googleapis.com/download/storage/v1/b/gcsfs-testing/o/test%2Faccounts.2.json?generation=1513097618230493&alt=media\",\n
        \"crc32c\": \"Su+F+g==\",\n \"etag\": \"CN2ZrvD3hNgCEAE=\"\n}\n"}
=======
    uri: https://www.googleapis.com/storage/v1/b/gcsfs-testing/o/test%2Faccounts.1.json
  response:
    body: {string: "{\n \"kind\": \"storage#object\",\n \"id\": \"gcsfs-testing/test/accounts.1.json/1515098886243254\",\n
        \"selfLink\": \"https://www.googleapis.com/storage/v1/b/gcsfs-testing/o/test%2Faccounts.1.json\",\n
        \"name\": \"test/accounts.1.json\",\n \"bucket\": \"gcsfs-testing\",\n \"generation\":
        \"1515098886243254\",\n \"metageneration\": \"1\",\n \"timeCreated\": \"2018-01-04T20:48:06.176Z\",\n
        \"updated\": \"2018-01-04T20:48:06.176Z\",\n \"storageClass\": \"STANDARD\",\n
        \"timeStorageClassUpdated\": \"2018-01-04T20:48:06.176Z\",\n \"size\": \"133\",\n
        \"md5Hash\": \"xK7pmJz/Oj5HGIyfQpYTig==\",\n \"mediaLink\": \"https://www.googleapis.com/download/storage/v1/b/gcsfs-testing/o/test%2Faccounts.1.json?generation=1515098886243254&alt=media\",\n
        \"crc32c\": \"6wJAgQ==\",\n \"etag\": \"CLaHqJeXv9gCEAE=\"\n}\n"}
>>>>>>> 899a4518
    headers:
      Alt-Svc: ['hq=":443"; ma=2592000; quic=51303431; quic=51303339; quic=51303338;
          quic=51303337; quic=51303335,quic=":443"; ma=2592000; v="41,39,38,37,35"']
      Cache-Control: ['no-cache, no-store, max-age=0, must-revalidate']
      Content-Length: ['723']
      Content-Type: [application/json; charset=UTF-8]
<<<<<<< HEAD
      Date: ['Tue, 12 Dec 2017 16:53:42 GMT']
      ETag: [CN2ZrvD3hNgCEAE=]
=======
      Date: ['Thu, 04 Jan 2018 20:48:08 GMT']
      ETag: [CLaHqJeXv9gCEAE=]
>>>>>>> 899a4518
      Expires: ['Mon, 01 Jan 1990 00:00:00 GMT']
      Pragma: [no-cache]
      Server: [UploadServer]
      Vary: [Origin, X-Origin]
<<<<<<< HEAD
      X-GUploader-UploadID: [AEnB2UoqAnZXFDUVr2hqDIUvufRnDp3kNBCbuiemnGty6i7tlUBh6Dyn1eGjetqMBckxuugHu-jq6AuQ1buww9rPyKHw1Vg0Ng]
=======
      X-GUploader-UploadID: [AEnB2UoSWzGrqh8EknAGi5HHUs5cKToBSht5QQhuSNPLqJA2bBM_EoxuxWPjQeuzQUiFXG3j3V-g1rnYHZUWF8Z-XXoSNe6EZA]
>>>>>>> 899a4518
    status: {code: 200, message: OK}
- request:
    body: null
    headers:
      Accept: ['*/*']
      Accept-Encoding: ['gzip, deflate']
      Connection: [keep-alive]
      User-Agent: [python-requests/2.18.4]
    method: GET
<<<<<<< HEAD
    uri: https://www.googleapis.com/download/storage/v1/b/gcsfs-testing/o/test%2Faccounts.2.json?alt=media&generation=1513097618230493
=======
    uri: https://www.googleapis.com/download/storage/v1/b/gcsfs-testing/o/test%2Faccounts.1.json?alt=media&generation=1515098886243254
  response:
    body: {string: '{"amount": 100, "name": "Alice"}

        {"amount": 200, "name": "Bob"}

        {"amount": 300, "name": "Charlie"}

        {"amount": 400, "name": "Dennis"}

'}
    headers:
      Alt-Svc: ['hq=":443"; ma=2592000; quic=51303431; quic=51303339; quic=51303338;
          quic=51303337; quic=51303335,quic=":443"; ma=2592000; v="41,39,38,37,35"']
      Cache-Control: ['no-cache, no-store, max-age=0, must-revalidate']
      Content-Disposition: [attachment]
      Content-Length: ['133']
      Content-Type: [application/octet-stream]
      Date: ['Thu, 04 Jan 2018 20:48:08 GMT']
      ETag: [CLaHqJeXv9gCEAE=]
      Expires: ['Mon, 01 Jan 1990 00:00:00 GMT']
      Pragma: [no-cache]
      Server: [UploadServer]
      Vary: [Origin, X-Origin]
      X-GUploader-UploadID: [AEnB2UqHTu92tI_AYShV_BJLJADXp2q8hdAs66xMbytDtRsh2sgmjV1uthmp0YmD4KtibDqcuv2DYw4Cr0Xi_9Y3gRmQUHdvrw]
      X-Goog-Generation: ['1515098886243254']
      X-Goog-Hash: ['crc32c=6wJAgQ==,md5=xK7pmJz/Oj5HGIyfQpYTig==']
      X-Goog-Metageneration: ['1']
      X-Goog-Storage-Class: [STANDARD]
    status: {code: 200, message: OK}
- request:
    body: null
    headers:
      Accept: ['*/*']
      Accept-Encoding: ['gzip, deflate']
      Connection: [keep-alive]
      User-Agent: [python-requests/2.18.4]
    method: GET
    uri: https://www.googleapis.com/storage/v1/b/gcsfs-testing/o/test%2Faccounts.2.json
  response:
    body: {string: "{\n \"kind\": \"storage#object\",\n \"id\": \"gcsfs-testing/test/accounts.2.json/1515098886501005\",\n
        \"selfLink\": \"https://www.googleapis.com/storage/v1/b/gcsfs-testing/o/test%2Faccounts.2.json\",\n
        \"name\": \"test/accounts.2.json\",\n \"bucket\": \"gcsfs-testing\",\n \"generation\":
        \"1515098886501005\",\n \"metageneration\": \"1\",\n \"timeCreated\": \"2018-01-04T20:48:06.441Z\",\n
        \"updated\": \"2018-01-04T20:48:06.441Z\",\n \"storageClass\": \"STANDARD\",\n
        \"timeStorageClassUpdated\": \"2018-01-04T20:48:06.441Z\",\n \"size\": \"133\",\n
        \"md5Hash\": \"bjhC5OCrzKV+8MGMCF2BQA==\",\n \"mediaLink\": \"https://www.googleapis.com/download/storage/v1/b/gcsfs-testing/o/test%2Faccounts.2.json?generation=1515098886501005&alt=media\",\n
        \"crc32c\": \"Su+F+g==\",\n \"etag\": \"CI3lt5eXv9gCEAE=\"\n}\n"}
    headers:
      Alt-Svc: ['hq=":443"; ma=2592000; quic=51303431; quic=51303339; quic=51303338;
          quic=51303337; quic=51303335,quic=":443"; ma=2592000; v="41,39,38,37,35"']
      Cache-Control: ['no-cache, no-store, max-age=0, must-revalidate']
      Content-Length: ['723']
      Content-Type: [application/json; charset=UTF-8]
      Date: ['Thu, 04 Jan 2018 20:48:08 GMT']
      ETag: [CI3lt5eXv9gCEAE=]
      Expires: ['Mon, 01 Jan 1990 00:00:00 GMT']
      Pragma: [no-cache]
      Server: [UploadServer]
      Vary: [Origin, X-Origin]
      X-GUploader-UploadID: [AEnB2UoqiS1Qto0dk-_PT7G3jc31cMcUmVCgYggh0c9UY0Eo3z8Qr4tv8vhbSpRAPY-9oo0P8Ds06cqxlcOgF1iKcWzScDHIvQ]
    status: {code: 200, message: OK}
- request:
    body: null
    headers:
      Accept: ['*/*']
      Accept-Encoding: ['gzip, deflate']
      Connection: [keep-alive]
      User-Agent: [python-requests/2.18.4]
    method: GET
    uri: https://www.googleapis.com/download/storage/v1/b/gcsfs-testing/o/test%2Faccounts.2.json?alt=media&generation=1515098886501005
>>>>>>> 899a4518
  response:
    body: {string: '{"amount": 500, "name": "Alice"}

        {"amount": 600, "name": "Bob"}

        {"amount": 700, "name": "Charlie"}

        {"amount": 800, "name": "Dennis"}

'}
    headers:
      Alt-Svc: ['hq=":443"; ma=2592000; quic=51303431; quic=51303339; quic=51303338;
          quic=51303337; quic=51303335,quic=":443"; ma=2592000; v="41,39,38,37,35"']
      Cache-Control: ['no-cache, no-store, max-age=0, must-revalidate']
      Content-Disposition: [attachment]
      Content-Length: ['133']
      Content-Type: [application/octet-stream]
<<<<<<< HEAD
      Date: ['Tue, 12 Dec 2017 16:53:42 GMT']
      ETag: [CN2ZrvD3hNgCEAE=]
=======
      Date: ['Thu, 04 Jan 2018 20:48:09 GMT']
      ETag: [CI3lt5eXv9gCEAE=]
>>>>>>> 899a4518
      Expires: ['Mon, 01 Jan 1990 00:00:00 GMT']
      Pragma: [no-cache]
      Server: [UploadServer]
      Vary: [Origin, X-Origin]
<<<<<<< HEAD
      X-GUploader-UploadID: [AEnB2Urq6fe5k0x7a6JeODz6fb919iF4VNMWb_pZScG6Hq0wIX-yeiNXVXbtELz3rlIrR6g_NyxRrUWWQTRADN6n8rJ-uX0Ihw]
      X-Goog-Generation: ['1513097618230493']
=======
      X-GUploader-UploadID: [AEnB2UoHcNRwaOUONmHVBFBxdLWlicnZ4XhJUv6l2Qv1QTR3DgJdxRalo_kuLdqDMQRS569BAaudg4kzEpvuJgquoIUMdpjimw]
      X-Goog-Generation: ['1515098886501005']
>>>>>>> 899a4518
      X-Goog-Hash: ['crc32c=Su+F+g==,md5=bjhC5OCrzKV+8MGMCF2BQA==']
      X-Goog-Metageneration: ['1']
      X-Goog-Storage-Class: [STANDARD]
    status: {code: 200, message: OK}
- request:
    body: null
    headers:
      Accept: ['*/*']
      Accept-Encoding: ['gzip, deflate']
      Connection: [keep-alive]
      User-Agent: [python-requests/2.18.4]
<<<<<<< HEAD
    method: GET
    uri: https://www.googleapis.com/storage/v1/b/gcsfs-testing/o/test%2Faccounts.1.json
  response:
    body: {string: "{\n \"kind\": \"storage#object\",\n \"id\": \"gcsfs-testing/test/accounts.1.json/1513097618652127\",\n
        \"selfLink\": \"https://www.googleapis.com/storage/v1/b/gcsfs-testing/o/test%2Faccounts.1.json\",\n
        \"name\": \"test/accounts.1.json\",\n \"bucket\": \"gcsfs-testing\",\n \"generation\":
        \"1513097618652127\",\n \"metageneration\": \"1\",\n \"timeCreated\": \"2017-12-12T16:53:38.579Z\",\n
        \"updated\": \"2017-12-12T16:53:38.579Z\",\n \"storageClass\": \"STANDARD\",\n
        \"timeStorageClassUpdated\": \"2017-12-12T16:53:38.579Z\",\n \"size\": \"133\",\n
        \"md5Hash\": \"xK7pmJz/Oj5HGIyfQpYTig==\",\n \"mediaLink\": \"https://www.googleapis.com/download/storage/v1/b/gcsfs-testing/o/test%2Faccounts.1.json?generation=1513097618652127&alt=media\",\n
        \"crc32c\": \"6wJAgQ==\",\n \"etag\": \"CN/3x/D3hNgCEAE=\"\n}\n"}
    headers:
      Alt-Svc: ['hq=":443"; ma=2592000; quic=51303431; quic=51303339; quic=51303338;
          quic=51303337; quic=51303335,quic=":443"; ma=2592000; v="41,39,38,37,35"']
      Cache-Control: ['no-cache, no-store, max-age=0, must-revalidate']
      Content-Length: ['723']
      Content-Type: [application/json; charset=UTF-8]
      Date: ['Tue, 12 Dec 2017 16:53:42 GMT']
      ETag: [CN/3x/D3hNgCEAE=]
      Expires: ['Mon, 01 Jan 1990 00:00:00 GMT']
      Pragma: [no-cache]
      Server: [UploadServer]
      Vary: [Origin, X-Origin]
      X-GUploader-UploadID: [AEnB2Uqb4Z1jerlIzVSDN_77etouVPpFt8aRywbwPVaQqEAmlKKWohPBIXNGdiKTZxqfA68PWpCQKlMPGlAqq570Se2YrpVmCA]
    status: {code: 200, message: OK}
- request:
    body: null
    headers:
      Accept: ['*/*']
      Accept-Encoding: ['gzip, deflate']
      Connection: [keep-alive]
      User-Agent: [python-requests/2.18.4]
    method: GET
    uri: https://www.googleapis.com/download/storage/v1/b/gcsfs-testing/o/test%2Faccounts.1.json?alt=media&generation=1513097618652127
=======
    method: GET
    uri: https://www.googleapis.com/storage/v1/b/gcsfs-testing/o/test%2Faccounts.1.json
  response:
    body: {string: "{\n \"kind\": \"storage#object\",\n \"id\": \"gcsfs-testing/test/accounts.1.json/1515098886243254\",\n
        \"selfLink\": \"https://www.googleapis.com/storage/v1/b/gcsfs-testing/o/test%2Faccounts.1.json\",\n
        \"name\": \"test/accounts.1.json\",\n \"bucket\": \"gcsfs-testing\",\n \"generation\":
        \"1515098886243254\",\n \"metageneration\": \"1\",\n \"timeCreated\": \"2018-01-04T20:48:06.176Z\",\n
        \"updated\": \"2018-01-04T20:48:06.176Z\",\n \"storageClass\": \"STANDARD\",\n
        \"timeStorageClassUpdated\": \"2018-01-04T20:48:06.176Z\",\n \"size\": \"133\",\n
        \"md5Hash\": \"xK7pmJz/Oj5HGIyfQpYTig==\",\n \"mediaLink\": \"https://www.googleapis.com/download/storage/v1/b/gcsfs-testing/o/test%2Faccounts.1.json?generation=1515098886243254&alt=media\",\n
        \"crc32c\": \"6wJAgQ==\",\n \"etag\": \"CLaHqJeXv9gCEAE=\"\n}\n"}
    headers:
      Alt-Svc: ['hq=":443"; ma=2592000; quic=51303431; quic=51303339; quic=51303338;
          quic=51303337; quic=51303335,quic=":443"; ma=2592000; v="41,39,38,37,35"']
      Cache-Control: ['no-cache, no-store, max-age=0, must-revalidate']
      Content-Length: ['723']
      Content-Type: [application/json; charset=UTF-8]
      Date: ['Thu, 04 Jan 2018 20:48:09 GMT']
      ETag: [CLaHqJeXv9gCEAE=]
      Expires: ['Mon, 01 Jan 1990 00:00:00 GMT']
      Pragma: [no-cache]
      Server: [UploadServer]
      Vary: [Origin, X-Origin]
      X-GUploader-UploadID: [AEnB2Uq-knyuAkWKdRCmU00WyyPCMUjqRTdz8CodK6jgkH0_Ruc7YTbPBs1aFoReNkkwcXdtKxT97bRT-8tnFc-Cc9R3qS0DoQ]
    status: {code: 200, message: OK}
- request:
    body: null
    headers:
      Accept: ['*/*']
      Accept-Encoding: ['gzip, deflate']
      Connection: [keep-alive]
      User-Agent: [python-requests/2.18.4]
    method: GET
    uri: https://www.googleapis.com/download/storage/v1/b/gcsfs-testing/o/test%2Faccounts.1.json?alt=media&generation=1515098886243254
>>>>>>> 899a4518
  response:
    body: {string: '{"amount": 100, "name": "Alice"}

        {"amount": 200, "name": "Bob"}

        {"amount": 300, "name": "Charlie"}

        {"amount": 400, "name": "Dennis"}

'}
    headers:
      Alt-Svc: ['hq=":443"; ma=2592000; quic=51303431; quic=51303339; quic=51303338;
          quic=51303337; quic=51303335,quic=":443"; ma=2592000; v="41,39,38,37,35"']
      Cache-Control: ['no-cache, no-store, max-age=0, must-revalidate']
      Content-Disposition: [attachment]
      Content-Length: ['133']
      Content-Type: [application/octet-stream]
<<<<<<< HEAD
      Date: ['Tue, 12 Dec 2017 16:53:42 GMT']
      ETag: [CN/3x/D3hNgCEAE=]
=======
      Date: ['Thu, 04 Jan 2018 20:48:09 GMT']
      ETag: [CLaHqJeXv9gCEAE=]
>>>>>>> 899a4518
      Expires: ['Mon, 01 Jan 1990 00:00:00 GMT']
      Pragma: [no-cache]
      Server: [UploadServer]
      Vary: [Origin, X-Origin]
<<<<<<< HEAD
      X-GUploader-UploadID: [AEnB2Uq_UxLScIvxGNEl5x1mfAIQh_xtVtGEnGoM8NFKHj58udH1jHopLQSuf_PxsAEXXMoxgjKCLTsAQeXVjTDKwuryYldU9w]
      X-Goog-Generation: ['1513097618652127']
=======
      X-GUploader-UploadID: [AEnB2Upd2ufSzWINQJQLNwWhdXWK-II1EOUnOgH1T_2oW25baBCXHe67M_cnn-eMbu7xeGj_4yr8rI_KBczO-A-LBqBYL0PMMg]
      X-Goog-Generation: ['1515098886243254']
>>>>>>> 899a4518
      X-Goog-Hash: ['crc32c=6wJAgQ==,md5=xK7pmJz/Oj5HGIyfQpYTig==']
      X-Goog-Metageneration: ['1']
      X-Goog-Storage-Class: [STANDARD]
    status: {code: 200, message: OK}
- request:
    body: null
    headers:
      Accept: ['*/*']
      Accept-Encoding: ['gzip, deflate']
      Connection: [keep-alive]
      User-Agent: [python-requests/2.18.4]
<<<<<<< HEAD
    method: GET
    uri: https://www.googleapis.com/storage/v1/b/gcsfs-testing/o/test%2Faccounts.2.json
  response:
    body: {string: "{\n \"kind\": \"storage#object\",\n \"id\": \"gcsfs-testing/test/accounts.2.json/1513097618230493\",\n
        \"selfLink\": \"https://www.googleapis.com/storage/v1/b/gcsfs-testing/o/test%2Faccounts.2.json\",\n
        \"name\": \"test/accounts.2.json\",\n \"bucket\": \"gcsfs-testing\",\n \"generation\":
        \"1513097618230493\",\n \"metageneration\": \"1\",\n \"timeCreated\": \"2017-12-12T16:53:38.163Z\",\n
        \"updated\": \"2017-12-12T16:53:38.163Z\",\n \"storageClass\": \"STANDARD\",\n
        \"timeStorageClassUpdated\": \"2017-12-12T16:53:38.163Z\",\n \"size\": \"133\",\n
        \"md5Hash\": \"bjhC5OCrzKV+8MGMCF2BQA==\",\n \"mediaLink\": \"https://www.googleapis.com/download/storage/v1/b/gcsfs-testing/o/test%2Faccounts.2.json?generation=1513097618230493&alt=media\",\n
        \"crc32c\": \"Su+F+g==\",\n \"etag\": \"CN2ZrvD3hNgCEAE=\"\n}\n"}
    headers:
      Alt-Svc: ['hq=":443"; ma=2592000; quic=51303431; quic=51303339; quic=51303338;
          quic=51303337; quic=51303335,quic=":443"; ma=2592000; v="41,39,38,37,35"']
      Cache-Control: ['no-cache, no-store, max-age=0, must-revalidate']
      Content-Length: ['723']
      Content-Type: [application/json; charset=UTF-8]
      Date: ['Tue, 12 Dec 2017 16:53:43 GMT']
      ETag: [CN2ZrvD3hNgCEAE=]
      Expires: ['Mon, 01 Jan 1990 00:00:00 GMT']
      Pragma: [no-cache]
      Server: [UploadServer]
      Vary: [Origin, X-Origin]
      X-GUploader-UploadID: [AEnB2UrLlE6lwcC23u9sOn9ILk88WH9lRa_9qgflraiNvpsYo1TyykXokF5NUjhL-MsZRC4JL--yQPwehQuaFEBjIqh209uD9w]
    status: {code: 200, message: OK}
- request:
    body: null
    headers:
      Accept: ['*/*']
      Accept-Encoding: ['gzip, deflate']
      Connection: [keep-alive]
      User-Agent: [python-requests/2.18.4]
    method: GET
    uri: https://www.googleapis.com/download/storage/v1/b/gcsfs-testing/o/test%2Faccounts.2.json?alt=media&generation=1513097618230493
=======
    method: GET
    uri: https://www.googleapis.com/storage/v1/b/gcsfs-testing/o/test%2Faccounts.1.json
>>>>>>> 899a4518
  response:
    body: {string: "{\n \"kind\": \"storage#object\",\n \"id\": \"gcsfs-testing/test/accounts.1.json/1515098886243254\",\n
        \"selfLink\": \"https://www.googleapis.com/storage/v1/b/gcsfs-testing/o/test%2Faccounts.1.json\",\n
        \"name\": \"test/accounts.1.json\",\n \"bucket\": \"gcsfs-testing\",\n \"generation\":
        \"1515098886243254\",\n \"metageneration\": \"1\",\n \"timeCreated\": \"2018-01-04T20:48:06.176Z\",\n
        \"updated\": \"2018-01-04T20:48:06.176Z\",\n \"storageClass\": \"STANDARD\",\n
        \"timeStorageClassUpdated\": \"2018-01-04T20:48:06.176Z\",\n \"size\": \"133\",\n
        \"md5Hash\": \"xK7pmJz/Oj5HGIyfQpYTig==\",\n \"mediaLink\": \"https://www.googleapis.com/download/storage/v1/b/gcsfs-testing/o/test%2Faccounts.1.json?generation=1515098886243254&alt=media\",\n
        \"crc32c\": \"6wJAgQ==\",\n \"etag\": \"CLaHqJeXv9gCEAE=\"\n}\n"}
    headers:
      Alt-Svc: ['hq=":443"; ma=2592000; quic=51303431; quic=51303339; quic=51303338;
          quic=51303337; quic=51303335,quic=":443"; ma=2592000; v="41,39,38,37,35"']
      Cache-Control: ['no-cache, no-store, max-age=0, must-revalidate']
      Content-Length: ['723']
      Content-Type: [application/json; charset=UTF-8]
      Date: ['Thu, 04 Jan 2018 20:48:09 GMT']
      ETag: [CLaHqJeXv9gCEAE=]
      Expires: ['Mon, 01 Jan 1990 00:00:00 GMT']
      Pragma: [no-cache]
      Server: [UploadServer]
      Vary: [Origin, X-Origin]
      X-GUploader-UploadID: [AEnB2Uqyk0qJyvBTftn2NeE0jyIC-a2RqugQXFrJmZIePJleKc93rVFsGXIIWgot5td4AjZZxvQMfXIhcLkbVLssRehMDq9ctg]
    status: {code: 200, message: OK}
- request:
    body: null
    headers:
      Accept: ['*/*']
      Accept-Encoding: ['gzip, deflate']
      Connection: [keep-alive]
      User-Agent: [python-requests/2.18.4]
    method: GET
    uri: https://www.googleapis.com/download/storage/v1/b/gcsfs-testing/o/test%2Faccounts.1.json?alt=media&generation=1515098886243254
  response:
    body: {string: '{"amount": 100, "name": "Alice"}

        {"amount": 200, "name": "Bob"}

        {"amount": 300, "name": "Charlie"}

        {"amount": 400, "name": "Dennis"}

'}
    headers:
      Alt-Svc: ['hq=":443"; ma=2592000; quic=51303431; quic=51303339; quic=51303338;
          quic=51303337; quic=51303335,quic=":443"; ma=2592000; v="41,39,38,37,35"']
      Cache-Control: ['no-cache, no-store, max-age=0, must-revalidate']
      Content-Disposition: [attachment]
      Content-Length: ['133']
      Content-Type: [application/octet-stream]
<<<<<<< HEAD
      Date: ['Tue, 12 Dec 2017 16:53:43 GMT']
      ETag: [CN2ZrvD3hNgCEAE=]
=======
      Date: ['Thu, 04 Jan 2018 20:48:09 GMT']
      ETag: [CLaHqJeXv9gCEAE=]
>>>>>>> 899a4518
      Expires: ['Mon, 01 Jan 1990 00:00:00 GMT']
      Pragma: [no-cache]
      Server: [UploadServer]
      Vary: [Origin, X-Origin]
<<<<<<< HEAD
      X-GUploader-UploadID: [AEnB2UoPp4IdKDo3MMP7GOXQJieHyc2T5vmP2PY8X-DINe7tf9uqod7ChG4OQrKa6g7WH6mpXBO_hc2VvyRQb7PCYM_B-eFtBg]
      X-Goog-Generation: ['1513097618230493']
      X-Goog-Hash: ['crc32c=Su+F+g==,md5=bjhC5OCrzKV+8MGMCF2BQA==']
=======
      X-GUploader-UploadID: [AEnB2Upvc4douAIV8oeyDs_hurZh-cwhKFuiK4g3gSEraMzakdboyNXGbwjGEDQhVwUYrY6hxfpNzYTY1TLPvP71X2J3CbTkUA]
      X-Goog-Generation: ['1515098886243254']
      X-Goog-Hash: ['crc32c=6wJAgQ==,md5=xK7pmJz/Oj5HGIyfQpYTig==']
>>>>>>> 899a4518
      X-Goog-Metageneration: ['1']
      X-Goog-Storage-Class: [STANDARD]
    status: {code: 200, message: OK}
- request:
    body: null
    headers:
      Accept: ['*/*']
      Accept-Encoding: ['gzip, deflate']
      Connection: [keep-alive]
      User-Agent: [python-requests/2.18.4]
    method: GET
    uri: https://www.googleapis.com/storage/v1/b/gcsfs-testing/o/test%2Faccounts.2.json
  response:
<<<<<<< HEAD
    body: {string: "{\n \"kind\": \"storage#object\",\n \"id\": \"gcsfs-testing/test/accounts.2.json/1513097618230493\",\n
        \"selfLink\": \"https://www.googleapis.com/storage/v1/b/gcsfs-testing/o/test%2Faccounts.2.json\",\n
        \"name\": \"test/accounts.2.json\",\n \"bucket\": \"gcsfs-testing\",\n \"generation\":
        \"1513097618230493\",\n \"metageneration\": \"1\",\n \"timeCreated\": \"2017-12-12T16:53:38.163Z\",\n
        \"updated\": \"2017-12-12T16:53:38.163Z\",\n \"storageClass\": \"STANDARD\",\n
        \"timeStorageClassUpdated\": \"2017-12-12T16:53:38.163Z\",\n \"size\": \"133\",\n
        \"md5Hash\": \"bjhC5OCrzKV+8MGMCF2BQA==\",\n \"mediaLink\": \"https://www.googleapis.com/download/storage/v1/b/gcsfs-testing/o/test%2Faccounts.2.json?generation=1513097618230493&alt=media\",\n
        \"crc32c\": \"Su+F+g==\",\n \"etag\": \"CN2ZrvD3hNgCEAE=\"\n}\n"}
=======
    body: {string: "{\n \"kind\": \"storage#object\",\n \"id\": \"gcsfs-testing/test/accounts.2.json/1515098886501005\",\n
        \"selfLink\": \"https://www.googleapis.com/storage/v1/b/gcsfs-testing/o/test%2Faccounts.2.json\",\n
        \"name\": \"test/accounts.2.json\",\n \"bucket\": \"gcsfs-testing\",\n \"generation\":
        \"1515098886501005\",\n \"metageneration\": \"1\",\n \"timeCreated\": \"2018-01-04T20:48:06.441Z\",\n
        \"updated\": \"2018-01-04T20:48:06.441Z\",\n \"storageClass\": \"STANDARD\",\n
        \"timeStorageClassUpdated\": \"2018-01-04T20:48:06.441Z\",\n \"size\": \"133\",\n
        \"md5Hash\": \"bjhC5OCrzKV+8MGMCF2BQA==\",\n \"mediaLink\": \"https://www.googleapis.com/download/storage/v1/b/gcsfs-testing/o/test%2Faccounts.2.json?generation=1515098886501005&alt=media\",\n
        \"crc32c\": \"Su+F+g==\",\n \"etag\": \"CI3lt5eXv9gCEAE=\"\n}\n"}
>>>>>>> 899a4518
    headers:
      Alt-Svc: ['hq=":443"; ma=2592000; quic=51303431; quic=51303339; quic=51303338;
          quic=51303337; quic=51303335,quic=":443"; ma=2592000; v="41,39,38,37,35"']
      Cache-Control: ['no-cache, no-store, max-age=0, must-revalidate']
      Content-Length: ['723']
      Content-Type: [application/json; charset=UTF-8]
<<<<<<< HEAD
      Date: ['Tue, 12 Dec 2017 16:53:43 GMT']
      ETag: [CN2ZrvD3hNgCEAE=]
=======
      Date: ['Thu, 04 Jan 2018 20:48:09 GMT']
      ETag: [CI3lt5eXv9gCEAE=]
>>>>>>> 899a4518
      Expires: ['Mon, 01 Jan 1990 00:00:00 GMT']
      Pragma: [no-cache]
      Server: [UploadServer]
      Vary: [Origin, X-Origin]
<<<<<<< HEAD
      X-GUploader-UploadID: [AEnB2UrF7M_y4hCRbqXLATAZjQ166R5VEAxEVlry3_0yD8r6gnLBQGYv64LOz-Wda_vwtngh1AXD922EecYP0qlhVoMCgbdH-A]
=======
      X-GUploader-UploadID: [AEnB2UoDmBKCm7-Vmrn6aYEsjolN7Tye4Lvf-0NBgdTxI6W-LaZSm-ZQubFpHXmxAqUNrftO763UzQMJV1AoKFYpgrDOkzs58w]
>>>>>>> 899a4518
    status: {code: 200, message: OK}
- request:
    body: null
    headers:
      Accept: ['*/*']
      Accept-Encoding: ['gzip, deflate']
      Connection: [keep-alive]
      User-Agent: [python-requests/2.18.4]
    method: GET
<<<<<<< HEAD
    uri: https://www.googleapis.com/download/storage/v1/b/gcsfs-testing/o/test%2Faccounts.2.json?alt=media&generation=1513097618230493
=======
    uri: https://www.googleapis.com/download/storage/v1/b/gcsfs-testing/o/test%2Faccounts.2.json?alt=media&generation=1515098886501005
>>>>>>> 899a4518
  response:
    body: {string: '{"amount": 500, "name": "Alice"}

        {"amount": 600, "name": "Bob"}

        {"amount": 700, "name": "Charlie"}

        {"amount": 800, "name": "Dennis"}

'}
    headers:
      Alt-Svc: ['hq=":443"; ma=2592000; quic=51303431; quic=51303339; quic=51303338;
          quic=51303337; quic=51303335,quic=":443"; ma=2592000; v="41,39,38,37,35"']
      Cache-Control: ['no-cache, no-store, max-age=0, must-revalidate']
      Content-Disposition: [attachment]
      Content-Length: ['133']
      Content-Type: [application/octet-stream]
<<<<<<< HEAD
      Date: ['Tue, 12 Dec 2017 16:53:43 GMT']
      ETag: [CN2ZrvD3hNgCEAE=]
=======
      Date: ['Thu, 04 Jan 2018 20:48:09 GMT']
      ETag: [CI3lt5eXv9gCEAE=]
>>>>>>> 899a4518
      Expires: ['Mon, 01 Jan 1990 00:00:00 GMT']
      Pragma: [no-cache]
      Server: [UploadServer]
      Vary: [Origin, X-Origin]
<<<<<<< HEAD
      X-GUploader-UploadID: [AEnB2UqJpoLTfojIIYajqbjVbqs73dc_I3g85oOmo9lpLea11dov7SoQWl3tm6Cp35DkVVHXYLmX_OU-qUJSOsgts_vKsflf0w]
      X-Goog-Generation: ['1513097618230493']
=======
      X-GUploader-UploadID: [AEnB2UoTFe0Lprd_Hl9f1MGYFCNtoxkPM0J1o2kA6OB9iMKY6NJImI7-g75Skedy8JHSuQzbU_m2Qt6OpeirjUAQm1aaIFQmHQ]
      X-Goog-Generation: ['1515098886501005']
>>>>>>> 899a4518
      X-Goog-Hash: ['crc32c=Su+F+g==,md5=bjhC5OCrzKV+8MGMCF2BQA==']
      X-Goog-Metageneration: ['1']
      X-Goog-Storage-Class: [STANDARD]
    status: {code: 200, message: OK}
- request:
    body: null
    headers:
      Accept: ['*/*']
      Accept-Encoding: ['gzip, deflate']
      Connection: [keep-alive]
      User-Agent: [python-requests/2.18.4]
<<<<<<< HEAD
    method: GET
    uri: https://www.googleapis.com/storage/v1/b/gcsfs-testing/o/test%2Faccounts.1.json
  response:
    body: {string: "{\n \"kind\": \"storage#object\",\n \"id\": \"gcsfs-testing/test/accounts.1.json/1513097618652127\",\n
        \"selfLink\": \"https://www.googleapis.com/storage/v1/b/gcsfs-testing/o/test%2Faccounts.1.json\",\n
        \"name\": \"test/accounts.1.json\",\n \"bucket\": \"gcsfs-testing\",\n \"generation\":
        \"1513097618652127\",\n \"metageneration\": \"1\",\n \"timeCreated\": \"2017-12-12T16:53:38.579Z\",\n
        \"updated\": \"2017-12-12T16:53:38.579Z\",\n \"storageClass\": \"STANDARD\",\n
        \"timeStorageClassUpdated\": \"2017-12-12T16:53:38.579Z\",\n \"size\": \"133\",\n
        \"md5Hash\": \"xK7pmJz/Oj5HGIyfQpYTig==\",\n \"mediaLink\": \"https://www.googleapis.com/download/storage/v1/b/gcsfs-testing/o/test%2Faccounts.1.json?generation=1513097618652127&alt=media\",\n
        \"crc32c\": \"6wJAgQ==\",\n \"etag\": \"CN/3x/D3hNgCEAE=\"\n}\n"}
    headers:
      Alt-Svc: ['hq=":443"; ma=2592000; quic=51303431; quic=51303339; quic=51303338;
          quic=51303337; quic=51303335,quic=":443"; ma=2592000; v="41,39,38,37,35"']
      Cache-Control: ['no-cache, no-store, max-age=0, must-revalidate']
      Content-Length: ['723']
      Content-Type: [application/json; charset=UTF-8]
      Date: ['Tue, 12 Dec 2017 16:53:43 GMT']
      ETag: [CN/3x/D3hNgCEAE=]
      Expires: ['Mon, 01 Jan 1990 00:00:00 GMT']
      Pragma: [no-cache]
      Server: [UploadServer]
      Vary: [Origin, X-Origin]
      X-GUploader-UploadID: [AEnB2UoZaZuTozuIAAr0gdDVsMOwtu0WS4i3VI6YotfFpLcpA5-yrWebu-UZlcusLHhF6r2QUIFg8sZscqLaKXRZzgwbUammdw]
    status: {code: 200, message: OK}
- request:
    body: null
    headers:
      Accept: ['*/*']
      Accept-Encoding: ['gzip, deflate']
      Connection: [keep-alive]
      User-Agent: [python-requests/2.18.4]
    method: GET
    uri: https://www.googleapis.com/download/storage/v1/b/gcsfs-testing/o/test%2Faccounts.1.json?alt=media&generation=1513097618652127
=======
    method: GET
    uri: https://www.googleapis.com/storage/v1/b/gcsfs-testing/o/test%2Faccounts.2.json
>>>>>>> 899a4518
  response:
    body: {string: "{\n \"kind\": \"storage#object\",\n \"id\": \"gcsfs-testing/test/accounts.2.json/1515098886501005\",\n
        \"selfLink\": \"https://www.googleapis.com/storage/v1/b/gcsfs-testing/o/test%2Faccounts.2.json\",\n
        \"name\": \"test/accounts.2.json\",\n \"bucket\": \"gcsfs-testing\",\n \"generation\":
        \"1515098886501005\",\n \"metageneration\": \"1\",\n \"timeCreated\": \"2018-01-04T20:48:06.441Z\",\n
        \"updated\": \"2018-01-04T20:48:06.441Z\",\n \"storageClass\": \"STANDARD\",\n
        \"timeStorageClassUpdated\": \"2018-01-04T20:48:06.441Z\",\n \"size\": \"133\",\n
        \"md5Hash\": \"bjhC5OCrzKV+8MGMCF2BQA==\",\n \"mediaLink\": \"https://www.googleapis.com/download/storage/v1/b/gcsfs-testing/o/test%2Faccounts.2.json?generation=1515098886501005&alt=media\",\n
        \"crc32c\": \"Su+F+g==\",\n \"etag\": \"CI3lt5eXv9gCEAE=\"\n}\n"}
    headers:
      Alt-Svc: ['hq=":443"; ma=2592000; quic=51303431; quic=51303339; quic=51303338;
          quic=51303337; quic=51303335,quic=":443"; ma=2592000; v="41,39,38,37,35"']
      Cache-Control: ['no-cache, no-store, max-age=0, must-revalidate']
<<<<<<< HEAD
      Content-Disposition: [attachment]
      Content-Length: ['133']
      Content-Type: [application/octet-stream]
      Date: ['Tue, 12 Dec 2017 16:53:44 GMT']
      ETag: [CN/3x/D3hNgCEAE=]
=======
      Content-Length: ['723']
      Content-Type: [application/json; charset=UTF-8]
      Date: ['Thu, 04 Jan 2018 20:48:09 GMT']
      ETag: [CI3lt5eXv9gCEAE=]
>>>>>>> 899a4518
      Expires: ['Mon, 01 Jan 1990 00:00:00 GMT']
      Pragma: [no-cache]
      Server: [UploadServer]
      Vary: [Origin, X-Origin]
<<<<<<< HEAD
      X-GUploader-UploadID: [AEnB2UpU7btZUsxkT8wwEYwWf_0wyRILYOrjlufidDDoXj13zdS8Dtu7bTuZ9lNRmXp2s4sdsPKIk26r_dCIt8eYnN0EgmK3ag]
      X-Goog-Generation: ['1513097618652127']
      X-Goog-Hash: ['crc32c=6wJAgQ==,md5=xK7pmJz/Oj5HGIyfQpYTig==']
      X-Goog-Metageneration: ['1']
      X-Goog-Storage-Class: [STANDARD]
=======
      X-GUploader-UploadID: [AEnB2UqBhEJYSup4Cm7966uI9anhvTIPm9FvCYWB_DvvvNWppk6leQBy7mZH0uOrmVcm-laQ4SwidLYbIQGFYvbF1DDT6WgtjQ]
>>>>>>> 899a4518
    status: {code: 200, message: OK}
- request:
    body: null
    headers:
      Accept: ['*/*']
      Accept-Encoding: ['gzip, deflate']
      Connection: [keep-alive]
      User-Agent: [python-requests/2.18.4]
<<<<<<< HEAD
    method: GET
    uri: https://www.googleapis.com/storage/v1/b/gcsfs-testing/o/test%2Faccounts.1.json
  response:
    body: {string: "{\n \"kind\": \"storage#object\",\n \"id\": \"gcsfs-testing/test/accounts.1.json/1513097618652127\",\n
        \"selfLink\": \"https://www.googleapis.com/storage/v1/b/gcsfs-testing/o/test%2Faccounts.1.json\",\n
        \"name\": \"test/accounts.1.json\",\n \"bucket\": \"gcsfs-testing\",\n \"generation\":
        \"1513097618652127\",\n \"metageneration\": \"1\",\n \"timeCreated\": \"2017-12-12T16:53:38.579Z\",\n
        \"updated\": \"2017-12-12T16:53:38.579Z\",\n \"storageClass\": \"STANDARD\",\n
        \"timeStorageClassUpdated\": \"2017-12-12T16:53:38.579Z\",\n \"size\": \"133\",\n
        \"md5Hash\": \"xK7pmJz/Oj5HGIyfQpYTig==\",\n \"mediaLink\": \"https://www.googleapis.com/download/storage/v1/b/gcsfs-testing/o/test%2Faccounts.1.json?generation=1513097618652127&alt=media\",\n
        \"crc32c\": \"6wJAgQ==\",\n \"etag\": \"CN/3x/D3hNgCEAE=\"\n}\n"}
    headers:
      Alt-Svc: ['hq=":443"; ma=2592000; quic=51303431; quic=51303339; quic=51303338;
          quic=51303337; quic=51303335,quic=":443"; ma=2592000; v="41,39,38,37,35"']
      Cache-Control: ['no-cache, no-store, max-age=0, must-revalidate']
      Content-Length: ['723']
      Content-Type: [application/json; charset=UTF-8]
      Date: ['Tue, 12 Dec 2017 16:53:44 GMT']
      ETag: [CN/3x/D3hNgCEAE=]
      Expires: ['Mon, 01 Jan 1990 00:00:00 GMT']
      Pragma: [no-cache]
      Server: [UploadServer]
      Vary: [Origin, X-Origin]
      X-GUploader-UploadID: [AEnB2UoIAkJUxdB3QKERfgSYA83UjSiEFo2sMh-TceMc0bjrnOU3YCARNeyVatJxExhdtB0zPh0l0iplnkeyOcthDx5jUl7JXQ]
    status: {code: 200, message: OK}
- request:
    body: null
    headers:
      Accept: ['*/*']
      Accept-Encoding: ['gzip, deflate']
      Connection: [keep-alive]
      User-Agent: [python-requests/2.18.4]
    method: GET
    uri: https://www.googleapis.com/download/storage/v1/b/gcsfs-testing/o/test%2Faccounts.1.json?alt=media&generation=1513097618652127
=======
    method: GET
    uri: https://www.googleapis.com/download/storage/v1/b/gcsfs-testing/o/test%2Faccounts.2.json?alt=media&generation=1515098886501005
>>>>>>> 899a4518
  response:
    body: {string: '{"amount": 500, "name": "Alice"}

        {"amount": 600, "name": "Bob"}

        {"amount": 700, "name": "Charlie"}

        {"amount": 800, "name": "Dennis"}

'}
    headers:
      Alt-Svc: ['hq=":443"; ma=2592000; quic=51303431; quic=51303339; quic=51303338;
          quic=51303337; quic=51303335,quic=":443"; ma=2592000; v="41,39,38,37,35"']
      Cache-Control: ['no-cache, no-store, max-age=0, must-revalidate']
      Content-Disposition: [attachment]
      Content-Length: ['133']
      Content-Type: [application/octet-stream]
<<<<<<< HEAD
      Date: ['Tue, 12 Dec 2017 16:53:44 GMT']
      ETag: [CN/3x/D3hNgCEAE=]
=======
      Date: ['Thu, 04 Jan 2018 20:48:09 GMT']
      ETag: [CI3lt5eXv9gCEAE=]
>>>>>>> 899a4518
      Expires: ['Mon, 01 Jan 1990 00:00:00 GMT']
      Pragma: [no-cache]
      Server: [UploadServer]
      Vary: [Origin, X-Origin]
<<<<<<< HEAD
      X-GUploader-UploadID: [AEnB2UrthIMrKA18mYVMHCLgzz_ro2MOVoG8SKUyfqjQ1sqK5F_1-s6UNrJxbZYemsCR_eDBiOzsq4kR7CdniDCgHl3mImkNZw]
      X-Goog-Generation: ['1513097618652127']
      X-Goog-Hash: ['crc32c=6wJAgQ==,md5=xK7pmJz/Oj5HGIyfQpYTig==']
=======
      X-GUploader-UploadID: [AEnB2UpmnPAM58-eEvtja8eC7ZyjYs-PhAUmla64zV3UEElLhl_L5szphEz0uV2o00QVzdX7YGOyFwn0lOk75faxAzKVxZJVrg]
      X-Goog-Generation: ['1515098886501005']
      X-Goog-Hash: ['crc32c=Su+F+g==,md5=bjhC5OCrzKV+8MGMCF2BQA==']
>>>>>>> 899a4518
      X-Goog-Metageneration: ['1']
      X-Goog-Storage-Class: [STANDARD]
    status: {code: 200, message: OK}
- request:
    body: null
    headers:
      Accept: ['*/*']
      Accept-Encoding: ['gzip, deflate']
      Connection: [keep-alive]
      User-Agent: [python-requests/2.18.4]
    method: GET
    uri: https://www.googleapis.com/storage/v1/b/gcsfs-testing/o/?maxResults=1000
  response:
    body: {string: "{\n \"kind\": \"storage#objects\",\n \"items\": [\n  {\n   \"kind\":
<<<<<<< HEAD
        \"storage#object\",\n   \"id\": \"gcsfs-testing/2014-01-01.csv/1513097619966621\",\n
        \  \"selfLink\": \"https://www.googleapis.com/storage/v1/b/gcsfs-testing/o/2014-01-01.csv\",\n
        \  \"name\": \"2014-01-01.csv\",\n   \"bucket\": \"gcsfs-testing\",\n   \"generation\":
        \"1513097619966621\",\n   \"metageneration\": \"1\",\n   \"timeCreated\":
        \"2017-12-12T16:53:39.906Z\",\n   \"updated\": \"2017-12-12T16:53:39.906Z\",\n
        \  \"storageClass\": \"STANDARD\",\n   \"timeStorageClassUpdated\": \"2017-12-12T16:53:39.906Z\",\n
        \  \"size\": \"51\",\n   \"md5Hash\": \"Auycd2AT7x5m8G1W0NXcuA==\",\n   \"mediaLink\":
        \"https://www.googleapis.com/download/storage/v1/b/gcsfs-testing/o/2014-01-01.csv?generation=1513097619966621&alt=media\",\n
        \  \"crc32c\": \"yR1u0w==\",\n   \"etag\": \"CJ2VmPH3hNgCEAE=\"\n  },\n  {\n
        \  \"kind\": \"storage#object\",\n   \"id\": \"gcsfs-testing/2014-01-02.csv/1513097619466789\",\n
        \  \"selfLink\": \"https://www.googleapis.com/storage/v1/b/gcsfs-testing/o/2014-01-02.csv\",\n
        \  \"name\": \"2014-01-02.csv\",\n   \"bucket\": \"gcsfs-testing\",\n   \"generation\":
        \"1513097619466789\",\n   \"metageneration\": \"1\",\n   \"timeCreated\":
        \"2017-12-12T16:53:39.389Z\",\n   \"updated\": \"2017-12-12T16:53:39.389Z\",\n
        \  \"storageClass\": \"STANDARD\",\n   \"timeStorageClassUpdated\": \"2017-12-12T16:53:39.389Z\",\n
        \  \"size\": \"15\",\n   \"md5Hash\": \"cGwL6TebGKiJzgyNBJNb6Q==\",\n   \"mediaLink\":
        \"https://www.googleapis.com/download/storage/v1/b/gcsfs-testing/o/2014-01-02.csv?generation=1513097619466789&alt=media\",\n
        \  \"crc32c\": \"Mpt4QQ==\",\n   \"etag\": \"CKXU+fD3hNgCEAE=\"\n  },\n  {\n
        \  \"kind\": \"storage#object\",\n   \"id\": \"gcsfs-testing/2014-01-03.csv/1513097619099763\",\n
        \  \"selfLink\": \"https://www.googleapis.com/storage/v1/b/gcsfs-testing/o/2014-01-03.csv\",\n
        \  \"name\": \"2014-01-03.csv\",\n   \"bucket\": \"gcsfs-testing\",\n   \"generation\":
        \"1513097619099763\",\n   \"metageneration\": \"1\",\n   \"timeCreated\":
        \"2017-12-12T16:53:39.019Z\",\n   \"updated\": \"2017-12-12T16:53:39.019Z\",\n
        \  \"storageClass\": \"STANDARD\",\n   \"timeStorageClassUpdated\": \"2017-12-12T16:53:39.019Z\",\n
        \  \"size\": \"52\",\n   \"md5Hash\": \"9keZXdUu0YtMynECFSOiMg==\",\n   \"mediaLink\":
        \"https://www.googleapis.com/download/storage/v1/b/gcsfs-testing/o/2014-01-03.csv?generation=1513097619099763&alt=media\",\n
        \  \"crc32c\": \"x/fq7w==\",\n   \"etag\": \"CPOg4/D3hNgCEAE=\"\n  },\n  {\n
        \  \"kind\": \"storage#object\",\n   \"id\": \"gcsfs-testing/nested/file1/1513097621726593\",\n
        \  \"selfLink\": \"https://www.googleapis.com/storage/v1/b/gcsfs-testing/o/nested%2Ffile1\",\n
        \  \"name\": \"nested/file1\",\n   \"bucket\": \"gcsfs-testing\",\n   \"generation\":
        \"1513097621726593\",\n   \"metageneration\": \"1\",\n   \"timeCreated\":
        \"2017-12-12T16:53:41.663Z\",\n   \"updated\": \"2017-12-12T16:53:41.663Z\",\n
        \  \"storageClass\": \"STANDARD\",\n   \"timeStorageClassUpdated\": \"2017-12-12T16:53:41.663Z\",\n
        \  \"size\": \"6\",\n   \"md5Hash\": \"sZRqySSS0jR8YjW00mERhA==\",\n   \"mediaLink\":
        \"https://www.googleapis.com/download/storage/v1/b/gcsfs-testing/o/nested%2Ffile1?generation=1513097621726593&alt=media\",\n
        \  \"crc32c\": \"NT3Yvg==\",\n   \"etag\": \"CIHLg/L3hNgCEAE=\"\n  },\n  {\n
        \  \"kind\": \"storage#object\",\n   \"id\": \"gcsfs-testing/nested/file2/1513097620709566\",\n
        \  \"selfLink\": \"https://www.googleapis.com/storage/v1/b/gcsfs-testing/o/nested%2Ffile2\",\n
        \  \"name\": \"nested/file2\",\n   \"bucket\": \"gcsfs-testing\",\n   \"generation\":
        \"1513097620709566\",\n   \"metageneration\": \"1\",\n   \"timeCreated\":
        \"2017-12-12T16:53:40.651Z\",\n   \"updated\": \"2017-12-12T16:53:40.651Z\",\n
        \  \"storageClass\": \"STANDARD\",\n   \"timeStorageClassUpdated\": \"2017-12-12T16:53:40.651Z\",\n
        \  \"size\": \"5\",\n   \"md5Hash\": \"fXkwN6B2AYZXSwKC8vQ15w==\",\n   \"mediaLink\":
        \"https://www.googleapis.com/download/storage/v1/b/gcsfs-testing/o/nested%2Ffile2?generation=1513097620709566&alt=media\",\n
        \  \"crc32c\": \"MaqBTg==\",\n   \"etag\": \"CL7BxfH3hNgCEAE=\"\n  },\n  {\n
        \  \"kind\": \"storage#object\",\n   \"id\": \"gcsfs-testing/nested/nested2/file1/1513097620295570\",\n
        \  \"selfLink\": \"https://www.googleapis.com/storage/v1/b/gcsfs-testing/o/nested%2Fnested2%2Ffile1\",\n
        \  \"name\": \"nested/nested2/file1\",\n   \"bucket\": \"gcsfs-testing\",\n
        \  \"generation\": \"1513097620295570\",\n   \"metageneration\": \"1\",\n
        \  \"timeCreated\": \"2017-12-12T16:53:40.222Z\",\n   \"updated\": \"2017-12-12T16:53:40.222Z\",\n
        \  \"storageClass\": \"STANDARD\",\n   \"timeStorageClassUpdated\": \"2017-12-12T16:53:40.222Z\",\n
        \  \"size\": \"6\",\n   \"md5Hash\": \"sZRqySSS0jR8YjW00mERhA==\",\n   \"mediaLink\":
        \"https://www.googleapis.com/download/storage/v1/b/gcsfs-testing/o/nested%2Fnested2%2Ffile1?generation=1513097620295570&alt=media\",\n
        \  \"crc32c\": \"NT3Yvg==\",\n   \"etag\": \"CJKfrPH3hNgCEAE=\"\n  },\n  {\n
        \  \"kind\": \"storage#object\",\n   \"id\": \"gcsfs-testing/nested/nested2/file2/1513097621212631\",\n
        \  \"selfLink\": \"https://www.googleapis.com/storage/v1/b/gcsfs-testing/o/nested%2Fnested2%2Ffile2\",\n
        \  \"name\": \"nested/nested2/file2\",\n   \"bucket\": \"gcsfs-testing\",\n
        \  \"generation\": \"1513097621212631\",\n   \"metageneration\": \"1\",\n
        \  \"timeCreated\": \"2017-12-12T16:53:41.147Z\",\n   \"updated\": \"2017-12-12T16:53:41.147Z\",\n
        \  \"storageClass\": \"STANDARD\",\n   \"timeStorageClassUpdated\": \"2017-12-12T16:53:41.147Z\",\n
        \  \"size\": \"5\",\n   \"md5Hash\": \"fXkwN6B2AYZXSwKC8vQ15w==\",\n   \"mediaLink\":
        \"https://www.googleapis.com/download/storage/v1/b/gcsfs-testing/o/nested%2Fnested2%2Ffile2?generation=1513097621212631&alt=media\",\n
        \  \"crc32c\": \"MaqBTg==\",\n   \"etag\": \"CNeb5PH3hNgCEAE=\"\n  },\n  {\n
        \  \"kind\": \"storage#object\",\n   \"id\": \"gcsfs-testing/test/accounts.1.json/1513097618652127\",\n
        \  \"selfLink\": \"https://www.googleapis.com/storage/v1/b/gcsfs-testing/o/test%2Faccounts.1.json\",\n
        \  \"name\": \"test/accounts.1.json\",\n   \"bucket\": \"gcsfs-testing\",\n
        \  \"generation\": \"1513097618652127\",\n   \"metageneration\": \"1\",\n
        \  \"timeCreated\": \"2017-12-12T16:53:38.579Z\",\n   \"updated\": \"2017-12-12T16:53:38.579Z\",\n
        \  \"storageClass\": \"STANDARD\",\n   \"timeStorageClassUpdated\": \"2017-12-12T16:53:38.579Z\",\n
        \  \"size\": \"133\",\n   \"md5Hash\": \"xK7pmJz/Oj5HGIyfQpYTig==\",\n   \"mediaLink\":
        \"https://www.googleapis.com/download/storage/v1/b/gcsfs-testing/o/test%2Faccounts.1.json?generation=1513097618652127&alt=media\",\n
        \  \"crc32c\": \"6wJAgQ==\",\n   \"etag\": \"CN/3x/D3hNgCEAE=\"\n  },\n  {\n
        \  \"kind\": \"storage#object\",\n   \"id\": \"gcsfs-testing/test/accounts.2.json/1513097618230493\",\n
        \  \"selfLink\": \"https://www.googleapis.com/storage/v1/b/gcsfs-testing/o/test%2Faccounts.2.json\",\n
        \  \"name\": \"test/accounts.2.json\",\n   \"bucket\": \"gcsfs-testing\",\n
        \  \"generation\": \"1513097618230493\",\n   \"metageneration\": \"1\",\n
        \  \"timeCreated\": \"2017-12-12T16:53:38.163Z\",\n   \"updated\": \"2017-12-12T16:53:38.163Z\",\n
        \  \"storageClass\": \"STANDARD\",\n   \"timeStorageClassUpdated\": \"2017-12-12T16:53:38.163Z\",\n
        \  \"size\": \"133\",\n   \"md5Hash\": \"bjhC5OCrzKV+8MGMCF2BQA==\",\n   \"mediaLink\":
        \"https://www.googleapis.com/download/storage/v1/b/gcsfs-testing/o/test%2Faccounts.2.json?generation=1513097618230493&alt=media\",\n
        \  \"crc32c\": \"Su+F+g==\",\n   \"etag\": \"CN2ZrvD3hNgCEAE=\"\n  }\n ]\n}\n"}
=======
        \"storage#object\",\n   \"id\": \"gcsfs-testing/2014-01-01.csv/1515098886890895\",\n
        \  \"selfLink\": \"https://www.googleapis.com/storage/v1/b/gcsfs-testing/o/2014-01-01.csv\",\n
        \  \"name\": \"2014-01-01.csv\",\n   \"bucket\": \"gcsfs-testing\",\n   \"generation\":
        \"1515098886890895\",\n   \"metageneration\": \"1\",\n   \"timeCreated\":
        \"2018-01-04T20:48:06.832Z\",\n   \"updated\": \"2018-01-04T20:48:06.832Z\",\n
        \  \"storageClass\": \"STANDARD\",\n   \"timeStorageClassUpdated\": \"2018-01-04T20:48:06.832Z\",\n
        \  \"size\": \"51\",\n   \"md5Hash\": \"Auycd2AT7x5m8G1W0NXcuA==\",\n   \"mediaLink\":
        \"https://www.googleapis.com/download/storage/v1/b/gcsfs-testing/o/2014-01-01.csv?generation=1515098886890895&alt=media\",\n
        \  \"crc32c\": \"yR1u0w==\",\n   \"etag\": \"CI/Lz5eXv9gCEAE=\"\n  },\n  {\n
        \  \"kind\": \"storage#object\",\n   \"id\": \"gcsfs-testing/2014-01-02.csv/1515098887103490\",\n
        \  \"selfLink\": \"https://www.googleapis.com/storage/v1/b/gcsfs-testing/o/2014-01-02.csv\",\n
        \  \"name\": \"2014-01-02.csv\",\n   \"bucket\": \"gcsfs-testing\",\n   \"generation\":
        \"1515098887103490\",\n   \"metageneration\": \"1\",\n   \"timeCreated\":
        \"2018-01-04T20:48:07.039Z\",\n   \"updated\": \"2018-01-04T20:48:07.039Z\",\n
        \  \"storageClass\": \"STANDARD\",\n   \"timeStorageClassUpdated\": \"2018-01-04T20:48:07.039Z\",\n
        \  \"size\": \"15\",\n   \"md5Hash\": \"cGwL6TebGKiJzgyNBJNb6Q==\",\n   \"mediaLink\":
        \"https://www.googleapis.com/download/storage/v1/b/gcsfs-testing/o/2014-01-02.csv?generation=1515098887103490&alt=media\",\n
        \  \"crc32c\": \"Mpt4QQ==\",\n   \"etag\": \"CILI3JeXv9gCEAE=\"\n  },\n  {\n
        \  \"kind\": \"storage#object\",\n   \"id\": \"gcsfs-testing/2014-01-03.csv/1515098887307997\",\n
        \  \"selfLink\": \"https://www.googleapis.com/storage/v1/b/gcsfs-testing/o/2014-01-03.csv\",\n
        \  \"name\": \"2014-01-03.csv\",\n   \"bucket\": \"gcsfs-testing\",\n   \"generation\":
        \"1515098887307997\",\n   \"metageneration\": \"1\",\n   \"timeCreated\":
        \"2018-01-04T20:48:07.251Z\",\n   \"updated\": \"2018-01-04T20:48:07.251Z\",\n
        \  \"storageClass\": \"STANDARD\",\n   \"timeStorageClassUpdated\": \"2018-01-04T20:48:07.251Z\",\n
        \  \"size\": \"52\",\n   \"md5Hash\": \"9keZXdUu0YtMynECFSOiMg==\",\n   \"mediaLink\":
        \"https://www.googleapis.com/download/storage/v1/b/gcsfs-testing/o/2014-01-03.csv?generation=1515098887307997&alt=media\",\n
        \  \"crc32c\": \"x/fq7w==\",\n   \"etag\": \"CN2F6ZeXv9gCEAE=\"\n  },\n  {\n
        \  \"kind\": \"storage#object\",\n   \"id\": \"gcsfs-testing/nested/file1/1515098888120268\",\n
        \  \"selfLink\": \"https://www.googleapis.com/storage/v1/b/gcsfs-testing/o/nested%2Ffile1\",\n
        \  \"name\": \"nested/file1\",\n   \"bucket\": \"gcsfs-testing\",\n   \"generation\":
        \"1515098888120268\",\n   \"metageneration\": \"1\",\n   \"timeCreated\":
        \"2018-01-04T20:48:08.066Z\",\n   \"updated\": \"2018-01-04T20:48:08.066Z\",\n
        \  \"storageClass\": \"STANDARD\",\n   \"timeStorageClassUpdated\": \"2018-01-04T20:48:08.066Z\",\n
        \  \"size\": \"6\",\n   \"md5Hash\": \"sZRqySSS0jR8YjW00mERhA==\",\n   \"mediaLink\":
        \"https://www.googleapis.com/download/storage/v1/b/gcsfs-testing/o/nested%2Ffile1?generation=1515098888120268&alt=media\",\n
        \  \"crc32c\": \"NT3Yvg==\",\n   \"etag\": \"CMzPmpiXv9gCEAE=\"\n  },\n  {\n
        \  \"kind\": \"storage#object\",\n   \"id\": \"gcsfs-testing/nested/file2/1515098888516649\",\n
        \  \"selfLink\": \"https://www.googleapis.com/storage/v1/b/gcsfs-testing/o/nested%2Ffile2\",\n
        \  \"name\": \"nested/file2\",\n   \"bucket\": \"gcsfs-testing\",\n   \"generation\":
        \"1515098888516649\",\n   \"metageneration\": \"1\",\n   \"timeCreated\":
        \"2018-01-04T20:48:08.458Z\",\n   \"updated\": \"2018-01-04T20:48:08.458Z\",\n
        \  \"storageClass\": \"STANDARD\",\n   \"timeStorageClassUpdated\": \"2018-01-04T20:48:08.458Z\",\n
        \  \"size\": \"5\",\n   \"md5Hash\": \"fXkwN6B2AYZXSwKC8vQ15w==\",\n   \"mediaLink\":
        \"https://www.googleapis.com/download/storage/v1/b/gcsfs-testing/o/nested%2Ffile2?generation=1515098888516649&alt=media\",\n
        \  \"crc32c\": \"MaqBTg==\",\n   \"etag\": \"CKnospiXv9gCEAE=\"\n  },\n  {\n
        \  \"kind\": \"storage#object\",\n   \"id\": \"gcsfs-testing/nested/nested2/file1/1515098887521573\",\n
        \  \"selfLink\": \"https://www.googleapis.com/storage/v1/b/gcsfs-testing/o/nested%2Fnested2%2Ffile1\",\n
        \  \"name\": \"nested/nested2/file1\",\n   \"bucket\": \"gcsfs-testing\",\n
        \  \"generation\": \"1515098887521573\",\n   \"metageneration\": \"1\",\n
        \  \"timeCreated\": \"2018-01-04T20:48:07.455Z\",\n   \"updated\": \"2018-01-04T20:48:07.455Z\",\n
        \  \"storageClass\": \"STANDARD\",\n   \"timeStorageClassUpdated\": \"2018-01-04T20:48:07.455Z\",\n
        \  \"size\": \"6\",\n   \"md5Hash\": \"sZRqySSS0jR8YjW00mERhA==\",\n   \"mediaLink\":
        \"https://www.googleapis.com/download/storage/v1/b/gcsfs-testing/o/nested%2Fnested2%2Ffile1?generation=1515098887521573&alt=media\",\n
        \  \"crc32c\": \"NT3Yvg==\",\n   \"etag\": \"CKWK9peXv9gCEAE=\"\n  },\n  {\n
        \  \"kind\": \"storage#object\",\n   \"id\": \"gcsfs-testing/nested/nested2/file2/1515098887721011\",\n
        \  \"selfLink\": \"https://www.googleapis.com/storage/v1/b/gcsfs-testing/o/nested%2Fnested2%2Ffile2\",\n
        \  \"name\": \"nested/nested2/file2\",\n   \"bucket\": \"gcsfs-testing\",\n
        \  \"generation\": \"1515098887721011\",\n   \"metageneration\": \"1\",\n
        \  \"timeCreated\": \"2018-01-04T20:48:07.667Z\",\n   \"updated\": \"2018-01-04T20:48:07.667Z\",\n
        \  \"storageClass\": \"STANDARD\",\n   \"timeStorageClassUpdated\": \"2018-01-04T20:48:07.667Z\",\n
        \  \"size\": \"5\",\n   \"md5Hash\": \"fXkwN6B2AYZXSwKC8vQ15w==\",\n   \"mediaLink\":
        \"https://www.googleapis.com/download/storage/v1/b/gcsfs-testing/o/nested%2Fnested2%2Ffile2?generation=1515098887721011&alt=media\",\n
        \  \"crc32c\": \"MaqBTg==\",\n   \"etag\": \"CLOggpiXv9gCEAE=\"\n  },\n  {\n
        \  \"kind\": \"storage#object\",\n   \"id\": \"gcsfs-testing/test/accounts.1.json/1515098886243254\",\n
        \  \"selfLink\": \"https://www.googleapis.com/storage/v1/b/gcsfs-testing/o/test%2Faccounts.1.json\",\n
        \  \"name\": \"test/accounts.1.json\",\n   \"bucket\": \"gcsfs-testing\",\n
        \  \"generation\": \"1515098886243254\",\n   \"metageneration\": \"1\",\n
        \  \"timeCreated\": \"2018-01-04T20:48:06.176Z\",\n   \"updated\": \"2018-01-04T20:48:06.176Z\",\n
        \  \"storageClass\": \"STANDARD\",\n   \"timeStorageClassUpdated\": \"2018-01-04T20:48:06.176Z\",\n
        \  \"size\": \"133\",\n   \"md5Hash\": \"xK7pmJz/Oj5HGIyfQpYTig==\",\n   \"mediaLink\":
        \"https://www.googleapis.com/download/storage/v1/b/gcsfs-testing/o/test%2Faccounts.1.json?generation=1515098886243254&alt=media\",\n
        \  \"crc32c\": \"6wJAgQ==\",\n   \"etag\": \"CLaHqJeXv9gCEAE=\"\n  },\n  {\n
        \  \"kind\": \"storage#object\",\n   \"id\": \"gcsfs-testing/test/accounts.2.json/1515098886501005\",\n
        \  \"selfLink\": \"https://www.googleapis.com/storage/v1/b/gcsfs-testing/o/test%2Faccounts.2.json\",\n
        \  \"name\": \"test/accounts.2.json\",\n   \"bucket\": \"gcsfs-testing\",\n
        \  \"generation\": \"1515098886501005\",\n   \"metageneration\": \"1\",\n
        \  \"timeCreated\": \"2018-01-04T20:48:06.441Z\",\n   \"updated\": \"2018-01-04T20:48:06.441Z\",\n
        \  \"storageClass\": \"STANDARD\",\n   \"timeStorageClassUpdated\": \"2018-01-04T20:48:06.441Z\",\n
        \  \"size\": \"133\",\n   \"md5Hash\": \"bjhC5OCrzKV+8MGMCF2BQA==\",\n   \"mediaLink\":
        \"https://www.googleapis.com/download/storage/v1/b/gcsfs-testing/o/test%2Faccounts.2.json?generation=1515098886501005&alt=media\",\n
        \  \"crc32c\": \"Su+F+g==\",\n   \"etag\": \"CI3lt5eXv9gCEAE=\"\n  }\n ]\n}\n"}
>>>>>>> 899a4518
    headers:
      Alt-Svc: ['hq=":443"; ma=2592000; quic=51303431; quic=51303339; quic=51303338;
          quic=51303337; quic=51303335,quic=":443"; ma=2592000; v="41,39,38,37,35"']
      Cache-Control: ['private, max-age=0, must-revalidate, no-transform']
      Content-Length: ['6735']
      Content-Type: [application/json; charset=UTF-8]
<<<<<<< HEAD
      Date: ['Tue, 12 Dec 2017 16:53:44 GMT']
      Expires: ['Tue, 12 Dec 2017 16:53:44 GMT']
      Server: [UploadServer]
      Vary: [Origin, X-Origin]
      X-GUploader-UploadID: [AEnB2UoccQJtABtlulmy7vRNjrLZOJaqZd4Mb6eAepj1ZKdiypidxJ_FIJCjAkw37iYnkrrg19QY8FtjnAcmEkfsRJJeryLkzw]
=======
      Date: ['Thu, 04 Jan 2018 20:48:10 GMT']
      Expires: ['Thu, 04 Jan 2018 20:48:10 GMT']
      Server: [UploadServer]
      Vary: [Origin, X-Origin]
      X-GUploader-UploadID: [AEnB2UoqbMhpSDbvRw1e94dGiK2x26UxYVU2V-NfZmKSgmdCH1_1WQ_Qx03GYGuMtcWoek7otziS2R_o0te583lGqN620A7XQw]
>>>>>>> 899a4518
    status: {code: 200, message: OK}
- request:
    body: null
    headers:
      Accept: ['*/*']
      Accept-Encoding: ['gzip, deflate']
      Connection: [keep-alive]
      Content-Length: ['0']
      User-Agent: [python-requests/2.18.4]
    method: DELETE
    uri: https://www.googleapis.com/storage/v1/b/gcsfs-testing/o/2014-01-01.csv
  response:
    body: {string: ''}
    headers:
      Alt-Svc: ['hq=":443"; ma=2592000; quic=51303431; quic=51303339; quic=51303338;
          quic=51303337; quic=51303335,quic=":443"; ma=2592000; v="41,39,38,37,35"']
      Cache-Control: ['no-cache, no-store, max-age=0, must-revalidate']
      Content-Length: ['0']
      Content-Type: [application/json]
<<<<<<< HEAD
      Date: ['Tue, 12 Dec 2017 16:53:45 GMT']
=======
      Date: ['Thu, 04 Jan 2018 20:48:10 GMT']
>>>>>>> 899a4518
      Expires: ['Mon, 01 Jan 1990 00:00:00 GMT']
      Pragma: [no-cache]
      Server: [UploadServer]
      Vary: [Origin, X-Origin]
<<<<<<< HEAD
      X-GUploader-UploadID: [AEnB2UqWrNstFRxAK1UEWHSWQhYfHdAlDwkEpOHVJPa_i0nnfUVvAVcEOAF6QHUSyZmuLREf7-5G5l5Qo0FFOU7y5utvF1pAXA]
=======
      X-GUploader-UploadID: [AEnB2UpbXlZ62JA3c1_7R9l-MKWO98rwDHqQ8QfLxWNvQjwrgm_cowucxNyva4Nhrb7MgJ2ZgcdCZrV_l9_EKzM3NfRoU7II3A]
>>>>>>> 899a4518
    status: {code: 204, message: No Content}
- request:
    body: null
    headers:
      Accept: ['*/*']
      Accept-Encoding: ['gzip, deflate']
      Connection: [keep-alive]
      Content-Length: ['0']
      User-Agent: [python-requests/2.18.4]
    method: DELETE
    uri: https://www.googleapis.com/storage/v1/b/gcsfs-testing/o/2014-01-02.csv
  response:
    body: {string: ''}
    headers:
      Alt-Svc: ['hq=":443"; ma=2592000; quic=51303431; quic=51303339; quic=51303338;
          quic=51303337; quic=51303335,quic=":443"; ma=2592000; v="41,39,38,37,35"']
      Cache-Control: ['no-cache, no-store, max-age=0, must-revalidate']
      Content-Length: ['0']
      Content-Type: [application/json]
<<<<<<< HEAD
      Date: ['Tue, 12 Dec 2017 16:53:45 GMT']
=======
      Date: ['Thu, 04 Jan 2018 20:48:10 GMT']
>>>>>>> 899a4518
      Expires: ['Mon, 01 Jan 1990 00:00:00 GMT']
      Pragma: [no-cache]
      Server: [UploadServer]
      Vary: [Origin, X-Origin]
<<<<<<< HEAD
      X-GUploader-UploadID: [AEnB2UqTMIGeab4Rq3KG3__DxMTucwWTe5p80Mwz6JNtv0mlp8U2C6-CeVyHEJ4Sq_JxyJGkAQQMjbtUNP3mV-1BVBDE1SnYgQ]
=======
      X-GUploader-UploadID: [AEnB2UrNNGf-835TcCArefx-ure_RKGXOy68cZ0pcFxM9qdj0htI-m3O2CyyuV29Wokpgz8TdNPfthFEvA5ggdiOmHHuz8z88A]
>>>>>>> 899a4518
    status: {code: 204, message: No Content}
- request:
    body: null
    headers:
      Accept: ['*/*']
      Accept-Encoding: ['gzip, deflate']
      Connection: [keep-alive]
      Content-Length: ['0']
      User-Agent: [python-requests/2.18.4]
    method: DELETE
    uri: https://www.googleapis.com/storage/v1/b/gcsfs-testing/o/2014-01-03.csv
  response:
    body: {string: ''}
    headers:
      Alt-Svc: ['hq=":443"; ma=2592000; quic=51303431; quic=51303339; quic=51303338;
          quic=51303337; quic=51303335,quic=":443"; ma=2592000; v="41,39,38,37,35"']
      Cache-Control: ['no-cache, no-store, max-age=0, must-revalidate']
      Content-Length: ['0']
      Content-Type: [application/json]
<<<<<<< HEAD
      Date: ['Tue, 12 Dec 2017 16:53:45 GMT']
=======
      Date: ['Thu, 04 Jan 2018 20:48:10 GMT']
>>>>>>> 899a4518
      Expires: ['Mon, 01 Jan 1990 00:00:00 GMT']
      Pragma: [no-cache]
      Server: [UploadServer]
      Vary: [Origin, X-Origin]
<<<<<<< HEAD
      X-GUploader-UploadID: [AEnB2Uo9XgjsPE4N3RVnOYIe4VhFCuxgCv1Ddc80lA4VXgNAnpK4jwjiAnhwDx0RdoyY8wwTUwOnhXANJ8nuqr1YimsYPYnVSw]
=======
      X-GUploader-UploadID: [AEnB2UoUZolHsGuUCIy5F2YZwjeVfBcFixDfw_ODejZ8dEDnYT0YUKNVLoAqG75qKdF6B0_ORcZU2cjyoG9qhUweQfzzEhQCXA]
>>>>>>> 899a4518
    status: {code: 204, message: No Content}
- request:
    body: null
    headers:
      Accept: ['*/*']
      Accept-Encoding: ['gzip, deflate']
      Connection: [keep-alive]
      Content-Length: ['0']
      User-Agent: [python-requests/2.18.4]
    method: DELETE
    uri: https://www.googleapis.com/storage/v1/b/gcsfs-testing/o/nested%2Ffile1
  response:
    body: {string: ''}
    headers:
      Alt-Svc: ['hq=":443"; ma=2592000; quic=51303431; quic=51303339; quic=51303338;
          quic=51303337; quic=51303335,quic=":443"; ma=2592000; v="41,39,38,37,35"']
      Cache-Control: ['no-cache, no-store, max-age=0, must-revalidate']
      Content-Length: ['0']
      Content-Type: [application/json]
<<<<<<< HEAD
      Date: ['Tue, 12 Dec 2017 16:53:46 GMT']
=======
      Date: ['Thu, 04 Jan 2018 20:48:10 GMT']
>>>>>>> 899a4518
      Expires: ['Mon, 01 Jan 1990 00:00:00 GMT']
      Pragma: [no-cache]
      Server: [UploadServer]
      Vary: [Origin, X-Origin]
<<<<<<< HEAD
      X-GUploader-UploadID: [AEnB2UqsHbnWaBgUIwBdb4y2NVekC4FPHsMloDDjqHzefnzNZQjHfC6rMNiNGQ791LVOJvpHcIrQ4mQxrkT7H741-qLvmj2Qng]
=======
      X-GUploader-UploadID: [AEnB2Up0AuM6zxdBpEzRpd-FSAqNMEHm5tKrZupmH8Sssvzzf52TNq3yFdV3P9WFjzDDszq4HEi0wZzQHtmC1pQDejOwUvdpPQ]
>>>>>>> 899a4518
    status: {code: 204, message: No Content}
- request:
    body: null
    headers:
      Accept: ['*/*']
      Accept-Encoding: ['gzip, deflate']
      Connection: [keep-alive]
      Content-Length: ['0']
      User-Agent: [python-requests/2.18.4]
    method: DELETE
    uri: https://www.googleapis.com/storage/v1/b/gcsfs-testing/o/nested%2Ffile2
  response:
    body: {string: ''}
    headers:
      Alt-Svc: ['hq=":443"; ma=2592000; quic=51303431; quic=51303339; quic=51303338;
          quic=51303337; quic=51303335,quic=":443"; ma=2592000; v="41,39,38,37,35"']
      Cache-Control: ['no-cache, no-store, max-age=0, must-revalidate']
      Content-Length: ['0']
      Content-Type: [application/json]
<<<<<<< HEAD
      Date: ['Tue, 12 Dec 2017 16:53:46 GMT']
=======
      Date: ['Thu, 04 Jan 2018 20:48:11 GMT']
>>>>>>> 899a4518
      Expires: ['Mon, 01 Jan 1990 00:00:00 GMT']
      Pragma: [no-cache]
      Server: [UploadServer]
      Vary: [Origin, X-Origin]
<<<<<<< HEAD
      X-GUploader-UploadID: [AEnB2UoJbGhL049IT7WP44D4cnqJPerFJOKKPEMpe-4J5P1OVxWlyY1HpL1If7sfM84lfbjcrRTp7gSS_MurvmMzzrRsfmC9yQ]
=======
      X-GUploader-UploadID: [AEnB2UrO8NWAYfUd7PSO5kmHQJzWV_XhJZdm9eMLgMkP66w2aOZf8zHE3OS2x9-wIou6DYHQ7XCo2JGfBKA7cQtcLGiZ38pbVg]
>>>>>>> 899a4518
    status: {code: 204, message: No Content}
- request:
    body: null
    headers:
      Accept: ['*/*']
      Accept-Encoding: ['gzip, deflate']
      Connection: [keep-alive]
      Content-Length: ['0']
      User-Agent: [python-requests/2.18.4]
    method: DELETE
    uri: https://www.googleapis.com/storage/v1/b/gcsfs-testing/o/nested%2Fnested2%2Ffile1
  response:
    body: {string: ''}
    headers:
      Alt-Svc: ['hq=":443"; ma=2592000; quic=51303431; quic=51303339; quic=51303338;
          quic=51303337; quic=51303335,quic=":443"; ma=2592000; v="41,39,38,37,35"']
      Cache-Control: ['no-cache, no-store, max-age=0, must-revalidate']
      Content-Length: ['0']
      Content-Type: [application/json]
<<<<<<< HEAD
      Date: ['Tue, 12 Dec 2017 16:53:46 GMT']
=======
      Date: ['Thu, 04 Jan 2018 20:48:11 GMT']
>>>>>>> 899a4518
      Expires: ['Mon, 01 Jan 1990 00:00:00 GMT']
      Pragma: [no-cache]
      Server: [UploadServer]
      Vary: [Origin, X-Origin]
<<<<<<< HEAD
      X-GUploader-UploadID: [AEnB2UoIMPDR7wtNMbfthd2hFOc94y6z0YGDQkdXR0MFMdEuGnGJGWwJcToikIkV9QH1--PaeACnq0m5UdbPt76GLlB55FMhLw]
=======
      X-GUploader-UploadID: [AEnB2UrYt3Mf64GgLzzZJCZ3fduBayqZ_0Q2z_LWbbQM_M3KyLOS2d-bMFrO0vUonUb_QaTmbiIZubjpWg5dzOkZmLICoN5eQg]
>>>>>>> 899a4518
    status: {code: 204, message: No Content}
- request:
    body: null
    headers:
      Accept: ['*/*']
      Accept-Encoding: ['gzip, deflate']
      Connection: [keep-alive]
      Content-Length: ['0']
      User-Agent: [python-requests/2.18.4]
    method: DELETE
    uri: https://www.googleapis.com/storage/v1/b/gcsfs-testing/o/nested%2Fnested2%2Ffile2
  response:
    body: {string: ''}
    headers:
      Alt-Svc: ['hq=":443"; ma=2592000; quic=51303431; quic=51303339; quic=51303338;
          quic=51303337; quic=51303335,quic=":443"; ma=2592000; v="41,39,38,37,35"']
      Cache-Control: ['no-cache, no-store, max-age=0, must-revalidate']
      Content-Length: ['0']
      Content-Type: [application/json]
<<<<<<< HEAD
      Date: ['Tue, 12 Dec 2017 16:53:47 GMT']
=======
      Date: ['Thu, 04 Jan 2018 20:48:11 GMT']
>>>>>>> 899a4518
      Expires: ['Mon, 01 Jan 1990 00:00:00 GMT']
      Pragma: [no-cache]
      Server: [UploadServer]
      Vary: [Origin, X-Origin]
<<<<<<< HEAD
      X-GUploader-UploadID: [AEnB2UrpfRUhgkG5hCEINDmh4poeFj_lmMemwEZBRyNZ60ME-VGFn2g9qN6WghU4SV0cZxG8W7tjcHkkOKm8WLj5dKNNyLU4EQ]
=======
      X-GUploader-UploadID: [AEnB2UqbN9JBodpFxg7sFpFzu_3tcrkGV50WaAzuwVLHHTrppaoNdHXzZQEoZa1aZbs8WnnpfnCkQmjMTtoZfoV_9QCn6zNS-A]
>>>>>>> 899a4518
    status: {code: 204, message: No Content}
- request:
    body: null
    headers:
      Accept: ['*/*']
      Accept-Encoding: ['gzip, deflate']
      Connection: [keep-alive]
      Content-Length: ['0']
      User-Agent: [python-requests/2.18.4]
    method: DELETE
    uri: https://www.googleapis.com/storage/v1/b/gcsfs-testing/o/test%2Faccounts.1.json
  response:
    body: {string: ''}
    headers:
      Alt-Svc: ['hq=":443"; ma=2592000; quic=51303431; quic=51303339; quic=51303338;
          quic=51303337; quic=51303335,quic=":443"; ma=2592000; v="41,39,38,37,35"']
      Cache-Control: ['no-cache, no-store, max-age=0, must-revalidate']
      Content-Length: ['0']
      Content-Type: [application/json]
<<<<<<< HEAD
      Date: ['Tue, 12 Dec 2017 16:53:47 GMT']
=======
      Date: ['Thu, 04 Jan 2018 20:48:11 GMT']
>>>>>>> 899a4518
      Expires: ['Mon, 01 Jan 1990 00:00:00 GMT']
      Pragma: [no-cache]
      Server: [UploadServer]
      Vary: [Origin, X-Origin]
<<<<<<< HEAD
      X-GUploader-UploadID: [AEnB2UpLFcCV5K4s6-lAUeNCwZpgl7eYcibQ6G7dBrdeGK-8xnRssg2G9dbpCi5q2BR2PDhdLKxQT1cNbS8frli_wRgE-LEkNA]
=======
      X-GUploader-UploadID: [AEnB2UpznaRlo9M0YjDPH5qmkwt96mWXZpjpiSsLtuyROVvi9XAazWbhymKm5r_UScPzSANFLXs5wiiRZgpMwxYSk7-XhM60UQ]
>>>>>>> 899a4518
    status: {code: 204, message: No Content}
- request:
    body: null
    headers:
      Accept: ['*/*']
      Accept-Encoding: ['gzip, deflate']
      Connection: [keep-alive]
      Content-Length: ['0']
      User-Agent: [python-requests/2.18.4]
    method: DELETE
    uri: https://www.googleapis.com/storage/v1/b/gcsfs-testing/o/test%2Faccounts.2.json
  response:
    body: {string: ''}
    headers:
      Alt-Svc: ['hq=":443"; ma=2592000; quic=51303431; quic=51303339; quic=51303338;
          quic=51303337; quic=51303335,quic=":443"; ma=2592000; v="41,39,38,37,35"']
      Cache-Control: ['no-cache, no-store, max-age=0, must-revalidate']
      Content-Length: ['0']
      Content-Type: [application/json]
<<<<<<< HEAD
      Date: ['Tue, 12 Dec 2017 16:53:48 GMT']
=======
      Date: ['Thu, 04 Jan 2018 20:48:11 GMT']
>>>>>>> 899a4518
      Expires: ['Mon, 01 Jan 1990 00:00:00 GMT']
      Pragma: [no-cache]
      Server: [UploadServer]
      Vary: [Origin, X-Origin]
<<<<<<< HEAD
      X-GUploader-UploadID: [AEnB2UoTiek4tkvzqkUxLE3EtSGCnrbVxhKOoBSYsgLpa1zADVj8Fo5a2up_I6lZTdPEAcCqNH6IumY4TjEGjfbupDYMBcGVZA]
=======
      X-GUploader-UploadID: [AEnB2Uou1OCLCHSe3efIKYcSgoj1O9F1xJr5QA2Q6u1eLVNaBBB4k3L6RB7EolyLqatXqf3PwSPFdyiG9qaU9IbYyN0J1mWx2g]
>>>>>>> 899a4518
    status: {code: 204, message: No Content}
version: 1<|MERGE_RESOLUTION|>--- conflicted
+++ resolved
@@ -12,16 +12,6 @@
   response:
     body:
       string: !!binary |
-<<<<<<< HEAD
-        H4sIAJAJMFoC/6tWykyJL8nPTs1TslJQqqioUNJRUALz40sqC1JBgk6piUWpRSDxxOTk1OJiDOWp
-        FQWZRanF8ZkgQWMzA4NaAMCTibZWAAAA
-    headers:
-      Alt-Svc: ['quic=":443"; ma=2592000; v="39,38,37,35"']
-      Cache-Control: ['no-cache, no-store, max-age=0, must-revalidate']
-      Content-Encoding: [gzip]
-      Content-Type: [application/json; charset=UTF-8]
-      Date: ['Wed, 11 Oct 2017 14:33:05 GMT']
-=======
         H4sIAAWTTloC/6tWykyJL8nPTs1TslJQqqioUNJRUEqtKMgsSi2OzwQJGpsZGADFEpOTU4uLMZSC
         +fEllQWpIEGn1MSi1CKlWgDtYoPeVgAAAA==
     headers:
@@ -31,1245 +21,6 @@
       Content-Encoding: [gzip]
       Content-Type: [application/json; charset=UTF-8]
       Date: ['Thu, 04 Jan 2018 20:48:05 GMT']
->>>>>>> 899a4518
-      Expires: ['Mon, 01 Jan 1990 00:00:00 GMT']
-      Pragma: [no-cache]
-      Server: [GSE]
-      Transfer-Encoding: [chunked]
-      Vary: [Origin, X-Origin]
-      X-Content-Type-Options: [nosniff]
-      X-Frame-Options: [SAMEORIGIN]
-      X-XSS-Protection: [1; mode=block]
-    status: {code: 200, message: OK}
-- request:
-    body: null
-    headers:
-      Accept: ['*/*']
-      Accept-Encoding: ['gzip, deflate']
-      Connection: [keep-alive]
-      User-Agent: [python-requests/2.18.4]
-    method: GET
-    uri: https://www.googleapis.com/storage/v1/b/?project=test_project
-  response:
-    body: {string: "{\n \"kind\": \"storage#buckets\",\n \"items\": [\n  {\n   \"kind\":
-        \"storage#bucket\",\n   \"id\": \"anaconda-enterprise\",\n   \"selfLink\":
-        \"https://www.googleapis.com/storage/v1/b/anaconda-enterprise\",\n   \"projectNumber\":
-        \"586241054156\",\n   \"name\": \"anaconda-enterprise\",\n   \"timeCreated\":
-        \"2017-07-05T23:53:06.552Z\",\n   \"updated\": \"2017-07-14T17:39:54.178Z\",\n
-        \  \"metageneration\": \"3\",\n   \"location\": \"US\",\n   \"storageClass\":
-        \"MULTI_REGIONAL\",\n   \"etag\": \"CAM=\"\n  },\n  {\n   \"kind\": \"storage#bucket\",\n
-        \  \"id\": \"anaconda-public-data\",\n   \"selfLink\": \"https://www.googleapis.com/storage/v1/b/anaconda-public-data\",\n
-        \  \"projectNumber\": \"586241054156\",\n   \"name\": \"anaconda-public-data\",\n
-        \  \"timeCreated\": \"2017-04-05T20:22:12.865Z\",\n   \"updated\": \"2017-07-10T16:32:07.980Z\",\n
-        \  \"metageneration\": \"2\",\n   \"location\": \"US\",\n   \"storageClass\":
-        \"MULTI_REGIONAL\",\n   \"etag\": \"CAI=\"\n  },\n  {\n   \"kind\": \"storage#bucket\",\n
-        \  \"id\": \"artifacts.test_project.appspot.com\",\n   \"selfLink\": \"https://www.googleapis.com/storage/v1/b/artifacts.test_project.appspot.com\",\n
-        \  \"projectNumber\": \"586241054156\",\n   \"name\": \"artifacts.test_project.appspot.com\",\n
-        \  \"timeCreated\": \"2016-05-17T18:29:22.774Z\",\n   \"updated\": \"2016-05-17T18:29:22.774Z\",\n
-        \  \"metageneration\": \"1\",\n   \"location\": \"US\",\n   \"storageClass\":
-        \"STANDARD\",\n   \"etag\": \"CAE=\"\n  },\n  {\n   \"kind\": \"storage#bucket\",\n
-<<<<<<< HEAD
-        \  \"id\": \"dataflow-anaconda-compute\",\n   \"selfLink\": \"https://www.googleapis.com/storage/v1/b/dataflow-anaconda-compute\",\n
-        \  \"projectNumber\": \"586241054156\",\n   \"name\": \"dataflow-anaconda-compute\",\n
-        \  \"timeCreated\": \"2017-09-14T18:55:42.848Z\",\n   \"updated\": \"2017-09-14T18:55:42.848Z\",\n
-        \  \"metageneration\": \"1\",\n   \"location\": \"US\",\n   \"storageClass\":
-        \"MULTI_REGIONAL\",\n   \"etag\": \"CAE=\"\n  },\n  {\n   \"kind\": \"storage#bucket\",\n
-        \  \"id\": \"gcsfs-testing\",\n   \"selfLink\": \"https://www.googleapis.com/storage/v1/b/gcsfs-testing\",\n
-        \  \"projectNumber\": \"586241054156\",\n   \"name\": \"gcsfs-testing\",\n
-        \  \"timeCreated\": \"2017-10-11T14:25:41.055Z\",\n   \"updated\": \"2017-10-11T14:25:41.055Z\",\n
-        \  \"metageneration\": \"1\",\n   \"location\": \"US\",\n   \"storageClass\":
-        \"STANDARD\",\n   \"etag\": \"CAE=\"\n  },\n  {\n   \"kind\": \"storage#bucket\",\n
-        \  \"id\": \"mytempdir\",\n   \"selfLink\": \"https://www.googleapis.com/storage/v1/b/mytempdir\",\n
-        \  \"projectNumber\": \"586241054156\",\n   \"name\": \"mytempdir\",\n   \"timeCreated\":
-        \"2017-10-02T20:32:40.893Z\",\n   \"updated\": \"2017-10-02T20:32:40.893Z\",\n
-        \  \"metageneration\": \"1\",\n   \"location\": \"US\",\n   \"storageClass\":
-        \"STANDARD\",\n   \"etag\": \"CAE=\"\n  }\n ]\n}\n"}
-    headers:
-      Alt-Svc: ['quic=":443"; ma=2592000; v="39,38,37,35"']
-      Cache-Control: ['private, max-age=0, must-revalidate, no-transform']
-      Content-Length: ['2512']
-      Content-Type: [application/json; charset=UTF-8]
-      Date: ['Wed, 11 Oct 2017 14:33:05 GMT']
-      Expires: ['Wed, 11 Oct 2017 14:33:05 GMT']
-      Server: [UploadServer]
-      Vary: [Origin, X-Origin]
-      X-GUploader-UploadID: [AEnB2UoaY_tk5kXSOnNazj9Yi9KX0DjxJt_ufmoLw6IfISHa6xcpk48Hj5BVUTiRpE7ClS3ol089S0DEGIkR2xsdmqqf5jqYwg]
-    status: {code: 200, message: OK}
-- request:
-    body: null
-    headers:
-      Accept: ['*/*']
-      Accept-Encoding: ['gzip, deflate']
-      Connection: [keep-alive]
-      Content-Length: ['0']
-      User-Agent: [python-requests/2.13.0]
-    method: DELETE
-    uri: https://www.googleapis.com/storage/v1/b/gcsfs-testing/o/tmp%2Ftest%2Fa
-  response:
-    body: {string: "{\n \"error\": {\n  \"errors\": [\n   {\n    \"domain\": \"global\",\n
-        \   \"reason\": \"notFound\",\n    \"message\": \"Not Found\"\n   }\n  ],\n
-        \ \"code\": 404,\n  \"message\": \"Not Found\"\n }\n}\n"}
-    headers:
-      Alt-Svc: ['quic=":443"; ma=2592000; v="39,38,37,35"']
-      Cache-Control: ['private, max-age=0']
-      Content-Length: ['165']
-      Content-Type: [application/json; charset=UTF-8]
-      Date: ['Wed, 11 Oct 2017 14:33:06 GMT']
-      Expires: ['Wed, 11 Oct 2017 14:33:06 GMT']
-      Server: [UploadServer]
-      Vary: [Origin, X-Origin]
-      X-GUploader-UploadID: [AEnB2UoU5jQW9dIGbuLNFZREQgWqqON0Z-8HNlZA_wNid0iq1x81vDBlVXOxqypZu11cVLYZMzqR-aEcM5TJuHVdUZzSnqsY9g]
-    status: {code: 404, message: Not Found}
-- request:
-    body: null
-    headers:
-      Accept: ['*/*']
-      Accept-Encoding: ['gzip, deflate']
-      Connection: [keep-alive]
-      Content-Length: ['0']
-      User-Agent: [python-requests/2.13.0]
-    method: DELETE
-    uri: https://www.googleapis.com/storage/v1/b/gcsfs-testing/o/tmp%2Ftest%2Fb
-  response:
-    body: {string: "{\n \"error\": {\n  \"errors\": [\n   {\n    \"domain\": \"global\",\n
-        \   \"reason\": \"notFound\",\n    \"message\": \"Not Found\"\n   }\n  ],\n
-        \ \"code\": 404,\n  \"message\": \"Not Found\"\n }\n}\n"}
-    headers:
-      Alt-Svc: ['quic=":443"; ma=2592000; v="39,38,37,35"']
-      Cache-Control: ['private, max-age=0']
-      Content-Length: ['165']
-      Content-Type: [application/json; charset=UTF-8]
-      Date: ['Wed, 11 Oct 2017 14:33:06 GMT']
-      Expires: ['Wed, 11 Oct 2017 14:33:06 GMT']
-      Server: [UploadServer]
-      Vary: [Origin, X-Origin]
-      X-GUploader-UploadID: [AEnB2UolwjVS8cR81HF9uDTQdz6i8ipkioG4rDK-GTQU2U1FeoMoIYPNmeIl9pHlRAqKnjcJP-Tnfpy8n3KeW_UHqBQL2Rkmzw]
-    status: {code: 404, message: Not Found}
-- request:
-    body: null
-    headers:
-      Accept: ['*/*']
-      Accept-Encoding: ['gzip, deflate']
-      Connection: [keep-alive]
-      Content-Length: ['0']
-      User-Agent: [python-requests/2.13.0]
-    method: DELETE
-    uri: https://www.googleapis.com/storage/v1/b/gcsfs-testing/o/tmp%2Ftest%2Fc
-  response:
-    body: {string: "{\n \"error\": {\n  \"errors\": [\n   {\n    \"domain\": \"global\",\n
-        \   \"reason\": \"notFound\",\n    \"message\": \"Not Found\"\n   }\n  ],\n
-        \ \"code\": 404,\n  \"message\": \"Not Found\"\n }\n}\n"}
-    headers:
-      Alt-Svc: ['quic=":443"; ma=2592000; v="39,38,37,35"']
-      Cache-Control: ['private, max-age=0']
-      Content-Length: ['165']
-      Content-Type: [application/json; charset=UTF-8]
-      Date: ['Wed, 11 Oct 2017 14:33:06 GMT']
-      Expires: ['Wed, 11 Oct 2017 14:33:06 GMT']
-      Server: [UploadServer]
-      Vary: [Origin, X-Origin]
-      X-GUploader-UploadID: [AEnB2UrIa7JeQb0T0zrdVpWEW9dP5hkwOSJZyXkxmaNl0sRf-yoiaKCQb-Cofp_1MC0SSEsbpAyAk2EKqmFunCvkWByIVQkAaA]
-    status: {code: 404, message: Not Found}
-- request:
-    body: null
-    headers:
-      Accept: ['*/*']
-      Accept-Encoding: ['gzip, deflate']
-      Connection: [keep-alive]
-      Content-Length: ['0']
-      User-Agent: [python-requests/2.13.0]
-    method: DELETE
-    uri: https://www.googleapis.com/storage/v1/b/gcsfs-testing/o/tmp%2Ftest%2Fd
-  response:
-    body: {string: "{\n \"error\": {\n  \"errors\": [\n   {\n    \"domain\": \"global\",\n
-        \   \"reason\": \"notFound\",\n    \"message\": \"Not Found\"\n   }\n  ],\n
-        \ \"code\": 404,\n  \"message\": \"Not Found\"\n }\n}\n"}
-    headers:
-      Alt-Svc: ['quic=":443"; ma=2592000; v="39,38,37,35"']
-      Cache-Control: ['private, max-age=0']
-      Content-Length: ['165']
-      Content-Type: [application/json; charset=UTF-8]
-      Date: ['Wed, 11 Oct 2017 14:33:06 GMT']
-      Expires: ['Wed, 11 Oct 2017 14:33:06 GMT']
-      Server: [UploadServer]
-      Vary: [Origin, X-Origin]
-      X-GUploader-UploadID: [AEnB2Urdy2see6a6OgeWmEjqptlNv1rLEpb9_ucjlzXtJn097R61gUvc9SBVyZVewRndRgdEjIqw4aXsSBSGbGqefjeC5l6wBQ]
-    status: {code: 404, message: Not Found}
-- request:
-    body: '{"amount": 100, "name": "Alice"}
-
-      {"amount": 200, "name": "Bob"}
-
-      {"amount": 300, "name": "Charlie"}
-
-      {"amount": 400, "name": "Dennis"}
-
-'
-    headers:
-      Accept: ['*/*']
-      Accept-Encoding: ['gzip, deflate']
-      Connection: [keep-alive]
-      Content-Length: ['133']
-      User-Agent: [python-requests/2.13.0]
-    method: POST
-    uri: https://www.googleapis.com/upload/storage/v1/b/gcsfs-testing/o?name=test%2Faccounts.1.json&uploadType=media
-  response:
-    body: {string: "{\n \"kind\": \"storage#object\",\n \"id\": \"gcsfs-testing/test/accounts.1.json/1507732386873226\",\n
-        \"selfLink\": \"https://www.googleapis.com/storage/v1/b/gcsfs-testing/o/test%2Faccounts.1.json\",\n
-        \"name\": \"test/accounts.1.json\",\n \"bucket\": \"gcsfs-testing\",\n \"generation\":
-        \"1507732386873226\",\n \"metageneration\": \"1\",\n \"timeCreated\": \"2017-10-11T14:33:06.814Z\",\n
-        \"updated\": \"2017-10-11T14:33:06.814Z\",\n \"storageClass\": \"STANDARD\",\n
-        \"timeStorageClassUpdated\": \"2017-10-11T14:33:06.814Z\",\n \"size\": \"133\",\n
-        \"md5Hash\": \"xK7pmJz/Oj5HGIyfQpYTig==\",\n \"mediaLink\": \"https://www.googleapis.com/download/storage/v1/b/gcsfs-testing/o/test%2Faccounts.1.json?generation=1507732386873226&alt=media\",\n
-        \"crc32c\": \"6wJAgQ==\",\n \"etag\": \"CIr/1+rk6NYCEAE=\"\n}\n"}
-    headers:
-      Alt-Svc: ['quic=":443"; ma=2592000; v="39,38,37,35"']
-      Cache-Control: ['no-cache, no-store, max-age=0, must-revalidate']
-      Content-Length: ['731']
-      Content-Type: [application/json; charset=UTF-8]
-      Date: ['Wed, 11 Oct 2017 14:33:06 GMT']
-      ETag: [CIr/1+rk6NYCEAE=]
-      Expires: ['Mon, 01 Jan 1990 00:00:00 GMT']
-      Pragma: [no-cache]
-      Server: [UploadServer]
-      Vary: [Origin, X-Origin]
-      X-GUploader-UploadID: [AEnB2UrFSUSXRRkC33QJvxOi7SSTPsbgrDZGSVf2_ev4K-apH4ZT5Dr4j_bGEa4SuUBMWFTYh48QlcakIu3qad9mourPH9uJyw]
-    status: {code: 200, message: OK}
-- request:
-    body: '{"amount": 500, "name": "Alice"}
-
-      {"amount": 600, "name": "Bob"}
-
-      {"amount": 700, "name": "Charlie"}
-
-      {"amount": 800, "name": "Dennis"}
-
-'
-    headers:
-      Accept: ['*/*']
-      Accept-Encoding: ['gzip, deflate']
-      Connection: [keep-alive]
-      Content-Length: ['133']
-      User-Agent: [python-requests/2.13.0]
-    method: POST
-    uri: https://www.googleapis.com/upload/storage/v1/b/gcsfs-testing/o?name=test%2Faccounts.2.json&uploadType=media
-  response:
-    body: {string: "{\n \"kind\": \"storage#object\",\n \"id\": \"gcsfs-testing/test/accounts.2.json/1507732387171717\",\n
-        \"selfLink\": \"https://www.googleapis.com/storage/v1/b/gcsfs-testing/o/test%2Faccounts.2.json\",\n
-        \"name\": \"test/accounts.2.json\",\n \"bucket\": \"gcsfs-testing\",\n \"generation\":
-        \"1507732387171717\",\n \"metageneration\": \"1\",\n \"timeCreated\": \"2017-10-11T14:33:07.112Z\",\n
-        \"updated\": \"2017-10-11T14:33:07.112Z\",\n \"storageClass\": \"STANDARD\",\n
-        \"timeStorageClassUpdated\": \"2017-10-11T14:33:07.112Z\",\n \"size\": \"133\",\n
-        \"md5Hash\": \"bjhC5OCrzKV+8MGMCF2BQA==\",\n \"mediaLink\": \"https://www.googleapis.com/download/storage/v1/b/gcsfs-testing/o/test%2Faccounts.2.json?generation=1507732387171717&alt=media\",\n
-        \"crc32c\": \"Su+F+g==\",\n \"etag\": \"CIWb6urk6NYCEAE=\"\n}\n"}
-    headers:
-      Alt-Svc: ['quic=":443"; ma=2592000; v="39,38,37,35"']
-      Cache-Control: ['no-cache, no-store, max-age=0, must-revalidate']
-      Content-Length: ['731']
-      Content-Type: [application/json; charset=UTF-8]
-      Date: ['Wed, 11 Oct 2017 14:33:07 GMT']
-      ETag: [CIWb6urk6NYCEAE=]
-      Expires: ['Mon, 01 Jan 1990 00:00:00 GMT']
-      Pragma: [no-cache]
-      Server: [UploadServer]
-      Vary: [Origin, X-Origin]
-      X-GUploader-UploadID: [AEnB2UrGPlI8kQaRHXjIY_ZHUijaEK6TSacUEs846jfrxHB0Vz0DwAJeHJgelrSPR3QoGHV3_6x0wZERQ5eWrldz41p8fdz3Zw]
-    status: {code: 200, message: OK}
-- request:
-    body: 'name,amount,id
-
-      Dennis,400,4
-
-      Edith,500,5
-
-      Frank,600,6
-
-'
-    headers:
-      Accept: ['*/*']
-      Accept-Encoding: ['gzip, deflate']
-      Connection: [keep-alive]
-      Content-Length: ['52']
-      User-Agent: [python-requests/2.13.0]
-    method: POST
-    uri: https://www.googleapis.com/upload/storage/v1/b/gcsfs-testing/o?name=2014-01-03.csv&uploadType=media
-  response:
-    body: {string: "{\n \"kind\": \"storage#object\",\n \"id\": \"gcsfs-testing/2014-01-03.csv/1507732387460308\",\n
-        \"selfLink\": \"https://www.googleapis.com/storage/v1/b/gcsfs-testing/o/2014-01-03.csv\",\n
-        \"name\": \"2014-01-03.csv\",\n \"bucket\": \"gcsfs-testing\",\n \"generation\":
-        \"1507732387460308\",\n \"metageneration\": \"1\",\n \"timeCreated\": \"2017-10-11T14:33:07.407Z\",\n
-        \"updated\": \"2017-10-11T14:33:07.407Z\",\n \"storageClass\": \"STANDARD\",\n
-        \"timeStorageClassUpdated\": \"2017-10-11T14:33:07.407Z\",\n \"size\": \"52\",\n
-        \"md5Hash\": \"9keZXdUu0YtMynECFSOiMg==\",\n \"mediaLink\": \"https://www.googleapis.com/download/storage/v1/b/gcsfs-testing/o/2014-01-03.csv?generation=1507732387460308&alt=media\",\n
-        \"crc32c\": \"x/fq7w==\",\n \"etag\": \"CNTp++rk6NYCEAE=\"\n}\n"}
-    headers:
-      Alt-Svc: ['quic=":443"; ma=2592000; v="39,38,37,35"']
-      Cache-Control: ['no-cache, no-store, max-age=0, must-revalidate']
-      Content-Length: ['702']
-      Content-Type: [application/json; charset=UTF-8]
-      Date: ['Wed, 11 Oct 2017 14:33:07 GMT']
-      ETag: [CNTp++rk6NYCEAE=]
-      Expires: ['Mon, 01 Jan 1990 00:00:00 GMT']
-      Pragma: [no-cache]
-      Server: [UploadServer]
-      Vary: [Origin, X-Origin]
-      X-GUploader-UploadID: [AEnB2UoUbpvkFK1K9xrsioIVGtPKhN3hXy40FVUwCU-N46CpA4ZEN_PTUCp0926boVbjDhALw6A6G2-LWpYlYb9pwc1K2WJKyQ]
-    status: {code: 200, message: OK}
-- request:
-    body: 'name,amount,id
-
-'
-    headers:
-      Accept: ['*/*']
-      Accept-Encoding: ['gzip, deflate']
-      Connection: [keep-alive]
-      Content-Length: ['15']
-      User-Agent: [python-requests/2.13.0]
-    method: POST
-    uri: https://www.googleapis.com/upload/storage/v1/b/gcsfs-testing/o?name=2014-01-02.csv&uploadType=media
-  response:
-    body: {string: "{\n \"kind\": \"storage#object\",\n \"id\": \"gcsfs-testing/2014-01-02.csv/1507732387759582\",\n
-        \"selfLink\": \"https://www.googleapis.com/storage/v1/b/gcsfs-testing/o/2014-01-02.csv\",\n
-        \"name\": \"2014-01-02.csv\",\n \"bucket\": \"gcsfs-testing\",\n \"generation\":
-        \"1507732387759582\",\n \"metageneration\": \"1\",\n \"timeCreated\": \"2017-10-11T14:33:07.698Z\",\n
-        \"updated\": \"2017-10-11T14:33:07.698Z\",\n \"storageClass\": \"STANDARD\",\n
-        \"timeStorageClassUpdated\": \"2017-10-11T14:33:07.698Z\",\n \"size\": \"15\",\n
-        \"md5Hash\": \"cGwL6TebGKiJzgyNBJNb6Q==\",\n \"mediaLink\": \"https://www.googleapis.com/download/storage/v1/b/gcsfs-testing/o/2014-01-02.csv?generation=1507732387759582&alt=media\",\n
-        \"crc32c\": \"Mpt4QQ==\",\n \"etag\": \"CN6Ljuvk6NYCEAE=\"\n}\n"}
-    headers:
-      Alt-Svc: ['quic=":443"; ma=2592000; v="39,38,37,35"']
-      Cache-Control: ['no-cache, no-store, max-age=0, must-revalidate']
-      Content-Length: ['702']
-      Content-Type: [application/json; charset=UTF-8]
-      Date: ['Wed, 11 Oct 2017 14:33:07 GMT']
-      ETag: [CN6Ljuvk6NYCEAE=]
-      Expires: ['Mon, 01 Jan 1990 00:00:00 GMT']
-      Pragma: [no-cache]
-      Server: [UploadServer]
-      Vary: [Origin, X-Origin]
-      X-GUploader-UploadID: [AEnB2UrM34B5XbGvJty7f6eFWlytUHukpkeSHRnf2F_zugYxZ7C2PtVApWw3dLCaNE9dEZOEN0eWr3AEMC75K5Nmvrz7DhcTdg]
-    status: {code: 200, message: OK}
-- request:
-    body: 'name,amount,id
-
-      Alice,100,1
-
-      Bob,200,2
-
-      Charlie,300,3
-
-'
-    headers:
-      Accept: ['*/*']
-      Accept-Encoding: ['gzip, deflate']
-      Connection: [keep-alive]
-      Content-Length: ['51']
-      User-Agent: [python-requests/2.13.0]
-    method: POST
-    uri: https://www.googleapis.com/upload/storage/v1/b/gcsfs-testing/o?name=2014-01-01.csv&uploadType=media
-  response:
-    body: {string: "{\n \"kind\": \"storage#object\",\n \"id\": \"gcsfs-testing/2014-01-01.csv/1507732388044010\",\n
-        \"selfLink\": \"https://www.googleapis.com/storage/v1/b/gcsfs-testing/o/2014-01-01.csv\",\n
-        \"name\": \"2014-01-01.csv\",\n \"bucket\": \"gcsfs-testing\",\n \"generation\":
-        \"1507732388044010\",\n \"metageneration\": \"1\",\n \"timeCreated\": \"2017-10-11T14:33:07.988Z\",\n
-        \"updated\": \"2017-10-11T14:33:07.988Z\",\n \"storageClass\": \"STANDARD\",\n
-        \"timeStorageClassUpdated\": \"2017-10-11T14:33:07.988Z\",\n \"size\": \"51\",\n
-        \"md5Hash\": \"Auycd2AT7x5m8G1W0NXcuA==\",\n \"mediaLink\": \"https://www.googleapis.com/download/storage/v1/b/gcsfs-testing/o/2014-01-01.csv?generation=1507732388044010&alt=media\",\n
-        \"crc32c\": \"yR1u0w==\",\n \"etag\": \"COq5n+vk6NYCEAE=\"\n}\n"}
-    headers:
-      Alt-Svc: ['quic=":443"; ma=2592000; v="39,38,37,35"']
-      Cache-Control: ['no-cache, no-store, max-age=0, must-revalidate']
-      Content-Length: ['702']
-      Content-Type: [application/json; charset=UTF-8]
-      Date: ['Wed, 11 Oct 2017 14:33:08 GMT']
-      ETag: [COq5n+vk6NYCEAE=]
-      Expires: ['Mon, 01 Jan 1990 00:00:00 GMT']
-      Pragma: [no-cache]
-      Server: [UploadServer]
-      Vary: [Origin, X-Origin]
-      X-GUploader-UploadID: [AEnB2UooY-OB7DgCF4bb_dRco49_RrfTreOVU3bpFakGuoCD20AzYpYl_VTewvYvPz5I7WN1ttSjEQwsRou7s7L6NiXubI2idw]
-    status: {code: 200, message: OK}
-- request:
-    body: 'hello
-
-'
-    headers:
-      Accept: ['*/*']
-      Accept-Encoding: ['gzip, deflate']
-      Connection: [keep-alive]
-      Content-Length: ['6']
-      User-Agent: [python-requests/2.13.0]
-    method: POST
-    uri: https://www.googleapis.com/upload/storage/v1/b/gcsfs-testing/o?name=nested%2Fnested2%2Ffile1&uploadType=media
-  response:
-    body: {string: "{\n \"kind\": \"storage#object\",\n \"id\": \"gcsfs-testing/nested/nested2/file1/1507732388396007\",\n
-        \"selfLink\": \"https://www.googleapis.com/storage/v1/b/gcsfs-testing/o/nested%2Fnested2%2Ffile1\",\n
-        \"name\": \"nested/nested2/file1\",\n \"bucket\": \"gcsfs-testing\",\n \"generation\":
-        \"1507732388396007\",\n \"metageneration\": \"1\",\n \"timeCreated\": \"2017-10-11T14:33:08.344Z\",\n
-        \"updated\": \"2017-10-11T14:33:08.344Z\",\n \"storageClass\": \"STANDARD\",\n
-        \"timeStorageClassUpdated\": \"2017-10-11T14:33:08.344Z\",\n \"size\": \"6\",\n
-        \"md5Hash\": \"sZRqySSS0jR8YjW00mERhA==\",\n \"mediaLink\": \"https://www.googleapis.com/download/storage/v1/b/gcsfs-testing/o/nested%2Fnested2%2Ffile1?generation=1507732388396007&alt=media\",\n
-        \"crc32c\": \"NT3Yvg==\",\n \"etag\": \"COf3tOvk6NYCEAE=\"\n}\n"}
-    headers:
-      Alt-Svc: ['quic=":443"; ma=2592000; v="39,38,37,35"']
-      Cache-Control: ['no-cache, no-store, max-age=0, must-revalidate']
-      Content-Length: ['733']
-      Content-Type: [application/json; charset=UTF-8]
-      Date: ['Wed, 11 Oct 2017 14:33:08 GMT']
-      ETag: [COf3tOvk6NYCEAE=]
-      Expires: ['Mon, 01 Jan 1990 00:00:00 GMT']
-      Pragma: [no-cache]
-      Server: [UploadServer]
-      Vary: [Origin, X-Origin]
-      X-GUploader-UploadID: [AEnB2UqhKLrwDLBMKW8BxhXf7QiRj-hQfVrXw5Dtsq0WB6b12lbTJqtptbe5szOekLLG1HU5Bp-wY8HAgbJF9xpQQyE05JP6hw]
-    status: {code: 200, message: OK}
-- request:
-    body: world
-    headers:
-      Accept: ['*/*']
-      Accept-Encoding: ['gzip, deflate']
-      Connection: [keep-alive]
-      Content-Length: ['5']
-      User-Agent: [python-requests/2.13.0]
-    method: POST
-    uri: https://www.googleapis.com/upload/storage/v1/b/gcsfs-testing/o?name=nested%2Fnested2%2Ffile2&uploadType=media
-  response:
-    body: {string: "{\n \"kind\": \"storage#object\",\n \"id\": \"gcsfs-testing/nested/nested2/file2/1507732388818247\",\n
-        \"selfLink\": \"https://www.googleapis.com/storage/v1/b/gcsfs-testing/o/nested%2Fnested2%2Ffile2\",\n
-        \"name\": \"nested/nested2/file2\",\n \"bucket\": \"gcsfs-testing\",\n \"generation\":
-        \"1507732388818247\",\n \"metageneration\": \"1\",\n \"timeCreated\": \"2017-10-11T14:33:08.764Z\",\n
-        \"updated\": \"2017-10-11T14:33:08.764Z\",\n \"storageClass\": \"STANDARD\",\n
-        \"timeStorageClassUpdated\": \"2017-10-11T14:33:08.764Z\",\n \"size\": \"5\",\n
-        \"md5Hash\": \"fXkwN6B2AYZXSwKC8vQ15w==\",\n \"mediaLink\": \"https://www.googleapis.com/download/storage/v1/b/gcsfs-testing/o/nested%2Fnested2%2Ffile2?generation=1507732388818247&alt=media\",\n
-        \"crc32c\": \"MaqBTg==\",\n \"etag\": \"CMfazuvk6NYCEAE=\"\n}\n"}
-    headers:
-      Alt-Svc: ['quic=":443"; ma=2592000; v="39,38,37,35"']
-      Cache-Control: ['no-cache, no-store, max-age=0, must-revalidate']
-      Content-Length: ['733']
-      Content-Type: [application/json; charset=UTF-8]
-      Date: ['Wed, 11 Oct 2017 14:33:08 GMT']
-      ETag: [CMfazuvk6NYCEAE=]
-      Expires: ['Mon, 01 Jan 1990 00:00:00 GMT']
-      Pragma: [no-cache]
-      Server: [UploadServer]
-      Vary: [Origin, X-Origin]
-      X-GUploader-UploadID: [AEnB2UpPOxlzmPM5vEMHmmun-6jNXGE2Ly0d2-_cLz4s1w_T1J27nsP4bj-C88-eskHzlhD51KKkYoiPdzfoRuUdBlgl3_l2aQ]
-    status: {code: 200, message: OK}
-- request:
-    body: world
-    headers:
-      Accept: ['*/*']
-      Accept-Encoding: ['gzip, deflate']
-      Connection: [keep-alive]
-      Content-Length: ['5']
-      User-Agent: [python-requests/2.13.0]
-    method: POST
-    uri: https://www.googleapis.com/upload/storage/v1/b/gcsfs-testing/o?name=nested%2Ffile2&uploadType=media
-  response:
-    body: {string: "{\n \"kind\": \"storage#object\",\n \"id\": \"gcsfs-testing/nested/file2/1507732389111422\",\n
-        \"selfLink\": \"https://www.googleapis.com/storage/v1/b/gcsfs-testing/o/nested%2Ffile2\",\n
-        \"name\": \"nested/file2\",\n \"bucket\": \"gcsfs-testing\",\n \"generation\":
-        \"1507732389111422\",\n \"metageneration\": \"1\",\n \"timeCreated\": \"2017-10-11T14:33:09.054Z\",\n
-        \"updated\": \"2017-10-11T14:33:09.054Z\",\n \"storageClass\": \"STANDARD\",\n
-        \"timeStorageClassUpdated\": \"2017-10-11T14:33:09.054Z\",\n \"size\": \"5\",\n
-        \"md5Hash\": \"fXkwN6B2AYZXSwKC8vQ15w==\",\n \"mediaLink\": \"https://www.googleapis.com/download/storage/v1/b/gcsfs-testing/o/nested%2Ffile2?generation=1507732389111422&alt=media\",\n
-        \"crc32c\": \"MaqBTg==\",\n \"etag\": \"CP7M4Ovk6NYCEAE=\"\n}\n"}
-    headers:
-      Alt-Svc: ['quic=":443"; ma=2592000; v="39,38,37,35"']
-      Cache-Control: ['no-cache, no-store, max-age=0, must-revalidate']
-      Content-Length: ['697']
-      Content-Type: [application/json; charset=UTF-8]
-      Date: ['Wed, 11 Oct 2017 14:33:09 GMT']
-      ETag: [CP7M4Ovk6NYCEAE=]
-      Expires: ['Mon, 01 Jan 1990 00:00:00 GMT']
-      Pragma: [no-cache]
-      Server: [UploadServer]
-      Vary: [Origin, X-Origin]
-      X-GUploader-UploadID: [AEnB2UoZgIfjP6ffdZpfl1J8PY8hia1JEtJQwhnR8ttw3ZgkcLKtREAvNJsrGvXqnejp8Dx8TMdDVSAE7LNg4Ao32rphG8Auyw]
-    status: {code: 200, message: OK}
-- request:
-    body: 'hello
-
-'
-    headers:
-      Accept: ['*/*']
-      Accept-Encoding: ['gzip, deflate']
-      Connection: [keep-alive]
-      Content-Length: ['6']
-      User-Agent: [python-requests/2.13.0]
-    method: POST
-    uri: https://www.googleapis.com/upload/storage/v1/b/gcsfs-testing/o?name=nested%2Ffile1&uploadType=media
-  response:
-    body: {string: "{\n \"kind\": \"storage#object\",\n \"id\": \"gcsfs-testing/nested/file1/1507732389415623\",\n
-        \"selfLink\": \"https://www.googleapis.com/storage/v1/b/gcsfs-testing/o/nested%2Ffile1\",\n
-        \"name\": \"nested/file1\",\n \"bucket\": \"gcsfs-testing\",\n \"generation\":
-        \"1507732389415623\",\n \"metageneration\": \"1\",\n \"timeCreated\": \"2017-10-11T14:33:09.355Z\",\n
-        \"updated\": \"2017-10-11T14:33:09.355Z\",\n \"storageClass\": \"STANDARD\",\n
-        \"timeStorageClassUpdated\": \"2017-10-11T14:33:09.355Z\",\n \"size\": \"6\",\n
-        \"md5Hash\": \"sZRqySSS0jR8YjW00mERhA==\",\n \"mediaLink\": \"https://www.googleapis.com/download/storage/v1/b/gcsfs-testing/o/nested%2Ffile1?generation=1507732389415623&alt=media\",\n
-        \"crc32c\": \"NT3Yvg==\",\n \"etag\": \"CMeV8+vk6NYCEAE=\"\n}\n"}
-    headers:
-      Alt-Svc: ['quic=":443"; ma=2592000; v="39,38,37,35"']
-      Cache-Control: ['no-cache, no-store, max-age=0, must-revalidate']
-      Content-Length: ['697']
-      Content-Type: [application/json; charset=UTF-8]
-      Date: ['Wed, 11 Oct 2017 14:33:09 GMT']
-      ETag: [CMeV8+vk6NYCEAE=]
-      Expires: ['Mon, 01 Jan 1990 00:00:00 GMT']
-      Pragma: [no-cache]
-      Server: [UploadServer]
-      Vary: [Origin, X-Origin]
-      X-GUploader-UploadID: [AEnB2UrBlbmVw-HotOH0TOL4K2487p7ZJIdJSkNQ05HmR-orNnSQEoW_MwbS-xgGWugDTb-U2qmv3vQaTgLVR4KbQT7J2llk8A]
-    status: {code: 200, message: OK}
-- request:
-    body: null
-    headers:
-      Accept: ['*/*']
-      Accept-Encoding: ['gzip, deflate']
-      Connection: [keep-alive]
-      User-Agent: [python-requests/2.13.0]
-    method: GET
-    uri: https://www.googleapis.com/storage/v1/b/gcsfs-testing/o/test%2Faccounts.1.json
-  response:
-    body: {string: "{\n \"kind\": \"storage#object\",\n \"id\": \"gcsfs-testing/test/accounts.1.json/1507732386873226\",\n
-        \"selfLink\": \"https://www.googleapis.com/storage/v1/b/gcsfs-testing/o/test%2Faccounts.1.json\",\n
-        \"name\": \"test/accounts.1.json\",\n \"bucket\": \"gcsfs-testing\",\n \"generation\":
-        \"1507732386873226\",\n \"metageneration\": \"1\",\n \"timeCreated\": \"2017-10-11T14:33:06.814Z\",\n
-        \"updated\": \"2017-10-11T14:33:06.814Z\",\n \"storageClass\": \"STANDARD\",\n
-        \"timeStorageClassUpdated\": \"2017-10-11T14:33:06.814Z\",\n \"size\": \"133\",\n
-        \"md5Hash\": \"xK7pmJz/Oj5HGIyfQpYTig==\",\n \"mediaLink\": \"https://www.googleapis.com/download/storage/v1/b/gcsfs-testing/o/test%2Faccounts.1.json?generation=1507732386873226&alt=media\",\n
-        \"crc32c\": \"6wJAgQ==\",\n \"etag\": \"CIr/1+rk6NYCEAE=\"\n}\n"}
-    headers:
-      Alt-Svc: ['quic=":443"; ma=2592000; v="39,38,37,35"']
-      Cache-Control: ['no-cache, no-store, max-age=0, must-revalidate']
-      Content-Length: ['731']
-      Content-Type: [application/json; charset=UTF-8]
-      Date: ['Wed, 11 Oct 2017 14:33:09 GMT']
-      ETag: [CIr/1+rk6NYCEAE=]
-      Expires: ['Mon, 01 Jan 1990 00:00:00 GMT']
-      Pragma: [no-cache]
-      Server: [UploadServer]
-      Vary: [Origin, X-Origin]
-      X-GUploader-UploadID: [AEnB2UoKYcs1a4kjWWV0hBA3ha234tr6me8frXzylu7ZBXjd9IlBS5trXSRJM-lKVuhEquB7kB39rM43CBFz0DWPMQBSQTbOMg]
-    status: {code: 200, message: OK}
-- request:
-    body: null
-    headers:
-      Accept: ['*/*']
-      Accept-Encoding: ['gzip, deflate']
-      Connection: [keep-alive]
-      User-Agent: [python-requests/2.13.0]
-    method: GET
-    uri: https://www.googleapis.com/download/storage/v1/b/gcsfs-testing/o/test%2Faccounts.1.json?alt=media&generation=1507732386873226
-  response:
-    body: {string: '{"amount": 100, "name": "Alice"}
-
-        {"amount": 200, "name": "Bob"}
-
-        {"amount": 300, "name": "Charlie"}
-
-        {"amount": 400, "name": "Dennis"}
-
-'}
-    headers:
-      Alt-Svc: ['quic=":443"; ma=2592000; v="39,38,37,35"']
-      Cache-Control: ['no-cache, no-store, max-age=0, must-revalidate']
-      Content-Disposition: [attachment]
-      Content-Length: ['133']
-      Content-Type: [application/octet-stream]
-      Date: ['Wed, 11 Oct 2017 14:33:09 GMT']
-      ETag: [CIr/1+rk6NYCEAE=]
-      Expires: ['Mon, 01 Jan 1990 00:00:00 GMT']
-      Pragma: [no-cache]
-      Server: [UploadServer]
-      Vary: [Origin, X-Origin]
-      X-GUploader-UploadID: [AEnB2UrsD69HlZJ76lY3MhtbpjBQnV8B5MTeJsFoRehpZmYmOMy0giuQFIck0vItAiYU7r0ttD1tBXb9bHnOUUsqRPIVB4lyfQ]
-      X-Goog-Generation: ['1507732386873226']
-      X-Goog-Hash: ['crc32c=6wJAgQ==,md5=xK7pmJz/Oj5HGIyfQpYTig==']
-      X-Goog-Metageneration: ['1']
-      X-Goog-Storage-Class: [STANDARD]
-    status: {code: 200, message: OK}
-- request:
-    body: null
-    headers:
-      Accept: ['*/*']
-      Accept-Encoding: ['gzip, deflate']
-      Connection: [keep-alive]
-      User-Agent: [python-requests/2.13.0]
-    method: GET
-    uri: https://www.googleapis.com/storage/v1/b/gcsfs-testing/o/test%2Faccounts.2.json
-  response:
-    body: {string: "{\n \"kind\": \"storage#object\",\n \"id\": \"gcsfs-testing/test/accounts.2.json/1507732387171717\",\n
-        \"selfLink\": \"https://www.googleapis.com/storage/v1/b/gcsfs-testing/o/test%2Faccounts.2.json\",\n
-        \"name\": \"test/accounts.2.json\",\n \"bucket\": \"gcsfs-testing\",\n \"generation\":
-        \"1507732387171717\",\n \"metageneration\": \"1\",\n \"timeCreated\": \"2017-10-11T14:33:07.112Z\",\n
-        \"updated\": \"2017-10-11T14:33:07.112Z\",\n \"storageClass\": \"STANDARD\",\n
-        \"timeStorageClassUpdated\": \"2017-10-11T14:33:07.112Z\",\n \"size\": \"133\",\n
-        \"md5Hash\": \"bjhC5OCrzKV+8MGMCF2BQA==\",\n \"mediaLink\": \"https://www.googleapis.com/download/storage/v1/b/gcsfs-testing/o/test%2Faccounts.2.json?generation=1507732387171717&alt=media\",\n
-        \"crc32c\": \"Su+F+g==\",\n \"etag\": \"CIWb6urk6NYCEAE=\"\n}\n"}
-    headers:
-      Alt-Svc: ['quic=":443"; ma=2592000; v="39,38,37,35"']
-      Cache-Control: ['no-cache, no-store, max-age=0, must-revalidate']
-      Content-Length: ['731']
-      Content-Type: [application/json; charset=UTF-8]
-      Date: ['Wed, 11 Oct 2017 14:33:10 GMT']
-      ETag: [CIWb6urk6NYCEAE=]
-      Expires: ['Mon, 01 Jan 1990 00:00:00 GMT']
-      Pragma: [no-cache]
-      Server: [UploadServer]
-      Vary: [Origin, X-Origin]
-      X-GUploader-UploadID: [AEnB2Urg9cARb2drFvHzys20K6WBLZPRpKxAVqQK6odz3nKZ_-M7dJAVAj-cHSSFmM6Zk8e7nmCChgS1InoJHVLpQbVk8xsNNg]
-    status: {code: 200, message: OK}
-- request:
-    body: null
-    headers:
-      Accept: ['*/*']
-      Accept-Encoding: ['gzip, deflate']
-      Connection: [keep-alive]
-      User-Agent: [python-requests/2.13.0]
-    method: GET
-    uri: https://www.googleapis.com/download/storage/v1/b/gcsfs-testing/o/test%2Faccounts.2.json?alt=media&generation=1507732387171717
-  response:
-    body: {string: '{"amount": 500, "name": "Alice"}
-
-        {"amount": 600, "name": "Bob"}
-
-        {"amount": 700, "name": "Charlie"}
-
-        {"amount": 800, "name": "Dennis"}
-
-'}
-    headers:
-      Alt-Svc: ['quic=":443"; ma=2592000; v="39,38,37,35"']
-      Cache-Control: ['no-cache, no-store, max-age=0, must-revalidate']
-      Content-Disposition: [attachment]
-      Content-Length: ['133']
-      Content-Type: [application/octet-stream]
-      Date: ['Wed, 11 Oct 2017 14:33:10 GMT']
-      ETag: [CIWb6urk6NYCEAE=]
-      Expires: ['Mon, 01 Jan 1990 00:00:00 GMT']
-      Pragma: [no-cache]
-      Server: [UploadServer]
-      Vary: [Origin, X-Origin]
-      X-GUploader-UploadID: [AEnB2UofZFCqLNHL8a3J76Dce5JNItZyzkEUfCGZrFnrHOB0R0jEUKP2HR3YhbBjInNWt1oPsTLBGMsZodVLAmYLeR5CZRpHDg]
-      X-Goog-Generation: ['1507732387171717']
-      X-Goog-Hash: ['crc32c=Su+F+g==,md5=bjhC5OCrzKV+8MGMCF2BQA==']
-      X-Goog-Metageneration: ['1']
-      X-Goog-Storage-Class: [STANDARD]
-    status: {code: 200, message: OK}
-- request:
-    body: null
-    headers:
-      Accept: ['*/*']
-      Accept-Encoding: ['gzip, deflate']
-      Connection: [keep-alive]
-      User-Agent: [python-requests/2.13.0]
-    method: GET
-    uri: https://www.googleapis.com/storage/v1/b/gcsfs-testing/o/test%2Faccounts.1.json
-  response:
-    body: {string: "{\n \"kind\": \"storage#object\",\n \"id\": \"gcsfs-testing/test/accounts.1.json/1507732386873226\",\n
-        \"selfLink\": \"https://www.googleapis.com/storage/v1/b/gcsfs-testing/o/test%2Faccounts.1.json\",\n
-        \"name\": \"test/accounts.1.json\",\n \"bucket\": \"gcsfs-testing\",\n \"generation\":
-        \"1507732386873226\",\n \"metageneration\": \"1\",\n \"timeCreated\": \"2017-10-11T14:33:06.814Z\",\n
-        \"updated\": \"2017-10-11T14:33:06.814Z\",\n \"storageClass\": \"STANDARD\",\n
-        \"timeStorageClassUpdated\": \"2017-10-11T14:33:06.814Z\",\n \"size\": \"133\",\n
-        \"md5Hash\": \"xK7pmJz/Oj5HGIyfQpYTig==\",\n \"mediaLink\": \"https://www.googleapis.com/download/storage/v1/b/gcsfs-testing/o/test%2Faccounts.1.json?generation=1507732386873226&alt=media\",\n
-        \"crc32c\": \"6wJAgQ==\",\n \"etag\": \"CIr/1+rk6NYCEAE=\"\n}\n"}
-    headers:
-      Alt-Svc: ['quic=":443"; ma=2592000; v="39,38,37,35"']
-      Cache-Control: ['no-cache, no-store, max-age=0, must-revalidate']
-      Content-Length: ['731']
-      Content-Type: [application/json; charset=UTF-8]
-      Date: ['Wed, 11 Oct 2017 14:33:10 GMT']
-      ETag: [CIr/1+rk6NYCEAE=]
-      Expires: ['Mon, 01 Jan 1990 00:00:00 GMT']
-      Pragma: [no-cache]
-      Server: [UploadServer]
-      Vary: [Origin, X-Origin]
-      X-GUploader-UploadID: [AEnB2UopLxlbdsEpb7ce4Fk-vBglHpqsbPgjXK4jy0dR-X_Gbtx7SwbkkRBE5rIFbxXCdLPN5tcbbRoH1_zva2P5wfYfdD_Beg]
-    status: {code: 200, message: OK}
-- request:
-    body: null
-    headers:
-      Accept: ['*/*']
-      Accept-Encoding: ['gzip, deflate']
-      Connection: [keep-alive]
-      User-Agent: [python-requests/2.13.0]
-    method: GET
-    uri: https://www.googleapis.com/download/storage/v1/b/gcsfs-testing/o/test%2Faccounts.1.json?alt=media&generation=1507732386873226
-  response:
-    body: {string: '{"amount": 100, "name": "Alice"}
-
-        {"amount": 200, "name": "Bob"}
-
-        {"amount": 300, "name": "Charlie"}
-
-        {"amount": 400, "name": "Dennis"}
-
-'}
-    headers:
-      Alt-Svc: ['quic=":443"; ma=2592000; v="39,38,37,35"']
-      Cache-Control: ['no-cache, no-store, max-age=0, must-revalidate']
-      Content-Disposition: [attachment]
-      Content-Length: ['133']
-      Content-Type: [application/octet-stream]
-      Date: ['Wed, 11 Oct 2017 14:33:10 GMT']
-      ETag: [CIr/1+rk6NYCEAE=]
-      Expires: ['Mon, 01 Jan 1990 00:00:00 GMT']
-      Pragma: [no-cache]
-      Server: [UploadServer]
-      Vary: [Origin, X-Origin]
-      X-GUploader-UploadID: [AEnB2UrdHc3XrIoj7To5kZDqulwhWTThYMS4GIXEGrpAKsUUf2qh88LVzjVQyYuiNgMRAMMUDwdfRjI2ha7BUWkThcipzJaYew]
-      X-Goog-Generation: ['1507732386873226']
-      X-Goog-Hash: ['crc32c=6wJAgQ==,md5=xK7pmJz/Oj5HGIyfQpYTig==']
-      X-Goog-Metageneration: ['1']
-      X-Goog-Storage-Class: [STANDARD]
-    status: {code: 200, message: OK}
-- request:
-    body: null
-    headers:
-      Accept: ['*/*']
-      Accept-Encoding: ['gzip, deflate']
-      Connection: [keep-alive]
-      User-Agent: [python-requests/2.13.0]
-    method: GET
-    uri: https://www.googleapis.com/storage/v1/b/gcsfs-testing/o/test%2Faccounts.1.json
-  response:
-    body: {string: "{\n \"kind\": \"storage#object\",\n \"id\": \"gcsfs-testing/test/accounts.1.json/1507732386873226\",\n
-        \"selfLink\": \"https://www.googleapis.com/storage/v1/b/gcsfs-testing/o/test%2Faccounts.1.json\",\n
-        \"name\": \"test/accounts.1.json\",\n \"bucket\": \"gcsfs-testing\",\n \"generation\":
-        \"1507732386873226\",\n \"metageneration\": \"1\",\n \"timeCreated\": \"2017-10-11T14:33:06.814Z\",\n
-        \"updated\": \"2017-10-11T14:33:06.814Z\",\n \"storageClass\": \"STANDARD\",\n
-        \"timeStorageClassUpdated\": \"2017-10-11T14:33:06.814Z\",\n \"size\": \"133\",\n
-        \"md5Hash\": \"xK7pmJz/Oj5HGIyfQpYTig==\",\n \"mediaLink\": \"https://www.googleapis.com/download/storage/v1/b/gcsfs-testing/o/test%2Faccounts.1.json?generation=1507732386873226&alt=media\",\n
-        \"crc32c\": \"6wJAgQ==\",\n \"etag\": \"CIr/1+rk6NYCEAE=\"\n}\n"}
-    headers:
-      Alt-Svc: ['quic=":443"; ma=2592000; v="39,38,37,35"']
-      Cache-Control: ['no-cache, no-store, max-age=0, must-revalidate']
-      Content-Length: ['731']
-      Content-Type: [application/json; charset=UTF-8]
-      Date: ['Wed, 11 Oct 2017 14:33:11 GMT']
-      ETag: [CIr/1+rk6NYCEAE=]
-      Expires: ['Mon, 01 Jan 1990 00:00:00 GMT']
-      Pragma: [no-cache]
-      Server: [UploadServer]
-      Vary: [Origin, X-Origin]
-      X-GUploader-UploadID: [AEnB2UpFBbaSmEauGMyEkfgbPYF8TXlqFVJ_kgq-Sn0Qk2l25AV0ExvsPU-F7xR7YaqFOm0H5CcYn6AxC-EjzOglSN7orNjkVg]
-    status: {code: 200, message: OK}
-- request:
-    body: null
-    headers:
-      Accept: ['*/*']
-      Accept-Encoding: ['gzip, deflate']
-      Connection: [keep-alive]
-      User-Agent: [python-requests/2.13.0]
-    method: GET
-    uri: https://www.googleapis.com/download/storage/v1/b/gcsfs-testing/o/test%2Faccounts.1.json?alt=media&generation=1507732386873226
-  response:
-    body: {string: '{"amount": 100, "name": "Alice"}
-
-        {"amount": 200, "name": "Bob"}
-
-        {"amount": 300, "name": "Charlie"}
-
-        {"amount": 400, "name": "Dennis"}
-
-'}
-    headers:
-      Alt-Svc: ['quic=":443"; ma=2592000; v="39,38,37,35"']
-      Cache-Control: ['no-cache, no-store, max-age=0, must-revalidate']
-      Content-Disposition: [attachment]
-      Content-Length: ['133']
-      Content-Type: [application/octet-stream]
-      Date: ['Wed, 11 Oct 2017 14:33:11 GMT']
-      ETag: [CIr/1+rk6NYCEAE=]
-      Expires: ['Mon, 01 Jan 1990 00:00:00 GMT']
-      Pragma: [no-cache]
-      Server: [UploadServer]
-      Vary: [Origin, X-Origin]
-      X-GUploader-UploadID: [AEnB2UpWavuPkHgPhmU9t9NyjdmcOAgOx5ed0BkCtv2kS335Vtf2YGXWreu92N648U0L4DRu_iylKjod0hUM1TQuOfxIY8lBUw]
-      X-Goog-Generation: ['1507732386873226']
-      X-Goog-Hash: ['crc32c=6wJAgQ==,md5=xK7pmJz/Oj5HGIyfQpYTig==']
-      X-Goog-Metageneration: ['1']
-      X-Goog-Storage-Class: [STANDARD]
-    status: {code: 200, message: OK}
-- request:
-    body: null
-    headers:
-      Accept: ['*/*']
-      Accept-Encoding: ['gzip, deflate']
-      Connection: [keep-alive]
-      User-Agent: [python-requests/2.13.0]
-    method: GET
-    uri: https://www.googleapis.com/storage/v1/b/gcsfs-testing/o/test%2Faccounts.2.json
-  response:
-    body: {string: "{\n \"kind\": \"storage#object\",\n \"id\": \"gcsfs-testing/test/accounts.2.json/1507732387171717\",\n
-        \"selfLink\": \"https://www.googleapis.com/storage/v1/b/gcsfs-testing/o/test%2Faccounts.2.json\",\n
-        \"name\": \"test/accounts.2.json\",\n \"bucket\": \"gcsfs-testing\",\n \"generation\":
-        \"1507732387171717\",\n \"metageneration\": \"1\",\n \"timeCreated\": \"2017-10-11T14:33:07.112Z\",\n
-        \"updated\": \"2017-10-11T14:33:07.112Z\",\n \"storageClass\": \"STANDARD\",\n
-        \"timeStorageClassUpdated\": \"2017-10-11T14:33:07.112Z\",\n \"size\": \"133\",\n
-        \"md5Hash\": \"bjhC5OCrzKV+8MGMCF2BQA==\",\n \"mediaLink\": \"https://www.googleapis.com/download/storage/v1/b/gcsfs-testing/o/test%2Faccounts.2.json?generation=1507732387171717&alt=media\",\n
-        \"crc32c\": \"Su+F+g==\",\n \"etag\": \"CIWb6urk6NYCEAE=\"\n}\n"}
-    headers:
-      Alt-Svc: ['quic=":443"; ma=2592000; v="39,38,37,35"']
-      Cache-Control: ['no-cache, no-store, max-age=0, must-revalidate']
-      Content-Length: ['731']
-      Content-Type: [application/json; charset=UTF-8]
-      Date: ['Wed, 11 Oct 2017 14:33:11 GMT']
-      ETag: [CIWb6urk6NYCEAE=]
-      Expires: ['Mon, 01 Jan 1990 00:00:00 GMT']
-      Pragma: [no-cache]
-      Server: [UploadServer]
-      Vary: [Origin, X-Origin]
-      X-GUploader-UploadID: [AEnB2Uo1dtl6WjGxv0YaJHqlDIM32mltcVYohy6SIqEtx3zwtHD13NDPJZwao_FvKSaidX1iIZn2-WTwJj1Tso086PJ5EpLLGQ]
-    status: {code: 200, message: OK}
-- request:
-    body: null
-    headers:
-      Accept: ['*/*']
-      Accept-Encoding: ['gzip, deflate']
-      Connection: [keep-alive]
-      User-Agent: [python-requests/2.13.0]
-    method: GET
-    uri: https://www.googleapis.com/download/storage/v1/b/gcsfs-testing/o/test%2Faccounts.2.json?alt=media&generation=1507732387171717
-  response:
-    body: {string: '{"amount": 500, "name": "Alice"}
-
-        {"amount": 600, "name": "Bob"}
-
-        {"amount": 700, "name": "Charlie"}
-
-        {"amount": 800, "name": "Dennis"}
-
-'}
-    headers:
-      Alt-Svc: ['quic=":443"; ma=2592000; v="39,38,37,35"']
-      Cache-Control: ['no-cache, no-store, max-age=0, must-revalidate']
-      Content-Disposition: [attachment]
-      Content-Length: ['133']
-      Content-Type: [application/octet-stream]
-      Date: ['Wed, 11 Oct 2017 14:33:11 GMT']
-      ETag: [CIWb6urk6NYCEAE=]
-      Expires: ['Mon, 01 Jan 1990 00:00:00 GMT']
-      Pragma: [no-cache]
-      Server: [UploadServer]
-      Vary: [Origin, X-Origin]
-      X-GUploader-UploadID: [AEnB2UoxcOkWHkPeVVc74iAY2B0_IRUK2vSw4uMAMGeNkPcNe0Jpaj3Fl6j1zIj0GtA_RHIlKg9nfOLkcOGzfdQ4WHOaTKcD6g]
-      X-Goog-Generation: ['1507732387171717']
-      X-Goog-Hash: ['crc32c=Su+F+g==,md5=bjhC5OCrzKV+8MGMCF2BQA==']
-      X-Goog-Metageneration: ['1']
-      X-Goog-Storage-Class: [STANDARD]
-    status: {code: 200, message: OK}
-- request:
-    body: null
-    headers:
-      Accept: ['*/*']
-      Accept-Encoding: ['gzip, deflate']
-      Connection: [keep-alive]
-      User-Agent: [python-requests/2.13.0]
-    method: GET
-    uri: https://www.googleapis.com/storage/v1/b/gcsfs-testing/o/test%2Faccounts.2.json
-  response:
-    body: {string: "{\n \"kind\": \"storage#object\",\n \"id\": \"gcsfs-testing/test/accounts.2.json/1507732387171717\",\n
-        \"selfLink\": \"https://www.googleapis.com/storage/v1/b/gcsfs-testing/o/test%2Faccounts.2.json\",\n
-        \"name\": \"test/accounts.2.json\",\n \"bucket\": \"gcsfs-testing\",\n \"generation\":
-        \"1507732387171717\",\n \"metageneration\": \"1\",\n \"timeCreated\": \"2017-10-11T14:33:07.112Z\",\n
-        \"updated\": \"2017-10-11T14:33:07.112Z\",\n \"storageClass\": \"STANDARD\",\n
-        \"timeStorageClassUpdated\": \"2017-10-11T14:33:07.112Z\",\n \"size\": \"133\",\n
-        \"md5Hash\": \"bjhC5OCrzKV+8MGMCF2BQA==\",\n \"mediaLink\": \"https://www.googleapis.com/download/storage/v1/b/gcsfs-testing/o/test%2Faccounts.2.json?generation=1507732387171717&alt=media\",\n
-        \"crc32c\": \"Su+F+g==\",\n \"etag\": \"CIWb6urk6NYCEAE=\"\n}\n"}
-    headers:
-      Alt-Svc: ['quic=":443"; ma=2592000; v="39,38,37,35"']
-      Cache-Control: ['no-cache, no-store, max-age=0, must-revalidate']
-      Content-Length: ['731']
-      Content-Type: [application/json; charset=UTF-8]
-      Date: ['Wed, 11 Oct 2017 14:33:12 GMT']
-      ETag: [CIWb6urk6NYCEAE=]
-      Expires: ['Mon, 01 Jan 1990 00:00:00 GMT']
-      Pragma: [no-cache]
-      Server: [UploadServer]
-      Vary: [Origin, X-Origin]
-      X-GUploader-UploadID: [AEnB2Ur5sRd0TxxWvQ2Wn9dtoHG8-KrQAoE0VUJH8ms4VONmRj2VJpsezFCxrWlyNQd-bpamswPVGFJw5qLdVykYDg4q0K-HKg]
-    status: {code: 200, message: OK}
-- request:
-    body: null
-    headers:
-      Accept: ['*/*']
-      Accept-Encoding: ['gzip, deflate']
-      Connection: [keep-alive]
-      User-Agent: [python-requests/2.13.0]
-    method: GET
-    uri: https://www.googleapis.com/download/storage/v1/b/gcsfs-testing/o/test%2Faccounts.2.json?alt=media&generation=1507732387171717
-  response:
-    body: {string: '{"amount": 500, "name": "Alice"}
-
-        {"amount": 600, "name": "Bob"}
-
-        {"amount": 700, "name": "Charlie"}
-
-        {"amount": 800, "name": "Dennis"}
-
-'}
-    headers:
-      Alt-Svc: ['quic=":443"; ma=2592000; v="39,38,37,35"']
-      Cache-Control: ['no-cache, no-store, max-age=0, must-revalidate']
-      Content-Disposition: [attachment]
-      Content-Length: ['133']
-      Content-Type: [application/octet-stream]
-      Date: ['Wed, 11 Oct 2017 14:33:12 GMT']
-      ETag: [CIWb6urk6NYCEAE=]
-      Expires: ['Mon, 01 Jan 1990 00:00:00 GMT']
-      Pragma: [no-cache]
-      Server: [UploadServer]
-      Vary: [Origin, X-Origin]
-      X-GUploader-UploadID: [AEnB2UoSOEm_s_fL8Ngsp5mTTDIN59kCzYUM2iWpXOV0MQIVvJEI5ZclD9V5AHWHaoXJPAjIbUiNLXK-qjrOsLCQoW7hN_g3HA]
-      X-Goog-Generation: ['1507732387171717']
-      X-Goog-Hash: ['crc32c=Su+F+g==,md5=bjhC5OCrzKV+8MGMCF2BQA==']
-      X-Goog-Metageneration: ['1']
-      X-Goog-Storage-Class: [STANDARD]
-    status: {code: 200, message: OK}
-- request:
-    body: null
-    headers:
-      Accept: ['*/*']
-      Accept-Encoding: ['gzip, deflate']
-      Connection: [keep-alive]
-      User-Agent: [python-requests/2.13.0]
-    method: GET
-    uri: https://www.googleapis.com/storage/v1/b/gcsfs-testing/o/?maxResults=1000
-  response:
-    body: {string: "{\n \"kind\": \"storage#objects\",\n \"items\": [\n  {\n   \"kind\":
-        \"storage#object\",\n   \"id\": \"gcsfs-testing/2014-01-01.csv/1507732388044010\",\n
-        \  \"selfLink\": \"https://www.googleapis.com/storage/v1/b/gcsfs-testing/o/2014-01-01.csv\",\n
-        \  \"name\": \"2014-01-01.csv\",\n   \"bucket\": \"gcsfs-testing\",\n   \"generation\":
-        \"1507732388044010\",\n   \"metageneration\": \"1\",\n   \"timeCreated\":
-        \"2017-10-11T14:33:07.988Z\",\n   \"updated\": \"2017-10-11T14:33:07.988Z\",\n
-        \  \"storageClass\": \"STANDARD\",\n   \"timeStorageClassUpdated\": \"2017-10-11T14:33:07.988Z\",\n
-        \  \"size\": \"51\",\n   \"md5Hash\": \"Auycd2AT7x5m8G1W0NXcuA==\",\n   \"mediaLink\":
-        \"https://www.googleapis.com/download/storage/v1/b/gcsfs-testing/o/2014-01-01.csv?generation=1507732388044010&alt=media\",\n
-        \  \"crc32c\": \"yR1u0w==\",\n   \"etag\": \"COq5n+vk6NYCEAE=\"\n  },\n  {\n
-        \  \"kind\": \"storage#object\",\n   \"id\": \"gcsfs-testing/2014-01-02.csv/1507732387759582\",\n
-        \  \"selfLink\": \"https://www.googleapis.com/storage/v1/b/gcsfs-testing/o/2014-01-02.csv\",\n
-        \  \"name\": \"2014-01-02.csv\",\n   \"bucket\": \"gcsfs-testing\",\n   \"generation\":
-        \"1507732387759582\",\n   \"metageneration\": \"1\",\n   \"timeCreated\":
-        \"2017-10-11T14:33:07.698Z\",\n   \"updated\": \"2017-10-11T14:33:07.698Z\",\n
-        \  \"storageClass\": \"STANDARD\",\n   \"timeStorageClassUpdated\": \"2017-10-11T14:33:07.698Z\",\n
-        \  \"size\": \"15\",\n   \"md5Hash\": \"cGwL6TebGKiJzgyNBJNb6Q==\",\n   \"mediaLink\":
-        \"https://www.googleapis.com/download/storage/v1/b/gcsfs-testing/o/2014-01-02.csv?generation=1507732387759582&alt=media\",\n
-        \  \"crc32c\": \"Mpt4QQ==\",\n   \"etag\": \"CN6Ljuvk6NYCEAE=\"\n  },\n  {\n
-        \  \"kind\": \"storage#object\",\n   \"id\": \"gcsfs-testing/2014-01-03.csv/1507732387460308\",\n
-        \  \"selfLink\": \"https://www.googleapis.com/storage/v1/b/gcsfs-testing/o/2014-01-03.csv\",\n
-        \  \"name\": \"2014-01-03.csv\",\n   \"bucket\": \"gcsfs-testing\",\n   \"generation\":
-        \"1507732387460308\",\n   \"metageneration\": \"1\",\n   \"timeCreated\":
-        \"2017-10-11T14:33:07.407Z\",\n   \"updated\": \"2017-10-11T14:33:07.407Z\",\n
-        \  \"storageClass\": \"STANDARD\",\n   \"timeStorageClassUpdated\": \"2017-10-11T14:33:07.407Z\",\n
-        \  \"size\": \"52\",\n   \"md5Hash\": \"9keZXdUu0YtMynECFSOiMg==\",\n   \"mediaLink\":
-        \"https://www.googleapis.com/download/storage/v1/b/gcsfs-testing/o/2014-01-03.csv?generation=1507732387460308&alt=media\",\n
-        \  \"crc32c\": \"x/fq7w==\",\n   \"etag\": \"CNTp++rk6NYCEAE=\"\n  },\n  {\n
-        \  \"kind\": \"storage#object\",\n   \"id\": \"gcsfs-testing/nested/file1/1507732389415623\",\n
-        \  \"selfLink\": \"https://www.googleapis.com/storage/v1/b/gcsfs-testing/o/nested%2Ffile1\",\n
-        \  \"name\": \"nested/file1\",\n   \"bucket\": \"gcsfs-testing\",\n   \"generation\":
-        \"1507732389415623\",\n   \"metageneration\": \"1\",\n   \"timeCreated\":
-        \"2017-10-11T14:33:09.355Z\",\n   \"updated\": \"2017-10-11T14:33:09.355Z\",\n
-        \  \"storageClass\": \"STANDARD\",\n   \"timeStorageClassUpdated\": \"2017-10-11T14:33:09.355Z\",\n
-        \  \"size\": \"6\",\n   \"md5Hash\": \"sZRqySSS0jR8YjW00mERhA==\",\n   \"mediaLink\":
-        \"https://www.googleapis.com/download/storage/v1/b/gcsfs-testing/o/nested%2Ffile1?generation=1507732389415623&alt=media\",\n
-        \  \"crc32c\": \"NT3Yvg==\",\n   \"etag\": \"CMeV8+vk6NYCEAE=\"\n  },\n  {\n
-        \  \"kind\": \"storage#object\",\n   \"id\": \"gcsfs-testing/nested/file2/1507732389111422\",\n
-        \  \"selfLink\": \"https://www.googleapis.com/storage/v1/b/gcsfs-testing/o/nested%2Ffile2\",\n
-        \  \"name\": \"nested/file2\",\n   \"bucket\": \"gcsfs-testing\",\n   \"generation\":
-        \"1507732389111422\",\n   \"metageneration\": \"1\",\n   \"timeCreated\":
-        \"2017-10-11T14:33:09.054Z\",\n   \"updated\": \"2017-10-11T14:33:09.054Z\",\n
-        \  \"storageClass\": \"STANDARD\",\n   \"timeStorageClassUpdated\": \"2017-10-11T14:33:09.054Z\",\n
-        \  \"size\": \"5\",\n   \"md5Hash\": \"fXkwN6B2AYZXSwKC8vQ15w==\",\n   \"mediaLink\":
-        \"https://www.googleapis.com/download/storage/v1/b/gcsfs-testing/o/nested%2Ffile2?generation=1507732389111422&alt=media\",\n
-        \  \"crc32c\": \"MaqBTg==\",\n   \"etag\": \"CP7M4Ovk6NYCEAE=\"\n  },\n  {\n
-        \  \"kind\": \"storage#object\",\n   \"id\": \"gcsfs-testing/nested/nested2/file1/1507732388396007\",\n
-        \  \"selfLink\": \"https://www.googleapis.com/storage/v1/b/gcsfs-testing/o/nested%2Fnested2%2Ffile1\",\n
-        \  \"name\": \"nested/nested2/file1\",\n   \"bucket\": \"gcsfs-testing\",\n
-        \  \"generation\": \"1507732388396007\",\n   \"metageneration\": \"1\",\n
-        \  \"timeCreated\": \"2017-10-11T14:33:08.344Z\",\n   \"updated\": \"2017-10-11T14:33:08.344Z\",\n
-        \  \"storageClass\": \"STANDARD\",\n   \"timeStorageClassUpdated\": \"2017-10-11T14:33:08.344Z\",\n
-        \  \"size\": \"6\",\n   \"md5Hash\": \"sZRqySSS0jR8YjW00mERhA==\",\n   \"mediaLink\":
-        \"https://www.googleapis.com/download/storage/v1/b/gcsfs-testing/o/nested%2Fnested2%2Ffile1?generation=1507732388396007&alt=media\",\n
-        \  \"crc32c\": \"NT3Yvg==\",\n   \"etag\": \"COf3tOvk6NYCEAE=\"\n  },\n  {\n
-        \  \"kind\": \"storage#object\",\n   \"id\": \"gcsfs-testing/nested/nested2/file2/1507732388818247\",\n
-        \  \"selfLink\": \"https://www.googleapis.com/storage/v1/b/gcsfs-testing/o/nested%2Fnested2%2Ffile2\",\n
-        \  \"name\": \"nested/nested2/file2\",\n   \"bucket\": \"gcsfs-testing\",\n
-        \  \"generation\": \"1507732388818247\",\n   \"metageneration\": \"1\",\n
-        \  \"timeCreated\": \"2017-10-11T14:33:08.764Z\",\n   \"updated\": \"2017-10-11T14:33:08.764Z\",\n
-        \  \"storageClass\": \"STANDARD\",\n   \"timeStorageClassUpdated\": \"2017-10-11T14:33:08.764Z\",\n
-        \  \"size\": \"5\",\n   \"md5Hash\": \"fXkwN6B2AYZXSwKC8vQ15w==\",\n   \"mediaLink\":
-        \"https://www.googleapis.com/download/storage/v1/b/gcsfs-testing/o/nested%2Fnested2%2Ffile2?generation=1507732388818247&alt=media\",\n
-        \  \"crc32c\": \"MaqBTg==\",\n   \"etag\": \"CMfazuvk6NYCEAE=\"\n  },\n  {\n
-        \  \"kind\": \"storage#object\",\n   \"id\": \"gcsfs-testing/test/accounts.1.json/1507732386873226\",\n
-        \  \"selfLink\": \"https://www.googleapis.com/storage/v1/b/gcsfs-testing/o/test%2Faccounts.1.json\",\n
-        \  \"name\": \"test/accounts.1.json\",\n   \"bucket\": \"gcsfs-testing\",\n
-        \  \"generation\": \"1507732386873226\",\n   \"metageneration\": \"1\",\n
-        \  \"timeCreated\": \"2017-10-11T14:33:06.814Z\",\n   \"updated\": \"2017-10-11T14:33:06.814Z\",\n
-        \  \"storageClass\": \"STANDARD\",\n   \"timeStorageClassUpdated\": \"2017-10-11T14:33:06.814Z\",\n
-        \  \"size\": \"133\",\n   \"md5Hash\": \"xK7pmJz/Oj5HGIyfQpYTig==\",\n   \"mediaLink\":
-        \"https://www.googleapis.com/download/storage/v1/b/gcsfs-testing/o/test%2Faccounts.1.json?generation=1507732386873226&alt=media\",\n
-        \  \"crc32c\": \"6wJAgQ==\",\n   \"etag\": \"CIr/1+rk6NYCEAE=\"\n  },\n  {\n
-        \  \"kind\": \"storage#object\",\n   \"id\": \"gcsfs-testing/test/accounts.2.json/1507732387171717\",\n
-        \  \"selfLink\": \"https://www.googleapis.com/storage/v1/b/gcsfs-testing/o/test%2Faccounts.2.json\",\n
-        \  \"name\": \"test/accounts.2.json\",\n   \"bucket\": \"gcsfs-testing\",\n
-        \  \"generation\": \"1507732387171717\",\n   \"metageneration\": \"1\",\n
-        \  \"timeCreated\": \"2017-10-11T14:33:07.112Z\",\n   \"updated\": \"2017-10-11T14:33:07.112Z\",\n
-        \  \"storageClass\": \"STANDARD\",\n   \"timeStorageClassUpdated\": \"2017-10-11T14:33:07.112Z\",\n
-        \  \"size\": \"133\",\n   \"md5Hash\": \"bjhC5OCrzKV+8MGMCF2BQA==\",\n   \"mediaLink\":
-        \"https://www.googleapis.com/download/storage/v1/b/gcsfs-testing/o/test%2Faccounts.2.json?generation=1507732387171717&alt=media\",\n
-        \  \"crc32c\": \"Su+F+g==\",\n   \"etag\": \"CIWb6urk6NYCEAE=\"\n  }\n ]\n}\n"}
-    headers:
-      Alt-Svc: ['quic=":443"; ma=2592000; v="39,38,37,35"']
-      Cache-Control: ['private, max-age=0, must-revalidate, no-transform']
-      Content-Length: ['6807']
-      Content-Type: [application/json; charset=UTF-8]
-      Date: ['Wed, 11 Oct 2017 14:33:12 GMT']
-      Expires: ['Wed, 11 Oct 2017 14:33:12 GMT']
-      Server: [UploadServer]
-      Vary: [Origin, X-Origin]
-      X-GUploader-UploadID: [AEnB2Uoj6KTmeDiN89UiYv7jkXdSUgQ3Klp84R6awUEyuwUrD9RoPJdWuyP4xiEnpv_usLWk-Uq1K6gjejKCXIG-qhUTY1E3qg]
-    status: {code: 200, message: OK}
-- request:
-    body: null
-    headers:
-      Accept: ['*/*']
-      Accept-Encoding: ['gzip, deflate']
-      Connection: [keep-alive]
-      Content-Length: ['0']
-      User-Agent: [python-requests/2.13.0]
-    method: DELETE
-    uri: https://www.googleapis.com/storage/v1/b/gcsfs-testing/o/2014-01-01.csv
-  response:
-    body: {string: ''}
-    headers:
-      Alt-Svc: ['quic=":443"; ma=2592000; v="39,38,37,35"']
-      Cache-Control: ['no-cache, no-store, max-age=0, must-revalidate']
-      Content-Length: ['0']
-      Content-Type: [application/json]
-      Date: ['Wed, 11 Oct 2017 14:33:12 GMT']
-      Expires: ['Mon, 01 Jan 1990 00:00:00 GMT']
-      Pragma: [no-cache]
-      Server: [UploadServer]
-      Vary: [Origin, X-Origin]
-      X-GUploader-UploadID: [AEnB2UpyHt768dU1bTrPDyDKkKYjtiGq1cM5AStByw03Ek8Y-2mcaQITDOsCCD0rtIZoZ7-ilYwU1yW8G5Z2jM-e2rNEG6O6pA]
-    status: {code: 204, message: No Content}
-- request:
-    body: null
-    headers:
-      Accept: ['*/*']
-      Accept-Encoding: ['gzip, deflate']
-      Connection: [keep-alive]
-      Content-Length: ['0']
-      User-Agent: [python-requests/2.13.0]
-    method: DELETE
-    uri: https://www.googleapis.com/storage/v1/b/gcsfs-testing/o/2014-01-02.csv
-  response:
-    body: {string: ''}
-    headers:
-      Alt-Svc: ['quic=":443"; ma=2592000; v="39,38,37,35"']
-      Cache-Control: ['no-cache, no-store, max-age=0, must-revalidate']
-      Content-Length: ['0']
-      Content-Type: [application/json]
-      Date: ['Wed, 11 Oct 2017 14:33:13 GMT']
-      Expires: ['Mon, 01 Jan 1990 00:00:00 GMT']
-      Pragma: [no-cache]
-      Server: [UploadServer]
-      Vary: [Origin, X-Origin]
-      X-GUploader-UploadID: [AEnB2UrNyVnmkI2xfSULUY3KO_SpbIxX1yI131BRIAW3PVoHHN8GXrCI8ifOxWdZI0wG4UN83n1-DOp7vMtKMAZtGDX5pI9xeQ]
-    status: {code: 204, message: No Content}
-- request:
-    body: null
-    headers:
-      Accept: ['*/*']
-      Accept-Encoding: ['gzip, deflate']
-      Connection: [keep-alive]
-      Content-Length: ['0']
-      User-Agent: [python-requests/2.13.0]
-    method: DELETE
-    uri: https://www.googleapis.com/storage/v1/b/gcsfs-testing/o/2014-01-03.csv
-  response:
-    body: {string: ''}
-    headers:
-      Alt-Svc: ['quic=":443"; ma=2592000; v="39,38,37,35"']
-      Cache-Control: ['no-cache, no-store, max-age=0, must-revalidate']
-      Content-Length: ['0']
-      Content-Type: [application/json]
-      Date: ['Wed, 11 Oct 2017 14:33:13 GMT']
-      Expires: ['Mon, 01 Jan 1990 00:00:00 GMT']
-      Pragma: [no-cache]
-      Server: [UploadServer]
-      Vary: [Origin, X-Origin]
-      X-GUploader-UploadID: [AEnB2Upncx_OcNFW_FIInmRhiueZQT4PnEr9AKtA_vHDdAebUGbdumgzMSuD6-l2slKacXaFbwCGnhawAULWwUn-dR3ldNY25w]
-    status: {code: 204, message: No Content}
-- request:
-    body: null
-    headers:
-      Accept: ['*/*']
-      Accept-Encoding: ['gzip, deflate']
-      Connection: [keep-alive]
-      Content-Length: ['0']
-      User-Agent: [python-requests/2.13.0]
-    method: DELETE
-    uri: https://www.googleapis.com/storage/v1/b/gcsfs-testing/o/nested%2Ffile1
-  response:
-    body: {string: ''}
-    headers:
-      Alt-Svc: ['quic=":443"; ma=2592000; v="39,38,37,35"']
-      Cache-Control: ['no-cache, no-store, max-age=0, must-revalidate']
-      Content-Length: ['0']
-      Content-Type: [application/json]
-      Date: ['Wed, 11 Oct 2017 14:33:13 GMT']
-      Expires: ['Mon, 01 Jan 1990 00:00:00 GMT']
-      Pragma: [no-cache]
-      Server: [UploadServer]
-      Vary: [Origin, X-Origin]
-      X-GUploader-UploadID: [AEnB2UqJLgs2lL_ba4sUxVPjH3VztrCrJlvQdIxoet19z3an287tvoSRJUIDMbsGn9Ygyf8j98IpsE5Ut8YuufvQ0doV4IXUug]
-    status: {code: 204, message: No Content}
-- request:
-    body: null
-    headers:
-      Accept: ['*/*']
-      Accept-Encoding: ['gzip, deflate']
-      Connection: [keep-alive]
-      Content-Length: ['0']
-      User-Agent: [python-requests/2.13.0]
-    method: DELETE
-    uri: https://www.googleapis.com/storage/v1/b/gcsfs-testing/o/nested%2Ffile2
-  response:
-    body: {string: ''}
-    headers:
-      Alt-Svc: ['quic=":443"; ma=2592000; v="39,38,37,35"']
-      Cache-Control: ['no-cache, no-store, max-age=0, must-revalidate']
-      Content-Length: ['0']
-      Content-Type: [application/json]
-      Date: ['Wed, 11 Oct 2017 14:33:13 GMT']
-      Expires: ['Mon, 01 Jan 1990 00:00:00 GMT']
-      Pragma: [no-cache]
-      Server: [UploadServer]
-      Vary: [Origin, X-Origin]
-      X-GUploader-UploadID: [AEnB2Uq-9v9WqkSQtJqUyYkUyZjuUGE8H6I8TO4PQnCZ6vicD4kuFuXgyrcPqUNjBac4dxh2ulyYulh76mOIWi0-uVNNZ_W4dA]
-    status: {code: 204, message: No Content}
-- request:
-    body: null
-    headers:
-      Accept: ['*/*']
-      Accept-Encoding: ['gzip, deflate']
-      Connection: [keep-alive]
-      Content-Length: ['0']
-      User-Agent: [python-requests/2.13.0]
-    method: DELETE
-    uri: https://www.googleapis.com/storage/v1/b/gcsfs-testing/o/nested%2Fnested2%2Ffile1
-  response:
-    body: {string: ''}
-    headers:
-      Alt-Svc: ['quic=":443"; ma=2592000; v="39,38,37,35"']
-      Cache-Control: ['no-cache, no-store, max-age=0, must-revalidate']
-      Content-Length: ['0']
-      Content-Type: [application/json]
-      Date: ['Wed, 11 Oct 2017 14:33:14 GMT']
-      Expires: ['Mon, 01 Jan 1990 00:00:00 GMT']
-      Pragma: [no-cache]
-      Server: [UploadServer]
-      Vary: [Origin, X-Origin]
-      X-GUploader-UploadID: [AEnB2UpyCs-ruRwFDt9DE_xLNXO98QTl4Q2fcLJUIhcYwWsX3b1plOxRu9GPeHf0Oa2a52VIwadO9r4dge_BIQxxO8dJSoDdpg]
-    status: {code: 204, message: No Content}
-- request:
-    body: null
-    headers:
-      Accept: ['*/*']
-      Accept-Encoding: ['gzip, deflate']
-      Connection: [keep-alive]
-      Content-Length: ['0']
-      User-Agent: [python-requests/2.13.0]
-    method: DELETE
-    uri: https://www.googleapis.com/storage/v1/b/gcsfs-testing/o/nested%2Fnested2%2Ffile2
-  response:
-    body: {string: ''}
-    headers:
-      Alt-Svc: ['quic=":443"; ma=2592000; v="39,38,37,35"']
-      Cache-Control: ['no-cache, no-store, max-age=0, must-revalidate']
-      Content-Length: ['0']
-      Content-Type: [application/json]
-      Date: ['Wed, 11 Oct 2017 14:33:14 GMT']
-      Expires: ['Mon, 01 Jan 1990 00:00:00 GMT']
-      Pragma: [no-cache]
-      Server: [UploadServer]
-      Vary: [Origin, X-Origin]
-      X-GUploader-UploadID: [AEnB2Uo9YngHqSLUC2vp9VKUhVhAK3GsCHr2D5ob1gWuIIq1DxlULsA8u8gPqH3T53eMd6B9o9z0cEuA8ddFcnu8snw-B3DecQ]
-    status: {code: 204, message: No Content}
-- request:
-    body: null
-    headers:
-      Accept: ['*/*']
-      Accept-Encoding: ['gzip, deflate']
-      Connection: [keep-alive]
-      Content-Length: ['0']
-      User-Agent: [python-requests/2.13.0]
-    method: DELETE
-    uri: https://www.googleapis.com/storage/v1/b/gcsfs-testing/o/test%2Faccounts.1.json
-  response:
-    body: {string: ''}
-    headers:
-      Alt-Svc: ['quic=":443"; ma=2592000; v="39,38,37,35"']
-      Cache-Control: ['no-cache, no-store, max-age=0, must-revalidate']
-      Content-Length: ['0']
-      Content-Type: [application/json]
-      Date: ['Wed, 11 Oct 2017 14:33:14 GMT']
-      Expires: ['Mon, 01 Jan 1990 00:00:00 GMT']
-      Pragma: [no-cache]
-      Server: [UploadServer]
-      Vary: [Origin, X-Origin]
-      X-GUploader-UploadID: [AEnB2Upp6weUKTjPjtE9usKWHG1CG6toVO2AubvKiC00CkGNh1kUhgKe5_aPpcQRc3gJKWFbwUp5H9J-J5GrH3iekFc2_T6_lA]
-    status: {code: 204, message: No Content}
-- request:
-    body: null
-    headers:
-      Accept: ['*/*']
-      Accept-Encoding: ['gzip, deflate']
-      Connection: [keep-alive]
-      Content-Length: ['0']
-      User-Agent: [python-requests/2.13.0]
-    method: DELETE
-    uri: https://www.googleapis.com/storage/v1/b/gcsfs-testing/o/test%2Faccounts.2.json
-  response:
-    body: {string: ''}
-    headers:
-      Alt-Svc: ['quic=":443"; ma=2592000; v="39,38,37,35"']
-      Cache-Control: ['no-cache, no-store, max-age=0, must-revalidate']
-      Content-Length: ['0']
-      Content-Type: [application/json]
-      Date: ['Wed, 11 Oct 2017 14:33:15 GMT']
-      Expires: ['Mon, 01 Jan 1990 00:00:00 GMT']
-      Pragma: [no-cache]
-      Server: [UploadServer]
-      Vary: [Origin, X-Origin]
-      X-GUploader-UploadID: [AEnB2Uq390-28m0FmzjSsGkOlgPWwe7uP1or2E9Yr3YHH66yhmR-G_fycTe2qRSuKTD8wQNCCURv8qR8ko4bRCZr7nKPEmWdzA]
-    status: {code: 204, message: No Content}
-- request:
-    body: null
-    headers:
-      Accept: ['*/*']
-      Accept-Encoding: ['gzip, deflate']
-      Connection: [keep-alive]
-      Content-Length: ['0']
-      User-Agent: [python-requests/2.18.4]
-    method: POST
-    uri: https://www.googleapis.com/oauth2/v4/token?grant_type=refresh_token
-  response:
-    body:
-      string: !!binary |
-        H4sIAJEJMFoC/6tWykyJL8nPTs1TslJQqqioUNJRUALz40sqC1JBgk6piUWpRSDx1IqCzKLU4vhM
-        kGJjU0tLoFhicnJqcTGqEbUAzyXVFVYAAAA=
-    headers:
-      Alt-Svc: ['hq=":443"; ma=2592000; quic=51303431; quic=51303339; quic=51303338;
-          quic=51303337; quic=51303335,quic=":443"; ma=2592000; v="41,39,38,37,35"']
-      Cache-Control: ['no-cache, no-store, max-age=0, must-revalidate']
-      Content-Encoding: [gzip]
-      Content-Type: [application/json; charset=UTF-8]
-      Date: ['Tue, 12 Dec 2017 16:53:37 GMT']
       Expires: ['Mon, 01 Jan 1990 00:00:00 GMT']
       Pragma: [no-cache]
       Server: [GSE]
@@ -1311,13 +62,6 @@
         \  \"timeCreated\": \"2017-11-03T20:06:49.744Z\",\n   \"updated\": \"2017-11-03T20:06:49.744Z\",\n
         \  \"metageneration\": \"1\",\n   \"location\": \"US\",\n   \"storageClass\":
         \"STANDARD\",\n   \"etag\": \"CAE=\"\n  },\n  {\n   \"kind\": \"storage#bucket\",\n
-=======
-        \  \"id\": \"test_project_cloudbuild\",\n   \"selfLink\": \"https://www.googleapis.com/storage/v1/b/test_project_cloudbuild\",\n
-        \  \"projectNumber\": \"586241054156\",\n   \"name\": \"test_project_cloudbuild\",\n
-        \  \"timeCreated\": \"2017-11-03T20:06:49.744Z\",\n   \"updated\": \"2017-11-03T20:06:49.744Z\",\n
-        \  \"metageneration\": \"1\",\n   \"location\": \"US\",\n   \"storageClass\":
-        \"STANDARD\",\n   \"etag\": \"CAE=\"\n  },\n  {\n   \"kind\": \"storage#bucket\",\n
->>>>>>> 899a4518
         \  \"id\": \"dataflow-anaconda-compute\",\n   \"selfLink\": \"https://www.googleapis.com/storage/v1/b/dataflow-anaconda-compute\",\n
         \  \"projectNumber\": \"586241054156\",\n   \"name\": \"dataflow-anaconda-compute\",\n
         \  \"timeCreated\": \"2017-09-14T18:55:42.848Z\",\n   \"updated\": \"2017-09-14T18:55:42.848Z\",\n
@@ -1325,15 +69,9 @@
         \"MULTI_REGIONAL\",\n   \"etag\": \"CAE=\"\n  },\n  {\n   \"kind\": \"storage#bucket\",\n
         \  \"id\": \"gcsfs-test\",\n   \"selfLink\": \"https://www.googleapis.com/storage/v1/b/gcsfs-test\",\n
         \  \"projectNumber\": \"586241054156\",\n   \"name\": \"gcsfs-test\",\n   \"timeCreated\":
-<<<<<<< HEAD
-        \"2017-12-02T23:25:23.058Z\",\n   \"updated\": \"2017-12-02T23:25:23.058Z\",\n
-        \  \"metageneration\": \"1\",\n   \"location\": \"US\",\n   \"storageClass\":
-        \"MULTI_REGIONAL\",\n   \"etag\": \"CAE=\"\n  },\n  {\n   \"kind\": \"storage#bucket\",\n
-=======
         \"2017-12-02T23:25:23.058Z\",\n   \"updated\": \"2018-01-04T14:07:08.519Z\",\n
         \  \"metageneration\": \"2\",\n   \"location\": \"US\",\n   \"storageClass\":
         \"MULTI_REGIONAL\",\n   \"etag\": \"CAI=\"\n  },\n  {\n   \"kind\": \"storage#bucket\",\n
->>>>>>> 899a4518
         \  \"id\": \"gcsfs-testing\",\n   \"selfLink\": \"https://www.googleapis.com/storage/v1/b/gcsfs-testing\",\n
         \  \"projectNumber\": \"586241054156\",\n   \"name\": \"gcsfs-testing\",\n
         \  \"timeCreated\": \"2017-12-12T16:52:13.675Z\",\n   \"updated\": \"2017-12-12T16:52:13.675Z\",\n
@@ -1345,19 +83,11 @@
       Cache-Control: ['private, max-age=0, must-revalidate, no-transform']
       Content-Length: ['2944']
       Content-Type: [application/json; charset=UTF-8]
-<<<<<<< HEAD
-      Date: ['Tue, 12 Dec 2017 16:53:37 GMT']
-      Expires: ['Tue, 12 Dec 2017 16:53:37 GMT']
-      Server: [UploadServer]
-      Vary: [Origin, X-Origin]
-      X-GUploader-UploadID: [AEnB2Uq1KmSFPx9e1-RTeEZO56wqYf4VfyvNuHUliVAkfhhHb7hRfjRc8oreTTD8f04yLcr8VFUnvkdTrUUO0tBkaHeliPmd4g]
-=======
       Date: ['Thu, 04 Jan 2018 20:48:05 GMT']
       Expires: ['Thu, 04 Jan 2018 20:48:05 GMT']
       Server: [UploadServer]
       Vary: [Origin, X-Origin]
       X-GUploader-UploadID: [AEnB2UqqTO2HaNy8D9OYzI3Q1tLIma0FbdbKA3eiTJe7YT5hR2Pm_2VQzrcG-w9Of7SlVQoXndl54QpZWZlFhnRgaXvXBv0J_A]
->>>>>>> 899a4518
     status: {code: 200, message: OK}
 - request:
     body: null
@@ -1379,19 +109,11 @@
       Cache-Control: ['private, max-age=0']
       Content-Length: ['165']
       Content-Type: [application/json; charset=UTF-8]
-<<<<<<< HEAD
-      Date: ['Tue, 12 Dec 2017 16:53:37 GMT']
-      Expires: ['Tue, 12 Dec 2017 16:53:37 GMT']
-      Server: [UploadServer]
-      Vary: [Origin, X-Origin]
-      X-GUploader-UploadID: [AEnB2UoCmZiZ9Vl7d2jAmX9M-0RtRQwJkBR8VUQp5XUraIJmKWBOIMI0oqPfhJ6K1tlNwd7DG2JCjh5wjQLoNCqdNzKwJoG9Yg]
-=======
       Date: ['Thu, 04 Jan 2018 20:48:05 GMT']
       Expires: ['Thu, 04 Jan 2018 20:48:05 GMT']
       Server: [UploadServer]
       Vary: [Origin, X-Origin]
       X-GUploader-UploadID: [AEnB2UrXuGFhLBzb9RWShlLu6SRpokPtJfOWQM5dwjGJO_xnYDbrqlyZmRz0NO-An0toqJv1JyhkC0ffNNWWNHOnBzJPXj8lDQ]
->>>>>>> 899a4518
     status: {code: 404, message: Not Found}
 - request:
     body: null
@@ -1413,19 +135,11 @@
       Cache-Control: ['private, max-age=0']
       Content-Length: ['165']
       Content-Type: [application/json; charset=UTF-8]
-<<<<<<< HEAD
-      Date: ['Tue, 12 Dec 2017 16:53:37 GMT']
-      Expires: ['Tue, 12 Dec 2017 16:53:37 GMT']
-      Server: [UploadServer]
-      Vary: [Origin, X-Origin]
-      X-GUploader-UploadID: [AEnB2UqeV8s9EmaUclAdHzw9COCE6UiSgizL0vi8X1qvaj2VrmQmacDBgSAp9DCP62HEe2S6Z-M7tFflye2tKXwXlyuAGLGK2Q]
-=======
       Date: ['Thu, 04 Jan 2018 20:48:05 GMT']
       Expires: ['Thu, 04 Jan 2018 20:48:05 GMT']
       Server: [UploadServer]
       Vary: [Origin, X-Origin]
       X-GUploader-UploadID: [AEnB2UoquhuLMMr4vj313CVPNd_tH14pOEGf9GpIJRazAonEnGnHVZgtbv52_raXlsemBQKLeGkVNT6A7HQLZ13RdR_bEn9ZuA]
->>>>>>> 899a4518
     status: {code: 404, message: Not Found}
 - request:
     body: null
@@ -1447,19 +161,11 @@
       Cache-Control: ['private, max-age=0']
       Content-Length: ['165']
       Content-Type: [application/json; charset=UTF-8]
-<<<<<<< HEAD
-      Date: ['Tue, 12 Dec 2017 16:53:37 GMT']
-      Expires: ['Tue, 12 Dec 2017 16:53:37 GMT']
-      Server: [UploadServer]
-      Vary: [Origin, X-Origin]
-      X-GUploader-UploadID: [AEnB2UogdPV4AE8gAcZHPYkAOPhII11_WbmBKnENBSS9hJ1CCpX-uDSytAHQ-TPbmqIZrAmsfXrtM-ZYy9tlpm9YV21oUgACTQ]
-=======
       Date: ['Thu, 04 Jan 2018 20:48:06 GMT']
       Expires: ['Thu, 04 Jan 2018 20:48:06 GMT']
       Server: [UploadServer]
       Vary: [Origin, X-Origin]
       X-GUploader-UploadID: [AEnB2UroIviLItHj6I9-eyNeSaIzRJ9gSkqnCyAzGsvPSt6oewd0bvFb3PEzfZQ6NdeUpDRzHYwQpv8WU4OeRPHyzMGacC92NQ]
->>>>>>> 899a4518
     status: {code: 404, message: Not Found}
 - request:
     body: null
@@ -1481,19 +187,11 @@
       Cache-Control: ['private, max-age=0']
       Content-Length: ['165']
       Content-Type: [application/json; charset=UTF-8]
-<<<<<<< HEAD
-      Date: ['Tue, 12 Dec 2017 16:53:38 GMT']
-      Expires: ['Tue, 12 Dec 2017 16:53:38 GMT']
-      Server: [UploadServer]
-      Vary: [Origin, X-Origin]
-      X-GUploader-UploadID: [AEnB2UoeH_p6SqMHPL1Ca7pueiC0_wALtYhGWjyzuxRbNBIl0s4i3AFS0bkn0mOmMm4rjX1r36rQs4BZZ-l8zeaykWkoY2Y7Gw]
-=======
       Date: ['Thu, 04 Jan 2018 20:48:06 GMT']
       Expires: ['Thu, 04 Jan 2018 20:48:06 GMT']
       Server: [UploadServer]
       Vary: [Origin, X-Origin]
       X-GUploader-UploadID: [AEnB2Uo-GgYrez9g8EKH-_Y1JjvhIdm22yHnSThXPMs8u3lffIqdWarPjaY3T28aRDw2DQ6NP2bWPsRcC5OMmz_PO4ieEREkcg]
->>>>>>> 899a4518
     status: {code: 404, message: Not Found}
 - request:
     body: '{"amount": 100, "name": "Alice"}
@@ -1514,16 +212,6 @@
     method: POST
     uri: https://www.googleapis.com/upload/storage/v1/b/gcsfs-testing/o?name=test%2Faccounts.1.json&uploadType=media
   response:
-<<<<<<< HEAD
-    body: {string: "{\n \"kind\": \"storage#object\",\n \"id\": \"gcsfs-testing/test/accounts.2.json/1513097618230493\",\n
-        \"selfLink\": \"https://www.googleapis.com/storage/v1/b/gcsfs-testing/o/test%2Faccounts.2.json\",\n
-        \"name\": \"test/accounts.2.json\",\n \"bucket\": \"gcsfs-testing\",\n \"generation\":
-        \"1513097618230493\",\n \"metageneration\": \"1\",\n \"timeCreated\": \"2017-12-12T16:53:38.163Z\",\n
-        \"updated\": \"2017-12-12T16:53:38.163Z\",\n \"storageClass\": \"STANDARD\",\n
-        \"timeStorageClassUpdated\": \"2017-12-12T16:53:38.163Z\",\n \"size\": \"133\",\n
-        \"md5Hash\": \"bjhC5OCrzKV+8MGMCF2BQA==\",\n \"mediaLink\": \"https://www.googleapis.com/download/storage/v1/b/gcsfs-testing/o/test%2Faccounts.2.json?generation=1513097618230493&alt=media\",\n
-        \"crc32c\": \"Su+F+g==\",\n \"etag\": \"CN2ZrvD3hNgCEAE=\"\n}\n"}
-=======
     body: {string: "{\n \"kind\": \"storage#object\",\n \"id\": \"gcsfs-testing/test/accounts.1.json/1515098886243254\",\n
         \"selfLink\": \"https://www.googleapis.com/storage/v1/b/gcsfs-testing/o/test%2Faccounts.1.json\",\n
         \"name\": \"test/accounts.1.json\",\n \"bucket\": \"gcsfs-testing\",\n \"generation\":
@@ -1532,29 +220,19 @@
         \"timeStorageClassUpdated\": \"2018-01-04T20:48:06.176Z\",\n \"size\": \"133\",\n
         \"md5Hash\": \"xK7pmJz/Oj5HGIyfQpYTig==\",\n \"mediaLink\": \"https://www.googleapis.com/download/storage/v1/b/gcsfs-testing/o/test%2Faccounts.1.json?generation=1515098886243254&alt=media\",\n
         \"crc32c\": \"6wJAgQ==\",\n \"etag\": \"CLaHqJeXv9gCEAE=\"\n}\n"}
->>>>>>> 899a4518
     headers:
       Alt-Svc: ['hq=":443"; ma=2592000; quic=51303431; quic=51303339; quic=51303338;
           quic=51303337; quic=51303335,quic=":443"; ma=2592000; v="41,39,38,37,35"']
       Cache-Control: ['no-cache, no-store, max-age=0, must-revalidate']
       Content-Length: ['723']
       Content-Type: [application/json; charset=UTF-8]
-<<<<<<< HEAD
-      Date: ['Tue, 12 Dec 2017 16:53:38 GMT']
-      ETag: [CN2ZrvD3hNgCEAE=]
-=======
       Date: ['Thu, 04 Jan 2018 20:48:06 GMT']
       ETag: [CLaHqJeXv9gCEAE=]
->>>>>>> 899a4518
-      Expires: ['Mon, 01 Jan 1990 00:00:00 GMT']
-      Pragma: [no-cache]
-      Server: [UploadServer]
-      Vary: [Origin, X-Origin]
-<<<<<<< HEAD
-      X-GUploader-UploadID: [AEnB2UqIJFRtoZPrBi3vgsqOpuRFwKZ7AGTgt7KMXqD9NPzcrVY34u5zBlU2C95o-H1nG42gFpN3DKzw19RdWKv5-FosepjHPg]
-=======
+      Expires: ['Mon, 01 Jan 1990 00:00:00 GMT']
+      Pragma: [no-cache]
+      Server: [UploadServer]
+      Vary: [Origin, X-Origin]
       X-GUploader-UploadID: [AEnB2UoQ481X-x3Y4RXIPU7rypC4cM9WtM6FytBJ4PnQ3RFOhhlTPPgSuBq0rDDQ8Ot8ERYCe5CPYGj_FNQOeCnX7H6K_G84Jw]
->>>>>>> 899a4518
     status: {code: 200, message: OK}
 - request:
     body: '{"amount": 500, "name": "Alice"}
@@ -1575,16 +253,6 @@
     method: POST
     uri: https://www.googleapis.com/upload/storage/v1/b/gcsfs-testing/o?name=test%2Faccounts.2.json&uploadType=media
   response:
-<<<<<<< HEAD
-    body: {string: "{\n \"kind\": \"storage#object\",\n \"id\": \"gcsfs-testing/test/accounts.1.json/1513097618652127\",\n
-        \"selfLink\": \"https://www.googleapis.com/storage/v1/b/gcsfs-testing/o/test%2Faccounts.1.json\",\n
-        \"name\": \"test/accounts.1.json\",\n \"bucket\": \"gcsfs-testing\",\n \"generation\":
-        \"1513097618652127\",\n \"metageneration\": \"1\",\n \"timeCreated\": \"2017-12-12T16:53:38.579Z\",\n
-        \"updated\": \"2017-12-12T16:53:38.579Z\",\n \"storageClass\": \"STANDARD\",\n
-        \"timeStorageClassUpdated\": \"2017-12-12T16:53:38.579Z\",\n \"size\": \"133\",\n
-        \"md5Hash\": \"xK7pmJz/Oj5HGIyfQpYTig==\",\n \"mediaLink\": \"https://www.googleapis.com/download/storage/v1/b/gcsfs-testing/o/test%2Faccounts.1.json?generation=1513097618652127&alt=media\",\n
-        \"crc32c\": \"6wJAgQ==\",\n \"etag\": \"CN/3x/D3hNgCEAE=\"\n}\n"}
-=======
     body: {string: "{\n \"kind\": \"storage#object\",\n \"id\": \"gcsfs-testing/test/accounts.2.json/1515098886501005\",\n
         \"selfLink\": \"https://www.googleapis.com/storage/v1/b/gcsfs-testing/o/test%2Faccounts.2.json\",\n
         \"name\": \"test/accounts.2.json\",\n \"bucket\": \"gcsfs-testing\",\n \"generation\":
@@ -1593,29 +261,19 @@
         \"timeStorageClassUpdated\": \"2018-01-04T20:48:06.441Z\",\n \"size\": \"133\",\n
         \"md5Hash\": \"bjhC5OCrzKV+8MGMCF2BQA==\",\n \"mediaLink\": \"https://www.googleapis.com/download/storage/v1/b/gcsfs-testing/o/test%2Faccounts.2.json?generation=1515098886501005&alt=media\",\n
         \"crc32c\": \"Su+F+g==\",\n \"etag\": \"CI3lt5eXv9gCEAE=\"\n}\n"}
->>>>>>> 899a4518
     headers:
       Alt-Svc: ['hq=":443"; ma=2592000; quic=51303431; quic=51303339; quic=51303338;
           quic=51303337; quic=51303335,quic=":443"; ma=2592000; v="41,39,38,37,35"']
       Cache-Control: ['no-cache, no-store, max-age=0, must-revalidate']
       Content-Length: ['723']
       Content-Type: [application/json; charset=UTF-8]
-<<<<<<< HEAD
-      Date: ['Tue, 12 Dec 2017 16:53:38 GMT']
-      ETag: [CN/3x/D3hNgCEAE=]
-=======
       Date: ['Thu, 04 Jan 2018 20:48:06 GMT']
       ETag: [CI3lt5eXv9gCEAE=]
->>>>>>> 899a4518
-      Expires: ['Mon, 01 Jan 1990 00:00:00 GMT']
-      Pragma: [no-cache]
-      Server: [UploadServer]
-      Vary: [Origin, X-Origin]
-<<<<<<< HEAD
-      X-GUploader-UploadID: [AEnB2UqS1geitJtiuZoQC8pV4y47xW2BbXF6RSlgWLFhIfgZDAwCHC1cDJk_4yNmIiI0UXDgKDFORTkbikuaEGgSI9eZWuvd7g]
-=======
+      Expires: ['Mon, 01 Jan 1990 00:00:00 GMT']
+      Pragma: [no-cache]
+      Server: [UploadServer]
+      Vary: [Origin, X-Origin]
       X-GUploader-UploadID: [AEnB2UqKuCwHc93irt7tLZuMJIEHLY6s7CJDW-wQ6Gt6AFqCYmR_vyG8fdoTl8z7HJni31al_aXbA3O73GPXjzBs0b6LR68vAw]
->>>>>>> 899a4518
     status: {code: 200, message: OK}
 - request:
     body: 'name,amount,id
@@ -1631,25 +289,11 @@
       Accept: ['*/*']
       Accept-Encoding: ['gzip, deflate']
       Connection: [keep-alive]
-<<<<<<< HEAD
-      Content-Length: ['52']
-=======
       Content-Length: ['51']
->>>>>>> 899a4518
       User-Agent: [python-requests/2.18.4]
     method: POST
     uri: https://www.googleapis.com/upload/storage/v1/b/gcsfs-testing/o?name=2014-01-01.csv&uploadType=media
   response:
-<<<<<<< HEAD
-    body: {string: "{\n \"kind\": \"storage#object\",\n \"id\": \"gcsfs-testing/2014-01-03.csv/1513097619099763\",\n
-        \"selfLink\": \"https://www.googleapis.com/storage/v1/b/gcsfs-testing/o/2014-01-03.csv\",\n
-        \"name\": \"2014-01-03.csv\",\n \"bucket\": \"gcsfs-testing\",\n \"generation\":
-        \"1513097619099763\",\n \"metageneration\": \"1\",\n \"timeCreated\": \"2017-12-12T16:53:39.019Z\",\n
-        \"updated\": \"2017-12-12T16:53:39.019Z\",\n \"storageClass\": \"STANDARD\",\n
-        \"timeStorageClassUpdated\": \"2017-12-12T16:53:39.019Z\",\n \"size\": \"52\",\n
-        \"md5Hash\": \"9keZXdUu0YtMynECFSOiMg==\",\n \"mediaLink\": \"https://www.googleapis.com/download/storage/v1/b/gcsfs-testing/o/2014-01-03.csv?generation=1513097619099763&alt=media\",\n
-        \"crc32c\": \"x/fq7w==\",\n \"etag\": \"CPOg4/D3hNgCEAE=\"\n}\n"}
-=======
     body: {string: "{\n \"kind\": \"storage#object\",\n \"id\": \"gcsfs-testing/2014-01-01.csv/1515098886890895\",\n
         \"selfLink\": \"https://www.googleapis.com/storage/v1/b/gcsfs-testing/o/2014-01-01.csv\",\n
         \"name\": \"2014-01-01.csv\",\n \"bucket\": \"gcsfs-testing\",\n \"generation\":
@@ -1658,29 +302,19 @@
         \"timeStorageClassUpdated\": \"2018-01-04T20:48:06.832Z\",\n \"size\": \"51\",\n
         \"md5Hash\": \"Auycd2AT7x5m8G1W0NXcuA==\",\n \"mediaLink\": \"https://www.googleapis.com/download/storage/v1/b/gcsfs-testing/o/2014-01-01.csv?generation=1515098886890895&alt=media\",\n
         \"crc32c\": \"yR1u0w==\",\n \"etag\": \"CI/Lz5eXv9gCEAE=\"\n}\n"}
->>>>>>> 899a4518
     headers:
       Alt-Svc: ['hq=":443"; ma=2592000; quic=51303431; quic=51303339; quic=51303338;
           quic=51303337; quic=51303335,quic=":443"; ma=2592000; v="41,39,38,37,35"']
       Cache-Control: ['no-cache, no-store, max-age=0, must-revalidate']
       Content-Length: ['694']
       Content-Type: [application/json; charset=UTF-8]
-<<<<<<< HEAD
-      Date: ['Tue, 12 Dec 2017 16:53:39 GMT']
-      ETag: [CPOg4/D3hNgCEAE=]
-=======
       Date: ['Thu, 04 Jan 2018 20:48:06 GMT']
       ETag: [CI/Lz5eXv9gCEAE=]
->>>>>>> 899a4518
-      Expires: ['Mon, 01 Jan 1990 00:00:00 GMT']
-      Pragma: [no-cache]
-      Server: [UploadServer]
-      Vary: [Origin, X-Origin]
-<<<<<<< HEAD
-      X-GUploader-UploadID: [AEnB2Ur6Uh-v3Df-e6d4a_evA_hUogPihF2YR4SuZ-cy-qo6i4-DL0GsmuwrD3Xn-RtDkk9ISEzXZaexwHkuUQWCRja5qSMqDQ]
-=======
+      Expires: ['Mon, 01 Jan 1990 00:00:00 GMT']
+      Pragma: [no-cache]
+      Server: [UploadServer]
+      Vary: [Origin, X-Origin]
       X-GUploader-UploadID: [AEnB2UrCIbj4TkHpDe2WC5mYWdnTWxQ2hhay1sVYCjiXZhveUTW7chr2SKeS1eQVQXQC9hti4DGQNTT8LCrcTYdpgbocIfxkHA]
->>>>>>> 899a4518
     status: {code: 200, message: OK}
 - request:
     body: 'name,amount,id
@@ -1695,16 +329,6 @@
     method: POST
     uri: https://www.googleapis.com/upload/storage/v1/b/gcsfs-testing/o?name=2014-01-02.csv&uploadType=media
   response:
-<<<<<<< HEAD
-    body: {string: "{\n \"kind\": \"storage#object\",\n \"id\": \"gcsfs-testing/2014-01-02.csv/1513097619466789\",\n
-        \"selfLink\": \"https://www.googleapis.com/storage/v1/b/gcsfs-testing/o/2014-01-02.csv\",\n
-        \"name\": \"2014-01-02.csv\",\n \"bucket\": \"gcsfs-testing\",\n \"generation\":
-        \"1513097619466789\",\n \"metageneration\": \"1\",\n \"timeCreated\": \"2017-12-12T16:53:39.389Z\",\n
-        \"updated\": \"2017-12-12T16:53:39.389Z\",\n \"storageClass\": \"STANDARD\",\n
-        \"timeStorageClassUpdated\": \"2017-12-12T16:53:39.389Z\",\n \"size\": \"15\",\n
-        \"md5Hash\": \"cGwL6TebGKiJzgyNBJNb6Q==\",\n \"mediaLink\": \"https://www.googleapis.com/download/storage/v1/b/gcsfs-testing/o/2014-01-02.csv?generation=1513097619466789&alt=media\",\n
-        \"crc32c\": \"Mpt4QQ==\",\n \"etag\": \"CKXU+fD3hNgCEAE=\"\n}\n"}
-=======
     body: {string: "{\n \"kind\": \"storage#object\",\n \"id\": \"gcsfs-testing/2014-01-02.csv/1515098887103490\",\n
         \"selfLink\": \"https://www.googleapis.com/storage/v1/b/gcsfs-testing/o/2014-01-02.csv\",\n
         \"name\": \"2014-01-02.csv\",\n \"bucket\": \"gcsfs-testing\",\n \"generation\":
@@ -1713,67 +337,34 @@
         \"timeStorageClassUpdated\": \"2018-01-04T20:48:07.039Z\",\n \"size\": \"15\",\n
         \"md5Hash\": \"cGwL6TebGKiJzgyNBJNb6Q==\",\n \"mediaLink\": \"https://www.googleapis.com/download/storage/v1/b/gcsfs-testing/o/2014-01-02.csv?generation=1515098887103490&alt=media\",\n
         \"crc32c\": \"Mpt4QQ==\",\n \"etag\": \"CILI3JeXv9gCEAE=\"\n}\n"}
->>>>>>> 899a4518
     headers:
       Alt-Svc: ['hq=":443"; ma=2592000; quic=51303431; quic=51303339; quic=51303338;
           quic=51303337; quic=51303335,quic=":443"; ma=2592000; v="41,39,38,37,35"']
       Cache-Control: ['no-cache, no-store, max-age=0, must-revalidate']
       Content-Length: ['694']
       Content-Type: [application/json; charset=UTF-8]
-<<<<<<< HEAD
-      Date: ['Tue, 12 Dec 2017 16:53:39 GMT']
-      ETag: [CKXU+fD3hNgCEAE=]
-=======
       Date: ['Thu, 04 Jan 2018 20:48:07 GMT']
       ETag: [CILI3JeXv9gCEAE=]
->>>>>>> 899a4518
-      Expires: ['Mon, 01 Jan 1990 00:00:00 GMT']
-      Pragma: [no-cache]
-      Server: [UploadServer]
-      Vary: [Origin, X-Origin]
-<<<<<<< HEAD
-      X-GUploader-UploadID: [AEnB2UrpArB-8yC5itHBRpfK9qfnAe4j9p5dajTrQQVZEz26BUpzO7VC-0lQWES1mG8vhP-P-4ykCLMHX-SMdfiiIEEUu32Ogw]
-=======
+      Expires: ['Mon, 01 Jan 1990 00:00:00 GMT']
+      Pragma: [no-cache]
+      Server: [UploadServer]
+      Vary: [Origin, X-Origin]
       X-GUploader-UploadID: [AEnB2UqJ0mdO1vm0q3ZGBlKMYJ1xQe9DA98YdtaP9CGa8u3k-Ezx4_5oMx1we787Qy-fObjg1ASAoSnEvyv1n3BNrEiq2Bwtyg]
->>>>>>> 899a4518
     status: {code: 200, message: OK}
 - request:
     body: 'name,amount,id
 
-<<<<<<< HEAD
-      Alice,100,1
-
-      Bob,200,2
-
-      Charlie,300,3
-=======
       Dennis,400,4
 
       Edith,500,5
 
       Frank,600,6
->>>>>>> 899a4518
 
 '
     headers:
       Accept: ['*/*']
       Accept-Encoding: ['gzip, deflate']
       Connection: [keep-alive]
-<<<<<<< HEAD
-      Content-Length: ['51']
-      User-Agent: [python-requests/2.18.4]
-    method: POST
-    uri: https://www.googleapis.com/upload/storage/v1/b/gcsfs-testing/o?name=2014-01-01.csv&uploadType=media
-  response:
-    body: {string: "{\n \"kind\": \"storage#object\",\n \"id\": \"gcsfs-testing/2014-01-01.csv/1513097619966621\",\n
-        \"selfLink\": \"https://www.googleapis.com/storage/v1/b/gcsfs-testing/o/2014-01-01.csv\",\n
-        \"name\": \"2014-01-01.csv\",\n \"bucket\": \"gcsfs-testing\",\n \"generation\":
-        \"1513097619966621\",\n \"metageneration\": \"1\",\n \"timeCreated\": \"2017-12-12T16:53:39.906Z\",\n
-        \"updated\": \"2017-12-12T16:53:39.906Z\",\n \"storageClass\": \"STANDARD\",\n
-        \"timeStorageClassUpdated\": \"2017-12-12T16:53:39.906Z\",\n \"size\": \"51\",\n
-        \"md5Hash\": \"Auycd2AT7x5m8G1W0NXcuA==\",\n \"mediaLink\": \"https://www.googleapis.com/download/storage/v1/b/gcsfs-testing/o/2014-01-01.csv?generation=1513097619966621&alt=media\",\n
-        \"crc32c\": \"yR1u0w==\",\n \"etag\": \"CJ2VmPH3hNgCEAE=\"\n}\n"}
-=======
       Content-Length: ['52']
       User-Agent: [python-requests/2.18.4]
     method: POST
@@ -1787,29 +378,19 @@
         \"timeStorageClassUpdated\": \"2018-01-04T20:48:07.251Z\",\n \"size\": \"52\",\n
         \"md5Hash\": \"9keZXdUu0YtMynECFSOiMg==\",\n \"mediaLink\": \"https://www.googleapis.com/download/storage/v1/b/gcsfs-testing/o/2014-01-03.csv?generation=1515098887307997&alt=media\",\n
         \"crc32c\": \"x/fq7w==\",\n \"etag\": \"CN2F6ZeXv9gCEAE=\"\n}\n"}
->>>>>>> 899a4518
     headers:
       Alt-Svc: ['hq=":443"; ma=2592000; quic=51303431; quic=51303339; quic=51303338;
           quic=51303337; quic=51303335,quic=":443"; ma=2592000; v="41,39,38,37,35"']
       Cache-Control: ['no-cache, no-store, max-age=0, must-revalidate']
       Content-Length: ['694']
       Content-Type: [application/json; charset=UTF-8]
-<<<<<<< HEAD
-      Date: ['Tue, 12 Dec 2017 16:53:40 GMT']
-      ETag: [CJ2VmPH3hNgCEAE=]
-=======
       Date: ['Thu, 04 Jan 2018 20:48:07 GMT']
       ETag: [CN2F6ZeXv9gCEAE=]
->>>>>>> 899a4518
-      Expires: ['Mon, 01 Jan 1990 00:00:00 GMT']
-      Pragma: [no-cache]
-      Server: [UploadServer]
-      Vary: [Origin, X-Origin]
-<<<<<<< HEAD
-      X-GUploader-UploadID: [AEnB2Ur4yqbl6LK1eVGjecjMQVt5Cb_-VoVGDMtK1VNRBiR2OUA_F_EhaFuCXefFHCFmYRbdBCA23Wi8uTB2lm_XU4eqFSCkDQ]
-=======
+      Expires: ['Mon, 01 Jan 1990 00:00:00 GMT']
+      Pragma: [no-cache]
+      Server: [UploadServer]
+      Vary: [Origin, X-Origin]
       X-GUploader-UploadID: [AEnB2UrgGONKHUvdByg3ZNjrqNxP7VNoZUpLypYmL24g6iufVeEtAmqU3bdkKULNhp5F8d_ILUHLfhtWfqgMgxp3T3IWMOmDFw]
->>>>>>> 899a4518
     status: {code: 200, message: OK}
 - request:
     body: 'hello
@@ -1824,16 +405,6 @@
     method: POST
     uri: https://www.googleapis.com/upload/storage/v1/b/gcsfs-testing/o?name=nested%2Fnested2%2Ffile1&uploadType=media
   response:
-<<<<<<< HEAD
-    body: {string: "{\n \"kind\": \"storage#object\",\n \"id\": \"gcsfs-testing/nested/nested2/file1/1513097620295570\",\n
-        \"selfLink\": \"https://www.googleapis.com/storage/v1/b/gcsfs-testing/o/nested%2Fnested2%2Ffile1\",\n
-        \"name\": \"nested/nested2/file1\",\n \"bucket\": \"gcsfs-testing\",\n \"generation\":
-        \"1513097620295570\",\n \"metageneration\": \"1\",\n \"timeCreated\": \"2017-12-12T16:53:40.222Z\",\n
-        \"updated\": \"2017-12-12T16:53:40.222Z\",\n \"storageClass\": \"STANDARD\",\n
-        \"timeStorageClassUpdated\": \"2017-12-12T16:53:40.222Z\",\n \"size\": \"6\",\n
-        \"md5Hash\": \"sZRqySSS0jR8YjW00mERhA==\",\n \"mediaLink\": \"https://www.googleapis.com/download/storage/v1/b/gcsfs-testing/o/nested%2Fnested2%2Ffile1?generation=1513097620295570&alt=media\",\n
-        \"crc32c\": \"NT3Yvg==\",\n \"etag\": \"CJKfrPH3hNgCEAE=\"\n}\n"}
-=======
     body: {string: "{\n \"kind\": \"storage#object\",\n \"id\": \"gcsfs-testing/nested/nested2/file1/1515098887521573\",\n
         \"selfLink\": \"https://www.googleapis.com/storage/v1/b/gcsfs-testing/o/nested%2Fnested2%2Ffile1\",\n
         \"name\": \"nested/nested2/file1\",\n \"bucket\": \"gcsfs-testing\",\n \"generation\":
@@ -1842,29 +413,19 @@
         \"timeStorageClassUpdated\": \"2018-01-04T20:48:07.455Z\",\n \"size\": \"6\",\n
         \"md5Hash\": \"sZRqySSS0jR8YjW00mERhA==\",\n \"mediaLink\": \"https://www.googleapis.com/download/storage/v1/b/gcsfs-testing/o/nested%2Fnested2%2Ffile1?generation=1515098887521573&alt=media\",\n
         \"crc32c\": \"NT3Yvg==\",\n \"etag\": \"CKWK9peXv9gCEAE=\"\n}\n"}
->>>>>>> 899a4518
     headers:
       Alt-Svc: ['hq=":443"; ma=2592000; quic=51303431; quic=51303339; quic=51303338;
           quic=51303337; quic=51303335,quic=":443"; ma=2592000; v="41,39,38,37,35"']
       Cache-Control: ['no-cache, no-store, max-age=0, must-revalidate']
       Content-Length: ['725']
       Content-Type: [application/json; charset=UTF-8]
-<<<<<<< HEAD
-      Date: ['Tue, 12 Dec 2017 16:53:40 GMT']
-      ETag: [CJKfrPH3hNgCEAE=]
-=======
       Date: ['Thu, 04 Jan 2018 20:48:07 GMT']
       ETag: [CKWK9peXv9gCEAE=]
->>>>>>> 899a4518
-      Expires: ['Mon, 01 Jan 1990 00:00:00 GMT']
-      Pragma: [no-cache]
-      Server: [UploadServer]
-      Vary: [Origin, X-Origin]
-<<<<<<< HEAD
-      X-GUploader-UploadID: [AEnB2Ur3L6WH2WIqWKX70OSyezF1jGl71Jx3tFOsOx4uOYE5yeNRTkcCXesOChmXLFQlPMkM4Eb-t0PIROM8h3upC355FnA1Mg]
-=======
+      Expires: ['Mon, 01 Jan 1990 00:00:00 GMT']
+      Pragma: [no-cache]
+      Server: [UploadServer]
+      Vary: [Origin, X-Origin]
       X-GUploader-UploadID: [AEnB2UrRgQMqEybpZIz8rPIOOJtRpQu9bXDdhv8cKJF8hytI0_V5qqvOWgjUgCOkSeLTzeGLpqC9dZoU4DrdUsL3eD91T-TTvQ]
->>>>>>> 899a4518
     status: {code: 200, message: OK}
 - request:
     body: world
@@ -1877,16 +438,6 @@
     method: POST
     uri: https://www.googleapis.com/upload/storage/v1/b/gcsfs-testing/o?name=nested%2Fnested2%2Ffile2&uploadType=media
   response:
-<<<<<<< HEAD
-    body: {string: "{\n \"kind\": \"storage#object\",\n \"id\": \"gcsfs-testing/nested/file2/1513097620709566\",\n
-        \"selfLink\": \"https://www.googleapis.com/storage/v1/b/gcsfs-testing/o/nested%2Ffile2\",\n
-        \"name\": \"nested/file2\",\n \"bucket\": \"gcsfs-testing\",\n \"generation\":
-        \"1513097620709566\",\n \"metageneration\": \"1\",\n \"timeCreated\": \"2017-12-12T16:53:40.651Z\",\n
-        \"updated\": \"2017-12-12T16:53:40.651Z\",\n \"storageClass\": \"STANDARD\",\n
-        \"timeStorageClassUpdated\": \"2017-12-12T16:53:40.651Z\",\n \"size\": \"5\",\n
-        \"md5Hash\": \"fXkwN6B2AYZXSwKC8vQ15w==\",\n \"mediaLink\": \"https://www.googleapis.com/download/storage/v1/b/gcsfs-testing/o/nested%2Ffile2?generation=1513097620709566&alt=media\",\n
-        \"crc32c\": \"MaqBTg==\",\n \"etag\": \"CL7BxfH3hNgCEAE=\"\n}\n"}
-=======
     body: {string: "{\n \"kind\": \"storage#object\",\n \"id\": \"gcsfs-testing/nested/nested2/file2/1515098887721011\",\n
         \"selfLink\": \"https://www.googleapis.com/storage/v1/b/gcsfs-testing/o/nested%2Fnested2%2Ffile2\",\n
         \"name\": \"nested/nested2/file2\",\n \"bucket\": \"gcsfs-testing\",\n \"generation\":
@@ -1895,57 +446,33 @@
         \"timeStorageClassUpdated\": \"2018-01-04T20:48:07.667Z\",\n \"size\": \"5\",\n
         \"md5Hash\": \"fXkwN6B2AYZXSwKC8vQ15w==\",\n \"mediaLink\": \"https://www.googleapis.com/download/storage/v1/b/gcsfs-testing/o/nested%2Fnested2%2Ffile2?generation=1515098887721011&alt=media\",\n
         \"crc32c\": \"MaqBTg==\",\n \"etag\": \"CLOggpiXv9gCEAE=\"\n}\n"}
->>>>>>> 899a4518
-    headers:
-      Alt-Svc: ['hq=":443"; ma=2592000; quic=51303431; quic=51303339; quic=51303338;
-          quic=51303337; quic=51303335,quic=":443"; ma=2592000; v="41,39,38,37,35"']
-      Cache-Control: ['no-cache, no-store, max-age=0, must-revalidate']
-<<<<<<< HEAD
-      Content-Length: ['689']
-      Content-Type: [application/json; charset=UTF-8]
-      Date: ['Tue, 12 Dec 2017 16:53:40 GMT']
-      ETag: [CL7BxfH3hNgCEAE=]
-=======
+    headers:
+      Alt-Svc: ['hq=":443"; ma=2592000; quic=51303431; quic=51303339; quic=51303338;
+          quic=51303337; quic=51303335,quic=":443"; ma=2592000; v="41,39,38,37,35"']
+      Cache-Control: ['no-cache, no-store, max-age=0, must-revalidate']
       Content-Length: ['725']
       Content-Type: [application/json; charset=UTF-8]
       Date: ['Thu, 04 Jan 2018 20:48:07 GMT']
       ETag: [CLOggpiXv9gCEAE=]
->>>>>>> 899a4518
-      Expires: ['Mon, 01 Jan 1990 00:00:00 GMT']
-      Pragma: [no-cache]
-      Server: [UploadServer]
-      Vary: [Origin, X-Origin]
-<<<<<<< HEAD
-      X-GUploader-UploadID: [AEnB2Urj0jyGK5l3dLDbSWCCs_1iaIfpeKvHd2ej1rCDUGQcGFHtmsjegX97cacrTnbuvT0YpuZzbOM1MDRgt7kNnc3MYUBoTg]
-=======
+      Expires: ['Mon, 01 Jan 1990 00:00:00 GMT']
+      Pragma: [no-cache]
+      Server: [UploadServer]
+      Vary: [Origin, X-Origin]
       X-GUploader-UploadID: [AEnB2UrDgaMBw7AhcUl-KHOzpZOxRGlEGMBe9EZEzW04MT_h0htQ7a8W8JOhFGfc2eRwVGKSNruAwTLO7L71UHX5YINmKA5V3g]
->>>>>>> 899a4518
-    status: {code: 200, message: OK}
-- request:
-    body: world
-    headers:
-      Accept: ['*/*']
-      Accept-Encoding: ['gzip, deflate']
-      Connection: [keep-alive]
-<<<<<<< HEAD
-      Content-Length: ['5']
-=======
+    status: {code: 200, message: OK}
+- request:
+    body: 'hello
+
+'
+    headers:
+      Accept: ['*/*']
+      Accept-Encoding: ['gzip, deflate']
+      Connection: [keep-alive]
       Content-Length: ['6']
->>>>>>> 899a4518
       User-Agent: [python-requests/2.18.4]
     method: POST
-    uri: https://www.googleapis.com/upload/storage/v1/b/gcsfs-testing/o?name=nested%2Fnested2%2Ffile2&uploadType=media
-  response:
-<<<<<<< HEAD
-    body: {string: "{\n \"kind\": \"storage#object\",\n \"id\": \"gcsfs-testing/nested/nested2/file2/1513097621212631\",\n
-        \"selfLink\": \"https://www.googleapis.com/storage/v1/b/gcsfs-testing/o/nested%2Fnested2%2Ffile2\",\n
-        \"name\": \"nested/nested2/file2\",\n \"bucket\": \"gcsfs-testing\",\n \"generation\":
-        \"1513097621212631\",\n \"metageneration\": \"1\",\n \"timeCreated\": \"2017-12-12T16:53:41.147Z\",\n
-        \"updated\": \"2017-12-12T16:53:41.147Z\",\n \"storageClass\": \"STANDARD\",\n
-        \"timeStorageClassUpdated\": \"2017-12-12T16:53:41.147Z\",\n \"size\": \"5\",\n
-        \"md5Hash\": \"fXkwN6B2AYZXSwKC8vQ15w==\",\n \"mediaLink\": \"https://www.googleapis.com/download/storage/v1/b/gcsfs-testing/o/nested%2Fnested2%2Ffile2?generation=1513097621212631&alt=media\",\n
-        \"crc32c\": \"MaqBTg==\",\n \"etag\": \"CNeb5PH3hNgCEAE=\"\n}\n"}
-=======
+    uri: https://www.googleapis.com/upload/storage/v1/b/gcsfs-testing/o?name=nested%2Ffile1&uploadType=media
+  response:
     body: {string: "{\n \"kind\": \"storage#object\",\n \"id\": \"gcsfs-testing/nested/file1/1515098888120268\",\n
         \"selfLink\": \"https://www.googleapis.com/storage/v1/b/gcsfs-testing/o/nested%2Ffile1\",\n
         \"name\": \"nested/file1\",\n \"bucket\": \"gcsfs-testing\",\n \"generation\":
@@ -1954,55 +481,26 @@
         \"timeStorageClassUpdated\": \"2018-01-04T20:48:08.066Z\",\n \"size\": \"6\",\n
         \"md5Hash\": \"sZRqySSS0jR8YjW00mERhA==\",\n \"mediaLink\": \"https://www.googleapis.com/download/storage/v1/b/gcsfs-testing/o/nested%2Ffile1?generation=1515098888120268&alt=media\",\n
         \"crc32c\": \"NT3Yvg==\",\n \"etag\": \"CMzPmpiXv9gCEAE=\"\n}\n"}
->>>>>>> 899a4518
-    headers:
-      Alt-Svc: ['hq=":443"; ma=2592000; quic=51303431; quic=51303339; quic=51303338;
-          quic=51303337; quic=51303335,quic=":443"; ma=2592000; v="41,39,38,37,35"']
-      Cache-Control: ['no-cache, no-store, max-age=0, must-revalidate']
-<<<<<<< HEAD
-      Content-Length: ['725']
-      Content-Type: [application/json; charset=UTF-8]
-      Date: ['Tue, 12 Dec 2017 16:53:41 GMT']
-      ETag: [CNeb5PH3hNgCEAE=]
-=======
+    headers:
+      Alt-Svc: ['hq=":443"; ma=2592000; quic=51303431; quic=51303339; quic=51303338;
+          quic=51303337; quic=51303335,quic=":443"; ma=2592000; v="41,39,38,37,35"']
+      Cache-Control: ['no-cache, no-store, max-age=0, must-revalidate']
       Content-Length: ['689']
       Content-Type: [application/json; charset=UTF-8]
       Date: ['Thu, 04 Jan 2018 20:48:08 GMT']
       ETag: [CMzPmpiXv9gCEAE=]
->>>>>>> 899a4518
-      Expires: ['Mon, 01 Jan 1990 00:00:00 GMT']
-      Pragma: [no-cache]
-      Server: [UploadServer]
-      Vary: [Origin, X-Origin]
-<<<<<<< HEAD
-      X-GUploader-UploadID: [AEnB2UrFgjKSoz5nSnvEu4NnEY-QSU3paPZquE2wJwb-JGonfCcoC8MDlGloLnL4cXJqWHNBJHSybFh-byQyQLKOTUHKV85CIg]
-=======
+      Expires: ['Mon, 01 Jan 1990 00:00:00 GMT']
+      Pragma: [no-cache]
+      Server: [UploadServer]
+      Vary: [Origin, X-Origin]
       X-GUploader-UploadID: [AEnB2UqqV-ndAcbQo2o0LYuXJSJMGbbFXPPB4J1lvzKUsFTnP9FHvycJ9z--AGlX1Z6iWmYlrabmrHVfR7OLonVHKElTKpQPVw]
->>>>>>> 899a4518
-    status: {code: 200, message: OK}
-- request:
-    body: 'hello
-
-'
-    headers:
-      Accept: ['*/*']
-      Accept-Encoding: ['gzip, deflate']
-      Connection: [keep-alive]
-<<<<<<< HEAD
-      Content-Length: ['6']
-      User-Agent: [python-requests/2.18.4]
-    method: POST
-    uri: https://www.googleapis.com/upload/storage/v1/b/gcsfs-testing/o?name=nested%2Ffile1&uploadType=media
-  response:
-    body: {string: "{\n \"kind\": \"storage#object\",\n \"id\": \"gcsfs-testing/nested/file1/1513097621726593\",\n
-        \"selfLink\": \"https://www.googleapis.com/storage/v1/b/gcsfs-testing/o/nested%2Ffile1\",\n
-        \"name\": \"nested/file1\",\n \"bucket\": \"gcsfs-testing\",\n \"generation\":
-        \"1513097621726593\",\n \"metageneration\": \"1\",\n \"timeCreated\": \"2017-12-12T16:53:41.663Z\",\n
-        \"updated\": \"2017-12-12T16:53:41.663Z\",\n \"storageClass\": \"STANDARD\",\n
-        \"timeStorageClassUpdated\": \"2017-12-12T16:53:41.663Z\",\n \"size\": \"6\",\n
-        \"md5Hash\": \"sZRqySSS0jR8YjW00mERhA==\",\n \"mediaLink\": \"https://www.googleapis.com/download/storage/v1/b/gcsfs-testing/o/nested%2Ffile1?generation=1513097621726593&alt=media\",\n
-        \"crc32c\": \"NT3Yvg==\",\n \"etag\": \"CIHLg/L3hNgCEAE=\"\n}\n"}
-=======
+    status: {code: 200, message: OK}
+- request:
+    body: world
+    headers:
+      Accept: ['*/*']
+      Accept-Encoding: ['gzip, deflate']
+      Connection: [keep-alive]
       Content-Length: ['5']
       User-Agent: [python-requests/2.18.4]
     method: POST
@@ -2016,50 +514,28 @@
         \"timeStorageClassUpdated\": \"2018-01-04T20:48:08.458Z\",\n \"size\": \"5\",\n
         \"md5Hash\": \"fXkwN6B2AYZXSwKC8vQ15w==\",\n \"mediaLink\": \"https://www.googleapis.com/download/storage/v1/b/gcsfs-testing/o/nested%2Ffile2?generation=1515098888516649&alt=media\",\n
         \"crc32c\": \"MaqBTg==\",\n \"etag\": \"CKnospiXv9gCEAE=\"\n}\n"}
->>>>>>> 899a4518
     headers:
       Alt-Svc: ['hq=":443"; ma=2592000; quic=51303431; quic=51303339; quic=51303338;
           quic=51303337; quic=51303335,quic=":443"; ma=2592000; v="41,39,38,37,35"']
       Cache-Control: ['no-cache, no-store, max-age=0, must-revalidate']
       Content-Length: ['689']
       Content-Type: [application/json; charset=UTF-8]
-<<<<<<< HEAD
-      Date: ['Tue, 12 Dec 2017 16:53:41 GMT']
-      ETag: [CIHLg/L3hNgCEAE=]
-=======
       Date: ['Thu, 04 Jan 2018 20:48:08 GMT']
       ETag: [CKnospiXv9gCEAE=]
->>>>>>> 899a4518
-      Expires: ['Mon, 01 Jan 1990 00:00:00 GMT']
-      Pragma: [no-cache]
-      Server: [UploadServer]
-      Vary: [Origin, X-Origin]
-<<<<<<< HEAD
-      X-GUploader-UploadID: [AEnB2Uq5nA5oxL6r3lYILAhy-WRIY7bfGgYnabThvJxWWmogqBenqzITtEdrM6wklEikk5gdxegddExU_J5anjiTcKZV9JSuPA]
-=======
+      Expires: ['Mon, 01 Jan 1990 00:00:00 GMT']
+      Pragma: [no-cache]
+      Server: [UploadServer]
+      Vary: [Origin, X-Origin]
       X-GUploader-UploadID: [AEnB2UqYUySWvB2XOH1Ahqrky-qFDEYHDFzRY2xW-U0iQS3oZkJtjmsBAq43P_dr7H0lw3LiJpNhVgR4RZEfLeoDGLo69pME6g]
->>>>>>> 899a4518
-    status: {code: 200, message: OK}
-- request:
-    body: null
-    headers:
-      Accept: ['*/*']
-      Accept-Encoding: ['gzip, deflate']
-      Connection: [keep-alive]
-      User-Agent: [python-requests/2.18.4]
-    method: GET
-<<<<<<< HEAD
-    uri: https://www.googleapis.com/storage/v1/b/gcsfs-testing/o/test%2Faccounts.2.json
-  response:
-    body: {string: "{\n \"kind\": \"storage#object\",\n \"id\": \"gcsfs-testing/test/accounts.2.json/1513097618230493\",\n
-        \"selfLink\": \"https://www.googleapis.com/storage/v1/b/gcsfs-testing/o/test%2Faccounts.2.json\",\n
-        \"name\": \"test/accounts.2.json\",\n \"bucket\": \"gcsfs-testing\",\n \"generation\":
-        \"1513097618230493\",\n \"metageneration\": \"1\",\n \"timeCreated\": \"2017-12-12T16:53:38.163Z\",\n
-        \"updated\": \"2017-12-12T16:53:38.163Z\",\n \"storageClass\": \"STANDARD\",\n
-        \"timeStorageClassUpdated\": \"2017-12-12T16:53:38.163Z\",\n \"size\": \"133\",\n
-        \"md5Hash\": \"bjhC5OCrzKV+8MGMCF2BQA==\",\n \"mediaLink\": \"https://www.googleapis.com/download/storage/v1/b/gcsfs-testing/o/test%2Faccounts.2.json?generation=1513097618230493&alt=media\",\n
-        \"crc32c\": \"Su+F+g==\",\n \"etag\": \"CN2ZrvD3hNgCEAE=\"\n}\n"}
-=======
+    status: {code: 200, message: OK}
+- request:
+    body: null
+    headers:
+      Accept: ['*/*']
+      Accept-Encoding: ['gzip, deflate']
+      Connection: [keep-alive]
+      User-Agent: [python-requests/2.18.4]
+    method: GET
     uri: https://www.googleapis.com/storage/v1/b/gcsfs-testing/o/test%2Faccounts.1.json
   response:
     body: {string: "{\n \"kind\": \"storage#object\",\n \"id\": \"gcsfs-testing/test/accounts.1.json/1515098886243254\",\n
@@ -2070,41 +546,28 @@
         \"timeStorageClassUpdated\": \"2018-01-04T20:48:06.176Z\",\n \"size\": \"133\",\n
         \"md5Hash\": \"xK7pmJz/Oj5HGIyfQpYTig==\",\n \"mediaLink\": \"https://www.googleapis.com/download/storage/v1/b/gcsfs-testing/o/test%2Faccounts.1.json?generation=1515098886243254&alt=media\",\n
         \"crc32c\": \"6wJAgQ==\",\n \"etag\": \"CLaHqJeXv9gCEAE=\"\n}\n"}
->>>>>>> 899a4518
     headers:
       Alt-Svc: ['hq=":443"; ma=2592000; quic=51303431; quic=51303339; quic=51303338;
           quic=51303337; quic=51303335,quic=":443"; ma=2592000; v="41,39,38,37,35"']
       Cache-Control: ['no-cache, no-store, max-age=0, must-revalidate']
       Content-Length: ['723']
       Content-Type: [application/json; charset=UTF-8]
-<<<<<<< HEAD
-      Date: ['Tue, 12 Dec 2017 16:53:42 GMT']
-      ETag: [CN2ZrvD3hNgCEAE=]
-=======
       Date: ['Thu, 04 Jan 2018 20:48:08 GMT']
       ETag: [CLaHqJeXv9gCEAE=]
->>>>>>> 899a4518
-      Expires: ['Mon, 01 Jan 1990 00:00:00 GMT']
-      Pragma: [no-cache]
-      Server: [UploadServer]
-      Vary: [Origin, X-Origin]
-<<<<<<< HEAD
-      X-GUploader-UploadID: [AEnB2UoqAnZXFDUVr2hqDIUvufRnDp3kNBCbuiemnGty6i7tlUBh6Dyn1eGjetqMBckxuugHu-jq6AuQ1buww9rPyKHw1Vg0Ng]
-=======
+      Expires: ['Mon, 01 Jan 1990 00:00:00 GMT']
+      Pragma: [no-cache]
+      Server: [UploadServer]
+      Vary: [Origin, X-Origin]
       X-GUploader-UploadID: [AEnB2UoSWzGrqh8EknAGi5HHUs5cKToBSht5QQhuSNPLqJA2bBM_EoxuxWPjQeuzQUiFXG3j3V-g1rnYHZUWF8Z-XXoSNe6EZA]
->>>>>>> 899a4518
-    status: {code: 200, message: OK}
-- request:
-    body: null
-    headers:
-      Accept: ['*/*']
-      Accept-Encoding: ['gzip, deflate']
-      Connection: [keep-alive]
-      User-Agent: [python-requests/2.18.4]
-    method: GET
-<<<<<<< HEAD
-    uri: https://www.googleapis.com/download/storage/v1/b/gcsfs-testing/o/test%2Faccounts.2.json?alt=media&generation=1513097618230493
-=======
+    status: {code: 200, message: OK}
+- request:
+    body: null
+    headers:
+      Accept: ['*/*']
+      Accept-Encoding: ['gzip, deflate']
+      Connection: [keep-alive]
+      User-Agent: [python-requests/2.18.4]
+    method: GET
     uri: https://www.googleapis.com/download/storage/v1/b/gcsfs-testing/o/test%2Faccounts.1.json?alt=media&generation=1515098886243254
   response:
     body: {string: '{"amount": 100, "name": "Alice"}
@@ -2176,7 +639,6 @@
       User-Agent: [python-requests/2.18.4]
     method: GET
     uri: https://www.googleapis.com/download/storage/v1/b/gcsfs-testing/o/test%2Faccounts.2.json?alt=media&generation=1515098886501005
->>>>>>> 899a4518
   response:
     body: {string: '{"amount": 500, "name": "Alice"}
 
@@ -2194,24 +656,14 @@
       Content-Disposition: [attachment]
       Content-Length: ['133']
       Content-Type: [application/octet-stream]
-<<<<<<< HEAD
-      Date: ['Tue, 12 Dec 2017 16:53:42 GMT']
-      ETag: [CN2ZrvD3hNgCEAE=]
-=======
       Date: ['Thu, 04 Jan 2018 20:48:09 GMT']
       ETag: [CI3lt5eXv9gCEAE=]
->>>>>>> 899a4518
-      Expires: ['Mon, 01 Jan 1990 00:00:00 GMT']
-      Pragma: [no-cache]
-      Server: [UploadServer]
-      Vary: [Origin, X-Origin]
-<<<<<<< HEAD
-      X-GUploader-UploadID: [AEnB2Urq6fe5k0x7a6JeODz6fb919iF4VNMWb_pZScG6Hq0wIX-yeiNXVXbtELz3rlIrR6g_NyxRrUWWQTRADN6n8rJ-uX0Ihw]
-      X-Goog-Generation: ['1513097618230493']
-=======
+      Expires: ['Mon, 01 Jan 1990 00:00:00 GMT']
+      Pragma: [no-cache]
+      Server: [UploadServer]
+      Vary: [Origin, X-Origin]
       X-GUploader-UploadID: [AEnB2UoHcNRwaOUONmHVBFBxdLWlicnZ4XhJUv6l2Qv1QTR3DgJdxRalo_kuLdqDMQRS569BAaudg4kzEpvuJgquoIUMdpjimw]
       X-Goog-Generation: ['1515098886501005']
->>>>>>> 899a4518
       X-Goog-Hash: ['crc32c=Su+F+g==,md5=bjhC5OCrzKV+8MGMCF2BQA==']
       X-Goog-Metageneration: ['1']
       X-Goog-Storage-Class: [STANDARD]
@@ -2223,42 +675,6 @@
       Accept-Encoding: ['gzip, deflate']
       Connection: [keep-alive]
       User-Agent: [python-requests/2.18.4]
-<<<<<<< HEAD
-    method: GET
-    uri: https://www.googleapis.com/storage/v1/b/gcsfs-testing/o/test%2Faccounts.1.json
-  response:
-    body: {string: "{\n \"kind\": \"storage#object\",\n \"id\": \"gcsfs-testing/test/accounts.1.json/1513097618652127\",\n
-        \"selfLink\": \"https://www.googleapis.com/storage/v1/b/gcsfs-testing/o/test%2Faccounts.1.json\",\n
-        \"name\": \"test/accounts.1.json\",\n \"bucket\": \"gcsfs-testing\",\n \"generation\":
-        \"1513097618652127\",\n \"metageneration\": \"1\",\n \"timeCreated\": \"2017-12-12T16:53:38.579Z\",\n
-        \"updated\": \"2017-12-12T16:53:38.579Z\",\n \"storageClass\": \"STANDARD\",\n
-        \"timeStorageClassUpdated\": \"2017-12-12T16:53:38.579Z\",\n \"size\": \"133\",\n
-        \"md5Hash\": \"xK7pmJz/Oj5HGIyfQpYTig==\",\n \"mediaLink\": \"https://www.googleapis.com/download/storage/v1/b/gcsfs-testing/o/test%2Faccounts.1.json?generation=1513097618652127&alt=media\",\n
-        \"crc32c\": \"6wJAgQ==\",\n \"etag\": \"CN/3x/D3hNgCEAE=\"\n}\n"}
-    headers:
-      Alt-Svc: ['hq=":443"; ma=2592000; quic=51303431; quic=51303339; quic=51303338;
-          quic=51303337; quic=51303335,quic=":443"; ma=2592000; v="41,39,38,37,35"']
-      Cache-Control: ['no-cache, no-store, max-age=0, must-revalidate']
-      Content-Length: ['723']
-      Content-Type: [application/json; charset=UTF-8]
-      Date: ['Tue, 12 Dec 2017 16:53:42 GMT']
-      ETag: [CN/3x/D3hNgCEAE=]
-      Expires: ['Mon, 01 Jan 1990 00:00:00 GMT']
-      Pragma: [no-cache]
-      Server: [UploadServer]
-      Vary: [Origin, X-Origin]
-      X-GUploader-UploadID: [AEnB2Uqb4Z1jerlIzVSDN_77etouVPpFt8aRywbwPVaQqEAmlKKWohPBIXNGdiKTZxqfA68PWpCQKlMPGlAqq570Se2YrpVmCA]
-    status: {code: 200, message: OK}
-- request:
-    body: null
-    headers:
-      Accept: ['*/*']
-      Accept-Encoding: ['gzip, deflate']
-      Connection: [keep-alive]
-      User-Agent: [python-requests/2.18.4]
-    method: GET
-    uri: https://www.googleapis.com/download/storage/v1/b/gcsfs-testing/o/test%2Faccounts.1.json?alt=media&generation=1513097618652127
-=======
     method: GET
     uri: https://www.googleapis.com/storage/v1/b/gcsfs-testing/o/test%2Faccounts.1.json
   response:
@@ -2293,7 +709,6 @@
       User-Agent: [python-requests/2.18.4]
     method: GET
     uri: https://www.googleapis.com/download/storage/v1/b/gcsfs-testing/o/test%2Faccounts.1.json?alt=media&generation=1515098886243254
->>>>>>> 899a4518
   response:
     body: {string: '{"amount": 100, "name": "Alice"}
 
@@ -2311,24 +726,14 @@
       Content-Disposition: [attachment]
       Content-Length: ['133']
       Content-Type: [application/octet-stream]
-<<<<<<< HEAD
-      Date: ['Tue, 12 Dec 2017 16:53:42 GMT']
-      ETag: [CN/3x/D3hNgCEAE=]
-=======
       Date: ['Thu, 04 Jan 2018 20:48:09 GMT']
       ETag: [CLaHqJeXv9gCEAE=]
->>>>>>> 899a4518
-      Expires: ['Mon, 01 Jan 1990 00:00:00 GMT']
-      Pragma: [no-cache]
-      Server: [UploadServer]
-      Vary: [Origin, X-Origin]
-<<<<<<< HEAD
-      X-GUploader-UploadID: [AEnB2Uq_UxLScIvxGNEl5x1mfAIQh_xtVtGEnGoM8NFKHj58udH1jHopLQSuf_PxsAEXXMoxgjKCLTsAQeXVjTDKwuryYldU9w]
-      X-Goog-Generation: ['1513097618652127']
-=======
+      Expires: ['Mon, 01 Jan 1990 00:00:00 GMT']
+      Pragma: [no-cache]
+      Server: [UploadServer]
+      Vary: [Origin, X-Origin]
       X-GUploader-UploadID: [AEnB2Upd2ufSzWINQJQLNwWhdXWK-II1EOUnOgH1T_2oW25baBCXHe67M_cnn-eMbu7xeGj_4yr8rI_KBczO-A-LBqBYL0PMMg]
       X-Goog-Generation: ['1515098886243254']
->>>>>>> 899a4518
       X-Goog-Hash: ['crc32c=6wJAgQ==,md5=xK7pmJz/Oj5HGIyfQpYTig==']
       X-Goog-Metageneration: ['1']
       X-Goog-Storage-Class: [STANDARD]
@@ -2340,45 +745,8 @@
       Accept-Encoding: ['gzip, deflate']
       Connection: [keep-alive]
       User-Agent: [python-requests/2.18.4]
-<<<<<<< HEAD
-    method: GET
-    uri: https://www.googleapis.com/storage/v1/b/gcsfs-testing/o/test%2Faccounts.2.json
-  response:
-    body: {string: "{\n \"kind\": \"storage#object\",\n \"id\": \"gcsfs-testing/test/accounts.2.json/1513097618230493\",\n
-        \"selfLink\": \"https://www.googleapis.com/storage/v1/b/gcsfs-testing/o/test%2Faccounts.2.json\",\n
-        \"name\": \"test/accounts.2.json\",\n \"bucket\": \"gcsfs-testing\",\n \"generation\":
-        \"1513097618230493\",\n \"metageneration\": \"1\",\n \"timeCreated\": \"2017-12-12T16:53:38.163Z\",\n
-        \"updated\": \"2017-12-12T16:53:38.163Z\",\n \"storageClass\": \"STANDARD\",\n
-        \"timeStorageClassUpdated\": \"2017-12-12T16:53:38.163Z\",\n \"size\": \"133\",\n
-        \"md5Hash\": \"bjhC5OCrzKV+8MGMCF2BQA==\",\n \"mediaLink\": \"https://www.googleapis.com/download/storage/v1/b/gcsfs-testing/o/test%2Faccounts.2.json?generation=1513097618230493&alt=media\",\n
-        \"crc32c\": \"Su+F+g==\",\n \"etag\": \"CN2ZrvD3hNgCEAE=\"\n}\n"}
-    headers:
-      Alt-Svc: ['hq=":443"; ma=2592000; quic=51303431; quic=51303339; quic=51303338;
-          quic=51303337; quic=51303335,quic=":443"; ma=2592000; v="41,39,38,37,35"']
-      Cache-Control: ['no-cache, no-store, max-age=0, must-revalidate']
-      Content-Length: ['723']
-      Content-Type: [application/json; charset=UTF-8]
-      Date: ['Tue, 12 Dec 2017 16:53:43 GMT']
-      ETag: [CN2ZrvD3hNgCEAE=]
-      Expires: ['Mon, 01 Jan 1990 00:00:00 GMT']
-      Pragma: [no-cache]
-      Server: [UploadServer]
-      Vary: [Origin, X-Origin]
-      X-GUploader-UploadID: [AEnB2UrLlE6lwcC23u9sOn9ILk88WH9lRa_9qgflraiNvpsYo1TyykXokF5NUjhL-MsZRC4JL--yQPwehQuaFEBjIqh209uD9w]
-    status: {code: 200, message: OK}
-- request:
-    body: null
-    headers:
-      Accept: ['*/*']
-      Accept-Encoding: ['gzip, deflate']
-      Connection: [keep-alive]
-      User-Agent: [python-requests/2.18.4]
-    method: GET
-    uri: https://www.googleapis.com/download/storage/v1/b/gcsfs-testing/o/test%2Faccounts.2.json?alt=media&generation=1513097618230493
-=======
     method: GET
     uri: https://www.googleapis.com/storage/v1/b/gcsfs-testing/o/test%2Faccounts.1.json
->>>>>>> 899a4518
   response:
     body: {string: "{\n \"kind\": \"storage#object\",\n \"id\": \"gcsfs-testing/test/accounts.1.json/1515098886243254\",\n
         \"selfLink\": \"https://www.googleapis.com/storage/v1/b/gcsfs-testing/o/test%2Faccounts.1.json\",\n
@@ -2428,26 +796,15 @@
       Content-Disposition: [attachment]
       Content-Length: ['133']
       Content-Type: [application/octet-stream]
-<<<<<<< HEAD
-      Date: ['Tue, 12 Dec 2017 16:53:43 GMT']
-      ETag: [CN2ZrvD3hNgCEAE=]
-=======
       Date: ['Thu, 04 Jan 2018 20:48:09 GMT']
       ETag: [CLaHqJeXv9gCEAE=]
->>>>>>> 899a4518
-      Expires: ['Mon, 01 Jan 1990 00:00:00 GMT']
-      Pragma: [no-cache]
-      Server: [UploadServer]
-      Vary: [Origin, X-Origin]
-<<<<<<< HEAD
-      X-GUploader-UploadID: [AEnB2UoPp4IdKDo3MMP7GOXQJieHyc2T5vmP2PY8X-DINe7tf9uqod7ChG4OQrKa6g7WH6mpXBO_hc2VvyRQb7PCYM_B-eFtBg]
-      X-Goog-Generation: ['1513097618230493']
-      X-Goog-Hash: ['crc32c=Su+F+g==,md5=bjhC5OCrzKV+8MGMCF2BQA==']
-=======
+      Expires: ['Mon, 01 Jan 1990 00:00:00 GMT']
+      Pragma: [no-cache]
+      Server: [UploadServer]
+      Vary: [Origin, X-Origin]
       X-GUploader-UploadID: [AEnB2Upvc4douAIV8oeyDs_hurZh-cwhKFuiK4g3gSEraMzakdboyNXGbwjGEDQhVwUYrY6hxfpNzYTY1TLPvP71X2J3CbTkUA]
       X-Goog-Generation: ['1515098886243254']
       X-Goog-Hash: ['crc32c=6wJAgQ==,md5=xK7pmJz/Oj5HGIyfQpYTig==']
->>>>>>> 899a4518
       X-Goog-Metageneration: ['1']
       X-Goog-Storage-Class: [STANDARD]
     status: {code: 200, message: OK}
@@ -2461,16 +818,6 @@
     method: GET
     uri: https://www.googleapis.com/storage/v1/b/gcsfs-testing/o/test%2Faccounts.2.json
   response:
-<<<<<<< HEAD
-    body: {string: "{\n \"kind\": \"storage#object\",\n \"id\": \"gcsfs-testing/test/accounts.2.json/1513097618230493\",\n
-        \"selfLink\": \"https://www.googleapis.com/storage/v1/b/gcsfs-testing/o/test%2Faccounts.2.json\",\n
-        \"name\": \"test/accounts.2.json\",\n \"bucket\": \"gcsfs-testing\",\n \"generation\":
-        \"1513097618230493\",\n \"metageneration\": \"1\",\n \"timeCreated\": \"2017-12-12T16:53:38.163Z\",\n
-        \"updated\": \"2017-12-12T16:53:38.163Z\",\n \"storageClass\": \"STANDARD\",\n
-        \"timeStorageClassUpdated\": \"2017-12-12T16:53:38.163Z\",\n \"size\": \"133\",\n
-        \"md5Hash\": \"bjhC5OCrzKV+8MGMCF2BQA==\",\n \"mediaLink\": \"https://www.googleapis.com/download/storage/v1/b/gcsfs-testing/o/test%2Faccounts.2.json?generation=1513097618230493&alt=media\",\n
-        \"crc32c\": \"Su+F+g==\",\n \"etag\": \"CN2ZrvD3hNgCEAE=\"\n}\n"}
-=======
     body: {string: "{\n \"kind\": \"storage#object\",\n \"id\": \"gcsfs-testing/test/accounts.2.json/1515098886501005\",\n
         \"selfLink\": \"https://www.googleapis.com/storage/v1/b/gcsfs-testing/o/test%2Faccounts.2.json\",\n
         \"name\": \"test/accounts.2.json\",\n \"bucket\": \"gcsfs-testing\",\n \"generation\":
@@ -2479,43 +826,29 @@
         \"timeStorageClassUpdated\": \"2018-01-04T20:48:06.441Z\",\n \"size\": \"133\",\n
         \"md5Hash\": \"bjhC5OCrzKV+8MGMCF2BQA==\",\n \"mediaLink\": \"https://www.googleapis.com/download/storage/v1/b/gcsfs-testing/o/test%2Faccounts.2.json?generation=1515098886501005&alt=media\",\n
         \"crc32c\": \"Su+F+g==\",\n \"etag\": \"CI3lt5eXv9gCEAE=\"\n}\n"}
->>>>>>> 899a4518
     headers:
       Alt-Svc: ['hq=":443"; ma=2592000; quic=51303431; quic=51303339; quic=51303338;
           quic=51303337; quic=51303335,quic=":443"; ma=2592000; v="41,39,38,37,35"']
       Cache-Control: ['no-cache, no-store, max-age=0, must-revalidate']
       Content-Length: ['723']
       Content-Type: [application/json; charset=UTF-8]
-<<<<<<< HEAD
-      Date: ['Tue, 12 Dec 2017 16:53:43 GMT']
-      ETag: [CN2ZrvD3hNgCEAE=]
-=======
       Date: ['Thu, 04 Jan 2018 20:48:09 GMT']
       ETag: [CI3lt5eXv9gCEAE=]
->>>>>>> 899a4518
-      Expires: ['Mon, 01 Jan 1990 00:00:00 GMT']
-      Pragma: [no-cache]
-      Server: [UploadServer]
-      Vary: [Origin, X-Origin]
-<<<<<<< HEAD
-      X-GUploader-UploadID: [AEnB2UrF7M_y4hCRbqXLATAZjQ166R5VEAxEVlry3_0yD8r6gnLBQGYv64LOz-Wda_vwtngh1AXD922EecYP0qlhVoMCgbdH-A]
-=======
+      Expires: ['Mon, 01 Jan 1990 00:00:00 GMT']
+      Pragma: [no-cache]
+      Server: [UploadServer]
+      Vary: [Origin, X-Origin]
       X-GUploader-UploadID: [AEnB2UoDmBKCm7-Vmrn6aYEsjolN7Tye4Lvf-0NBgdTxI6W-LaZSm-ZQubFpHXmxAqUNrftO763UzQMJV1AoKFYpgrDOkzs58w]
->>>>>>> 899a4518
-    status: {code: 200, message: OK}
-- request:
-    body: null
-    headers:
-      Accept: ['*/*']
-      Accept-Encoding: ['gzip, deflate']
-      Connection: [keep-alive]
-      User-Agent: [python-requests/2.18.4]
-    method: GET
-<<<<<<< HEAD
-    uri: https://www.googleapis.com/download/storage/v1/b/gcsfs-testing/o/test%2Faccounts.2.json?alt=media&generation=1513097618230493
-=======
+    status: {code: 200, message: OK}
+- request:
+    body: null
+    headers:
+      Accept: ['*/*']
+      Accept-Encoding: ['gzip, deflate']
+      Connection: [keep-alive]
+      User-Agent: [python-requests/2.18.4]
+    method: GET
     uri: https://www.googleapis.com/download/storage/v1/b/gcsfs-testing/o/test%2Faccounts.2.json?alt=media&generation=1515098886501005
->>>>>>> 899a4518
   response:
     body: {string: '{"amount": 500, "name": "Alice"}
 
@@ -2533,24 +866,14 @@
       Content-Disposition: [attachment]
       Content-Length: ['133']
       Content-Type: [application/octet-stream]
-<<<<<<< HEAD
-      Date: ['Tue, 12 Dec 2017 16:53:43 GMT']
-      ETag: [CN2ZrvD3hNgCEAE=]
-=======
       Date: ['Thu, 04 Jan 2018 20:48:09 GMT']
       ETag: [CI3lt5eXv9gCEAE=]
->>>>>>> 899a4518
-      Expires: ['Mon, 01 Jan 1990 00:00:00 GMT']
-      Pragma: [no-cache]
-      Server: [UploadServer]
-      Vary: [Origin, X-Origin]
-<<<<<<< HEAD
-      X-GUploader-UploadID: [AEnB2UqJpoLTfojIIYajqbjVbqs73dc_I3g85oOmo9lpLea11dov7SoQWl3tm6Cp35DkVVHXYLmX_OU-qUJSOsgts_vKsflf0w]
-      X-Goog-Generation: ['1513097618230493']
-=======
+      Expires: ['Mon, 01 Jan 1990 00:00:00 GMT']
+      Pragma: [no-cache]
+      Server: [UploadServer]
+      Vary: [Origin, X-Origin]
       X-GUploader-UploadID: [AEnB2UoTFe0Lprd_Hl9f1MGYFCNtoxkPM0J1o2kA6OB9iMKY6NJImI7-g75Skedy8JHSuQzbU_m2Qt6OpeirjUAQm1aaIFQmHQ]
       X-Goog-Generation: ['1515098886501005']
->>>>>>> 899a4518
       X-Goog-Hash: ['crc32c=Su+F+g==,md5=bjhC5OCrzKV+8MGMCF2BQA==']
       X-Goog-Metageneration: ['1']
       X-Goog-Storage-Class: [STANDARD]
@@ -2562,45 +885,8 @@
       Accept-Encoding: ['gzip, deflate']
       Connection: [keep-alive]
       User-Agent: [python-requests/2.18.4]
-<<<<<<< HEAD
-    method: GET
-    uri: https://www.googleapis.com/storage/v1/b/gcsfs-testing/o/test%2Faccounts.1.json
-  response:
-    body: {string: "{\n \"kind\": \"storage#object\",\n \"id\": \"gcsfs-testing/test/accounts.1.json/1513097618652127\",\n
-        \"selfLink\": \"https://www.googleapis.com/storage/v1/b/gcsfs-testing/o/test%2Faccounts.1.json\",\n
-        \"name\": \"test/accounts.1.json\",\n \"bucket\": \"gcsfs-testing\",\n \"generation\":
-        \"1513097618652127\",\n \"metageneration\": \"1\",\n \"timeCreated\": \"2017-12-12T16:53:38.579Z\",\n
-        \"updated\": \"2017-12-12T16:53:38.579Z\",\n \"storageClass\": \"STANDARD\",\n
-        \"timeStorageClassUpdated\": \"2017-12-12T16:53:38.579Z\",\n \"size\": \"133\",\n
-        \"md5Hash\": \"xK7pmJz/Oj5HGIyfQpYTig==\",\n \"mediaLink\": \"https://www.googleapis.com/download/storage/v1/b/gcsfs-testing/o/test%2Faccounts.1.json?generation=1513097618652127&alt=media\",\n
-        \"crc32c\": \"6wJAgQ==\",\n \"etag\": \"CN/3x/D3hNgCEAE=\"\n}\n"}
-    headers:
-      Alt-Svc: ['hq=":443"; ma=2592000; quic=51303431; quic=51303339; quic=51303338;
-          quic=51303337; quic=51303335,quic=":443"; ma=2592000; v="41,39,38,37,35"']
-      Cache-Control: ['no-cache, no-store, max-age=0, must-revalidate']
-      Content-Length: ['723']
-      Content-Type: [application/json; charset=UTF-8]
-      Date: ['Tue, 12 Dec 2017 16:53:43 GMT']
-      ETag: [CN/3x/D3hNgCEAE=]
-      Expires: ['Mon, 01 Jan 1990 00:00:00 GMT']
-      Pragma: [no-cache]
-      Server: [UploadServer]
-      Vary: [Origin, X-Origin]
-      X-GUploader-UploadID: [AEnB2UoZaZuTozuIAAr0gdDVsMOwtu0WS4i3VI6YotfFpLcpA5-yrWebu-UZlcusLHhF6r2QUIFg8sZscqLaKXRZzgwbUammdw]
-    status: {code: 200, message: OK}
-- request:
-    body: null
-    headers:
-      Accept: ['*/*']
-      Accept-Encoding: ['gzip, deflate']
-      Connection: [keep-alive]
-      User-Agent: [python-requests/2.18.4]
-    method: GET
-    uri: https://www.googleapis.com/download/storage/v1/b/gcsfs-testing/o/test%2Faccounts.1.json?alt=media&generation=1513097618652127
-=======
     method: GET
     uri: https://www.googleapis.com/storage/v1/b/gcsfs-testing/o/test%2Faccounts.2.json
->>>>>>> 899a4518
   response:
     body: {string: "{\n \"kind\": \"storage#object\",\n \"id\": \"gcsfs-testing/test/accounts.2.json/1515098886501005\",\n
         \"selfLink\": \"https://www.googleapis.com/storage/v1/b/gcsfs-testing/o/test%2Faccounts.2.json\",\n
@@ -2614,115 +900,51 @@
       Alt-Svc: ['hq=":443"; ma=2592000; quic=51303431; quic=51303339; quic=51303338;
           quic=51303337; quic=51303335,quic=":443"; ma=2592000; v="41,39,38,37,35"']
       Cache-Control: ['no-cache, no-store, max-age=0, must-revalidate']
-<<<<<<< HEAD
+      Content-Length: ['723']
+      Content-Type: [application/json; charset=UTF-8]
+      Date: ['Thu, 04 Jan 2018 20:48:09 GMT']
+      ETag: [CI3lt5eXv9gCEAE=]
+      Expires: ['Mon, 01 Jan 1990 00:00:00 GMT']
+      Pragma: [no-cache]
+      Server: [UploadServer]
+      Vary: [Origin, X-Origin]
+      X-GUploader-UploadID: [AEnB2UqBhEJYSup4Cm7966uI9anhvTIPm9FvCYWB_DvvvNWppk6leQBy7mZH0uOrmVcm-laQ4SwidLYbIQGFYvbF1DDT6WgtjQ]
+    status: {code: 200, message: OK}
+- request:
+    body: null
+    headers:
+      Accept: ['*/*']
+      Accept-Encoding: ['gzip, deflate']
+      Connection: [keep-alive]
+      User-Agent: [python-requests/2.18.4]
+    method: GET
+    uri: https://www.googleapis.com/download/storage/v1/b/gcsfs-testing/o/test%2Faccounts.2.json?alt=media&generation=1515098886501005
+  response:
+    body: {string: '{"amount": 500, "name": "Alice"}
+
+        {"amount": 600, "name": "Bob"}
+
+        {"amount": 700, "name": "Charlie"}
+
+        {"amount": 800, "name": "Dennis"}
+
+'}
+    headers:
+      Alt-Svc: ['hq=":443"; ma=2592000; quic=51303431; quic=51303339; quic=51303338;
+          quic=51303337; quic=51303335,quic=":443"; ma=2592000; v="41,39,38,37,35"']
+      Cache-Control: ['no-cache, no-store, max-age=0, must-revalidate']
       Content-Disposition: [attachment]
       Content-Length: ['133']
       Content-Type: [application/octet-stream]
-      Date: ['Tue, 12 Dec 2017 16:53:44 GMT']
-      ETag: [CN/3x/D3hNgCEAE=]
-=======
-      Content-Length: ['723']
-      Content-Type: [application/json; charset=UTF-8]
       Date: ['Thu, 04 Jan 2018 20:48:09 GMT']
       ETag: [CI3lt5eXv9gCEAE=]
->>>>>>> 899a4518
-      Expires: ['Mon, 01 Jan 1990 00:00:00 GMT']
-      Pragma: [no-cache]
-      Server: [UploadServer]
-      Vary: [Origin, X-Origin]
-<<<<<<< HEAD
-      X-GUploader-UploadID: [AEnB2UpU7btZUsxkT8wwEYwWf_0wyRILYOrjlufidDDoXj13zdS8Dtu7bTuZ9lNRmXp2s4sdsPKIk26r_dCIt8eYnN0EgmK3ag]
-      X-Goog-Generation: ['1513097618652127']
-      X-Goog-Hash: ['crc32c=6wJAgQ==,md5=xK7pmJz/Oj5HGIyfQpYTig==']
-      X-Goog-Metageneration: ['1']
-      X-Goog-Storage-Class: [STANDARD]
-=======
-      X-GUploader-UploadID: [AEnB2UqBhEJYSup4Cm7966uI9anhvTIPm9FvCYWB_DvvvNWppk6leQBy7mZH0uOrmVcm-laQ4SwidLYbIQGFYvbF1DDT6WgtjQ]
->>>>>>> 899a4518
-    status: {code: 200, message: OK}
-- request:
-    body: null
-    headers:
-      Accept: ['*/*']
-      Accept-Encoding: ['gzip, deflate']
-      Connection: [keep-alive]
-      User-Agent: [python-requests/2.18.4]
-<<<<<<< HEAD
-    method: GET
-    uri: https://www.googleapis.com/storage/v1/b/gcsfs-testing/o/test%2Faccounts.1.json
-  response:
-    body: {string: "{\n \"kind\": \"storage#object\",\n \"id\": \"gcsfs-testing/test/accounts.1.json/1513097618652127\",\n
-        \"selfLink\": \"https://www.googleapis.com/storage/v1/b/gcsfs-testing/o/test%2Faccounts.1.json\",\n
-        \"name\": \"test/accounts.1.json\",\n \"bucket\": \"gcsfs-testing\",\n \"generation\":
-        \"1513097618652127\",\n \"metageneration\": \"1\",\n \"timeCreated\": \"2017-12-12T16:53:38.579Z\",\n
-        \"updated\": \"2017-12-12T16:53:38.579Z\",\n \"storageClass\": \"STANDARD\",\n
-        \"timeStorageClassUpdated\": \"2017-12-12T16:53:38.579Z\",\n \"size\": \"133\",\n
-        \"md5Hash\": \"xK7pmJz/Oj5HGIyfQpYTig==\",\n \"mediaLink\": \"https://www.googleapis.com/download/storage/v1/b/gcsfs-testing/o/test%2Faccounts.1.json?generation=1513097618652127&alt=media\",\n
-        \"crc32c\": \"6wJAgQ==\",\n \"etag\": \"CN/3x/D3hNgCEAE=\"\n}\n"}
-    headers:
-      Alt-Svc: ['hq=":443"; ma=2592000; quic=51303431; quic=51303339; quic=51303338;
-          quic=51303337; quic=51303335,quic=":443"; ma=2592000; v="41,39,38,37,35"']
-      Cache-Control: ['no-cache, no-store, max-age=0, must-revalidate']
-      Content-Length: ['723']
-      Content-Type: [application/json; charset=UTF-8]
-      Date: ['Tue, 12 Dec 2017 16:53:44 GMT']
-      ETag: [CN/3x/D3hNgCEAE=]
-      Expires: ['Mon, 01 Jan 1990 00:00:00 GMT']
-      Pragma: [no-cache]
-      Server: [UploadServer]
-      Vary: [Origin, X-Origin]
-      X-GUploader-UploadID: [AEnB2UoIAkJUxdB3QKERfgSYA83UjSiEFo2sMh-TceMc0bjrnOU3YCARNeyVatJxExhdtB0zPh0l0iplnkeyOcthDx5jUl7JXQ]
-    status: {code: 200, message: OK}
-- request:
-    body: null
-    headers:
-      Accept: ['*/*']
-      Accept-Encoding: ['gzip, deflate']
-      Connection: [keep-alive]
-      User-Agent: [python-requests/2.18.4]
-    method: GET
-    uri: https://www.googleapis.com/download/storage/v1/b/gcsfs-testing/o/test%2Faccounts.1.json?alt=media&generation=1513097618652127
-=======
-    method: GET
-    uri: https://www.googleapis.com/download/storage/v1/b/gcsfs-testing/o/test%2Faccounts.2.json?alt=media&generation=1515098886501005
->>>>>>> 899a4518
-  response:
-    body: {string: '{"amount": 500, "name": "Alice"}
-
-        {"amount": 600, "name": "Bob"}
-
-        {"amount": 700, "name": "Charlie"}
-
-        {"amount": 800, "name": "Dennis"}
-
-'}
-    headers:
-      Alt-Svc: ['hq=":443"; ma=2592000; quic=51303431; quic=51303339; quic=51303338;
-          quic=51303337; quic=51303335,quic=":443"; ma=2592000; v="41,39,38,37,35"']
-      Cache-Control: ['no-cache, no-store, max-age=0, must-revalidate']
-      Content-Disposition: [attachment]
-      Content-Length: ['133']
-      Content-Type: [application/octet-stream]
-<<<<<<< HEAD
-      Date: ['Tue, 12 Dec 2017 16:53:44 GMT']
-      ETag: [CN/3x/D3hNgCEAE=]
-=======
-      Date: ['Thu, 04 Jan 2018 20:48:09 GMT']
-      ETag: [CI3lt5eXv9gCEAE=]
->>>>>>> 899a4518
-      Expires: ['Mon, 01 Jan 1990 00:00:00 GMT']
-      Pragma: [no-cache]
-      Server: [UploadServer]
-      Vary: [Origin, X-Origin]
-<<<<<<< HEAD
-      X-GUploader-UploadID: [AEnB2UrthIMrKA18mYVMHCLgzz_ro2MOVoG8SKUyfqjQ1sqK5F_1-s6UNrJxbZYemsCR_eDBiOzsq4kR7CdniDCgHl3mImkNZw]
-      X-Goog-Generation: ['1513097618652127']
-      X-Goog-Hash: ['crc32c=6wJAgQ==,md5=xK7pmJz/Oj5HGIyfQpYTig==']
-=======
+      Expires: ['Mon, 01 Jan 1990 00:00:00 GMT']
+      Pragma: [no-cache]
+      Server: [UploadServer]
+      Vary: [Origin, X-Origin]
       X-GUploader-UploadID: [AEnB2UpmnPAM58-eEvtja8eC7ZyjYs-PhAUmla64zV3UEElLhl_L5szphEz0uV2o00QVzdX7YGOyFwn0lOk75faxAzKVxZJVrg]
       X-Goog-Generation: ['1515098886501005']
       X-Goog-Hash: ['crc32c=Su+F+g==,md5=bjhC5OCrzKV+8MGMCF2BQA==']
->>>>>>> 899a4518
       X-Goog-Metageneration: ['1']
       X-Goog-Storage-Class: [STANDARD]
     status: {code: 200, message: OK}
@@ -2737,89 +959,6 @@
     uri: https://www.googleapis.com/storage/v1/b/gcsfs-testing/o/?maxResults=1000
   response:
     body: {string: "{\n \"kind\": \"storage#objects\",\n \"items\": [\n  {\n   \"kind\":
-<<<<<<< HEAD
-        \"storage#object\",\n   \"id\": \"gcsfs-testing/2014-01-01.csv/1513097619966621\",\n
-        \  \"selfLink\": \"https://www.googleapis.com/storage/v1/b/gcsfs-testing/o/2014-01-01.csv\",\n
-        \  \"name\": \"2014-01-01.csv\",\n   \"bucket\": \"gcsfs-testing\",\n   \"generation\":
-        \"1513097619966621\",\n   \"metageneration\": \"1\",\n   \"timeCreated\":
-        \"2017-12-12T16:53:39.906Z\",\n   \"updated\": \"2017-12-12T16:53:39.906Z\",\n
-        \  \"storageClass\": \"STANDARD\",\n   \"timeStorageClassUpdated\": \"2017-12-12T16:53:39.906Z\",\n
-        \  \"size\": \"51\",\n   \"md5Hash\": \"Auycd2AT7x5m8G1W0NXcuA==\",\n   \"mediaLink\":
-        \"https://www.googleapis.com/download/storage/v1/b/gcsfs-testing/o/2014-01-01.csv?generation=1513097619966621&alt=media\",\n
-        \  \"crc32c\": \"yR1u0w==\",\n   \"etag\": \"CJ2VmPH3hNgCEAE=\"\n  },\n  {\n
-        \  \"kind\": \"storage#object\",\n   \"id\": \"gcsfs-testing/2014-01-02.csv/1513097619466789\",\n
-        \  \"selfLink\": \"https://www.googleapis.com/storage/v1/b/gcsfs-testing/o/2014-01-02.csv\",\n
-        \  \"name\": \"2014-01-02.csv\",\n   \"bucket\": \"gcsfs-testing\",\n   \"generation\":
-        \"1513097619466789\",\n   \"metageneration\": \"1\",\n   \"timeCreated\":
-        \"2017-12-12T16:53:39.389Z\",\n   \"updated\": \"2017-12-12T16:53:39.389Z\",\n
-        \  \"storageClass\": \"STANDARD\",\n   \"timeStorageClassUpdated\": \"2017-12-12T16:53:39.389Z\",\n
-        \  \"size\": \"15\",\n   \"md5Hash\": \"cGwL6TebGKiJzgyNBJNb6Q==\",\n   \"mediaLink\":
-        \"https://www.googleapis.com/download/storage/v1/b/gcsfs-testing/o/2014-01-02.csv?generation=1513097619466789&alt=media\",\n
-        \  \"crc32c\": \"Mpt4QQ==\",\n   \"etag\": \"CKXU+fD3hNgCEAE=\"\n  },\n  {\n
-        \  \"kind\": \"storage#object\",\n   \"id\": \"gcsfs-testing/2014-01-03.csv/1513097619099763\",\n
-        \  \"selfLink\": \"https://www.googleapis.com/storage/v1/b/gcsfs-testing/o/2014-01-03.csv\",\n
-        \  \"name\": \"2014-01-03.csv\",\n   \"bucket\": \"gcsfs-testing\",\n   \"generation\":
-        \"1513097619099763\",\n   \"metageneration\": \"1\",\n   \"timeCreated\":
-        \"2017-12-12T16:53:39.019Z\",\n   \"updated\": \"2017-12-12T16:53:39.019Z\",\n
-        \  \"storageClass\": \"STANDARD\",\n   \"timeStorageClassUpdated\": \"2017-12-12T16:53:39.019Z\",\n
-        \  \"size\": \"52\",\n   \"md5Hash\": \"9keZXdUu0YtMynECFSOiMg==\",\n   \"mediaLink\":
-        \"https://www.googleapis.com/download/storage/v1/b/gcsfs-testing/o/2014-01-03.csv?generation=1513097619099763&alt=media\",\n
-        \  \"crc32c\": \"x/fq7w==\",\n   \"etag\": \"CPOg4/D3hNgCEAE=\"\n  },\n  {\n
-        \  \"kind\": \"storage#object\",\n   \"id\": \"gcsfs-testing/nested/file1/1513097621726593\",\n
-        \  \"selfLink\": \"https://www.googleapis.com/storage/v1/b/gcsfs-testing/o/nested%2Ffile1\",\n
-        \  \"name\": \"nested/file1\",\n   \"bucket\": \"gcsfs-testing\",\n   \"generation\":
-        \"1513097621726593\",\n   \"metageneration\": \"1\",\n   \"timeCreated\":
-        \"2017-12-12T16:53:41.663Z\",\n   \"updated\": \"2017-12-12T16:53:41.663Z\",\n
-        \  \"storageClass\": \"STANDARD\",\n   \"timeStorageClassUpdated\": \"2017-12-12T16:53:41.663Z\",\n
-        \  \"size\": \"6\",\n   \"md5Hash\": \"sZRqySSS0jR8YjW00mERhA==\",\n   \"mediaLink\":
-        \"https://www.googleapis.com/download/storage/v1/b/gcsfs-testing/o/nested%2Ffile1?generation=1513097621726593&alt=media\",\n
-        \  \"crc32c\": \"NT3Yvg==\",\n   \"etag\": \"CIHLg/L3hNgCEAE=\"\n  },\n  {\n
-        \  \"kind\": \"storage#object\",\n   \"id\": \"gcsfs-testing/nested/file2/1513097620709566\",\n
-        \  \"selfLink\": \"https://www.googleapis.com/storage/v1/b/gcsfs-testing/o/nested%2Ffile2\",\n
-        \  \"name\": \"nested/file2\",\n   \"bucket\": \"gcsfs-testing\",\n   \"generation\":
-        \"1513097620709566\",\n   \"metageneration\": \"1\",\n   \"timeCreated\":
-        \"2017-12-12T16:53:40.651Z\",\n   \"updated\": \"2017-12-12T16:53:40.651Z\",\n
-        \  \"storageClass\": \"STANDARD\",\n   \"timeStorageClassUpdated\": \"2017-12-12T16:53:40.651Z\",\n
-        \  \"size\": \"5\",\n   \"md5Hash\": \"fXkwN6B2AYZXSwKC8vQ15w==\",\n   \"mediaLink\":
-        \"https://www.googleapis.com/download/storage/v1/b/gcsfs-testing/o/nested%2Ffile2?generation=1513097620709566&alt=media\",\n
-        \  \"crc32c\": \"MaqBTg==\",\n   \"etag\": \"CL7BxfH3hNgCEAE=\"\n  },\n  {\n
-        \  \"kind\": \"storage#object\",\n   \"id\": \"gcsfs-testing/nested/nested2/file1/1513097620295570\",\n
-        \  \"selfLink\": \"https://www.googleapis.com/storage/v1/b/gcsfs-testing/o/nested%2Fnested2%2Ffile1\",\n
-        \  \"name\": \"nested/nested2/file1\",\n   \"bucket\": \"gcsfs-testing\",\n
-        \  \"generation\": \"1513097620295570\",\n   \"metageneration\": \"1\",\n
-        \  \"timeCreated\": \"2017-12-12T16:53:40.222Z\",\n   \"updated\": \"2017-12-12T16:53:40.222Z\",\n
-        \  \"storageClass\": \"STANDARD\",\n   \"timeStorageClassUpdated\": \"2017-12-12T16:53:40.222Z\",\n
-        \  \"size\": \"6\",\n   \"md5Hash\": \"sZRqySSS0jR8YjW00mERhA==\",\n   \"mediaLink\":
-        \"https://www.googleapis.com/download/storage/v1/b/gcsfs-testing/o/nested%2Fnested2%2Ffile1?generation=1513097620295570&alt=media\",\n
-        \  \"crc32c\": \"NT3Yvg==\",\n   \"etag\": \"CJKfrPH3hNgCEAE=\"\n  },\n  {\n
-        \  \"kind\": \"storage#object\",\n   \"id\": \"gcsfs-testing/nested/nested2/file2/1513097621212631\",\n
-        \  \"selfLink\": \"https://www.googleapis.com/storage/v1/b/gcsfs-testing/o/nested%2Fnested2%2Ffile2\",\n
-        \  \"name\": \"nested/nested2/file2\",\n   \"bucket\": \"gcsfs-testing\",\n
-        \  \"generation\": \"1513097621212631\",\n   \"metageneration\": \"1\",\n
-        \  \"timeCreated\": \"2017-12-12T16:53:41.147Z\",\n   \"updated\": \"2017-12-12T16:53:41.147Z\",\n
-        \  \"storageClass\": \"STANDARD\",\n   \"timeStorageClassUpdated\": \"2017-12-12T16:53:41.147Z\",\n
-        \  \"size\": \"5\",\n   \"md5Hash\": \"fXkwN6B2AYZXSwKC8vQ15w==\",\n   \"mediaLink\":
-        \"https://www.googleapis.com/download/storage/v1/b/gcsfs-testing/o/nested%2Fnested2%2Ffile2?generation=1513097621212631&alt=media\",\n
-        \  \"crc32c\": \"MaqBTg==\",\n   \"etag\": \"CNeb5PH3hNgCEAE=\"\n  },\n  {\n
-        \  \"kind\": \"storage#object\",\n   \"id\": \"gcsfs-testing/test/accounts.1.json/1513097618652127\",\n
-        \  \"selfLink\": \"https://www.googleapis.com/storage/v1/b/gcsfs-testing/o/test%2Faccounts.1.json\",\n
-        \  \"name\": \"test/accounts.1.json\",\n   \"bucket\": \"gcsfs-testing\",\n
-        \  \"generation\": \"1513097618652127\",\n   \"metageneration\": \"1\",\n
-        \  \"timeCreated\": \"2017-12-12T16:53:38.579Z\",\n   \"updated\": \"2017-12-12T16:53:38.579Z\",\n
-        \  \"storageClass\": \"STANDARD\",\n   \"timeStorageClassUpdated\": \"2017-12-12T16:53:38.579Z\",\n
-        \  \"size\": \"133\",\n   \"md5Hash\": \"xK7pmJz/Oj5HGIyfQpYTig==\",\n   \"mediaLink\":
-        \"https://www.googleapis.com/download/storage/v1/b/gcsfs-testing/o/test%2Faccounts.1.json?generation=1513097618652127&alt=media\",\n
-        \  \"crc32c\": \"6wJAgQ==\",\n   \"etag\": \"CN/3x/D3hNgCEAE=\"\n  },\n  {\n
-        \  \"kind\": \"storage#object\",\n   \"id\": \"gcsfs-testing/test/accounts.2.json/1513097618230493\",\n
-        \  \"selfLink\": \"https://www.googleapis.com/storage/v1/b/gcsfs-testing/o/test%2Faccounts.2.json\",\n
-        \  \"name\": \"test/accounts.2.json\",\n   \"bucket\": \"gcsfs-testing\",\n
-        \  \"generation\": \"1513097618230493\",\n   \"metageneration\": \"1\",\n
-        \  \"timeCreated\": \"2017-12-12T16:53:38.163Z\",\n   \"updated\": \"2017-12-12T16:53:38.163Z\",\n
-        \  \"storageClass\": \"STANDARD\",\n   \"timeStorageClassUpdated\": \"2017-12-12T16:53:38.163Z\",\n
-        \  \"size\": \"133\",\n   \"md5Hash\": \"bjhC5OCrzKV+8MGMCF2BQA==\",\n   \"mediaLink\":
-        \"https://www.googleapis.com/download/storage/v1/b/gcsfs-testing/o/test%2Faccounts.2.json?generation=1513097618230493&alt=media\",\n
-        \  \"crc32c\": \"Su+F+g==\",\n   \"etag\": \"CN2ZrvD3hNgCEAE=\"\n  }\n ]\n}\n"}
-=======
         \"storage#object\",\n   \"id\": \"gcsfs-testing/2014-01-01.csv/1515098886890895\",\n
         \  \"selfLink\": \"https://www.googleapis.com/storage/v1/b/gcsfs-testing/o/2014-01-01.csv\",\n
         \  \"name\": \"2014-01-01.csv\",\n   \"bucket\": \"gcsfs-testing\",\n   \"generation\":
@@ -2901,26 +1040,17 @@
         \  \"size\": \"133\",\n   \"md5Hash\": \"bjhC5OCrzKV+8MGMCF2BQA==\",\n   \"mediaLink\":
         \"https://www.googleapis.com/download/storage/v1/b/gcsfs-testing/o/test%2Faccounts.2.json?generation=1515098886501005&alt=media\",\n
         \  \"crc32c\": \"Su+F+g==\",\n   \"etag\": \"CI3lt5eXv9gCEAE=\"\n  }\n ]\n}\n"}
->>>>>>> 899a4518
     headers:
       Alt-Svc: ['hq=":443"; ma=2592000; quic=51303431; quic=51303339; quic=51303338;
           quic=51303337; quic=51303335,quic=":443"; ma=2592000; v="41,39,38,37,35"']
       Cache-Control: ['private, max-age=0, must-revalidate, no-transform']
       Content-Length: ['6735']
       Content-Type: [application/json; charset=UTF-8]
-<<<<<<< HEAD
-      Date: ['Tue, 12 Dec 2017 16:53:44 GMT']
-      Expires: ['Tue, 12 Dec 2017 16:53:44 GMT']
-      Server: [UploadServer]
-      Vary: [Origin, X-Origin]
-      X-GUploader-UploadID: [AEnB2UoccQJtABtlulmy7vRNjrLZOJaqZd4Mb6eAepj1ZKdiypidxJ_FIJCjAkw37iYnkrrg19QY8FtjnAcmEkfsRJJeryLkzw]
-=======
       Date: ['Thu, 04 Jan 2018 20:48:10 GMT']
       Expires: ['Thu, 04 Jan 2018 20:48:10 GMT']
       Server: [UploadServer]
       Vary: [Origin, X-Origin]
       X-GUploader-UploadID: [AEnB2UoqbMhpSDbvRw1e94dGiK2x26UxYVU2V-NfZmKSgmdCH1_1WQ_Qx03GYGuMtcWoek7otziS2R_o0te583lGqN620A7XQw]
->>>>>>> 899a4518
     status: {code: 200, message: OK}
 - request:
     body: null
@@ -2940,20 +1070,12 @@
       Cache-Control: ['no-cache, no-store, max-age=0, must-revalidate']
       Content-Length: ['0']
       Content-Type: [application/json]
-<<<<<<< HEAD
-      Date: ['Tue, 12 Dec 2017 16:53:45 GMT']
-=======
       Date: ['Thu, 04 Jan 2018 20:48:10 GMT']
->>>>>>> 899a4518
-      Expires: ['Mon, 01 Jan 1990 00:00:00 GMT']
-      Pragma: [no-cache]
-      Server: [UploadServer]
-      Vary: [Origin, X-Origin]
-<<<<<<< HEAD
-      X-GUploader-UploadID: [AEnB2UqWrNstFRxAK1UEWHSWQhYfHdAlDwkEpOHVJPa_i0nnfUVvAVcEOAF6QHUSyZmuLREf7-5G5l5Qo0FFOU7y5utvF1pAXA]
-=======
+      Expires: ['Mon, 01 Jan 1990 00:00:00 GMT']
+      Pragma: [no-cache]
+      Server: [UploadServer]
+      Vary: [Origin, X-Origin]
       X-GUploader-UploadID: [AEnB2UpbXlZ62JA3c1_7R9l-MKWO98rwDHqQ8QfLxWNvQjwrgm_cowucxNyva4Nhrb7MgJ2ZgcdCZrV_l9_EKzM3NfRoU7II3A]
->>>>>>> 899a4518
     status: {code: 204, message: No Content}
 - request:
     body: null
@@ -2973,20 +1095,12 @@
       Cache-Control: ['no-cache, no-store, max-age=0, must-revalidate']
       Content-Length: ['0']
       Content-Type: [application/json]
-<<<<<<< HEAD
-      Date: ['Tue, 12 Dec 2017 16:53:45 GMT']
-=======
       Date: ['Thu, 04 Jan 2018 20:48:10 GMT']
->>>>>>> 899a4518
-      Expires: ['Mon, 01 Jan 1990 00:00:00 GMT']
-      Pragma: [no-cache]
-      Server: [UploadServer]
-      Vary: [Origin, X-Origin]
-<<<<<<< HEAD
-      X-GUploader-UploadID: [AEnB2UqTMIGeab4Rq3KG3__DxMTucwWTe5p80Mwz6JNtv0mlp8U2C6-CeVyHEJ4Sq_JxyJGkAQQMjbtUNP3mV-1BVBDE1SnYgQ]
-=======
+      Expires: ['Mon, 01 Jan 1990 00:00:00 GMT']
+      Pragma: [no-cache]
+      Server: [UploadServer]
+      Vary: [Origin, X-Origin]
       X-GUploader-UploadID: [AEnB2UrNNGf-835TcCArefx-ure_RKGXOy68cZ0pcFxM9qdj0htI-m3O2CyyuV29Wokpgz8TdNPfthFEvA5ggdiOmHHuz8z88A]
->>>>>>> 899a4518
     status: {code: 204, message: No Content}
 - request:
     body: null
@@ -3006,20 +1120,12 @@
       Cache-Control: ['no-cache, no-store, max-age=0, must-revalidate']
       Content-Length: ['0']
       Content-Type: [application/json]
-<<<<<<< HEAD
-      Date: ['Tue, 12 Dec 2017 16:53:45 GMT']
-=======
       Date: ['Thu, 04 Jan 2018 20:48:10 GMT']
->>>>>>> 899a4518
-      Expires: ['Mon, 01 Jan 1990 00:00:00 GMT']
-      Pragma: [no-cache]
-      Server: [UploadServer]
-      Vary: [Origin, X-Origin]
-<<<<<<< HEAD
-      X-GUploader-UploadID: [AEnB2Uo9XgjsPE4N3RVnOYIe4VhFCuxgCv1Ddc80lA4VXgNAnpK4jwjiAnhwDx0RdoyY8wwTUwOnhXANJ8nuqr1YimsYPYnVSw]
-=======
+      Expires: ['Mon, 01 Jan 1990 00:00:00 GMT']
+      Pragma: [no-cache]
+      Server: [UploadServer]
+      Vary: [Origin, X-Origin]
       X-GUploader-UploadID: [AEnB2UoUZolHsGuUCIy5F2YZwjeVfBcFixDfw_ODejZ8dEDnYT0YUKNVLoAqG75qKdF6B0_ORcZU2cjyoG9qhUweQfzzEhQCXA]
->>>>>>> 899a4518
     status: {code: 204, message: No Content}
 - request:
     body: null
@@ -3039,20 +1145,12 @@
       Cache-Control: ['no-cache, no-store, max-age=0, must-revalidate']
       Content-Length: ['0']
       Content-Type: [application/json]
-<<<<<<< HEAD
-      Date: ['Tue, 12 Dec 2017 16:53:46 GMT']
-=======
       Date: ['Thu, 04 Jan 2018 20:48:10 GMT']
->>>>>>> 899a4518
-      Expires: ['Mon, 01 Jan 1990 00:00:00 GMT']
-      Pragma: [no-cache]
-      Server: [UploadServer]
-      Vary: [Origin, X-Origin]
-<<<<<<< HEAD
-      X-GUploader-UploadID: [AEnB2UqsHbnWaBgUIwBdb4y2NVekC4FPHsMloDDjqHzefnzNZQjHfC6rMNiNGQ791LVOJvpHcIrQ4mQxrkT7H741-qLvmj2Qng]
-=======
+      Expires: ['Mon, 01 Jan 1990 00:00:00 GMT']
+      Pragma: [no-cache]
+      Server: [UploadServer]
+      Vary: [Origin, X-Origin]
       X-GUploader-UploadID: [AEnB2Up0AuM6zxdBpEzRpd-FSAqNMEHm5tKrZupmH8Sssvzzf52TNq3yFdV3P9WFjzDDszq4HEi0wZzQHtmC1pQDejOwUvdpPQ]
->>>>>>> 899a4518
     status: {code: 204, message: No Content}
 - request:
     body: null
@@ -3072,20 +1170,12 @@
       Cache-Control: ['no-cache, no-store, max-age=0, must-revalidate']
       Content-Length: ['0']
       Content-Type: [application/json]
-<<<<<<< HEAD
-      Date: ['Tue, 12 Dec 2017 16:53:46 GMT']
-=======
       Date: ['Thu, 04 Jan 2018 20:48:11 GMT']
->>>>>>> 899a4518
-      Expires: ['Mon, 01 Jan 1990 00:00:00 GMT']
-      Pragma: [no-cache]
-      Server: [UploadServer]
-      Vary: [Origin, X-Origin]
-<<<<<<< HEAD
-      X-GUploader-UploadID: [AEnB2UoJbGhL049IT7WP44D4cnqJPerFJOKKPEMpe-4J5P1OVxWlyY1HpL1If7sfM84lfbjcrRTp7gSS_MurvmMzzrRsfmC9yQ]
-=======
+      Expires: ['Mon, 01 Jan 1990 00:00:00 GMT']
+      Pragma: [no-cache]
+      Server: [UploadServer]
+      Vary: [Origin, X-Origin]
       X-GUploader-UploadID: [AEnB2UrO8NWAYfUd7PSO5kmHQJzWV_XhJZdm9eMLgMkP66w2aOZf8zHE3OS2x9-wIou6DYHQ7XCo2JGfBKA7cQtcLGiZ38pbVg]
->>>>>>> 899a4518
     status: {code: 204, message: No Content}
 - request:
     body: null
@@ -3105,20 +1195,12 @@
       Cache-Control: ['no-cache, no-store, max-age=0, must-revalidate']
       Content-Length: ['0']
       Content-Type: [application/json]
-<<<<<<< HEAD
-      Date: ['Tue, 12 Dec 2017 16:53:46 GMT']
-=======
       Date: ['Thu, 04 Jan 2018 20:48:11 GMT']
->>>>>>> 899a4518
-      Expires: ['Mon, 01 Jan 1990 00:00:00 GMT']
-      Pragma: [no-cache]
-      Server: [UploadServer]
-      Vary: [Origin, X-Origin]
-<<<<<<< HEAD
-      X-GUploader-UploadID: [AEnB2UoIMPDR7wtNMbfthd2hFOc94y6z0YGDQkdXR0MFMdEuGnGJGWwJcToikIkV9QH1--PaeACnq0m5UdbPt76GLlB55FMhLw]
-=======
+      Expires: ['Mon, 01 Jan 1990 00:00:00 GMT']
+      Pragma: [no-cache]
+      Server: [UploadServer]
+      Vary: [Origin, X-Origin]
       X-GUploader-UploadID: [AEnB2UrYt3Mf64GgLzzZJCZ3fduBayqZ_0Q2z_LWbbQM_M3KyLOS2d-bMFrO0vUonUb_QaTmbiIZubjpWg5dzOkZmLICoN5eQg]
->>>>>>> 899a4518
     status: {code: 204, message: No Content}
 - request:
     body: null
@@ -3138,20 +1220,12 @@
       Cache-Control: ['no-cache, no-store, max-age=0, must-revalidate']
       Content-Length: ['0']
       Content-Type: [application/json]
-<<<<<<< HEAD
-      Date: ['Tue, 12 Dec 2017 16:53:47 GMT']
-=======
       Date: ['Thu, 04 Jan 2018 20:48:11 GMT']
->>>>>>> 899a4518
-      Expires: ['Mon, 01 Jan 1990 00:00:00 GMT']
-      Pragma: [no-cache]
-      Server: [UploadServer]
-      Vary: [Origin, X-Origin]
-<<<<<<< HEAD
-      X-GUploader-UploadID: [AEnB2UrpfRUhgkG5hCEINDmh4poeFj_lmMemwEZBRyNZ60ME-VGFn2g9qN6WghU4SV0cZxG8W7tjcHkkOKm8WLj5dKNNyLU4EQ]
-=======
+      Expires: ['Mon, 01 Jan 1990 00:00:00 GMT']
+      Pragma: [no-cache]
+      Server: [UploadServer]
+      Vary: [Origin, X-Origin]
       X-GUploader-UploadID: [AEnB2UqbN9JBodpFxg7sFpFzu_3tcrkGV50WaAzuwVLHHTrppaoNdHXzZQEoZa1aZbs8WnnpfnCkQmjMTtoZfoV_9QCn6zNS-A]
->>>>>>> 899a4518
     status: {code: 204, message: No Content}
 - request:
     body: null
@@ -3171,20 +1245,12 @@
       Cache-Control: ['no-cache, no-store, max-age=0, must-revalidate']
       Content-Length: ['0']
       Content-Type: [application/json]
-<<<<<<< HEAD
-      Date: ['Tue, 12 Dec 2017 16:53:47 GMT']
-=======
       Date: ['Thu, 04 Jan 2018 20:48:11 GMT']
->>>>>>> 899a4518
-      Expires: ['Mon, 01 Jan 1990 00:00:00 GMT']
-      Pragma: [no-cache]
-      Server: [UploadServer]
-      Vary: [Origin, X-Origin]
-<<<<<<< HEAD
-      X-GUploader-UploadID: [AEnB2UpLFcCV5K4s6-lAUeNCwZpgl7eYcibQ6G7dBrdeGK-8xnRssg2G9dbpCi5q2BR2PDhdLKxQT1cNbS8frli_wRgE-LEkNA]
-=======
+      Expires: ['Mon, 01 Jan 1990 00:00:00 GMT']
+      Pragma: [no-cache]
+      Server: [UploadServer]
+      Vary: [Origin, X-Origin]
       X-GUploader-UploadID: [AEnB2UpznaRlo9M0YjDPH5qmkwt96mWXZpjpiSsLtuyROVvi9XAazWbhymKm5r_UScPzSANFLXs5wiiRZgpMwxYSk7-XhM60UQ]
->>>>>>> 899a4518
     status: {code: 204, message: No Content}
 - request:
     body: null
@@ -3204,19 +1270,11 @@
       Cache-Control: ['no-cache, no-store, max-age=0, must-revalidate']
       Content-Length: ['0']
       Content-Type: [application/json]
-<<<<<<< HEAD
-      Date: ['Tue, 12 Dec 2017 16:53:48 GMT']
-=======
       Date: ['Thu, 04 Jan 2018 20:48:11 GMT']
->>>>>>> 899a4518
-      Expires: ['Mon, 01 Jan 1990 00:00:00 GMT']
-      Pragma: [no-cache]
-      Server: [UploadServer]
-      Vary: [Origin, X-Origin]
-<<<<<<< HEAD
-      X-GUploader-UploadID: [AEnB2UoTiek4tkvzqkUxLE3EtSGCnrbVxhKOoBSYsgLpa1zADVj8Fo5a2up_I6lZTdPEAcCqNH6IumY4TjEGjfbupDYMBcGVZA]
-=======
+      Expires: ['Mon, 01 Jan 1990 00:00:00 GMT']
+      Pragma: [no-cache]
+      Server: [UploadServer]
+      Vary: [Origin, X-Origin]
       X-GUploader-UploadID: [AEnB2Uou1OCLCHSe3efIKYcSgoj1O9F1xJr5QA2Q6u1eLVNaBBB4k3L6RB7EolyLqatXqf3PwSPFdyiG9qaU9IbYyN0J1mWx2g]
->>>>>>> 899a4518
     status: {code: 204, message: No Content}
 version: 1