interactions:
- request:
    body: null
    headers:
      Accept: ['*/*']
      Accept-Encoding: ['gzip, deflate']
      Connection: [keep-alive]
      Content-Length: ['0']
      User-Agent: [python-requests/2.13.0]
    method: POST
    uri: https://www.googleapis.com/oauth2/v4/token?grant_type=refresh_token
  response:
    body:
      string: !!binary |
<<<<<<< HEAD
        H4sIABj25VgC/6tWSkxOTi0uji/Jz07NU7JSUKqoqFDSUVDKTMEQSq0oyCxKLY7PBAkamxkYAMXA
        auJLKgtSQQqdUhOLUouUagFOYrb0VgAAAA==
=======
        H4sIAH1Y5VgC/6tWSq0oyCxKLY7PzFOyUjA2MzDQUVDKTIkvyc9OBYkoVVRUKAGFwPz4ksqCVJCg
        U2piUWoRSDwxOTm1uBhVeS0A03RPm1YAAAA=
>>>>>>> b795204b
    headers:
      Alt-Svc: ['quic=":443"; ma=2592000; v="37,36,35"']
      Cache-Control: ['no-cache, no-store, max-age=0, must-revalidate']
      Content-Encoding: [gzip]
      Content-Type: [application/json; charset=UTF-8]
<<<<<<< HEAD
      Date: ['Thu, 06 Apr 2017 08:02:32 GMT']
=======
      Date: ['Wed, 05 Apr 2017 20:50:06 GMT']
>>>>>>> b795204b
      Expires: ['Mon, 01 Jan 1990 00:00:00 GMT']
      Pragma: [no-cache]
      Server: [GSE]
      Transfer-Encoding: [chunked]
      Vary: [Origin, X-Origin]
      X-Content-Type-Options: [nosniff]
      X-Frame-Options: [SAMEORIGIN]
      X-XSS-Protection: [1; mode=block]
    status: {code: 200, message: OK}
- request:
    body: null
    headers:
      Accept: ['*/*']
      Accept-Encoding: ['gzip, deflate']
      Connection: [keep-alive]
      User-Agent: [python-requests/2.13.0]
    method: GET
    uri: https://www.googleapis.com/storage/v1/b/?project=test_project
  response:
    body: {string: "{\n \"kind\": \"storage#buckets\",\n \"items\": [\n  {\n   \"kind\":
<<<<<<< HEAD
        \"storage#bucket\",\n   \"id\": \"dask-zarr-cache\",\n   \"selfLink\": \"https://www.googleapis.com/storage/v1/b/dask-zarr-cache\",\n
        \  \"projectNumber\": \"211880518801\",\n   \"name\": \"dask-zarr-cache\",\n
        \  \"timeCreated\": \"2017-04-03T14:58:15.917Z\",\n   \"updated\": \"2017-04-03T14:58:15.917Z\",\n
        \  \"metageneration\": \"1\",\n   \"location\": \"EUROPE-WEST1\",\n   \"storageClass\":
        \"REGIONAL\",\n   \"etag\": \"CAE=\"\n  },\n  {\n   \"kind\": \"storage#bucket\",\n
        \  \"id\": \"gcsfs-testing\",\n   \"selfLink\": \"https://www.googleapis.com/storage/v1/b/gcsfs-testing\",\n
        \  \"projectNumber\": \"211880518801\",\n   \"name\": \"gcsfs-testing\",\n
        \  \"timeCreated\": \"2017-04-06T07:16:38.076Z\",\n   \"updated\": \"2017-04-06T07:16:38.076Z\",\n
        \  \"metageneration\": \"1\",\n   \"location\": \"US\",\n   \"storageClass\":
        \"STANDARD\",\n   \"etag\": \"CAE=\"\n  },\n  {\n   \"kind\": \"storage#bucket\",\n
        \  \"id\": \"modis-incoming\",\n   \"selfLink\": \"https://www.googleapis.com/storage/v1/b/modis-incoming\",\n
        \  \"projectNumber\": \"211880518801\",\n   \"name\": \"modis-incoming\",\n
        \  \"timeCreated\": \"2017-03-22T14:30:09.809Z\",\n   \"updated\": \"2017-03-22T14:30:09.809Z\",\n
        \  \"metageneration\": \"1\",\n   \"location\": \"EUROPE-WEST1\",\n   \"storageClass\":
        \"REGIONAL\",\n   \"etag\": \"CAE=\"\n  },\n  {\n   \"kind\": \"storage#bucket\",\n
        \  \"id\": \"satelligence-test\",\n   \"selfLink\": \"https://www.googleapis.com/storage/v1/b/satelligence-test\",\n
        \  \"projectNumber\": \"211880518801\",\n   \"name\": \"satelligence-test\",\n
        \  \"timeCreated\": \"2017-03-22T13:27:09.373Z\",\n   \"updated\": \"2017-03-22T13:27:09.373Z\",\n
        \  \"metageneration\": \"1\",\n   \"location\": \"EUROPE-WEST1\",\n   \"storageClass\":
        \"REGIONAL\",\n   \"etag\": \"CAE=\"\n  }\n ]\n}\n"}
    headers:
      Alt-Svc: ['quic=":443"; ma=2592000; v="37,36,35"']
      Cache-Control: ['private, max-age=0, must-revalidate, no-transform']
      Content-Length: ['1633']
      Content-Type: [application/json; charset=UTF-8]
      Date: ['Thu, 06 Apr 2017 08:02:33 GMT']
      Expires: ['Thu, 06 Apr 2017 08:02:33 GMT']
      Server: [UploadServer]
      Vary: [Origin, X-Origin]
      X-GUploader-UploadID: [AEnB2UrqRIDVeQh9P8Z_tB3sZomPvUECXsEFa7rvxpjNujD_9Zi-M77TFxoSDFCpiGmvHhYJgeYTW1LwE9N9AVNa9smh4ekzMvvYL-1S_CNXpOXTOhHkek0]
=======
        \"storage#bucket\",\n   \"id\": \"anaconda-enterprise\",\n   \"selfLink\":
        \"https://www.googleapis.com/storage/v1/b/anaconda-enterprise\",\n   \"projectNumber\":
        \"586241054156\",\n   \"name\": \"anaconda-enterprise\",\n   \"timeCreated\":
        \"2017-03-30T22:33:29.085Z\",\n   \"updated\": \"2017-03-30T22:33:29.085Z\",\n
        \  \"metageneration\": \"1\",\n   \"location\": \"US\",\n   \"storageClass\":
        \"MULTI_REGIONAL\",\n   \"etag\": \"CAE=\"\n  },\n  {\n   \"kind\": \"storage#bucket\",\n
        \  \"id\": \"anaconda-public-data\",\n   \"selfLink\": \"https://www.googleapis.com/storage/v1/b/anaconda-public-data\",\n
        \  \"projectNumber\": \"586241054156\",\n   \"name\": \"anaconda-public-data\",\n
        \  \"timeCreated\": \"2017-04-05T20:22:12.865Z\",\n   \"updated\": \"2017-04-05T20:22:12.865Z\",\n
        \  \"metageneration\": \"1\",\n   \"location\": \"US\",\n   \"storageClass\":
        \"MULTI_REGIONAL\",\n   \"etag\": \"CAE=\"\n  },\n  {\n   \"kind\": \"storage#bucket\",\n
        \  \"id\": \"artifacts.test_project.appspot.com\",\n   \"selfLink\": \"https://www.googleapis.com/storage/v1/b/artifacts.test_project.appspot.com\",\n
        \  \"projectNumber\": \"586241054156\",\n   \"name\": \"artifacts.test_project.appspot.com\",\n
        \  \"timeCreated\": \"2016-05-17T18:29:22.774Z\",\n   \"updated\": \"2016-05-17T18:29:22.774Z\",\n
        \  \"metageneration\": \"1\",\n   \"location\": \"US\",\n   \"storageClass\":
        \"STANDARD\",\n   \"etag\": \"CAE=\"\n  },\n  {\n   \"kind\": \"storage#bucket\",\n
        \  \"id\": \"blaze-data\",\n   \"selfLink\": \"https://www.googleapis.com/storage/v1/b/blaze-data\",\n
        \  \"projectNumber\": \"586241054156\",\n   \"name\": \"blaze-data\",\n   \"timeCreated\":
        \"2015-09-06T04:08:21.262Z\",\n   \"updated\": \"2015-09-06T15:55:01.051Z\",\n
        \  \"metageneration\": \"2\",\n   \"location\": \"US\",\n   \"storageClass\":
        \"STANDARD\",\n   \"etag\": \"CAI=\"\n  },\n  {\n   \"kind\": \"storage#bucket\",\n
        \  \"id\": \"dask_example_data\",\n   \"selfLink\": \"https://www.googleapis.com/storage/v1/b/dask_example_data\",\n
        \  \"projectNumber\": \"586241054156\",\n   \"name\": \"dask_example_data\",\n
        \  \"timeCreated\": \"2017-02-15T18:07:45.948Z\",\n   \"updated\": \"2017-02-15T18:07:45.948Z\",\n
        \  \"metageneration\": \"1\",\n   \"location\": \"US\",\n   \"storageClass\":
        \"STANDARD\",\n   \"etag\": \"CAE=\"\n  },\n  {\n   \"kind\": \"storage#bucket\",\n
        \  \"id\": \"dataproc-9a39e84b-a055-4877-9be9-ddd9334e6145-us\",\n   \"selfLink\":
        \"https://www.googleapis.com/storage/v1/b/dataproc-9a39e84b-a055-4877-9be9-ddd9334e6145-us\",\n
        \  \"projectNumber\": \"586241054156\",\n   \"name\": \"dataproc-9a39e84b-a055-4877-9be9-ddd9334e6145-us\",\n
        \  \"timeCreated\": \"2017-04-05T02:56:05.533Z\",\n   \"updated\": \"2017-04-05T02:56:05.533Z\",\n
        \  \"metageneration\": \"1\",\n   \"location\": \"US\",\n   \"storageClass\":
        \"STANDARD\",\n   \"etag\": \"CAE=\"\n  },\n  {\n   \"kind\": \"storage#bucket\",\n
        \  \"id\": \"gcsfs-testing\",\n   \"selfLink\": \"https://www.googleapis.com/storage/v1/b/gcsfs-testing\",\n
        \  \"projectNumber\": \"586241054156\",\n   \"name\": \"gcsfs-testing\",\n
        \  \"timeCreated\": \"2017-04-05T13:45:05.641Z\",\n   \"updated\": \"2017-04-05T13:45:05.641Z\",\n
        \  \"metageneration\": \"1\",\n   \"location\": \"US\",\n   \"storageClass\":
        \"STANDARD\",\n   \"etag\": \"CAE=\"\n  }\n ]\n}\n"}
    headers:
      Alt-Svc: ['quic=":443"; ma=2592000; v="37,36,35"']
      Cache-Control: ['private, max-age=0, must-revalidate, no-transform']
      Content-Length: ['2971']
      Content-Type: [application/json; charset=UTF-8]
      Date: ['Wed, 05 Apr 2017 20:50:06 GMT']
      Expires: ['Wed, 05 Apr 2017 20:50:06 GMT']
      Server: [UploadServer]
      Vary: [Origin, X-Origin]
      X-GUploader-UploadID: [AEnB2UrEiLOBp59Q6YTNuSPC9nLGZ9VlUzUKTuKy2WJLFLbbft2JZBCHQmuev4KCTpBXDvLtu31W-W0tnbh8ImRK2skeOZ6dRA]
>>>>>>> b795204b
    status: {code: 200, message: OK}
- request:
    body: null
    headers:
      Accept: ['*/*']
      Accept-Encoding: ['gzip, deflate']
      Connection: [keep-alive]
      Content-Length: ['0']
      User-Agent: [python-requests/2.13.0]
    method: DELETE
    uri: https://www.googleapis.com/storage/v1/b/gcsfs-testing/o/tmp%2Ftest%2Fa
  response:
    body: {string: "{\n \"error\": {\n  \"errors\": [\n   {\n    \"domain\": \"global\",\n
        \   \"reason\": \"notFound\",\n    \"message\": \"Not Found\"\n   }\n  ],\n
        \ \"code\": 404,\n  \"message\": \"Not Found\"\n }\n}\n"}
    headers:
      Alt-Svc: ['quic=":443"; ma=2592000; v="37,36,35"']
      Cache-Control: ['private, max-age=0']
      Content-Length: ['165']
      Content-Type: [application/json; charset=UTF-8]
<<<<<<< HEAD
      Date: ['Thu, 06 Apr 2017 08:02:33 GMT']
      Expires: ['Thu, 06 Apr 2017 08:02:33 GMT']
      Server: [UploadServer]
      Vary: [Origin, X-Origin]
      X-GUploader-UploadID: [AEnB2Ur8ucdQZdTrGSOwx7kERLQx5eeTnA_kaTuos9PCR-fS7UaJErnEQm1os-77HxE8GVnduTKJi2IniDtMxJJzS4kOqzHyNe6wyxtqSkb2KTXZBT-i8o4]
=======
      Date: ['Wed, 05 Apr 2017 20:50:06 GMT']
      Expires: ['Wed, 05 Apr 2017 20:50:06 GMT']
      Server: [UploadServer]
      Vary: [Origin, X-Origin]
      X-GUploader-UploadID: [AEnB2UrWWH1GLV6jI9P6OkKsfba-hcgdMYN5JWHlYuEpNSzwYOyZRA4fjolLJL8OtxgA4-OL9on5Z-treftQpto0f2sNqe87gg]
>>>>>>> b795204b
    status: {code: 404, message: Not Found}
- request:
    body: null
    headers:
      Accept: ['*/*']
      Accept-Encoding: ['gzip, deflate']
      Connection: [keep-alive]
      Content-Length: ['0']
      User-Agent: [python-requests/2.13.0]
    method: DELETE
    uri: https://www.googleapis.com/storage/v1/b/gcsfs-testing/o/tmp%2Ftest%2Fb
  response:
    body: {string: "{\n \"error\": {\n  \"errors\": [\n   {\n    \"domain\": \"global\",\n
        \   \"reason\": \"notFound\",\n    \"message\": \"Not Found\"\n   }\n  ],\n
        \ \"code\": 404,\n  \"message\": \"Not Found\"\n }\n}\n"}
    headers:
      Alt-Svc: ['quic=":443"; ma=2592000; v="37,36,35"']
      Cache-Control: ['private, max-age=0']
      Content-Length: ['165']
      Content-Type: [application/json; charset=UTF-8]
<<<<<<< HEAD
      Date: ['Thu, 06 Apr 2017 08:02:33 GMT']
      Expires: ['Thu, 06 Apr 2017 08:02:33 GMT']
      Server: [UploadServer]
      Vary: [Origin, X-Origin]
      X-GUploader-UploadID: [AEnB2Ur3wj16gOKSe3NZJtlXEDpwTN7rHhduUHZHCd5whM6-JTNSEv6t8LR8qBUYn9rkch4qLEq6Pdd8RVJ8CqaCeGmk5s97DonKliuBkxVIPgICoAXqnFg]
=======
      Date: ['Wed, 05 Apr 2017 20:50:07 GMT']
      Expires: ['Wed, 05 Apr 2017 20:50:07 GMT']
      Server: [UploadServer]
      Vary: [Origin, X-Origin]
      X-GUploader-UploadID: [AEnB2UoJ78IUvf1QKi41S6lhPnHD6G5Cdq-iRPgNzcRVDL8cQFK-ENUdXQVaWeajmICwRpe9nOS-AnafF0MulPHy2K3ncf63bg]
>>>>>>> b795204b
    status: {code: 404, message: Not Found}
- request:
    body: null
    headers:
      Accept: ['*/*']
      Accept-Encoding: ['gzip, deflate']
      Connection: [keep-alive]
      Content-Length: ['0']
      User-Agent: [python-requests/2.13.0]
    method: DELETE
    uri: https://www.googleapis.com/storage/v1/b/gcsfs-testing/o/tmp%2Ftest%2Fc
  response:
    body: {string: "{\n \"error\": {\n  \"errors\": [\n   {\n    \"domain\": \"global\",\n
        \   \"reason\": \"notFound\",\n    \"message\": \"Not Found\"\n   }\n  ],\n
        \ \"code\": 404,\n  \"message\": \"Not Found\"\n }\n}\n"}
    headers:
      Alt-Svc: ['quic=":443"; ma=2592000; v="37,36,35"']
      Cache-Control: ['private, max-age=0']
      Content-Length: ['165']
      Content-Type: [application/json; charset=UTF-8]
<<<<<<< HEAD
      Date: ['Thu, 06 Apr 2017 08:02:33 GMT']
      Expires: ['Thu, 06 Apr 2017 08:02:33 GMT']
      Server: [UploadServer]
      Vary: [Origin, X-Origin]
      X-GUploader-UploadID: [AEnB2UpO80Qps1OH-M0FpVclCidJpylcuw17GO0h0duVRKpG4hDRjZ9s5CuiS5aYRVyE93e6Lo4_3Iu8hKAJGp3tKWvL4ALi9lnQaBOOmdhc-VoJFHCN88w]
=======
      Date: ['Wed, 05 Apr 2017 20:50:07 GMT']
      Expires: ['Wed, 05 Apr 2017 20:50:07 GMT']
      Server: [UploadServer]
      Vary: [Origin, X-Origin]
      X-GUploader-UploadID: [AEnB2UqFdLCTDh_fFYdnORfvVxUU80GHtr1uxZm0wWBiU_G7aRXywRM8n9zUZTFCZ-nJ-glEMBEaEGDkeX-OGqXABOe5p1lbKw]
>>>>>>> b795204b
    status: {code: 404, message: Not Found}
- request:
    body: null
    headers:
      Accept: ['*/*']
      Accept-Encoding: ['gzip, deflate']
      Connection: [keep-alive]
      Content-Length: ['0']
      User-Agent: [python-requests/2.13.0]
    method: DELETE
    uri: https://www.googleapis.com/storage/v1/b/gcsfs-testing/o/tmp%2Ftest%2Fd
  response:
    body: {string: "{\n \"error\": {\n  \"errors\": [\n   {\n    \"domain\": \"global\",\n
        \   \"reason\": \"notFound\",\n    \"message\": \"Not Found\"\n   }\n  ],\n
        \ \"code\": 404,\n  \"message\": \"Not Found\"\n }\n}\n"}
    headers:
      Alt-Svc: ['quic=":443"; ma=2592000; v="37,36,35"']
      Cache-Control: ['private, max-age=0']
      Content-Length: ['165']
      Content-Type: [application/json; charset=UTF-8]
<<<<<<< HEAD
      Date: ['Thu, 06 Apr 2017 08:02:34 GMT']
      Expires: ['Thu, 06 Apr 2017 08:02:34 GMT']
      Server: [UploadServer]
      Vary: [Origin, X-Origin]
      X-GUploader-UploadID: [AEnB2Uoh2Fzg238qWvL-23rXWMJDwD3EjwjIHSgmPO2Z0aylXhYtNmIcQJ_L1x4wE4HiQJcH9G-gTSVjk-jgt7_VCA-6n7NHBOwTKva71REfp_TwQYTejFc]
=======
      Date: ['Wed, 05 Apr 2017 20:50:07 GMT']
      Expires: ['Wed, 05 Apr 2017 20:50:07 GMT']
      Server: [UploadServer]
      Vary: [Origin, X-Origin]
      X-GUploader-UploadID: [AEnB2Urx_3Vex0oGiK50OqED-hLx-PHBziNl-bQZwIJe3DaxRFIYwAaU1ZLmaCgbvgUwZG-vi1G4_YV9b10K5v0HCyjFqeQbAw]
>>>>>>> b795204b
    status: {code: 404, message: Not Found}
- request:
    body: null
    headers:
      Accept: ['*/*']
      Accept-Encoding: ['gzip, deflate']
      Connection: [keep-alive]
      Content-Length: ['0']
      User-Agent: [python-requests/2.13.0]
    method: POST
    uri: https://www.googleapis.com/oauth2/v4/token?grant_type=refresh_token
  response:
    body:
      string: !!binary |
<<<<<<< HEAD
        H4sIABr25VgC/6tWSkxOTi0uji/Jz07NU7JSUKqoqFDSUVDKTMEQSq0oyCxKLY7PBAkamxkYAMXA
        auJLKgtSQQqdUhOLUouUagFOYrb0VgAAAA==
=======
        H4sIAH9Y5VgC/6tWSq0oyCxKLY7PzFOyUjA2MzDQUVDKTIkvyc9OBYkoVVRUKAGFwPz4ksqCVJCg
        U2piUWoRSDwxOTm1uBhVeS0A03RPm1YAAAA=
>>>>>>> b795204b
    headers:
      Alt-Svc: ['quic=":443"; ma=2592000; v="37,36,35"']
      Cache-Control: ['no-cache, no-store, max-age=0, must-revalidate']
      Content-Encoding: [gzip]
      Content-Type: [application/json; charset=UTF-8]
<<<<<<< HEAD
      Date: ['Thu, 06 Apr 2017 08:02:34 GMT']
=======
      Date: ['Wed, 05 Apr 2017 20:50:07 GMT']
>>>>>>> b795204b
      Expires: ['Mon, 01 Jan 1990 00:00:00 GMT']
      Pragma: [no-cache]
      Server: [GSE]
      Transfer-Encoding: [chunked]
      Vary: [Origin, X-Origin]
      X-Content-Type-Options: [nosniff]
      X-Frame-Options: [SAMEORIGIN]
      X-XSS-Protection: [1; mode=block]
    status: {code: 200, message: OK}
- request:
    body: null
    headers:
      Accept: ['*/*']
      Accept-Encoding: ['gzip, deflate']
      Connection: [keep-alive]
      Content-Length: ['0']
      User-Agent: [python-requests/2.13.0]
    method: POST
    uri: https://www.googleapis.com/upload/storage/v1/b/gcsfs-testing/o?name=tmp%2Ftest%2Fa&uploadType=media
  response:
<<<<<<< HEAD
    body: {string: "{\n \"kind\": \"storage#object\",\n \"id\": \"gcsfs-testing/tmp/test/a/1491465754337608\",\n
        \"selfLink\": \"https://www.googleapis.com/storage/v1/b/gcsfs-testing/o/tmp%2Ftest%2Fa\",\n
        \"name\": \"tmp/test/a\",\n \"bucket\": \"gcsfs-testing\",\n \"generation\":
        \"1491465754337608\",\n \"metageneration\": \"1\",\n \"timeCreated\": \"2017-04-06T08:02:34.276Z\",\n
        \"updated\": \"2017-04-06T08:02:34.276Z\",\n \"storageClass\": \"STANDARD\",\n
        \"timeStorageClassUpdated\": \"2017-04-06T08:02:34.276Z\",\n \"size\": \"0\",\n
        \"md5Hash\": \"1B2M2Y8AsgTpgAmY7PhCfg==\",\n \"mediaLink\": \"https://www.googleapis.com/download/storage/v1/b/gcsfs-testing/o/tmp%2Ftest%2Fa?generation=1491465754337608&alt=media\",\n
        \"crc32c\": \"AAAAAA==\",\n \"etag\": \"CMjC7fOuj9MCEAE=\"\n}\n"}
=======
    body: {string: "{\n \"kind\": \"storage#object\",\n \"id\": \"gcsfs-testing/tmp/test/a/1491425408103251\",\n
        \"selfLink\": \"https://www.googleapis.com/storage/v1/b/gcsfs-testing/o/tmp%2Ftest%2Fa\",\n
        \"name\": \"tmp/test/a\",\n \"bucket\": \"gcsfs-testing\",\n \"generation\":
        \"1491425408103251\",\n \"metageneration\": \"1\",\n \"timeCreated\": \"2017-04-05T20:50:08.082Z\",\n
        \"updated\": \"2017-04-05T20:50:08.082Z\",\n \"storageClass\": \"STANDARD\",\n
        \"timeStorageClassUpdated\": \"2017-04-05T20:50:08.082Z\",\n \"size\": \"0\",\n
        \"md5Hash\": \"1B2M2Y8AsgTpgAmY7PhCfg==\",\n \"mediaLink\": \"https://www.googleapis.com/download/storage/v1/b/gcsfs-testing/o/tmp%2Ftest%2Fa?generation=1491425408103251&alt=media\",\n
        \"crc32c\": \"AAAAAA==\",\n \"etag\": \"CNPmos2YjtMCEAE=\"\n}\n"}
>>>>>>> b795204b
    headers:
      Alt-Svc: ['quic=":443"; ma=2592000; v="37,36,35"']
      Cache-Control: ['no-cache, no-store, max-age=0, must-revalidate']
      Content-Length: ['689']
      Content-Type: [application/json; charset=UTF-8]
<<<<<<< HEAD
      Date: ['Thu, 06 Apr 2017 08:02:34 GMT']
      ETag: [CMjC7fOuj9MCEAE=]
=======
      Date: ['Wed, 05 Apr 2017 20:50:08 GMT']
      ETag: [CNPmos2YjtMCEAE=]
>>>>>>> b795204b
      Expires: ['Mon, 01 Jan 1990 00:00:00 GMT']
      Pragma: [no-cache]
      Server: [UploadServer]
      Vary: [Origin, X-Origin]
<<<<<<< HEAD
      X-GUploader-UploadID: [AEnB2UrGfhGxnoRb8gXkrCzdR_BzjyQ3kmGvOnHklVpgkjl571lyuW6dzxPurlOY0YqNxLK_VqgeLBtux_5RXr1Pjw7m5ZJjZYpjiX2pyQhDjIHGgvBwrQw]
=======
      X-GUploader-UploadID: [AEnB2Uof1a0pmLHAtOURxskn1mcGd-aBPuvvJl5UKgU9RB1ELY-ZiInCghJbQFU6eY2qFbSQ20MvY331W26p8gBQoUrxkkJI3A]
>>>>>>> b795204b
    status: {code: 200, message: OK}
- request:
    body: null
    headers:
      Accept: ['*/*']
      Accept-Encoding: ['gzip, deflate']
      Connection: [keep-alive]
      User-Agent: [python-requests/2.13.0]
    method: GET
    uri: https://www.googleapis.com/storage/v1/b/gcsfs-testing/o/?maxResults=1000
  response:
    body: {string: "{\n \"kind\": \"storage#objects\",\n \"items\": [\n  {\n   \"kind\":
<<<<<<< HEAD
        \"storage#object\",\n   \"id\": \"gcsfs-testing/tmp/test/a/1491465754337608\",\n
        \  \"selfLink\": \"https://www.googleapis.com/storage/v1/b/gcsfs-testing/o/tmp%2Ftest%2Fa\",\n
        \  \"name\": \"tmp/test/a\",\n   \"bucket\": \"gcsfs-testing\",\n   \"generation\":
        \"1491465754337608\",\n   \"metageneration\": \"1\",\n   \"timeCreated\":
        \"2017-04-06T08:02:34.276Z\",\n   \"updated\": \"2017-04-06T08:02:34.276Z\",\n
        \  \"storageClass\": \"STANDARD\",\n   \"timeStorageClassUpdated\": \"2017-04-06T08:02:34.276Z\",\n
        \  \"size\": \"0\",\n   \"md5Hash\": \"1B2M2Y8AsgTpgAmY7PhCfg==\",\n   \"mediaLink\":
        \"https://www.googleapis.com/download/storage/v1/b/gcsfs-testing/o/tmp%2Ftest%2Fa?generation=1491465754337608&alt=media\",\n
        \  \"crc32c\": \"AAAAAA==\",\n   \"etag\": \"CMjC7fOuj9MCEAE=\"\n  }\n ]\n}\n"}
=======
        \"storage#object\",\n   \"id\": \"gcsfs-testing/tmp/test/a/1491425408103251\",\n
        \  \"selfLink\": \"https://www.googleapis.com/storage/v1/b/gcsfs-testing/o/tmp%2Ftest%2Fa\",\n
        \  \"name\": \"tmp/test/a\",\n   \"bucket\": \"gcsfs-testing\",\n   \"generation\":
        \"1491425408103251\",\n   \"metageneration\": \"1\",\n   \"timeCreated\":
        \"2017-04-05T20:50:08.082Z\",\n   \"updated\": \"2017-04-05T20:50:08.082Z\",\n
        \  \"storageClass\": \"STANDARD\",\n   \"timeStorageClassUpdated\": \"2017-04-05T20:50:08.082Z\",\n
        \  \"size\": \"0\",\n   \"md5Hash\": \"1B2M2Y8AsgTpgAmY7PhCfg==\",\n   \"mediaLink\":
        \"https://www.googleapis.com/download/storage/v1/b/gcsfs-testing/o/tmp%2Ftest%2Fa?generation=1491425408103251&alt=media\",\n
        \  \"crc32c\": \"AAAAAA==\",\n   \"etag\": \"CNPmos2YjtMCEAE=\"\n  }\n ]\n}\n"}
>>>>>>> b795204b
    headers:
      Alt-Svc: ['quic=":443"; ma=2592000; v="37,36,35"']
      Cache-Control: ['private, max-age=0, must-revalidate, no-transform']
      Content-Length: ['772']
      Content-Type: [application/json; charset=UTF-8]
<<<<<<< HEAD
      Date: ['Thu, 06 Apr 2017 08:02:35 GMT']
      Expires: ['Thu, 06 Apr 2017 08:02:35 GMT']
      Server: [UploadServer]
      Vary: [Origin, X-Origin]
      X-GUploader-UploadID: [AEnB2UrcOD3-kq-PxmQd2qSrUV2oeuW0lPR-98pjLgL1LJW9O9GyAF6Ao5L5z4bYvMKuGElvdTJWPXFwp-sMG4Onte_GpPcmK5t85rWEOM_5LtD-PYNWjPM]
=======
      Date: ['Wed, 05 Apr 2017 20:50:08 GMT']
      Expires: ['Wed, 05 Apr 2017 20:50:08 GMT']
      Server: [UploadServer]
      Vary: [Origin, X-Origin]
      X-GUploader-UploadID: [AEnB2UqH_7a3aTWV6wj6kejk_uM0_IPvV0y4lER71cx56NB2aPAVdQjorZ22KBxqPnh_GaEwOcbUuahdujiUGJ2Srbua39LHFw]
>>>>>>> b795204b
    status: {code: 200, message: OK}
- request:
    body: null
    headers:
      Accept: ['*/*']
      Accept-Encoding: ['gzip, deflate']
      Connection: [keep-alive]
      User-Agent: [python-requests/2.13.0]
    method: GET
    uri: https://www.googleapis.com/storage/v1/b/gcsfs-testing/o/?maxResults=1000
  response:
    body: {string: "{\n \"kind\": \"storage#objects\",\n \"items\": [\n  {\n   \"kind\":
<<<<<<< HEAD
        \"storage#object\",\n   \"id\": \"gcsfs-testing/tmp/test/a/1491465754337608\",\n
        \  \"selfLink\": \"https://www.googleapis.com/storage/v1/b/gcsfs-testing/o/tmp%2Ftest%2Fa\",\n
        \  \"name\": \"tmp/test/a\",\n   \"bucket\": \"gcsfs-testing\",\n   \"generation\":
        \"1491465754337608\",\n   \"metageneration\": \"1\",\n   \"timeCreated\":
        \"2017-04-06T08:02:34.276Z\",\n   \"updated\": \"2017-04-06T08:02:34.276Z\",\n
        \  \"storageClass\": \"STANDARD\",\n   \"timeStorageClassUpdated\": \"2017-04-06T08:02:34.276Z\",\n
        \  \"size\": \"0\",\n   \"md5Hash\": \"1B2M2Y8AsgTpgAmY7PhCfg==\",\n   \"mediaLink\":
        \"https://www.googleapis.com/download/storage/v1/b/gcsfs-testing/o/tmp%2Ftest%2Fa?generation=1491465754337608&alt=media\",\n
        \  \"crc32c\": \"AAAAAA==\",\n   \"etag\": \"CMjC7fOuj9MCEAE=\"\n  }\n ]\n}\n"}
=======
        \"storage#object\",\n   \"id\": \"gcsfs-testing/tmp/test/a/1491425408103251\",\n
        \  \"selfLink\": \"https://www.googleapis.com/storage/v1/b/gcsfs-testing/o/tmp%2Ftest%2Fa\",\n
        \  \"name\": \"tmp/test/a\",\n   \"bucket\": \"gcsfs-testing\",\n   \"generation\":
        \"1491425408103251\",\n   \"metageneration\": \"1\",\n   \"timeCreated\":
        \"2017-04-05T20:50:08.082Z\",\n   \"updated\": \"2017-04-05T20:50:08.082Z\",\n
        \  \"storageClass\": \"STANDARD\",\n   \"timeStorageClassUpdated\": \"2017-04-05T20:50:08.082Z\",\n
        \  \"size\": \"0\",\n   \"md5Hash\": \"1B2M2Y8AsgTpgAmY7PhCfg==\",\n   \"mediaLink\":
        \"https://www.googleapis.com/download/storage/v1/b/gcsfs-testing/o/tmp%2Ftest%2Fa?generation=1491425408103251&alt=media\",\n
        \  \"crc32c\": \"AAAAAA==\",\n   \"etag\": \"CNPmos2YjtMCEAE=\"\n  }\n ]\n}\n"}
>>>>>>> b795204b
    headers:
      Alt-Svc: ['quic=":443"; ma=2592000; v="37,36,35"']
      Cache-Control: ['private, max-age=0, must-revalidate, no-transform']
      Content-Length: ['772']
      Content-Type: [application/json; charset=UTF-8]
<<<<<<< HEAD
      Date: ['Thu, 06 Apr 2017 08:02:35 GMT']
      Expires: ['Thu, 06 Apr 2017 08:02:35 GMT']
      Server: [UploadServer]
      Vary: [Origin, X-Origin]
      X-GUploader-UploadID: [AEnB2UrdPEi9_28UiAo0BG4NjXHmPAKpb60UyYXg0-I7bcIwf_aFN2u3NPmeB2mvHLmdRcT2xxQFy8Jru-CXtF-wC1iyUAziCRMZs3wcugiSa_1kxeBfemo]
=======
      Date: ['Wed, 05 Apr 2017 20:50:08 GMT']
      Expires: ['Wed, 05 Apr 2017 20:50:08 GMT']
      Server: [UploadServer]
      Vary: [Origin, X-Origin]
      X-GUploader-UploadID: [AEnB2UpsARWpn_IlaycO1jd-RYXiHJc6d95LOmufYur_q-DI_NW5zwnJ5KIFSWuI0KmjPkaZj6NSxWw4LnZWOYxDvqqHQVzLpw]
>>>>>>> b795204b
    status: {code: 200, message: OK}
- request:
    body: null
    headers:
      Accept: ['*/*']
      Accept-Encoding: ['gzip, deflate']
      Connection: [keep-alive]
      Content-Length: ['0']
      User-Agent: [python-requests/2.13.0]
    method: DELETE
    uri: https://www.googleapis.com/storage/v1/b/gcsfs-testing/o/tmp%2Ftest%2Fa
  response:
    body: {string: ''}
    headers:
      Alt-Svc: ['quic=":443"; ma=2592000; v="37,36,35"']
      Cache-Control: ['no-cache, no-store, max-age=0, must-revalidate']
      Content-Length: ['0']
      Content-Type: [application/json]
<<<<<<< HEAD
      Date: ['Thu, 06 Apr 2017 08:02:35 GMT']
=======
      Date: ['Wed, 05 Apr 2017 20:50:09 GMT']
>>>>>>> b795204b
      Expires: ['Mon, 01 Jan 1990 00:00:00 GMT']
      Pragma: [no-cache]
      Server: [UploadServer]
      Vary: [Origin, X-Origin]
<<<<<<< HEAD
      X-GUploader-UploadID: [AEnB2Uo9vRUbjDpTStzfwlroony_S1u2Hbjx1z9LNcoRySa3JP0LLY9pK0qgtqnpEF7EI4u4DHcTCT7vSe0SP3bVrHVyaxuKMwq9C_uqQ9cHld_HZm68_cM]
=======
      X-GUploader-UploadID: [AEnB2UrvXuiWnp0lz_FV1c4tJnHswM-vEVpynjZs4WPNl4-hGHhpJmwRUz7E8X8Wi4pMkvvHrqIZdthmUJB3qYmXBtckjjI73A]
>>>>>>> b795204b
    status: {code: 204, message: No Content}
version: 1<|MERGE_RESOLUTION|>--- conflicted
+++ resolved
@@ -12,23 +12,14 @@
   response:
     body:
       string: !!binary |
-<<<<<<< HEAD
-        H4sIABj25VgC/6tWSkxOTi0uji/Jz07NU7JSUKqoqFDSUVDKTMEQSq0oyCxKLY7PBAkamxkYAMXA
-        auJLKgtSQQqdUhOLUouUagFOYrb0VgAAAA==
-=======
-        H4sIAH1Y5VgC/6tWSq0oyCxKLY7PzFOyUjA2MzDQUVDKTIkvyc9OBYkoVVRUKAGFwPz4ksqCVJCg
-        U2piUWoRSDwxOTm1uBhVeS0A03RPm1YAAAA=
->>>>>>> b795204b
+        H4sIADc751gC/6tWSkxOTi0uji/Jz07NU7JSUKqoqFDSUVBKrSjILEotjs8ECRqbGRgAxTJTMJSB
+        +fEllQWpIEGn1MSi1CKlWgA253KRVgAAAA==
     headers:
       Alt-Svc: ['quic=":443"; ma=2592000; v="37,36,35"']
       Cache-Control: ['no-cache, no-store, max-age=0, must-revalidate']
       Content-Encoding: [gzip]
       Content-Type: [application/json; charset=UTF-8]
-<<<<<<< HEAD
-      Date: ['Thu, 06 Apr 2017 08:02:32 GMT']
-=======
-      Date: ['Wed, 05 Apr 2017 20:50:06 GMT']
->>>>>>> b795204b
+      Date: ['Fri, 07 Apr 2017 07:09:43 GMT']
       Expires: ['Mon, 01 Jan 1990 00:00:00 GMT']
       Pragma: [no-cache]
       Server: [GSE]
@@ -49,10 +40,14 @@
     uri: https://www.googleapis.com/storage/v1/b/?project=test_project
   response:
     body: {string: "{\n \"kind\": \"storage#buckets\",\n \"items\": [\n  {\n   \"kind\":
-<<<<<<< HEAD
         \"storage#bucket\",\n   \"id\": \"dask-zarr-cache\",\n   \"selfLink\": \"https://www.googleapis.com/storage/v1/b/dask-zarr-cache\",\n
         \  \"projectNumber\": \"211880518801\",\n   \"name\": \"dask-zarr-cache\",\n
         \  \"timeCreated\": \"2017-04-03T14:58:15.917Z\",\n   \"updated\": \"2017-04-03T14:58:15.917Z\",\n
+        \  \"metageneration\": \"1\",\n   \"location\": \"EUROPE-WEST1\",\n   \"storageClass\":
+        \"REGIONAL\",\n   \"etag\": \"CAE=\"\n  },\n  {\n   \"kind\": \"storage#bucket\",\n
+        \  \"id\": \"dprof-cache\",\n   \"selfLink\": \"https://www.googleapis.com/storage/v1/b/dprof-cache\",\n
+        \  \"projectNumber\": \"211880518801\",\n   \"name\": \"dprof-cache\",\n   \"timeCreated\":
+        \"2017-04-06T09:29:42.248Z\",\n   \"updated\": \"2017-04-06T09:29:42.248Z\",\n
         \  \"metageneration\": \"1\",\n   \"location\": \"EUROPE-WEST1\",\n   \"storageClass\":
         \"REGIONAL\",\n   \"etag\": \"CAE=\"\n  },\n  {\n   \"kind\": \"storage#bucket\",\n
         \  \"id\": \"gcsfs-testing\",\n   \"selfLink\": \"https://www.googleapis.com/storage/v1/b/gcsfs-testing\",\n
@@ -73,62 +68,13 @@
     headers:
       Alt-Svc: ['quic=":443"; ma=2592000; v="37,36,35"']
       Cache-Control: ['private, max-age=0, must-revalidate, no-transform']
-      Content-Length: ['1633']
-      Content-Type: [application/json; charset=UTF-8]
-      Date: ['Thu, 06 Apr 2017 08:02:33 GMT']
-      Expires: ['Thu, 06 Apr 2017 08:02:33 GMT']
-      Server: [UploadServer]
-      Vary: [Origin, X-Origin]
-      X-GUploader-UploadID: [AEnB2UrqRIDVeQh9P8Z_tB3sZomPvUECXsEFa7rvxpjNujD_9Zi-M77TFxoSDFCpiGmvHhYJgeYTW1LwE9N9AVNa9smh4ekzMvvYL-1S_CNXpOXTOhHkek0]
-=======
-        \"storage#bucket\",\n   \"id\": \"anaconda-enterprise\",\n   \"selfLink\":
-        \"https://www.googleapis.com/storage/v1/b/anaconda-enterprise\",\n   \"projectNumber\":
-        \"586241054156\",\n   \"name\": \"anaconda-enterprise\",\n   \"timeCreated\":
-        \"2017-03-30T22:33:29.085Z\",\n   \"updated\": \"2017-03-30T22:33:29.085Z\",\n
-        \  \"metageneration\": \"1\",\n   \"location\": \"US\",\n   \"storageClass\":
-        \"MULTI_REGIONAL\",\n   \"etag\": \"CAE=\"\n  },\n  {\n   \"kind\": \"storage#bucket\",\n
-        \  \"id\": \"anaconda-public-data\",\n   \"selfLink\": \"https://www.googleapis.com/storage/v1/b/anaconda-public-data\",\n
-        \  \"projectNumber\": \"586241054156\",\n   \"name\": \"anaconda-public-data\",\n
-        \  \"timeCreated\": \"2017-04-05T20:22:12.865Z\",\n   \"updated\": \"2017-04-05T20:22:12.865Z\",\n
-        \  \"metageneration\": \"1\",\n   \"location\": \"US\",\n   \"storageClass\":
-        \"MULTI_REGIONAL\",\n   \"etag\": \"CAE=\"\n  },\n  {\n   \"kind\": \"storage#bucket\",\n
-        \  \"id\": \"artifacts.test_project.appspot.com\",\n   \"selfLink\": \"https://www.googleapis.com/storage/v1/b/artifacts.test_project.appspot.com\",\n
-        \  \"projectNumber\": \"586241054156\",\n   \"name\": \"artifacts.test_project.appspot.com\",\n
-        \  \"timeCreated\": \"2016-05-17T18:29:22.774Z\",\n   \"updated\": \"2016-05-17T18:29:22.774Z\",\n
-        \  \"metageneration\": \"1\",\n   \"location\": \"US\",\n   \"storageClass\":
-        \"STANDARD\",\n   \"etag\": \"CAE=\"\n  },\n  {\n   \"kind\": \"storage#bucket\",\n
-        \  \"id\": \"blaze-data\",\n   \"selfLink\": \"https://www.googleapis.com/storage/v1/b/blaze-data\",\n
-        \  \"projectNumber\": \"586241054156\",\n   \"name\": \"blaze-data\",\n   \"timeCreated\":
-        \"2015-09-06T04:08:21.262Z\",\n   \"updated\": \"2015-09-06T15:55:01.051Z\",\n
-        \  \"metageneration\": \"2\",\n   \"location\": \"US\",\n   \"storageClass\":
-        \"STANDARD\",\n   \"etag\": \"CAI=\"\n  },\n  {\n   \"kind\": \"storage#bucket\",\n
-        \  \"id\": \"dask_example_data\",\n   \"selfLink\": \"https://www.googleapis.com/storage/v1/b/dask_example_data\",\n
-        \  \"projectNumber\": \"586241054156\",\n   \"name\": \"dask_example_data\",\n
-        \  \"timeCreated\": \"2017-02-15T18:07:45.948Z\",\n   \"updated\": \"2017-02-15T18:07:45.948Z\",\n
-        \  \"metageneration\": \"1\",\n   \"location\": \"US\",\n   \"storageClass\":
-        \"STANDARD\",\n   \"etag\": \"CAE=\"\n  },\n  {\n   \"kind\": \"storage#bucket\",\n
-        \  \"id\": \"dataproc-9a39e84b-a055-4877-9be9-ddd9334e6145-us\",\n   \"selfLink\":
-        \"https://www.googleapis.com/storage/v1/b/dataproc-9a39e84b-a055-4877-9be9-ddd9334e6145-us\",\n
-        \  \"projectNumber\": \"586241054156\",\n   \"name\": \"dataproc-9a39e84b-a055-4877-9be9-ddd9334e6145-us\",\n
-        \  \"timeCreated\": \"2017-04-05T02:56:05.533Z\",\n   \"updated\": \"2017-04-05T02:56:05.533Z\",\n
-        \  \"metageneration\": \"1\",\n   \"location\": \"US\",\n   \"storageClass\":
-        \"STANDARD\",\n   \"etag\": \"CAE=\"\n  },\n  {\n   \"kind\": \"storage#bucket\",\n
-        \  \"id\": \"gcsfs-testing\",\n   \"selfLink\": \"https://www.googleapis.com/storage/v1/b/gcsfs-testing\",\n
-        \  \"projectNumber\": \"586241054156\",\n   \"name\": \"gcsfs-testing\",\n
-        \  \"timeCreated\": \"2017-04-05T13:45:05.641Z\",\n   \"updated\": \"2017-04-05T13:45:05.641Z\",\n
-        \  \"metageneration\": \"1\",\n   \"location\": \"US\",\n   \"storageClass\":
-        \"STANDARD\",\n   \"etag\": \"CAE=\"\n  }\n ]\n}\n"}
-    headers:
-      Alt-Svc: ['quic=":443"; ma=2592000; v="37,36,35"']
-      Cache-Control: ['private, max-age=0, must-revalidate, no-transform']
-      Content-Length: ['2971']
-      Content-Type: [application/json; charset=UTF-8]
-      Date: ['Wed, 05 Apr 2017 20:50:06 GMT']
-      Expires: ['Wed, 05 Apr 2017 20:50:06 GMT']
-      Server: [UploadServer]
-      Vary: [Origin, X-Origin]
-      X-GUploader-UploadID: [AEnB2UrEiLOBp59Q6YTNuSPC9nLGZ9VlUzUKTuKy2WJLFLbbft2JZBCHQmuev4KCTpBXDvLtu31W-W0tnbh8ImRK2skeOZ6dRA]
->>>>>>> b795204b
+      Content-Length: ['2021']
+      Content-Type: [application/json; charset=UTF-8]
+      Date: ['Fri, 07 Apr 2017 07:09:44 GMT']
+      Expires: ['Fri, 07 Apr 2017 07:09:44 GMT']
+      Server: [UploadServer]
+      Vary: [Origin, X-Origin]
+      X-GUploader-UploadID: [AEnB2UqQ-uupAg9yQOk58U5hiE4tEww90p6KjmpjLEbvCs48c9-xCxdrw3Vha8swOYVzlqlHkxa4EUjGqABF03OvZzbzL7cj-Q]
     status: {code: 200, message: OK}
 - request:
     body: null
@@ -149,19 +95,11 @@
       Cache-Control: ['private, max-age=0']
       Content-Length: ['165']
       Content-Type: [application/json; charset=UTF-8]
-<<<<<<< HEAD
-      Date: ['Thu, 06 Apr 2017 08:02:33 GMT']
-      Expires: ['Thu, 06 Apr 2017 08:02:33 GMT']
-      Server: [UploadServer]
-      Vary: [Origin, X-Origin]
-      X-GUploader-UploadID: [AEnB2Ur8ucdQZdTrGSOwx7kERLQx5eeTnA_kaTuos9PCR-fS7UaJErnEQm1os-77HxE8GVnduTKJi2IniDtMxJJzS4kOqzHyNe6wyxtqSkb2KTXZBT-i8o4]
-=======
-      Date: ['Wed, 05 Apr 2017 20:50:06 GMT']
-      Expires: ['Wed, 05 Apr 2017 20:50:06 GMT']
-      Server: [UploadServer]
-      Vary: [Origin, X-Origin]
-      X-GUploader-UploadID: [AEnB2UrWWH1GLV6jI9P6OkKsfba-hcgdMYN5JWHlYuEpNSzwYOyZRA4fjolLJL8OtxgA4-OL9on5Z-treftQpto0f2sNqe87gg]
->>>>>>> b795204b
+      Date: ['Fri, 07 Apr 2017 07:09:44 GMT']
+      Expires: ['Fri, 07 Apr 2017 07:09:44 GMT']
+      Server: [UploadServer]
+      Vary: [Origin, X-Origin]
+      X-GUploader-UploadID: [AEnB2UqyliM6C3d-IYFunv2E4fU2WY2Kn5YkN7Iq3IWpKxTOYrifuv-kOoIsyEWdyxKnbLI9TXrRJTpxE5QSgy7l2WFgpUpB8Q]
     status: {code: 404, message: Not Found}
 - request:
     body: null
@@ -182,19 +120,11 @@
       Cache-Control: ['private, max-age=0']
       Content-Length: ['165']
       Content-Type: [application/json; charset=UTF-8]
-<<<<<<< HEAD
-      Date: ['Thu, 06 Apr 2017 08:02:33 GMT']
-      Expires: ['Thu, 06 Apr 2017 08:02:33 GMT']
-      Server: [UploadServer]
-      Vary: [Origin, X-Origin]
-      X-GUploader-UploadID: [AEnB2Ur3wj16gOKSe3NZJtlXEDpwTN7rHhduUHZHCd5whM6-JTNSEv6t8LR8qBUYn9rkch4qLEq6Pdd8RVJ8CqaCeGmk5s97DonKliuBkxVIPgICoAXqnFg]
-=======
-      Date: ['Wed, 05 Apr 2017 20:50:07 GMT']
-      Expires: ['Wed, 05 Apr 2017 20:50:07 GMT']
-      Server: [UploadServer]
-      Vary: [Origin, X-Origin]
-      X-GUploader-UploadID: [AEnB2UoJ78IUvf1QKi41S6lhPnHD6G5Cdq-iRPgNzcRVDL8cQFK-ENUdXQVaWeajmICwRpe9nOS-AnafF0MulPHy2K3ncf63bg]
->>>>>>> b795204b
+      Date: ['Fri, 07 Apr 2017 07:09:45 GMT']
+      Expires: ['Fri, 07 Apr 2017 07:09:45 GMT']
+      Server: [UploadServer]
+      Vary: [Origin, X-Origin]
+      X-GUploader-UploadID: [AEnB2Uo11MeFlnA9SlGvlnkh0rB2vi2_4_gZ-M4KlVSltLiYc095a8FSmxombYSMVL8Rmjws0ehRYocAEZ6KWbLAwMmF7R5k-TaYXCFimzgNSg9mSpZ72_E]
     status: {code: 404, message: Not Found}
 - request:
     body: null
@@ -215,19 +145,11 @@
       Cache-Control: ['private, max-age=0']
       Content-Length: ['165']
       Content-Type: [application/json; charset=UTF-8]
-<<<<<<< HEAD
-      Date: ['Thu, 06 Apr 2017 08:02:33 GMT']
-      Expires: ['Thu, 06 Apr 2017 08:02:33 GMT']
-      Server: [UploadServer]
-      Vary: [Origin, X-Origin]
-      X-GUploader-UploadID: [AEnB2UpO80Qps1OH-M0FpVclCidJpylcuw17GO0h0duVRKpG4hDRjZ9s5CuiS5aYRVyE93e6Lo4_3Iu8hKAJGp3tKWvL4ALi9lnQaBOOmdhc-VoJFHCN88w]
-=======
-      Date: ['Wed, 05 Apr 2017 20:50:07 GMT']
-      Expires: ['Wed, 05 Apr 2017 20:50:07 GMT']
-      Server: [UploadServer]
-      Vary: [Origin, X-Origin]
-      X-GUploader-UploadID: [AEnB2UqFdLCTDh_fFYdnORfvVxUU80GHtr1uxZm0wWBiU_G7aRXywRM8n9zUZTFCZ-nJ-glEMBEaEGDkeX-OGqXABOe5p1lbKw]
->>>>>>> b795204b
+      Date: ['Fri, 07 Apr 2017 07:09:45 GMT']
+      Expires: ['Fri, 07 Apr 2017 07:09:45 GMT']
+      Server: [UploadServer]
+      Vary: [Origin, X-Origin]
+      X-GUploader-UploadID: [AEnB2UplHy9jqRhFm5b0gIDsBzEkWAAYCSSi_YgGbGgoWKgKqDjmdlXg4KOaWrX0xHmyIPGcSS95Jisw2kXu5JndqUbF0RO2OPJiTwEiv3jrfju4Ua52-JQ]
     status: {code: 404, message: Not Found}
 - request:
     body: null
@@ -248,19 +170,11 @@
       Cache-Control: ['private, max-age=0']
       Content-Length: ['165']
       Content-Type: [application/json; charset=UTF-8]
-<<<<<<< HEAD
-      Date: ['Thu, 06 Apr 2017 08:02:34 GMT']
-      Expires: ['Thu, 06 Apr 2017 08:02:34 GMT']
-      Server: [UploadServer]
-      Vary: [Origin, X-Origin]
-      X-GUploader-UploadID: [AEnB2Uoh2Fzg238qWvL-23rXWMJDwD3EjwjIHSgmPO2Z0aylXhYtNmIcQJ_L1x4wE4HiQJcH9G-gTSVjk-jgt7_VCA-6n7NHBOwTKva71REfp_TwQYTejFc]
-=======
-      Date: ['Wed, 05 Apr 2017 20:50:07 GMT']
-      Expires: ['Wed, 05 Apr 2017 20:50:07 GMT']
-      Server: [UploadServer]
-      Vary: [Origin, X-Origin]
-      X-GUploader-UploadID: [AEnB2Urx_3Vex0oGiK50OqED-hLx-PHBziNl-bQZwIJe3DaxRFIYwAaU1ZLmaCgbvgUwZG-vi1G4_YV9b10K5v0HCyjFqeQbAw]
->>>>>>> b795204b
+      Date: ['Fri, 07 Apr 2017 07:09:45 GMT']
+      Expires: ['Fri, 07 Apr 2017 07:09:45 GMT']
+      Server: [UploadServer]
+      Vary: [Origin, X-Origin]
+      X-GUploader-UploadID: [AEnB2UqDc10DrborhzoXsIi6aGJlKYyRiJHyTy0WfKgfOlpPBHfyCcQoRhIap71NUhvuU5-s_vPoXaDOoQuIdW8szihqd5H9hgtdX3FkJr5Li1WLmJBjqZg]
     status: {code: 404, message: Not Found}
 - request:
     body: null
@@ -275,23 +189,14 @@
   response:
     body:
       string: !!binary |
-<<<<<<< HEAD
-        H4sIABr25VgC/6tWSkxOTi0uji/Jz07NU7JSUKqoqFDSUVDKTMEQSq0oyCxKLY7PBAkamxkYAMXA
-        auJLKgtSQQqdUhOLUouUagFOYrb0VgAAAA==
-=======
-        H4sIAH9Y5VgC/6tWSq0oyCxKLY7PzFOyUjA2MzDQUVDKTIkvyc9OBYkoVVRUKAGFwPz4ksqCVJCg
-        U2piUWoRSDwxOTm1uBhVeS0A03RPm1YAAAA=
->>>>>>> b795204b
+        H4sIADk751gC/6tWSkxOTi0uji/Jz07NU7JSUKqoqFDSUVBKrSjILEotjs8ECRqbGRgAxTJTMJSB
+        +fEllQWpIEGn1MSi1CKlWgA253KRVgAAAA==
     headers:
       Alt-Svc: ['quic=":443"; ma=2592000; v="37,36,35"']
       Cache-Control: ['no-cache, no-store, max-age=0, must-revalidate']
       Content-Encoding: [gzip]
       Content-Type: [application/json; charset=UTF-8]
-<<<<<<< HEAD
-      Date: ['Thu, 06 Apr 2017 08:02:34 GMT']
-=======
-      Date: ['Wed, 05 Apr 2017 20:50:07 GMT']
->>>>>>> b795204b
+      Date: ['Fri, 07 Apr 2017 07:09:45 GMT']
       Expires: ['Mon, 01 Jan 1990 00:00:00 GMT']
       Pragma: [no-cache]
       Server: [GSE]
@@ -312,46 +217,26 @@
     method: POST
     uri: https://www.googleapis.com/upload/storage/v1/b/gcsfs-testing/o?name=tmp%2Ftest%2Fa&uploadType=media
   response:
-<<<<<<< HEAD
-    body: {string: "{\n \"kind\": \"storage#object\",\n \"id\": \"gcsfs-testing/tmp/test/a/1491465754337608\",\n
+    body: {string: "{\n \"kind\": \"storage#object\",\n \"id\": \"gcsfs-testing/tmp/test/a/1491548986132951\",\n
         \"selfLink\": \"https://www.googleapis.com/storage/v1/b/gcsfs-testing/o/tmp%2Ftest%2Fa\",\n
         \"name\": \"tmp/test/a\",\n \"bucket\": \"gcsfs-testing\",\n \"generation\":
-        \"1491465754337608\",\n \"metageneration\": \"1\",\n \"timeCreated\": \"2017-04-06T08:02:34.276Z\",\n
-        \"updated\": \"2017-04-06T08:02:34.276Z\",\n \"storageClass\": \"STANDARD\",\n
-        \"timeStorageClassUpdated\": \"2017-04-06T08:02:34.276Z\",\n \"size\": \"0\",\n
-        \"md5Hash\": \"1B2M2Y8AsgTpgAmY7PhCfg==\",\n \"mediaLink\": \"https://www.googleapis.com/download/storage/v1/b/gcsfs-testing/o/tmp%2Ftest%2Fa?generation=1491465754337608&alt=media\",\n
-        \"crc32c\": \"AAAAAA==\",\n \"etag\": \"CMjC7fOuj9MCEAE=\"\n}\n"}
-=======
-    body: {string: "{\n \"kind\": \"storage#object\",\n \"id\": \"gcsfs-testing/tmp/test/a/1491425408103251\",\n
-        \"selfLink\": \"https://www.googleapis.com/storage/v1/b/gcsfs-testing/o/tmp%2Ftest%2Fa\",\n
-        \"name\": \"tmp/test/a\",\n \"bucket\": \"gcsfs-testing\",\n \"generation\":
-        \"1491425408103251\",\n \"metageneration\": \"1\",\n \"timeCreated\": \"2017-04-05T20:50:08.082Z\",\n
-        \"updated\": \"2017-04-05T20:50:08.082Z\",\n \"storageClass\": \"STANDARD\",\n
-        \"timeStorageClassUpdated\": \"2017-04-05T20:50:08.082Z\",\n \"size\": \"0\",\n
-        \"md5Hash\": \"1B2M2Y8AsgTpgAmY7PhCfg==\",\n \"mediaLink\": \"https://www.googleapis.com/download/storage/v1/b/gcsfs-testing/o/tmp%2Ftest%2Fa?generation=1491425408103251&alt=media\",\n
-        \"crc32c\": \"AAAAAA==\",\n \"etag\": \"CNPmos2YjtMCEAE=\"\n}\n"}
->>>>>>> b795204b
+        \"1491548986132951\",\n \"metageneration\": \"1\",\n \"timeCreated\": \"2017-04-07T07:09:46.061Z\",\n
+        \"updated\": \"2017-04-07T07:09:46.061Z\",\n \"storageClass\": \"STANDARD\",\n
+        \"timeStorageClassUpdated\": \"2017-04-07T07:09:46.061Z\",\n \"size\": \"0\",\n
+        \"md5Hash\": \"1B2M2Y8AsgTpgAmY7PhCfg==\",\n \"mediaLink\": \"https://www.googleapis.com/download/storage/v1/b/gcsfs-testing/o/tmp%2Ftest%2Fa?generation=1491548986132951&alt=media\",\n
+        \"crc32c\": \"AAAAAA==\",\n \"etag\": \"CNeT7/vkkdMCEAE=\"\n}\n"}
     headers:
       Alt-Svc: ['quic=":443"; ma=2592000; v="37,36,35"']
       Cache-Control: ['no-cache, no-store, max-age=0, must-revalidate']
       Content-Length: ['689']
       Content-Type: [application/json; charset=UTF-8]
-<<<<<<< HEAD
-      Date: ['Thu, 06 Apr 2017 08:02:34 GMT']
-      ETag: [CMjC7fOuj9MCEAE=]
-=======
-      Date: ['Wed, 05 Apr 2017 20:50:08 GMT']
-      ETag: [CNPmos2YjtMCEAE=]
->>>>>>> b795204b
+      Date: ['Fri, 07 Apr 2017 07:09:46 GMT']
+      ETag: [CNeT7/vkkdMCEAE=]
       Expires: ['Mon, 01 Jan 1990 00:00:00 GMT']
       Pragma: [no-cache]
       Server: [UploadServer]
       Vary: [Origin, X-Origin]
-<<<<<<< HEAD
-      X-GUploader-UploadID: [AEnB2UrGfhGxnoRb8gXkrCzdR_BzjyQ3kmGvOnHklVpgkjl571lyuW6dzxPurlOY0YqNxLK_VqgeLBtux_5RXr1Pjw7m5ZJjZYpjiX2pyQhDjIHGgvBwrQw]
-=======
-      X-GUploader-UploadID: [AEnB2Uof1a0pmLHAtOURxskn1mcGd-aBPuvvJl5UKgU9RB1ELY-ZiInCghJbQFU6eY2qFbSQ20MvY331W26p8gBQoUrxkkJI3A]
->>>>>>> b795204b
+      X-GUploader-UploadID: [AEnB2Up8Ps8082ppixc9E2rZOeLAupRJqNzaiLgGuY0o0nWN4AtqaJtyqOjiVtJCoZgCeI7ngJaFi3HDzkzfdYJkI2-Inxpq3RMAe8uR8HdlpF1MfhNqPYc]
     status: {code: 200, message: OK}
 - request:
     body: null
@@ -364,96 +249,56 @@
     uri: https://www.googleapis.com/storage/v1/b/gcsfs-testing/o/?maxResults=1000
   response:
     body: {string: "{\n \"kind\": \"storage#objects\",\n \"items\": [\n  {\n   \"kind\":
-<<<<<<< HEAD
-        \"storage#object\",\n   \"id\": \"gcsfs-testing/tmp/test/a/1491465754337608\",\n
+        \"storage#object\",\n   \"id\": \"gcsfs-testing/tmp/test/a/1491548986132951\",\n
         \  \"selfLink\": \"https://www.googleapis.com/storage/v1/b/gcsfs-testing/o/tmp%2Ftest%2Fa\",\n
         \  \"name\": \"tmp/test/a\",\n   \"bucket\": \"gcsfs-testing\",\n   \"generation\":
-        \"1491465754337608\",\n   \"metageneration\": \"1\",\n   \"timeCreated\":
-        \"2017-04-06T08:02:34.276Z\",\n   \"updated\": \"2017-04-06T08:02:34.276Z\",\n
-        \  \"storageClass\": \"STANDARD\",\n   \"timeStorageClassUpdated\": \"2017-04-06T08:02:34.276Z\",\n
+        \"1491548986132951\",\n   \"metageneration\": \"1\",\n   \"timeCreated\":
+        \"2017-04-07T07:09:46.061Z\",\n   \"updated\": \"2017-04-07T07:09:46.061Z\",\n
+        \  \"storageClass\": \"STANDARD\",\n   \"timeStorageClassUpdated\": \"2017-04-07T07:09:46.061Z\",\n
         \  \"size\": \"0\",\n   \"md5Hash\": \"1B2M2Y8AsgTpgAmY7PhCfg==\",\n   \"mediaLink\":
-        \"https://www.googleapis.com/download/storage/v1/b/gcsfs-testing/o/tmp%2Ftest%2Fa?generation=1491465754337608&alt=media\",\n
-        \  \"crc32c\": \"AAAAAA==\",\n   \"etag\": \"CMjC7fOuj9MCEAE=\"\n  }\n ]\n}\n"}
-=======
-        \"storage#object\",\n   \"id\": \"gcsfs-testing/tmp/test/a/1491425408103251\",\n
+        \"https://www.googleapis.com/download/storage/v1/b/gcsfs-testing/o/tmp%2Ftest%2Fa?generation=1491548986132951&alt=media\",\n
+        \  \"crc32c\": \"AAAAAA==\",\n   \"etag\": \"CNeT7/vkkdMCEAE=\"\n  }\n ]\n}\n"}
+    headers:
+      Alt-Svc: ['quic=":443"; ma=2592000; v="37,36,35"']
+      Cache-Control: ['private, max-age=0, must-revalidate, no-transform']
+      Content-Length: ['772']
+      Content-Type: [application/json; charset=UTF-8]
+      Date: ['Fri, 07 Apr 2017 07:09:46 GMT']
+      Expires: ['Fri, 07 Apr 2017 07:09:46 GMT']
+      Server: [UploadServer]
+      Vary: [Origin, X-Origin]
+      X-GUploader-UploadID: [AEnB2UrZjwJSsNk2nGO65gNMBdkW6QAbDqyEdD_K99oMoWEtW2CsyENNgy72xOB7IjA3vFMzM5IJ6W46Ty4YcJ6XOiWknUuuhxgQ1YI-33KqOAhzgli44GQ]
+    status: {code: 200, message: OK}
+- request:
+    body: null
+    headers:
+      Accept: ['*/*']
+      Accept-Encoding: ['gzip, deflate']
+      Connection: [keep-alive]
+      User-Agent: [python-requests/2.13.0]
+    method: GET
+    uri: https://www.googleapis.com/storage/v1/b/gcsfs-testing/o/?maxResults=1000
+  response:
+    body: {string: "{\n \"kind\": \"storage#objects\",\n \"items\": [\n  {\n   \"kind\":
+        \"storage#object\",\n   \"id\": \"gcsfs-testing/tmp/test/a/1491548986132951\",\n
         \  \"selfLink\": \"https://www.googleapis.com/storage/v1/b/gcsfs-testing/o/tmp%2Ftest%2Fa\",\n
         \  \"name\": \"tmp/test/a\",\n   \"bucket\": \"gcsfs-testing\",\n   \"generation\":
-        \"1491425408103251\",\n   \"metageneration\": \"1\",\n   \"timeCreated\":
-        \"2017-04-05T20:50:08.082Z\",\n   \"updated\": \"2017-04-05T20:50:08.082Z\",\n
-        \  \"storageClass\": \"STANDARD\",\n   \"timeStorageClassUpdated\": \"2017-04-05T20:50:08.082Z\",\n
+        \"1491548986132951\",\n   \"metageneration\": \"1\",\n   \"timeCreated\":
+        \"2017-04-07T07:09:46.061Z\",\n   \"updated\": \"2017-04-07T07:09:46.061Z\",\n
+        \  \"storageClass\": \"STANDARD\",\n   \"timeStorageClassUpdated\": \"2017-04-07T07:09:46.061Z\",\n
         \  \"size\": \"0\",\n   \"md5Hash\": \"1B2M2Y8AsgTpgAmY7PhCfg==\",\n   \"mediaLink\":
-        \"https://www.googleapis.com/download/storage/v1/b/gcsfs-testing/o/tmp%2Ftest%2Fa?generation=1491425408103251&alt=media\",\n
-        \  \"crc32c\": \"AAAAAA==\",\n   \"etag\": \"CNPmos2YjtMCEAE=\"\n  }\n ]\n}\n"}
->>>>>>> b795204b
+        \"https://www.googleapis.com/download/storage/v1/b/gcsfs-testing/o/tmp%2Ftest%2Fa?generation=1491548986132951&alt=media\",\n
+        \  \"crc32c\": \"AAAAAA==\",\n   \"etag\": \"CNeT7/vkkdMCEAE=\"\n  }\n ]\n}\n"}
     headers:
       Alt-Svc: ['quic=":443"; ma=2592000; v="37,36,35"']
       Cache-Control: ['private, max-age=0, must-revalidate, no-transform']
       Content-Length: ['772']
       Content-Type: [application/json; charset=UTF-8]
-<<<<<<< HEAD
-      Date: ['Thu, 06 Apr 2017 08:02:35 GMT']
-      Expires: ['Thu, 06 Apr 2017 08:02:35 GMT']
-      Server: [UploadServer]
-      Vary: [Origin, X-Origin]
-      X-GUploader-UploadID: [AEnB2UrcOD3-kq-PxmQd2qSrUV2oeuW0lPR-98pjLgL1LJW9O9GyAF6Ao5L5z4bYvMKuGElvdTJWPXFwp-sMG4Onte_GpPcmK5t85rWEOM_5LtD-PYNWjPM]
-=======
-      Date: ['Wed, 05 Apr 2017 20:50:08 GMT']
-      Expires: ['Wed, 05 Apr 2017 20:50:08 GMT']
-      Server: [UploadServer]
-      Vary: [Origin, X-Origin]
-      X-GUploader-UploadID: [AEnB2UqH_7a3aTWV6wj6kejk_uM0_IPvV0y4lER71cx56NB2aPAVdQjorZ22KBxqPnh_GaEwOcbUuahdujiUGJ2Srbua39LHFw]
->>>>>>> b795204b
-    status: {code: 200, message: OK}
-- request:
-    body: null
-    headers:
-      Accept: ['*/*']
-      Accept-Encoding: ['gzip, deflate']
-      Connection: [keep-alive]
-      User-Agent: [python-requests/2.13.0]
-    method: GET
-    uri: https://www.googleapis.com/storage/v1/b/gcsfs-testing/o/?maxResults=1000
-  response:
-    body: {string: "{\n \"kind\": \"storage#objects\",\n \"items\": [\n  {\n   \"kind\":
-<<<<<<< HEAD
-        \"storage#object\",\n   \"id\": \"gcsfs-testing/tmp/test/a/1491465754337608\",\n
-        \  \"selfLink\": \"https://www.googleapis.com/storage/v1/b/gcsfs-testing/o/tmp%2Ftest%2Fa\",\n
-        \  \"name\": \"tmp/test/a\",\n   \"bucket\": \"gcsfs-testing\",\n   \"generation\":
-        \"1491465754337608\",\n   \"metageneration\": \"1\",\n   \"timeCreated\":
-        \"2017-04-06T08:02:34.276Z\",\n   \"updated\": \"2017-04-06T08:02:34.276Z\",\n
-        \  \"storageClass\": \"STANDARD\",\n   \"timeStorageClassUpdated\": \"2017-04-06T08:02:34.276Z\",\n
-        \  \"size\": \"0\",\n   \"md5Hash\": \"1B2M2Y8AsgTpgAmY7PhCfg==\",\n   \"mediaLink\":
-        \"https://www.googleapis.com/download/storage/v1/b/gcsfs-testing/o/tmp%2Ftest%2Fa?generation=1491465754337608&alt=media\",\n
-        \  \"crc32c\": \"AAAAAA==\",\n   \"etag\": \"CMjC7fOuj9MCEAE=\"\n  }\n ]\n}\n"}
-=======
-        \"storage#object\",\n   \"id\": \"gcsfs-testing/tmp/test/a/1491425408103251\",\n
-        \  \"selfLink\": \"https://www.googleapis.com/storage/v1/b/gcsfs-testing/o/tmp%2Ftest%2Fa\",\n
-        \  \"name\": \"tmp/test/a\",\n   \"bucket\": \"gcsfs-testing\",\n   \"generation\":
-        \"1491425408103251\",\n   \"metageneration\": \"1\",\n   \"timeCreated\":
-        \"2017-04-05T20:50:08.082Z\",\n   \"updated\": \"2017-04-05T20:50:08.082Z\",\n
-        \  \"storageClass\": \"STANDARD\",\n   \"timeStorageClassUpdated\": \"2017-04-05T20:50:08.082Z\",\n
-        \  \"size\": \"0\",\n   \"md5Hash\": \"1B2M2Y8AsgTpgAmY7PhCfg==\",\n   \"mediaLink\":
-        \"https://www.googleapis.com/download/storage/v1/b/gcsfs-testing/o/tmp%2Ftest%2Fa?generation=1491425408103251&alt=media\",\n
-        \  \"crc32c\": \"AAAAAA==\",\n   \"etag\": \"CNPmos2YjtMCEAE=\"\n  }\n ]\n}\n"}
->>>>>>> b795204b
-    headers:
-      Alt-Svc: ['quic=":443"; ma=2592000; v="37,36,35"']
-      Cache-Control: ['private, max-age=0, must-revalidate, no-transform']
-      Content-Length: ['772']
-      Content-Type: [application/json; charset=UTF-8]
-<<<<<<< HEAD
-      Date: ['Thu, 06 Apr 2017 08:02:35 GMT']
-      Expires: ['Thu, 06 Apr 2017 08:02:35 GMT']
-      Server: [UploadServer]
-      Vary: [Origin, X-Origin]
-      X-GUploader-UploadID: [AEnB2UrdPEi9_28UiAo0BG4NjXHmPAKpb60UyYXg0-I7bcIwf_aFN2u3NPmeB2mvHLmdRcT2xxQFy8Jru-CXtF-wC1iyUAziCRMZs3wcugiSa_1kxeBfemo]
-=======
-      Date: ['Wed, 05 Apr 2017 20:50:08 GMT']
-      Expires: ['Wed, 05 Apr 2017 20:50:08 GMT']
-      Server: [UploadServer]
-      Vary: [Origin, X-Origin]
-      X-GUploader-UploadID: [AEnB2UpsARWpn_IlaycO1jd-RYXiHJc6d95LOmufYur_q-DI_NW5zwnJ5KIFSWuI0KmjPkaZj6NSxWw4LnZWOYxDvqqHQVzLpw]
->>>>>>> b795204b
+      Date: ['Fri, 07 Apr 2017 07:09:47 GMT']
+      Expires: ['Fri, 07 Apr 2017 07:09:47 GMT']
+      Server: [UploadServer]
+      Vary: [Origin, X-Origin]
+      X-GUploader-UploadID: [AEnB2UqPQ0QJfj9LG-5a0zkyqQVJEOnbi6PW_xv0UuRgmj1vLcIA2xB1xXSpMSGtJBdSUxnd0YcnZf-LWTAjsIb5gDQSyBFWTA]
     status: {code: 200, message: OK}
 - request:
     body: null
@@ -472,19 +317,11 @@
       Cache-Control: ['no-cache, no-store, max-age=0, must-revalidate']
       Content-Length: ['0']
       Content-Type: [application/json]
-<<<<<<< HEAD
-      Date: ['Thu, 06 Apr 2017 08:02:35 GMT']
-=======
-      Date: ['Wed, 05 Apr 2017 20:50:09 GMT']
->>>>>>> b795204b
+      Date: ['Fri, 07 Apr 2017 07:09:47 GMT']
       Expires: ['Mon, 01 Jan 1990 00:00:00 GMT']
       Pragma: [no-cache]
       Server: [UploadServer]
       Vary: [Origin, X-Origin]
-<<<<<<< HEAD
-      X-GUploader-UploadID: [AEnB2Uo9vRUbjDpTStzfwlroony_S1u2Hbjx1z9LNcoRySa3JP0LLY9pK0qgtqnpEF7EI4u4DHcTCT7vSe0SP3bVrHVyaxuKMwq9C_uqQ9cHld_HZm68_cM]
-=======
-      X-GUploader-UploadID: [AEnB2UrvXuiWnp0lz_FV1c4tJnHswM-vEVpynjZs4WPNl4-hGHhpJmwRUz7E8X8Wi4pMkvvHrqIZdthmUJB3qYmXBtckjjI73A]
->>>>>>> b795204b
+      X-GUploader-UploadID: [AEnB2UpAoouX6IDRnc2d6ZVfMgd1PCyhAhoBiRapCQivHT96QNC6SSu6o4w0rgWtx2PFod1-MlB4-wvndXKBdq_avGRkswsIVRvg0vC1N1gC73zoC1NMHKM]
     status: {code: 204, message: No Content}
 version: 1