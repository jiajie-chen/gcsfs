--- conflicted
+++ resolved
@@ -1,10 +1,6 @@
 interactions:
 - request:
-<<<<<<< HEAD
-    body: grant_type=refresh_token&client_id=xxx&client_secret=xxx&refresh_token=xxx
-=======
-    body: client_secret=xxx&client_id=xxx&refresh_token=xxx&grant_type=refresh_token
->>>>>>> 2129f8c8
+    body: client_secret=xxx&refresh_token=xxx&grant_type=refresh_token&client_id=xxx
     headers:
       Accept: ['*/*']
       Accept-Encoding: ['gzip, deflate']
@@ -12,25 +8,20 @@
       Content-Length: ['229']
       content-type: [application/x-www-form-urlencoded]
     method: POST
-    uri: https://accounts.google.com/o/oauth2/token
+    uri: https://www.googleapis.com/oauth2/v4/token
   response:
     body:
       string: !!binary |
-<<<<<<< HEAD
-        H4sIAOVWh1oC/6tWykyJL8nPTs1TslJQqqioUNJRUEpMTk4tLsYQBvPjSyoLUkGCTqmJRalFIPHU
-        ioLMotTi+EyQYmMzA4NaAIbFaipWAAAA
-=======
-        H4sIANRZh1oC/6tWKsnPTs2LL6ksSFWyUlBySk0sSi1S0lFQykyJB0uBRCsqKkBCicnJqcXFGMKp
-        FQWZRanF8ZkgQWMzA4NaAKg7WRNWAAAA
->>>>>>> 2129f8c8
+        H4sIACVch1oC/6tWKsnPTs2LL6ksSFWyUlBySk0sSi1S0lFQSkxOTi0ujgdLg2QqKipAwpkpGEKp
+        FQWZRanF8ZkgQWMzA4NaAAUo03FWAAAA
     headers:
       Cache-Control: ['no-cache, no-store, max-age=0, must-revalidate']
-      Content-Disposition: [attachment; filename="json.txt"; filename*=UTF-8''json.txt]
       Content-Encoding: [gzip]
-      Content-Type: [application/json; charset=utf-8]
+      Content-Type: [application/json; charset=UTF-8]
       Pragma: [no-cache]
-      Server: [ESF]
+      Server: [GSE]
       Transfer-Encoding: [chunked]
+      Vary: [Origin, X-Origin]
       X-Content-Type-Options: [nosniff]
       X-Frame-Options: [SAMEORIGIN]
       X-XSS-Protection: [1; mode=block]
@@ -195,7 +186,60 @@
       Accept-Encoding: ['gzip, deflate']
       Connection: [keep-alive]
     method: GET
-    uri: https://www.googleapis.com/storage/v1/b/gcsfs-testingnew-bucket/o/?maxResults=1000
+    uri: https://www.googleapis.com/storage/v1/b/?project=test_project
+  response:
+    body: {string: "{\n \"kind\": \"storage#buckets\",\n \"items\": [\n  {\n   \"kind\":
+        \"storage#bucket\",\n   \"id\": \"artifacts.test_project.appspot.com\",\n
+        \  \"selfLink\": \"https://www.googleapis.com/storage/v1/b/artifacts.test_project.appspot.com\",\n
+        \  \"projectNumber\": \"353972334481\",\n   \"name\": \"artifacts.test_project.appspot.com\",\n
+        \  \"timeCreated\": \"2016-05-17T06:25:43.063Z\",\n   \"updated\": \"2016-05-17T06:25:43.063Z\",\n
+        \  \"metageneration\": \"1\",\n   \"location\": \"US\",\n   \"storageClass\":
+        \"STANDARD\",\n   \"etag\": \"CAE=\"\n  },\n  {\n   \"kind\": \"storage#bucket\",\n
+        \  \"id\": \"gcfs-testing-ipd\",\n   \"selfLink\": \"https://www.googleapis.com/storage/v1/b/gcfs-testing-ipd\",\n
+        \  \"projectNumber\": \"353972334481\",\n   \"name\": \"gcfs-testing-ipd\",\n
+        \  \"timeCreated\": \"2018-01-03T23:05:41.132Z\",\n   \"updated\": \"2018-01-03T23:05:41.132Z\",\n
+        \  \"metageneration\": \"1\",\n   \"location\": \"US\",\n   \"storageClass\":
+        \"STANDARD\",\n   \"etag\": \"CAE=\"\n  },\n  {\n   \"kind\": \"storage#bucket\",\n
+        \  \"id\": \"gcsfs-testing\",\n   \"selfLink\": \"https://www.googleapis.com/storage/v1/b/gcsfs-testing\",\n
+        \  \"projectNumber\": \"353972334481\",\n   \"name\": \"gcsfs-testing\",\n
+        \  \"timeCreated\": \"2018-02-14T00:31:53.922Z\",\n   \"updated\": \"2018-02-14T00:31:53.922Z\",\n
+        \  \"metageneration\": \"1\",\n   \"location\": \"US\",\n   \"storageClass\":
+        \"MULTI_REGIONAL\",\n   \"etag\": \"CAE=\"\n  },\n  {\n   \"kind\": \"storage#bucket\",\n
+        \  \"id\": \"protein-design\",\n   \"selfLink\": \"https://www.googleapis.com/storage/v1/b/protein-design\",\n
+        \  \"projectNumber\": \"353972334481\",\n   \"name\": \"protein-design\",\n
+        \  \"timeCreated\": \"2016-05-03T01:44:55.308Z\",\n   \"updated\": \"2016-05-03T01:44:55.308Z\",\n
+        \  \"metageneration\": \"1\",\n   \"location\": \"US\",\n   \"storageClass\":
+        \"STANDARD\",\n   \"etag\": \"CAE=\"\n  },\n  {\n   \"kind\": \"storage#bucket\",\n
+        \  \"id\": \"test_project\",\n   \"selfLink\": \"https://www.googleapis.com/storage/v1/b/test_project\",\n
+        \  \"projectNumber\": \"353972334481\",\n   \"name\": \"test_project\",\n
+        \  \"timeCreated\": \"2016-05-11T19:23:04.110Z\",\n   \"updated\": \"2016-05-11T19:23:04.110Z\",\n
+        \  \"metageneration\": \"1\",\n   \"location\": \"US-CENTRAL1\",\n   \"storageClass\":
+        \"STANDARD\",\n   \"etag\": \"CAE=\"\n  },\n  {\n   \"kind\": \"storage#bucket\",\n
+        \  \"id\": \"test_project-public\",\n   \"selfLink\": \"https://www.googleapis.com/storage/v1/b/test_project-public\",\n
+        \  \"projectNumber\": \"353972334481\",\n   \"name\": \"test_project-public\",\n
+        \  \"timeCreated\": \"2017-11-30T21:49:44.272Z\",\n   \"updated\": \"2017-12-09T08:15:48.368Z\",\n
+        \  \"metageneration\": \"2\",\n   \"location\": \"US\",\n   \"storageClass\":
+        \"MULTI_REGIONAL\",\n   \"etag\": \"CAI=\"\n  },\n  {\n   \"kind\": \"storage#bucket\",\n
+        \  \"id\": \"test_project_cloudbuild\",\n   \"selfLink\": \"https://www.googleapis.com/storage/v1/b/test_project_cloudbuild\",\n
+        \  \"projectNumber\": \"353972334481\",\n   \"name\": \"test_project_cloudbuild\",\n
+        \  \"timeCreated\": \"2017-12-09T03:43:27.112Z\",\n   \"updated\": \"2017-12-09T03:43:27.112Z\",\n
+        \  \"metageneration\": \"1\",\n   \"location\": \"US\",\n   \"storageClass\":
+        \"STANDARD\",\n   \"etag\": \"CAE=\"\n  }\n ]\n}\n"}
+    headers:
+      Cache-Control: ['private, max-age=0, must-revalidate, no-transform']
+      Content-Length: ['2959']
+      Content-Type: [application/json; charset=UTF-8]
+      Server: [UploadServer]
+      Vary: [Origin, X-Origin]
+    status: {code: 200, message: OK}
+- request:
+    body: null
+    headers:
+      Accept: ['*/*']
+      Accept-Encoding: ['gzip, deflate']
+      Connection: [keep-alive]
+    method: GET
+    uri: https://www.googleapis.com/storage/v1/b/gcsfs-testingnew-bucket/o/?delimiter=%2F
   response:
     body: {string: "{\n \"error\": {\n  \"errors\": [\n   {\n    \"domain\": \"global\",\n
         \   \"reason\": \"notFound\",\n    \"message\": \"Not Found\"\n   }\n  ],\n
@@ -221,11 +265,7 @@
     body: {string: "{\n \"kind\": \"storage#bucket\",\n \"id\": \"gcsfs-testingnew-bucket\",\n
         \"selfLink\": \"https://www.googleapis.com/storage/v1/b/gcsfs-testingnew-bucket\",\n
         \"projectNumber\": \"353972334481\",\n \"name\": \"gcsfs-testingnew-bucket\",\n
-<<<<<<< HEAD
-        \"timeCreated\": \"2018-02-16T22:10:46.537Z\",\n \"updated\": \"2018-02-16T22:10:46.537Z\",\n
-=======
-        \"timeCreated\": \"2018-02-16T22:21:08.731Z\",\n \"updated\": \"2018-02-16T22:21:08.731Z\",\n
->>>>>>> 2129f8c8
+        \"timeCreated\": \"2018-02-16T22:33:10.236Z\",\n \"updated\": \"2018-02-16T22:33:10.236Z\",\n
         \"metageneration\": \"1\",\n \"acl\": [\n  {\n   \"kind\": \"storage#bucketAccessControl\",\n
         \  \"id\": \"gcsfs-testingnew-bucket/project-owners-353972334481\",\n   \"selfLink\":
         \"https://www.googleapis.com/storage/v1/b/gcsfs-testingnew-bucket/acl/project-owners-353972334481\",\n
@@ -263,7 +303,7 @@
       Accept-Encoding: ['gzip, deflate']
       Connection: [keep-alive]
     method: GET
-    uri: https://www.googleapis.com/storage/v1/b/gcsfs-testingnew-bucket/o/?maxResults=1000
+    uri: https://www.googleapis.com/storage/v1/b/gcsfs-testingnew-bucket/o/?delimiter=%2F
   response:
     body: {string: "{\n \"kind\": \"storage#objects\"\n}\n"}
     headers:
@@ -287,8 +327,6 @@
         \  \"selfLink\": \"https://www.googleapis.com/storage/v1/b/artifacts.test_project.appspot.com\",\n
         \  \"projectNumber\": \"353972334481\",\n   \"name\": \"artifacts.test_project.appspot.com\",\n
         \  \"timeCreated\": \"2016-05-17T06:25:43.063Z\",\n   \"updated\": \"2016-05-17T06:25:43.063Z\",\n
-<<<<<<< HEAD
-=======
         \  \"metageneration\": \"1\",\n   \"location\": \"US\",\n   \"storageClass\":
         \"STANDARD\",\n   \"etag\": \"CAE=\"\n  },\n  {\n   \"kind\": \"storage#bucket\",\n
         \  \"id\": \"gcfs-testing-ipd\",\n   \"selfLink\": \"https://www.googleapis.com/storage/v1/b/gcfs-testing-ipd\",\n
@@ -303,7 +341,7 @@
         \"MULTI_REGIONAL\",\n   \"etag\": \"CAE=\"\n  },\n  {\n   \"kind\": \"storage#bucket\",\n
         \  \"id\": \"gcsfs-testingnew-bucket\",\n   \"selfLink\": \"https://www.googleapis.com/storage/v1/b/gcsfs-testingnew-bucket\",\n
         \  \"projectNumber\": \"353972334481\",\n   \"name\": \"gcsfs-testingnew-bucket\",\n
-        \  \"timeCreated\": \"2018-02-16T22:21:08.731Z\",\n   \"updated\": \"2018-02-16T22:21:08.731Z\",\n
+        \  \"timeCreated\": \"2018-02-16T22:33:10.236Z\",\n   \"updated\": \"2018-02-16T22:33:10.236Z\",\n
         \  \"metageneration\": \"1\",\n   \"location\": \"US\",\n   \"storageClass\":
         \"STANDARD\",\n   \"etag\": \"CAE=\"\n  },\n  {\n   \"kind\": \"storage#bucket\",\n
         \  \"id\": \"protein-design\",\n   \"selfLink\": \"https://www.googleapis.com/storage/v1/b/protein-design\",\n
@@ -339,6 +377,42 @@
       Accept: ['*/*']
       Accept-Encoding: ['gzip, deflate']
       Connection: [keep-alive]
+    method: GET
+    uri: https://www.googleapis.com/storage/v1/b/gcsfs-testingnew-bucket/o/?delimiter=%2F&prefix=new-directory%2F
+  response:
+    body: {string: "{\n \"kind\": \"storage#objects\"\n}\n"}
+    headers:
+      Cache-Control: ['private, max-age=0, must-revalidate, no-transform']
+      Content-Length: ['31']
+      Content-Type: [application/json; charset=UTF-8]
+      Server: [UploadServer]
+      Vary: [Origin, X-Origin]
+    status: {code: 200, message: OK}
+- request:
+    body: null
+    headers:
+      Accept: ['*/*']
+      Accept-Encoding: ['gzip, deflate']
+      Connection: [keep-alive]
+    method: GET
+    uri: https://www.googleapis.com/storage/v1/b/gcsfs-testingnew-bucket/o/new-directory
+  response:
+    body: {string: "{\n \"error\": {\n  \"errors\": [\n   {\n    \"domain\": \"global\",\n
+        \   \"reason\": \"notFound\",\n    \"message\": \"Not Found\"\n   }\n  ],\n
+        \ \"code\": 404,\n  \"message\": \"Not Found\"\n }\n}\n"}
+    headers:
+      Cache-Control: ['private, max-age=0']
+      Content-Length: ['165']
+      Content-Type: [application/json; charset=UTF-8]
+      Server: [UploadServer]
+      Vary: [Origin, X-Origin]
+    status: {code: 404, message: Not Found}
+- request:
+    body: null
+    headers:
+      Accept: ['*/*']
+      Accept-Encoding: ['gzip, deflate']
+      Connection: [keep-alive]
       Content-Length: ['0']
     method: DELETE
     uri: https://www.googleapis.com/storage/v1/b/gcsfs-testingnew-bucket
@@ -359,7 +433,7 @@
       Accept-Encoding: ['gzip, deflate']
       Connection: [keep-alive]
     method: GET
-    uri: https://www.googleapis.com/storage/v1/b/gcsfs-testing/o/?maxResults=1000
+    uri: https://www.googleapis.com/storage/v1/b/gcsfs-testing/o/?delimiter=%2F
   response:
     body: {string: "{\n \"kind\": \"storage#objects\"\n}\n"}
     headers:
@@ -369,368 +443,4 @@
       Server: [UploadServer]
       Vary: [Origin, X-Origin]
     status: {code: 200, message: OK}
-- request:
-    body: grant_type=refresh_token&client_id=xxx&client_secret=xxx&refresh_token=xxx
-    headers:
-      Accept: ['*/*']
-      Accept-Encoding: ['gzip, deflate']
-      Connection: [keep-alive]
-      Content-Length: ['229']
-      content-type: [application/x-www-form-urlencoded]
-    method: POST
-    uri: https://www.googleapis.com/oauth2/v4/token
-  response:
-    body:
-      string: !!binary |
-        H4sIANRZh1oC/6tWKsnPTs2LL6ksSFWyUlBySk0sSi1S0lFQykyJB0uBRCsqKkBCicnJqcXFGMKp
-        FQWZRanF8ZkgQWMzA4NaAKg7WRNWAAAA
-    headers:
-      Cache-Control: ['no-cache, no-store, max-age=0, must-revalidate']
-      Content-Encoding: [gzip]
-      Content-Type: [application/json; charset=UTF-8]
-      Pragma: [no-cache]
-      Server: [GSE]
-      Transfer-Encoding: [chunked]
-      Vary: [Origin, X-Origin]
-      X-Content-Type-Options: [nosniff]
-      X-Frame-Options: [SAMEORIGIN]
-      X-XSS-Protection: [1; mode=block]
-    status: {code: 200, message: OK}
-- request:
-    body: null
-    headers:
-      Accept: ['*/*']
-      Accept-Encoding: ['gzip, deflate']
-      Connection: [keep-alive]
-    method: GET
-    uri: https://www.googleapis.com/storage/v1/b/?project=test_project
-  response:
-    body: {string: "{\n \"kind\": \"storage#buckets\",\n \"items\": [\n  {\n   \"kind\":
-        \"storage#bucket\",\n   \"id\": \"artifacts.test_project.appspot.com\",\n
-        \  \"selfLink\": \"https://www.googleapis.com/storage/v1/b/artifacts.test_project.appspot.com\",\n
-        \  \"projectNumber\": \"353972334481\",\n   \"name\": \"artifacts.test_project.appspot.com\",\n
-        \  \"timeCreated\": \"2016-05-17T06:25:43.063Z\",\n   \"updated\": \"2016-05-17T06:25:43.063Z\",\n
->>>>>>> 2129f8c8
-        \  \"metageneration\": \"1\",\n   \"location\": \"US\",\n   \"storageClass\":
-        \"STANDARD\",\n   \"etag\": \"CAE=\"\n  },\n  {\n   \"kind\": \"storage#bucket\",\n
-        \  \"id\": \"gcfs-testing-ipd\",\n   \"selfLink\": \"https://www.googleapis.com/storage/v1/b/gcfs-testing-ipd\",\n
-        \  \"projectNumber\": \"353972334481\",\n   \"name\": \"gcfs-testing-ipd\",\n
-        \  \"timeCreated\": \"2018-01-03T23:05:41.132Z\",\n   \"updated\": \"2018-01-03T23:05:41.132Z\",\n
-        \  \"metageneration\": \"1\",\n   \"location\": \"US\",\n   \"storageClass\":
-        \"STANDARD\",\n   \"etag\": \"CAE=\"\n  },\n  {\n   \"kind\": \"storage#bucket\",\n
-        \  \"id\": \"gcsfs-testing\",\n   \"selfLink\": \"https://www.googleapis.com/storage/v1/b/gcsfs-testing\",\n
-        \  \"projectNumber\": \"353972334481\",\n   \"name\": \"gcsfs-testing\",\n
-        \  \"timeCreated\": \"2018-02-14T00:31:53.922Z\",\n   \"updated\": \"2018-02-14T00:31:53.922Z\",\n
-        \  \"metageneration\": \"1\",\n   \"location\": \"US\",\n   \"storageClass\":
-        \"MULTI_REGIONAL\",\n   \"etag\": \"CAE=\"\n  },\n  {\n   \"kind\": \"storage#bucket\",\n
-<<<<<<< HEAD
-        \  \"id\": \"gcsfs-testingnew-bucket\",\n   \"selfLink\": \"https://www.googleapis.com/storage/v1/b/gcsfs-testingnew-bucket\",\n
-        \  \"projectNumber\": \"353972334481\",\n   \"name\": \"gcsfs-testingnew-bucket\",\n
-        \  \"timeCreated\": \"2018-02-16T22:10:46.537Z\",\n   \"updated\": \"2018-02-16T22:10:46.537Z\",\n
-        \  \"metageneration\": \"1\",\n   \"location\": \"US\",\n   \"storageClass\":
-        \"STANDARD\",\n   \"etag\": \"CAE=\"\n  },\n  {\n   \"kind\": \"storage#bucket\",\n
-=======
-        \  \"id\": \"protein-design\",\n   \"selfLink\": \"https://www.googleapis.com/storage/v1/b/protein-design\",\n
-        \  \"projectNumber\": \"353972334481\",\n   \"name\": \"protein-design\",\n
-        \  \"timeCreated\": \"2016-05-03T01:44:55.308Z\",\n   \"updated\": \"2016-05-03T01:44:55.308Z\",\n
-        \  \"metageneration\": \"1\",\n   \"location\": \"US\",\n   \"storageClass\":
-        \"STANDARD\",\n   \"etag\": \"CAE=\"\n  },\n  {\n   \"kind\": \"storage#bucket\",\n
-        \  \"id\": \"test_project\",\n   \"selfLink\": \"https://www.googleapis.com/storage/v1/b/test_project\",\n
-        \  \"projectNumber\": \"353972334481\",\n   \"name\": \"test_project\",\n
-        \  \"timeCreated\": \"2016-05-11T19:23:04.110Z\",\n   \"updated\": \"2016-05-11T19:23:04.110Z\",\n
-        \  \"metageneration\": \"1\",\n   \"location\": \"US-CENTRAL1\",\n   \"storageClass\":
-        \"STANDARD\",\n   \"etag\": \"CAE=\"\n  },\n  {\n   \"kind\": \"storage#bucket\",\n
-        \  \"id\": \"test_project-public\",\n   \"selfLink\": \"https://www.googleapis.com/storage/v1/b/test_project-public\",\n
-        \  \"projectNumber\": \"353972334481\",\n   \"name\": \"test_project-public\",\n
-        \  \"timeCreated\": \"2017-11-30T21:49:44.272Z\",\n   \"updated\": \"2017-12-09T08:15:48.368Z\",\n
-        \  \"metageneration\": \"2\",\n   \"location\": \"US\",\n   \"storageClass\":
-        \"MULTI_REGIONAL\",\n   \"etag\": \"CAI=\"\n  },\n  {\n   \"kind\": \"storage#bucket\",\n
-        \  \"id\": \"test_project_cloudbuild\",\n   \"selfLink\": \"https://www.googleapis.com/storage/v1/b/test_project_cloudbuild\",\n
-        \  \"projectNumber\": \"353972334481\",\n   \"name\": \"test_project_cloudbuild\",\n
-        \  \"timeCreated\": \"2017-12-09T03:43:27.112Z\",\n   \"updated\": \"2017-12-09T03:43:27.112Z\",\n
-        \  \"metageneration\": \"1\",\n   \"location\": \"US\",\n   \"storageClass\":
-        \"STANDARD\",\n   \"etag\": \"CAE=\"\n  }\n ]\n}\n"}
-    headers:
-      Cache-Control: ['private, max-age=0, must-revalidate, no-transform']
-      Content-Length: ['2959']
-      Content-Type: [application/json; charset=UTF-8]
-      Server: [UploadServer]
-      Vary: [Origin, X-Origin]
-    status: {code: 200, message: OK}
-- request:
-    body: null
-    headers:
-      Accept: ['*/*']
-      Accept-Encoding: ['gzip, deflate']
-      Connection: [keep-alive]
-      Content-Length: ['0']
-    method: DELETE
-    uri: https://www.googleapis.com/storage/v1/b/gcsfs-testing/o/tmp%2Ftest%2Fa
-  response:
-    body: {string: "{\n \"error\": {\n  \"errors\": [\n   {\n    \"domain\": \"global\",\n
-        \   \"reason\": \"notFound\",\n    \"message\": \"Not Found\"\n   }\n  ],\n
-        \ \"code\": 404,\n  \"message\": \"Not Found\"\n }\n}\n"}
-    headers:
-      Cache-Control: ['private, max-age=0']
-      Content-Length: ['165']
-      Content-Type: [application/json; charset=UTF-8]
-      Server: [UploadServer]
-      Vary: [Origin, X-Origin]
-    status: {code: 404, message: Not Found}
-- request:
-    body: null
-    headers:
-      Accept: ['*/*']
-      Accept-Encoding: ['gzip, deflate']
-      Connection: [keep-alive]
-      Content-Length: ['0']
-    method: DELETE
-    uri: https://www.googleapis.com/storage/v1/b/gcsfs-testing/o/tmp%2Ftest%2Fb
-  response:
-    body: {string: "{\n \"error\": {\n  \"errors\": [\n   {\n    \"domain\": \"global\",\n
-        \   \"reason\": \"notFound\",\n    \"message\": \"Not Found\"\n   }\n  ],\n
-        \ \"code\": 404,\n  \"message\": \"Not Found\"\n }\n}\n"}
-    headers:
-      Cache-Control: ['private, max-age=0']
-      Content-Length: ['165']
-      Content-Type: [application/json; charset=UTF-8]
-      Server: [UploadServer]
-      Vary: [Origin, X-Origin]
-    status: {code: 404, message: Not Found}
-- request:
-    body: null
-    headers:
-      Accept: ['*/*']
-      Accept-Encoding: ['gzip, deflate']
-      Connection: [keep-alive]
-      Content-Length: ['0']
-    method: DELETE
-    uri: https://www.googleapis.com/storage/v1/b/gcsfs-testing/o/tmp%2Ftest%2Fc
-  response:
-    body: {string: "{\n \"error\": {\n  \"errors\": [\n   {\n    \"domain\": \"global\",\n
-        \   \"reason\": \"notFound\",\n    \"message\": \"Not Found\"\n   }\n  ],\n
-        \ \"code\": 404,\n  \"message\": \"Not Found\"\n }\n}\n"}
-    headers:
-      Cache-Control: ['private, max-age=0']
-      Content-Length: ['165']
-      Content-Type: [application/json; charset=UTF-8]
-      Server: [UploadServer]
-      Vary: [Origin, X-Origin]
-    status: {code: 404, message: Not Found}
-- request:
-    body: null
-    headers:
-      Accept: ['*/*']
-      Accept-Encoding: ['gzip, deflate']
-      Connection: [keep-alive]
-      Content-Length: ['0']
-    method: DELETE
-    uri: https://www.googleapis.com/storage/v1/b/gcsfs-testing/o/tmp%2Ftest%2Fd
-  response:
-    body: {string: "{\n \"error\": {\n  \"errors\": [\n   {\n    \"domain\": \"global\",\n
-        \   \"reason\": \"notFound\",\n    \"message\": \"Not Found\"\n   }\n  ],\n
-        \ \"code\": 404,\n  \"message\": \"Not Found\"\n }\n}\n"}
-    headers:
-      Cache-Control: ['private, max-age=0']
-      Content-Length: ['165']
-      Content-Type: [application/json; charset=UTF-8]
-      Server: [UploadServer]
-      Vary: [Origin, X-Origin]
-    status: {code: 404, message: Not Found}
-- request:
-    body: null
-    headers:
-      Accept: ['*/*']
-      Accept-Encoding: ['gzip, deflate']
-      Connection: [keep-alive]
-      Content-Length: ['0']
-    method: DELETE
-    uri: https://www.googleapis.com/storage/v1/b/gcsfs-testingnew-bucket
-  response:
-    body: {string: "{\n \"error\": {\n  \"errors\": [\n   {\n    \"domain\": \"global\",\n
-        \   \"reason\": \"notFound\",\n    \"message\": \"Not Found\"\n   }\n  ],\n
-        \ \"code\": 404,\n  \"message\": \"Not Found\"\n }\n}\n"}
-    headers:
-      Cache-Control: ['private, max-age=0']
-      Content-Length: ['165']
-      Content-Type: [application/json; charset=UTF-8]
-      Server: [UploadServer]
-      Vary: [Origin, X-Origin]
-    status: {code: 404, message: Not Found}
-- request:
-    body: null
-    headers:
-      Accept: ['*/*']
-      Accept-Encoding: ['gzip, deflate']
-      Connection: [keep-alive]
-    method: GET
-    uri: https://www.googleapis.com/storage/v1/b/gcsfs-testingnew-bucket/o/?maxResults=1000
-  response:
-    body: {string: "{\n \"error\": {\n  \"errors\": [\n   {\n    \"domain\": \"global\",\n
-        \   \"reason\": \"notFound\",\n    \"message\": \"Not Found\"\n   }\n  ],\n
-        \ \"code\": 404,\n  \"message\": \"Not Found\"\n }\n}\n"}
-    headers:
-      Cache-Control: ['private, max-age=0']
-      Content-Length: ['165']
-      Content-Type: [application/json; charset=UTF-8]
-      Server: [UploadServer]
-      Vary: [Origin, X-Origin]
-    status: {code: 404, message: Not Found}
-- request:
-    body: '{"name": "gcsfs-testingnew-bucket"}'
-    headers:
-      Accept: ['*/*']
-      Accept-Encoding: ['gzip, deflate']
-      Connection: [keep-alive]
-      Content-Length: ['39']
-      Content-Type: [application/json]
-    method: POST
-    uri: https://www.googleapis.com/storage/v1/b/?predefinedAcl=projectPrivate&predefinedDefaultObjectAcl=bucketOwnerFullControl&project=test_project
-  response:
-    body: {string: "{\n \"kind\": \"storage#bucket\",\n \"id\": \"gcsfs-testingnew-bucket\",\n
-        \"selfLink\": \"https://www.googleapis.com/storage/v1/b/gcsfs-testingnew-bucket\",\n
-        \"projectNumber\": \"353972334481\",\n \"name\": \"gcsfs-testingnew-bucket\",\n
-        \"timeCreated\": \"2018-02-16T22:23:17.232Z\",\n \"updated\": \"2018-02-16T22:23:17.232Z\",\n
-        \"metageneration\": \"1\",\n \"acl\": [\n  {\n   \"kind\": \"storage#bucketAccessControl\",\n
-        \  \"id\": \"gcsfs-testingnew-bucket/project-owners-353972334481\",\n   \"selfLink\":
-        \"https://www.googleapis.com/storage/v1/b/gcsfs-testingnew-bucket/acl/project-owners-353972334481\",\n
-        \  \"bucket\": \"gcsfs-testingnew-bucket\",\n   \"entity\": \"project-owners-353972334481\",\n
-        \  \"role\": \"OWNER\",\n   \"projectTeam\": {\n    \"projectNumber\": \"353972334481\",\n
-        \   \"team\": \"owners\"\n   },\n   \"etag\": \"CAE=\"\n  },\n  {\n   \"kind\":
-        \"storage#bucketAccessControl\",\n   \"id\": \"gcsfs-testingnew-bucket/project-editors-353972334481\",\n
-        \  \"selfLink\": \"https://www.googleapis.com/storage/v1/b/gcsfs-testingnew-bucket/acl/project-editors-353972334481\",\n
-        \  \"bucket\": \"gcsfs-testingnew-bucket\",\n   \"entity\": \"project-editors-353972334481\",\n
-        \  \"role\": \"OWNER\",\n   \"projectTeam\": {\n    \"projectNumber\": \"353972334481\",\n
-        \   \"team\": \"editors\"\n   },\n   \"etag\": \"CAE=\"\n  },\n  {\n   \"kind\":
-        \"storage#bucketAccessControl\",\n   \"id\": \"gcsfs-testingnew-bucket/project-viewers-353972334481\",\n
-        \  \"selfLink\": \"https://www.googleapis.com/storage/v1/b/gcsfs-testingnew-bucket/acl/project-viewers-353972334481\",\n
-        \  \"bucket\": \"gcsfs-testingnew-bucket\",\n   \"entity\": \"project-viewers-353972334481\",\n
-        \  \"role\": \"READER\",\n   \"projectTeam\": {\n    \"projectNumber\": \"353972334481\",\n
-        \   \"team\": \"viewers\"\n   },\n   \"etag\": \"CAE=\"\n  }\n ],\n \"defaultObjectAcl\":
-        [\n  {\n   \"kind\": \"storage#objectAccessControl\",\n   \"entity\": \"project-owners-353972334481\",\n
-        \  \"role\": \"OWNER\",\n   \"projectTeam\": {\n    \"projectNumber\": \"353972334481\",\n
-        \   \"team\": \"owners\"\n   },\n   \"etag\": \"CAE=\"\n  }\n ],\n \"owner\":
-        {\n  \"entity\": \"project-owners-353972334481\"\n },\n \"location\": \"US\",\n
-        \"storageClass\": \"STANDARD\",\n \"etag\": \"CAE=\"\n}\n"}
-    headers:
-      Cache-Control: ['no-cache, no-store, max-age=0, must-revalidate']
-      Content-Length: ['2063']
-      Content-Type: [application/json; charset=UTF-8]
-      ETag: [CAE=]
-      Pragma: [no-cache]
-      Server: [UploadServer]
-      Vary: [Origin, X-Origin]
-    status: {code: 200, message: OK}
-- request:
-    body: null
-    headers:
-      Accept: ['*/*']
-      Accept-Encoding: ['gzip, deflate']
-      Connection: [keep-alive]
-    method: GET
-    uri: https://www.googleapis.com/storage/v1/b/gcsfs-testingnew-bucket/o/?maxResults=1000
-  response:
-    body: {string: "{\n \"kind\": \"storage#objects\"\n}\n"}
-    headers:
-      Cache-Control: ['private, max-age=0, must-revalidate, no-transform']
-      Content-Length: ['31']
-      Content-Type: [application/json; charset=UTF-8]
-      Server: [UploadServer]
-      Vary: [Origin, X-Origin]
-    status: {code: 200, message: OK}
-- request:
-    body: null
-    headers:
-      Accept: ['*/*']
-      Accept-Encoding: ['gzip, deflate']
-      Connection: [keep-alive]
-    method: GET
-    uri: https://www.googleapis.com/storage/v1/b/?project=test_project
-  response:
-    body: {string: "{\n \"kind\": \"storage#buckets\",\n \"items\": [\n  {\n   \"kind\":
-        \"storage#bucket\",\n   \"id\": \"artifacts.test_project.appspot.com\",\n
-        \  \"selfLink\": \"https://www.googleapis.com/storage/v1/b/artifacts.test_project.appspot.com\",\n
-        \  \"projectNumber\": \"353972334481\",\n   \"name\": \"artifacts.test_project.appspot.com\",\n
-        \  \"timeCreated\": \"2016-05-17T06:25:43.063Z\",\n   \"updated\": \"2016-05-17T06:25:43.063Z\",\n
-        \  \"metageneration\": \"1\",\n   \"location\": \"US\",\n   \"storageClass\":
-        \"STANDARD\",\n   \"etag\": \"CAE=\"\n  },\n  {\n   \"kind\": \"storage#bucket\",\n
-        \  \"id\": \"gcfs-testing-ipd\",\n   \"selfLink\": \"https://www.googleapis.com/storage/v1/b/gcfs-testing-ipd\",\n
-        \  \"projectNumber\": \"353972334481\",\n   \"name\": \"gcfs-testing-ipd\",\n
-        \  \"timeCreated\": \"2018-01-03T23:05:41.132Z\",\n   \"updated\": \"2018-01-03T23:05:41.132Z\",\n
-        \  \"metageneration\": \"1\",\n   \"location\": \"US\",\n   \"storageClass\":
-        \"STANDARD\",\n   \"etag\": \"CAE=\"\n  },\n  {\n   \"kind\": \"storage#bucket\",\n
-        \  \"id\": \"gcsfs-testing\",\n   \"selfLink\": \"https://www.googleapis.com/storage/v1/b/gcsfs-testing\",\n
-        \  \"projectNumber\": \"353972334481\",\n   \"name\": \"gcsfs-testing\",\n
-        \  \"timeCreated\": \"2018-02-14T00:31:53.922Z\",\n   \"updated\": \"2018-02-14T00:31:53.922Z\",\n
-        \  \"metageneration\": \"1\",\n   \"location\": \"US\",\n   \"storageClass\":
-        \"MULTI_REGIONAL\",\n   \"etag\": \"CAE=\"\n  },\n  {\n   \"kind\": \"storage#bucket\",\n
-        \  \"id\": \"gcsfs-testingnew-bucket\",\n   \"selfLink\": \"https://www.googleapis.com/storage/v1/b/gcsfs-testingnew-bucket\",\n
-        \  \"projectNumber\": \"353972334481\",\n   \"name\": \"gcsfs-testingnew-bucket\",\n
-        \  \"timeCreated\": \"2018-02-16T22:23:17.232Z\",\n   \"updated\": \"2018-02-16T22:23:17.232Z\",\n
-        \  \"metageneration\": \"1\",\n   \"location\": \"US\",\n   \"storageClass\":
-        \"STANDARD\",\n   \"etag\": \"CAE=\"\n  },\n  {\n   \"kind\": \"storage#bucket\",\n
->>>>>>> 2129f8c8
-        \  \"id\": \"protein-design\",\n   \"selfLink\": \"https://www.googleapis.com/storage/v1/b/protein-design\",\n
-        \  \"projectNumber\": \"353972334481\",\n   \"name\": \"protein-design\",\n
-        \  \"timeCreated\": \"2016-05-03T01:44:55.308Z\",\n   \"updated\": \"2016-05-03T01:44:55.308Z\",\n
-        \  \"metageneration\": \"1\",\n   \"location\": \"US\",\n   \"storageClass\":
-        \"STANDARD\",\n   \"etag\": \"CAE=\"\n  },\n  {\n   \"kind\": \"storage#bucket\",\n
-        \  \"id\": \"test_project\",\n   \"selfLink\": \"https://www.googleapis.com/storage/v1/b/test_project\",\n
-        \  \"projectNumber\": \"353972334481\",\n   \"name\": \"test_project\",\n
-        \  \"timeCreated\": \"2016-05-11T19:23:04.110Z\",\n   \"updated\": \"2016-05-11T19:23:04.110Z\",\n
-        \  \"metageneration\": \"1\",\n   \"location\": \"US-CENTRAL1\",\n   \"storageClass\":
-        \"STANDARD\",\n   \"etag\": \"CAE=\"\n  },\n  {\n   \"kind\": \"storage#bucket\",\n
-        \  \"id\": \"test_project-public\",\n   \"selfLink\": \"https://www.googleapis.com/storage/v1/b/test_project-public\",\n
-        \  \"projectNumber\": \"353972334481\",\n   \"name\": \"test_project-public\",\n
-        \  \"timeCreated\": \"2017-11-30T21:49:44.272Z\",\n   \"updated\": \"2017-12-09T08:15:48.368Z\",\n
-        \  \"metageneration\": \"2\",\n   \"location\": \"US\",\n   \"storageClass\":
-        \"MULTI_REGIONAL\",\n   \"etag\": \"CAI=\"\n  },\n  {\n   \"kind\": \"storage#bucket\",\n
-        \  \"id\": \"test_project_cloudbuild\",\n   \"selfLink\": \"https://www.googleapis.com/storage/v1/b/test_project_cloudbuild\",\n
-        \  \"projectNumber\": \"353972334481\",\n   \"name\": \"test_project_cloudbuild\",\n
-        \  \"timeCreated\": \"2017-12-09T03:43:27.112Z\",\n   \"updated\": \"2017-12-09T03:43:27.112Z\",\n
-        \  \"metageneration\": \"1\",\n   \"location\": \"US\",\n   \"storageClass\":
-        \"STANDARD\",\n   \"etag\": \"CAE=\"\n  }\n ]\n}\n"}
-    headers:
-      Cache-Control: ['private, max-age=0, must-revalidate, no-transform']
-      Content-Length: ['3385']
-      Content-Type: [application/json; charset=UTF-8]
-      Server: [UploadServer]
-      Vary: [Origin, X-Origin]
-    status: {code: 200, message: OK}
-- request:
-    body: null
-    headers:
-      Accept: ['*/*']
-      Accept-Encoding: ['gzip, deflate']
-      Connection: [keep-alive]
-      Content-Length: ['0']
-    method: DELETE
-    uri: https://www.googleapis.com/storage/v1/b/gcsfs-testingnew-bucket
-  response:
-    body: {string: ''}
-    headers:
-      Cache-Control: ['no-cache, no-store, max-age=0, must-revalidate']
-      Content-Length: ['0']
-      Content-Type: [application/json]
-      Pragma: [no-cache]
-      Server: [UploadServer]
-      Vary: [Origin, X-Origin]
-    status: {code: 204, message: No Content}
-- request:
-    body: null
-    headers:
-      Accept: ['*/*']
-      Accept-Encoding: ['gzip, deflate']
-      Connection: [keep-alive]
-    method: GET
-    uri: https://www.googleapis.com/storage/v1/b/gcsfs-testing/o/?maxResults=1000
-  response:
-    body: {string: "{\n \"kind\": \"storage#objects\"\n}\n"}
-    headers:
-      Cache-Control: ['private, max-age=0, must-revalidate, no-transform']
-      Content-Length: ['31']
-      Content-Type: [application/json; charset=UTF-8]
-      Server: [UploadServer]
-      Vary: [Origin, X-Origin]
-    status: {code: 200, message: OK}
 version: 1