interactions:
- request:
    body: null
    headers:
      Accept: ['*/*']
      Accept-Encoding: ['gzip, deflate']
      Connection: [keep-alive]
      Content-Length: ['0']
      User-Agent: [python-requests/2.13.0]
    method: POST
    uri: https://www.googleapis.com/oauth2/v4/token?grant_type=refresh_token
  response:
    body:
      string: !!binary |
<<<<<<< HEAD
        H4sIABz35VgC/6tWSkxOTi0uji/Jz07NU7JSUKqoqFDSUVDKTMEQSq0oyCxKLY7PBAkamxkYAMXA
        auJLKgtSQQqdUhOLUouUagFOYrb0VgAAAA==
=======
        H4sIAIhZ5VgC/6tWSq0oyCxKLY7PzFOyUjA2MzDQUVDKTIkvyc9OBYkoVVRUKAGFwPz4ksqCVJCg
        U2piUWoRSDwxOTm1uBhVeS0A03RPm1YAAAA=
>>>>>>> b795204b
    headers:
      Alt-Svc: ['quic=":443"; ma=2592000; v="37,36,35"']
      Cache-Control: ['no-cache, no-store, max-age=0, must-revalidate']
      Content-Encoding: [gzip]
      Content-Type: [application/json; charset=UTF-8]
<<<<<<< HEAD
      Date: ['Thu, 06 Apr 2017 08:06:52 GMT']
=======
      Date: ['Wed, 05 Apr 2017 20:54:33 GMT']
>>>>>>> b795204b
      Expires: ['Mon, 01 Jan 1990 00:00:00 GMT']
      Pragma: [no-cache]
      Server: [GSE]
      Transfer-Encoding: [chunked]
      Vary: [Origin, X-Origin]
      X-Content-Type-Options: [nosniff]
      X-Frame-Options: [SAMEORIGIN]
      X-XSS-Protection: [1; mode=block]
    status: {code: 200, message: OK}
- request:
    body: null
    headers:
      Accept: ['*/*']
      Accept-Encoding: ['gzip, deflate']
      Connection: [keep-alive]
      User-Agent: [python-requests/2.13.0]
    method: GET
    uri: https://www.googleapis.com/storage/v1/b/?project=test_project
  response:
    body: {string: "{\n \"kind\": \"storage#buckets\",\n \"items\": [\n  {\n   \"kind\":
<<<<<<< HEAD
        \"storage#bucket\",\n   \"id\": \"dask-zarr-cache\",\n   \"selfLink\": \"https://www.googleapis.com/storage/v1/b/dask-zarr-cache\",\n
        \  \"projectNumber\": \"211880518801\",\n   \"name\": \"dask-zarr-cache\",\n
        \  \"timeCreated\": \"2017-04-03T14:58:15.917Z\",\n   \"updated\": \"2017-04-03T14:58:15.917Z\",\n
        \  \"metageneration\": \"1\",\n   \"location\": \"EUROPE-WEST1\",\n   \"storageClass\":
        \"REGIONAL\",\n   \"etag\": \"CAE=\"\n  },\n  {\n   \"kind\": \"storage#bucket\",\n
        \  \"id\": \"gcsfs-testing\",\n   \"selfLink\": \"https://www.googleapis.com/storage/v1/b/gcsfs-testing\",\n
        \  \"projectNumber\": \"211880518801\",\n   \"name\": \"gcsfs-testing\",\n
        \  \"timeCreated\": \"2017-04-06T07:16:38.076Z\",\n   \"updated\": \"2017-04-06T07:16:38.076Z\",\n
        \  \"metageneration\": \"1\",\n   \"location\": \"US\",\n   \"storageClass\":
        \"STANDARD\",\n   \"etag\": \"CAE=\"\n  },\n  {\n   \"kind\": \"storage#bucket\",\n
        \  \"id\": \"modis-incoming\",\n   \"selfLink\": \"https://www.googleapis.com/storage/v1/b/modis-incoming\",\n
        \  \"projectNumber\": \"211880518801\",\n   \"name\": \"modis-incoming\",\n
        \  \"timeCreated\": \"2017-03-22T14:30:09.809Z\",\n   \"updated\": \"2017-03-22T14:30:09.809Z\",\n
        \  \"metageneration\": \"1\",\n   \"location\": \"EUROPE-WEST1\",\n   \"storageClass\":
        \"REGIONAL\",\n   \"etag\": \"CAE=\"\n  },\n  {\n   \"kind\": \"storage#bucket\",\n
        \  \"id\": \"satelligence-test\",\n   \"selfLink\": \"https://www.googleapis.com/storage/v1/b/satelligence-test\",\n
        \  \"projectNumber\": \"211880518801\",\n   \"name\": \"satelligence-test\",\n
        \  \"timeCreated\": \"2017-03-22T13:27:09.373Z\",\n   \"updated\": \"2017-03-22T13:27:09.373Z\",\n
        \  \"metageneration\": \"1\",\n   \"location\": \"EUROPE-WEST1\",\n   \"storageClass\":
        \"REGIONAL\",\n   \"etag\": \"CAE=\"\n  }\n ]\n}\n"}
    headers:
      Alt-Svc: ['quic=":443"; ma=2592000; v="37,36,35"']
      Cache-Control: ['private, max-age=0, must-revalidate, no-transform']
      Content-Length: ['1633']
      Content-Type: [application/json; charset=UTF-8]
      Date: ['Thu, 06 Apr 2017 08:06:52 GMT']
      Expires: ['Thu, 06 Apr 2017 08:06:52 GMT']
      Server: [UploadServer]
      Vary: [Origin, X-Origin]
      X-GUploader-UploadID: [AEnB2UoXkDcY_f6bAr4aTOgKPdH1huT8YoUyUuaA0NzobQicbg0dniGNh3X8FcsX_k2HtJt-RZmK5KByPQSnlhECkUeJxf5yfRyQJsos4N-sum5mOKVhhVQ]
=======
        \"storage#bucket\",\n   \"id\": \"anaconda-enterprise\",\n   \"selfLink\":
        \"https://www.googleapis.com/storage/v1/b/anaconda-enterprise\",\n   \"projectNumber\":
        \"586241054156\",\n   \"name\": \"anaconda-enterprise\",\n   \"timeCreated\":
        \"2017-03-30T22:33:29.085Z\",\n   \"updated\": \"2017-03-30T22:33:29.085Z\",\n
        \  \"metageneration\": \"1\",\n   \"location\": \"US\",\n   \"storageClass\":
        \"MULTI_REGIONAL\",\n   \"etag\": \"CAE=\"\n  },\n  {\n   \"kind\": \"storage#bucket\",\n
        \  \"id\": \"anaconda-public-data\",\n   \"selfLink\": \"https://www.googleapis.com/storage/v1/b/anaconda-public-data\",\n
        \  \"projectNumber\": \"586241054156\",\n   \"name\": \"anaconda-public-data\",\n
        \  \"timeCreated\": \"2017-04-05T20:22:12.865Z\",\n   \"updated\": \"2017-04-05T20:22:12.865Z\",\n
        \  \"metageneration\": \"1\",\n   \"location\": \"US\",\n   \"storageClass\":
        \"MULTI_REGIONAL\",\n   \"etag\": \"CAE=\"\n  },\n  {\n   \"kind\": \"storage#bucket\",\n
        \  \"id\": \"artifacts.test_project.appspot.com\",\n   \"selfLink\": \"https://www.googleapis.com/storage/v1/b/artifacts.test_project.appspot.com\",\n
        \  \"projectNumber\": \"586241054156\",\n   \"name\": \"artifacts.test_project.appspot.com\",\n
        \  \"timeCreated\": \"2016-05-17T18:29:22.774Z\",\n   \"updated\": \"2016-05-17T18:29:22.774Z\",\n
        \  \"metageneration\": \"1\",\n   \"location\": \"US\",\n   \"storageClass\":
        \"STANDARD\",\n   \"etag\": \"CAE=\"\n  },\n  {\n   \"kind\": \"storage#bucket\",\n
        \  \"id\": \"blaze-data\",\n   \"selfLink\": \"https://www.googleapis.com/storage/v1/b/blaze-data\",\n
        \  \"projectNumber\": \"586241054156\",\n   \"name\": \"blaze-data\",\n   \"timeCreated\":
        \"2015-09-06T04:08:21.262Z\",\n   \"updated\": \"2015-09-06T15:55:01.051Z\",\n
        \  \"metageneration\": \"2\",\n   \"location\": \"US\",\n   \"storageClass\":
        \"STANDARD\",\n   \"etag\": \"CAI=\"\n  },\n  {\n   \"kind\": \"storage#bucket\",\n
        \  \"id\": \"dask_example_data\",\n   \"selfLink\": \"https://www.googleapis.com/storage/v1/b/dask_example_data\",\n
        \  \"projectNumber\": \"586241054156\",\n   \"name\": \"dask_example_data\",\n
        \  \"timeCreated\": \"2017-02-15T18:07:45.948Z\",\n   \"updated\": \"2017-02-15T18:07:45.948Z\",\n
        \  \"metageneration\": \"1\",\n   \"location\": \"US\",\n   \"storageClass\":
        \"STANDARD\",\n   \"etag\": \"CAE=\"\n  },\n  {\n   \"kind\": \"storage#bucket\",\n
        \  \"id\": \"dataproc-9a39e84b-a055-4877-9be9-ddd9334e6145-us\",\n   \"selfLink\":
        \"https://www.googleapis.com/storage/v1/b/dataproc-9a39e84b-a055-4877-9be9-ddd9334e6145-us\",\n
        \  \"projectNumber\": \"586241054156\",\n   \"name\": \"dataproc-9a39e84b-a055-4877-9be9-ddd9334e6145-us\",\n
        \  \"timeCreated\": \"2017-04-05T02:56:05.533Z\",\n   \"updated\": \"2017-04-05T02:56:05.533Z\",\n
        \  \"metageneration\": \"1\",\n   \"location\": \"US\",\n   \"storageClass\":
        \"STANDARD\",\n   \"etag\": \"CAE=\"\n  },\n  {\n   \"kind\": \"storage#bucket\",\n
        \  \"id\": \"gcsfs-testing\",\n   \"selfLink\": \"https://www.googleapis.com/storage/v1/b/gcsfs-testing\",\n
        \  \"projectNumber\": \"586241054156\",\n   \"name\": \"gcsfs-testing\",\n
        \  \"timeCreated\": \"2017-04-05T13:45:05.641Z\",\n   \"updated\": \"2017-04-05T13:45:05.641Z\",\n
        \  \"metageneration\": \"1\",\n   \"location\": \"US\",\n   \"storageClass\":
        \"STANDARD\",\n   \"etag\": \"CAE=\"\n  }\n ]\n}\n"}
    headers:
      Alt-Svc: ['quic=":443"; ma=2592000; v="37,36,35"']
      Cache-Control: ['private, max-age=0, must-revalidate, no-transform']
      Content-Length: ['2971']
      Content-Type: [application/json; charset=UTF-8]
      Date: ['Wed, 05 Apr 2017 20:54:33 GMT']
      Expires: ['Wed, 05 Apr 2017 20:54:33 GMT']
      Server: [UploadServer]
      Vary: [Origin, X-Origin]
      X-GUploader-UploadID: [AEnB2Ur8tq0q4G8ww1hkwyJocosB8OgvmdPmaE766-Na3VzsydLTm8C7Q24PZIRjtZ4JfdB1LlLG3VjVfqGBTBvtIs622n-nRQ]
>>>>>>> b795204b
    status: {code: 200, message: OK}
- request:
    body: null
    headers:
      Accept: ['*/*']
      Accept-Encoding: ['gzip, deflate']
      Connection: [keep-alive]
      Content-Length: ['0']
      User-Agent: [python-requests/2.13.0]
    method: DELETE
    uri: https://www.googleapis.com/storage/v1/b/gcsfs-testing/o/tmp%2Ftest%2Fa
  response:
    body: {string: "{\n \"error\": {\n  \"errors\": [\n   {\n    \"domain\": \"global\",\n
        \   \"reason\": \"notFound\",\n    \"message\": \"Not Found\"\n   }\n  ],\n
        \ \"code\": 404,\n  \"message\": \"Not Found\"\n }\n}\n"}
    headers:
      Alt-Svc: ['quic=":443"; ma=2592000; v="37,36,35"']
      Cache-Control: ['private, max-age=0']
      Content-Length: ['165']
      Content-Type: [application/json; charset=UTF-8]
<<<<<<< HEAD
      Date: ['Thu, 06 Apr 2017 08:06:52 GMT']
      Expires: ['Thu, 06 Apr 2017 08:06:52 GMT']
      Server: [UploadServer]
      Vary: [Origin, X-Origin]
      X-GUploader-UploadID: [AEnB2UpPATkVq6BIzlaR6EYAqewSnHFSuEY2NwhPziN_WeYu7EGqA_ewZYIrBL9vsXNWUaHCnQmW-wiPM48MP_YecCfck4utkr8YrejHyJ-WplFg9c-gty0]
=======
      Date: ['Wed, 05 Apr 2017 20:54:33 GMT']
      Expires: ['Wed, 05 Apr 2017 20:54:33 GMT']
      Server: [UploadServer]
      Vary: [Origin, X-Origin]
      X-GUploader-UploadID: [AEnB2UqOO34kAF7jXy1nGIbwtL_EgQ_H--2ydXC9QvZjPVClEOTZioMzRBp8giuwLG7RDuaz9ZsqNqKoyBFU_8hbDOj9PI0MEA]
>>>>>>> b795204b
    status: {code: 404, message: Not Found}
- request:
    body: null
    headers:
      Accept: ['*/*']
      Accept-Encoding: ['gzip, deflate']
      Connection: [keep-alive]
      Content-Length: ['0']
      User-Agent: [python-requests/2.13.0]
    method: DELETE
    uri: https://www.googleapis.com/storage/v1/b/gcsfs-testing/o/tmp%2Ftest%2Fb
  response:
    body: {string: "{\n \"error\": {\n  \"errors\": [\n   {\n    \"domain\": \"global\",\n
        \   \"reason\": \"notFound\",\n    \"message\": \"Not Found\"\n   }\n  ],\n
        \ \"code\": 404,\n  \"message\": \"Not Found\"\n }\n}\n"}
    headers:
      Alt-Svc: ['quic=":443"; ma=2592000; v="37,36,35"']
      Cache-Control: ['private, max-age=0']
      Content-Length: ['165']
      Content-Type: [application/json; charset=UTF-8]
<<<<<<< HEAD
      Date: ['Thu, 06 Apr 2017 08:06:52 GMT']
      Expires: ['Thu, 06 Apr 2017 08:06:52 GMT']
      Server: [UploadServer]
      Vary: [Origin, X-Origin]
      X-GUploader-UploadID: [AEnB2Upd1UfYUH9-Hkkz7IVm8EMamYHiqxCLpjkUHxCqgUglm3W0onRPjw3HEg1W1VeXTQPNvgLJCItSnJgIdiJJlnB31Bg5CtvlCioKBJ5zgs5umOrk8vI]
=======
      Date: ['Wed, 05 Apr 2017 20:54:34 GMT']
      Expires: ['Wed, 05 Apr 2017 20:54:34 GMT']
      Server: [UploadServer]
      Vary: [Origin, X-Origin]
      X-GUploader-UploadID: [AEnB2Up-7jidjfpxbvntDRecu9fX-Q9lbfkEqrrJ_i0wnSdsBfVKveW5g7a8oviTZxZMvQequ4p8kWjiK5_XM61Ch9UDXOY8dg]
>>>>>>> b795204b
    status: {code: 404, message: Not Found}
- request:
    body: null
    headers:
      Accept: ['*/*']
      Accept-Encoding: ['gzip, deflate']
      Connection: [keep-alive]
      Content-Length: ['0']
      User-Agent: [python-requests/2.13.0]
    method: DELETE
    uri: https://www.googleapis.com/storage/v1/b/gcsfs-testing/o/tmp%2Ftest%2Fc
  response:
    body: {string: "{\n \"error\": {\n  \"errors\": [\n   {\n    \"domain\": \"global\",\n
        \   \"reason\": \"notFound\",\n    \"message\": \"Not Found\"\n   }\n  ],\n
        \ \"code\": 404,\n  \"message\": \"Not Found\"\n }\n}\n"}
    headers:
      Alt-Svc: ['quic=":443"; ma=2592000; v="37,36,35"']
      Cache-Control: ['private, max-age=0']
      Content-Length: ['165']
      Content-Type: [application/json; charset=UTF-8]
<<<<<<< HEAD
      Date: ['Thu, 06 Apr 2017 08:06:53 GMT']
      Expires: ['Thu, 06 Apr 2017 08:06:53 GMT']
      Server: [UploadServer]
      Vary: [Origin, X-Origin]
      X-GUploader-UploadID: [AEnB2Uo8b5BPS-eSjzWcngMC9ds25nvLcY_WZypCvBwOG8Wc4H9vI29HxHEGUed-yZFp_iaft2PSIpD9MU9R1QP3aNN35yxJQDQylgFfzEYydRQCa4gg8bs]
=======
      Date: ['Wed, 05 Apr 2017 20:54:34 GMT']
      Expires: ['Wed, 05 Apr 2017 20:54:34 GMT']
      Server: [UploadServer]
      Vary: [Origin, X-Origin]
      X-GUploader-UploadID: [AEnB2UqMi8qYMqLQR3igzrBmbCSXoz59ehpWikw1bhcsRW4AXRf2-W0fljb0LDwJLp_ZVUQ32YUXGusuVdhccOFdOD6v20JTYQ]
>>>>>>> b795204b
    status: {code: 404, message: Not Found}
- request:
    body: null
    headers:
      Accept: ['*/*']
      Accept-Encoding: ['gzip, deflate']
      Connection: [keep-alive]
      Content-Length: ['0']
      User-Agent: [python-requests/2.13.0]
    method: DELETE
    uri: https://www.googleapis.com/storage/v1/b/gcsfs-testing/o/tmp%2Ftest%2Fd
  response:
    body: {string: "{\n \"error\": {\n  \"errors\": [\n   {\n    \"domain\": \"global\",\n
        \   \"reason\": \"notFound\",\n    \"message\": \"Not Found\"\n   }\n  ],\n
        \ \"code\": 404,\n  \"message\": \"Not Found\"\n }\n}\n"}
    headers:
      Alt-Svc: ['quic=":443"; ma=2592000; v="37,36,35"']
      Cache-Control: ['private, max-age=0']
      Content-Length: ['165']
      Content-Type: [application/json; charset=UTF-8]
<<<<<<< HEAD
      Date: ['Thu, 06 Apr 2017 08:06:53 GMT']
      Expires: ['Thu, 06 Apr 2017 08:06:53 GMT']
      Server: [UploadServer]
      Vary: [Origin, X-Origin]
      X-GUploader-UploadID: [AEnB2UqzadTTXj8m4RSRQGvtsNa800p2mEBH3EgfSuzyJywCMphg9q_lSC-Km1Nfg-7KwQ2Z8XTFoFnXb0wf8JW8QSbdyEfAMRBmcunUL0YaSz3CYHpTWD4]
=======
      Date: ['Wed, 05 Apr 2017 20:54:34 GMT']
      Expires: ['Wed, 05 Apr 2017 20:54:34 GMT']
      Server: [UploadServer]
      Vary: [Origin, X-Origin]
      X-GUploader-UploadID: [AEnB2UqvA0y3HuhU34B1I7nWTtMXq6fCfxry8XaadLKnkilHXk-MCjaQNuKOkEjTSOk64GyF0v10BmCt8hCWwj57xGCsZTvSzg]
>>>>>>> b795204b
    status: {code: 404, message: Not Found}
- request:
    body: null
    headers:
      Accept: ['*/*']
      Accept-Encoding: ['gzip, deflate']
      Connection: [keep-alive]
      Content-Length: ['0']
      User-Agent: [python-requests/2.13.0]
    method: DELETE
    uri: https://www.googleapis.com/storage/v1/b/gcsfs-testingnew-bucket
  response:
    body: {string: "{\n \"error\": {\n  \"errors\": [\n   {\n    \"domain\": \"global\",\n
        \   \"reason\": \"notFound\",\n    \"message\": \"Not Found\"\n   }\n  ],\n
        \ \"code\": 404,\n  \"message\": \"Not Found\"\n }\n}\n"}
    headers:
      Alt-Svc: ['quic=":443"; ma=2592000; v="37,36,35"']
      Cache-Control: ['private, max-age=0']
      Content-Length: ['165']
      Content-Type: [application/json; charset=UTF-8]
<<<<<<< HEAD
      Date: ['Thu, 06 Apr 2017 08:06:53 GMT']
      Expires: ['Thu, 06 Apr 2017 08:06:53 GMT']
      Server: [UploadServer]
      Vary: [Origin, X-Origin]
      X-GUploader-UploadID: [AEnB2UrRi5laDVQF0YvhYxiwo84lvqLukAMA1fl8tQKq-Nrr1OcQ3AXxEUmt1gL9NEjkUAzUuVvcOQ3acRXr8eUO3Ja5tKwKQbIGezCWwqd568rnAyy418I]
=======
      Date: ['Wed, 05 Apr 2017 20:54:34 GMT']
      Expires: ['Wed, 05 Apr 2017 20:54:34 GMT']
      Server: [UploadServer]
      Vary: [Origin, X-Origin]
      X-GUploader-UploadID: [AEnB2Urm80agK2zDKAnhoWmlBlIhAfeaQov7z1RGIulV-BCWKkV1IEXJ-5KRrrrFV1lryB1f3ZWcYMgIb4iniLmOUqf8LYFhjQ]
>>>>>>> b795204b
    status: {code: 404, message: Not Found}
- request:
    body: '{"name": "gcsfs-testingnew-bucket"}'
    headers:
      Accept: ['*/*']
      Accept-Encoding: ['gzip, deflate']
      Connection: [keep-alive]
      Content-Length: ['35']
      Content-Type: [application/json]
      User-Agent: [python-requests/2.13.0]
    method: POST
    uri: https://www.googleapis.com/storage/v1/b/?predefinedAcl=projectPrivate&predefinedDefaultObjectAcl=bucketOwnerFullControl&project=test_project
  response:
    body: {string: "{\n \"kind\": \"storage#bucket\",\n \"id\": \"gcsfs-testingnew-bucket\",\n
        \"selfLink\": \"https://www.googleapis.com/storage/v1/b/gcsfs-testingnew-bucket\",\n
<<<<<<< HEAD
        \"projectNumber\": \"211880518801\",\n \"name\": \"gcsfs-testingnew-bucket\",\n
        \"timeCreated\": \"2017-04-06T08:06:53.669Z\",\n \"updated\": \"2017-04-06T08:06:53.669Z\",\n
=======
        \"projectNumber\": \"586241054156\",\n \"name\": \"gcsfs-testingnew-bucket\",\n
        \"timeCreated\": \"2017-04-05T20:54:34.881Z\",\n \"updated\": \"2017-04-05T20:54:34.881Z\",\n
>>>>>>> b795204b
        \"metageneration\": \"1\",\n \"acl\": [\n  {\n   \"kind\": \"storage#bucketAccessControl\",\n
        \  \"id\": \"gcsfs-testingnew-bucket/project-owners-211880518801\",\n   \"selfLink\":
        \"https://www.googleapis.com/storage/v1/b/gcsfs-testingnew-bucket/acl/project-owners-211880518801\",\n
        \  \"bucket\": \"gcsfs-testingnew-bucket\",\n   \"entity\": \"project-owners-211880518801\",\n
        \  \"role\": \"OWNER\",\n   \"projectTeam\": {\n    \"projectNumber\": \"211880518801\",\n
        \   \"team\": \"owners\"\n   },\n   \"etag\": \"CAE=\"\n  },\n  {\n   \"kind\":
        \"storage#bucketAccessControl\",\n   \"id\": \"gcsfs-testingnew-bucket/project-editors-211880518801\",\n
        \  \"selfLink\": \"https://www.googleapis.com/storage/v1/b/gcsfs-testingnew-bucket/acl/project-editors-211880518801\",\n
        \  \"bucket\": \"gcsfs-testingnew-bucket\",\n   \"entity\": \"project-editors-211880518801\",\n
        \  \"role\": \"OWNER\",\n   \"projectTeam\": {\n    \"projectNumber\": \"211880518801\",\n
        \   \"team\": \"editors\"\n   },\n   \"etag\": \"CAE=\"\n  },\n  {\n   \"kind\":
        \"storage#bucketAccessControl\",\n   \"id\": \"gcsfs-testingnew-bucket/project-viewers-211880518801\",\n
        \  \"selfLink\": \"https://www.googleapis.com/storage/v1/b/gcsfs-testingnew-bucket/acl/project-viewers-211880518801\",\n
        \  \"bucket\": \"gcsfs-testingnew-bucket\",\n   \"entity\": \"project-viewers-211880518801\",\n
        \  \"role\": \"READER\",\n   \"projectTeam\": {\n    \"projectNumber\": \"211880518801\",\n
        \   \"team\": \"viewers\"\n   },\n   \"etag\": \"CAE=\"\n  }\n ],\n \"defaultObjectAcl\":
        [\n  {\n   \"kind\": \"storage#objectAccessControl\",\n   \"entity\": \"project-owners-211880518801\",\n
        \  \"role\": \"OWNER\",\n   \"projectTeam\": {\n    \"projectNumber\": \"211880518801\",\n
        \   \"team\": \"owners\"\n   },\n   \"etag\": \"CAE=\"\n  }\n ],\n \"owner\":
        {\n  \"entity\": \"project-owners-211880518801\"\n },\n \"location\": \"US\",\n
        \"storageClass\": \"STANDARD\",\n \"etag\": \"CAE=\"\n}\n"}
    headers:
      Alt-Svc: ['quic=":443"; ma=2592000; v="37,36,35"']
      Cache-Control: ['no-cache, no-store, max-age=0, must-revalidate']
      Content-Length: ['2015']
      Content-Type: [application/json; charset=UTF-8]
<<<<<<< HEAD
      Date: ['Thu, 06 Apr 2017 08:06:54 GMT']
=======
      Date: ['Wed, 05 Apr 2017 20:54:35 GMT']
>>>>>>> b795204b
      ETag: [CAE=]
      Expires: ['Mon, 01 Jan 1990 00:00:00 GMT']
      Pragma: [no-cache]
      Server: [UploadServer]
      Vary: [Origin, X-Origin]
<<<<<<< HEAD
      X-GUploader-UploadID: [AEnB2UpvNj4b4ReXXMXROgF1mPyVA66_-fbW-wwpF6KsG_sS4x2TfnLM7v-4K95D0L1oq9yeDXMnqPo55eaXL-PhsSXAHqMYyE7iTSEqUVbt-LfibsuMwfQ]
=======
      X-GUploader-UploadID: [AEnB2Uov4XR30fIJZwnFzhEjKviBC6dOhXdFq9awxmDeNftKDNLfHr_7iI9c5tvBJlGtGHsGu3aGLgsOwGu1j2Hsfxf0m1uOOQ]
>>>>>>> b795204b
    status: {code: 200, message: OK}
- request:
    body: null
    headers:
      Accept: ['*/*']
      Accept-Encoding: ['gzip, deflate']
      Connection: [keep-alive]
      User-Agent: [python-requests/2.13.0]
    method: GET
    uri: https://www.googleapis.com/storage/v1/b/gcsfs-testingnew-bucket/o/?maxResults=1000
  response:
    body: {string: "{\n \"kind\": \"storage#objects\"\n}\n"}
    headers:
      Alt-Svc: ['quic=":443"; ma=2592000; v="37,36,35"']
      Cache-Control: ['private, max-age=0, must-revalidate, no-transform']
      Content-Length: ['31']
      Content-Type: [application/json; charset=UTF-8]
<<<<<<< HEAD
      Date: ['Thu, 06 Apr 2017 08:06:54 GMT']
      Expires: ['Thu, 06 Apr 2017 08:06:54 GMT']
      Server: [UploadServer]
      Vary: [Origin, X-Origin]
      X-GUploader-UploadID: [AEnB2UosdfzYcytQgZYvmstfxTLppNx2XTXuBIaZa76LRGiaEMrloDI6YHBvzdxAkWWeytL2gsvd5LO1ryBnfF0TOEqmAXYqLMNJeutO3sMdP-iaMbCXO4I]
=======
      Date: ['Wed, 05 Apr 2017 20:54:36 GMT']
      Expires: ['Wed, 05 Apr 2017 20:54:36 GMT']
      Server: [UploadServer]
      Vary: [Origin, X-Origin]
      X-GUploader-UploadID: [AEnB2UqHj3ZqdD4CFcUmz0h5H72UOEgFkOxvc3c0dU6Ghv1Zq2wHkKnI0g7D8-XxHqzWpNmkjVQe5VoNyNa1zwwYpbBSgmJ5og]
>>>>>>> b795204b
    status: {code: 200, message: OK}
- request:
    body: null
    headers:
      Accept: ['*/*']
      Accept-Encoding: ['gzip, deflate']
      Connection: [keep-alive]
      User-Agent: [python-requests/2.13.0]
    method: GET
    uri: https://www.googleapis.com/storage/v1/b/?project=test_project
  response:
    body: {string: "{\n \"kind\": \"storage#buckets\",\n \"items\": [\n  {\n   \"kind\":
<<<<<<< HEAD
        \"storage#bucket\",\n   \"id\": \"dask-zarr-cache\",\n   \"selfLink\": \"https://www.googleapis.com/storage/v1/b/dask-zarr-cache\",\n
        \  \"projectNumber\": \"211880518801\",\n   \"name\": \"dask-zarr-cache\",\n
        \  \"timeCreated\": \"2017-04-03T14:58:15.917Z\",\n   \"updated\": \"2017-04-03T14:58:15.917Z\",\n
        \  \"metageneration\": \"1\",\n   \"location\": \"EUROPE-WEST1\",\n   \"storageClass\":
        \"REGIONAL\",\n   \"etag\": \"CAE=\"\n  },\n  {\n   \"kind\": \"storage#bucket\",\n
        \  \"id\": \"gcsfs-testing\",\n   \"selfLink\": \"https://www.googleapis.com/storage/v1/b/gcsfs-testing\",\n
        \  \"projectNumber\": \"211880518801\",\n   \"name\": \"gcsfs-testing\",\n
        \  \"timeCreated\": \"2017-04-06T07:16:38.076Z\",\n   \"updated\": \"2017-04-06T07:16:38.076Z\",\n
        \  \"metageneration\": \"1\",\n   \"location\": \"US\",\n   \"storageClass\":
        \"STANDARD\",\n   \"etag\": \"CAE=\"\n  },\n  {\n   \"kind\": \"storage#bucket\",\n
        \  \"id\": \"gcsfs-testingnew-bucket\",\n   \"selfLink\": \"https://www.googleapis.com/storage/v1/b/gcsfs-testingnew-bucket\",\n
        \  \"projectNumber\": \"211880518801\",\n   \"name\": \"gcsfs-testingnew-bucket\",\n
        \  \"timeCreated\": \"2017-04-06T08:06:53.669Z\",\n   \"updated\": \"2017-04-06T08:06:53.669Z\",\n
        \  \"metageneration\": \"1\",\n   \"location\": \"US\",\n   \"storageClass\":
        \"STANDARD\",\n   \"etag\": \"CAE=\"\n  },\n  {\n   \"kind\": \"storage#bucket\",\n
        \  \"id\": \"modis-incoming\",\n   \"selfLink\": \"https://www.googleapis.com/storage/v1/b/modis-incoming\",\n
        \  \"projectNumber\": \"211880518801\",\n   \"name\": \"modis-incoming\",\n
        \  \"timeCreated\": \"2017-03-22T14:30:09.809Z\",\n   \"updated\": \"2017-03-22T14:30:09.809Z\",\n
        \  \"metageneration\": \"1\",\n   \"location\": \"EUROPE-WEST1\",\n   \"storageClass\":
        \"REGIONAL\",\n   \"etag\": \"CAE=\"\n  },\n  {\n   \"kind\": \"storage#bucket\",\n
        \  \"id\": \"satelligence-test\",\n   \"selfLink\": \"https://www.googleapis.com/storage/v1/b/satelligence-test\",\n
        \  \"projectNumber\": \"211880518801\",\n   \"name\": \"satelligence-test\",\n
        \  \"timeCreated\": \"2017-03-22T13:27:09.373Z\",\n   \"updated\": \"2017-03-22T13:27:09.373Z\",\n
        \  \"metageneration\": \"1\",\n   \"location\": \"EUROPE-WEST1\",\n   \"storageClass\":
        \"REGIONAL\",\n   \"etag\": \"CAE=\"\n  }\n ]\n}\n"}
    headers:
      Alt-Svc: ['quic=":443"; ma=2592000; v="37,36,35"']
      Cache-Control: ['private, max-age=0, must-revalidate, no-transform']
      Content-Length: ['2047']
      Content-Type: [application/json; charset=UTF-8]
      Date: ['Thu, 06 Apr 2017 08:06:54 GMT']
      Expires: ['Thu, 06 Apr 2017 08:06:54 GMT']
      Server: [UploadServer]
      Vary: [Origin, X-Origin]
      X-GUploader-UploadID: [AEnB2UrRh9y_4TD_Gif4tINI0yqBxNyph0nmoQprT81PJjZE9QBFJNrwcdDwiVX9p0Q6sb7HWUK-GrJUzXFIozZLhOGQCtgvdJuj6d9T7cdbY9fIIGkXF0g]
=======
        \"storage#bucket\",\n   \"id\": \"anaconda-enterprise\",\n   \"selfLink\":
        \"https://www.googleapis.com/storage/v1/b/anaconda-enterprise\",\n   \"projectNumber\":
        \"586241054156\",\n   \"name\": \"anaconda-enterprise\",\n   \"timeCreated\":
        \"2017-03-30T22:33:29.085Z\",\n   \"updated\": \"2017-03-30T22:33:29.085Z\",\n
        \  \"metageneration\": \"1\",\n   \"location\": \"US\",\n   \"storageClass\":
        \"MULTI_REGIONAL\",\n   \"etag\": \"CAE=\"\n  },\n  {\n   \"kind\": \"storage#bucket\",\n
        \  \"id\": \"anaconda-public-data\",\n   \"selfLink\": \"https://www.googleapis.com/storage/v1/b/anaconda-public-data\",\n
        \  \"projectNumber\": \"586241054156\",\n   \"name\": \"anaconda-public-data\",\n
        \  \"timeCreated\": \"2017-04-05T20:22:12.865Z\",\n   \"updated\": \"2017-04-05T20:22:12.865Z\",\n
        \  \"metageneration\": \"1\",\n   \"location\": \"US\",\n   \"storageClass\":
        \"MULTI_REGIONAL\",\n   \"etag\": \"CAE=\"\n  },\n  {\n   \"kind\": \"storage#bucket\",\n
        \  \"id\": \"artifacts.test_project.appspot.com\",\n   \"selfLink\": \"https://www.googleapis.com/storage/v1/b/artifacts.test_project.appspot.com\",\n
        \  \"projectNumber\": \"586241054156\",\n   \"name\": \"artifacts.test_project.appspot.com\",\n
        \  \"timeCreated\": \"2016-05-17T18:29:22.774Z\",\n   \"updated\": \"2016-05-17T18:29:22.774Z\",\n
        \  \"metageneration\": \"1\",\n   \"location\": \"US\",\n   \"storageClass\":
        \"STANDARD\",\n   \"etag\": \"CAE=\"\n  },\n  {\n   \"kind\": \"storage#bucket\",\n
        \  \"id\": \"blaze-data\",\n   \"selfLink\": \"https://www.googleapis.com/storage/v1/b/blaze-data\",\n
        \  \"projectNumber\": \"586241054156\",\n   \"name\": \"blaze-data\",\n   \"timeCreated\":
        \"2015-09-06T04:08:21.262Z\",\n   \"updated\": \"2015-09-06T15:55:01.051Z\",\n
        \  \"metageneration\": \"2\",\n   \"location\": \"US\",\n   \"storageClass\":
        \"STANDARD\",\n   \"etag\": \"CAI=\"\n  },\n  {\n   \"kind\": \"storage#bucket\",\n
        \  \"id\": \"dask_example_data\",\n   \"selfLink\": \"https://www.googleapis.com/storage/v1/b/dask_example_data\",\n
        \  \"projectNumber\": \"586241054156\",\n   \"name\": \"dask_example_data\",\n
        \  \"timeCreated\": \"2017-02-15T18:07:45.948Z\",\n   \"updated\": \"2017-02-15T18:07:45.948Z\",\n
        \  \"metageneration\": \"1\",\n   \"location\": \"US\",\n   \"storageClass\":
        \"STANDARD\",\n   \"etag\": \"CAE=\"\n  },\n  {\n   \"kind\": \"storage#bucket\",\n
        \  \"id\": \"dataproc-9a39e84b-a055-4877-9be9-ddd9334e6145-us\",\n   \"selfLink\":
        \"https://www.googleapis.com/storage/v1/b/dataproc-9a39e84b-a055-4877-9be9-ddd9334e6145-us\",\n
        \  \"projectNumber\": \"586241054156\",\n   \"name\": \"dataproc-9a39e84b-a055-4877-9be9-ddd9334e6145-us\",\n
        \  \"timeCreated\": \"2017-04-05T02:56:05.533Z\",\n   \"updated\": \"2017-04-05T02:56:05.533Z\",\n
        \  \"metageneration\": \"1\",\n   \"location\": \"US\",\n   \"storageClass\":
        \"STANDARD\",\n   \"etag\": \"CAE=\"\n  },\n  {\n   \"kind\": \"storage#bucket\",\n
        \  \"id\": \"gcsfs-testing\",\n   \"selfLink\": \"https://www.googleapis.com/storage/v1/b/gcsfs-testing\",\n
        \  \"projectNumber\": \"586241054156\",\n   \"name\": \"gcsfs-testing\",\n
        \  \"timeCreated\": \"2017-04-05T13:45:05.641Z\",\n   \"updated\": \"2017-04-05T13:45:05.641Z\",\n
        \  \"metageneration\": \"1\",\n   \"location\": \"US\",\n   \"storageClass\":
        \"STANDARD\",\n   \"etag\": \"CAE=\"\n  },\n  {\n   \"kind\": \"storage#bucket\",\n
        \  \"id\": \"gcsfs-testingnew-bucket\",\n   \"selfLink\": \"https://www.googleapis.com/storage/v1/b/gcsfs-testingnew-bucket\",\n
        \  \"projectNumber\": \"586241054156\",\n   \"name\": \"gcsfs-testingnew-bucket\",\n
        \  \"timeCreated\": \"2017-04-05T20:54:34.881Z\",\n   \"updated\": \"2017-04-05T20:54:34.881Z\",\n
        \  \"metageneration\": \"1\",\n   \"location\": \"US\",\n   \"storageClass\":
        \"STANDARD\",\n   \"etag\": \"CAE=\"\n  }\n ]\n}\n"}
    headers:
      Alt-Svc: ['quic=":443"; ma=2592000; v="37,36,35"']
      Cache-Control: ['private, max-age=0, must-revalidate, no-transform']
      Content-Length: ['3385']
      Content-Type: [application/json; charset=UTF-8]
      Date: ['Wed, 05 Apr 2017 20:54:36 GMT']
      Expires: ['Wed, 05 Apr 2017 20:54:36 GMT']
      Server: [UploadServer]
      Vary: [Origin, X-Origin]
      X-GUploader-UploadID: [AEnB2UqO1_Z3O7QyVemN_gO-016tgv3Wx9GcZiGPDSyA5heOOKxtdZv-9FcrbHZjB8XbS-F9W6M4w7juUeEzEbaslkYizA2tDw]
>>>>>>> b795204b
    status: {code: 200, message: OK}
- request:
    body: null
    headers:
      Accept: ['*/*']
      Accept-Encoding: ['gzip, deflate']
      Connection: [keep-alive]
      Content-Length: ['0']
      User-Agent: [python-requests/2.13.0]
    method: DELETE
    uri: https://www.googleapis.com/storage/v1/b/gcsfs-testingnew-bucket
  response:
    body: {string: ''}
    headers:
      Alt-Svc: ['quic=":443"; ma=2592000; v="37,36,35"']
      Cache-Control: ['no-cache, no-store, max-age=0, must-revalidate']
      Content-Length: ['0']
      Content-Type: [application/json]
<<<<<<< HEAD
      Date: ['Thu, 06 Apr 2017 08:06:55 GMT']
=======
      Date: ['Wed, 05 Apr 2017 20:54:36 GMT']
>>>>>>> b795204b
      Expires: ['Mon, 01 Jan 1990 00:00:00 GMT']
      Pragma: [no-cache]
      Server: [UploadServer]
      Vary: [Origin, X-Origin]
<<<<<<< HEAD
      X-GUploader-UploadID: [AEnB2UqJOi-aNgJv7tV0BD5kLJP1h-GBXh38pdZrKFK6HStUgcyJyb1h_wsf6-nprvDfcIKqyIbF1Bolb3V7C-0C_bzEIbSoG5OHkgSTHNqkyJl6wlekppo]
=======
      X-GUploader-UploadID: [AEnB2UpuuWF8UjhnUuLPpkUBr_-THlPow4F4h2wKytG5IY7UHqbL7m3gtNepv3j413htO1SrEPfrrdqI6aAeF1YOnzPChwcPYw]
>>>>>>> b795204b
    status: {code: 204, message: No Content}
- request:
    body: null
    headers:
      Accept: ['*/*']
      Accept-Encoding: ['gzip, deflate']
      Connection: [keep-alive]
      User-Agent: [python-requests/2.13.0]
    method: GET
    uri: https://www.googleapis.com/storage/v1/b/gcsfs-testing/o/?maxResults=1000
  response:
    body: {string: "{\n \"kind\": \"storage#objects\"\n}\n"}
    headers:
      Alt-Svc: ['quic=":443"; ma=2592000; v="37,36,35"']
      Cache-Control: ['private, max-age=0, must-revalidate, no-transform']
      Content-Length: ['31']
      Content-Type: [application/json; charset=UTF-8]
<<<<<<< HEAD
      Date: ['Thu, 06 Apr 2017 08:06:55 GMT']
      Expires: ['Thu, 06 Apr 2017 08:06:55 GMT']
      Server: [UploadServer]
      Vary: [Origin, X-Origin]
      X-GUploader-UploadID: [AEnB2UrrzYSQ3FGNBS5NEPpkE6RVuP2jaNcnplcvjUrX-unIxE5z0XCvLRpipoqc8FYyYfUC-uYGrtbXmsonZqisu2lmhVsTb-A3WsW8TT0ZelsFsGVvTJs]
=======
      Date: ['Wed, 05 Apr 2017 20:54:37 GMT']
      Expires: ['Wed, 05 Apr 2017 20:54:37 GMT']
      Server: [UploadServer]
      Vary: [Origin, X-Origin]
      X-GUploader-UploadID: [AEnB2UqrSjdTBOoLs9WG2srZ8-LGav2LJhCYeUTNqA07QvpFH5MAZC4ZXvju_Yi8Ci0WMG695YtHgI6Raewc-s_hABRdLZOPNA]
>>>>>>> b795204b
    status: {code: 200, message: OK}
version: 1<|MERGE_RESOLUTION|>--- conflicted
+++ resolved
@@ -12,23 +12,14 @@
   response:
     body:
       string: !!binary |
-<<<<<<< HEAD
-        H4sIABz35VgC/6tWSkxOTi0uji/Jz07NU7JSUKqoqFDSUVDKTMEQSq0oyCxKLY7PBAkamxkYAMXA
-        auJLKgtSQQqdUhOLUouUagFOYrb0VgAAAA==
-=======
-        H4sIAIhZ5VgC/6tWSq0oyCxKLY7PzFOyUjA2MzDQUVDKTIkvyc9OBYkoVVRUKAGFwPz4ksqCVJCg
-        U2piUWoRSDwxOTm1uBhVeS0A03RPm1YAAAA=
->>>>>>> b795204b
+        H4sIAIk851gC/6tWSkxOTi0uji/Jz07NU7JSUKqoqFDSUVBKrSjILEotjs8ECRqbGRgAxTJTMJSB
+        +fEllQWpIEGn1MSi1CKlWgA253KRVgAAAA==
     headers:
       Alt-Svc: ['quic=":443"; ma=2592000; v="37,36,35"']
       Cache-Control: ['no-cache, no-store, max-age=0, must-revalidate']
       Content-Encoding: [gzip]
       Content-Type: [application/json; charset=UTF-8]
-<<<<<<< HEAD
-      Date: ['Thu, 06 Apr 2017 08:06:52 GMT']
-=======
-      Date: ['Wed, 05 Apr 2017 20:54:33 GMT']
->>>>>>> b795204b
+      Date: ['Fri, 07 Apr 2017 07:15:21 GMT']
       Expires: ['Mon, 01 Jan 1990 00:00:00 GMT']
       Pragma: [no-cache]
       Server: [GSE]
@@ -49,10 +40,14 @@
     uri: https://www.googleapis.com/storage/v1/b/?project=test_project
   response:
     body: {string: "{\n \"kind\": \"storage#buckets\",\n \"items\": [\n  {\n   \"kind\":
-<<<<<<< HEAD
         \"storage#bucket\",\n   \"id\": \"dask-zarr-cache\",\n   \"selfLink\": \"https://www.googleapis.com/storage/v1/b/dask-zarr-cache\",\n
         \  \"projectNumber\": \"211880518801\",\n   \"name\": \"dask-zarr-cache\",\n
         \  \"timeCreated\": \"2017-04-03T14:58:15.917Z\",\n   \"updated\": \"2017-04-03T14:58:15.917Z\",\n
+        \  \"metageneration\": \"1\",\n   \"location\": \"EUROPE-WEST1\",\n   \"storageClass\":
+        \"REGIONAL\",\n   \"etag\": \"CAE=\"\n  },\n  {\n   \"kind\": \"storage#bucket\",\n
+        \  \"id\": \"dprof-cache\",\n   \"selfLink\": \"https://www.googleapis.com/storage/v1/b/dprof-cache\",\n
+        \  \"projectNumber\": \"211880518801\",\n   \"name\": \"dprof-cache\",\n   \"timeCreated\":
+        \"2017-04-06T09:29:42.248Z\",\n   \"updated\": \"2017-04-06T09:29:42.248Z\",\n
         \  \"metageneration\": \"1\",\n   \"location\": \"EUROPE-WEST1\",\n   \"storageClass\":
         \"REGIONAL\",\n   \"etag\": \"CAE=\"\n  },\n  {\n   \"kind\": \"storage#bucket\",\n
         \  \"id\": \"gcsfs-testing\",\n   \"selfLink\": \"https://www.googleapis.com/storage/v1/b/gcsfs-testing\",\n
@@ -73,62 +68,13 @@
     headers:
       Alt-Svc: ['quic=":443"; ma=2592000; v="37,36,35"']
       Cache-Control: ['private, max-age=0, must-revalidate, no-transform']
-      Content-Length: ['1633']
-      Content-Type: [application/json; charset=UTF-8]
-      Date: ['Thu, 06 Apr 2017 08:06:52 GMT']
-      Expires: ['Thu, 06 Apr 2017 08:06:52 GMT']
-      Server: [UploadServer]
-      Vary: [Origin, X-Origin]
-      X-GUploader-UploadID: [AEnB2UoXkDcY_f6bAr4aTOgKPdH1huT8YoUyUuaA0NzobQicbg0dniGNh3X8FcsX_k2HtJt-RZmK5KByPQSnlhECkUeJxf5yfRyQJsos4N-sum5mOKVhhVQ]
-=======
-        \"storage#bucket\",\n   \"id\": \"anaconda-enterprise\",\n   \"selfLink\":
-        \"https://www.googleapis.com/storage/v1/b/anaconda-enterprise\",\n   \"projectNumber\":
-        \"586241054156\",\n   \"name\": \"anaconda-enterprise\",\n   \"timeCreated\":
-        \"2017-03-30T22:33:29.085Z\",\n   \"updated\": \"2017-03-30T22:33:29.085Z\",\n
-        \  \"metageneration\": \"1\",\n   \"location\": \"US\",\n   \"storageClass\":
-        \"MULTI_REGIONAL\",\n   \"etag\": \"CAE=\"\n  },\n  {\n   \"kind\": \"storage#bucket\",\n
-        \  \"id\": \"anaconda-public-data\",\n   \"selfLink\": \"https://www.googleapis.com/storage/v1/b/anaconda-public-data\",\n
-        \  \"projectNumber\": \"586241054156\",\n   \"name\": \"anaconda-public-data\",\n
-        \  \"timeCreated\": \"2017-04-05T20:22:12.865Z\",\n   \"updated\": \"2017-04-05T20:22:12.865Z\",\n
-        \  \"metageneration\": \"1\",\n   \"location\": \"US\",\n   \"storageClass\":
-        \"MULTI_REGIONAL\",\n   \"etag\": \"CAE=\"\n  },\n  {\n   \"kind\": \"storage#bucket\",\n
-        \  \"id\": \"artifacts.test_project.appspot.com\",\n   \"selfLink\": \"https://www.googleapis.com/storage/v1/b/artifacts.test_project.appspot.com\",\n
-        \  \"projectNumber\": \"586241054156\",\n   \"name\": \"artifacts.test_project.appspot.com\",\n
-        \  \"timeCreated\": \"2016-05-17T18:29:22.774Z\",\n   \"updated\": \"2016-05-17T18:29:22.774Z\",\n
-        \  \"metageneration\": \"1\",\n   \"location\": \"US\",\n   \"storageClass\":
-        \"STANDARD\",\n   \"etag\": \"CAE=\"\n  },\n  {\n   \"kind\": \"storage#bucket\",\n
-        \  \"id\": \"blaze-data\",\n   \"selfLink\": \"https://www.googleapis.com/storage/v1/b/blaze-data\",\n
-        \  \"projectNumber\": \"586241054156\",\n   \"name\": \"blaze-data\",\n   \"timeCreated\":
-        \"2015-09-06T04:08:21.262Z\",\n   \"updated\": \"2015-09-06T15:55:01.051Z\",\n
-        \  \"metageneration\": \"2\",\n   \"location\": \"US\",\n   \"storageClass\":
-        \"STANDARD\",\n   \"etag\": \"CAI=\"\n  },\n  {\n   \"kind\": \"storage#bucket\",\n
-        \  \"id\": \"dask_example_data\",\n   \"selfLink\": \"https://www.googleapis.com/storage/v1/b/dask_example_data\",\n
-        \  \"projectNumber\": \"586241054156\",\n   \"name\": \"dask_example_data\",\n
-        \  \"timeCreated\": \"2017-02-15T18:07:45.948Z\",\n   \"updated\": \"2017-02-15T18:07:45.948Z\",\n
-        \  \"metageneration\": \"1\",\n   \"location\": \"US\",\n   \"storageClass\":
-        \"STANDARD\",\n   \"etag\": \"CAE=\"\n  },\n  {\n   \"kind\": \"storage#bucket\",\n
-        \  \"id\": \"dataproc-9a39e84b-a055-4877-9be9-ddd9334e6145-us\",\n   \"selfLink\":
-        \"https://www.googleapis.com/storage/v1/b/dataproc-9a39e84b-a055-4877-9be9-ddd9334e6145-us\",\n
-        \  \"projectNumber\": \"586241054156\",\n   \"name\": \"dataproc-9a39e84b-a055-4877-9be9-ddd9334e6145-us\",\n
-        \  \"timeCreated\": \"2017-04-05T02:56:05.533Z\",\n   \"updated\": \"2017-04-05T02:56:05.533Z\",\n
-        \  \"metageneration\": \"1\",\n   \"location\": \"US\",\n   \"storageClass\":
-        \"STANDARD\",\n   \"etag\": \"CAE=\"\n  },\n  {\n   \"kind\": \"storage#bucket\",\n
-        \  \"id\": \"gcsfs-testing\",\n   \"selfLink\": \"https://www.googleapis.com/storage/v1/b/gcsfs-testing\",\n
-        \  \"projectNumber\": \"586241054156\",\n   \"name\": \"gcsfs-testing\",\n
-        \  \"timeCreated\": \"2017-04-05T13:45:05.641Z\",\n   \"updated\": \"2017-04-05T13:45:05.641Z\",\n
-        \  \"metageneration\": \"1\",\n   \"location\": \"US\",\n   \"storageClass\":
-        \"STANDARD\",\n   \"etag\": \"CAE=\"\n  }\n ]\n}\n"}
-    headers:
-      Alt-Svc: ['quic=":443"; ma=2592000; v="37,36,35"']
-      Cache-Control: ['private, max-age=0, must-revalidate, no-transform']
-      Content-Length: ['2971']
-      Content-Type: [application/json; charset=UTF-8]
-      Date: ['Wed, 05 Apr 2017 20:54:33 GMT']
-      Expires: ['Wed, 05 Apr 2017 20:54:33 GMT']
-      Server: [UploadServer]
-      Vary: [Origin, X-Origin]
-      X-GUploader-UploadID: [AEnB2Ur8tq0q4G8ww1hkwyJocosB8OgvmdPmaE766-Na3VzsydLTm8C7Q24PZIRjtZ4JfdB1LlLG3VjVfqGBTBvtIs622n-nRQ]
->>>>>>> b795204b
+      Content-Length: ['2021']
+      Content-Type: [application/json; charset=UTF-8]
+      Date: ['Fri, 07 Apr 2017 07:15:21 GMT']
+      Expires: ['Fri, 07 Apr 2017 07:15:21 GMT']
+      Server: [UploadServer]
+      Vary: [Origin, X-Origin]
+      X-GUploader-UploadID: [AEnB2UqxVOPwPZ6pWZkKjsqTifThhCsTgaw0pDnx_qq4Cm4bI_cpA48qJom9cRWJ73zp9Wjsmi3UBSMVg-ZJQeMxx7PM3AtP9g]
     status: {code: 200, message: OK}
 - request:
     body: null
@@ -149,19 +95,11 @@
       Cache-Control: ['private, max-age=0']
       Content-Length: ['165']
       Content-Type: [application/json; charset=UTF-8]
-<<<<<<< HEAD
-      Date: ['Thu, 06 Apr 2017 08:06:52 GMT']
-      Expires: ['Thu, 06 Apr 2017 08:06:52 GMT']
-      Server: [UploadServer]
-      Vary: [Origin, X-Origin]
-      X-GUploader-UploadID: [AEnB2UpPATkVq6BIzlaR6EYAqewSnHFSuEY2NwhPziN_WeYu7EGqA_ewZYIrBL9vsXNWUaHCnQmW-wiPM48MP_YecCfck4utkr8YrejHyJ-WplFg9c-gty0]
-=======
-      Date: ['Wed, 05 Apr 2017 20:54:33 GMT']
-      Expires: ['Wed, 05 Apr 2017 20:54:33 GMT']
-      Server: [UploadServer]
-      Vary: [Origin, X-Origin]
-      X-GUploader-UploadID: [AEnB2UqOO34kAF7jXy1nGIbwtL_EgQ_H--2ydXC9QvZjPVClEOTZioMzRBp8giuwLG7RDuaz9ZsqNqKoyBFU_8hbDOj9PI0MEA]
->>>>>>> b795204b
+      Date: ['Fri, 07 Apr 2017 07:15:21 GMT']
+      Expires: ['Fri, 07 Apr 2017 07:15:21 GMT']
+      Server: [UploadServer]
+      Vary: [Origin, X-Origin]
+      X-GUploader-UploadID: [AEnB2UpQx5WtLu7L8Z_wmwQEvqCoiVKZcrUXk7LrMs5aLOj90ppuHXv1Ow0ZfwH_D0C97iKQmc6ieCab9vS815TdkdwTynQCyIo65Z_Zu3VanXo6mv3ottE]
     status: {code: 404, message: Not Found}
 - request:
     body: null
@@ -182,19 +120,11 @@
       Cache-Control: ['private, max-age=0']
       Content-Length: ['165']
       Content-Type: [application/json; charset=UTF-8]
-<<<<<<< HEAD
-      Date: ['Thu, 06 Apr 2017 08:06:52 GMT']
-      Expires: ['Thu, 06 Apr 2017 08:06:52 GMT']
-      Server: [UploadServer]
-      Vary: [Origin, X-Origin]
-      X-GUploader-UploadID: [AEnB2Upd1UfYUH9-Hkkz7IVm8EMamYHiqxCLpjkUHxCqgUglm3W0onRPjw3HEg1W1VeXTQPNvgLJCItSnJgIdiJJlnB31Bg5CtvlCioKBJ5zgs5umOrk8vI]
-=======
-      Date: ['Wed, 05 Apr 2017 20:54:34 GMT']
-      Expires: ['Wed, 05 Apr 2017 20:54:34 GMT']
-      Server: [UploadServer]
-      Vary: [Origin, X-Origin]
-      X-GUploader-UploadID: [AEnB2Up-7jidjfpxbvntDRecu9fX-Q9lbfkEqrrJ_i0wnSdsBfVKveW5g7a8oviTZxZMvQequ4p8kWjiK5_XM61Ch9UDXOY8dg]
->>>>>>> b795204b
+      Date: ['Fri, 07 Apr 2017 07:15:22 GMT']
+      Expires: ['Fri, 07 Apr 2017 07:15:22 GMT']
+      Server: [UploadServer]
+      Vary: [Origin, X-Origin]
+      X-GUploader-UploadID: [AEnB2UoH8Q-HvyhyEKjQ3jUYfSnUeFlzDRLX6OY1YMt9-uIvjFJqu74cLSJoe6XhQROAdhmvW5AgvHhemJhfmJOnBKqGmln8yw]
     status: {code: 404, message: Not Found}
 - request:
     body: null
@@ -215,19 +145,11 @@
       Cache-Control: ['private, max-age=0']
       Content-Length: ['165']
       Content-Type: [application/json; charset=UTF-8]
-<<<<<<< HEAD
-      Date: ['Thu, 06 Apr 2017 08:06:53 GMT']
-      Expires: ['Thu, 06 Apr 2017 08:06:53 GMT']
-      Server: [UploadServer]
-      Vary: [Origin, X-Origin]
-      X-GUploader-UploadID: [AEnB2Uo8b5BPS-eSjzWcngMC9ds25nvLcY_WZypCvBwOG8Wc4H9vI29HxHEGUed-yZFp_iaft2PSIpD9MU9R1QP3aNN35yxJQDQylgFfzEYydRQCa4gg8bs]
-=======
-      Date: ['Wed, 05 Apr 2017 20:54:34 GMT']
-      Expires: ['Wed, 05 Apr 2017 20:54:34 GMT']
-      Server: [UploadServer]
-      Vary: [Origin, X-Origin]
-      X-GUploader-UploadID: [AEnB2UqMi8qYMqLQR3igzrBmbCSXoz59ehpWikw1bhcsRW4AXRf2-W0fljb0LDwJLp_ZVUQ32YUXGusuVdhccOFdOD6v20JTYQ]
->>>>>>> b795204b
+      Date: ['Fri, 07 Apr 2017 07:15:22 GMT']
+      Expires: ['Fri, 07 Apr 2017 07:15:22 GMT']
+      Server: [UploadServer]
+      Vary: [Origin, X-Origin]
+      X-GUploader-UploadID: [AEnB2Uq1Dz07NsN6jxxbwTgU8pkQsm-HJVDzlOYXpp3WI8JfcmJCQbsp1heMxAA4z3Ghuh10BniHqM-7M36JOqvYrZo1kPQ8MA]
     status: {code: 404, message: Not Found}
 - request:
     body: null
@@ -248,19 +170,11 @@
       Cache-Control: ['private, max-age=0']
       Content-Length: ['165']
       Content-Type: [application/json; charset=UTF-8]
-<<<<<<< HEAD
-      Date: ['Thu, 06 Apr 2017 08:06:53 GMT']
-      Expires: ['Thu, 06 Apr 2017 08:06:53 GMT']
-      Server: [UploadServer]
-      Vary: [Origin, X-Origin]
-      X-GUploader-UploadID: [AEnB2UqzadTTXj8m4RSRQGvtsNa800p2mEBH3EgfSuzyJywCMphg9q_lSC-Km1Nfg-7KwQ2Z8XTFoFnXb0wf8JW8QSbdyEfAMRBmcunUL0YaSz3CYHpTWD4]
-=======
-      Date: ['Wed, 05 Apr 2017 20:54:34 GMT']
-      Expires: ['Wed, 05 Apr 2017 20:54:34 GMT']
-      Server: [UploadServer]
-      Vary: [Origin, X-Origin]
-      X-GUploader-UploadID: [AEnB2UqvA0y3HuhU34B1I7nWTtMXq6fCfxry8XaadLKnkilHXk-MCjaQNuKOkEjTSOk64GyF0v10BmCt8hCWwj57xGCsZTvSzg]
->>>>>>> b795204b
+      Date: ['Fri, 07 Apr 2017 07:15:22 GMT']
+      Expires: ['Fri, 07 Apr 2017 07:15:22 GMT']
+      Server: [UploadServer]
+      Vary: [Origin, X-Origin]
+      X-GUploader-UploadID: [AEnB2UoWf1Hv3mo15k7xtoeEvgPVZqq3IXlfqGkh3Zdpson_3RJ2JqZ_pmVEiEpNTCxsO-2p8J-B8EwdeRhOJmyLveqRlpXHXQ]
     status: {code: 404, message: Not Found}
 - request:
     body: null
@@ -281,19 +195,11 @@
       Cache-Control: ['private, max-age=0']
       Content-Length: ['165']
       Content-Type: [application/json; charset=UTF-8]
-<<<<<<< HEAD
-      Date: ['Thu, 06 Apr 2017 08:06:53 GMT']
-      Expires: ['Thu, 06 Apr 2017 08:06:53 GMT']
-      Server: [UploadServer]
-      Vary: [Origin, X-Origin]
-      X-GUploader-UploadID: [AEnB2UrRi5laDVQF0YvhYxiwo84lvqLukAMA1fl8tQKq-Nrr1OcQ3AXxEUmt1gL9NEjkUAzUuVvcOQ3acRXr8eUO3Ja5tKwKQbIGezCWwqd568rnAyy418I]
-=======
-      Date: ['Wed, 05 Apr 2017 20:54:34 GMT']
-      Expires: ['Wed, 05 Apr 2017 20:54:34 GMT']
-      Server: [UploadServer]
-      Vary: [Origin, X-Origin]
-      X-GUploader-UploadID: [AEnB2Urm80agK2zDKAnhoWmlBlIhAfeaQov7z1RGIulV-BCWKkV1IEXJ-5KRrrrFV1lryB1f3ZWcYMgIb4iniLmOUqf8LYFhjQ]
->>>>>>> b795204b
+      Date: ['Fri, 07 Apr 2017 07:15:23 GMT']
+      Expires: ['Fri, 07 Apr 2017 07:15:23 GMT']
+      Server: [UploadServer]
+      Vary: [Origin, X-Origin]
+      X-GUploader-UploadID: [AEnB2Uqp0DXgZ6Zwy7nI87TYXvpkAxWiRhEg9NEi6gh22uiAng1YyBBgaZTNpoPyJmkWeVv8ENL1sUAXE0mAQ9RUUDBoXza3a5r1UdfkXnghpYcDTutCE4k]
     status: {code: 404, message: Not Found}
 - request:
     body: '{"name": "gcsfs-testingnew-bucket"}'
@@ -309,13 +215,8 @@
   response:
     body: {string: "{\n \"kind\": \"storage#bucket\",\n \"id\": \"gcsfs-testingnew-bucket\",\n
         \"selfLink\": \"https://www.googleapis.com/storage/v1/b/gcsfs-testingnew-bucket\",\n
-<<<<<<< HEAD
         \"projectNumber\": \"211880518801\",\n \"name\": \"gcsfs-testingnew-bucket\",\n
-        \"timeCreated\": \"2017-04-06T08:06:53.669Z\",\n \"updated\": \"2017-04-06T08:06:53.669Z\",\n
-=======
-        \"projectNumber\": \"586241054156\",\n \"name\": \"gcsfs-testingnew-bucket\",\n
-        \"timeCreated\": \"2017-04-05T20:54:34.881Z\",\n \"updated\": \"2017-04-05T20:54:34.881Z\",\n
->>>>>>> b795204b
+        \"timeCreated\": \"2017-04-07T07:15:23.619Z\",\n \"updated\": \"2017-04-07T07:15:23.619Z\",\n
         \"metageneration\": \"1\",\n \"acl\": [\n  {\n   \"kind\": \"storage#bucketAccessControl\",\n
         \  \"id\": \"gcsfs-testingnew-bucket/project-owners-211880518801\",\n   \"selfLink\":
         \"https://www.googleapis.com/storage/v1/b/gcsfs-testingnew-bucket/acl/project-owners-211880518801\",\n
@@ -342,21 +243,13 @@
       Cache-Control: ['no-cache, no-store, max-age=0, must-revalidate']
       Content-Length: ['2015']
       Content-Type: [application/json; charset=UTF-8]
-<<<<<<< HEAD
-      Date: ['Thu, 06 Apr 2017 08:06:54 GMT']
-=======
-      Date: ['Wed, 05 Apr 2017 20:54:35 GMT']
->>>>>>> b795204b
+      Date: ['Fri, 07 Apr 2017 07:15:24 GMT']
       ETag: [CAE=]
       Expires: ['Mon, 01 Jan 1990 00:00:00 GMT']
       Pragma: [no-cache]
       Server: [UploadServer]
       Vary: [Origin, X-Origin]
-<<<<<<< HEAD
-      X-GUploader-UploadID: [AEnB2UpvNj4b4ReXXMXROgF1mPyVA66_-fbW-wwpF6KsG_sS4x2TfnLM7v-4K95D0L1oq9yeDXMnqPo55eaXL-PhsSXAHqMYyE7iTSEqUVbt-LfibsuMwfQ]
-=======
-      X-GUploader-UploadID: [AEnB2Uov4XR30fIJZwnFzhEjKviBC6dOhXdFq9awxmDeNftKDNLfHr_7iI9c5tvBJlGtGHsGu3aGLgsOwGu1j2Hsfxf0m1uOOQ]
->>>>>>> b795204b
+      X-GUploader-UploadID: [AEnB2Uq02VLm03X2m-FLFfTrhXG50YyjuI8wamOM0t-2yRx5esqdSOi0Lolt8yYtWTVkW5_6ZoKlRNbxqB9fgRVXdNy7rsrNfHVosEWKda88QOj6JmeGJfI]
     status: {code: 200, message: OK}
 - request:
     body: null
@@ -374,19 +267,11 @@
       Cache-Control: ['private, max-age=0, must-revalidate, no-transform']
       Content-Length: ['31']
       Content-Type: [application/json; charset=UTF-8]
-<<<<<<< HEAD
-      Date: ['Thu, 06 Apr 2017 08:06:54 GMT']
-      Expires: ['Thu, 06 Apr 2017 08:06:54 GMT']
-      Server: [UploadServer]
-      Vary: [Origin, X-Origin]
-      X-GUploader-UploadID: [AEnB2UosdfzYcytQgZYvmstfxTLppNx2XTXuBIaZa76LRGiaEMrloDI6YHBvzdxAkWWeytL2gsvd5LO1ryBnfF0TOEqmAXYqLMNJeutO3sMdP-iaMbCXO4I]
-=======
-      Date: ['Wed, 05 Apr 2017 20:54:36 GMT']
-      Expires: ['Wed, 05 Apr 2017 20:54:36 GMT']
-      Server: [UploadServer]
-      Vary: [Origin, X-Origin]
-      X-GUploader-UploadID: [AEnB2UqHj3ZqdD4CFcUmz0h5H72UOEgFkOxvc3c0dU6Ghv1Zq2wHkKnI0g7D8-XxHqzWpNmkjVQe5VoNyNa1zwwYpbBSgmJ5og]
->>>>>>> b795204b
+      Date: ['Fri, 07 Apr 2017 07:15:25 GMT']
+      Expires: ['Fri, 07 Apr 2017 07:15:25 GMT']
+      Server: [UploadServer]
+      Vary: [Origin, X-Origin]
+      X-GUploader-UploadID: [AEnB2Uq3riV7SMuFPPEsYD928T6iGNa4GJ8v6FKS70JZi4B8RpM538bRKL3LW-TIqcn5SAVJ3stwJSI7r3YubBMmgR4da4wwP0f2otPNa_lSfZKXl8WQU6k]
     status: {code: 200, message: OK}
 - request:
     body: null
@@ -399,10 +284,14 @@
     uri: https://www.googleapis.com/storage/v1/b/?project=test_project
   response:
     body: {string: "{\n \"kind\": \"storage#buckets\",\n \"items\": [\n  {\n   \"kind\":
-<<<<<<< HEAD
         \"storage#bucket\",\n   \"id\": \"dask-zarr-cache\",\n   \"selfLink\": \"https://www.googleapis.com/storage/v1/b/dask-zarr-cache\",\n
         \  \"projectNumber\": \"211880518801\",\n   \"name\": \"dask-zarr-cache\",\n
         \  \"timeCreated\": \"2017-04-03T14:58:15.917Z\",\n   \"updated\": \"2017-04-03T14:58:15.917Z\",\n
+        \  \"metageneration\": \"1\",\n   \"location\": \"EUROPE-WEST1\",\n   \"storageClass\":
+        \"REGIONAL\",\n   \"etag\": \"CAE=\"\n  },\n  {\n   \"kind\": \"storage#bucket\",\n
+        \  \"id\": \"dprof-cache\",\n   \"selfLink\": \"https://www.googleapis.com/storage/v1/b/dprof-cache\",\n
+        \  \"projectNumber\": \"211880518801\",\n   \"name\": \"dprof-cache\",\n   \"timeCreated\":
+        \"2017-04-06T09:29:42.248Z\",\n   \"updated\": \"2017-04-06T09:29:42.248Z\",\n
         \  \"metageneration\": \"1\",\n   \"location\": \"EUROPE-WEST1\",\n   \"storageClass\":
         \"REGIONAL\",\n   \"etag\": \"CAE=\"\n  },\n  {\n   \"kind\": \"storage#bucket\",\n
         \  \"id\": \"gcsfs-testing\",\n   \"selfLink\": \"https://www.googleapis.com/storage/v1/b/gcsfs-testing\",\n
@@ -412,7 +301,7 @@
         \"STANDARD\",\n   \"etag\": \"CAE=\"\n  },\n  {\n   \"kind\": \"storage#bucket\",\n
         \  \"id\": \"gcsfs-testingnew-bucket\",\n   \"selfLink\": \"https://www.googleapis.com/storage/v1/b/gcsfs-testingnew-bucket\",\n
         \  \"projectNumber\": \"211880518801\",\n   \"name\": \"gcsfs-testingnew-bucket\",\n
-        \  \"timeCreated\": \"2017-04-06T08:06:53.669Z\",\n   \"updated\": \"2017-04-06T08:06:53.669Z\",\n
+        \  \"timeCreated\": \"2017-04-07T07:15:23.619Z\",\n   \"updated\": \"2017-04-07T07:15:23.619Z\",\n
         \  \"metageneration\": \"1\",\n   \"location\": \"US\",\n   \"storageClass\":
         \"STANDARD\",\n   \"etag\": \"CAE=\"\n  },\n  {\n   \"kind\": \"storage#bucket\",\n
         \  \"id\": \"modis-incoming\",\n   \"selfLink\": \"https://www.googleapis.com/storage/v1/b/modis-incoming\",\n
@@ -428,67 +317,13 @@
     headers:
       Alt-Svc: ['quic=":443"; ma=2592000; v="37,36,35"']
       Cache-Control: ['private, max-age=0, must-revalidate, no-transform']
-      Content-Length: ['2047']
-      Content-Type: [application/json; charset=UTF-8]
-      Date: ['Thu, 06 Apr 2017 08:06:54 GMT']
-      Expires: ['Thu, 06 Apr 2017 08:06:54 GMT']
-      Server: [UploadServer]
-      Vary: [Origin, X-Origin]
-      X-GUploader-UploadID: [AEnB2UrRh9y_4TD_Gif4tINI0yqBxNyph0nmoQprT81PJjZE9QBFJNrwcdDwiVX9p0Q6sb7HWUK-GrJUzXFIozZLhOGQCtgvdJuj6d9T7cdbY9fIIGkXF0g]
-=======
-        \"storage#bucket\",\n   \"id\": \"anaconda-enterprise\",\n   \"selfLink\":
-        \"https://www.googleapis.com/storage/v1/b/anaconda-enterprise\",\n   \"projectNumber\":
-        \"586241054156\",\n   \"name\": \"anaconda-enterprise\",\n   \"timeCreated\":
-        \"2017-03-30T22:33:29.085Z\",\n   \"updated\": \"2017-03-30T22:33:29.085Z\",\n
-        \  \"metageneration\": \"1\",\n   \"location\": \"US\",\n   \"storageClass\":
-        \"MULTI_REGIONAL\",\n   \"etag\": \"CAE=\"\n  },\n  {\n   \"kind\": \"storage#bucket\",\n
-        \  \"id\": \"anaconda-public-data\",\n   \"selfLink\": \"https://www.googleapis.com/storage/v1/b/anaconda-public-data\",\n
-        \  \"projectNumber\": \"586241054156\",\n   \"name\": \"anaconda-public-data\",\n
-        \  \"timeCreated\": \"2017-04-05T20:22:12.865Z\",\n   \"updated\": \"2017-04-05T20:22:12.865Z\",\n
-        \  \"metageneration\": \"1\",\n   \"location\": \"US\",\n   \"storageClass\":
-        \"MULTI_REGIONAL\",\n   \"etag\": \"CAE=\"\n  },\n  {\n   \"kind\": \"storage#bucket\",\n
-        \  \"id\": \"artifacts.test_project.appspot.com\",\n   \"selfLink\": \"https://www.googleapis.com/storage/v1/b/artifacts.test_project.appspot.com\",\n
-        \  \"projectNumber\": \"586241054156\",\n   \"name\": \"artifacts.test_project.appspot.com\",\n
-        \  \"timeCreated\": \"2016-05-17T18:29:22.774Z\",\n   \"updated\": \"2016-05-17T18:29:22.774Z\",\n
-        \  \"metageneration\": \"1\",\n   \"location\": \"US\",\n   \"storageClass\":
-        \"STANDARD\",\n   \"etag\": \"CAE=\"\n  },\n  {\n   \"kind\": \"storage#bucket\",\n
-        \  \"id\": \"blaze-data\",\n   \"selfLink\": \"https://www.googleapis.com/storage/v1/b/blaze-data\",\n
-        \  \"projectNumber\": \"586241054156\",\n   \"name\": \"blaze-data\",\n   \"timeCreated\":
-        \"2015-09-06T04:08:21.262Z\",\n   \"updated\": \"2015-09-06T15:55:01.051Z\",\n
-        \  \"metageneration\": \"2\",\n   \"location\": \"US\",\n   \"storageClass\":
-        \"STANDARD\",\n   \"etag\": \"CAI=\"\n  },\n  {\n   \"kind\": \"storage#bucket\",\n
-        \  \"id\": \"dask_example_data\",\n   \"selfLink\": \"https://www.googleapis.com/storage/v1/b/dask_example_data\",\n
-        \  \"projectNumber\": \"586241054156\",\n   \"name\": \"dask_example_data\",\n
-        \  \"timeCreated\": \"2017-02-15T18:07:45.948Z\",\n   \"updated\": \"2017-02-15T18:07:45.948Z\",\n
-        \  \"metageneration\": \"1\",\n   \"location\": \"US\",\n   \"storageClass\":
-        \"STANDARD\",\n   \"etag\": \"CAE=\"\n  },\n  {\n   \"kind\": \"storage#bucket\",\n
-        \  \"id\": \"dataproc-9a39e84b-a055-4877-9be9-ddd9334e6145-us\",\n   \"selfLink\":
-        \"https://www.googleapis.com/storage/v1/b/dataproc-9a39e84b-a055-4877-9be9-ddd9334e6145-us\",\n
-        \  \"projectNumber\": \"586241054156\",\n   \"name\": \"dataproc-9a39e84b-a055-4877-9be9-ddd9334e6145-us\",\n
-        \  \"timeCreated\": \"2017-04-05T02:56:05.533Z\",\n   \"updated\": \"2017-04-05T02:56:05.533Z\",\n
-        \  \"metageneration\": \"1\",\n   \"location\": \"US\",\n   \"storageClass\":
-        \"STANDARD\",\n   \"etag\": \"CAE=\"\n  },\n  {\n   \"kind\": \"storage#bucket\",\n
-        \  \"id\": \"gcsfs-testing\",\n   \"selfLink\": \"https://www.googleapis.com/storage/v1/b/gcsfs-testing\",\n
-        \  \"projectNumber\": \"586241054156\",\n   \"name\": \"gcsfs-testing\",\n
-        \  \"timeCreated\": \"2017-04-05T13:45:05.641Z\",\n   \"updated\": \"2017-04-05T13:45:05.641Z\",\n
-        \  \"metageneration\": \"1\",\n   \"location\": \"US\",\n   \"storageClass\":
-        \"STANDARD\",\n   \"etag\": \"CAE=\"\n  },\n  {\n   \"kind\": \"storage#bucket\",\n
-        \  \"id\": \"gcsfs-testingnew-bucket\",\n   \"selfLink\": \"https://www.googleapis.com/storage/v1/b/gcsfs-testingnew-bucket\",\n
-        \  \"projectNumber\": \"586241054156\",\n   \"name\": \"gcsfs-testingnew-bucket\",\n
-        \  \"timeCreated\": \"2017-04-05T20:54:34.881Z\",\n   \"updated\": \"2017-04-05T20:54:34.881Z\",\n
-        \  \"metageneration\": \"1\",\n   \"location\": \"US\",\n   \"storageClass\":
-        \"STANDARD\",\n   \"etag\": \"CAE=\"\n  }\n ]\n}\n"}
-    headers:
-      Alt-Svc: ['quic=":443"; ma=2592000; v="37,36,35"']
-      Cache-Control: ['private, max-age=0, must-revalidate, no-transform']
-      Content-Length: ['3385']
-      Content-Type: [application/json; charset=UTF-8]
-      Date: ['Wed, 05 Apr 2017 20:54:36 GMT']
-      Expires: ['Wed, 05 Apr 2017 20:54:36 GMT']
-      Server: [UploadServer]
-      Vary: [Origin, X-Origin]
-      X-GUploader-UploadID: [AEnB2UqO1_Z3O7QyVemN_gO-016tgv3Wx9GcZiGPDSyA5heOOKxtdZv-9FcrbHZjB8XbS-F9W6M4w7juUeEzEbaslkYizA2tDw]
->>>>>>> b795204b
+      Content-Length: ['2435']
+      Content-Type: [application/json; charset=UTF-8]
+      Date: ['Fri, 07 Apr 2017 07:15:25 GMT']
+      Expires: ['Fri, 07 Apr 2017 07:15:25 GMT']
+      Server: [UploadServer]
+      Vary: [Origin, X-Origin]
+      X-GUploader-UploadID: [AEnB2UoyQ9dmq6UXZSY94AxaVpx5GldOzdY-dpYw5lQWP9sJjtirTFiSwMfYYdnOuGBO1G96OSfle-MaBu9LYXqbNtsF1YqmzdaoPP3LqoNsl31_ZtIXXsY]
     status: {code: 200, message: OK}
 - request:
     body: null
@@ -507,20 +342,12 @@
       Cache-Control: ['no-cache, no-store, max-age=0, must-revalidate']
       Content-Length: ['0']
       Content-Type: [application/json]
-<<<<<<< HEAD
-      Date: ['Thu, 06 Apr 2017 08:06:55 GMT']
-=======
-      Date: ['Wed, 05 Apr 2017 20:54:36 GMT']
->>>>>>> b795204b
+      Date: ['Fri, 07 Apr 2017 07:15:26 GMT']
       Expires: ['Mon, 01 Jan 1990 00:00:00 GMT']
       Pragma: [no-cache]
       Server: [UploadServer]
       Vary: [Origin, X-Origin]
-<<<<<<< HEAD
-      X-GUploader-UploadID: [AEnB2UqJOi-aNgJv7tV0BD5kLJP1h-GBXh38pdZrKFK6HStUgcyJyb1h_wsf6-nprvDfcIKqyIbF1Bolb3V7C-0C_bzEIbSoG5OHkgSTHNqkyJl6wlekppo]
-=======
-      X-GUploader-UploadID: [AEnB2UpuuWF8UjhnUuLPpkUBr_-THlPow4F4h2wKytG5IY7UHqbL7m3gtNepv3j413htO1SrEPfrrdqI6aAeF1YOnzPChwcPYw]
->>>>>>> b795204b
+      X-GUploader-UploadID: [AEnB2UrxaPZ4OKX3zQHjMM_IyHXrPIp-Kb0WbxuodipiusOzTfQOOFggqQC6BSXzjcfIXeCYv7wc7T56mbkjIeJOP4uH9VYskkLoVmu_UItSY1S9Zn3TNIs]
     status: {code: 204, message: No Content}
 - request:
     body: null
@@ -538,18 +365,10 @@
       Cache-Control: ['private, max-age=0, must-revalidate, no-transform']
       Content-Length: ['31']
       Content-Type: [application/json; charset=UTF-8]
-<<<<<<< HEAD
-      Date: ['Thu, 06 Apr 2017 08:06:55 GMT']
-      Expires: ['Thu, 06 Apr 2017 08:06:55 GMT']
-      Server: [UploadServer]
-      Vary: [Origin, X-Origin]
-      X-GUploader-UploadID: [AEnB2UrrzYSQ3FGNBS5NEPpkE6RVuP2jaNcnplcvjUrX-unIxE5z0XCvLRpipoqc8FYyYfUC-uYGrtbXmsonZqisu2lmhVsTb-A3WsW8TT0ZelsFsGVvTJs]
-=======
-      Date: ['Wed, 05 Apr 2017 20:54:37 GMT']
-      Expires: ['Wed, 05 Apr 2017 20:54:37 GMT']
-      Server: [UploadServer]
-      Vary: [Origin, X-Origin]
-      X-GUploader-UploadID: [AEnB2UqrSjdTBOoLs9WG2srZ8-LGav2LJhCYeUTNqA07QvpFH5MAZC4ZXvju_Yi8Ci0WMG695YtHgI6Raewc-s_hABRdLZOPNA]
->>>>>>> b795204b
+      Date: ['Fri, 07 Apr 2017 07:15:26 GMT']
+      Expires: ['Fri, 07 Apr 2017 07:15:26 GMT']
+      Server: [UploadServer]
+      Vary: [Origin, X-Origin]
+      X-GUploader-UploadID: [AEnB2UpgwW2FjraHXkvsJPsZwbS_iMr8cHFSbara64ZHOnrbS19drQdahOVBhUZcNluQwyrqIDQ3A2RpNRaSFB1k_TqTx93xemKbdnPKGSJ2XR3OYczzQyc]
     status: {code: 200, message: OK}
 version: 1