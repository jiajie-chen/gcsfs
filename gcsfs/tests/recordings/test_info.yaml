interactions:
- request:
    body: null
    headers:
      Accept: ['*/*']
      Accept-Encoding: ['gzip, deflate']
      Connection: [keep-alive]
      Content-Length: ['0']
      User-Agent: [python-requests/2.13.0]
    method: POST
    uri: https://www.googleapis.com/oauth2/v4/token?grant_type=refresh_token
  response:
    body:
      string: !!binary |
<<<<<<< HEAD
        H4sIABH25VgC/6tWSkxOTi0uji/Jz07NU7JSUKqoqFDSUVDKTMEQSq0oyCxKLY7PBAkamxkYAMXA
        auJLKgtSQQqdUhOLUouUagFOYrb0VgAAAA==
=======
        H4sIAHdY5VgC/6tWSq0oyCxKLY7PzFOyUjA2MzDQUVDKTIkvyc9OBYkoVVRUKAGFwPz4ksqCVJCg
        U2piUWoRSDwxOTm1uBhVeS0A03RPm1YAAAA=
>>>>>>> b795204b
    headers:
      Alt-Svc: ['quic=":443"; ma=2592000; v="37,36,35"']
      Cache-Control: ['no-cache, no-store, max-age=0, must-revalidate']
      Content-Encoding: [gzip]
      Content-Type: [application/json; charset=UTF-8]
<<<<<<< HEAD
      Date: ['Thu, 06 Apr 2017 08:02:25 GMT']
=======
      Date: ['Wed, 05 Apr 2017 20:50:00 GMT']
>>>>>>> b795204b
      Expires: ['Mon, 01 Jan 1990 00:00:00 GMT']
      Pragma: [no-cache]
      Server: [GSE]
      Transfer-Encoding: [chunked]
      Vary: [Origin, X-Origin]
      X-Content-Type-Options: [nosniff]
      X-Frame-Options: [SAMEORIGIN]
      X-XSS-Protection: [1; mode=block]
    status: {code: 200, message: OK}
- request:
    body: null
    headers:
      Accept: ['*/*']
      Accept-Encoding: ['gzip, deflate']
      Connection: [keep-alive]
      User-Agent: [python-requests/2.13.0]
    method: GET
    uri: https://www.googleapis.com/storage/v1/b/?project=test_project
  response:
    body: {string: "{\n \"kind\": \"storage#buckets\",\n \"items\": [\n  {\n   \"kind\":
<<<<<<< HEAD
        \"storage#bucket\",\n   \"id\": \"dask-zarr-cache\",\n   \"selfLink\": \"https://www.googleapis.com/storage/v1/b/dask-zarr-cache\",\n
        \  \"projectNumber\": \"211880518801\",\n   \"name\": \"dask-zarr-cache\",\n
        \  \"timeCreated\": \"2017-04-03T14:58:15.917Z\",\n   \"updated\": \"2017-04-03T14:58:15.917Z\",\n
        \  \"metageneration\": \"1\",\n   \"location\": \"EUROPE-WEST1\",\n   \"storageClass\":
        \"REGIONAL\",\n   \"etag\": \"CAE=\"\n  },\n  {\n   \"kind\": \"storage#bucket\",\n
        \  \"id\": \"gcsfs-testing\",\n   \"selfLink\": \"https://www.googleapis.com/storage/v1/b/gcsfs-testing\",\n
        \  \"projectNumber\": \"211880518801\",\n   \"name\": \"gcsfs-testing\",\n
        \  \"timeCreated\": \"2017-04-06T07:16:38.076Z\",\n   \"updated\": \"2017-04-06T07:16:38.076Z\",\n
        \  \"metageneration\": \"1\",\n   \"location\": \"US\",\n   \"storageClass\":
        \"STANDARD\",\n   \"etag\": \"CAE=\"\n  },\n  {\n   \"kind\": \"storage#bucket\",\n
        \  \"id\": \"modis-incoming\",\n   \"selfLink\": \"https://www.googleapis.com/storage/v1/b/modis-incoming\",\n
        \  \"projectNumber\": \"211880518801\",\n   \"name\": \"modis-incoming\",\n
        \  \"timeCreated\": \"2017-03-22T14:30:09.809Z\",\n   \"updated\": \"2017-03-22T14:30:09.809Z\",\n
        \  \"metageneration\": \"1\",\n   \"location\": \"EUROPE-WEST1\",\n   \"storageClass\":
        \"REGIONAL\",\n   \"etag\": \"CAE=\"\n  },\n  {\n   \"kind\": \"storage#bucket\",\n
        \  \"id\": \"satelligence-test\",\n   \"selfLink\": \"https://www.googleapis.com/storage/v1/b/satelligence-test\",\n
        \  \"projectNumber\": \"211880518801\",\n   \"name\": \"satelligence-test\",\n
        \  \"timeCreated\": \"2017-03-22T13:27:09.373Z\",\n   \"updated\": \"2017-03-22T13:27:09.373Z\",\n
        \  \"metageneration\": \"1\",\n   \"location\": \"EUROPE-WEST1\",\n   \"storageClass\":
        \"REGIONAL\",\n   \"etag\": \"CAE=\"\n  }\n ]\n}\n"}
    headers:
      Alt-Svc: ['quic=":443"; ma=2592000; v="37,36,35"']
      Cache-Control: ['private, max-age=0, must-revalidate, no-transform']
      Content-Length: ['1633']
      Content-Type: [application/json; charset=UTF-8]
      Date: ['Thu, 06 Apr 2017 08:02:26 GMT']
      Expires: ['Thu, 06 Apr 2017 08:02:26 GMT']
      Server: [UploadServer]
      Vary: [Origin, X-Origin]
      X-GUploader-UploadID: [AEnB2UrZBfMMCHw35GZAWNOFt9AERRvMrTpBedA4FoCOC6REkjGOzUFLjej_dni_shKjkDd_ATq2BH_ycjoGdkOH4bXsRev9LhVpsdmvzaArfv0BFiOR1WU]
=======
        \"storage#bucket\",\n   \"id\": \"anaconda-enterprise\",\n   \"selfLink\":
        \"https://www.googleapis.com/storage/v1/b/anaconda-enterprise\",\n   \"projectNumber\":
        \"586241054156\",\n   \"name\": \"anaconda-enterprise\",\n   \"timeCreated\":
        \"2017-03-30T22:33:29.085Z\",\n   \"updated\": \"2017-03-30T22:33:29.085Z\",\n
        \  \"metageneration\": \"1\",\n   \"location\": \"US\",\n   \"storageClass\":
        \"MULTI_REGIONAL\",\n   \"etag\": \"CAE=\"\n  },\n  {\n   \"kind\": \"storage#bucket\",\n
        \  \"id\": \"anaconda-public-data\",\n   \"selfLink\": \"https://www.googleapis.com/storage/v1/b/anaconda-public-data\",\n
        \  \"projectNumber\": \"586241054156\",\n   \"name\": \"anaconda-public-data\",\n
        \  \"timeCreated\": \"2017-04-05T20:22:12.865Z\",\n   \"updated\": \"2017-04-05T20:22:12.865Z\",\n
        \  \"metageneration\": \"1\",\n   \"location\": \"US\",\n   \"storageClass\":
        \"MULTI_REGIONAL\",\n   \"etag\": \"CAE=\"\n  },\n  {\n   \"kind\": \"storage#bucket\",\n
        \  \"id\": \"artifacts.test_project.appspot.com\",\n   \"selfLink\": \"https://www.googleapis.com/storage/v1/b/artifacts.test_project.appspot.com\",\n
        \  \"projectNumber\": \"586241054156\",\n   \"name\": \"artifacts.test_project.appspot.com\",\n
        \  \"timeCreated\": \"2016-05-17T18:29:22.774Z\",\n   \"updated\": \"2016-05-17T18:29:22.774Z\",\n
        \  \"metageneration\": \"1\",\n   \"location\": \"US\",\n   \"storageClass\":
        \"STANDARD\",\n   \"etag\": \"CAE=\"\n  },\n  {\n   \"kind\": \"storage#bucket\",\n
        \  \"id\": \"blaze-data\",\n   \"selfLink\": \"https://www.googleapis.com/storage/v1/b/blaze-data\",\n
        \  \"projectNumber\": \"586241054156\",\n   \"name\": \"blaze-data\",\n   \"timeCreated\":
        \"2015-09-06T04:08:21.262Z\",\n   \"updated\": \"2015-09-06T15:55:01.051Z\",\n
        \  \"metageneration\": \"2\",\n   \"location\": \"US\",\n   \"storageClass\":
        \"STANDARD\",\n   \"etag\": \"CAI=\"\n  },\n  {\n   \"kind\": \"storage#bucket\",\n
        \  \"id\": \"dask_example_data\",\n   \"selfLink\": \"https://www.googleapis.com/storage/v1/b/dask_example_data\",\n
        \  \"projectNumber\": \"586241054156\",\n   \"name\": \"dask_example_data\",\n
        \  \"timeCreated\": \"2017-02-15T18:07:45.948Z\",\n   \"updated\": \"2017-02-15T18:07:45.948Z\",\n
        \  \"metageneration\": \"1\",\n   \"location\": \"US\",\n   \"storageClass\":
        \"STANDARD\",\n   \"etag\": \"CAE=\"\n  },\n  {\n   \"kind\": \"storage#bucket\",\n
        \  \"id\": \"dataproc-9a39e84b-a055-4877-9be9-ddd9334e6145-us\",\n   \"selfLink\":
        \"https://www.googleapis.com/storage/v1/b/dataproc-9a39e84b-a055-4877-9be9-ddd9334e6145-us\",\n
        \  \"projectNumber\": \"586241054156\",\n   \"name\": \"dataproc-9a39e84b-a055-4877-9be9-ddd9334e6145-us\",\n
        \  \"timeCreated\": \"2017-04-05T02:56:05.533Z\",\n   \"updated\": \"2017-04-05T02:56:05.533Z\",\n
        \  \"metageneration\": \"1\",\n   \"location\": \"US\",\n   \"storageClass\":
        \"STANDARD\",\n   \"etag\": \"CAE=\"\n  },\n  {\n   \"kind\": \"storage#bucket\",\n
        \  \"id\": \"gcsfs-testing\",\n   \"selfLink\": \"https://www.googleapis.com/storage/v1/b/gcsfs-testing\",\n
        \  \"projectNumber\": \"586241054156\",\n   \"name\": \"gcsfs-testing\",\n
        \  \"timeCreated\": \"2017-04-05T13:45:05.641Z\",\n   \"updated\": \"2017-04-05T13:45:05.641Z\",\n
        \  \"metageneration\": \"1\",\n   \"location\": \"US\",\n   \"storageClass\":
        \"STANDARD\",\n   \"etag\": \"CAE=\"\n  }\n ]\n}\n"}
    headers:
      Alt-Svc: ['quic=":443"; ma=2592000; v="37,36,35"']
      Cache-Control: ['private, max-age=0, must-revalidate, no-transform']
      Content-Length: ['2971']
      Content-Type: [application/json; charset=UTF-8]
      Date: ['Wed, 05 Apr 2017 20:50:00 GMT']
      Expires: ['Wed, 05 Apr 2017 20:50:00 GMT']
      Server: [UploadServer]
      Vary: [Origin, X-Origin]
      X-GUploader-UploadID: [AEnB2UpBc51j66Rrn_tD-FNhbep0er3RFOvk4Z-OsXZ_CkS_etkuIF3AHjG7up9mabO5jpOfdYmTF989O0az0Nh31xeqasroiQ]
>>>>>>> b795204b
    status: {code: 200, message: OK}
- request:
    body: null
    headers:
      Accept: ['*/*']
      Accept-Encoding: ['gzip, deflate']
      Connection: [keep-alive]
      Content-Length: ['0']
      User-Agent: [python-requests/2.13.0]
    method: DELETE
    uri: https://www.googleapis.com/storage/v1/b/gcsfs-testing/o/tmp%2Ftest%2Fa
  response:
    body: {string: "{\n \"error\": {\n  \"errors\": [\n   {\n    \"domain\": \"global\",\n
        \   \"reason\": \"notFound\",\n    \"message\": \"Not Found\"\n   }\n  ],\n
        \ \"code\": 404,\n  \"message\": \"Not Found\"\n }\n}\n"}
    headers:
      Alt-Svc: ['quic=":443"; ma=2592000; v="37,36,35"']
      Cache-Control: ['private, max-age=0']
      Content-Length: ['165']
      Content-Type: [application/json; charset=UTF-8]
<<<<<<< HEAD
      Date: ['Thu, 06 Apr 2017 08:02:26 GMT']
      Expires: ['Thu, 06 Apr 2017 08:02:26 GMT']
      Server: [UploadServer]
      Vary: [Origin, X-Origin]
      X-GUploader-UploadID: [AEnB2UrZEBSJggg5qkTEOg3181qXAQ5S-A7TVl2Zun4tx7zy3q0lMcRV4yCovSgf87JO46DJRmnSjWedJSEmYP6FCaGmGo9cOPZBOKoZKMx1q11XpFjNZEs]
=======
      Date: ['Wed, 05 Apr 2017 20:50:00 GMT']
      Expires: ['Wed, 05 Apr 2017 20:50:00 GMT']
      Server: [UploadServer]
      Vary: [Origin, X-Origin]
      X-GUploader-UploadID: [AEnB2Uorp-61RXyA0SQCqPejA2be9hAhRQ7F_OzDhRv8VZILiG9K6YbRUEBpyLF69OCdoaKHTVoKh6FpcykKowosG4vMVN5RVg]
>>>>>>> b795204b
    status: {code: 404, message: Not Found}
- request:
    body: null
    headers:
      Accept: ['*/*']
      Accept-Encoding: ['gzip, deflate']
      Connection: [keep-alive]
      Content-Length: ['0']
      User-Agent: [python-requests/2.13.0]
    method: DELETE
    uri: https://www.googleapis.com/storage/v1/b/gcsfs-testing/o/tmp%2Ftest%2Fb
  response:
    body: {string: "{\n \"error\": {\n  \"errors\": [\n   {\n    \"domain\": \"global\",\n
        \   \"reason\": \"notFound\",\n    \"message\": \"Not Found\"\n   }\n  ],\n
        \ \"code\": 404,\n  \"message\": \"Not Found\"\n }\n}\n"}
    headers:
      Alt-Svc: ['quic=":443"; ma=2592000; v="37,36,35"']
      Cache-Control: ['private, max-age=0']
      Content-Length: ['165']
      Content-Type: [application/json; charset=UTF-8]
<<<<<<< HEAD
      Date: ['Thu, 06 Apr 2017 08:02:26 GMT']
      Expires: ['Thu, 06 Apr 2017 08:02:26 GMT']
      Server: [UploadServer]
      Vary: [Origin, X-Origin]
      X-GUploader-UploadID: [AEnB2UpXoRyDnBc55HNMw1Isuo298ZSQX2DHZKLvjZRc1TwP_gGj0Y_BqXoPVImNF3N2a-Ww05Qm3UuF3yfgZFKeKlkoLzOPVtI-C48XkJ9AgCjkSBQis_M]
=======
      Date: ['Wed, 05 Apr 2017 20:50:00 GMT']
      Expires: ['Wed, 05 Apr 2017 20:50:00 GMT']
      Server: [UploadServer]
      Vary: [Origin, X-Origin]
      X-GUploader-UploadID: [AEnB2UqCSQgeDdhIz-THUTR1zSdykgolKHugxsTYlhnKKaHtEZB3yG2lbPZLWtW37VZUClf696JU9MF8MaJ1yFuXfY2-b69G0A]
>>>>>>> b795204b
    status: {code: 404, message: Not Found}
- request:
    body: null
    headers:
      Accept: ['*/*']
      Accept-Encoding: ['gzip, deflate']
      Connection: [keep-alive]
      Content-Length: ['0']
      User-Agent: [python-requests/2.13.0]
    method: DELETE
    uri: https://www.googleapis.com/storage/v1/b/gcsfs-testing/o/tmp%2Ftest%2Fc
  response:
    body: {string: "{\n \"error\": {\n  \"errors\": [\n   {\n    \"domain\": \"global\",\n
        \   \"reason\": \"notFound\",\n    \"message\": \"Not Found\"\n   }\n  ],\n
        \ \"code\": 404,\n  \"message\": \"Not Found\"\n }\n}\n"}
    headers:
      Alt-Svc: ['quic=":443"; ma=2592000; v="37,36,35"']
      Cache-Control: ['private, max-age=0']
      Content-Length: ['165']
      Content-Type: [application/json; charset=UTF-8]
<<<<<<< HEAD
      Date: ['Thu, 06 Apr 2017 08:02:26 GMT']
      Expires: ['Thu, 06 Apr 2017 08:02:26 GMT']
      Server: [UploadServer]
      Vary: [Origin, X-Origin]
      X-GUploader-UploadID: [AEnB2UrAbS1MiuDOLq1cn1TtLRoeptYSh5szPhgMWLHH2EYK7E5ehiF-wpxc3ZuffMmBZ7jrp-KrT9sReeeyAeD-2yGOLpoJQSkyUDuaEb1IAMpEOxUJV3U]
=======
      Date: ['Wed, 05 Apr 2017 20:50:00 GMT']
      Expires: ['Wed, 05 Apr 2017 20:50:00 GMT']
      Server: [UploadServer]
      Vary: [Origin, X-Origin]
      X-GUploader-UploadID: [AEnB2Uqx1OM5sZYIt-jQGALGCnYef8JMwN_w4A2yXfKf_BtBZqP72MmbqwZdAYVGTf5MCqCzvLCkdwmpSlFcLAvlS0jyeMlqZQ]
>>>>>>> b795204b
    status: {code: 404, message: Not Found}
- request:
    body: null
    headers:
      Accept: ['*/*']
      Accept-Encoding: ['gzip, deflate']
      Connection: [keep-alive]
      Content-Length: ['0']
      User-Agent: [python-requests/2.13.0]
    method: DELETE
    uri: https://www.googleapis.com/storage/v1/b/gcsfs-testing/o/tmp%2Ftest%2Fd
  response:
    body: {string: "{\n \"error\": {\n  \"errors\": [\n   {\n    \"domain\": \"global\",\n
        \   \"reason\": \"notFound\",\n    \"message\": \"Not Found\"\n   }\n  ],\n
        \ \"code\": 404,\n  \"message\": \"Not Found\"\n }\n}\n"}
    headers:
      Alt-Svc: ['quic=":443"; ma=2592000; v="37,36,35"']
      Cache-Control: ['private, max-age=0']
      Content-Length: ['165']
      Content-Type: [application/json; charset=UTF-8]
<<<<<<< HEAD
      Date: ['Thu, 06 Apr 2017 08:02:27 GMT']
      Expires: ['Thu, 06 Apr 2017 08:02:27 GMT']
      Server: [UploadServer]
      Vary: [Origin, X-Origin]
      X-GUploader-UploadID: [AEnB2UrCQWEqX5AeeWCaLdgq-RO9OKmLBGOF-h6r18oayQABXfzgW5lZLwoUrF3xMrei9mAuRoT09wjVfswxIm3LEG3qRMH4uqSUb4kt9qqY-WsGfHOEXv0]
=======
      Date: ['Wed, 05 Apr 2017 20:50:01 GMT']
      Expires: ['Wed, 05 Apr 2017 20:50:01 GMT']
      Server: [UploadServer]
      Vary: [Origin, X-Origin]
      X-GUploader-UploadID: [AEnB2UoDVFpkpAZfm8pjt0TCj7cF7OwQlR6y7Jig1Uv_w6ljH-EU9OVDZDJvl-Ew4QWSh6yfwE4UmnzT14CtmwhNp_LGeqWYjQ]
>>>>>>> b795204b
    status: {code: 404, message: Not Found}
- request:
    body: null
    headers:
      Accept: ['*/*']
      Accept-Encoding: ['gzip, deflate']
      Connection: [keep-alive]
      Content-Length: ['0']
      User-Agent: [python-requests/2.13.0]
    method: POST
    uri: https://www.googleapis.com/upload/storage/v1/b/gcsfs-testing/o?name=tmp%2Ftest%2Fa&uploadType=media
  response:
<<<<<<< HEAD
    body: {string: "{\n \"kind\": \"storage#object\",\n \"id\": \"gcsfs-testing/tmp/test/a/1491465747266552\",\n
        \"selfLink\": \"https://www.googleapis.com/storage/v1/b/gcsfs-testing/o/tmp%2Ftest%2Fa\",\n
        \"name\": \"tmp/test/a\",\n \"bucket\": \"gcsfs-testing\",\n \"generation\":
        \"1491465747266552\",\n \"metageneration\": \"1\",\n \"timeCreated\": \"2017-04-06T08:02:27.199Z\",\n
        \"updated\": \"2017-04-06T08:02:27.199Z\",\n \"storageClass\": \"STANDARD\",\n
        \"timeStorageClassUpdated\": \"2017-04-06T08:02:27.199Z\",\n \"size\": \"0\",\n
        \"md5Hash\": \"1B2M2Y8AsgTpgAmY7PhCfg==\",\n \"mediaLink\": \"https://www.googleapis.com/download/storage/v1/b/gcsfs-testing/o/tmp%2Ftest%2Fa?generation=1491465747266552&alt=media\",\n
        \"crc32c\": \"AAAAAA==\",\n \"etag\": \"CPj3vfCuj9MCEAE=\"\n}\n"}
=======
    body: {string: "{\n \"kind\": \"storage#object\",\n \"id\": \"gcsfs-testing/tmp/test/a/1491425401502184\",\n
        \"selfLink\": \"https://www.googleapis.com/storage/v1/b/gcsfs-testing/o/tmp%2Ftest%2Fa\",\n
        \"name\": \"tmp/test/a\",\n \"bucket\": \"gcsfs-testing\",\n \"generation\":
        \"1491425401502184\",\n \"metageneration\": \"1\",\n \"timeCreated\": \"2017-04-05T20:50:01.451Z\",\n
        \"updated\": \"2017-04-05T20:50:01.451Z\",\n \"storageClass\": \"STANDARD\",\n
        \"timeStorageClassUpdated\": \"2017-04-05T20:50:01.451Z\",\n \"size\": \"0\",\n
        \"md5Hash\": \"1B2M2Y8AsgTpgAmY7PhCfg==\",\n \"mediaLink\": \"https://www.googleapis.com/download/storage/v1/b/gcsfs-testing/o/tmp%2Ftest%2Fa?generation=1491425401502184&alt=media\",\n
        \"crc32c\": \"AAAAAA==\",\n \"etag\": \"COjzj8qYjtMCEAE=\"\n}\n"}
>>>>>>> b795204b
    headers:
      Alt-Svc: ['quic=":443"; ma=2592000; v="37,36,35"']
      Cache-Control: ['no-cache, no-store, max-age=0, must-revalidate']
      Content-Length: ['689']
      Content-Type: [application/json; charset=UTF-8]
<<<<<<< HEAD
      Date: ['Thu, 06 Apr 2017 08:02:27 GMT']
      ETag: [CPj3vfCuj9MCEAE=]
=======
      Date: ['Wed, 05 Apr 2017 20:50:01 GMT']
      ETag: [COjzj8qYjtMCEAE=]
>>>>>>> b795204b
      Expires: ['Mon, 01 Jan 1990 00:00:00 GMT']
      Pragma: [no-cache]
      Server: [UploadServer]
      Vary: [Origin, X-Origin]
<<<<<<< HEAD
      X-GUploader-UploadID: [AEnB2UqrepsORjtOg6041RXqt8mwEWHzuVEAAI-ruB_H6Thhbsg6prqNNszaLua9wqVOh2-4CAfndF5CotZCUBBu7SpNSUzmu_nA0OT0OxoRxLsTYQLTrvc]
=======
      X-GUploader-UploadID: [AEnB2UpFN85vjQxiZr9drHXviXwYiZcMvU3BzVGoGMkmIszyqqZL6upD--hN2UI1lNMmbR1zNCyiG1wQFG7QWt2nsh09h0X1GQ]
>>>>>>> b795204b
    status: {code: 200, message: OK}
- request:
    body: null
    headers:
      Accept: ['*/*']
      Accept-Encoding: ['gzip, deflate']
      Connection: [keep-alive]
      User-Agent: [python-requests/2.13.0]
    method: GET
    uri: https://www.googleapis.com/storage/v1/b/gcsfs-testing/o/?maxResults=1000
  response:
    body: {string: "{\n \"kind\": \"storage#objects\",\n \"items\": [\n  {\n   \"kind\":
<<<<<<< HEAD
        \"storage#object\",\n   \"id\": \"gcsfs-testing/tmp/test/a/1491465747266552\",\n
        \  \"selfLink\": \"https://www.googleapis.com/storage/v1/b/gcsfs-testing/o/tmp%2Ftest%2Fa\",\n
        \  \"name\": \"tmp/test/a\",\n   \"bucket\": \"gcsfs-testing\",\n   \"generation\":
        \"1491465747266552\",\n   \"metageneration\": \"1\",\n   \"timeCreated\":
        \"2017-04-06T08:02:27.199Z\",\n   \"updated\": \"2017-04-06T08:02:27.199Z\",\n
        \  \"storageClass\": \"STANDARD\",\n   \"timeStorageClassUpdated\": \"2017-04-06T08:02:27.199Z\",\n
        \  \"size\": \"0\",\n   \"md5Hash\": \"1B2M2Y8AsgTpgAmY7PhCfg==\",\n   \"mediaLink\":
        \"https://www.googleapis.com/download/storage/v1/b/gcsfs-testing/o/tmp%2Ftest%2Fa?generation=1491465747266552&alt=media\",\n
        \  \"crc32c\": \"AAAAAA==\",\n   \"etag\": \"CPj3vfCuj9MCEAE=\"\n  }\n ]\n}\n"}
=======
        \"storage#object\",\n   \"id\": \"gcsfs-testing/tmp/test/a/1491425401502184\",\n
        \  \"selfLink\": \"https://www.googleapis.com/storage/v1/b/gcsfs-testing/o/tmp%2Ftest%2Fa\",\n
        \  \"name\": \"tmp/test/a\",\n   \"bucket\": \"gcsfs-testing\",\n   \"generation\":
        \"1491425401502184\",\n   \"metageneration\": \"1\",\n   \"timeCreated\":
        \"2017-04-05T20:50:01.451Z\",\n   \"updated\": \"2017-04-05T20:50:01.451Z\",\n
        \  \"storageClass\": \"STANDARD\",\n   \"timeStorageClassUpdated\": \"2017-04-05T20:50:01.451Z\",\n
        \  \"size\": \"0\",\n   \"md5Hash\": \"1B2M2Y8AsgTpgAmY7PhCfg==\",\n   \"mediaLink\":
        \"https://www.googleapis.com/download/storage/v1/b/gcsfs-testing/o/tmp%2Ftest%2Fa?generation=1491425401502184&alt=media\",\n
        \  \"crc32c\": \"AAAAAA==\",\n   \"etag\": \"COjzj8qYjtMCEAE=\"\n  }\n ]\n}\n"}
>>>>>>> b795204b
    headers:
      Alt-Svc: ['quic=":443"; ma=2592000; v="37,36,35"']
      Cache-Control: ['private, max-age=0, must-revalidate, no-transform']
      Content-Length: ['772']
      Content-Type: [application/json; charset=UTF-8]
<<<<<<< HEAD
      Date: ['Thu, 06 Apr 2017 08:02:27 GMT']
      Expires: ['Thu, 06 Apr 2017 08:02:27 GMT']
      Server: [UploadServer]
      Vary: [Origin, X-Origin]
      X-GUploader-UploadID: [AEnB2UoUMDOq13VljwndNf4sTqTnqiCCHZfG1A_sHzjx4i0mA3uMjJ9Kq8H3b_6V40LlxM9-b1dwKzJseZgIXROC77gWYSbh4v2N7jsUDDeG77ovgyQhLmg]
=======
      Date: ['Wed, 05 Apr 2017 20:50:02 GMT']
      Expires: ['Wed, 05 Apr 2017 20:50:02 GMT']
      Server: [UploadServer]
      Vary: [Origin, X-Origin]
      X-GUploader-UploadID: [AEnB2UrLdiHEHEPJLnxmbQqXRO19kMtGvFOLR63Aka5p2j43DSQBnqhJrNp6UfKSGrHgwpzitgjUKQ4lNZJcT9Z_m_zkTqpRaQ]
>>>>>>> b795204b
    status: {code: 200, message: OK}
- request:
    body: null
    headers:
      Accept: ['*/*']
      Accept-Encoding: ['gzip, deflate']
      Connection: [keep-alive]
      Content-Length: ['0']
      User-Agent: [python-requests/2.13.0]
    method: DELETE
    uri: https://www.googleapis.com/storage/v1/b/gcsfs-testing/o/tmp%2Ftest%2Fa
  response:
    body: {string: ''}
    headers:
      Alt-Svc: ['quic=":443"; ma=2592000; v="37,36,35"']
      Cache-Control: ['no-cache, no-store, max-age=0, must-revalidate']
      Content-Length: ['0']
      Content-Type: [application/json]
<<<<<<< HEAD
      Date: ['Thu, 06 Apr 2017 08:02:28 GMT']
=======
      Date: ['Wed, 05 Apr 2017 20:50:02 GMT']
>>>>>>> b795204b
      Expires: ['Mon, 01 Jan 1990 00:00:00 GMT']
      Pragma: [no-cache]
      Server: [UploadServer]
      Vary: [Origin, X-Origin]
<<<<<<< HEAD
      X-GUploader-UploadID: [AEnB2UqpGjNucqwUhxdkwfNJwlWswXJ6RaYy2rIkGQ5QkQ-bCKeFNqtZcL3pbflHJ3rt2YIUApgXdONYikOtzJ7UpMdD7wDUKPK_YFe-YXRKFo6ZiRXxw78]
=======
      X-GUploader-UploadID: [AEnB2UoPLqw169VtL2ALH3ztHEGSD2Szn6Jf2FIS4-AdhplcaS62DfWZe661gOm391IAENApt5a1XhwaNuP6Z2gT_0bwuWpikw]
>>>>>>> b795204b
    status: {code: 204, message: No Content}
version: 1<|MERGE_RESOLUTION|>--- conflicted
+++ resolved
@@ -12,23 +12,14 @@
   response:
     body:
       string: !!binary |
-<<<<<<< HEAD
-        H4sIABH25VgC/6tWSkxOTi0uji/Jz07NU7JSUKqoqFDSUVDKTMEQSq0oyCxKLY7PBAkamxkYAMXA
-        auJLKgtSQQqdUhOLUouUagFOYrb0VgAAAA==
-=======
-        H4sIAHdY5VgC/6tWSq0oyCxKLY7PzFOyUjA2MzDQUVDKTIkvyc9OBYkoVVRUKAGFwPz4ksqCVJCg
-        U2piUWoRSDwxOTm1uBhVeS0A03RPm1YAAAA=
->>>>>>> b795204b
+        H4sIACs751gC/6tWSkxOTi0uji/Jz07NU7JSUKqoqFDSUVBKrSjILEotjs8ECRqbGRgAxTJTMJSB
+        +fEllQWpIEGn1MSi1CKlWgA253KRVgAAAA==
     headers:
       Alt-Svc: ['quic=":443"; ma=2592000; v="37,36,35"']
       Cache-Control: ['no-cache, no-store, max-age=0, must-revalidate']
       Content-Encoding: [gzip]
       Content-Type: [application/json; charset=UTF-8]
-<<<<<<< HEAD
-      Date: ['Thu, 06 Apr 2017 08:02:25 GMT']
-=======
-      Date: ['Wed, 05 Apr 2017 20:50:00 GMT']
->>>>>>> b795204b
+      Date: ['Fri, 07 Apr 2017 07:09:31 GMT']
       Expires: ['Mon, 01 Jan 1990 00:00:00 GMT']
       Pragma: [no-cache]
       Server: [GSE]
@@ -49,10 +40,14 @@
     uri: https://www.googleapis.com/storage/v1/b/?project=test_project
   response:
     body: {string: "{\n \"kind\": \"storage#buckets\",\n \"items\": [\n  {\n   \"kind\":
-<<<<<<< HEAD
         \"storage#bucket\",\n   \"id\": \"dask-zarr-cache\",\n   \"selfLink\": \"https://www.googleapis.com/storage/v1/b/dask-zarr-cache\",\n
         \  \"projectNumber\": \"211880518801\",\n   \"name\": \"dask-zarr-cache\",\n
         \  \"timeCreated\": \"2017-04-03T14:58:15.917Z\",\n   \"updated\": \"2017-04-03T14:58:15.917Z\",\n
+        \  \"metageneration\": \"1\",\n   \"location\": \"EUROPE-WEST1\",\n   \"storageClass\":
+        \"REGIONAL\",\n   \"etag\": \"CAE=\"\n  },\n  {\n   \"kind\": \"storage#bucket\",\n
+        \  \"id\": \"dprof-cache\",\n   \"selfLink\": \"https://www.googleapis.com/storage/v1/b/dprof-cache\",\n
+        \  \"projectNumber\": \"211880518801\",\n   \"name\": \"dprof-cache\",\n   \"timeCreated\":
+        \"2017-04-06T09:29:42.248Z\",\n   \"updated\": \"2017-04-06T09:29:42.248Z\",\n
         \  \"metageneration\": \"1\",\n   \"location\": \"EUROPE-WEST1\",\n   \"storageClass\":
         \"REGIONAL\",\n   \"etag\": \"CAE=\"\n  },\n  {\n   \"kind\": \"storage#bucket\",\n
         \  \"id\": \"gcsfs-testing\",\n   \"selfLink\": \"https://www.googleapis.com/storage/v1/b/gcsfs-testing\",\n
@@ -73,62 +68,13 @@
     headers:
       Alt-Svc: ['quic=":443"; ma=2592000; v="37,36,35"']
       Cache-Control: ['private, max-age=0, must-revalidate, no-transform']
-      Content-Length: ['1633']
-      Content-Type: [application/json; charset=UTF-8]
-      Date: ['Thu, 06 Apr 2017 08:02:26 GMT']
-      Expires: ['Thu, 06 Apr 2017 08:02:26 GMT']
-      Server: [UploadServer]
-      Vary: [Origin, X-Origin]
-      X-GUploader-UploadID: [AEnB2UrZBfMMCHw35GZAWNOFt9AERRvMrTpBedA4FoCOC6REkjGOzUFLjej_dni_shKjkDd_ATq2BH_ycjoGdkOH4bXsRev9LhVpsdmvzaArfv0BFiOR1WU]
-=======
-        \"storage#bucket\",\n   \"id\": \"anaconda-enterprise\",\n   \"selfLink\":
-        \"https://www.googleapis.com/storage/v1/b/anaconda-enterprise\",\n   \"projectNumber\":
-        \"586241054156\",\n   \"name\": \"anaconda-enterprise\",\n   \"timeCreated\":
-        \"2017-03-30T22:33:29.085Z\",\n   \"updated\": \"2017-03-30T22:33:29.085Z\",\n
-        \  \"metageneration\": \"1\",\n   \"location\": \"US\",\n   \"storageClass\":
-        \"MULTI_REGIONAL\",\n   \"etag\": \"CAE=\"\n  },\n  {\n   \"kind\": \"storage#bucket\",\n
-        \  \"id\": \"anaconda-public-data\",\n   \"selfLink\": \"https://www.googleapis.com/storage/v1/b/anaconda-public-data\",\n
-        \  \"projectNumber\": \"586241054156\",\n   \"name\": \"anaconda-public-data\",\n
-        \  \"timeCreated\": \"2017-04-05T20:22:12.865Z\",\n   \"updated\": \"2017-04-05T20:22:12.865Z\",\n
-        \  \"metageneration\": \"1\",\n   \"location\": \"US\",\n   \"storageClass\":
-        \"MULTI_REGIONAL\",\n   \"etag\": \"CAE=\"\n  },\n  {\n   \"kind\": \"storage#bucket\",\n
-        \  \"id\": \"artifacts.test_project.appspot.com\",\n   \"selfLink\": \"https://www.googleapis.com/storage/v1/b/artifacts.test_project.appspot.com\",\n
-        \  \"projectNumber\": \"586241054156\",\n   \"name\": \"artifacts.test_project.appspot.com\",\n
-        \  \"timeCreated\": \"2016-05-17T18:29:22.774Z\",\n   \"updated\": \"2016-05-17T18:29:22.774Z\",\n
-        \  \"metageneration\": \"1\",\n   \"location\": \"US\",\n   \"storageClass\":
-        \"STANDARD\",\n   \"etag\": \"CAE=\"\n  },\n  {\n   \"kind\": \"storage#bucket\",\n
-        \  \"id\": \"blaze-data\",\n   \"selfLink\": \"https://www.googleapis.com/storage/v1/b/blaze-data\",\n
-        \  \"projectNumber\": \"586241054156\",\n   \"name\": \"blaze-data\",\n   \"timeCreated\":
-        \"2015-09-06T04:08:21.262Z\",\n   \"updated\": \"2015-09-06T15:55:01.051Z\",\n
-        \  \"metageneration\": \"2\",\n   \"location\": \"US\",\n   \"storageClass\":
-        \"STANDARD\",\n   \"etag\": \"CAI=\"\n  },\n  {\n   \"kind\": \"storage#bucket\",\n
-        \  \"id\": \"dask_example_data\",\n   \"selfLink\": \"https://www.googleapis.com/storage/v1/b/dask_example_data\",\n
-        \  \"projectNumber\": \"586241054156\",\n   \"name\": \"dask_example_data\",\n
-        \  \"timeCreated\": \"2017-02-15T18:07:45.948Z\",\n   \"updated\": \"2017-02-15T18:07:45.948Z\",\n
-        \  \"metageneration\": \"1\",\n   \"location\": \"US\",\n   \"storageClass\":
-        \"STANDARD\",\n   \"etag\": \"CAE=\"\n  },\n  {\n   \"kind\": \"storage#bucket\",\n
-        \  \"id\": \"dataproc-9a39e84b-a055-4877-9be9-ddd9334e6145-us\",\n   \"selfLink\":
-        \"https://www.googleapis.com/storage/v1/b/dataproc-9a39e84b-a055-4877-9be9-ddd9334e6145-us\",\n
-        \  \"projectNumber\": \"586241054156\",\n   \"name\": \"dataproc-9a39e84b-a055-4877-9be9-ddd9334e6145-us\",\n
-        \  \"timeCreated\": \"2017-04-05T02:56:05.533Z\",\n   \"updated\": \"2017-04-05T02:56:05.533Z\",\n
-        \  \"metageneration\": \"1\",\n   \"location\": \"US\",\n   \"storageClass\":
-        \"STANDARD\",\n   \"etag\": \"CAE=\"\n  },\n  {\n   \"kind\": \"storage#bucket\",\n
-        \  \"id\": \"gcsfs-testing\",\n   \"selfLink\": \"https://www.googleapis.com/storage/v1/b/gcsfs-testing\",\n
-        \  \"projectNumber\": \"586241054156\",\n   \"name\": \"gcsfs-testing\",\n
-        \  \"timeCreated\": \"2017-04-05T13:45:05.641Z\",\n   \"updated\": \"2017-04-05T13:45:05.641Z\",\n
-        \  \"metageneration\": \"1\",\n   \"location\": \"US\",\n   \"storageClass\":
-        \"STANDARD\",\n   \"etag\": \"CAE=\"\n  }\n ]\n}\n"}
-    headers:
-      Alt-Svc: ['quic=":443"; ma=2592000; v="37,36,35"']
-      Cache-Control: ['private, max-age=0, must-revalidate, no-transform']
-      Content-Length: ['2971']
-      Content-Type: [application/json; charset=UTF-8]
-      Date: ['Wed, 05 Apr 2017 20:50:00 GMT']
-      Expires: ['Wed, 05 Apr 2017 20:50:00 GMT']
-      Server: [UploadServer]
-      Vary: [Origin, X-Origin]
-      X-GUploader-UploadID: [AEnB2UpBc51j66Rrn_tD-FNhbep0er3RFOvk4Z-OsXZ_CkS_etkuIF3AHjG7up9mabO5jpOfdYmTF989O0az0Nh31xeqasroiQ]
->>>>>>> b795204b
+      Content-Length: ['2021']
+      Content-Type: [application/json; charset=UTF-8]
+      Date: ['Fri, 07 Apr 2017 07:09:31 GMT']
+      Expires: ['Fri, 07 Apr 2017 07:09:31 GMT']
+      Server: [UploadServer]
+      Vary: [Origin, X-Origin]
+      X-GUploader-UploadID: [AEnB2UrcDKIS8v1RSy9k3ZUJhwPxpyU8f7tFomPnlszDBulBV0MTNk7mB92sO4CvI6P2pCuwagmqghHf6mCH7vnWvL66HWTwocTyvtaTPZGXJAep5MV908I]
     status: {code: 200, message: OK}
 - request:
     body: null
@@ -149,19 +95,11 @@
       Cache-Control: ['private, max-age=0']
       Content-Length: ['165']
       Content-Type: [application/json; charset=UTF-8]
-<<<<<<< HEAD
-      Date: ['Thu, 06 Apr 2017 08:02:26 GMT']
-      Expires: ['Thu, 06 Apr 2017 08:02:26 GMT']
-      Server: [UploadServer]
-      Vary: [Origin, X-Origin]
-      X-GUploader-UploadID: [AEnB2UrZEBSJggg5qkTEOg3181qXAQ5S-A7TVl2Zun4tx7zy3q0lMcRV4yCovSgf87JO46DJRmnSjWedJSEmYP6FCaGmGo9cOPZBOKoZKMx1q11XpFjNZEs]
-=======
-      Date: ['Wed, 05 Apr 2017 20:50:00 GMT']
-      Expires: ['Wed, 05 Apr 2017 20:50:00 GMT']
-      Server: [UploadServer]
-      Vary: [Origin, X-Origin]
-      X-GUploader-UploadID: [AEnB2Uorp-61RXyA0SQCqPejA2be9hAhRQ7F_OzDhRv8VZILiG9K6YbRUEBpyLF69OCdoaKHTVoKh6FpcykKowosG4vMVN5RVg]
->>>>>>> b795204b
+      Date: ['Fri, 07 Apr 2017 07:09:32 GMT']
+      Expires: ['Fri, 07 Apr 2017 07:09:32 GMT']
+      Server: [UploadServer]
+      Vary: [Origin, X-Origin]
+      X-GUploader-UploadID: [AEnB2UqbDZD1C2F0Oi6GMiPLtc1gWEsJ8zj95t9ZjR0_4sYRQUZSq9pSziqMXAQ13v59sZQ1uwA83RCDZExIKfeKShRNrKl68g]
     status: {code: 404, message: Not Found}
 - request:
     body: null
@@ -182,19 +120,11 @@
       Cache-Control: ['private, max-age=0']
       Content-Length: ['165']
       Content-Type: [application/json; charset=UTF-8]
-<<<<<<< HEAD
-      Date: ['Thu, 06 Apr 2017 08:02:26 GMT']
-      Expires: ['Thu, 06 Apr 2017 08:02:26 GMT']
-      Server: [UploadServer]
-      Vary: [Origin, X-Origin]
-      X-GUploader-UploadID: [AEnB2UpXoRyDnBc55HNMw1Isuo298ZSQX2DHZKLvjZRc1TwP_gGj0Y_BqXoPVImNF3N2a-Ww05Qm3UuF3yfgZFKeKlkoLzOPVtI-C48XkJ9AgCjkSBQis_M]
-=======
-      Date: ['Wed, 05 Apr 2017 20:50:00 GMT']
-      Expires: ['Wed, 05 Apr 2017 20:50:00 GMT']
-      Server: [UploadServer]
-      Vary: [Origin, X-Origin]
-      X-GUploader-UploadID: [AEnB2UqCSQgeDdhIz-THUTR1zSdykgolKHugxsTYlhnKKaHtEZB3yG2lbPZLWtW37VZUClf696JU9MF8MaJ1yFuXfY2-b69G0A]
->>>>>>> b795204b
+      Date: ['Fri, 07 Apr 2017 07:09:32 GMT']
+      Expires: ['Fri, 07 Apr 2017 07:09:32 GMT']
+      Server: [UploadServer]
+      Vary: [Origin, X-Origin]
+      X-GUploader-UploadID: [AEnB2UrRLj2JrP0IXE4fQOftkb1SiFHQpMnGls6PvqwsZ4sHf3yodRP0vm0ISrALCfI8vserbdCCj_LeGWjloKmC0Whkh3_7Dg]
     status: {code: 404, message: Not Found}
 - request:
     body: null
@@ -215,19 +145,11 @@
       Cache-Control: ['private, max-age=0']
       Content-Length: ['165']
       Content-Type: [application/json; charset=UTF-8]
-<<<<<<< HEAD
-      Date: ['Thu, 06 Apr 2017 08:02:26 GMT']
-      Expires: ['Thu, 06 Apr 2017 08:02:26 GMT']
-      Server: [UploadServer]
-      Vary: [Origin, X-Origin]
-      X-GUploader-UploadID: [AEnB2UrAbS1MiuDOLq1cn1TtLRoeptYSh5szPhgMWLHH2EYK7E5ehiF-wpxc3ZuffMmBZ7jrp-KrT9sReeeyAeD-2yGOLpoJQSkyUDuaEb1IAMpEOxUJV3U]
-=======
-      Date: ['Wed, 05 Apr 2017 20:50:00 GMT']
-      Expires: ['Wed, 05 Apr 2017 20:50:00 GMT']
-      Server: [UploadServer]
-      Vary: [Origin, X-Origin]
-      X-GUploader-UploadID: [AEnB2Uqx1OM5sZYIt-jQGALGCnYef8JMwN_w4A2yXfKf_BtBZqP72MmbqwZdAYVGTf5MCqCzvLCkdwmpSlFcLAvlS0jyeMlqZQ]
->>>>>>> b795204b
+      Date: ['Fri, 07 Apr 2017 07:09:32 GMT']
+      Expires: ['Fri, 07 Apr 2017 07:09:32 GMT']
+      Server: [UploadServer]
+      Vary: [Origin, X-Origin]
+      X-GUploader-UploadID: [AEnB2UrGmW9XJM_C_dF4eolOtXdsy9dL7LXxDj1Gg8sO8Cttc7db3hxkRJs5wRpj1MgaMMo4ugbNZjaj8NmLmvLitoSVhghFxwZdGeTMTSP7bOSMNXLivnc]
     status: {code: 404, message: Not Found}
 - request:
     body: null
@@ -248,19 +170,11 @@
       Cache-Control: ['private, max-age=0']
       Content-Length: ['165']
       Content-Type: [application/json; charset=UTF-8]
-<<<<<<< HEAD
-      Date: ['Thu, 06 Apr 2017 08:02:27 GMT']
-      Expires: ['Thu, 06 Apr 2017 08:02:27 GMT']
-      Server: [UploadServer]
-      Vary: [Origin, X-Origin]
-      X-GUploader-UploadID: [AEnB2UrCQWEqX5AeeWCaLdgq-RO9OKmLBGOF-h6r18oayQABXfzgW5lZLwoUrF3xMrei9mAuRoT09wjVfswxIm3LEG3qRMH4uqSUb4kt9qqY-WsGfHOEXv0]
-=======
-      Date: ['Wed, 05 Apr 2017 20:50:01 GMT']
-      Expires: ['Wed, 05 Apr 2017 20:50:01 GMT']
-      Server: [UploadServer]
-      Vary: [Origin, X-Origin]
-      X-GUploader-UploadID: [AEnB2UoDVFpkpAZfm8pjt0TCj7cF7OwQlR6y7Jig1Uv_w6ljH-EU9OVDZDJvl-Ew4QWSh6yfwE4UmnzT14CtmwhNp_LGeqWYjQ]
->>>>>>> b795204b
+      Date: ['Fri, 07 Apr 2017 07:09:33 GMT']
+      Expires: ['Fri, 07 Apr 2017 07:09:33 GMT']
+      Server: [UploadServer]
+      Vary: [Origin, X-Origin]
+      X-GUploader-UploadID: [AEnB2Upk5zYyqeKU8CqQ9OAywwHmsnttpG2xjIJTg-ziTkcJ1fIPkNiPZxvXGXAk7J22ijCnkP3vYxlsCvSPcLQ4IZ0KGITTfwYjRqTeh9fj1dEAe3inrII]
     status: {code: 404, message: Not Found}
 - request:
     body: null
@@ -273,46 +187,26 @@
     method: POST
     uri: https://www.googleapis.com/upload/storage/v1/b/gcsfs-testing/o?name=tmp%2Ftest%2Fa&uploadType=media
   response:
-<<<<<<< HEAD
-    body: {string: "{\n \"kind\": \"storage#object\",\n \"id\": \"gcsfs-testing/tmp/test/a/1491465747266552\",\n
+    body: {string: "{\n \"kind\": \"storage#object\",\n \"id\": \"gcsfs-testing/tmp/test/a/1491548973348940\",\n
         \"selfLink\": \"https://www.googleapis.com/storage/v1/b/gcsfs-testing/o/tmp%2Ftest%2Fa\",\n
         \"name\": \"tmp/test/a\",\n \"bucket\": \"gcsfs-testing\",\n \"generation\":
-        \"1491465747266552\",\n \"metageneration\": \"1\",\n \"timeCreated\": \"2017-04-06T08:02:27.199Z\",\n
-        \"updated\": \"2017-04-06T08:02:27.199Z\",\n \"storageClass\": \"STANDARD\",\n
-        \"timeStorageClassUpdated\": \"2017-04-06T08:02:27.199Z\",\n \"size\": \"0\",\n
-        \"md5Hash\": \"1B2M2Y8AsgTpgAmY7PhCfg==\",\n \"mediaLink\": \"https://www.googleapis.com/download/storage/v1/b/gcsfs-testing/o/tmp%2Ftest%2Fa?generation=1491465747266552&alt=media\",\n
-        \"crc32c\": \"AAAAAA==\",\n \"etag\": \"CPj3vfCuj9MCEAE=\"\n}\n"}
-=======
-    body: {string: "{\n \"kind\": \"storage#object\",\n \"id\": \"gcsfs-testing/tmp/test/a/1491425401502184\",\n
-        \"selfLink\": \"https://www.googleapis.com/storage/v1/b/gcsfs-testing/o/tmp%2Ftest%2Fa\",\n
-        \"name\": \"tmp/test/a\",\n \"bucket\": \"gcsfs-testing\",\n \"generation\":
-        \"1491425401502184\",\n \"metageneration\": \"1\",\n \"timeCreated\": \"2017-04-05T20:50:01.451Z\",\n
-        \"updated\": \"2017-04-05T20:50:01.451Z\",\n \"storageClass\": \"STANDARD\",\n
-        \"timeStorageClassUpdated\": \"2017-04-05T20:50:01.451Z\",\n \"size\": \"0\",\n
-        \"md5Hash\": \"1B2M2Y8AsgTpgAmY7PhCfg==\",\n \"mediaLink\": \"https://www.googleapis.com/download/storage/v1/b/gcsfs-testing/o/tmp%2Ftest%2Fa?generation=1491425401502184&alt=media\",\n
-        \"crc32c\": \"AAAAAA==\",\n \"etag\": \"COjzj8qYjtMCEAE=\"\n}\n"}
->>>>>>> b795204b
+        \"1491548973348940\",\n \"metageneration\": \"1\",\n \"timeCreated\": \"2017-04-07T07:09:33.275Z\",\n
+        \"updated\": \"2017-04-07T07:09:33.275Z\",\n \"storageClass\": \"STANDARD\",\n
+        \"timeStorageClassUpdated\": \"2017-04-07T07:09:33.275Z\",\n \"size\": \"0\",\n
+        \"md5Hash\": \"1B2M2Y8AsgTpgAmY7PhCfg==\",\n \"mediaLink\": \"https://www.googleapis.com/download/storage/v1/b/gcsfs-testing/o/tmp%2Ftest%2Fa?generation=1491548973348940&alt=media\",\n
+        \"crc32c\": \"AAAAAA==\",\n \"etag\": \"CMzw4vXkkdMCEAE=\"\n}\n"}
     headers:
       Alt-Svc: ['quic=":443"; ma=2592000; v="37,36,35"']
       Cache-Control: ['no-cache, no-store, max-age=0, must-revalidate']
       Content-Length: ['689']
       Content-Type: [application/json; charset=UTF-8]
-<<<<<<< HEAD
-      Date: ['Thu, 06 Apr 2017 08:02:27 GMT']
-      ETag: [CPj3vfCuj9MCEAE=]
-=======
-      Date: ['Wed, 05 Apr 2017 20:50:01 GMT']
-      ETag: [COjzj8qYjtMCEAE=]
->>>>>>> b795204b
+      Date: ['Fri, 07 Apr 2017 07:09:33 GMT']
+      ETag: [CMzw4vXkkdMCEAE=]
       Expires: ['Mon, 01 Jan 1990 00:00:00 GMT']
       Pragma: [no-cache]
       Server: [UploadServer]
       Vary: [Origin, X-Origin]
-<<<<<<< HEAD
-      X-GUploader-UploadID: [AEnB2UqrepsORjtOg6041RXqt8mwEWHzuVEAAI-ruB_H6Thhbsg6prqNNszaLua9wqVOh2-4CAfndF5CotZCUBBu7SpNSUzmu_nA0OT0OxoRxLsTYQLTrvc]
-=======
-      X-GUploader-UploadID: [AEnB2UpFN85vjQxiZr9drHXviXwYiZcMvU3BzVGoGMkmIszyqqZL6upD--hN2UI1lNMmbR1zNCyiG1wQFG7QWt2nsh09h0X1GQ]
->>>>>>> b795204b
+      X-GUploader-UploadID: [AEnB2UqaC-Gq8PQP-g0jsSPOGeo4oQpLBHyQKnEn_sKxhG2_vTJvRZa-peZb-xPk-cw0qafuSSHYm5Kwbln6dugHh7GrXEd26Q]
     status: {code: 200, message: OK}
 - request:
     body: null
@@ -325,45 +219,25 @@
     uri: https://www.googleapis.com/storage/v1/b/gcsfs-testing/o/?maxResults=1000
   response:
     body: {string: "{\n \"kind\": \"storage#objects\",\n \"items\": [\n  {\n   \"kind\":
-<<<<<<< HEAD
-        \"storage#object\",\n   \"id\": \"gcsfs-testing/tmp/test/a/1491465747266552\",\n
+        \"storage#object\",\n   \"id\": \"gcsfs-testing/tmp/test/a/1491548973348940\",\n
         \  \"selfLink\": \"https://www.googleapis.com/storage/v1/b/gcsfs-testing/o/tmp%2Ftest%2Fa\",\n
         \  \"name\": \"tmp/test/a\",\n   \"bucket\": \"gcsfs-testing\",\n   \"generation\":
-        \"1491465747266552\",\n   \"metageneration\": \"1\",\n   \"timeCreated\":
-        \"2017-04-06T08:02:27.199Z\",\n   \"updated\": \"2017-04-06T08:02:27.199Z\",\n
-        \  \"storageClass\": \"STANDARD\",\n   \"timeStorageClassUpdated\": \"2017-04-06T08:02:27.199Z\",\n
+        \"1491548973348940\",\n   \"metageneration\": \"1\",\n   \"timeCreated\":
+        \"2017-04-07T07:09:33.275Z\",\n   \"updated\": \"2017-04-07T07:09:33.275Z\",\n
+        \  \"storageClass\": \"STANDARD\",\n   \"timeStorageClassUpdated\": \"2017-04-07T07:09:33.275Z\",\n
         \  \"size\": \"0\",\n   \"md5Hash\": \"1B2M2Y8AsgTpgAmY7PhCfg==\",\n   \"mediaLink\":
-        \"https://www.googleapis.com/download/storage/v1/b/gcsfs-testing/o/tmp%2Ftest%2Fa?generation=1491465747266552&alt=media\",\n
-        \  \"crc32c\": \"AAAAAA==\",\n   \"etag\": \"CPj3vfCuj9MCEAE=\"\n  }\n ]\n}\n"}
-=======
-        \"storage#object\",\n   \"id\": \"gcsfs-testing/tmp/test/a/1491425401502184\",\n
-        \  \"selfLink\": \"https://www.googleapis.com/storage/v1/b/gcsfs-testing/o/tmp%2Ftest%2Fa\",\n
-        \  \"name\": \"tmp/test/a\",\n   \"bucket\": \"gcsfs-testing\",\n   \"generation\":
-        \"1491425401502184\",\n   \"metageneration\": \"1\",\n   \"timeCreated\":
-        \"2017-04-05T20:50:01.451Z\",\n   \"updated\": \"2017-04-05T20:50:01.451Z\",\n
-        \  \"storageClass\": \"STANDARD\",\n   \"timeStorageClassUpdated\": \"2017-04-05T20:50:01.451Z\",\n
-        \  \"size\": \"0\",\n   \"md5Hash\": \"1B2M2Y8AsgTpgAmY7PhCfg==\",\n   \"mediaLink\":
-        \"https://www.googleapis.com/download/storage/v1/b/gcsfs-testing/o/tmp%2Ftest%2Fa?generation=1491425401502184&alt=media\",\n
-        \  \"crc32c\": \"AAAAAA==\",\n   \"etag\": \"COjzj8qYjtMCEAE=\"\n  }\n ]\n}\n"}
->>>>>>> b795204b
+        \"https://www.googleapis.com/download/storage/v1/b/gcsfs-testing/o/tmp%2Ftest%2Fa?generation=1491548973348940&alt=media\",\n
+        \  \"crc32c\": \"AAAAAA==\",\n   \"etag\": \"CMzw4vXkkdMCEAE=\"\n  }\n ]\n}\n"}
     headers:
       Alt-Svc: ['quic=":443"; ma=2592000; v="37,36,35"']
       Cache-Control: ['private, max-age=0, must-revalidate, no-transform']
       Content-Length: ['772']
       Content-Type: [application/json; charset=UTF-8]
-<<<<<<< HEAD
-      Date: ['Thu, 06 Apr 2017 08:02:27 GMT']
-      Expires: ['Thu, 06 Apr 2017 08:02:27 GMT']
-      Server: [UploadServer]
-      Vary: [Origin, X-Origin]
-      X-GUploader-UploadID: [AEnB2UoUMDOq13VljwndNf4sTqTnqiCCHZfG1A_sHzjx4i0mA3uMjJ9Kq8H3b_6V40LlxM9-b1dwKzJseZgIXROC77gWYSbh4v2N7jsUDDeG77ovgyQhLmg]
-=======
-      Date: ['Wed, 05 Apr 2017 20:50:02 GMT']
-      Expires: ['Wed, 05 Apr 2017 20:50:02 GMT']
-      Server: [UploadServer]
-      Vary: [Origin, X-Origin]
-      X-GUploader-UploadID: [AEnB2UrLdiHEHEPJLnxmbQqXRO19kMtGvFOLR63Aka5p2j43DSQBnqhJrNp6UfKSGrHgwpzitgjUKQ4lNZJcT9Z_m_zkTqpRaQ]
->>>>>>> b795204b
+      Date: ['Fri, 07 Apr 2017 07:09:33 GMT']
+      Expires: ['Fri, 07 Apr 2017 07:09:33 GMT']
+      Server: [UploadServer]
+      Vary: [Origin, X-Origin]
+      X-GUploader-UploadID: [AEnB2UqE3g1WhHqiTCCfsEk9eQmSFYEo4Hgejhknf6bNJ45O5wY6l795oLOOIVoF8lJutst8GAC8Yl-1D2RN59NX0zi9JNp3AMmntaLosHN68WA9b1ZREYQ]
     status: {code: 200, message: OK}
 - request:
     body: null
@@ -382,19 +256,11 @@
       Cache-Control: ['no-cache, no-store, max-age=0, must-revalidate']
       Content-Length: ['0']
       Content-Type: [application/json]
-<<<<<<< HEAD
-      Date: ['Thu, 06 Apr 2017 08:02:28 GMT']
-=======
-      Date: ['Wed, 05 Apr 2017 20:50:02 GMT']
->>>>>>> b795204b
+      Date: ['Fri, 07 Apr 2017 07:09:34 GMT']
       Expires: ['Mon, 01 Jan 1990 00:00:00 GMT']
       Pragma: [no-cache]
       Server: [UploadServer]
       Vary: [Origin, X-Origin]
-<<<<<<< HEAD
-      X-GUploader-UploadID: [AEnB2UqpGjNucqwUhxdkwfNJwlWswXJ6RaYy2rIkGQ5QkQ-bCKeFNqtZcL3pbflHJ3rt2YIUApgXdONYikOtzJ7UpMdD7wDUKPK_YFe-YXRKFo6ZiRXxw78]
-=======
-      X-GUploader-UploadID: [AEnB2UoPLqw169VtL2ALH3ztHEGSD2Szn6Jf2FIS4-AdhplcaS62DfWZe661gOm391IAENApt5a1XhwaNuP6Z2gT_0bwuWpikw]
->>>>>>> b795204b
+      X-GUploader-UploadID: [AEnB2Ur1gak-0BPiihWcMbAMtTQtsnxLFAz2CbCL7OaKDykY9H_wZNFERz_vWgz6Pvafuwsb0FEH5B1D2Kx-0Bo60IhUcvQnXQ]
     status: {code: 204, message: No Content}
 version: 1