--- conflicted
+++ resolved
@@ -12,493 +12,15 @@
   response:
     body:
       string: !!binary |
-<<<<<<< HEAD
-        H4sIAEkJMFoC/6tWykyJL8nPTs1TslJQqqioUNJRUALz40sqC1JBgk6piUWpRSDxxOTk1OJiDOWp
-        FQWZRanF8ZkgQWMzA4NaAMCTibZWAAAA
-    headers:
-      Alt-Svc: ['quic=":443"; ma=2592000; v="39,38,37,35"']
+        H4sIAN+STloC/6tWykyJL8nPTs1TslJQqqioUNJRUEqtKMgsSi2OzwQJGpsZGADFEpOTU4uLMZSC
+        +fEllQWpIEGn1MSi1CKlWgDtYoPeVgAAAA==
+    headers:
+      Alt-Svc: ['hq=":443"; ma=2592000; quic=51303431; quic=51303339; quic=51303338;
+          quic=51303337; quic=51303335,quic=":443"; ma=2592000; v="41,39,38,37,35"']
       Cache-Control: ['no-cache, no-store, max-age=0, must-revalidate']
       Content-Encoding: [gzip]
       Content-Type: [application/json; charset=UTF-8]
-      Date: ['Wed, 11 Oct 2017 14:32:13 GMT']
-=======
-        H4sIAN+STloC/6tWykyJL8nPTs1TslJQqqioUNJRUEqtKMgsSi2OzwQJGpsZGADFEpOTU4uLMZSC
-        +fEllQWpIEGn1MSi1CKlWgDtYoPeVgAAAA==
-    headers:
-      Alt-Svc: ['hq=":443"; ma=2592000; quic=51303431; quic=51303339; quic=51303338;
-          quic=51303337; quic=51303335,quic=":443"; ma=2592000; v="41,39,38,37,35"']
-      Cache-Control: ['no-cache, no-store, max-age=0, must-revalidate']
-      Content-Encoding: [gzip]
-      Content-Type: [application/json; charset=UTF-8]
-      Date: ['Thu, 04 Jan 2018 20:47:27 GMT']
->>>>>>> 899a4518
-      Expires: ['Mon, 01 Jan 1990 00:00:00 GMT']
-      Pragma: [no-cache]
-      Server: [GSE]
-      Transfer-Encoding: [chunked]
-      Vary: [Origin, X-Origin]
-      X-Content-Type-Options: [nosniff]
-      X-Frame-Options: [SAMEORIGIN]
-      X-XSS-Protection: [1; mode=block]
-    status: {code: 200, message: OK}
-- request:
-    body: null
-    headers:
-      Accept: ['*/*']
-      Accept-Encoding: ['gzip, deflate']
-      Connection: [keep-alive]
-      User-Agent: [python-requests/2.18.4]
-    method: GET
-    uri: https://www.googleapis.com/storage/v1/b/?project=test_project
-  response:
-    body: {string: "{\n \"kind\": \"storage#buckets\",\n \"items\": [\n  {\n   \"kind\":
-        \"storage#bucket\",\n   \"id\": \"anaconda-enterprise\",\n   \"selfLink\":
-        \"https://www.googleapis.com/storage/v1/b/anaconda-enterprise\",\n   \"projectNumber\":
-        \"586241054156\",\n   \"name\": \"anaconda-enterprise\",\n   \"timeCreated\":
-        \"2017-07-05T23:53:06.552Z\",\n   \"updated\": \"2017-07-14T17:39:54.178Z\",\n
-        \  \"metageneration\": \"3\",\n   \"location\": \"US\",\n   \"storageClass\":
-        \"MULTI_REGIONAL\",\n   \"etag\": \"CAM=\"\n  },\n  {\n   \"kind\": \"storage#bucket\",\n
-        \  \"id\": \"anaconda-public-data\",\n   \"selfLink\": \"https://www.googleapis.com/storage/v1/b/anaconda-public-data\",\n
-        \  \"projectNumber\": \"586241054156\",\n   \"name\": \"anaconda-public-data\",\n
-        \  \"timeCreated\": \"2017-04-05T20:22:12.865Z\",\n   \"updated\": \"2017-07-10T16:32:07.980Z\",\n
-        \  \"metageneration\": \"2\",\n   \"location\": \"US\",\n   \"storageClass\":
-        \"MULTI_REGIONAL\",\n   \"etag\": \"CAI=\"\n  },\n  {\n   \"kind\": \"storage#bucket\",\n
-        \  \"id\": \"artifacts.test_project.appspot.com\",\n   \"selfLink\": \"https://www.googleapis.com/storage/v1/b/artifacts.test_project.appspot.com\",\n
-        \  \"projectNumber\": \"586241054156\",\n   \"name\": \"artifacts.test_project.appspot.com\",\n
-        \  \"timeCreated\": \"2016-05-17T18:29:22.774Z\",\n   \"updated\": \"2016-05-17T18:29:22.774Z\",\n
-        \  \"metageneration\": \"1\",\n   \"location\": \"US\",\n   \"storageClass\":
-        \"STANDARD\",\n   \"etag\": \"CAE=\"\n  },\n  {\n   \"kind\": \"storage#bucket\",\n
-<<<<<<< HEAD
-        \  \"id\": \"dataflow-anaconda-compute\",\n   \"selfLink\": \"https://www.googleapis.com/storage/v1/b/dataflow-anaconda-compute\",\n
-        \  \"projectNumber\": \"586241054156\",\n   \"name\": \"dataflow-anaconda-compute\",\n
-        \  \"timeCreated\": \"2017-09-14T18:55:42.848Z\",\n   \"updated\": \"2017-09-14T18:55:42.848Z\",\n
-        \  \"metageneration\": \"1\",\n   \"location\": \"US\",\n   \"storageClass\":
-        \"MULTI_REGIONAL\",\n   \"etag\": \"CAE=\"\n  },\n  {\n   \"kind\": \"storage#bucket\",\n
-        \  \"id\": \"gcsfs-testing\",\n   \"selfLink\": \"https://www.googleapis.com/storage/v1/b/gcsfs-testing\",\n
-        \  \"projectNumber\": \"586241054156\",\n   \"name\": \"gcsfs-testing\",\n
-        \  \"timeCreated\": \"2017-10-11T14:25:41.055Z\",\n   \"updated\": \"2017-10-11T14:25:41.055Z\",\n
-        \  \"metageneration\": \"1\",\n   \"location\": \"US\",\n   \"storageClass\":
-        \"STANDARD\",\n   \"etag\": \"CAE=\"\n  },\n  {\n   \"kind\": \"storage#bucket\",\n
-        \  \"id\": \"mytempdir\",\n   \"selfLink\": \"https://www.googleapis.com/storage/v1/b/mytempdir\",\n
-        \  \"projectNumber\": \"586241054156\",\n   \"name\": \"mytempdir\",\n   \"timeCreated\":
-        \"2017-10-02T20:32:40.893Z\",\n   \"updated\": \"2017-10-02T20:32:40.893Z\",\n
-        \  \"metageneration\": \"1\",\n   \"location\": \"US\",\n   \"storageClass\":
-        \"STANDARD\",\n   \"etag\": \"CAE=\"\n  }\n ]\n}\n"}
-    headers:
-      Alt-Svc: ['quic=":443"; ma=2592000; v="39,38,37,35"']
-      Cache-Control: ['private, max-age=0, must-revalidate, no-transform']
-      Content-Length: ['2512']
-      Content-Type: [application/json; charset=UTF-8]
-      Date: ['Wed, 11 Oct 2017 14:32:13 GMT']
-      Expires: ['Wed, 11 Oct 2017 14:32:13 GMT']
-      Server: [UploadServer]
-      Vary: [Origin, X-Origin]
-      X-GUploader-UploadID: [AEnB2Up6RZifGSQ1x60Nkq8SLE_sCs-DGhXUAoQuFJ5iQExJJn0YnVJb--hJ-Z36OHqS15reuL1LHUXiMFl1A4EDg2MDhMOiAQ]
-=======
-        \  \"id\": \"test_project_cloudbuild\",\n   \"selfLink\": \"https://www.googleapis.com/storage/v1/b/test_project_cloudbuild\",\n
-        \  \"projectNumber\": \"586241054156\",\n   \"name\": \"test_project_cloudbuild\",\n
-        \  \"timeCreated\": \"2017-11-03T20:06:49.744Z\",\n   \"updated\": \"2017-11-03T20:06:49.744Z\",\n
-        \  \"metageneration\": \"1\",\n   \"location\": \"US\",\n   \"storageClass\":
-        \"STANDARD\",\n   \"etag\": \"CAE=\"\n  },\n  {\n   \"kind\": \"storage#bucket\",\n
-        \  \"id\": \"dataflow-anaconda-compute\",\n   \"selfLink\": \"https://www.googleapis.com/storage/v1/b/dataflow-anaconda-compute\",\n
-        \  \"projectNumber\": \"586241054156\",\n   \"name\": \"dataflow-anaconda-compute\",\n
-        \  \"timeCreated\": \"2017-09-14T18:55:42.848Z\",\n   \"updated\": \"2017-09-14T18:55:42.848Z\",\n
-        \  \"metageneration\": \"1\",\n   \"location\": \"US\",\n   \"storageClass\":
-        \"MULTI_REGIONAL\",\n   \"etag\": \"CAE=\"\n  },\n  {\n   \"kind\": \"storage#bucket\",\n
-        \  \"id\": \"gcsfs-test\",\n   \"selfLink\": \"https://www.googleapis.com/storage/v1/b/gcsfs-test\",\n
-        \  \"projectNumber\": \"586241054156\",\n   \"name\": \"gcsfs-test\",\n   \"timeCreated\":
-        \"2017-12-02T23:25:23.058Z\",\n   \"updated\": \"2018-01-04T14:07:08.519Z\",\n
-        \  \"metageneration\": \"2\",\n   \"location\": \"US\",\n   \"storageClass\":
-        \"MULTI_REGIONAL\",\n   \"etag\": \"CAI=\"\n  },\n  {\n   \"kind\": \"storage#bucket\",\n
-        \  \"id\": \"gcsfs-testing\",\n   \"selfLink\": \"https://www.googleapis.com/storage/v1/b/gcsfs-testing\",\n
-        \  \"projectNumber\": \"586241054156\",\n   \"name\": \"gcsfs-testing\",\n
-        \  \"timeCreated\": \"2017-12-12T16:52:13.675Z\",\n   \"updated\": \"2017-12-12T16:52:13.675Z\",\n
-        \  \"metageneration\": \"1\",\n   \"location\": \"US\",\n   \"storageClass\":
-        \"STANDARD\",\n   \"etag\": \"CAE=\"\n  }\n ]\n}\n"}
-    headers:
-      Alt-Svc: ['hq=":443"; ma=2592000; quic=51303431; quic=51303339; quic=51303338;
-          quic=51303337; quic=51303335,quic=":443"; ma=2592000; v="41,39,38,37,35"']
-      Cache-Control: ['private, max-age=0, must-revalidate, no-transform']
-      Content-Length: ['2944']
-      Content-Type: [application/json; charset=UTF-8]
-      Date: ['Thu, 04 Jan 2018 20:47:27 GMT']
-      Expires: ['Thu, 04 Jan 2018 20:47:27 GMT']
-      Server: [UploadServer]
-      Vary: [Origin, X-Origin]
-      X-GUploader-UploadID: [AEnB2UrUyuCxSOmyfpWOB5zkALPiOJrba6QhuyYZ5XU7As_GCFFURKmDicUQNk6byor1AgtBx8yMJ_YIjsxyAAGO8b2c25plFw]
->>>>>>> 899a4518
-    status: {code: 200, message: OK}
-- request:
-    body: null
-    headers:
-      Accept: ['*/*']
-      Accept-Encoding: ['gzip, deflate']
-      Connection: [keep-alive]
-      Content-Length: ['0']
-      User-Agent: [python-requests/2.18.4]
-    method: DELETE
-    uri: https://www.googleapis.com/storage/v1/b/gcsfs-testing/o/tmp%2Ftest%2Fa
-  response:
-    body: {string: "{\n \"error\": {\n  \"errors\": [\n   {\n    \"domain\": \"global\",\n
-        \   \"reason\": \"notFound\",\n    \"message\": \"Not Found\"\n   }\n  ],\n
-        \ \"code\": 404,\n  \"message\": \"Not Found\"\n }\n}\n"}
-    headers:
-<<<<<<< HEAD
-      Alt-Svc: ['quic=":443"; ma=2592000; v="39,38,37,35"']
-      Cache-Control: ['private, max-age=0']
-      Content-Length: ['165']
-      Content-Type: [application/json; charset=UTF-8]
-      Date: ['Wed, 11 Oct 2017 14:32:14 GMT']
-      Expires: ['Wed, 11 Oct 2017 14:32:14 GMT']
-      Server: [UploadServer]
-      Vary: [Origin, X-Origin]
-      X-GUploader-UploadID: [AEnB2Urm3g8m5nnIidoaWygGgj8XMSAQpW1w8enhKWQl_V2uJNUN21gh2kYW540o6rW76L5ekMFiJ-wKMmx41Ag839w4MqT_bQ]
-=======
-      Alt-Svc: ['hq=":443"; ma=2592000; quic=51303431; quic=51303339; quic=51303338;
-          quic=51303337; quic=51303335,quic=":443"; ma=2592000; v="41,39,38,37,35"']
-      Cache-Control: ['private, max-age=0']
-      Content-Length: ['165']
-      Content-Type: [application/json; charset=UTF-8]
-      Date: ['Thu, 04 Jan 2018 20:47:27 GMT']
-      Expires: ['Thu, 04 Jan 2018 20:47:27 GMT']
-      Server: [UploadServer]
-      Vary: [Origin, X-Origin]
-      X-GUploader-UploadID: [AEnB2UpeAMeekk6K0gmnS9bTJNoAsD-lFL1J6z9VpTWNGVPxzEC7jwzRSVLUN77G3pupu-rQ3YUMDtpPpWupc_OZF7sqksQUaw]
->>>>>>> 899a4518
-    status: {code: 404, message: Not Found}
-- request:
-    body: null
-    headers:
-      Accept: ['*/*']
-      Accept-Encoding: ['gzip, deflate']
-      Connection: [keep-alive]
-      Content-Length: ['0']
-      User-Agent: [python-requests/2.18.4]
-    method: DELETE
-    uri: https://www.googleapis.com/storage/v1/b/gcsfs-testing/o/tmp%2Ftest%2Fb
-  response:
-    body: {string: "{\n \"error\": {\n  \"errors\": [\n   {\n    \"domain\": \"global\",\n
-        \   \"reason\": \"notFound\",\n    \"message\": \"Not Found\"\n   }\n  ],\n
-        \ \"code\": 404,\n  \"message\": \"Not Found\"\n }\n}\n"}
-    headers:
-<<<<<<< HEAD
-      Alt-Svc: ['quic=":443"; ma=2592000; v="39,38,37,35"']
-      Cache-Control: ['private, max-age=0']
-      Content-Length: ['165']
-      Content-Type: [application/json; charset=UTF-8]
-      Date: ['Wed, 11 Oct 2017 14:32:14 GMT']
-      Expires: ['Wed, 11 Oct 2017 14:32:14 GMT']
-      Server: [UploadServer]
-      Vary: [Origin, X-Origin]
-      X-GUploader-UploadID: [AEnB2Ur1SMLMDipCi9f0ukVtACtbkYaa_Ba7313_PbJMjzKkMKvbqtGZr5RB9AKId7zlzDzkt8vhHK_4io7byLT4wG29_SuUdw]
-=======
-      Alt-Svc: ['hq=":443"; ma=2592000; quic=51303431; quic=51303339; quic=51303338;
-          quic=51303337; quic=51303335,quic=":443"; ma=2592000; v="41,39,38,37,35"']
-      Cache-Control: ['private, max-age=0']
-      Content-Length: ['165']
-      Content-Type: [application/json; charset=UTF-8]
-      Date: ['Thu, 04 Jan 2018 20:47:27 GMT']
-      Expires: ['Thu, 04 Jan 2018 20:47:27 GMT']
-      Server: [UploadServer]
-      Vary: [Origin, X-Origin]
-      X-GUploader-UploadID: [AEnB2UqTG3KP6Qe4MGVopFWTy95_rvLtHyPTLfXMuwZJXWPY69eYkPtBKT9Urs7zIFCaOwFtPtIaEhh1O70c9XRepKygzrQfoQ]
->>>>>>> 899a4518
-    status: {code: 404, message: Not Found}
-- request:
-    body: null
-    headers:
-      Accept: ['*/*']
-      Accept-Encoding: ['gzip, deflate']
-      Connection: [keep-alive]
-      Content-Length: ['0']
-      User-Agent: [python-requests/2.18.4]
-    method: DELETE
-    uri: https://www.googleapis.com/storage/v1/b/gcsfs-testing/o/tmp%2Ftest%2Fc
-  response:
-    body: {string: "{\n \"error\": {\n  \"errors\": [\n   {\n    \"domain\": \"global\",\n
-        \   \"reason\": \"notFound\",\n    \"message\": \"Not Found\"\n   }\n  ],\n
-        \ \"code\": 404,\n  \"message\": \"Not Found\"\n }\n}\n"}
-    headers:
-<<<<<<< HEAD
-      Alt-Svc: ['quic=":443"; ma=2592000; v="39,38,37,35"']
-      Cache-Control: ['private, max-age=0']
-      Content-Length: ['165']
-      Content-Type: [application/json; charset=UTF-8]
-      Date: ['Wed, 11 Oct 2017 14:32:14 GMT']
-      Expires: ['Wed, 11 Oct 2017 14:32:14 GMT']
-      Server: [UploadServer]
-      Vary: [Origin, X-Origin]
-      X-GUploader-UploadID: [AEnB2UpmEhLylKzrc-2qLeLUdB9J_3pZAhku6vigLX3Zi1G_FGeYq-uh41dCDlLBReqTIuFG9XCaXXJWeuDFNi63dR3YOQRGnA]
-=======
-      Alt-Svc: ['hq=":443"; ma=2592000; quic=51303431; quic=51303339; quic=51303338;
-          quic=51303337; quic=51303335,quic=":443"; ma=2592000; v="41,39,38,37,35"']
-      Cache-Control: ['private, max-age=0']
-      Content-Length: ['165']
-      Content-Type: [application/json; charset=UTF-8]
-      Date: ['Thu, 04 Jan 2018 20:47:27 GMT']
-      Expires: ['Thu, 04 Jan 2018 20:47:27 GMT']
-      Server: [UploadServer]
-      Vary: [Origin, X-Origin]
-      X-GUploader-UploadID: [AEnB2UqtVKyq8DBKew67KjiNzeGKRDczhvY_HL2HizkAgbvu1CY9vQpq4EDH6KlK3FJf4jmqdAmhDCXaoEbKQFsdc2825DoImg]
->>>>>>> 899a4518
-    status: {code: 404, message: Not Found}
-- request:
-    body: null
-    headers:
-      Accept: ['*/*']
-      Accept-Encoding: ['gzip, deflate']
-      Connection: [keep-alive]
-      Content-Length: ['0']
-      User-Agent: [python-requests/2.18.4]
-    method: DELETE
-    uri: https://www.googleapis.com/storage/v1/b/gcsfs-testing/o/tmp%2Ftest%2Fd
-  response:
-    body: {string: "{\n \"error\": {\n  \"errors\": [\n   {\n    \"domain\": \"global\",\n
-        \   \"reason\": \"notFound\",\n    \"message\": \"Not Found\"\n   }\n  ],\n
-        \ \"code\": 404,\n  \"message\": \"Not Found\"\n }\n}\n"}
-    headers:
-<<<<<<< HEAD
-      Alt-Svc: ['quic=":443"; ma=2592000; v="39,38,37,35"']
-      Cache-Control: ['private, max-age=0']
-      Content-Length: ['165']
-      Content-Type: [application/json; charset=UTF-8]
-      Date: ['Wed, 11 Oct 2017 14:32:14 GMT']
-      Expires: ['Wed, 11 Oct 2017 14:32:14 GMT']
-      Server: [UploadServer]
-      Vary: [Origin, X-Origin]
-      X-GUploader-UploadID: [AEnB2UoIaOmT7tFCLOn5_jQpaRrOhtfjU88G3R18TdOOHH72akRO9aA6-bGNr7KgSBZYJgD4xjNfIorwGwxdrkwk_7RnsHTtZQ]
-=======
-      Alt-Svc: ['hq=":443"; ma=2592000; quic=51303431; quic=51303339; quic=51303338;
-          quic=51303337; quic=51303335,quic=":443"; ma=2592000; v="41,39,38,37,35"']
-      Cache-Control: ['private, max-age=0']
-      Content-Length: ['165']
-      Content-Type: [application/json; charset=UTF-8]
-      Date: ['Thu, 04 Jan 2018 20:47:27 GMT']
-      Expires: ['Thu, 04 Jan 2018 20:47:27 GMT']
-      Server: [UploadServer]
-      Vary: [Origin, X-Origin]
-      X-GUploader-UploadID: [AEnB2UqSvtwOPtMN7ib6qxk1MIUAPWR5neNTX9VG4QY_0Xm5IaMmD5DpWuwuzZnbAXVBhB8VoKj0mBt5ngwBwLaT0Z_QcV8JCg]
->>>>>>> 899a4518
-    status: {code: 404, message: Not Found}
-- request:
-    body: null
-    headers:
-      Accept: ['*/*']
-      Accept-Encoding: ['gzip, deflate']
-      Connection: [keep-alive]
-      Content-Length: ['0']
-      User-Agent: [python-requests/2.18.4]
-    method: POST
-    uri: https://www.googleapis.com/upload/storage/v1/b/gcsfs-testing/o?name=tmp%2Ftest%2Fa&uploadType=media
-  response:
-<<<<<<< HEAD
-    body: {string: "{\n \"kind\": \"storage#object\",\n \"id\": \"gcsfs-testing/tmp/test/a/1507732334869763\",\n
-        \"selfLink\": \"https://www.googleapis.com/storage/v1/b/gcsfs-testing/o/tmp%2Ftest%2Fa\",\n
-        \"name\": \"tmp/test/a\",\n \"bucket\": \"gcsfs-testing\",\n \"generation\":
-        \"1507732334869763\",\n \"metageneration\": \"1\",\n \"timeCreated\": \"2017-10-11T14:32:14.816Z\",\n
-        \"updated\": \"2017-10-11T14:32:14.816Z\",\n \"storageClass\": \"STANDARD\",\n
-        \"timeStorageClassUpdated\": \"2017-10-11T14:32:14.816Z\",\n \"size\": \"0\",\n
-        \"md5Hash\": \"1B2M2Y8AsgTpgAmY7PhCfg==\",\n \"mediaLink\": \"https://www.googleapis.com/download/storage/v1/b/gcsfs-testing/o/tmp%2Ftest%2Fa?generation=1507732334869763&alt=media\",\n
-        \"crc32c\": \"AAAAAA==\",\n \"etag\": \"CIP68dHk6NYCEAE=\"\n}\n"}
-    headers:
-      Alt-Svc: ['quic=":443"; ma=2592000; v="39,38,37,35"']
-      Cache-Control: ['no-cache, no-store, max-age=0, must-revalidate']
-      Content-Length: ['693']
-      Content-Type: [application/json; charset=UTF-8]
-      Date: ['Wed, 11 Oct 2017 14:32:14 GMT']
-      ETag: [CIP68dHk6NYCEAE=]
-=======
-    body: {string: "{\n \"kind\": \"storage#object\",\n \"id\": \"gcsfs-testing/tmp/test/a/1515098848015641\",\n
-        \"selfLink\": \"https://www.googleapis.com/storage/v1/b/gcsfs-testing/o/tmp%2Ftest%2Fa\",\n
-        \"name\": \"tmp/test/a\",\n \"bucket\": \"gcsfs-testing\",\n \"generation\":
-        \"1515098848015641\",\n \"metageneration\": \"1\",\n \"timeCreated\": \"2018-01-04T20:47:27.964Z\",\n
-        \"updated\": \"2018-01-04T20:47:27.964Z\",\n \"storageClass\": \"STANDARD\",\n
-        \"timeStorageClassUpdated\": \"2018-01-04T20:47:27.964Z\",\n \"size\": \"0\",\n
-        \"md5Hash\": \"1B2M2Y8AsgTpgAmY7PhCfg==\",\n \"mediaLink\": \"https://www.googleapis.com/download/storage/v1/b/gcsfs-testing/o/tmp%2Ftest%2Fa?generation=1515098848015641&alt=media\",\n
-        \"crc32c\": \"AAAAAA==\",\n \"etag\": \"CJnqioWXv9gCEAE=\"\n}\n"}
-    headers:
-      Alt-Svc: ['hq=":443"; ma=2592000; quic=51303431; quic=51303339; quic=51303338;
-          quic=51303337; quic=51303335,quic=":443"; ma=2592000; v="41,39,38,37,35"']
-      Cache-Control: ['no-cache, no-store, max-age=0, must-revalidate']
-      Content-Length: ['685']
-      Content-Type: [application/json; charset=UTF-8]
-      Date: ['Thu, 04 Jan 2018 20:47:28 GMT']
-      ETag: [CJnqioWXv9gCEAE=]
-      Expires: ['Mon, 01 Jan 1990 00:00:00 GMT']
-      Pragma: [no-cache]
-      Server: [UploadServer]
-      Vary: [Origin, X-Origin]
-      X-GUploader-UploadID: [AEnB2Up7NWWHh_53ZclmtznXrcl3EHQBza5l5isMnUJ_aLkZsRIaDhhhZnVj9HY8nImMTJ_ZQTX9rhpE4w-Hr5YnIEVYyL8e9g]
-    status: {code: 200, message: OK}
-- request:
-    body: null
-    headers:
-      Accept: ['*/*']
-      Accept-Encoding: ['gzip, deflate']
-      Connection: [keep-alive]
-      User-Agent: [python-requests/2.18.4]
-    method: GET
-    uri: https://www.googleapis.com/storage/v1/b/gcsfs-testing/o/tmp%2Ftest%2Fa
-  response:
-    body: {string: "{\n \"kind\": \"storage#object\",\n \"id\": \"gcsfs-testing/tmp/test/a/1515098848015641\",\n
-        \"selfLink\": \"https://www.googleapis.com/storage/v1/b/gcsfs-testing/o/tmp%2Ftest%2Fa\",\n
-        \"name\": \"tmp/test/a\",\n \"bucket\": \"gcsfs-testing\",\n \"generation\":
-        \"1515098848015641\",\n \"metageneration\": \"1\",\n \"timeCreated\": \"2018-01-04T20:47:27.964Z\",\n
-        \"updated\": \"2018-01-04T20:47:27.964Z\",\n \"storageClass\": \"STANDARD\",\n
-        \"timeStorageClassUpdated\": \"2018-01-04T20:47:27.964Z\",\n \"size\": \"0\",\n
-        \"md5Hash\": \"1B2M2Y8AsgTpgAmY7PhCfg==\",\n \"mediaLink\": \"https://www.googleapis.com/download/storage/v1/b/gcsfs-testing/o/tmp%2Ftest%2Fa?generation=1515098848015641&alt=media\",\n
-        \"crc32c\": \"AAAAAA==\",\n \"etag\": \"CJnqioWXv9gCEAE=\"\n}\n"}
-    headers:
-      Alt-Svc: ['hq=":443"; ma=2592000; quic=51303431; quic=51303339; quic=51303338;
-          quic=51303337; quic=51303335,quic=":443"; ma=2592000; v="41,39,38,37,35"']
-      Cache-Control: ['no-cache, no-store, max-age=0, must-revalidate']
-      Content-Length: ['685']
-      Content-Type: [application/json; charset=UTF-8]
-      Date: ['Thu, 04 Jan 2018 20:47:28 GMT']
-      ETag: [CJnqioWXv9gCEAE=]
->>>>>>> 899a4518
-      Expires: ['Mon, 01 Jan 1990 00:00:00 GMT']
-      Pragma: [no-cache]
-      Server: [UploadServer]
-      Vary: [Origin, X-Origin]
-<<<<<<< HEAD
-      X-GUploader-UploadID: [AEnB2UoCRsssTwq8I0KTzqKA7gkBiOtCVSOT_SpOTllnc-aByntAIcVjKZcNf5AM7YEdrBlbUyy2GQkxAbjkDVxSyI1D5-1o5Q]
-    status: {code: 200, message: OK}
-- request:
-    body: null
-    headers:
-      Accept: ['*/*']
-      Accept-Encoding: ['gzip, deflate']
-      Connection: [keep-alive]
-      User-Agent: [python-requests/2.13.0]
-    method: GET
-    uri: https://www.googleapis.com/storage/v1/b/gcsfs-testing/o/tmp%2Ftest%2Fa
-  response:
-    body: {string: "{\n \"kind\": \"storage#object\",\n \"id\": \"gcsfs-testing/tmp/test/a/1507732334869763\",\n
-        \"selfLink\": \"https://www.googleapis.com/storage/v1/b/gcsfs-testing/o/tmp%2Ftest%2Fa\",\n
-        \"name\": \"tmp/test/a\",\n \"bucket\": \"gcsfs-testing\",\n \"generation\":
-        \"1507732334869763\",\n \"metageneration\": \"1\",\n \"timeCreated\": \"2017-10-11T14:32:14.816Z\",\n
-        \"updated\": \"2017-10-11T14:32:14.816Z\",\n \"storageClass\": \"STANDARD\",\n
-        \"timeStorageClassUpdated\": \"2017-10-11T14:32:14.816Z\",\n \"size\": \"0\",\n
-        \"md5Hash\": \"1B2M2Y8AsgTpgAmY7PhCfg==\",\n \"mediaLink\": \"https://www.googleapis.com/download/storage/v1/b/gcsfs-testing/o/tmp%2Ftest%2Fa?generation=1507732334869763&alt=media\",\n
-        \"crc32c\": \"AAAAAA==\",\n \"etag\": \"CIP68dHk6NYCEAE=\"\n}\n"}
-    headers:
-      Alt-Svc: ['quic=":443"; ma=2592000; v="39,38,37,35"']
-      Cache-Control: ['no-cache, no-store, max-age=0, must-revalidate']
-      Content-Length: ['693']
-      Content-Type: [application/json; charset=UTF-8]
-      Date: ['Wed, 11 Oct 2017 14:32:15 GMT']
-      ETag: [CIP68dHk6NYCEAE=]
-      Expires: ['Mon, 01 Jan 1990 00:00:00 GMT']
-      Pragma: [no-cache]
-      Server: [UploadServer]
-      Vary: [Origin, X-Origin]
-      X-GUploader-UploadID: [AEnB2Up_zcpQ-uzXH-YdR_KnBzY8GucdizG8zIQoI1LzUALbtNlL4CYCiXd7qCQL8d2-sOQfpqjWMQTnJWKGcGi02PV5Bv-1IQ]
-=======
-      X-GUploader-UploadID: [AEnB2UoOpelyEcj9DES1vhNtNhfiuMDPIAKYJ1ABdTaj_IHKKt_HhSvO54agM8S5kdZX-XGjePuAkfVCpuJcJxhW0uXatJliGA]
->>>>>>> 899a4518
-    status: {code: 200, message: OK}
-- request:
-    body: null
-    headers:
-      Accept: ['*/*']
-      Accept-Encoding: ['gzip, deflate']
-      Connection: [keep-alive]
-      User-Agent: [python-requests/2.18.4]
-    method: GET
-    uri: https://www.googleapis.com/storage/v1/b/gcsfs-testing/o/?maxResults=1000
-  response:
-    body: {string: "{\n \"kind\": \"storage#objects\",\n \"items\": [\n  {\n   \"kind\":
-<<<<<<< HEAD
-        \"storage#object\",\n   \"id\": \"gcsfs-testing/tmp/test/a/1507732334869763\",\n
-        \  \"selfLink\": \"https://www.googleapis.com/storage/v1/b/gcsfs-testing/o/tmp%2Ftest%2Fa\",\n
-        \  \"name\": \"tmp/test/a\",\n   \"bucket\": \"gcsfs-testing\",\n   \"generation\":
-        \"1507732334869763\",\n   \"metageneration\": \"1\",\n   \"timeCreated\":
-        \"2017-10-11T14:32:14.816Z\",\n   \"updated\": \"2017-10-11T14:32:14.816Z\",\n
-        \  \"storageClass\": \"STANDARD\",\n   \"timeStorageClassUpdated\": \"2017-10-11T14:32:14.816Z\",\n
-        \  \"size\": \"0\",\n   \"md5Hash\": \"1B2M2Y8AsgTpgAmY7PhCfg==\",\n   \"mediaLink\":
-        \"https://www.googleapis.com/download/storage/v1/b/gcsfs-testing/o/tmp%2Ftest%2Fa?generation=1507732334869763&alt=media\",\n
-        \  \"crc32c\": \"AAAAAA==\",\n   \"etag\": \"CIP68dHk6NYCEAE=\"\n  }\n ]\n}\n"}
-    headers:
-      Alt-Svc: ['quic=":443"; ma=2592000; v="39,38,37,35"']
-      Cache-Control: ['private, max-age=0, must-revalidate, no-transform']
-      Content-Length: ['776']
-      Content-Type: [application/json; charset=UTF-8]
-      Date: ['Wed, 11 Oct 2017 14:32:15 GMT']
-      Expires: ['Wed, 11 Oct 2017 14:32:15 GMT']
-      Server: [UploadServer]
-      Vary: [Origin, X-Origin]
-      X-GUploader-UploadID: [AEnB2UoreUwi12U5S3aB8ahop1Vv45e8mZEENg9ALtgf9zvDmaLyhFxMT6ZaJmGr5FLI7S-TQxeX2x_kOl-i9NWHJz_J_1xEfQ]
-=======
-        \"storage#object\",\n   \"id\": \"gcsfs-testing/tmp/test/a/1515098848015641\",\n
-        \  \"selfLink\": \"https://www.googleapis.com/storage/v1/b/gcsfs-testing/o/tmp%2Ftest%2Fa\",\n
-        \  \"name\": \"tmp/test/a\",\n   \"bucket\": \"gcsfs-testing\",\n   \"generation\":
-        \"1515098848015641\",\n   \"metageneration\": \"1\",\n   \"timeCreated\":
-        \"2018-01-04T20:47:27.964Z\",\n   \"updated\": \"2018-01-04T20:47:27.964Z\",\n
-        \  \"storageClass\": \"STANDARD\",\n   \"timeStorageClassUpdated\": \"2018-01-04T20:47:27.964Z\",\n
-        \  \"size\": \"0\",\n   \"md5Hash\": \"1B2M2Y8AsgTpgAmY7PhCfg==\",\n   \"mediaLink\":
-        \"https://www.googleapis.com/download/storage/v1/b/gcsfs-testing/o/tmp%2Ftest%2Fa?generation=1515098848015641&alt=media\",\n
-        \  \"crc32c\": \"AAAAAA==\",\n   \"etag\": \"CJnqioWXv9gCEAE=\"\n  }\n ]\n}\n"}
-    headers:
-      Alt-Svc: ['hq=":443"; ma=2592000; quic=51303431; quic=51303339; quic=51303338;
-          quic=51303337; quic=51303335,quic=":443"; ma=2592000; v="41,39,38,37,35"']
-      Cache-Control: ['private, max-age=0, must-revalidate, no-transform']
-      Content-Length: ['768']
-      Content-Type: [application/json; charset=UTF-8]
-      Date: ['Thu, 04 Jan 2018 20:47:28 GMT']
-      Expires: ['Thu, 04 Jan 2018 20:47:28 GMT']
-      Server: [UploadServer]
-      Vary: [Origin, X-Origin]
-      X-GUploader-UploadID: [AEnB2UpVUQrWuj7cIVia3Pc0Yh8dnsHmV1Yt9u3ON-rTOYkKs6RhN7Mzti35XPGelvBwMObBR5R6VfqtG3aJGLwWo2BnwwcuEg]
->>>>>>> 899a4518
-    status: {code: 200, message: OK}
-- request:
-    body: null
-    headers:
-      Accept: ['*/*']
-      Accept-Encoding: ['gzip, deflate']
-      Connection: [keep-alive]
-      Content-Length: ['0']
-      User-Agent: [python-requests/2.18.4]
-    method: DELETE
-    uri: https://www.googleapis.com/storage/v1/b/gcsfs-testing/o/tmp%2Ftest%2Fa
-  response:
-    body: {string: ''}
-    headers:
-<<<<<<< HEAD
-      Alt-Svc: ['quic=":443"; ma=2592000; v="39,38,37,35"']
-      Cache-Control: ['no-cache, no-store, max-age=0, must-revalidate']
-      Content-Length: ['0']
-      Content-Type: [application/json]
-      Date: ['Wed, 11 Oct 2017 14:32:15 GMT']
-      Expires: ['Mon, 01 Jan 1990 00:00:00 GMT']
-      Pragma: [no-cache]
-      Server: [UploadServer]
-      Vary: [Origin, X-Origin]
-      X-GUploader-UploadID: [AEnB2UrX7pmSaNU0qy9q1rfZaphPH1945SM28AkI9dPDCUtG3zqaQJkIt7SnvOShF7kVlHnLtfAPK17e0zGfZCS0FnBVyXbSfg]
-    status: {code: 204, message: No Content}
-- request:
-    body: null
-    headers:
-      Accept: ['*/*']
-      Accept-Encoding: ['gzip, deflate']
-      Connection: [keep-alive]
-      Content-Length: ['0']
-      User-Agent: [python-requests/2.18.4]
-    method: POST
-    uri: https://www.googleapis.com/oauth2/v4/token?grant_type=refresh_token
-  response:
-    body:
-      string: !!binary |
-        H4sIAEkJMFoC/6tWykyJL8nPTs1TslJQqqioUNJRUALz40sqC1JBgk6piUWpRSDx1IqCzKLU4vhM
-        kGJjMwMDoFhicnJqcTGqEbUAnoD1nVYAAAA=
-    headers:
-      Alt-Svc: ['hq=":443"; ma=2592000; quic=51303431; quic=51303339; quic=51303338;
-          quic=51303337; quic=51303335,quic=":443"; ma=2592000; v="41,39,38,37,35"']
-      Cache-Control: ['no-cache, no-store, max-age=0, must-revalidate']
-      Content-Encoding: [gzip]
-      Content-Type: [application/json; charset=UTF-8]
-      Date: ['Tue, 12 Dec 2017 16:52:25 GMT']
+      Date: ['Thu, 04 Jan 2018 20:47:27 GMT']
       Expires: ['Mon, 01 Jan 1990 00:00:00 GMT']
       Pragma: [no-cache]
       Server: [GSE]
@@ -547,9 +69,9 @@
         \"MULTI_REGIONAL\",\n   \"etag\": \"CAE=\"\n  },\n  {\n   \"kind\": \"storage#bucket\",\n
         \  \"id\": \"gcsfs-test\",\n   \"selfLink\": \"https://www.googleapis.com/storage/v1/b/gcsfs-test\",\n
         \  \"projectNumber\": \"586241054156\",\n   \"name\": \"gcsfs-test\",\n   \"timeCreated\":
-        \"2017-12-02T23:25:23.058Z\",\n   \"updated\": \"2017-12-02T23:25:23.058Z\",\n
-        \  \"metageneration\": \"1\",\n   \"location\": \"US\",\n   \"storageClass\":
-        \"MULTI_REGIONAL\",\n   \"etag\": \"CAE=\"\n  },\n  {\n   \"kind\": \"storage#bucket\",\n
+        \"2017-12-02T23:25:23.058Z\",\n   \"updated\": \"2018-01-04T14:07:08.519Z\",\n
+        \  \"metageneration\": \"2\",\n   \"location\": \"US\",\n   \"storageClass\":
+        \"MULTI_REGIONAL\",\n   \"etag\": \"CAI=\"\n  },\n  {\n   \"kind\": \"storage#bucket\",\n
         \  \"id\": \"gcsfs-testing\",\n   \"selfLink\": \"https://www.googleapis.com/storage/v1/b/gcsfs-testing\",\n
         \  \"projectNumber\": \"586241054156\",\n   \"name\": \"gcsfs-testing\",\n
         \  \"timeCreated\": \"2017-12-12T16:52:13.675Z\",\n   \"updated\": \"2017-12-12T16:52:13.675Z\",\n
@@ -561,11 +83,11 @@
       Cache-Control: ['private, max-age=0, must-revalidate, no-transform']
       Content-Length: ['2944']
       Content-Type: [application/json; charset=UTF-8]
-      Date: ['Tue, 12 Dec 2017 16:52:25 GMT']
-      Expires: ['Tue, 12 Dec 2017 16:52:25 GMT']
-      Server: [UploadServer]
-      Vary: [Origin, X-Origin]
-      X-GUploader-UploadID: [AEnB2UoTqPwcHLI-LTbcijZo-WoEbrEWyspDoq9HiQZnfeEUx1RIhMEd9dm8-p_BvHuSXfzZAo_YxBtiMFSWSgQN1dSgI2eRaA]
+      Date: ['Thu, 04 Jan 2018 20:47:27 GMT']
+      Expires: ['Thu, 04 Jan 2018 20:47:27 GMT']
+      Server: [UploadServer]
+      Vary: [Origin, X-Origin]
+      X-GUploader-UploadID: [AEnB2UrUyuCxSOmyfpWOB5zkALPiOJrba6QhuyYZ5XU7As_GCFFURKmDicUQNk6byor1AgtBx8yMJ_YIjsxyAAGO8b2c25plFw]
     status: {code: 200, message: OK}
 - request:
     body: null
@@ -587,11 +109,11 @@
       Cache-Control: ['private, max-age=0']
       Content-Length: ['165']
       Content-Type: [application/json; charset=UTF-8]
-      Date: ['Tue, 12 Dec 2017 16:52:26 GMT']
-      Expires: ['Tue, 12 Dec 2017 16:52:26 GMT']
-      Server: [UploadServer]
-      Vary: [Origin, X-Origin]
-      X-GUploader-UploadID: [AEnB2UppDVU8g-6Tcm84EvQiHMO2_trvGNqDVjFF7WWXkqpmYSQufkOEN_NZcoer-VMX0Kda7kEItF2LkByxUkC7xbyrtDiDqw]
+      Date: ['Thu, 04 Jan 2018 20:47:27 GMT']
+      Expires: ['Thu, 04 Jan 2018 20:47:27 GMT']
+      Server: [UploadServer]
+      Vary: [Origin, X-Origin]
+      X-GUploader-UploadID: [AEnB2UpeAMeekk6K0gmnS9bTJNoAsD-lFL1J6z9VpTWNGVPxzEC7jwzRSVLUN77G3pupu-rQ3YUMDtpPpWupc_OZF7sqksQUaw]
     status: {code: 404, message: Not Found}
 - request:
     body: null
@@ -613,11 +135,11 @@
       Cache-Control: ['private, max-age=0']
       Content-Length: ['165']
       Content-Type: [application/json; charset=UTF-8]
-      Date: ['Tue, 12 Dec 2017 16:52:26 GMT']
-      Expires: ['Tue, 12 Dec 2017 16:52:26 GMT']
-      Server: [UploadServer]
-      Vary: [Origin, X-Origin]
-      X-GUploader-UploadID: [AEnB2UpykoED0IIOarQ95QmX2YDfjqoSQ2HnDOMizOGbehOjgaZZS0qCGnPm4GDpbDM9adzboUe-TbT07DDlYYOSV903pPYylA]
+      Date: ['Thu, 04 Jan 2018 20:47:27 GMT']
+      Expires: ['Thu, 04 Jan 2018 20:47:27 GMT']
+      Server: [UploadServer]
+      Vary: [Origin, X-Origin]
+      X-GUploader-UploadID: [AEnB2UqTG3KP6Qe4MGVopFWTy95_rvLtHyPTLfXMuwZJXWPY69eYkPtBKT9Urs7zIFCaOwFtPtIaEhh1O70c9XRepKygzrQfoQ]
     status: {code: 404, message: Not Found}
 - request:
     body: null
@@ -639,11 +161,11 @@
       Cache-Control: ['private, max-age=0']
       Content-Length: ['165']
       Content-Type: [application/json; charset=UTF-8]
-      Date: ['Tue, 12 Dec 2017 16:52:26 GMT']
-      Expires: ['Tue, 12 Dec 2017 16:52:26 GMT']
-      Server: [UploadServer]
-      Vary: [Origin, X-Origin]
-      X-GUploader-UploadID: [AEnB2UpMf-4y9q4xtn7jKq-wgFeVjgInF41JFDa9pK1VcBV9XmlcoGA7ynvYmkGUSQEoxGLNZnUnAad41sCrxwnx011GX6Qmpw]
+      Date: ['Thu, 04 Jan 2018 20:47:27 GMT']
+      Expires: ['Thu, 04 Jan 2018 20:47:27 GMT']
+      Server: [UploadServer]
+      Vary: [Origin, X-Origin]
+      X-GUploader-UploadID: [AEnB2UqtVKyq8DBKew67KjiNzeGKRDczhvY_HL2HizkAgbvu1CY9vQpq4EDH6KlK3FJf4jmqdAmhDCXaoEbKQFsdc2825DoImg]
     status: {code: 404, message: Not Found}
 - request:
     body: null
@@ -665,11 +187,11 @@
       Cache-Control: ['private, max-age=0']
       Content-Length: ['165']
       Content-Type: [application/json; charset=UTF-8]
-      Date: ['Tue, 12 Dec 2017 16:52:26 GMT']
-      Expires: ['Tue, 12 Dec 2017 16:52:26 GMT']
-      Server: [UploadServer]
-      Vary: [Origin, X-Origin]
-      X-GUploader-UploadID: [AEnB2UrgFg2Dlt0m5g8rwDUCwSwK_mF21_1ltotzbYRsLfceAE0eweQ56ERsXWPS3H4IAiSZf2rzX7cxmTkNbXTUUwGvwN_EoQ]
+      Date: ['Thu, 04 Jan 2018 20:47:27 GMT']
+      Expires: ['Thu, 04 Jan 2018 20:47:27 GMT']
+      Server: [UploadServer]
+      Vary: [Origin, X-Origin]
+      X-GUploader-UploadID: [AEnB2UqSvtwOPtMN7ib6qxk1MIUAPWR5neNTX9VG4QY_0Xm5IaMmD5DpWuwuzZnbAXVBhB8VoKj0mBt5ngwBwLaT0Z_QcV8JCg]
     status: {code: 404, message: Not Found}
 - request:
     body: null
@@ -682,27 +204,27 @@
     method: POST
     uri: https://www.googleapis.com/upload/storage/v1/b/gcsfs-testing/o?name=tmp%2Ftest%2Fa&uploadType=media
   response:
-    body: {string: "{\n \"kind\": \"storage#object\",\n \"id\": \"gcsfs-testing/tmp/test/a/1513097547134322\",\n
+    body: {string: "{\n \"kind\": \"storage#object\",\n \"id\": \"gcsfs-testing/tmp/test/a/1515098848015641\",\n
         \"selfLink\": \"https://www.googleapis.com/storage/v1/b/gcsfs-testing/o/tmp%2Ftest%2Fa\",\n
         \"name\": \"tmp/test/a\",\n \"bucket\": \"gcsfs-testing\",\n \"generation\":
-        \"1513097547134322\",\n \"metageneration\": \"1\",\n \"timeCreated\": \"2017-12-12T16:52:27.076Z\",\n
-        \"updated\": \"2017-12-12T16:52:27.076Z\",\n \"storageClass\": \"STANDARD\",\n
-        \"timeStorageClassUpdated\": \"2017-12-12T16:52:27.076Z\",\n \"size\": \"0\",\n
-        \"md5Hash\": \"1B2M2Y8AsgTpgAmY7PhCfg==\",\n \"mediaLink\": \"https://www.googleapis.com/download/storage/v1/b/gcsfs-testing/o/tmp%2Ftest%2Fa?generation=1513097547134322&alt=media\",\n
-        \"crc32c\": \"AAAAAA==\",\n \"etag\": \"CPLqus73hNgCEAE=\"\n}\n"}
+        \"1515098848015641\",\n \"metageneration\": \"1\",\n \"timeCreated\": \"2018-01-04T20:47:27.964Z\",\n
+        \"updated\": \"2018-01-04T20:47:27.964Z\",\n \"storageClass\": \"STANDARD\",\n
+        \"timeStorageClassUpdated\": \"2018-01-04T20:47:27.964Z\",\n \"size\": \"0\",\n
+        \"md5Hash\": \"1B2M2Y8AsgTpgAmY7PhCfg==\",\n \"mediaLink\": \"https://www.googleapis.com/download/storage/v1/b/gcsfs-testing/o/tmp%2Ftest%2Fa?generation=1515098848015641&alt=media\",\n
+        \"crc32c\": \"AAAAAA==\",\n \"etag\": \"CJnqioWXv9gCEAE=\"\n}\n"}
     headers:
       Alt-Svc: ['hq=":443"; ma=2592000; quic=51303431; quic=51303339; quic=51303338;
           quic=51303337; quic=51303335,quic=":443"; ma=2592000; v="41,39,38,37,35"']
       Cache-Control: ['no-cache, no-store, max-age=0, must-revalidate']
       Content-Length: ['685']
       Content-Type: [application/json; charset=UTF-8]
-      Date: ['Tue, 12 Dec 2017 16:52:27 GMT']
-      ETag: [CPLqus73hNgCEAE=]
+      Date: ['Thu, 04 Jan 2018 20:47:28 GMT']
+      ETag: [CJnqioWXv9gCEAE=]
       Expires: ['Mon, 01 Jan 1990 00:00:00 GMT']
       Pragma: [no-cache]
       Server: [UploadServer]
       Vary: [Origin, X-Origin]
-      X-GUploader-UploadID: [AEnB2Uqg-YZeCWo7vxawLS1CKvsR4Jf_FipQEAtu9OwneeaiIcbMen8h4FKqrF7ki9-uimoHo9Wxm9h1HXR3CTK0v6lW_LGybQ]
+      X-GUploader-UploadID: [AEnB2Up7NWWHh_53ZclmtznXrcl3EHQBza5l5isMnUJ_aLkZsRIaDhhhZnVj9HY8nImMTJ_ZQTX9rhpE4w-Hr5YnIEVYyL8e9g]
     status: {code: 200, message: OK}
 - request:
     body: null
@@ -714,27 +236,27 @@
     method: GET
     uri: https://www.googleapis.com/storage/v1/b/gcsfs-testing/o/tmp%2Ftest%2Fa
   response:
-    body: {string: "{\n \"kind\": \"storage#object\",\n \"id\": \"gcsfs-testing/tmp/test/a/1513097547134322\",\n
+    body: {string: "{\n \"kind\": \"storage#object\",\n \"id\": \"gcsfs-testing/tmp/test/a/1515098848015641\",\n
         \"selfLink\": \"https://www.googleapis.com/storage/v1/b/gcsfs-testing/o/tmp%2Ftest%2Fa\",\n
         \"name\": \"tmp/test/a\",\n \"bucket\": \"gcsfs-testing\",\n \"generation\":
-        \"1513097547134322\",\n \"metageneration\": \"1\",\n \"timeCreated\": \"2017-12-12T16:52:27.076Z\",\n
-        \"updated\": \"2017-12-12T16:52:27.076Z\",\n \"storageClass\": \"STANDARD\",\n
-        \"timeStorageClassUpdated\": \"2017-12-12T16:52:27.076Z\",\n \"size\": \"0\",\n
-        \"md5Hash\": \"1B2M2Y8AsgTpgAmY7PhCfg==\",\n \"mediaLink\": \"https://www.googleapis.com/download/storage/v1/b/gcsfs-testing/o/tmp%2Ftest%2Fa?generation=1513097547134322&alt=media\",\n
-        \"crc32c\": \"AAAAAA==\",\n \"etag\": \"CPLqus73hNgCEAE=\"\n}\n"}
+        \"1515098848015641\",\n \"metageneration\": \"1\",\n \"timeCreated\": \"2018-01-04T20:47:27.964Z\",\n
+        \"updated\": \"2018-01-04T20:47:27.964Z\",\n \"storageClass\": \"STANDARD\",\n
+        \"timeStorageClassUpdated\": \"2018-01-04T20:47:27.964Z\",\n \"size\": \"0\",\n
+        \"md5Hash\": \"1B2M2Y8AsgTpgAmY7PhCfg==\",\n \"mediaLink\": \"https://www.googleapis.com/download/storage/v1/b/gcsfs-testing/o/tmp%2Ftest%2Fa?generation=1515098848015641&alt=media\",\n
+        \"crc32c\": \"AAAAAA==\",\n \"etag\": \"CJnqioWXv9gCEAE=\"\n}\n"}
     headers:
       Alt-Svc: ['hq=":443"; ma=2592000; quic=51303431; quic=51303339; quic=51303338;
           quic=51303337; quic=51303335,quic=":443"; ma=2592000; v="41,39,38,37,35"']
       Cache-Control: ['no-cache, no-store, max-age=0, must-revalidate']
       Content-Length: ['685']
       Content-Type: [application/json; charset=UTF-8]
-      Date: ['Tue, 12 Dec 2017 16:52:27 GMT']
-      ETag: [CPLqus73hNgCEAE=]
+      Date: ['Thu, 04 Jan 2018 20:47:28 GMT']
+      ETag: [CJnqioWXv9gCEAE=]
       Expires: ['Mon, 01 Jan 1990 00:00:00 GMT']
       Pragma: [no-cache]
       Server: [UploadServer]
       Vary: [Origin, X-Origin]
-      X-GUploader-UploadID: [AEnB2UqXaw1RzcUah1MKbMTYlEPPD5BK2QKthEXwhh2Bz5GFCmLS97q19BhRNrXz12eV8_9BDQRqyvnTzh0QknFUVdtOvPp1oA]
+      X-GUploader-UploadID: [AEnB2UoOpelyEcj9DES1vhNtNhfiuMDPIAKYJ1ABdTaj_IHKKt_HhSvO54agM8S5kdZX-XGjePuAkfVCpuJcJxhW0uXatJliGA]
     status: {code: 200, message: OK}
 - request:
     body: null
@@ -747,26 +269,26 @@
     uri: https://www.googleapis.com/storage/v1/b/gcsfs-testing/o/?maxResults=1000
   response:
     body: {string: "{\n \"kind\": \"storage#objects\",\n \"items\": [\n  {\n   \"kind\":
-        \"storage#object\",\n   \"id\": \"gcsfs-testing/tmp/test/a/1513097547134322\",\n
+        \"storage#object\",\n   \"id\": \"gcsfs-testing/tmp/test/a/1515098848015641\",\n
         \  \"selfLink\": \"https://www.googleapis.com/storage/v1/b/gcsfs-testing/o/tmp%2Ftest%2Fa\",\n
         \  \"name\": \"tmp/test/a\",\n   \"bucket\": \"gcsfs-testing\",\n   \"generation\":
-        \"1513097547134322\",\n   \"metageneration\": \"1\",\n   \"timeCreated\":
-        \"2017-12-12T16:52:27.076Z\",\n   \"updated\": \"2017-12-12T16:52:27.076Z\",\n
-        \  \"storageClass\": \"STANDARD\",\n   \"timeStorageClassUpdated\": \"2017-12-12T16:52:27.076Z\",\n
+        \"1515098848015641\",\n   \"metageneration\": \"1\",\n   \"timeCreated\":
+        \"2018-01-04T20:47:27.964Z\",\n   \"updated\": \"2018-01-04T20:47:27.964Z\",\n
+        \  \"storageClass\": \"STANDARD\",\n   \"timeStorageClassUpdated\": \"2018-01-04T20:47:27.964Z\",\n
         \  \"size\": \"0\",\n   \"md5Hash\": \"1B2M2Y8AsgTpgAmY7PhCfg==\",\n   \"mediaLink\":
-        \"https://www.googleapis.com/download/storage/v1/b/gcsfs-testing/o/tmp%2Ftest%2Fa?generation=1513097547134322&alt=media\",\n
-        \  \"crc32c\": \"AAAAAA==\",\n   \"etag\": \"CPLqus73hNgCEAE=\"\n  }\n ]\n}\n"}
+        \"https://www.googleapis.com/download/storage/v1/b/gcsfs-testing/o/tmp%2Ftest%2Fa?generation=1515098848015641&alt=media\",\n
+        \  \"crc32c\": \"AAAAAA==\",\n   \"etag\": \"CJnqioWXv9gCEAE=\"\n  }\n ]\n}\n"}
     headers:
       Alt-Svc: ['hq=":443"; ma=2592000; quic=51303431; quic=51303339; quic=51303338;
           quic=51303337; quic=51303335,quic=":443"; ma=2592000; v="41,39,38,37,35"']
       Cache-Control: ['private, max-age=0, must-revalidate, no-transform']
       Content-Length: ['768']
       Content-Type: [application/json; charset=UTF-8]
-      Date: ['Tue, 12 Dec 2017 16:52:27 GMT']
-      Expires: ['Tue, 12 Dec 2017 16:52:27 GMT']
-      Server: [UploadServer]
-      Vary: [Origin, X-Origin]
-      X-GUploader-UploadID: [AEnB2UqxsVYvpvuqeP7QS1b8gFOp5y5v-oFta3DzeMxf8ftnIhu1bVt2yOna4s9ceY_6A791ZG3QKNVoTQM_LkT_SuXbX9YMxg]
+      Date: ['Thu, 04 Jan 2018 20:47:28 GMT']
+      Expires: ['Thu, 04 Jan 2018 20:47:28 GMT']
+      Server: [UploadServer]
+      Vary: [Origin, X-Origin]
+      X-GUploader-UploadID: [AEnB2UpVUQrWuj7cIVia3Pc0Yh8dnsHmV1Yt9u3ON-rTOYkKs6RhN7Mzti35XPGelvBwMObBR5R6VfqtG3aJGLwWo2BnwwcuEg]
     status: {code: 200, message: OK}
 - request:
     body: null
@@ -781,26 +303,16 @@
   response:
     body: {string: ''}
     headers:
-=======
->>>>>>> 899a4518
       Alt-Svc: ['hq=":443"; ma=2592000; quic=51303431; quic=51303339; quic=51303338;
           quic=51303337; quic=51303335,quic=":443"; ma=2592000; v="41,39,38,37,35"']
       Cache-Control: ['no-cache, no-store, max-age=0, must-revalidate']
       Content-Length: ['0']
       Content-Type: [application/json]
-<<<<<<< HEAD
-      Date: ['Tue, 12 Dec 2017 16:52:28 GMT']
-=======
       Date: ['Thu, 04 Jan 2018 20:47:28 GMT']
->>>>>>> 899a4518
       Expires: ['Mon, 01 Jan 1990 00:00:00 GMT']
       Pragma: [no-cache]
       Server: [UploadServer]
       Vary: [Origin, X-Origin]
-<<<<<<< HEAD
-      X-GUploader-UploadID: [AEnB2UrxBu8P7sc4iHsUh6hJmQgiH8Vmr2-zZIyBW9xNnrFm8Yig8McYKtGg-5r04QGuta9rLuS8qZ6IH_V3IFly1L5Sqor6kw]
-=======
       X-GUploader-UploadID: [AEnB2UokGd5dgY86TuKf4hhzOAQf4ysyBzio1CwEk8buQAywLh63jTY6FFxhZ-piG859j8F7_qbigBQ4dHoi8ANdMVLlCtAvmA]
->>>>>>> 899a4518
     status: {code: 204, message: No Content}
 version: 1