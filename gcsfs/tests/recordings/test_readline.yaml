interactions:
- request:
    body: grant_type=refresh_token&client_id=xxx&client_secret=xxx&refresh_token=xxx
    headers:
      Accept: ['*/*']
      Accept-Encoding: ['gzip, deflate']
      Connection: [keep-alive]
      Content-Length: ['229']
      content-type: [application/x-www-form-urlencoded]
    method: POST
    uri: https://accounts.google.com/o/oauth2/token
  response:
    body:
      string: !!binary |
<<<<<<< HEAD
        H4sIALhWh1oC/6tWykyJL8nPTs1TslJQqqioUNJRUEpMTk4tLsYQBvPjSyoLUkGCTqmJRalFIPHU
        ioLMotTi+EyQYmMzA4NaAIbFaipWAAAA
=======
        H4sIAKxZh1oC/6tWKsnPTs2LL6ksSFWyUlBySk0sSi1S0lFQykyJB0uBRCsqKkBCicnJqcXFGMKp
        FQWZRanF8ZkgQWMzA4NaAKg7WRNWAAAA
>>>>>>> 2129f8c8
    headers:
      Cache-Control: ['no-cache, no-store, max-age=0, must-revalidate']
      Content-Disposition: [attachment; filename="json.txt"; filename*=UTF-8''json.txt]
      Content-Encoding: [gzip]
      Content-Type: [application/json; charset=utf-8]
      Pragma: [no-cache]
      Server: [ESF]
      Transfer-Encoding: [chunked]
      X-Content-Type-Options: [nosniff]
      X-Frame-Options: [SAMEORIGIN]
      X-XSS-Protection: [1; mode=block]
    status: {code: 200, message: OK}
- request:
    body: null
    headers:
      Accept: ['*/*']
      Accept-Encoding: ['gzip, deflate']
      Connection: [keep-alive]
    method: GET
    uri: https://www.googleapis.com/storage/v1/b/?project=test_project
  response:
    body: {string: "{\n \"kind\": \"storage#buckets\",\n \"items\": [\n  {\n   \"kind\":
        \"storage#bucket\",\n   \"id\": \"artifacts.test_project.appspot.com\",\n
        \  \"selfLink\": \"https://www.googleapis.com/storage/v1/b/artifacts.test_project.appspot.com\",\n
        \  \"projectNumber\": \"353972334481\",\n   \"name\": \"artifacts.test_project.appspot.com\",\n
        \  \"timeCreated\": \"2016-05-17T06:25:43.063Z\",\n   \"updated\": \"2016-05-17T06:25:43.063Z\",\n
        \  \"metageneration\": \"1\",\n   \"location\": \"US\",\n   \"storageClass\":
        \"STANDARD\",\n   \"etag\": \"CAE=\"\n  },\n  {\n   \"kind\": \"storage#bucket\",\n
        \  \"id\": \"gcfs-testing-ipd\",\n   \"selfLink\": \"https://www.googleapis.com/storage/v1/b/gcfs-testing-ipd\",\n
        \  \"projectNumber\": \"353972334481\",\n   \"name\": \"gcfs-testing-ipd\",\n
        \  \"timeCreated\": \"2018-01-03T23:05:41.132Z\",\n   \"updated\": \"2018-01-03T23:05:41.132Z\",\n
        \  \"metageneration\": \"1\",\n   \"location\": \"US\",\n   \"storageClass\":
        \"STANDARD\",\n   \"etag\": \"CAE=\"\n  },\n  {\n   \"kind\": \"storage#bucket\",\n
        \  \"id\": \"gcsfs-testing\",\n   \"selfLink\": \"https://www.googleapis.com/storage/v1/b/gcsfs-testing\",\n
        \  \"projectNumber\": \"353972334481\",\n   \"name\": \"gcsfs-testing\",\n
        \  \"timeCreated\": \"2018-02-14T00:31:53.922Z\",\n   \"updated\": \"2018-02-14T00:31:53.922Z\",\n
        \  \"metageneration\": \"1\",\n   \"location\": \"US\",\n   \"storageClass\":
        \"MULTI_REGIONAL\",\n   \"etag\": \"CAE=\"\n  },\n  {\n   \"kind\": \"storage#bucket\",\n
        \  \"id\": \"protein-design\",\n   \"selfLink\": \"https://www.googleapis.com/storage/v1/b/protein-design\",\n
        \  \"projectNumber\": \"353972334481\",\n   \"name\": \"protein-design\",\n
        \  \"timeCreated\": \"2016-05-03T01:44:55.308Z\",\n   \"updated\": \"2016-05-03T01:44:55.308Z\",\n
        \  \"metageneration\": \"1\",\n   \"location\": \"US\",\n   \"storageClass\":
        \"STANDARD\",\n   \"etag\": \"CAE=\"\n  },\n  {\n   \"kind\": \"storage#bucket\",\n
        \  \"id\": \"test_project\",\n   \"selfLink\": \"https://www.googleapis.com/storage/v1/b/test_project\",\n
        \  \"projectNumber\": \"353972334481\",\n   \"name\": \"test_project\",\n
        \  \"timeCreated\": \"2016-05-11T19:23:04.110Z\",\n   \"updated\": \"2016-05-11T19:23:04.110Z\",\n
        \  \"metageneration\": \"1\",\n   \"location\": \"US-CENTRAL1\",\n   \"storageClass\":
        \"STANDARD\",\n   \"etag\": \"CAE=\"\n  },\n  {\n   \"kind\": \"storage#bucket\",\n
        \  \"id\": \"test_project-public\",\n   \"selfLink\": \"https://www.googleapis.com/storage/v1/b/test_project-public\",\n
        \  \"projectNumber\": \"353972334481\",\n   \"name\": \"test_project-public\",\n
        \  \"timeCreated\": \"2017-11-30T21:49:44.272Z\",\n   \"updated\": \"2017-12-09T08:15:48.368Z\",\n
        \  \"metageneration\": \"2\",\n   \"location\": \"US\",\n   \"storageClass\":
        \"MULTI_REGIONAL\",\n   \"etag\": \"CAI=\"\n  },\n  {\n   \"kind\": \"storage#bucket\",\n
        \  \"id\": \"test_project_cloudbuild\",\n   \"selfLink\": \"https://www.googleapis.com/storage/v1/b/test_project_cloudbuild\",\n
        \  \"projectNumber\": \"353972334481\",\n   \"name\": \"test_project_cloudbuild\",\n
        \  \"timeCreated\": \"2017-12-09T03:43:27.112Z\",\n   \"updated\": \"2017-12-09T03:43:27.112Z\",\n
        \  \"metageneration\": \"1\",\n   \"location\": \"US\",\n   \"storageClass\":
        \"STANDARD\",\n   \"etag\": \"CAE=\"\n  }\n ]\n}\n"}
    headers:
      Cache-Control: ['private, max-age=0, must-revalidate, no-transform']
      Content-Length: ['2959']
      Content-Type: [application/json; charset=UTF-8]
      Server: [UploadServer]
      Vary: [Origin, X-Origin]
    status: {code: 200, message: OK}
- request:
    body: null
    headers:
      Accept: ['*/*']
      Accept-Encoding: ['gzip, deflate']
      Connection: [keep-alive]
      Content-Length: ['0']
    method: DELETE
    uri: https://www.googleapis.com/storage/v1/b/gcsfs-testing/o/tmp%2Ftest%2Fa
  response:
    body: {string: "{\n \"error\": {\n  \"errors\": [\n   {\n    \"domain\": \"global\",\n
        \   \"reason\": \"notFound\",\n    \"message\": \"Not Found\"\n   }\n  ],\n
        \ \"code\": 404,\n  \"message\": \"Not Found\"\n }\n}\n"}
    headers:
      Cache-Control: ['private, max-age=0']
      Content-Length: ['165']
      Content-Type: [application/json; charset=UTF-8]
      Server: [UploadServer]
      Vary: [Origin, X-Origin]
    status: {code: 404, message: Not Found}
- request:
    body: null
    headers:
      Accept: ['*/*']
      Accept-Encoding: ['gzip, deflate']
      Connection: [keep-alive]
      Content-Length: ['0']
    method: DELETE
    uri: https://www.googleapis.com/storage/v1/b/gcsfs-testing/o/tmp%2Ftest%2Fb
  response:
    body: {string: "{\n \"error\": {\n  \"errors\": [\n   {\n    \"domain\": \"global\",\n
        \   \"reason\": \"notFound\",\n    \"message\": \"Not Found\"\n   }\n  ],\n
        \ \"code\": 404,\n  \"message\": \"Not Found\"\n }\n}\n"}
    headers:
      Cache-Control: ['private, max-age=0']
      Content-Length: ['165']
      Content-Type: [application/json; charset=UTF-8]
      Server: [UploadServer]
      Vary: [Origin, X-Origin]
    status: {code: 404, message: Not Found}
- request:
    body: null
    headers:
      Accept: ['*/*']
      Accept-Encoding: ['gzip, deflate']
      Connection: [keep-alive]
      Content-Length: ['0']
    method: DELETE
    uri: https://www.googleapis.com/storage/v1/b/gcsfs-testing/o/tmp%2Ftest%2Fc
  response:
    body: {string: "{\n \"error\": {\n  \"errors\": [\n   {\n    \"domain\": \"global\",\n
        \   \"reason\": \"notFound\",\n    \"message\": \"Not Found\"\n   }\n  ],\n
        \ \"code\": 404,\n  \"message\": \"Not Found\"\n }\n}\n"}
    headers:
      Cache-Control: ['private, max-age=0']
      Content-Length: ['165']
      Content-Type: [application/json; charset=UTF-8]
      Server: [UploadServer]
      Vary: [Origin, X-Origin]
    status: {code: 404, message: Not Found}
- request:
    body: null
    headers:
      Accept: ['*/*']
      Accept-Encoding: ['gzip, deflate']
      Connection: [keep-alive]
      Content-Length: ['0']
    method: DELETE
    uri: https://www.googleapis.com/storage/v1/b/gcsfs-testing/o/tmp%2Ftest%2Fd
  response:
    body: {string: "{\n \"error\": {\n  \"errors\": [\n   {\n    \"domain\": \"global\",\n
        \   \"reason\": \"notFound\",\n    \"message\": \"Not Found\"\n   }\n  ],\n
        \ \"code\": 404,\n  \"message\": \"Not Found\"\n }\n}\n"}
    headers:
      Cache-Control: ['private, max-age=0']
      Content-Length: ['165']
      Content-Type: [application/json; charset=UTF-8]
      Server: [UploadServer]
      Vary: [Origin, X-Origin]
    status: {code: 404, message: Not Found}
- request:
    body: '{"amount": 500, "name": "Alice"}

      {"amount": 600, "name": "Bob"}

      {"amount": 700, "name": "Charlie"}

      {"amount": 800, "name": "Dennis"}

'
    headers:
      Accept: ['*/*']
      Accept-Encoding: ['gzip, deflate']
      Connection: [keep-alive]
      Content-Length: ['133']
    method: POST
    uri: https://www.googleapis.com/upload/storage/v1/b/gcsfs-testing/o?name=test%2Faccounts.2.json&uploadType=media
  response:
<<<<<<< HEAD
    body: {string: "{\n \"kind\": \"storage#object\",\n \"id\": \"gcsfs-testing/test/accounts.2.json/1518819000660890\",\n
        \"selfLink\": \"https://www.googleapis.com/storage/v1/b/gcsfs-testing/o/test%2Faccounts.2.json\",\n
        \"name\": \"test/accounts.2.json\",\n \"bucket\": \"gcsfs-testing\",\n \"generation\":
        \"1518819000660890\",\n \"metageneration\": \"1\",\n \"timeCreated\": \"2018-02-16T22:10:00.621Z\",\n
        \"updated\": \"2018-02-16T22:10:00.621Z\",\n \"storageClass\": \"MULTI_REGIONAL\",\n
        \"timeStorageClassUpdated\": \"2018-02-16T22:10:00.621Z\",\n \"size\": \"133\",\n
        \"md5Hash\": \"bjhC5OCrzKV+8MGMCF2BQA==\",\n \"mediaLink\": \"https://www.googleapis.com/download/storage/v1/b/gcsfs-testing/o/test%2Faccounts.2.json?generation=1518819000660890&alt=media\",\n
        \"crc32c\": \"Su+F+g==\",\n \"etag\": \"CJrnjNi5q9kCEAE=\"\n}\n"}
=======
    body: {string: "{\n \"kind\": \"storage#object\",\n \"id\": \"gcsfs-testing/test/accounts.1.json/1518819756924306\",\n
        \"selfLink\": \"https://www.googleapis.com/storage/v1/b/gcsfs-testing/o/test%2Faccounts.1.json\",\n
        \"name\": \"test/accounts.1.json\",\n \"bucket\": \"gcsfs-testing\",\n \"generation\":
        \"1518819756924306\",\n \"metageneration\": \"1\",\n \"timeCreated\": \"2018-02-16T22:22:36.913Z\",\n
        \"updated\": \"2018-02-16T22:22:36.913Z\",\n \"storageClass\": \"MULTI_REGIONAL\",\n
        \"timeStorageClassUpdated\": \"2018-02-16T22:22:36.913Z\",\n \"size\": \"133\",\n
        \"md5Hash\": \"xK7pmJz/Oj5HGIyfQpYTig==\",\n \"mediaLink\": \"https://www.googleapis.com/download/storage/v1/b/gcsfs-testing/o/test%2Faccounts.1.json?generation=1518819756924306&alt=media\",\n
        \"crc32c\": \"6wJAgQ==\",\n \"etag\": \"CJK728C8q9kCEAE=\"\n}\n"}
>>>>>>> 2129f8c8
    headers:
      Cache-Control: ['no-cache, no-store, max-age=0, must-revalidate']
      Content-Length: ['749']
      Content-Type: [application/json; charset=UTF-8]
<<<<<<< HEAD
      ETag: [CJrnjNi5q9kCEAE=]
=======
      ETag: [CJK728C8q9kCEAE=]
>>>>>>> 2129f8c8
      Pragma: [no-cache]
      Server: [UploadServer]
      Vary: [Origin, X-Origin]
    status: {code: 200, message: OK}
- request:
    body: '{"amount": 100, "name": "Alice"}

      {"amount": 200, "name": "Bob"}

      {"amount": 300, "name": "Charlie"}

      {"amount": 400, "name": "Dennis"}

'
    headers:
      Accept: ['*/*']
      Accept-Encoding: ['gzip, deflate']
      Connection: [keep-alive]
      Content-Length: ['133']
    method: POST
    uri: https://www.googleapis.com/upload/storage/v1/b/gcsfs-testing/o?name=test%2Faccounts.1.json&uploadType=media
  response:
<<<<<<< HEAD
    body: {string: "{\n \"kind\": \"storage#object\",\n \"id\": \"gcsfs-testing/test/accounts.1.json/1518819000841784\",\n
        \"selfLink\": \"https://www.googleapis.com/storage/v1/b/gcsfs-testing/o/test%2Faccounts.1.json\",\n
        \"name\": \"test/accounts.1.json\",\n \"bucket\": \"gcsfs-testing\",\n \"generation\":
        \"1518819000841784\",\n \"metageneration\": \"1\",\n \"timeCreated\": \"2018-02-16T22:10:00.803Z\",\n
        \"updated\": \"2018-02-16T22:10:00.803Z\",\n \"storageClass\": \"MULTI_REGIONAL\",\n
        \"timeStorageClassUpdated\": \"2018-02-16T22:10:00.803Z\",\n \"size\": \"133\",\n
        \"md5Hash\": \"xK7pmJz/Oj5HGIyfQpYTig==\",\n \"mediaLink\": \"https://www.googleapis.com/download/storage/v1/b/gcsfs-testing/o/test%2Faccounts.1.json?generation=1518819000841784&alt=media\",\n
        \"crc32c\": \"6wJAgQ==\",\n \"etag\": \"CLjsl9i5q9kCEAE=\"\n}\n"}
=======
    body: {string: "{\n \"kind\": \"storage#object\",\n \"id\": \"gcsfs-testing/test/accounts.2.json/1518819757182177\",\n
        \"selfLink\": \"https://www.googleapis.com/storage/v1/b/gcsfs-testing/o/test%2Faccounts.2.json\",\n
        \"name\": \"test/accounts.2.json\",\n \"bucket\": \"gcsfs-testing\",\n \"generation\":
        \"1518819757182177\",\n \"metageneration\": \"1\",\n \"timeCreated\": \"2018-02-16T22:22:37.171Z\",\n
        \"updated\": \"2018-02-16T22:22:37.171Z\",\n \"storageClass\": \"MULTI_REGIONAL\",\n
        \"timeStorageClassUpdated\": \"2018-02-16T22:22:37.171Z\",\n \"size\": \"133\",\n
        \"md5Hash\": \"bjhC5OCrzKV+8MGMCF2BQA==\",\n \"mediaLink\": \"https://www.googleapis.com/download/storage/v1/b/gcsfs-testing/o/test%2Faccounts.2.json?generation=1518819757182177&alt=media\",\n
        \"crc32c\": \"Su+F+g==\",\n \"etag\": \"COGZ68C8q9kCEAE=\"\n}\n"}
>>>>>>> 2129f8c8
    headers:
      Cache-Control: ['no-cache, no-store, max-age=0, must-revalidate']
      Content-Length: ['749']
      Content-Type: [application/json; charset=UTF-8]
<<<<<<< HEAD
      ETag: [CLjsl9i5q9kCEAE=]
      Pragma: [no-cache]
      Server: [UploadServer]
      Vary: [Origin, X-Origin]
    status: {code: 200, message: OK}
- request:
    body: 'name,amount,id

      Dennis,400,4

      Edith,500,5

      Frank,600,6

'
    headers:
      Accept: ['*/*']
      Accept-Encoding: ['gzip, deflate']
      Connection: [keep-alive]
      Content-Length: ['52']
    method: POST
    uri: https://www.googleapis.com/upload/storage/v1/b/gcsfs-testing/o?name=2014-01-03.csv&uploadType=media
  response:
    body: {string: "{\n \"kind\": \"storage#object\",\n \"id\": \"gcsfs-testing/2014-01-03.csv/1518819001011390\",\n
        \"selfLink\": \"https://www.googleapis.com/storage/v1/b/gcsfs-testing/o/2014-01-03.csv\",\n
        \"name\": \"2014-01-03.csv\",\n \"bucket\": \"gcsfs-testing\",\n \"generation\":
        \"1518819001011390\",\n \"metageneration\": \"1\",\n \"timeCreated\": \"2018-02-16T22:10:00.973Z\",\n
        \"updated\": \"2018-02-16T22:10:00.973Z\",\n \"storageClass\": \"MULTI_REGIONAL\",\n
        \"timeStorageClassUpdated\": \"2018-02-16T22:10:00.973Z\",\n \"size\": \"52\",\n
        \"md5Hash\": \"9keZXdUu0YtMynECFSOiMg==\",\n \"mediaLink\": \"https://www.googleapis.com/download/storage/v1/b/gcsfs-testing/o/2014-01-03.csv?generation=1518819001011390&alt=media\",\n
        \"crc32c\": \"x/fq7w==\",\n \"etag\": \"CL6Zoti5q9kCEAE=\"\n}\n"}
    headers:
      Cache-Control: ['no-cache, no-store, max-age=0, must-revalidate']
      Content-Length: ['720']
      Content-Type: [application/json; charset=UTF-8]
      ETag: [CL6Zoti5q9kCEAE=]
=======
      ETag: [COGZ68C8q9kCEAE=]
>>>>>>> 2129f8c8
      Pragma: [no-cache]
      Server: [UploadServer]
      Vary: [Origin, X-Origin]
    status: {code: 200, message: OK}
- request:
    body: 'name,amount,id

      Alice,100,1

      Bob,200,2

      Charlie,300,3

'
    headers:
      Accept: ['*/*']
      Accept-Encoding: ['gzip, deflate']
      Connection: [keep-alive]
      Content-Length: ['51']
    method: POST
    uri: https://www.googleapis.com/upload/storage/v1/b/gcsfs-testing/o?name=2014-01-01.csv&uploadType=media
  response:
<<<<<<< HEAD
    body: {string: "{\n \"kind\": \"storage#object\",\n \"id\": \"gcsfs-testing/2014-01-01.csv/1518819001158434\",\n
        \"selfLink\": \"https://www.googleapis.com/storage/v1/b/gcsfs-testing/o/2014-01-01.csv\",\n
        \"name\": \"2014-01-01.csv\",\n \"bucket\": \"gcsfs-testing\",\n \"generation\":
        \"1518819001158434\",\n \"metageneration\": \"1\",\n \"timeCreated\": \"2018-02-16T22:10:01.148Z\",\n
        \"updated\": \"2018-02-16T22:10:01.148Z\",\n \"storageClass\": \"MULTI_REGIONAL\",\n
        \"timeStorageClassUpdated\": \"2018-02-16T22:10:01.148Z\",\n \"size\": \"51\",\n
        \"md5Hash\": \"Auycd2AT7x5m8G1W0NXcuA==\",\n \"mediaLink\": \"https://www.googleapis.com/download/storage/v1/b/gcsfs-testing/o/2014-01-01.csv?generation=1518819001158434&alt=media\",\n
        \"crc32c\": \"yR1u0w==\",\n \"etag\": \"CKKWq9i5q9kCEAE=\"\n}\n"}
=======
    body: {string: "{\n \"kind\": \"storage#object\",\n \"id\": \"gcsfs-testing/2014-01-01.csv/1518819757323282\",\n
        \"selfLink\": \"https://www.googleapis.com/storage/v1/b/gcsfs-testing/o/2014-01-01.csv\",\n
        \"name\": \"2014-01-01.csv\",\n \"bucket\": \"gcsfs-testing\",\n \"generation\":
        \"1518819757323282\",\n \"metageneration\": \"1\",\n \"timeCreated\": \"2018-02-16T22:22:37.312Z\",\n
        \"updated\": \"2018-02-16T22:22:37.312Z\",\n \"storageClass\": \"MULTI_REGIONAL\",\n
        \"timeStorageClassUpdated\": \"2018-02-16T22:22:37.312Z\",\n \"size\": \"51\",\n
        \"md5Hash\": \"Auycd2AT7x5m8G1W0NXcuA==\",\n \"mediaLink\": \"https://www.googleapis.com/download/storage/v1/b/gcsfs-testing/o/2014-01-01.csv?generation=1518819757323282&alt=media\",\n
        \"crc32c\": \"yR1u0w==\",\n \"etag\": \"CJLo88C8q9kCEAE=\"\n}\n"}
>>>>>>> 2129f8c8
    headers:
      Cache-Control: ['no-cache, no-store, max-age=0, must-revalidate']
      Content-Length: ['720']
      Content-Type: [application/json; charset=UTF-8]
<<<<<<< HEAD
      ETag: [CKKWq9i5q9kCEAE=]
=======
      ETag: [CJLo88C8q9kCEAE=]
>>>>>>> 2129f8c8
      Pragma: [no-cache]
      Server: [UploadServer]
      Vary: [Origin, X-Origin]
    status: {code: 200, message: OK}
- request:
    body: 'name,amount,id

'
    headers:
      Accept: ['*/*']
      Accept-Encoding: ['gzip, deflate']
      Connection: [keep-alive]
      Content-Length: ['15']
    method: POST
    uri: https://www.googleapis.com/upload/storage/v1/b/gcsfs-testing/o?name=2014-01-02.csv&uploadType=media
  response:
<<<<<<< HEAD
    body: {string: "{\n \"kind\": \"storage#object\",\n \"id\": \"gcsfs-testing/2014-01-02.csv/1518819001314988\",\n
        \"selfLink\": \"https://www.googleapis.com/storage/v1/b/gcsfs-testing/o/2014-01-02.csv\",\n
        \"name\": \"2014-01-02.csv\",\n \"bucket\": \"gcsfs-testing\",\n \"generation\":
        \"1518819001314988\",\n \"metageneration\": \"1\",\n \"timeCreated\": \"2018-02-16T22:10:01.304Z\",\n
        \"updated\": \"2018-02-16T22:10:01.304Z\",\n \"storageClass\": \"MULTI_REGIONAL\",\n
        \"timeStorageClassUpdated\": \"2018-02-16T22:10:01.304Z\",\n \"size\": \"15\",\n
        \"md5Hash\": \"cGwL6TebGKiJzgyNBJNb6Q==\",\n \"mediaLink\": \"https://www.googleapis.com/download/storage/v1/b/gcsfs-testing/o/2014-01-02.csv?generation=1518819001314988&alt=media\",\n
        \"crc32c\": \"Mpt4QQ==\",\n \"etag\": \"CKzdtNi5q9kCEAE=\"\n}\n"}
=======
    body: {string: "{\n \"kind\": \"storage#object\",\n \"id\": \"gcsfs-testing/2014-01-03.csv/1518819757772676\",\n
        \"selfLink\": \"https://www.googleapis.com/storage/v1/b/gcsfs-testing/o/2014-01-03.csv\",\n
        \"name\": \"2014-01-03.csv\",\n \"bucket\": \"gcsfs-testing\",\n \"generation\":
        \"1518819757772676\",\n \"metageneration\": \"1\",\n \"timeCreated\": \"2018-02-16T22:22:37.733Z\",\n
        \"updated\": \"2018-02-16T22:22:37.733Z\",\n \"storageClass\": \"MULTI_REGIONAL\",\n
        \"timeStorageClassUpdated\": \"2018-02-16T22:22:37.733Z\",\n \"size\": \"52\",\n
        \"md5Hash\": \"9keZXdUu0YtMynECFSOiMg==\",\n \"mediaLink\": \"https://www.googleapis.com/download/storage/v1/b/gcsfs-testing/o/2014-01-03.csv?generation=1518819757772676&alt=media\",\n
        \"crc32c\": \"x/fq7w==\",\n \"etag\": \"CISfj8G8q9kCEAE=\"\n}\n"}
>>>>>>> 2129f8c8
    headers:
      Cache-Control: ['no-cache, no-store, max-age=0, must-revalidate']
      Content-Length: ['720']
      Content-Type: [application/json; charset=UTF-8]
<<<<<<< HEAD
      ETag: [CKzdtNi5q9kCEAE=]
=======
      ETag: [CISfj8G8q9kCEAE=]
>>>>>>> 2129f8c8
      Pragma: [no-cache]
      Server: [UploadServer]
      Vary: [Origin, X-Origin]
    status: {code: 200, message: OK}
- request:
    body: 'name,amount,id

'
    headers:
      Accept: ['*/*']
      Accept-Encoding: ['gzip, deflate']
      Connection: [keep-alive]
      Content-Length: ['15']
    method: POST
    uri: https://www.googleapis.com/upload/storage/v1/b/gcsfs-testing/o?name=2014-01-02.csv&uploadType=media
  response:
<<<<<<< HEAD
    body: {string: "{\n \"kind\": \"storage#object\",\n \"id\": \"gcsfs-testing/nested/nested2/file2/1518819001574116\",\n
        \"selfLink\": \"https://www.googleapis.com/storage/v1/b/gcsfs-testing/o/nested%2Fnested2%2Ffile2\",\n
        \"name\": \"nested/nested2/file2\",\n \"bucket\": \"gcsfs-testing\",\n \"generation\":
        \"1518819001574116\",\n \"metageneration\": \"1\",\n \"timeCreated\": \"2018-02-16T22:10:01.563Z\",\n
        \"updated\": \"2018-02-16T22:10:01.563Z\",\n \"storageClass\": \"MULTI_REGIONAL\",\n
        \"timeStorageClassUpdated\": \"2018-02-16T22:10:01.563Z\",\n \"size\": \"5\",\n
        \"md5Hash\": \"fXkwN6B2AYZXSwKC8vQ15w==\",\n \"mediaLink\": \"https://www.googleapis.com/download/storage/v1/b/gcsfs-testing/o/nested%2Fnested2%2Ffile2?generation=1518819001574116&alt=media\",\n
        \"crc32c\": \"MaqBTg==\",\n \"etag\": \"COTFxNi5q9kCEAE=\"\n}\n"}
    headers:
      Cache-Control: ['no-cache, no-store, max-age=0, must-revalidate']
      Content-Length: ['751']
      Content-Type: [application/json; charset=UTF-8]
      ETag: [COTFxNi5q9kCEAE=]
=======
    body: {string: "{\n \"kind\": \"storage#object\",\n \"id\": \"gcsfs-testing/2014-01-02.csv/1518819757924043\",\n
        \"selfLink\": \"https://www.googleapis.com/storage/v1/b/gcsfs-testing/o/2014-01-02.csv\",\n
        \"name\": \"2014-01-02.csv\",\n \"bucket\": \"gcsfs-testing\",\n \"generation\":
        \"1518819757924043\",\n \"metageneration\": \"1\",\n \"timeCreated\": \"2018-02-16T22:22:37.913Z\",\n
        \"updated\": \"2018-02-16T22:22:37.913Z\",\n \"storageClass\": \"MULTI_REGIONAL\",\n
        \"timeStorageClassUpdated\": \"2018-02-16T22:22:37.913Z\",\n \"size\": \"15\",\n
        \"md5Hash\": \"cGwL6TebGKiJzgyNBJNb6Q==\",\n \"mediaLink\": \"https://www.googleapis.com/download/storage/v1/b/gcsfs-testing/o/2014-01-02.csv?generation=1518819757924043&alt=media\",\n
        \"crc32c\": \"Mpt4QQ==\",\n \"etag\": \"CMu9mMG8q9kCEAE=\"\n}\n"}
    headers:
      Cache-Control: ['no-cache, no-store, max-age=0, must-revalidate']
      Content-Length: ['720']
      Content-Type: [application/json; charset=UTF-8]
      ETag: [CMu9mMG8q9kCEAE=]
>>>>>>> 2129f8c8
      Pragma: [no-cache]
      Server: [UploadServer]
      Vary: [Origin, X-Origin]
    status: {code: 200, message: OK}
- request:
    body: world
    headers:
      Accept: ['*/*']
      Accept-Encoding: ['gzip, deflate']
      Connection: [keep-alive]
      Content-Length: ['5']
    method: POST
    uri: https://www.googleapis.com/upload/storage/v1/b/gcsfs-testing/o?name=nested%2Ffile2&uploadType=media
  response:
<<<<<<< HEAD
    body: {string: "{\n \"kind\": \"storage#object\",\n \"id\": \"gcsfs-testing/nested/file2/1518819001751645\",\n
        \"selfLink\": \"https://www.googleapis.com/storage/v1/b/gcsfs-testing/o/nested%2Ffile2\",\n
        \"name\": \"nested/file2\",\n \"bucket\": \"gcsfs-testing\",\n \"generation\":
        \"1518819001751645\",\n \"metageneration\": \"1\",\n \"timeCreated\": \"2018-02-16T22:10:01.712Z\",\n
        \"updated\": \"2018-02-16T22:10:01.712Z\",\n \"storageClass\": \"MULTI_REGIONAL\",\n
        \"timeStorageClassUpdated\": \"2018-02-16T22:10:01.712Z\",\n \"size\": \"5\",\n
        \"md5Hash\": \"fXkwN6B2AYZXSwKC8vQ15w==\",\n \"mediaLink\": \"https://www.googleapis.com/download/storage/v1/b/gcsfs-testing/o/nested%2Ffile2?generation=1518819001751645&alt=media\",\n
        \"crc32c\": \"MaqBTg==\",\n \"etag\": \"CN2wz9i5q9kCEAE=\"\n}\n"}
    headers:
      Cache-Control: ['no-cache, no-store, max-age=0, must-revalidate']
      Content-Length: ['715']
      Content-Type: [application/json; charset=UTF-8]
      ETag: [CN2wz9i5q9kCEAE=]
=======
    body: {string: "{\n \"kind\": \"storage#object\",\n \"id\": \"gcsfs-testing/nested/file2/1518819758081289\",\n
        \"selfLink\": \"https://www.googleapis.com/storage/v1/b/gcsfs-testing/o/nested%2Ffile2\",\n
        \"name\": \"nested/file2\",\n \"bucket\": \"gcsfs-testing\",\n \"generation\":
        \"1518819758081289\",\n \"metageneration\": \"1\",\n \"timeCreated\": \"2018-02-16T22:22:38.071Z\",\n
        \"updated\": \"2018-02-16T22:22:38.071Z\",\n \"storageClass\": \"MULTI_REGIONAL\",\n
        \"timeStorageClassUpdated\": \"2018-02-16T22:22:38.071Z\",\n \"size\": \"5\",\n
        \"md5Hash\": \"fXkwN6B2AYZXSwKC8vQ15w==\",\n \"mediaLink\": \"https://www.googleapis.com/download/storage/v1/b/gcsfs-testing/o/nested%2Ffile2?generation=1518819758081289&alt=media\",\n
        \"crc32c\": \"MaqBTg==\",\n \"etag\": \"CImKosG8q9kCEAE=\"\n}\n"}
    headers:
      Cache-Control: ['no-cache, no-store, max-age=0, must-revalidate']
      Content-Length: ['715']
      Content-Type: [application/json; charset=UTF-8]
      ETag: [CImKosG8q9kCEAE=]
      Pragma: [no-cache]
      Server: [UploadServer]
      Vary: [Origin, X-Origin]
    status: {code: 200, message: OK}
- request:
    body: world
    headers:
      Accept: ['*/*']
      Accept-Encoding: ['gzip, deflate']
      Connection: [keep-alive]
      Content-Length: ['5']
    method: POST
    uri: https://www.googleapis.com/upload/storage/v1/b/gcsfs-testing/o?name=nested%2Fnested2%2Ffile2&uploadType=media
  response:
    body: {string: "{\n \"kind\": \"storage#object\",\n \"id\": \"gcsfs-testing/nested/nested2/file2/1518819758220416\",\n
        \"selfLink\": \"https://www.googleapis.com/storage/v1/b/gcsfs-testing/o/nested%2Fnested2%2Ffile2\",\n
        \"name\": \"nested/nested2/file2\",\n \"bucket\": \"gcsfs-testing\",\n \"generation\":
        \"1518819758220416\",\n \"metageneration\": \"1\",\n \"timeCreated\": \"2018-02-16T22:22:38.210Z\",\n
        \"updated\": \"2018-02-16T22:22:38.210Z\",\n \"storageClass\": \"MULTI_REGIONAL\",\n
        \"timeStorageClassUpdated\": \"2018-02-16T22:22:38.210Z\",\n \"size\": \"5\",\n
        \"md5Hash\": \"fXkwN6B2AYZXSwKC8vQ15w==\",\n \"mediaLink\": \"https://www.googleapis.com/download/storage/v1/b/gcsfs-testing/o/nested%2Fnested2%2Ffile2?generation=1518819758220416&alt=media\",\n
        \"crc32c\": \"MaqBTg==\",\n \"etag\": \"CIDJqsG8q9kCEAE=\"\n}\n"}
    headers:
      Cache-Control: ['no-cache, no-store, max-age=0, must-revalidate']
      Content-Length: ['751']
      Content-Type: [application/json; charset=UTF-8]
      ETag: [CIDJqsG8q9kCEAE=]
>>>>>>> 2129f8c8
      Pragma: [no-cache]
      Server: [UploadServer]
      Vary: [Origin, X-Origin]
    status: {code: 200, message: OK}
- request:
    body: 'hello

'
    headers:
      Accept: ['*/*']
      Accept-Encoding: ['gzip, deflate']
      Connection: [keep-alive]
      Content-Length: ['6']
    method: POST
    uri: https://www.googleapis.com/upload/storage/v1/b/gcsfs-testing/o?name=nested%2Ffile1&uploadType=media
  response:
<<<<<<< HEAD
    body: {string: "{\n \"kind\": \"storage#object\",\n \"id\": \"gcsfs-testing/nested/file1/1518819002075340\",\n
        \"selfLink\": \"https://www.googleapis.com/storage/v1/b/gcsfs-testing/o/nested%2Ffile1\",\n
        \"name\": \"nested/file1\",\n \"bucket\": \"gcsfs-testing\",\n \"generation\":
        \"1518819002075340\",\n \"metageneration\": \"1\",\n \"timeCreated\": \"2018-02-16T22:10:02.035Z\",\n
        \"updated\": \"2018-02-16T22:10:02.035Z\",\n \"storageClass\": \"MULTI_REGIONAL\",\n
        \"timeStorageClassUpdated\": \"2018-02-16T22:10:02.035Z\",\n \"size\": \"6\",\n
        \"md5Hash\": \"sZRqySSS0jR8YjW00mERhA==\",\n \"mediaLink\": \"https://www.googleapis.com/download/storage/v1/b/gcsfs-testing/o/nested%2Ffile1?generation=1518819002075340&alt=media\",\n
        \"crc32c\": \"NT3Yvg==\",\n \"etag\": \"CMyR49i5q9kCEAE=\"\n}\n"}
=======
    body: {string: "{\n \"kind\": \"storage#object\",\n \"id\": \"gcsfs-testing/nested/file1/1518819758377291\",\n
        \"selfLink\": \"https://www.googleapis.com/storage/v1/b/gcsfs-testing/o/nested%2Ffile1\",\n
        \"name\": \"nested/file1\",\n \"bucket\": \"gcsfs-testing\",\n \"generation\":
        \"1518819758377291\",\n \"metageneration\": \"1\",\n \"timeCreated\": \"2018-02-16T22:22:38.366Z\",\n
        \"updated\": \"2018-02-16T22:22:38.366Z\",\n \"storageClass\": \"MULTI_REGIONAL\",\n
        \"timeStorageClassUpdated\": \"2018-02-16T22:22:38.366Z\",\n \"size\": \"6\",\n
        \"md5Hash\": \"sZRqySSS0jR8YjW00mERhA==\",\n \"mediaLink\": \"https://www.googleapis.com/download/storage/v1/b/gcsfs-testing/o/nested%2Ffile1?generation=1518819758377291&alt=media\",\n
        \"crc32c\": \"NT3Yvg==\",\n \"etag\": \"CMuStMG8q9kCEAE=\"\n}\n"}
>>>>>>> 2129f8c8
    headers:
      Cache-Control: ['no-cache, no-store, max-age=0, must-revalidate']
      Content-Length: ['715']
      Content-Type: [application/json; charset=UTF-8]
<<<<<<< HEAD
      ETag: [CMyR49i5q9kCEAE=]
=======
      ETag: [CMuStMG8q9kCEAE=]
>>>>>>> 2129f8c8
      Pragma: [no-cache]
      Server: [UploadServer]
      Vary: [Origin, X-Origin]
    status: {code: 200, message: OK}
- request:
    body: 'hello

'
    headers:
      Accept: ['*/*']
      Accept-Encoding: ['gzip, deflate']
      Connection: [keep-alive]
      Content-Length: ['6']
    method: POST
    uri: https://www.googleapis.com/upload/storage/v1/b/gcsfs-testing/o?name=nested%2Fnested2%2Ffile1&uploadType=media
  response:
<<<<<<< HEAD
    body: {string: "{\n \"kind\": \"storage#object\",\n \"id\": \"gcsfs-testing/nested/nested2/file1/1518819002326118\",\n
        \"selfLink\": \"https://www.googleapis.com/storage/v1/b/gcsfs-testing/o/nested%2Fnested2%2Ffile1\",\n
        \"name\": \"nested/nested2/file1\",\n \"bucket\": \"gcsfs-testing\",\n \"generation\":
        \"1518819002326118\",\n \"metageneration\": \"1\",\n \"timeCreated\": \"2018-02-16T22:10:02.315Z\",\n
        \"updated\": \"2018-02-16T22:10:02.315Z\",\n \"storageClass\": \"MULTI_REGIONAL\",\n
        \"timeStorageClassUpdated\": \"2018-02-16T22:10:02.315Z\",\n \"size\": \"6\",\n
        \"md5Hash\": \"sZRqySSS0jR8YjW00mERhA==\",\n \"mediaLink\": \"https://www.googleapis.com/download/storage/v1/b/gcsfs-testing/o/nested%2Fnested2%2Ffile1?generation=1518819002326118&alt=media\",\n
        \"crc32c\": \"NT3Yvg==\",\n \"etag\": \"COa48ti5q9kCEAE=\"\n}\n"}
=======
    body: {string: "{\n \"kind\": \"storage#object\",\n \"id\": \"gcsfs-testing/nested/nested2/file1/1518819758638159\",\n
        \"selfLink\": \"https://www.googleapis.com/storage/v1/b/gcsfs-testing/o/nested%2Fnested2%2Ffile1\",\n
        \"name\": \"nested/nested2/file1\",\n \"bucket\": \"gcsfs-testing\",\n \"generation\":
        \"1518819758638159\",\n \"metageneration\": \"1\",\n \"timeCreated\": \"2018-02-16T22:22:38.627Z\",\n
        \"updated\": \"2018-02-16T22:22:38.627Z\",\n \"storageClass\": \"MULTI_REGIONAL\",\n
        \"timeStorageClassUpdated\": \"2018-02-16T22:22:38.627Z\",\n \"size\": \"6\",\n
        \"md5Hash\": \"sZRqySSS0jR8YjW00mERhA==\",\n \"mediaLink\": \"https://www.googleapis.com/download/storage/v1/b/gcsfs-testing/o/nested%2Fnested2%2Ffile1?generation=1518819758638159&alt=media\",\n
        \"crc32c\": \"NT3Yvg==\",\n \"etag\": \"CM+IxMG8q9kCEAE=\"\n}\n"}
>>>>>>> 2129f8c8
    headers:
      Cache-Control: ['no-cache, no-store, max-age=0, must-revalidate']
      Content-Length: ['751']
      Content-Type: [application/json; charset=UTF-8]
<<<<<<< HEAD
      ETag: [COa48ti5q9kCEAE=]
=======
      ETag: [CM+IxMG8q9kCEAE=]
>>>>>>> 2129f8c8
      Pragma: [no-cache]
      Server: [UploadServer]
      Vary: [Origin, X-Origin]
    status: {code: 200, message: OK}
- request:
    body: null
    headers:
      Accept: ['*/*']
      Accept-Encoding: ['gzip, deflate']
      Connection: [keep-alive]
    method: GET
    uri: https://www.googleapis.com/storage/v1/b/gcsfs-testing/o/test%2Faccounts.2.json
  response:
<<<<<<< HEAD
    body: {string: "{\n \"kind\": \"storage#object\",\n \"id\": \"gcsfs-testing/test/accounts.2.json/1518819000660890\",\n
        \"selfLink\": \"https://www.googleapis.com/storage/v1/b/gcsfs-testing/o/test%2Faccounts.2.json\",\n
        \"name\": \"test/accounts.2.json\",\n \"bucket\": \"gcsfs-testing\",\n \"generation\":
        \"1518819000660890\",\n \"metageneration\": \"1\",\n \"timeCreated\": \"2018-02-16T22:10:00.621Z\",\n
        \"updated\": \"2018-02-16T22:10:00.621Z\",\n \"storageClass\": \"MULTI_REGIONAL\",\n
        \"timeStorageClassUpdated\": \"2018-02-16T22:10:00.621Z\",\n \"size\": \"133\",\n
        \"md5Hash\": \"bjhC5OCrzKV+8MGMCF2BQA==\",\n \"mediaLink\": \"https://www.googleapis.com/download/storage/v1/b/gcsfs-testing/o/test%2Faccounts.2.json?generation=1518819000660890&alt=media\",\n
        \"crc32c\": \"Su+F+g==\",\n \"etag\": \"CJrnjNi5q9kCEAE=\"\n}\n"}
=======
    body: {string: "{\n \"kind\": \"storage#object\",\n \"id\": \"gcsfs-testing/test/accounts.1.json/1518819756924306\",\n
        \"selfLink\": \"https://www.googleapis.com/storage/v1/b/gcsfs-testing/o/test%2Faccounts.1.json\",\n
        \"name\": \"test/accounts.1.json\",\n \"bucket\": \"gcsfs-testing\",\n \"generation\":
        \"1518819756924306\",\n \"metageneration\": \"1\",\n \"timeCreated\": \"2018-02-16T22:22:36.913Z\",\n
        \"updated\": \"2018-02-16T22:22:36.913Z\",\n \"storageClass\": \"MULTI_REGIONAL\",\n
        \"timeStorageClassUpdated\": \"2018-02-16T22:22:36.913Z\",\n \"size\": \"133\",\n
        \"md5Hash\": \"xK7pmJz/Oj5HGIyfQpYTig==\",\n \"mediaLink\": \"https://www.googleapis.com/download/storage/v1/b/gcsfs-testing/o/test%2Faccounts.1.json?generation=1518819756924306&alt=media\",\n
        \"crc32c\": \"6wJAgQ==\",\n \"etag\": \"CJK728C8q9kCEAE=\"\n}\n"}
>>>>>>> 2129f8c8
    headers:
      Cache-Control: ['no-cache, no-store, max-age=0, must-revalidate']
      Content-Length: ['749']
      Content-Type: [application/json; charset=UTF-8]
<<<<<<< HEAD
      ETag: [CJrnjNi5q9kCEAE=]
=======
      ETag: [CJK728C8q9kCEAE=]
>>>>>>> 2129f8c8
      Pragma: [no-cache]
      Server: [UploadServer]
      Vary: [Origin, X-Origin]
    status: {code: 200, message: OK}
- request:
    body: null
    headers:
      Accept: ['*/*']
      Accept-Encoding: ['gzip, deflate']
      Connection: [keep-alive]
      Range: [bytes=0-5242880]
    method: GET
<<<<<<< HEAD
    uri: https://www.googleapis.com/download/storage/v1/b/gcsfs-testing/o/test%2Faccounts.2.json?alt=media&generation=1518819000660890
=======
    uri: https://www.googleapis.com/download/storage/v1/b/gcsfs-testing/o/test%2Faccounts.1.json?alt=media&generation=1518819756924306
>>>>>>> 2129f8c8
  response:
    body: {string: '{"amount": 500, "name": "Alice"}

        {"amount": 600, "name": "Bob"}

        {"amount": 700, "name": "Charlie"}

        {"amount": 800, "name": "Dennis"}

'}
    headers:
      Cache-Control: ['no-cache, no-store, max-age=0, must-revalidate']
      Content-Disposition: [attachment]
      Content-Length: ['133']
      Content-Range: [bytes 0-132/133]
      Content-Type: [application/octet-stream]
<<<<<<< HEAD
      ETag: [CJrnjNi5q9kCEAE=]
      Pragma: [no-cache]
      Server: [UploadServer]
      Vary: [Origin, X-Origin]
      X-Goog-Generation: ['1518819000660890']
      X-Goog-Hash: [crc32c=Su+F+g==]
=======
      ETag: [CJK728C8q9kCEAE=]
      Pragma: [no-cache]
      Server: [UploadServer]
      Vary: [Origin, X-Origin]
      X-Goog-Generation: ['1518819756924306']
      X-Goog-Hash: [crc32c=6wJAgQ==]
>>>>>>> 2129f8c8
      X-Goog-Metageneration: ['1']
      X-Goog-Storage-Class: [MULTI_REGIONAL]
    status: {code: 206, message: Partial Content}
- request:
    body: null
    headers:
      Accept: ['*/*']
      Accept-Encoding: ['gzip, deflate']
      Connection: [keep-alive]
    method: GET
    uri: https://www.googleapis.com/storage/v1/b/gcsfs-testing/o/test%2Faccounts.1.json
  response:
<<<<<<< HEAD
    body: {string: "{\n \"kind\": \"storage#object\",\n \"id\": \"gcsfs-testing/test/accounts.1.json/1518819000841784\",\n
        \"selfLink\": \"https://www.googleapis.com/storage/v1/b/gcsfs-testing/o/test%2Faccounts.1.json\",\n
        \"name\": \"test/accounts.1.json\",\n \"bucket\": \"gcsfs-testing\",\n \"generation\":
        \"1518819000841784\",\n \"metageneration\": \"1\",\n \"timeCreated\": \"2018-02-16T22:10:00.803Z\",\n
        \"updated\": \"2018-02-16T22:10:00.803Z\",\n \"storageClass\": \"MULTI_REGIONAL\",\n
        \"timeStorageClassUpdated\": \"2018-02-16T22:10:00.803Z\",\n \"size\": \"133\",\n
        \"md5Hash\": \"xK7pmJz/Oj5HGIyfQpYTig==\",\n \"mediaLink\": \"https://www.googleapis.com/download/storage/v1/b/gcsfs-testing/o/test%2Faccounts.1.json?generation=1518819000841784&alt=media\",\n
        \"crc32c\": \"6wJAgQ==\",\n \"etag\": \"CLjsl9i5q9kCEAE=\"\n}\n"}
=======
    body: {string: "{\n \"kind\": \"storage#object\",\n \"id\": \"gcsfs-testing/test/accounts.2.json/1518819757182177\",\n
        \"selfLink\": \"https://www.googleapis.com/storage/v1/b/gcsfs-testing/o/test%2Faccounts.2.json\",\n
        \"name\": \"test/accounts.2.json\",\n \"bucket\": \"gcsfs-testing\",\n \"generation\":
        \"1518819757182177\",\n \"metageneration\": \"1\",\n \"timeCreated\": \"2018-02-16T22:22:37.171Z\",\n
        \"updated\": \"2018-02-16T22:22:37.171Z\",\n \"storageClass\": \"MULTI_REGIONAL\",\n
        \"timeStorageClassUpdated\": \"2018-02-16T22:22:37.171Z\",\n \"size\": \"133\",\n
        \"md5Hash\": \"bjhC5OCrzKV+8MGMCF2BQA==\",\n \"mediaLink\": \"https://www.googleapis.com/download/storage/v1/b/gcsfs-testing/o/test%2Faccounts.2.json?generation=1518819757182177&alt=media\",\n
        \"crc32c\": \"Su+F+g==\",\n \"etag\": \"COGZ68C8q9kCEAE=\"\n}\n"}
>>>>>>> 2129f8c8
    headers:
      Cache-Control: ['no-cache, no-store, max-age=0, must-revalidate']
      Content-Length: ['749']
      Content-Type: [application/json; charset=UTF-8]
<<<<<<< HEAD
      ETag: [CLjsl9i5q9kCEAE=]
=======
      ETag: [COGZ68C8q9kCEAE=]
>>>>>>> 2129f8c8
      Pragma: [no-cache]
      Server: [UploadServer]
      Vary: [Origin, X-Origin]
    status: {code: 200, message: OK}
- request:
    body: null
    headers:
      Accept: ['*/*']
      Accept-Encoding: ['gzip, deflate']
      Connection: [keep-alive]
      Range: [bytes=0-5242880]
    method: GET
<<<<<<< HEAD
    uri: https://www.googleapis.com/download/storage/v1/b/gcsfs-testing/o/test%2Faccounts.1.json?alt=media&generation=1518819000841784
=======
    uri: https://www.googleapis.com/download/storage/v1/b/gcsfs-testing/o/test%2Faccounts.2.json?alt=media&generation=1518819757182177
>>>>>>> 2129f8c8
  response:
    body: {string: '{"amount": 100, "name": "Alice"}

        {"amount": 200, "name": "Bob"}

        {"amount": 300, "name": "Charlie"}

        {"amount": 400, "name": "Dennis"}

'}
    headers:
      Cache-Control: ['no-cache, no-store, max-age=0, must-revalidate']
      Content-Disposition: [attachment]
      Content-Length: ['133']
      Content-Range: [bytes 0-132/133]
      Content-Type: [application/octet-stream]
<<<<<<< HEAD
      ETag: [CLjsl9i5q9kCEAE=]
      Pragma: [no-cache]
      Server: [UploadServer]
      Vary: [Origin, X-Origin]
      X-Goog-Generation: ['1518819000841784']
      X-Goog-Hash: [crc32c=6wJAgQ==]
=======
      ETag: [COGZ68C8q9kCEAE=]
      Pragma: [no-cache]
      Server: [UploadServer]
      Vary: [Origin, X-Origin]
      X-Goog-Generation: ['1518819757182177']
      X-Goog-Hash: [crc32c=Su+F+g==]
>>>>>>> 2129f8c8
      X-Goog-Metageneration: ['1']
      X-Goog-Storage-Class: [MULTI_REGIONAL]
    status: {code: 206, message: Partial Content}
- request:
    body: null
    headers:
      Accept: ['*/*']
      Accept-Encoding: ['gzip, deflate']
      Connection: [keep-alive]
    method: GET
<<<<<<< HEAD
    uri: https://www.googleapis.com/storage/v1/b/gcsfs-testing/o/2014-01-03.csv
  response:
    body: {string: "{\n \"kind\": \"storage#object\",\n \"id\": \"gcsfs-testing/2014-01-03.csv/1518819001011390\",\n
        \"selfLink\": \"https://www.googleapis.com/storage/v1/b/gcsfs-testing/o/2014-01-03.csv\",\n
        \"name\": \"2014-01-03.csv\",\n \"bucket\": \"gcsfs-testing\",\n \"generation\":
        \"1518819001011390\",\n \"metageneration\": \"1\",\n \"timeCreated\": \"2018-02-16T22:10:00.973Z\",\n
        \"updated\": \"2018-02-16T22:10:00.973Z\",\n \"storageClass\": \"MULTI_REGIONAL\",\n
        \"timeStorageClassUpdated\": \"2018-02-16T22:10:00.973Z\",\n \"size\": \"52\",\n
        \"md5Hash\": \"9keZXdUu0YtMynECFSOiMg==\",\n \"mediaLink\": \"https://www.googleapis.com/download/storage/v1/b/gcsfs-testing/o/2014-01-03.csv?generation=1518819001011390&alt=media\",\n
        \"crc32c\": \"x/fq7w==\",\n \"etag\": \"CL6Zoti5q9kCEAE=\"\n}\n"}
=======
    uri: https://www.googleapis.com/storage/v1/b/gcsfs-testing/o/2014-01-01.csv
  response:
    body: {string: "{\n \"kind\": \"storage#object\",\n \"id\": \"gcsfs-testing/2014-01-01.csv/1518819757323282\",\n
        \"selfLink\": \"https://www.googleapis.com/storage/v1/b/gcsfs-testing/o/2014-01-01.csv\",\n
        \"name\": \"2014-01-01.csv\",\n \"bucket\": \"gcsfs-testing\",\n \"generation\":
        \"1518819757323282\",\n \"metageneration\": \"1\",\n \"timeCreated\": \"2018-02-16T22:22:37.312Z\",\n
        \"updated\": \"2018-02-16T22:22:37.312Z\",\n \"storageClass\": \"MULTI_REGIONAL\",\n
        \"timeStorageClassUpdated\": \"2018-02-16T22:22:37.312Z\",\n \"size\": \"51\",\n
        \"md5Hash\": \"Auycd2AT7x5m8G1W0NXcuA==\",\n \"mediaLink\": \"https://www.googleapis.com/download/storage/v1/b/gcsfs-testing/o/2014-01-01.csv?generation=1518819757323282&alt=media\",\n
        \"crc32c\": \"yR1u0w==\",\n \"etag\": \"CJLo88C8q9kCEAE=\"\n}\n"}
>>>>>>> 2129f8c8
    headers:
      Cache-Control: ['no-cache, no-store, max-age=0, must-revalidate']
      Content-Length: ['720']
      Content-Type: [application/json; charset=UTF-8]
<<<<<<< HEAD
      ETag: [CL6Zoti5q9kCEAE=]
=======
      ETag: [CJLo88C8q9kCEAE=]
>>>>>>> 2129f8c8
      Pragma: [no-cache]
      Server: [UploadServer]
      Vary: [Origin, X-Origin]
    status: {code: 200, message: OK}
- request:
    body: null
    headers:
      Accept: ['*/*']
      Accept-Encoding: ['gzip, deflate']
      Connection: [keep-alive]
      Range: [bytes=0-5242880]
    method: GET
<<<<<<< HEAD
    uri: https://www.googleapis.com/download/storage/v1/b/gcsfs-testing/o/2014-01-03.csv?alt=media&generation=1518819001011390
  response:
    body: {string: 'name,amount,id

        Dennis,400,4

        Edith,500,5

        Frank,600,6
=======
    uri: https://www.googleapis.com/download/storage/v1/b/gcsfs-testing/o/2014-01-01.csv?alt=media&generation=1518819757323282
  response:
    body: {string: 'name,amount,id

        Alice,100,1

        Bob,200,2

        Charlie,300,3
>>>>>>> 2129f8c8

'}
    headers:
      Cache-Control: ['no-cache, no-store, max-age=0, must-revalidate']
      Content-Disposition: [attachment]
<<<<<<< HEAD
      Content-Length: ['52']
      Content-Range: [bytes 0-51/52]
      Content-Type: [application/octet-stream]
      ETag: [CL6Zoti5q9kCEAE=]
      Pragma: [no-cache]
      Server: [UploadServer]
      Vary: [Origin, X-Origin]
      X-Goog-Generation: ['1518819001011390']
      X-Goog-Hash: [crc32c=x/fq7w==]
=======
      Content-Length: ['51']
      Content-Range: [bytes 0-50/51]
      Content-Type: [application/octet-stream]
      ETag: [CJLo88C8q9kCEAE=]
      Pragma: [no-cache]
      Server: [UploadServer]
      Vary: [Origin, X-Origin]
      X-Goog-Generation: ['1518819757323282']
      X-Goog-Hash: [crc32c=yR1u0w==]
>>>>>>> 2129f8c8
      X-Goog-Metageneration: ['1']
      X-Goog-Storage-Class: [MULTI_REGIONAL]
    status: {code: 206, message: Partial Content}
- request:
    body: null
    headers:
      Accept: ['*/*']
      Accept-Encoding: ['gzip, deflate']
      Connection: [keep-alive]
    method: GET
    uri: https://www.googleapis.com/storage/v1/b/gcsfs-testing/o/2014-01-03.csv
  response:
<<<<<<< HEAD
    body: {string: "{\n \"kind\": \"storage#object\",\n \"id\": \"gcsfs-testing/2014-01-01.csv/1518819001158434\",\n
        \"selfLink\": \"https://www.googleapis.com/storage/v1/b/gcsfs-testing/o/2014-01-01.csv\",\n
        \"name\": \"2014-01-01.csv\",\n \"bucket\": \"gcsfs-testing\",\n \"generation\":
        \"1518819001158434\",\n \"metageneration\": \"1\",\n \"timeCreated\": \"2018-02-16T22:10:01.148Z\",\n
        \"updated\": \"2018-02-16T22:10:01.148Z\",\n \"storageClass\": \"MULTI_REGIONAL\",\n
        \"timeStorageClassUpdated\": \"2018-02-16T22:10:01.148Z\",\n \"size\": \"51\",\n
        \"md5Hash\": \"Auycd2AT7x5m8G1W0NXcuA==\",\n \"mediaLink\": \"https://www.googleapis.com/download/storage/v1/b/gcsfs-testing/o/2014-01-01.csv?generation=1518819001158434&alt=media\",\n
        \"crc32c\": \"yR1u0w==\",\n \"etag\": \"CKKWq9i5q9kCEAE=\"\n}\n"}
=======
    body: {string: "{\n \"kind\": \"storage#object\",\n \"id\": \"gcsfs-testing/2014-01-03.csv/1518819757772676\",\n
        \"selfLink\": \"https://www.googleapis.com/storage/v1/b/gcsfs-testing/o/2014-01-03.csv\",\n
        \"name\": \"2014-01-03.csv\",\n \"bucket\": \"gcsfs-testing\",\n \"generation\":
        \"1518819757772676\",\n \"metageneration\": \"1\",\n \"timeCreated\": \"2018-02-16T22:22:37.733Z\",\n
        \"updated\": \"2018-02-16T22:22:37.733Z\",\n \"storageClass\": \"MULTI_REGIONAL\",\n
        \"timeStorageClassUpdated\": \"2018-02-16T22:22:37.733Z\",\n \"size\": \"52\",\n
        \"md5Hash\": \"9keZXdUu0YtMynECFSOiMg==\",\n \"mediaLink\": \"https://www.googleapis.com/download/storage/v1/b/gcsfs-testing/o/2014-01-03.csv?generation=1518819757772676&alt=media\",\n
        \"crc32c\": \"x/fq7w==\",\n \"etag\": \"CISfj8G8q9kCEAE=\"\n}\n"}
>>>>>>> 2129f8c8
    headers:
      Cache-Control: ['no-cache, no-store, max-age=0, must-revalidate']
      Content-Length: ['720']
      Content-Type: [application/json; charset=UTF-8]
<<<<<<< HEAD
      ETag: [CKKWq9i5q9kCEAE=]
=======
      ETag: [CISfj8G8q9kCEAE=]
>>>>>>> 2129f8c8
      Pragma: [no-cache]
      Server: [UploadServer]
      Vary: [Origin, X-Origin]
    status: {code: 200, message: OK}
- request:
    body: null
    headers:
      Accept: ['*/*']
      Accept-Encoding: ['gzip, deflate']
      Connection: [keep-alive]
      Range: [bytes=0-5242880]
    method: GET
<<<<<<< HEAD
    uri: https://www.googleapis.com/download/storage/v1/b/gcsfs-testing/o/2014-01-01.csv?alt=media&generation=1518819001158434
=======
    uri: https://www.googleapis.com/download/storage/v1/b/gcsfs-testing/o/2014-01-03.csv?alt=media&generation=1518819757772676
>>>>>>> 2129f8c8
  response:
    body: {string: 'name,amount,id

        Dennis,400,4

        Edith,500,5

        Frank,600,6

'}
    headers:
      Cache-Control: ['no-cache, no-store, max-age=0, must-revalidate']
      Content-Disposition: [attachment]
      Content-Length: ['52']
      Content-Range: [bytes 0-51/52]
      Content-Type: [application/octet-stream]
<<<<<<< HEAD
      ETag: [CKKWq9i5q9kCEAE=]
      Pragma: [no-cache]
      Server: [UploadServer]
      Vary: [Origin, X-Origin]
      X-Goog-Generation: ['1518819001158434']
      X-Goog-Hash: [crc32c=yR1u0w==]
=======
      ETag: [CISfj8G8q9kCEAE=]
      Pragma: [no-cache]
      Server: [UploadServer]
      Vary: [Origin, X-Origin]
      X-Goog-Generation: ['1518819757772676']
      X-Goog-Hash: [crc32c=x/fq7w==]
>>>>>>> 2129f8c8
      X-Goog-Metageneration: ['1']
      X-Goog-Storage-Class: [MULTI_REGIONAL]
    status: {code: 206, message: Partial Content}
- request:
    body: null
    headers:
      Accept: ['*/*']
      Accept-Encoding: ['gzip, deflate']
      Connection: [keep-alive]
    method: GET
    uri: https://www.googleapis.com/storage/v1/b/gcsfs-testing/o/2014-01-02.csv
  response:
<<<<<<< HEAD
    body: {string: "{\n \"kind\": \"storage#object\",\n \"id\": \"gcsfs-testing/2014-01-02.csv/1518819001314988\",\n
        \"selfLink\": \"https://www.googleapis.com/storage/v1/b/gcsfs-testing/o/2014-01-02.csv\",\n
        \"name\": \"2014-01-02.csv\",\n \"bucket\": \"gcsfs-testing\",\n \"generation\":
        \"1518819001314988\",\n \"metageneration\": \"1\",\n \"timeCreated\": \"2018-02-16T22:10:01.304Z\",\n
        \"updated\": \"2018-02-16T22:10:01.304Z\",\n \"storageClass\": \"MULTI_REGIONAL\",\n
        \"timeStorageClassUpdated\": \"2018-02-16T22:10:01.304Z\",\n \"size\": \"15\",\n
        \"md5Hash\": \"cGwL6TebGKiJzgyNBJNb6Q==\",\n \"mediaLink\": \"https://www.googleapis.com/download/storage/v1/b/gcsfs-testing/o/2014-01-02.csv?generation=1518819001314988&alt=media\",\n
        \"crc32c\": \"Mpt4QQ==\",\n \"etag\": \"CKzdtNi5q9kCEAE=\"\n}\n"}
=======
    body: {string: "{\n \"kind\": \"storage#object\",\n \"id\": \"gcsfs-testing/2014-01-02.csv/1518819757924043\",\n
        \"selfLink\": \"https://www.googleapis.com/storage/v1/b/gcsfs-testing/o/2014-01-02.csv\",\n
        \"name\": \"2014-01-02.csv\",\n \"bucket\": \"gcsfs-testing\",\n \"generation\":
        \"1518819757924043\",\n \"metageneration\": \"1\",\n \"timeCreated\": \"2018-02-16T22:22:37.913Z\",\n
        \"updated\": \"2018-02-16T22:22:37.913Z\",\n \"storageClass\": \"MULTI_REGIONAL\",\n
        \"timeStorageClassUpdated\": \"2018-02-16T22:22:37.913Z\",\n \"size\": \"15\",\n
        \"md5Hash\": \"cGwL6TebGKiJzgyNBJNb6Q==\",\n \"mediaLink\": \"https://www.googleapis.com/download/storage/v1/b/gcsfs-testing/o/2014-01-02.csv?generation=1518819757924043&alt=media\",\n
        \"crc32c\": \"Mpt4QQ==\",\n \"etag\": \"CMu9mMG8q9kCEAE=\"\n}\n"}
>>>>>>> 2129f8c8
    headers:
      Cache-Control: ['no-cache, no-store, max-age=0, must-revalidate']
      Content-Length: ['720']
      Content-Type: [application/json; charset=UTF-8]
<<<<<<< HEAD
      ETag: [CKzdtNi5q9kCEAE=]
=======
      ETag: [CMu9mMG8q9kCEAE=]
>>>>>>> 2129f8c8
      Pragma: [no-cache]
      Server: [UploadServer]
      Vary: [Origin, X-Origin]
    status: {code: 200, message: OK}
- request:
    body: null
    headers:
      Accept: ['*/*']
      Accept-Encoding: ['gzip, deflate']
      Connection: [keep-alive]
      Range: [bytes=0-5242880]
    method: GET
<<<<<<< HEAD
    uri: https://www.googleapis.com/download/storage/v1/b/gcsfs-testing/o/2014-01-02.csv?alt=media&generation=1518819001314988
=======
    uri: https://www.googleapis.com/download/storage/v1/b/gcsfs-testing/o/2014-01-02.csv?alt=media&generation=1518819757924043
>>>>>>> 2129f8c8
  response:
    body: {string: 'name,amount,id

'}
    headers:
      Cache-Control: ['no-cache, no-store, max-age=0, must-revalidate']
      Content-Disposition: [attachment]
      Content-Length: ['15']
      Content-Range: [bytes 0-14/15]
      Content-Type: [application/octet-stream]
<<<<<<< HEAD
      ETag: [CKzdtNi5q9kCEAE=]
      Pragma: [no-cache]
      Server: [UploadServer]
      Vary: [Origin, X-Origin]
      X-Goog-Generation: ['1518819001314988']
=======
      ETag: [CMu9mMG8q9kCEAE=]
      Pragma: [no-cache]
      Server: [UploadServer]
      Vary: [Origin, X-Origin]
      X-Goog-Generation: ['1518819757924043']
>>>>>>> 2129f8c8
      X-Goog-Hash: [crc32c=Mpt4QQ==]
      X-Goog-Metageneration: ['1']
      X-Goog-Storage-Class: [MULTI_REGIONAL]
    status: {code: 206, message: Partial Content}
- request:
    body: null
    headers:
      Accept: ['*/*']
      Accept-Encoding: ['gzip, deflate']
      Connection: [keep-alive]
    method: GET
    uri: https://www.googleapis.com/storage/v1/b/gcsfs-testing/o/nested%2Ffile2
  response:
<<<<<<< HEAD
    body: {string: "{\n \"kind\": \"storage#object\",\n \"id\": \"gcsfs-testing/nested/nested2/file2/1518819001574116\",\n
        \"selfLink\": \"https://www.googleapis.com/storage/v1/b/gcsfs-testing/o/nested%2Fnested2%2Ffile2\",\n
        \"name\": \"nested/nested2/file2\",\n \"bucket\": \"gcsfs-testing\",\n \"generation\":
        \"1518819001574116\",\n \"metageneration\": \"1\",\n \"timeCreated\": \"2018-02-16T22:10:01.563Z\",\n
        \"updated\": \"2018-02-16T22:10:01.563Z\",\n \"storageClass\": \"MULTI_REGIONAL\",\n
        \"timeStorageClassUpdated\": \"2018-02-16T22:10:01.563Z\",\n \"size\": \"5\",\n
        \"md5Hash\": \"fXkwN6B2AYZXSwKC8vQ15w==\",\n \"mediaLink\": \"https://www.googleapis.com/download/storage/v1/b/gcsfs-testing/o/nested%2Fnested2%2Ffile2?generation=1518819001574116&alt=media\",\n
        \"crc32c\": \"MaqBTg==\",\n \"etag\": \"COTFxNi5q9kCEAE=\"\n}\n"}
    headers:
      Cache-Control: ['no-cache, no-store, max-age=0, must-revalidate']
      Content-Length: ['751']
      Content-Type: [application/json; charset=UTF-8]
      ETag: [COTFxNi5q9kCEAE=]
=======
    body: {string: "{\n \"kind\": \"storage#object\",\n \"id\": \"gcsfs-testing/nested/file2/1518819758081289\",\n
        \"selfLink\": \"https://www.googleapis.com/storage/v1/b/gcsfs-testing/o/nested%2Ffile2\",\n
        \"name\": \"nested/file2\",\n \"bucket\": \"gcsfs-testing\",\n \"generation\":
        \"1518819758081289\",\n \"metageneration\": \"1\",\n \"timeCreated\": \"2018-02-16T22:22:38.071Z\",\n
        \"updated\": \"2018-02-16T22:22:38.071Z\",\n \"storageClass\": \"MULTI_REGIONAL\",\n
        \"timeStorageClassUpdated\": \"2018-02-16T22:22:38.071Z\",\n \"size\": \"5\",\n
        \"md5Hash\": \"fXkwN6B2AYZXSwKC8vQ15w==\",\n \"mediaLink\": \"https://www.googleapis.com/download/storage/v1/b/gcsfs-testing/o/nested%2Ffile2?generation=1518819758081289&alt=media\",\n
        \"crc32c\": \"MaqBTg==\",\n \"etag\": \"CImKosG8q9kCEAE=\"\n}\n"}
    headers:
      Cache-Control: ['no-cache, no-store, max-age=0, must-revalidate']
      Content-Length: ['715']
      Content-Type: [application/json; charset=UTF-8]
      ETag: [CImKosG8q9kCEAE=]
>>>>>>> 2129f8c8
      Pragma: [no-cache]
      Server: [UploadServer]
      Vary: [Origin, X-Origin]
    status: {code: 200, message: OK}
- request:
    body: null
    headers:
      Accept: ['*/*']
      Accept-Encoding: ['gzip, deflate']
      Connection: [keep-alive]
      Range: [bytes=0-5242880]
    method: GET
<<<<<<< HEAD
    uri: https://www.googleapis.com/download/storage/v1/b/gcsfs-testing/o/nested%2Fnested2%2Ffile2?alt=media&generation=1518819001574116
=======
    uri: https://www.googleapis.com/download/storage/v1/b/gcsfs-testing/o/nested%2Ffile2?alt=media&generation=1518819758081289
>>>>>>> 2129f8c8
  response:
    body: {string: world}
    headers:
      Cache-Control: ['no-cache, no-store, max-age=0, must-revalidate']
      Content-Disposition: [attachment]
      Content-Length: ['5']
      Content-Range: [bytes 0-4/5]
      Content-Type: [application/octet-stream]
<<<<<<< HEAD
      ETag: [COTFxNi5q9kCEAE=]
      Pragma: [no-cache]
      Server: [UploadServer]
      Vary: [Origin, X-Origin]
      X-Goog-Generation: ['1518819001574116']
=======
      ETag: [CImKosG8q9kCEAE=]
      Pragma: [no-cache]
      Server: [UploadServer]
      Vary: [Origin, X-Origin]
      X-Goog-Generation: ['1518819758081289']
>>>>>>> 2129f8c8
      X-Goog-Hash: [crc32c=MaqBTg==]
      X-Goog-Metageneration: ['1']
      X-Goog-Storage-Class: [MULTI_REGIONAL]
    status: {code: 206, message: Partial Content}
- request:
    body: null
    headers:
      Accept: ['*/*']
      Accept-Encoding: ['gzip, deflate']
      Connection: [keep-alive]
    method: GET
    uri: https://www.googleapis.com/storage/v1/b/gcsfs-testing/o/nested%2Fnested2%2Ffile2
  response:
<<<<<<< HEAD
    body: {string: "{\n \"kind\": \"storage#object\",\n \"id\": \"gcsfs-testing/nested/file2/1518819001751645\",\n
        \"selfLink\": \"https://www.googleapis.com/storage/v1/b/gcsfs-testing/o/nested%2Ffile2\",\n
        \"name\": \"nested/file2\",\n \"bucket\": \"gcsfs-testing\",\n \"generation\":
        \"1518819001751645\",\n \"metageneration\": \"1\",\n \"timeCreated\": \"2018-02-16T22:10:01.712Z\",\n
        \"updated\": \"2018-02-16T22:10:01.712Z\",\n \"storageClass\": \"MULTI_REGIONAL\",\n
        \"timeStorageClassUpdated\": \"2018-02-16T22:10:01.712Z\",\n \"size\": \"5\",\n
        \"md5Hash\": \"fXkwN6B2AYZXSwKC8vQ15w==\",\n \"mediaLink\": \"https://www.googleapis.com/download/storage/v1/b/gcsfs-testing/o/nested%2Ffile2?generation=1518819001751645&alt=media\",\n
        \"crc32c\": \"MaqBTg==\",\n \"etag\": \"CN2wz9i5q9kCEAE=\"\n}\n"}
    headers:
      Cache-Control: ['no-cache, no-store, max-age=0, must-revalidate']
      Content-Length: ['715']
      Content-Type: [application/json; charset=UTF-8]
      ETag: [CN2wz9i5q9kCEAE=]
=======
    body: {string: "{\n \"kind\": \"storage#object\",\n \"id\": \"gcsfs-testing/nested/nested2/file2/1518819758220416\",\n
        \"selfLink\": \"https://www.googleapis.com/storage/v1/b/gcsfs-testing/o/nested%2Fnested2%2Ffile2\",\n
        \"name\": \"nested/nested2/file2\",\n \"bucket\": \"gcsfs-testing\",\n \"generation\":
        \"1518819758220416\",\n \"metageneration\": \"1\",\n \"timeCreated\": \"2018-02-16T22:22:38.210Z\",\n
        \"updated\": \"2018-02-16T22:22:38.210Z\",\n \"storageClass\": \"MULTI_REGIONAL\",\n
        \"timeStorageClassUpdated\": \"2018-02-16T22:22:38.210Z\",\n \"size\": \"5\",\n
        \"md5Hash\": \"fXkwN6B2AYZXSwKC8vQ15w==\",\n \"mediaLink\": \"https://www.googleapis.com/download/storage/v1/b/gcsfs-testing/o/nested%2Fnested2%2Ffile2?generation=1518819758220416&alt=media\",\n
        \"crc32c\": \"MaqBTg==\",\n \"etag\": \"CIDJqsG8q9kCEAE=\"\n}\n"}
    headers:
      Cache-Control: ['no-cache, no-store, max-age=0, must-revalidate']
      Content-Length: ['751']
      Content-Type: [application/json; charset=UTF-8]
      ETag: [CIDJqsG8q9kCEAE=]
>>>>>>> 2129f8c8
      Pragma: [no-cache]
      Server: [UploadServer]
      Vary: [Origin, X-Origin]
    status: {code: 200, message: OK}
- request:
    body: null
    headers:
      Accept: ['*/*']
      Accept-Encoding: ['gzip, deflate']
      Connection: [keep-alive]
      Range: [bytes=0-5242880]
    method: GET
<<<<<<< HEAD
    uri: https://www.googleapis.com/download/storage/v1/b/gcsfs-testing/o/nested%2Ffile2?alt=media&generation=1518819001751645
=======
    uri: https://www.googleapis.com/download/storage/v1/b/gcsfs-testing/o/nested%2Fnested2%2Ffile2?alt=media&generation=1518819758220416
>>>>>>> 2129f8c8
  response:
    body: {string: world}
    headers:
      Cache-Control: ['no-cache, no-store, max-age=0, must-revalidate']
      Content-Disposition: [attachment]
      Content-Length: ['5']
      Content-Range: [bytes 0-4/5]
      Content-Type: [application/octet-stream]
<<<<<<< HEAD
      ETag: [CN2wz9i5q9kCEAE=]
      Pragma: [no-cache]
      Server: [UploadServer]
      Vary: [Origin, X-Origin]
      X-Goog-Generation: ['1518819001751645']
=======
      ETag: [CIDJqsG8q9kCEAE=]
      Pragma: [no-cache]
      Server: [UploadServer]
      Vary: [Origin, X-Origin]
      X-Goog-Generation: ['1518819758220416']
>>>>>>> 2129f8c8
      X-Goog-Hash: [crc32c=MaqBTg==]
      X-Goog-Metageneration: ['1']
      X-Goog-Storage-Class: [MULTI_REGIONAL]
    status: {code: 206, message: Partial Content}
- request:
    body: null
    headers:
      Accept: ['*/*']
      Accept-Encoding: ['gzip, deflate']
      Connection: [keep-alive]
    method: GET
    uri: https://www.googleapis.com/storage/v1/b/gcsfs-testing/o/nested%2Ffile1
  response:
<<<<<<< HEAD
    body: {string: "{\n \"kind\": \"storage#object\",\n \"id\": \"gcsfs-testing/nested/file1/1518819002075340\",\n
        \"selfLink\": \"https://www.googleapis.com/storage/v1/b/gcsfs-testing/o/nested%2Ffile1\",\n
        \"name\": \"nested/file1\",\n \"bucket\": \"gcsfs-testing\",\n \"generation\":
        \"1518819002075340\",\n \"metageneration\": \"1\",\n \"timeCreated\": \"2018-02-16T22:10:02.035Z\",\n
        \"updated\": \"2018-02-16T22:10:02.035Z\",\n \"storageClass\": \"MULTI_REGIONAL\",\n
        \"timeStorageClassUpdated\": \"2018-02-16T22:10:02.035Z\",\n \"size\": \"6\",\n
        \"md5Hash\": \"sZRqySSS0jR8YjW00mERhA==\",\n \"mediaLink\": \"https://www.googleapis.com/download/storage/v1/b/gcsfs-testing/o/nested%2Ffile1?generation=1518819002075340&alt=media\",\n
        \"crc32c\": \"NT3Yvg==\",\n \"etag\": \"CMyR49i5q9kCEAE=\"\n}\n"}
=======
    body: {string: "{\n \"kind\": \"storage#object\",\n \"id\": \"gcsfs-testing/nested/file1/1518819758377291\",\n
        \"selfLink\": \"https://www.googleapis.com/storage/v1/b/gcsfs-testing/o/nested%2Ffile1\",\n
        \"name\": \"nested/file1\",\n \"bucket\": \"gcsfs-testing\",\n \"generation\":
        \"1518819758377291\",\n \"metageneration\": \"1\",\n \"timeCreated\": \"2018-02-16T22:22:38.366Z\",\n
        \"updated\": \"2018-02-16T22:22:38.366Z\",\n \"storageClass\": \"MULTI_REGIONAL\",\n
        \"timeStorageClassUpdated\": \"2018-02-16T22:22:38.366Z\",\n \"size\": \"6\",\n
        \"md5Hash\": \"sZRqySSS0jR8YjW00mERhA==\",\n \"mediaLink\": \"https://www.googleapis.com/download/storage/v1/b/gcsfs-testing/o/nested%2Ffile1?generation=1518819758377291&alt=media\",\n
        \"crc32c\": \"NT3Yvg==\",\n \"etag\": \"CMuStMG8q9kCEAE=\"\n}\n"}
>>>>>>> 2129f8c8
    headers:
      Cache-Control: ['no-cache, no-store, max-age=0, must-revalidate']
      Content-Length: ['715']
      Content-Type: [application/json; charset=UTF-8]
<<<<<<< HEAD
      ETag: [CMyR49i5q9kCEAE=]
=======
      ETag: [CMuStMG8q9kCEAE=]
>>>>>>> 2129f8c8
      Pragma: [no-cache]
      Server: [UploadServer]
      Vary: [Origin, X-Origin]
    status: {code: 200, message: OK}
- request:
    body: null
    headers:
      Accept: ['*/*']
      Accept-Encoding: ['gzip, deflate']
      Connection: [keep-alive]
      Range: [bytes=0-5242880]
    method: GET
<<<<<<< HEAD
    uri: https://www.googleapis.com/download/storage/v1/b/gcsfs-testing/o/nested%2Ffile1?alt=media&generation=1518819002075340
=======
    uri: https://www.googleapis.com/download/storage/v1/b/gcsfs-testing/o/nested%2Ffile1?alt=media&generation=1518819758377291
>>>>>>> 2129f8c8
  response:
    body: {string: 'hello

'}
    headers:
      Cache-Control: ['no-cache, no-store, max-age=0, must-revalidate']
      Content-Disposition: [attachment]
      Content-Length: ['6']
      Content-Range: [bytes 0-5/6]
      Content-Type: [application/octet-stream]
<<<<<<< HEAD
      ETag: [CMyR49i5q9kCEAE=]
      Pragma: [no-cache]
      Server: [UploadServer]
      Vary: [Origin, X-Origin]
      X-Goog-Generation: ['1518819002075340']
=======
      ETag: [CMuStMG8q9kCEAE=]
      Pragma: [no-cache]
      Server: [UploadServer]
      Vary: [Origin, X-Origin]
      X-Goog-Generation: ['1518819758377291']
>>>>>>> 2129f8c8
      X-Goog-Hash: [crc32c=NT3Yvg==]
      X-Goog-Metageneration: ['1']
      X-Goog-Storage-Class: [MULTI_REGIONAL]
    status: {code: 206, message: Partial Content}
- request:
    body: null
    headers:
      Accept: ['*/*']
      Accept-Encoding: ['gzip, deflate']
      Connection: [keep-alive]
    method: GET
    uri: https://www.googleapis.com/storage/v1/b/gcsfs-testing/o/nested%2Fnested2%2Ffile1
  response:
<<<<<<< HEAD
    body: {string: "{\n \"kind\": \"storage#object\",\n \"id\": \"gcsfs-testing/nested/nested2/file1/1518819002326118\",\n
        \"selfLink\": \"https://www.googleapis.com/storage/v1/b/gcsfs-testing/o/nested%2Fnested2%2Ffile1\",\n
        \"name\": \"nested/nested2/file1\",\n \"bucket\": \"gcsfs-testing\",\n \"generation\":
        \"1518819002326118\",\n \"metageneration\": \"1\",\n \"timeCreated\": \"2018-02-16T22:10:02.315Z\",\n
        \"updated\": \"2018-02-16T22:10:02.315Z\",\n \"storageClass\": \"MULTI_REGIONAL\",\n
        \"timeStorageClassUpdated\": \"2018-02-16T22:10:02.315Z\",\n \"size\": \"6\",\n
        \"md5Hash\": \"sZRqySSS0jR8YjW00mERhA==\",\n \"mediaLink\": \"https://www.googleapis.com/download/storage/v1/b/gcsfs-testing/o/nested%2Fnested2%2Ffile1?generation=1518819002326118&alt=media\",\n
        \"crc32c\": \"NT3Yvg==\",\n \"etag\": \"COa48ti5q9kCEAE=\"\n}\n"}
=======
    body: {string: "{\n \"kind\": \"storage#object\",\n \"id\": \"gcsfs-testing/nested/nested2/file1/1518819758638159\",\n
        \"selfLink\": \"https://www.googleapis.com/storage/v1/b/gcsfs-testing/o/nested%2Fnested2%2Ffile1\",\n
        \"name\": \"nested/nested2/file1\",\n \"bucket\": \"gcsfs-testing\",\n \"generation\":
        \"1518819758638159\",\n \"metageneration\": \"1\",\n \"timeCreated\": \"2018-02-16T22:22:38.627Z\",\n
        \"updated\": \"2018-02-16T22:22:38.627Z\",\n \"storageClass\": \"MULTI_REGIONAL\",\n
        \"timeStorageClassUpdated\": \"2018-02-16T22:22:38.627Z\",\n \"size\": \"6\",\n
        \"md5Hash\": \"sZRqySSS0jR8YjW00mERhA==\",\n \"mediaLink\": \"https://www.googleapis.com/download/storage/v1/b/gcsfs-testing/o/nested%2Fnested2%2Ffile1?generation=1518819758638159&alt=media\",\n
        \"crc32c\": \"NT3Yvg==\",\n \"etag\": \"CM+IxMG8q9kCEAE=\"\n}\n"}
>>>>>>> 2129f8c8
    headers:
      Cache-Control: ['no-cache, no-store, max-age=0, must-revalidate']
      Content-Length: ['751']
      Content-Type: [application/json; charset=UTF-8]
<<<<<<< HEAD
      ETag: [COa48ti5q9kCEAE=]
=======
      ETag: [CM+IxMG8q9kCEAE=]
>>>>>>> 2129f8c8
      Pragma: [no-cache]
      Server: [UploadServer]
      Vary: [Origin, X-Origin]
    status: {code: 200, message: OK}
- request:
    body: null
    headers:
      Accept: ['*/*']
      Accept-Encoding: ['gzip, deflate']
      Connection: [keep-alive]
      Range: [bytes=0-5242880]
    method: GET
<<<<<<< HEAD
    uri: https://www.googleapis.com/download/storage/v1/b/gcsfs-testing/o/nested%2Fnested2%2Ffile1?alt=media&generation=1518819002326118
=======
    uri: https://www.googleapis.com/download/storage/v1/b/gcsfs-testing/o/nested%2Fnested2%2Ffile1?alt=media&generation=1518819758638159
>>>>>>> 2129f8c8
  response:
    body: {string: 'hello

'}
    headers:
      Cache-Control: ['no-cache, no-store, max-age=0, must-revalidate']
      Content-Disposition: [attachment]
      Content-Length: ['6']
      Content-Range: [bytes 0-5/6]
      Content-Type: [application/octet-stream]
<<<<<<< HEAD
      ETag: [COa48ti5q9kCEAE=]
      Pragma: [no-cache]
      Server: [UploadServer]
      Vary: [Origin, X-Origin]
      X-Goog-Generation: ['1518819002326118']
=======
      ETag: [CM+IxMG8q9kCEAE=]
      Pragma: [no-cache]
      Server: [UploadServer]
      Vary: [Origin, X-Origin]
      X-Goog-Generation: ['1518819758638159']
>>>>>>> 2129f8c8
      X-Goog-Hash: [crc32c=NT3Yvg==]
      X-Goog-Metageneration: ['1']
      X-Goog-Storage-Class: [MULTI_REGIONAL]
    status: {code: 206, message: Partial Content}
- request:
    body: null
    headers:
      Accept: ['*/*']
      Accept-Encoding: ['gzip, deflate']
      Connection: [keep-alive]
    method: GET
    uri: https://www.googleapis.com/storage/v1/b/gcsfs-testing/o/?maxResults=1000
  response:
    body: {string: "{\n \"kind\": \"storage#objects\",\n \"items\": [\n  {\n   \"kind\":
<<<<<<< HEAD
        \"storage#object\",\n   \"id\": \"gcsfs-testing/2014-01-01.csv/1518819001158434\",\n
        \  \"selfLink\": \"https://www.googleapis.com/storage/v1/b/gcsfs-testing/o/2014-01-01.csv\",\n
        \  \"name\": \"2014-01-01.csv\",\n   \"bucket\": \"gcsfs-testing\",\n   \"generation\":
        \"1518819001158434\",\n   \"metageneration\": \"1\",\n   \"timeCreated\":
        \"2018-02-16T22:10:01.148Z\",\n   \"updated\": \"2018-02-16T22:10:01.148Z\",\n
        \  \"storageClass\": \"MULTI_REGIONAL\",\n   \"timeStorageClassUpdated\":
        \"2018-02-16T22:10:01.148Z\",\n   \"size\": \"51\",\n   \"md5Hash\": \"Auycd2AT7x5m8G1W0NXcuA==\",\n
        \  \"mediaLink\": \"https://www.googleapis.com/download/storage/v1/b/gcsfs-testing/o/2014-01-01.csv?generation=1518819001158434&alt=media\",\n
        \  \"crc32c\": \"yR1u0w==\",\n   \"etag\": \"CKKWq9i5q9kCEAE=\"\n  },\n  {\n
        \  \"kind\": \"storage#object\",\n   \"id\": \"gcsfs-testing/2014-01-02.csv/1518819001314988\",\n
        \  \"selfLink\": \"https://www.googleapis.com/storage/v1/b/gcsfs-testing/o/2014-01-02.csv\",\n
        \  \"name\": \"2014-01-02.csv\",\n   \"bucket\": \"gcsfs-testing\",\n   \"generation\":
        \"1518819001314988\",\n   \"metageneration\": \"1\",\n   \"timeCreated\":
        \"2018-02-16T22:10:01.304Z\",\n   \"updated\": \"2018-02-16T22:10:01.304Z\",\n
        \  \"storageClass\": \"MULTI_REGIONAL\",\n   \"timeStorageClassUpdated\":
        \"2018-02-16T22:10:01.304Z\",\n   \"size\": \"15\",\n   \"md5Hash\": \"cGwL6TebGKiJzgyNBJNb6Q==\",\n
        \  \"mediaLink\": \"https://www.googleapis.com/download/storage/v1/b/gcsfs-testing/o/2014-01-02.csv?generation=1518819001314988&alt=media\",\n
        \  \"crc32c\": \"Mpt4QQ==\",\n   \"etag\": \"CKzdtNi5q9kCEAE=\"\n  },\n  {\n
        \  \"kind\": \"storage#object\",\n   \"id\": \"gcsfs-testing/2014-01-03.csv/1518819001011390\",\n
        \  \"selfLink\": \"https://www.googleapis.com/storage/v1/b/gcsfs-testing/o/2014-01-03.csv\",\n
        \  \"name\": \"2014-01-03.csv\",\n   \"bucket\": \"gcsfs-testing\",\n   \"generation\":
        \"1518819001011390\",\n   \"metageneration\": \"1\",\n   \"timeCreated\":
        \"2018-02-16T22:10:00.973Z\",\n   \"updated\": \"2018-02-16T22:10:00.973Z\",\n
        \  \"storageClass\": \"MULTI_REGIONAL\",\n   \"timeStorageClassUpdated\":
        \"2018-02-16T22:10:00.973Z\",\n   \"size\": \"52\",\n   \"md5Hash\": \"9keZXdUu0YtMynECFSOiMg==\",\n
        \  \"mediaLink\": \"https://www.googleapis.com/download/storage/v1/b/gcsfs-testing/o/2014-01-03.csv?generation=1518819001011390&alt=media\",\n
        \  \"crc32c\": \"x/fq7w==\",\n   \"etag\": \"CL6Zoti5q9kCEAE=\"\n  },\n  {\n
        \  \"kind\": \"storage#object\",\n   \"id\": \"gcsfs-testing/nested/file1/1518819002075340\",\n
        \  \"selfLink\": \"https://www.googleapis.com/storage/v1/b/gcsfs-testing/o/nested%2Ffile1\",\n
        \  \"name\": \"nested/file1\",\n   \"bucket\": \"gcsfs-testing\",\n   \"generation\":
        \"1518819002075340\",\n   \"metageneration\": \"1\",\n   \"timeCreated\":
        \"2018-02-16T22:10:02.035Z\",\n   \"updated\": \"2018-02-16T22:10:02.035Z\",\n
        \  \"storageClass\": \"MULTI_REGIONAL\",\n   \"timeStorageClassUpdated\":
        \"2018-02-16T22:10:02.035Z\",\n   \"size\": \"6\",\n   \"md5Hash\": \"sZRqySSS0jR8YjW00mERhA==\",\n
        \  \"mediaLink\": \"https://www.googleapis.com/download/storage/v1/b/gcsfs-testing/o/nested%2Ffile1?generation=1518819002075340&alt=media\",\n
        \  \"crc32c\": \"NT3Yvg==\",\n   \"etag\": \"CMyR49i5q9kCEAE=\"\n  },\n  {\n
        \  \"kind\": \"storage#object\",\n   \"id\": \"gcsfs-testing/nested/file2/1518819001751645\",\n
        \  \"selfLink\": \"https://www.googleapis.com/storage/v1/b/gcsfs-testing/o/nested%2Ffile2\",\n
        \  \"name\": \"nested/file2\",\n   \"bucket\": \"gcsfs-testing\",\n   \"generation\":
        \"1518819001751645\",\n   \"metageneration\": \"1\",\n   \"timeCreated\":
        \"2018-02-16T22:10:01.712Z\",\n   \"updated\": \"2018-02-16T22:10:01.712Z\",\n
        \  \"storageClass\": \"MULTI_REGIONAL\",\n   \"timeStorageClassUpdated\":
        \"2018-02-16T22:10:01.712Z\",\n   \"size\": \"5\",\n   \"md5Hash\": \"fXkwN6B2AYZXSwKC8vQ15w==\",\n
        \  \"mediaLink\": \"https://www.googleapis.com/download/storage/v1/b/gcsfs-testing/o/nested%2Ffile2?generation=1518819001751645&alt=media\",\n
        \  \"crc32c\": \"MaqBTg==\",\n   \"etag\": \"CN2wz9i5q9kCEAE=\"\n  },\n  {\n
        \  \"kind\": \"storage#object\",\n   \"id\": \"gcsfs-testing/nested/nested2/file1/1518819002326118\",\n
        \  \"selfLink\": \"https://www.googleapis.com/storage/v1/b/gcsfs-testing/o/nested%2Fnested2%2Ffile1\",\n
        \  \"name\": \"nested/nested2/file1\",\n   \"bucket\": \"gcsfs-testing\",\n
        \  \"generation\": \"1518819002326118\",\n   \"metageneration\": \"1\",\n
        \  \"timeCreated\": \"2018-02-16T22:10:02.315Z\",\n   \"updated\": \"2018-02-16T22:10:02.315Z\",\n
        \  \"storageClass\": \"MULTI_REGIONAL\",\n   \"timeStorageClassUpdated\":
        \"2018-02-16T22:10:02.315Z\",\n   \"size\": \"6\",\n   \"md5Hash\": \"sZRqySSS0jR8YjW00mERhA==\",\n
        \  \"mediaLink\": \"https://www.googleapis.com/download/storage/v1/b/gcsfs-testing/o/nested%2Fnested2%2Ffile1?generation=1518819002326118&alt=media\",\n
        \  \"crc32c\": \"NT3Yvg==\",\n   \"etag\": \"COa48ti5q9kCEAE=\"\n  },\n  {\n
        \  \"kind\": \"storage#object\",\n   \"id\": \"gcsfs-testing/nested/nested2/file2/1518819001574116\",\n
        \  \"selfLink\": \"https://www.googleapis.com/storage/v1/b/gcsfs-testing/o/nested%2Fnested2%2Ffile2\",\n
        \  \"name\": \"nested/nested2/file2\",\n   \"bucket\": \"gcsfs-testing\",\n
        \  \"generation\": \"1518819001574116\",\n   \"metageneration\": \"1\",\n
        \  \"timeCreated\": \"2018-02-16T22:10:01.563Z\",\n   \"updated\": \"2018-02-16T22:10:01.563Z\",\n
        \  \"storageClass\": \"MULTI_REGIONAL\",\n   \"timeStorageClassUpdated\":
        \"2018-02-16T22:10:01.563Z\",\n   \"size\": \"5\",\n   \"md5Hash\": \"fXkwN6B2AYZXSwKC8vQ15w==\",\n
        \  \"mediaLink\": \"https://www.googleapis.com/download/storage/v1/b/gcsfs-testing/o/nested%2Fnested2%2Ffile2?generation=1518819001574116&alt=media\",\n
        \  \"crc32c\": \"MaqBTg==\",\n   \"etag\": \"COTFxNi5q9kCEAE=\"\n  },\n  {\n
        \  \"kind\": \"storage#object\",\n   \"id\": \"gcsfs-testing/test/accounts.1.json/1518819000841784\",\n
        \  \"selfLink\": \"https://www.googleapis.com/storage/v1/b/gcsfs-testing/o/test%2Faccounts.1.json\",\n
        \  \"name\": \"test/accounts.1.json\",\n   \"bucket\": \"gcsfs-testing\",\n
        \  \"generation\": \"1518819000841784\",\n   \"metageneration\": \"1\",\n
        \  \"timeCreated\": \"2018-02-16T22:10:00.803Z\",\n   \"updated\": \"2018-02-16T22:10:00.803Z\",\n
        \  \"storageClass\": \"MULTI_REGIONAL\",\n   \"timeStorageClassUpdated\":
        \"2018-02-16T22:10:00.803Z\",\n   \"size\": \"133\",\n   \"md5Hash\": \"xK7pmJz/Oj5HGIyfQpYTig==\",\n
        \  \"mediaLink\": \"https://www.googleapis.com/download/storage/v1/b/gcsfs-testing/o/test%2Faccounts.1.json?generation=1518819000841784&alt=media\",\n
        \  \"crc32c\": \"6wJAgQ==\",\n   \"etag\": \"CLjsl9i5q9kCEAE=\"\n  },\n  {\n
        \  \"kind\": \"storage#object\",\n   \"id\": \"gcsfs-testing/test/accounts.2.json/1518819000660890\",\n
        \  \"selfLink\": \"https://www.googleapis.com/storage/v1/b/gcsfs-testing/o/test%2Faccounts.2.json\",\n
        \  \"name\": \"test/accounts.2.json\",\n   \"bucket\": \"gcsfs-testing\",\n
        \  \"generation\": \"1518819000660890\",\n   \"metageneration\": \"1\",\n
        \  \"timeCreated\": \"2018-02-16T22:10:00.621Z\",\n   \"updated\": \"2018-02-16T22:10:00.621Z\",\n
        \  \"storageClass\": \"MULTI_REGIONAL\",\n   \"timeStorageClassUpdated\":
        \"2018-02-16T22:10:00.621Z\",\n   \"size\": \"133\",\n   \"md5Hash\": \"bjhC5OCrzKV+8MGMCF2BQA==\",\n
        \  \"mediaLink\": \"https://www.googleapis.com/download/storage/v1/b/gcsfs-testing/o/test%2Faccounts.2.json?generation=1518819000660890&alt=media\",\n
        \  \"crc32c\": \"Su+F+g==\",\n   \"etag\": \"CJrnjNi5q9kCEAE=\"\n  }\n ]\n}\n"}
=======
        \"storage#object\",\n   \"id\": \"gcsfs-testing/2014-01-01.csv/1518819757323282\",\n
        \  \"selfLink\": \"https://www.googleapis.com/storage/v1/b/gcsfs-testing/o/2014-01-01.csv\",\n
        \  \"name\": \"2014-01-01.csv\",\n   \"bucket\": \"gcsfs-testing\",\n   \"generation\":
        \"1518819757323282\",\n   \"metageneration\": \"1\",\n   \"timeCreated\":
        \"2018-02-16T22:22:37.312Z\",\n   \"updated\": \"2018-02-16T22:22:37.312Z\",\n
        \  \"storageClass\": \"MULTI_REGIONAL\",\n   \"timeStorageClassUpdated\":
        \"2018-02-16T22:22:37.312Z\",\n   \"size\": \"51\",\n   \"md5Hash\": \"Auycd2AT7x5m8G1W0NXcuA==\",\n
        \  \"mediaLink\": \"https://www.googleapis.com/download/storage/v1/b/gcsfs-testing/o/2014-01-01.csv?generation=1518819757323282&alt=media\",\n
        \  \"crc32c\": \"yR1u0w==\",\n   \"etag\": \"CJLo88C8q9kCEAE=\"\n  },\n  {\n
        \  \"kind\": \"storage#object\",\n   \"id\": \"gcsfs-testing/2014-01-02.csv/1518819757924043\",\n
        \  \"selfLink\": \"https://www.googleapis.com/storage/v1/b/gcsfs-testing/o/2014-01-02.csv\",\n
        \  \"name\": \"2014-01-02.csv\",\n   \"bucket\": \"gcsfs-testing\",\n   \"generation\":
        \"1518819757924043\",\n   \"metageneration\": \"1\",\n   \"timeCreated\":
        \"2018-02-16T22:22:37.913Z\",\n   \"updated\": \"2018-02-16T22:22:37.913Z\",\n
        \  \"storageClass\": \"MULTI_REGIONAL\",\n   \"timeStorageClassUpdated\":
        \"2018-02-16T22:22:37.913Z\",\n   \"size\": \"15\",\n   \"md5Hash\": \"cGwL6TebGKiJzgyNBJNb6Q==\",\n
        \  \"mediaLink\": \"https://www.googleapis.com/download/storage/v1/b/gcsfs-testing/o/2014-01-02.csv?generation=1518819757924043&alt=media\",\n
        \  \"crc32c\": \"Mpt4QQ==\",\n   \"etag\": \"CMu9mMG8q9kCEAE=\"\n  },\n  {\n
        \  \"kind\": \"storage#object\",\n   \"id\": \"gcsfs-testing/2014-01-03.csv/1518819757772676\",\n
        \  \"selfLink\": \"https://www.googleapis.com/storage/v1/b/gcsfs-testing/o/2014-01-03.csv\",\n
        \  \"name\": \"2014-01-03.csv\",\n   \"bucket\": \"gcsfs-testing\",\n   \"generation\":
        \"1518819757772676\",\n   \"metageneration\": \"1\",\n   \"timeCreated\":
        \"2018-02-16T22:22:37.733Z\",\n   \"updated\": \"2018-02-16T22:22:37.733Z\",\n
        \  \"storageClass\": \"MULTI_REGIONAL\",\n   \"timeStorageClassUpdated\":
        \"2018-02-16T22:22:37.733Z\",\n   \"size\": \"52\",\n   \"md5Hash\": \"9keZXdUu0YtMynECFSOiMg==\",\n
        \  \"mediaLink\": \"https://www.googleapis.com/download/storage/v1/b/gcsfs-testing/o/2014-01-03.csv?generation=1518819757772676&alt=media\",\n
        \  \"crc32c\": \"x/fq7w==\",\n   \"etag\": \"CISfj8G8q9kCEAE=\"\n  },\n  {\n
        \  \"kind\": \"storage#object\",\n   \"id\": \"gcsfs-testing/nested/file1/1518819758377291\",\n
        \  \"selfLink\": \"https://www.googleapis.com/storage/v1/b/gcsfs-testing/o/nested%2Ffile1\",\n
        \  \"name\": \"nested/file1\",\n   \"bucket\": \"gcsfs-testing\",\n   \"generation\":
        \"1518819758377291\",\n   \"metageneration\": \"1\",\n   \"timeCreated\":
        \"2018-02-16T22:22:38.366Z\",\n   \"updated\": \"2018-02-16T22:22:38.366Z\",\n
        \  \"storageClass\": \"MULTI_REGIONAL\",\n   \"timeStorageClassUpdated\":
        \"2018-02-16T22:22:38.366Z\",\n   \"size\": \"6\",\n   \"md5Hash\": \"sZRqySSS0jR8YjW00mERhA==\",\n
        \  \"mediaLink\": \"https://www.googleapis.com/download/storage/v1/b/gcsfs-testing/o/nested%2Ffile1?generation=1518819758377291&alt=media\",\n
        \  \"crc32c\": \"NT3Yvg==\",\n   \"etag\": \"CMuStMG8q9kCEAE=\"\n  },\n  {\n
        \  \"kind\": \"storage#object\",\n   \"id\": \"gcsfs-testing/nested/file2/1518819758081289\",\n
        \  \"selfLink\": \"https://www.googleapis.com/storage/v1/b/gcsfs-testing/o/nested%2Ffile2\",\n
        \  \"name\": \"nested/file2\",\n   \"bucket\": \"gcsfs-testing\",\n   \"generation\":
        \"1518819758081289\",\n   \"metageneration\": \"1\",\n   \"timeCreated\":
        \"2018-02-16T22:22:38.071Z\",\n   \"updated\": \"2018-02-16T22:22:38.071Z\",\n
        \  \"storageClass\": \"MULTI_REGIONAL\",\n   \"timeStorageClassUpdated\":
        \"2018-02-16T22:22:38.071Z\",\n   \"size\": \"5\",\n   \"md5Hash\": \"fXkwN6B2AYZXSwKC8vQ15w==\",\n
        \  \"mediaLink\": \"https://www.googleapis.com/download/storage/v1/b/gcsfs-testing/o/nested%2Ffile2?generation=1518819758081289&alt=media\",\n
        \  \"crc32c\": \"MaqBTg==\",\n   \"etag\": \"CImKosG8q9kCEAE=\"\n  },\n  {\n
        \  \"kind\": \"storage#object\",\n   \"id\": \"gcsfs-testing/nested/nested2/file1/1518819758638159\",\n
        \  \"selfLink\": \"https://www.googleapis.com/storage/v1/b/gcsfs-testing/o/nested%2Fnested2%2Ffile1\",\n
        \  \"name\": \"nested/nested2/file1\",\n   \"bucket\": \"gcsfs-testing\",\n
        \  \"generation\": \"1518819758638159\",\n   \"metageneration\": \"1\",\n
        \  \"timeCreated\": \"2018-02-16T22:22:38.627Z\",\n   \"updated\": \"2018-02-16T22:22:38.627Z\",\n
        \  \"storageClass\": \"MULTI_REGIONAL\",\n   \"timeStorageClassUpdated\":
        \"2018-02-16T22:22:38.627Z\",\n   \"size\": \"6\",\n   \"md5Hash\": \"sZRqySSS0jR8YjW00mERhA==\",\n
        \  \"mediaLink\": \"https://www.googleapis.com/download/storage/v1/b/gcsfs-testing/o/nested%2Fnested2%2Ffile1?generation=1518819758638159&alt=media\",\n
        \  \"crc32c\": \"NT3Yvg==\",\n   \"etag\": \"CM+IxMG8q9kCEAE=\"\n  },\n  {\n
        \  \"kind\": \"storage#object\",\n   \"id\": \"gcsfs-testing/nested/nested2/file2/1518819758220416\",\n
        \  \"selfLink\": \"https://www.googleapis.com/storage/v1/b/gcsfs-testing/o/nested%2Fnested2%2Ffile2\",\n
        \  \"name\": \"nested/nested2/file2\",\n   \"bucket\": \"gcsfs-testing\",\n
        \  \"generation\": \"1518819758220416\",\n   \"metageneration\": \"1\",\n
        \  \"timeCreated\": \"2018-02-16T22:22:38.210Z\",\n   \"updated\": \"2018-02-16T22:22:38.210Z\",\n
        \  \"storageClass\": \"MULTI_REGIONAL\",\n   \"timeStorageClassUpdated\":
        \"2018-02-16T22:22:38.210Z\",\n   \"size\": \"5\",\n   \"md5Hash\": \"fXkwN6B2AYZXSwKC8vQ15w==\",\n
        \  \"mediaLink\": \"https://www.googleapis.com/download/storage/v1/b/gcsfs-testing/o/nested%2Fnested2%2Ffile2?generation=1518819758220416&alt=media\",\n
        \  \"crc32c\": \"MaqBTg==\",\n   \"etag\": \"CIDJqsG8q9kCEAE=\"\n  },\n  {\n
        \  \"kind\": \"storage#object\",\n   \"id\": \"gcsfs-testing/test/accounts.1.json/1518819756924306\",\n
        \  \"selfLink\": \"https://www.googleapis.com/storage/v1/b/gcsfs-testing/o/test%2Faccounts.1.json\",\n
        \  \"name\": \"test/accounts.1.json\",\n   \"bucket\": \"gcsfs-testing\",\n
        \  \"generation\": \"1518819756924306\",\n   \"metageneration\": \"1\",\n
        \  \"timeCreated\": \"2018-02-16T22:22:36.913Z\",\n   \"updated\": \"2018-02-16T22:22:36.913Z\",\n
        \  \"storageClass\": \"MULTI_REGIONAL\",\n   \"timeStorageClassUpdated\":
        \"2018-02-16T22:22:36.913Z\",\n   \"size\": \"133\",\n   \"md5Hash\": \"xK7pmJz/Oj5HGIyfQpYTig==\",\n
        \  \"mediaLink\": \"https://www.googleapis.com/download/storage/v1/b/gcsfs-testing/o/test%2Faccounts.1.json?generation=1518819756924306&alt=media\",\n
        \  \"crc32c\": \"6wJAgQ==\",\n   \"etag\": \"CJK728C8q9kCEAE=\"\n  },\n  {\n
        \  \"kind\": \"storage#object\",\n   \"id\": \"gcsfs-testing/test/accounts.2.json/1518819757182177\",\n
        \  \"selfLink\": \"https://www.googleapis.com/storage/v1/b/gcsfs-testing/o/test%2Faccounts.2.json\",\n
        \  \"name\": \"test/accounts.2.json\",\n   \"bucket\": \"gcsfs-testing\",\n
        \  \"generation\": \"1518819757182177\",\n   \"metageneration\": \"1\",\n
        \  \"timeCreated\": \"2018-02-16T22:22:37.171Z\",\n   \"updated\": \"2018-02-16T22:22:37.171Z\",\n
        \  \"storageClass\": \"MULTI_REGIONAL\",\n   \"timeStorageClassUpdated\":
        \"2018-02-16T22:22:37.171Z\",\n   \"size\": \"133\",\n   \"md5Hash\": \"bjhC5OCrzKV+8MGMCF2BQA==\",\n
        \  \"mediaLink\": \"https://www.googleapis.com/download/storage/v1/b/gcsfs-testing/o/test%2Faccounts.2.json?generation=1518819757182177&alt=media\",\n
        \  \"crc32c\": \"Su+F+g==\",\n   \"etag\": \"COGZ68C8q9kCEAE=\"\n  }\n ]\n}\n"}
>>>>>>> 2129f8c8
    headers:
      Cache-Control: ['private, max-age=0, must-revalidate, no-transform']
      Content-Length: ['6969']
      Content-Type: [application/json; charset=UTF-8]
      Server: [UploadServer]
      Vary: [Origin, X-Origin]
    status: {code: 200, message: OK}
- request:
    body: null
    headers:
      Accept: ['*/*']
      Accept-Encoding: ['gzip, deflate']
      Connection: [keep-alive]
      Content-Length: ['0']
    method: DELETE
    uri: https://www.googleapis.com/storage/v1/b/gcsfs-testing/o/2014-01-01.csv
  response:
    body: {string: ''}
    headers:
      Cache-Control: ['no-cache, no-store, max-age=0, must-revalidate']
      Content-Length: ['0']
      Content-Type: [application/json]
      Pragma: [no-cache]
      Server: [UploadServer]
      Vary: [Origin, X-Origin]
    status: {code: 204, message: No Content}
- request:
    body: null
    headers:
      Accept: ['*/*']
      Accept-Encoding: ['gzip, deflate']
      Connection: [keep-alive]
      Content-Length: ['0']
    method: DELETE
    uri: https://www.googleapis.com/storage/v1/b/gcsfs-testing/o/2014-01-02.csv
  response:
    body: {string: ''}
    headers:
      Cache-Control: ['no-cache, no-store, max-age=0, must-revalidate']
      Content-Length: ['0']
      Content-Type: [application/json]
      Pragma: [no-cache]
      Server: [UploadServer]
      Vary: [Origin, X-Origin]
    status: {code: 204, message: No Content}
- request:
    body: null
    headers:
      Accept: ['*/*']
      Accept-Encoding: ['gzip, deflate']
      Connection: [keep-alive]
      Content-Length: ['0']
    method: DELETE
    uri: https://www.googleapis.com/storage/v1/b/gcsfs-testing/o/2014-01-03.csv
  response:
    body: {string: ''}
    headers:
      Cache-Control: ['no-cache, no-store, max-age=0, must-revalidate']
      Content-Length: ['0']
      Content-Type: [application/json]
      Pragma: [no-cache]
      Server: [UploadServer]
      Vary: [Origin, X-Origin]
    status: {code: 204, message: No Content}
- request:
    body: null
    headers:
      Accept: ['*/*']
      Accept-Encoding: ['gzip, deflate']
      Connection: [keep-alive]
      Content-Length: ['0']
    method: DELETE
    uri: https://www.googleapis.com/storage/v1/b/gcsfs-testing/o/nested%2Ffile1
  response:
    body: {string: ''}
    headers:
      Cache-Control: ['no-cache, no-store, max-age=0, must-revalidate']
      Content-Length: ['0']
      Content-Type: [application/json]
      Pragma: [no-cache]
      Server: [UploadServer]
      Vary: [Origin, X-Origin]
    status: {code: 204, message: No Content}
- request:
    body: null
    headers:
      Accept: ['*/*']
      Accept-Encoding: ['gzip, deflate']
      Connection: [keep-alive]
      Content-Length: ['0']
    method: DELETE
    uri: https://www.googleapis.com/storage/v1/b/gcsfs-testing/o/nested%2Ffile2
  response:
    body: {string: ''}
    headers:
      Cache-Control: ['no-cache, no-store, max-age=0, must-revalidate']
      Content-Length: ['0']
      Content-Type: [application/json]
      Pragma: [no-cache]
      Server: [UploadServer]
      Vary: [Origin, X-Origin]
    status: {code: 204, message: No Content}
- request:
    body: null
    headers:
      Accept: ['*/*']
      Accept-Encoding: ['gzip, deflate']
      Connection: [keep-alive]
      Content-Length: ['0']
    method: DELETE
    uri: https://www.googleapis.com/storage/v1/b/gcsfs-testing/o/nested%2Fnested2%2Ffile1
  response:
    body: {string: ''}
    headers:
      Cache-Control: ['no-cache, no-store, max-age=0, must-revalidate']
      Content-Length: ['0']
      Content-Type: [application/json]
      Pragma: [no-cache]
      Server: [UploadServer]
      Vary: [Origin, X-Origin]
    status: {code: 204, message: No Content}
- request:
    body: null
    headers:
      Accept: ['*/*']
      Accept-Encoding: ['gzip, deflate']
      Connection: [keep-alive]
      Content-Length: ['0']
    method: DELETE
    uri: https://www.googleapis.com/storage/v1/b/gcsfs-testing/o/nested%2Fnested2%2Ffile2
  response:
    body: {string: ''}
    headers:
      Cache-Control: ['no-cache, no-store, max-age=0, must-revalidate']
      Content-Length: ['0']
      Content-Type: [application/json]
      Pragma: [no-cache]
      Server: [UploadServer]
      Vary: [Origin, X-Origin]
    status: {code: 204, message: No Content}
- request:
    body: null
    headers:
      Accept: ['*/*']
      Accept-Encoding: ['gzip, deflate']
      Connection: [keep-alive]
      Content-Length: ['0']
    method: DELETE
    uri: https://www.googleapis.com/storage/v1/b/gcsfs-testing/o/test%2Faccounts.1.json
  response:
    body: {string: ''}
    headers:
      Cache-Control: ['no-cache, no-store, max-age=0, must-revalidate']
      Content-Length: ['0']
      Content-Type: [application/json]
      Pragma: [no-cache]
      Server: [UploadServer]
      Vary: [Origin, X-Origin]
    status: {code: 204, message: No Content}
- request:
    body: null
    headers:
      Accept: ['*/*']
      Accept-Encoding: ['gzip, deflate']
      Connection: [keep-alive]
      Content-Length: ['0']
    method: DELETE
    uri: https://www.googleapis.com/storage/v1/b/gcsfs-testing/o/test%2Faccounts.2.json
  response:
    body: {string: ''}
    headers:
      Cache-Control: ['no-cache, no-store, max-age=0, must-revalidate']
      Content-Length: ['0']
      Content-Type: [application/json]
      Pragma: [no-cache]
      Server: [UploadServer]
      Vary: [Origin, X-Origin]
    status: {code: 204, message: No Content}
version: 1<|MERGE_RESOLUTION|>--- conflicted
+++ resolved
@@ -1,6 +1,6 @@
 interactions:
 - request:
-    body: grant_type=refresh_token&client_id=xxx&client_secret=xxx&refresh_token=xxx
+    body: client_secret=xxx&refresh_token=xxx&grant_type=refresh_token&client_id=xxx
     headers:
       Accept: ['*/*']
       Accept-Encoding: ['gzip, deflate']
@@ -8,25 +8,20 @@
       Content-Length: ['229']
       content-type: [application/x-www-form-urlencoded]
     method: POST
-    uri: https://accounts.google.com/o/oauth2/token
+    uri: https://www.googleapis.com/oauth2/v4/token
   response:
     body:
       string: !!binary |
-<<<<<<< HEAD
-        H4sIALhWh1oC/6tWykyJL8nPTs1TslJQqqioUNJRUEpMTk4tLsYQBvPjSyoLUkGCTqmJRalFIPHU
-        ioLMotTi+EyQYmMzA4NaAIbFaipWAAAA
-=======
-        H4sIAKxZh1oC/6tWKsnPTs2LL6ksSFWyUlBySk0sSi1S0lFQykyJB0uBRCsqKkBCicnJqcXFGMKp
-        FQWZRanF8ZkgQWMzA4NaAKg7WRNWAAAA
->>>>>>> 2129f8c8
-    headers:
-      Cache-Control: ['no-cache, no-store, max-age=0, must-revalidate']
-      Content-Disposition: [attachment; filename="json.txt"; filename*=UTF-8''json.txt]
+        H4sIAP1bh1oC/6tWKsnPTs2LL6ksSFWyUlBySk0sSi1S0lFQSkxOTi0ujgdLg2QqKipAwpkpGEKp
+        FQWZRanF8ZkgQWMzA4NaAAUo03FWAAAA
+    headers:
+      Cache-Control: ['no-cache, no-store, max-age=0, must-revalidate']
       Content-Encoding: [gzip]
-      Content-Type: [application/json; charset=utf-8]
-      Pragma: [no-cache]
-      Server: [ESF]
+      Content-Type: [application/json; charset=UTF-8]
+      Pragma: [no-cache]
+      Server: [GSE]
       Transfer-Encoding: [chunked]
+      Vary: [Origin, X-Origin]
       X-Content-Type-Options: [nosniff]
       X-Frame-Options: [SAMEORIGIN]
       X-XSS-Protection: [1; mode=block]
@@ -182,34 +177,19 @@
     method: POST
     uri: https://www.googleapis.com/upload/storage/v1/b/gcsfs-testing/o?name=test%2Faccounts.2.json&uploadType=media
   response:
-<<<<<<< HEAD
-    body: {string: "{\n \"kind\": \"storage#object\",\n \"id\": \"gcsfs-testing/test/accounts.2.json/1518819000660890\",\n
+    body: {string: "{\n \"kind\": \"storage#object\",\n \"id\": \"gcsfs-testing/test/accounts.2.json/1518820349796307\",\n
         \"selfLink\": \"https://www.googleapis.com/storage/v1/b/gcsfs-testing/o/test%2Faccounts.2.json\",\n
         \"name\": \"test/accounts.2.json\",\n \"bucket\": \"gcsfs-testing\",\n \"generation\":
-        \"1518819000660890\",\n \"metageneration\": \"1\",\n \"timeCreated\": \"2018-02-16T22:10:00.621Z\",\n
-        \"updated\": \"2018-02-16T22:10:00.621Z\",\n \"storageClass\": \"MULTI_REGIONAL\",\n
-        \"timeStorageClassUpdated\": \"2018-02-16T22:10:00.621Z\",\n \"size\": \"133\",\n
-        \"md5Hash\": \"bjhC5OCrzKV+8MGMCF2BQA==\",\n \"mediaLink\": \"https://www.googleapis.com/download/storage/v1/b/gcsfs-testing/o/test%2Faccounts.2.json?generation=1518819000660890&alt=media\",\n
-        \"crc32c\": \"Su+F+g==\",\n \"etag\": \"CJrnjNi5q9kCEAE=\"\n}\n"}
-=======
-    body: {string: "{\n \"kind\": \"storage#object\",\n \"id\": \"gcsfs-testing/test/accounts.1.json/1518819756924306\",\n
-        \"selfLink\": \"https://www.googleapis.com/storage/v1/b/gcsfs-testing/o/test%2Faccounts.1.json\",\n
-        \"name\": \"test/accounts.1.json\",\n \"bucket\": \"gcsfs-testing\",\n \"generation\":
-        \"1518819756924306\",\n \"metageneration\": \"1\",\n \"timeCreated\": \"2018-02-16T22:22:36.913Z\",\n
-        \"updated\": \"2018-02-16T22:22:36.913Z\",\n \"storageClass\": \"MULTI_REGIONAL\",\n
-        \"timeStorageClassUpdated\": \"2018-02-16T22:22:36.913Z\",\n \"size\": \"133\",\n
-        \"md5Hash\": \"xK7pmJz/Oj5HGIyfQpYTig==\",\n \"mediaLink\": \"https://www.googleapis.com/download/storage/v1/b/gcsfs-testing/o/test%2Faccounts.1.json?generation=1518819756924306&alt=media\",\n
-        \"crc32c\": \"6wJAgQ==\",\n \"etag\": \"CJK728C8q9kCEAE=\"\n}\n"}
->>>>>>> 2129f8c8
+        \"1518820349796307\",\n \"metageneration\": \"1\",\n \"timeCreated\": \"2018-02-16T22:32:29.786Z\",\n
+        \"updated\": \"2018-02-16T22:32:29.786Z\",\n \"storageClass\": \"MULTI_REGIONAL\",\n
+        \"timeStorageClassUpdated\": \"2018-02-16T22:32:29.786Z\",\n \"size\": \"133\",\n
+        \"md5Hash\": \"bjhC5OCrzKV+8MGMCF2BQA==\",\n \"mediaLink\": \"https://www.googleapis.com/download/storage/v1/b/gcsfs-testing/o/test%2Faccounts.2.json?generation=1518820349796307&alt=media\",\n
+        \"crc32c\": \"Su+F+g==\",\n \"etag\": \"CNO/tdu+q9kCEAE=\"\n}\n"}
     headers:
       Cache-Control: ['no-cache, no-store, max-age=0, must-revalidate']
       Content-Length: ['749']
       Content-Type: [application/json; charset=UTF-8]
-<<<<<<< HEAD
-      ETag: [CJrnjNi5q9kCEAE=]
-=======
-      ETag: [CJK728C8q9kCEAE=]
->>>>>>> 2129f8c8
+      ETag: [CNO/tdu+q9kCEAE=]
       Pragma: [no-cache]
       Server: [UploadServer]
       Vary: [Origin, X-Origin]
@@ -232,31 +212,54 @@
     method: POST
     uri: https://www.googleapis.com/upload/storage/v1/b/gcsfs-testing/o?name=test%2Faccounts.1.json&uploadType=media
   response:
-<<<<<<< HEAD
-    body: {string: "{\n \"kind\": \"storage#object\",\n \"id\": \"gcsfs-testing/test/accounts.1.json/1518819000841784\",\n
+    body: {string: "{\n \"kind\": \"storage#object\",\n \"id\": \"gcsfs-testing/test/accounts.1.json/1518820349947729\",\n
         \"selfLink\": \"https://www.googleapis.com/storage/v1/b/gcsfs-testing/o/test%2Faccounts.1.json\",\n
         \"name\": \"test/accounts.1.json\",\n \"bucket\": \"gcsfs-testing\",\n \"generation\":
-        \"1518819000841784\",\n \"metageneration\": \"1\",\n \"timeCreated\": \"2018-02-16T22:10:00.803Z\",\n
-        \"updated\": \"2018-02-16T22:10:00.803Z\",\n \"storageClass\": \"MULTI_REGIONAL\",\n
-        \"timeStorageClassUpdated\": \"2018-02-16T22:10:00.803Z\",\n \"size\": \"133\",\n
-        \"md5Hash\": \"xK7pmJz/Oj5HGIyfQpYTig==\",\n \"mediaLink\": \"https://www.googleapis.com/download/storage/v1/b/gcsfs-testing/o/test%2Faccounts.1.json?generation=1518819000841784&alt=media\",\n
-        \"crc32c\": \"6wJAgQ==\",\n \"etag\": \"CLjsl9i5q9kCEAE=\"\n}\n"}
-=======
-    body: {string: "{\n \"kind\": \"storage#object\",\n \"id\": \"gcsfs-testing/test/accounts.2.json/1518819757182177\",\n
-        \"selfLink\": \"https://www.googleapis.com/storage/v1/b/gcsfs-testing/o/test%2Faccounts.2.json\",\n
-        \"name\": \"test/accounts.2.json\",\n \"bucket\": \"gcsfs-testing\",\n \"generation\":
-        \"1518819757182177\",\n \"metageneration\": \"1\",\n \"timeCreated\": \"2018-02-16T22:22:37.171Z\",\n
-        \"updated\": \"2018-02-16T22:22:37.171Z\",\n \"storageClass\": \"MULTI_REGIONAL\",\n
-        \"timeStorageClassUpdated\": \"2018-02-16T22:22:37.171Z\",\n \"size\": \"133\",\n
-        \"md5Hash\": \"bjhC5OCrzKV+8MGMCF2BQA==\",\n \"mediaLink\": \"https://www.googleapis.com/download/storage/v1/b/gcsfs-testing/o/test%2Faccounts.2.json?generation=1518819757182177&alt=media\",\n
-        \"crc32c\": \"Su+F+g==\",\n \"etag\": \"COGZ68C8q9kCEAE=\"\n}\n"}
->>>>>>> 2129f8c8
+        \"1518820349947729\",\n \"metageneration\": \"1\",\n \"timeCreated\": \"2018-02-16T22:32:29.937Z\",\n
+        \"updated\": \"2018-02-16T22:32:29.937Z\",\n \"storageClass\": \"MULTI_REGIONAL\",\n
+        \"timeStorageClassUpdated\": \"2018-02-16T22:32:29.937Z\",\n \"size\": \"133\",\n
+        \"md5Hash\": \"xK7pmJz/Oj5HGIyfQpYTig==\",\n \"mediaLink\": \"https://www.googleapis.com/download/storage/v1/b/gcsfs-testing/o/test%2Faccounts.1.json?generation=1518820349947729&alt=media\",\n
+        \"crc32c\": \"6wJAgQ==\",\n \"etag\": \"CNHevtu+q9kCEAE=\"\n}\n"}
     headers:
       Cache-Control: ['no-cache, no-store, max-age=0, must-revalidate']
       Content-Length: ['749']
       Content-Type: [application/json; charset=UTF-8]
-<<<<<<< HEAD
-      ETag: [CLjsl9i5q9kCEAE=]
+      ETag: [CNHevtu+q9kCEAE=]
+      Pragma: [no-cache]
+      Server: [UploadServer]
+      Vary: [Origin, X-Origin]
+    status: {code: 200, message: OK}
+- request:
+    body: 'name,amount,id
+
+      Alice,100,1
+
+      Bob,200,2
+
+      Charlie,300,3
+
+'
+    headers:
+      Accept: ['*/*']
+      Accept-Encoding: ['gzip, deflate']
+      Connection: [keep-alive]
+      Content-Length: ['51']
+    method: POST
+    uri: https://www.googleapis.com/upload/storage/v1/b/gcsfs-testing/o?name=2014-01-01.csv&uploadType=media
+  response:
+    body: {string: "{\n \"kind\": \"storage#object\",\n \"id\": \"gcsfs-testing/2014-01-01.csv/1518820350094429\",\n
+        \"selfLink\": \"https://www.googleapis.com/storage/v1/b/gcsfs-testing/o/2014-01-01.csv\",\n
+        \"name\": \"2014-01-01.csv\",\n \"bucket\": \"gcsfs-testing\",\n \"generation\":
+        \"1518820350094429\",\n \"metageneration\": \"1\",\n \"timeCreated\": \"2018-02-16T22:32:30.083Z\",\n
+        \"updated\": \"2018-02-16T22:32:30.083Z\",\n \"storageClass\": \"MULTI_REGIONAL\",\n
+        \"timeStorageClassUpdated\": \"2018-02-16T22:32:30.083Z\",\n \"size\": \"51\",\n
+        \"md5Hash\": \"Auycd2AT7x5m8G1W0NXcuA==\",\n \"mediaLink\": \"https://www.googleapis.com/download/storage/v1/b/gcsfs-testing/o/2014-01-01.csv?generation=1518820350094429&alt=media\",\n
+        \"crc32c\": \"yR1u0w==\",\n \"etag\": \"CN3Yx9u+q9kCEAE=\"\n}\n"}
+    headers:
+      Cache-Control: ['no-cache, no-store, max-age=0, must-revalidate']
+      Content-Length: ['720']
+      Content-Type: [application/json; charset=UTF-8]
+      ETag: [CN3Yx9u+q9kCEAE=]
       Pragma: [no-cache]
       Server: [UploadServer]
       Vary: [Origin, X-Origin]
@@ -279,72 +282,19 @@
     method: POST
     uri: https://www.googleapis.com/upload/storage/v1/b/gcsfs-testing/o?name=2014-01-03.csv&uploadType=media
   response:
-    body: {string: "{\n \"kind\": \"storage#object\",\n \"id\": \"gcsfs-testing/2014-01-03.csv/1518819001011390\",\n
+    body: {string: "{\n \"kind\": \"storage#object\",\n \"id\": \"gcsfs-testing/2014-01-03.csv/1518820350237499\",\n
         \"selfLink\": \"https://www.googleapis.com/storage/v1/b/gcsfs-testing/o/2014-01-03.csv\",\n
         \"name\": \"2014-01-03.csv\",\n \"bucket\": \"gcsfs-testing\",\n \"generation\":
-        \"1518819001011390\",\n \"metageneration\": \"1\",\n \"timeCreated\": \"2018-02-16T22:10:00.973Z\",\n
-        \"updated\": \"2018-02-16T22:10:00.973Z\",\n \"storageClass\": \"MULTI_REGIONAL\",\n
-        \"timeStorageClassUpdated\": \"2018-02-16T22:10:00.973Z\",\n \"size\": \"52\",\n
-        \"md5Hash\": \"9keZXdUu0YtMynECFSOiMg==\",\n \"mediaLink\": \"https://www.googleapis.com/download/storage/v1/b/gcsfs-testing/o/2014-01-03.csv?generation=1518819001011390&alt=media\",\n
-        \"crc32c\": \"x/fq7w==\",\n \"etag\": \"CL6Zoti5q9kCEAE=\"\n}\n"}
+        \"1518820350237499\",\n \"metageneration\": \"1\",\n \"timeCreated\": \"2018-02-16T22:32:30.226Z\",\n
+        \"updated\": \"2018-02-16T22:32:30.226Z\",\n \"storageClass\": \"MULTI_REGIONAL\",\n
+        \"timeStorageClassUpdated\": \"2018-02-16T22:32:30.226Z\",\n \"size\": \"52\",\n
+        \"md5Hash\": \"9keZXdUu0YtMynECFSOiMg==\",\n \"mediaLink\": \"https://www.googleapis.com/download/storage/v1/b/gcsfs-testing/o/2014-01-03.csv?generation=1518820350237499&alt=media\",\n
+        \"crc32c\": \"x/fq7w==\",\n \"etag\": \"CLu20Nu+q9kCEAE=\"\n}\n"}
     headers:
       Cache-Control: ['no-cache, no-store, max-age=0, must-revalidate']
       Content-Length: ['720']
       Content-Type: [application/json; charset=UTF-8]
-      ETag: [CL6Zoti5q9kCEAE=]
-=======
-      ETag: [COGZ68C8q9kCEAE=]
->>>>>>> 2129f8c8
-      Pragma: [no-cache]
-      Server: [UploadServer]
-      Vary: [Origin, X-Origin]
-    status: {code: 200, message: OK}
-- request:
-    body: 'name,amount,id
-
-      Alice,100,1
-
-      Bob,200,2
-
-      Charlie,300,3
-
-'
-    headers:
-      Accept: ['*/*']
-      Accept-Encoding: ['gzip, deflate']
-      Connection: [keep-alive]
-      Content-Length: ['51']
-    method: POST
-    uri: https://www.googleapis.com/upload/storage/v1/b/gcsfs-testing/o?name=2014-01-01.csv&uploadType=media
-  response:
-<<<<<<< HEAD
-    body: {string: "{\n \"kind\": \"storage#object\",\n \"id\": \"gcsfs-testing/2014-01-01.csv/1518819001158434\",\n
-        \"selfLink\": \"https://www.googleapis.com/storage/v1/b/gcsfs-testing/o/2014-01-01.csv\",\n
-        \"name\": \"2014-01-01.csv\",\n \"bucket\": \"gcsfs-testing\",\n \"generation\":
-        \"1518819001158434\",\n \"metageneration\": \"1\",\n \"timeCreated\": \"2018-02-16T22:10:01.148Z\",\n
-        \"updated\": \"2018-02-16T22:10:01.148Z\",\n \"storageClass\": \"MULTI_REGIONAL\",\n
-        \"timeStorageClassUpdated\": \"2018-02-16T22:10:01.148Z\",\n \"size\": \"51\",\n
-        \"md5Hash\": \"Auycd2AT7x5m8G1W0NXcuA==\",\n \"mediaLink\": \"https://www.googleapis.com/download/storage/v1/b/gcsfs-testing/o/2014-01-01.csv?generation=1518819001158434&alt=media\",\n
-        \"crc32c\": \"yR1u0w==\",\n \"etag\": \"CKKWq9i5q9kCEAE=\"\n}\n"}
-=======
-    body: {string: "{\n \"kind\": \"storage#object\",\n \"id\": \"gcsfs-testing/2014-01-01.csv/1518819757323282\",\n
-        \"selfLink\": \"https://www.googleapis.com/storage/v1/b/gcsfs-testing/o/2014-01-01.csv\",\n
-        \"name\": \"2014-01-01.csv\",\n \"bucket\": \"gcsfs-testing\",\n \"generation\":
-        \"1518819757323282\",\n \"metageneration\": \"1\",\n \"timeCreated\": \"2018-02-16T22:22:37.312Z\",\n
-        \"updated\": \"2018-02-16T22:22:37.312Z\",\n \"storageClass\": \"MULTI_REGIONAL\",\n
-        \"timeStorageClassUpdated\": \"2018-02-16T22:22:37.312Z\",\n \"size\": \"51\",\n
-        \"md5Hash\": \"Auycd2AT7x5m8G1W0NXcuA==\",\n \"mediaLink\": \"https://www.googleapis.com/download/storage/v1/b/gcsfs-testing/o/2014-01-01.csv?generation=1518819757323282&alt=media\",\n
-        \"crc32c\": \"yR1u0w==\",\n \"etag\": \"CJLo88C8q9kCEAE=\"\n}\n"}
->>>>>>> 2129f8c8
-    headers:
-      Cache-Control: ['no-cache, no-store, max-age=0, must-revalidate']
-      Content-Length: ['720']
-      Content-Type: [application/json; charset=UTF-8]
-<<<<<<< HEAD
-      ETag: [CKKWq9i5q9kCEAE=]
-=======
-      ETag: [CJLo88C8q9kCEAE=]
->>>>>>> 2129f8c8
+      ETag: [CLu20Nu+q9kCEAE=]
       Pragma: [no-cache]
       Server: [UploadServer]
       Vary: [Origin, X-Origin]
@@ -361,79 +311,104 @@
     method: POST
     uri: https://www.googleapis.com/upload/storage/v1/b/gcsfs-testing/o?name=2014-01-02.csv&uploadType=media
   response:
-<<<<<<< HEAD
-    body: {string: "{\n \"kind\": \"storage#object\",\n \"id\": \"gcsfs-testing/2014-01-02.csv/1518819001314988\",\n
+    body: {string: "{\n \"kind\": \"storage#object\",\n \"id\": \"gcsfs-testing/2014-01-02.csv/1518820350378359\",\n
         \"selfLink\": \"https://www.googleapis.com/storage/v1/b/gcsfs-testing/o/2014-01-02.csv\",\n
         \"name\": \"2014-01-02.csv\",\n \"bucket\": \"gcsfs-testing\",\n \"generation\":
-        \"1518819001314988\",\n \"metageneration\": \"1\",\n \"timeCreated\": \"2018-02-16T22:10:01.304Z\",\n
-        \"updated\": \"2018-02-16T22:10:01.304Z\",\n \"storageClass\": \"MULTI_REGIONAL\",\n
-        \"timeStorageClassUpdated\": \"2018-02-16T22:10:01.304Z\",\n \"size\": \"15\",\n
-        \"md5Hash\": \"cGwL6TebGKiJzgyNBJNb6Q==\",\n \"mediaLink\": \"https://www.googleapis.com/download/storage/v1/b/gcsfs-testing/o/2014-01-02.csv?generation=1518819001314988&alt=media\",\n
-        \"crc32c\": \"Mpt4QQ==\",\n \"etag\": \"CKzdtNi5q9kCEAE=\"\n}\n"}
-=======
-    body: {string: "{\n \"kind\": \"storage#object\",\n \"id\": \"gcsfs-testing/2014-01-03.csv/1518819757772676\",\n
-        \"selfLink\": \"https://www.googleapis.com/storage/v1/b/gcsfs-testing/o/2014-01-03.csv\",\n
-        \"name\": \"2014-01-03.csv\",\n \"bucket\": \"gcsfs-testing\",\n \"generation\":
-        \"1518819757772676\",\n \"metageneration\": \"1\",\n \"timeCreated\": \"2018-02-16T22:22:37.733Z\",\n
-        \"updated\": \"2018-02-16T22:22:37.733Z\",\n \"storageClass\": \"MULTI_REGIONAL\",\n
-        \"timeStorageClassUpdated\": \"2018-02-16T22:22:37.733Z\",\n \"size\": \"52\",\n
-        \"md5Hash\": \"9keZXdUu0YtMynECFSOiMg==\",\n \"mediaLink\": \"https://www.googleapis.com/download/storage/v1/b/gcsfs-testing/o/2014-01-03.csv?generation=1518819757772676&alt=media\",\n
-        \"crc32c\": \"x/fq7w==\",\n \"etag\": \"CISfj8G8q9kCEAE=\"\n}\n"}
->>>>>>> 2129f8c8
+        \"1518820350378359\",\n \"metageneration\": \"1\",\n \"timeCreated\": \"2018-02-16T22:32:30.368Z\",\n
+        \"updated\": \"2018-02-16T22:32:30.368Z\",\n \"storageClass\": \"MULTI_REGIONAL\",\n
+        \"timeStorageClassUpdated\": \"2018-02-16T22:32:30.368Z\",\n \"size\": \"15\",\n
+        \"md5Hash\": \"cGwL6TebGKiJzgyNBJNb6Q==\",\n \"mediaLink\": \"https://www.googleapis.com/download/storage/v1/b/gcsfs-testing/o/2014-01-02.csv?generation=1518820350378359&alt=media\",\n
+        \"crc32c\": \"Mpt4QQ==\",\n \"etag\": \"CPeC2du+q9kCEAE=\"\n}\n"}
     headers:
       Cache-Control: ['no-cache, no-store, max-age=0, must-revalidate']
       Content-Length: ['720']
       Content-Type: [application/json; charset=UTF-8]
-<<<<<<< HEAD
-      ETag: [CKzdtNi5q9kCEAE=]
-=======
-      ETag: [CISfj8G8q9kCEAE=]
->>>>>>> 2129f8c8
-      Pragma: [no-cache]
-      Server: [UploadServer]
-      Vary: [Origin, X-Origin]
-    status: {code: 200, message: OK}
-- request:
-    body: 'name,amount,id
+      ETag: [CPeC2du+q9kCEAE=]
+      Pragma: [no-cache]
+      Server: [UploadServer]
+      Vary: [Origin, X-Origin]
+    status: {code: 200, message: OK}
+- request:
+    body: 'hello
 
 '
     headers:
       Accept: ['*/*']
       Accept-Encoding: ['gzip, deflate']
       Connection: [keep-alive]
-      Content-Length: ['15']
+      Content-Length: ['6']
     method: POST
-    uri: https://www.googleapis.com/upload/storage/v1/b/gcsfs-testing/o?name=2014-01-02.csv&uploadType=media
-  response:
-<<<<<<< HEAD
-    body: {string: "{\n \"kind\": \"storage#object\",\n \"id\": \"gcsfs-testing/nested/nested2/file2/1518819001574116\",\n
+    uri: https://www.googleapis.com/upload/storage/v1/b/gcsfs-testing/o?name=nested%2Fnested2%2Ffile1&uploadType=media
+  response:
+    body: {string: "{\n \"kind\": \"storage#object\",\n \"id\": \"gcsfs-testing/nested/nested2/file1/1518820350668065\",\n
+        \"selfLink\": \"https://www.googleapis.com/storage/v1/b/gcsfs-testing/o/nested%2Fnested2%2Ffile1\",\n
+        \"name\": \"nested/nested2/file1\",\n \"bucket\": \"gcsfs-testing\",\n \"generation\":
+        \"1518820350668065\",\n \"metageneration\": \"1\",\n \"timeCreated\": \"2018-02-16T22:32:30.630Z\",\n
+        \"updated\": \"2018-02-16T22:32:30.630Z\",\n \"storageClass\": \"MULTI_REGIONAL\",\n
+        \"timeStorageClassUpdated\": \"2018-02-16T22:32:30.630Z\",\n \"size\": \"6\",\n
+        \"md5Hash\": \"sZRqySSS0jR8YjW00mERhA==\",\n \"mediaLink\": \"https://www.googleapis.com/download/storage/v1/b/gcsfs-testing/o/nested%2Fnested2%2Ffile1?generation=1518820350668065&alt=media\",\n
+        \"crc32c\": \"NT3Yvg==\",\n \"etag\": \"CKHa6tu+q9kCEAE=\"\n}\n"}
+    headers:
+      Cache-Control: ['no-cache, no-store, max-age=0, must-revalidate']
+      Content-Length: ['751']
+      Content-Type: [application/json; charset=UTF-8]
+      ETag: [CKHa6tu+q9kCEAE=]
+      Pragma: [no-cache]
+      Server: [UploadServer]
+      Vary: [Origin, X-Origin]
+    status: {code: 200, message: OK}
+- request:
+    body: 'hello
+
+'
+    headers:
+      Accept: ['*/*']
+      Accept-Encoding: ['gzip, deflate']
+      Connection: [keep-alive]
+      Content-Length: ['6']
+    method: POST
+    uri: https://www.googleapis.com/upload/storage/v1/b/gcsfs-testing/o?name=nested%2Ffile1&uploadType=media
+  response:
+    body: {string: "{\n \"kind\": \"storage#object\",\n \"id\": \"gcsfs-testing/nested/file1/1518820350810600\",\n
+        \"selfLink\": \"https://www.googleapis.com/storage/v1/b/gcsfs-testing/o/nested%2Ffile1\",\n
+        \"name\": \"nested/file1\",\n \"bucket\": \"gcsfs-testing\",\n \"generation\":
+        \"1518820350810600\",\n \"metageneration\": \"1\",\n \"timeCreated\": \"2018-02-16T22:32:30.800Z\",\n
+        \"updated\": \"2018-02-16T22:32:30.800Z\",\n \"storageClass\": \"MULTI_REGIONAL\",\n
+        \"timeStorageClassUpdated\": \"2018-02-16T22:32:30.800Z\",\n \"size\": \"6\",\n
+        \"md5Hash\": \"sZRqySSS0jR8YjW00mERhA==\",\n \"mediaLink\": \"https://www.googleapis.com/download/storage/v1/b/gcsfs-testing/o/nested%2Ffile1?generation=1518820350810600&alt=media\",\n
+        \"crc32c\": \"NT3Yvg==\",\n \"etag\": \"COiz89u+q9kCEAE=\"\n}\n"}
+    headers:
+      Cache-Control: ['no-cache, no-store, max-age=0, must-revalidate']
+      Content-Length: ['715']
+      Content-Type: [application/json; charset=UTF-8]
+      ETag: [COiz89u+q9kCEAE=]
+      Pragma: [no-cache]
+      Server: [UploadServer]
+      Vary: [Origin, X-Origin]
+    status: {code: 200, message: OK}
+- request:
+    body: world
+    headers:
+      Accept: ['*/*']
+      Accept-Encoding: ['gzip, deflate']
+      Connection: [keep-alive]
+      Content-Length: ['5']
+    method: POST
+    uri: https://www.googleapis.com/upload/storage/v1/b/gcsfs-testing/o?name=nested%2Fnested2%2Ffile2&uploadType=media
+  response:
+    body: {string: "{\n \"kind\": \"storage#object\",\n \"id\": \"gcsfs-testing/nested/nested2/file2/1518820351068205\",\n
         \"selfLink\": \"https://www.googleapis.com/storage/v1/b/gcsfs-testing/o/nested%2Fnested2%2Ffile2\",\n
         \"name\": \"nested/nested2/file2\",\n \"bucket\": \"gcsfs-testing\",\n \"generation\":
-        \"1518819001574116\",\n \"metageneration\": \"1\",\n \"timeCreated\": \"2018-02-16T22:10:01.563Z\",\n
-        \"updated\": \"2018-02-16T22:10:01.563Z\",\n \"storageClass\": \"MULTI_REGIONAL\",\n
-        \"timeStorageClassUpdated\": \"2018-02-16T22:10:01.563Z\",\n \"size\": \"5\",\n
-        \"md5Hash\": \"fXkwN6B2AYZXSwKC8vQ15w==\",\n \"mediaLink\": \"https://www.googleapis.com/download/storage/v1/b/gcsfs-testing/o/nested%2Fnested2%2Ffile2?generation=1518819001574116&alt=media\",\n
-        \"crc32c\": \"MaqBTg==\",\n \"etag\": \"COTFxNi5q9kCEAE=\"\n}\n"}
+        \"1518820351068205\",\n \"metageneration\": \"1\",\n \"timeCreated\": \"2018-02-16T22:32:31.057Z\",\n
+        \"updated\": \"2018-02-16T22:32:31.057Z\",\n \"storageClass\": \"MULTI_REGIONAL\",\n
+        \"timeStorageClassUpdated\": \"2018-02-16T22:32:31.057Z\",\n \"size\": \"5\",\n
+        \"md5Hash\": \"fXkwN6B2AYZXSwKC8vQ15w==\",\n \"mediaLink\": \"https://www.googleapis.com/download/storage/v1/b/gcsfs-testing/o/nested%2Fnested2%2Ffile2?generation=1518820351068205&alt=media\",\n
+        \"crc32c\": \"MaqBTg==\",\n \"etag\": \"CK2Qg9y+q9kCEAE=\"\n}\n"}
     headers:
       Cache-Control: ['no-cache, no-store, max-age=0, must-revalidate']
       Content-Length: ['751']
       Content-Type: [application/json; charset=UTF-8]
-      ETag: [COTFxNi5q9kCEAE=]
-=======
-    body: {string: "{\n \"kind\": \"storage#object\",\n \"id\": \"gcsfs-testing/2014-01-02.csv/1518819757924043\",\n
-        \"selfLink\": \"https://www.googleapis.com/storage/v1/b/gcsfs-testing/o/2014-01-02.csv\",\n
-        \"name\": \"2014-01-02.csv\",\n \"bucket\": \"gcsfs-testing\",\n \"generation\":
-        \"1518819757924043\",\n \"metageneration\": \"1\",\n \"timeCreated\": \"2018-02-16T22:22:37.913Z\",\n
-        \"updated\": \"2018-02-16T22:22:37.913Z\",\n \"storageClass\": \"MULTI_REGIONAL\",\n
-        \"timeStorageClassUpdated\": \"2018-02-16T22:22:37.913Z\",\n \"size\": \"15\",\n
-        \"md5Hash\": \"cGwL6TebGKiJzgyNBJNb6Q==\",\n \"mediaLink\": \"https://www.googleapis.com/download/storage/v1/b/gcsfs-testing/o/2014-01-02.csv?generation=1518819757924043&alt=media\",\n
-        \"crc32c\": \"Mpt4QQ==\",\n \"etag\": \"CMu9mMG8q9kCEAE=\"\n}\n"}
-    headers:
-      Cache-Control: ['no-cache, no-store, max-age=0, must-revalidate']
-      Content-Length: ['720']
-      Content-Type: [application/json; charset=UTF-8]
-      ETag: [CMu9mMG8q9kCEAE=]
->>>>>>> 2129f8c8
+      ETag: [CK2Qg9y+q9kCEAE=]
       Pragma: [no-cache]
       Server: [UploadServer]
       Vary: [Origin, X-Origin]
@@ -448,150 +423,19 @@
     method: POST
     uri: https://www.googleapis.com/upload/storage/v1/b/gcsfs-testing/o?name=nested%2Ffile2&uploadType=media
   response:
-<<<<<<< HEAD
-    body: {string: "{\n \"kind\": \"storage#object\",\n \"id\": \"gcsfs-testing/nested/file2/1518819001751645\",\n
+    body: {string: "{\n \"kind\": \"storage#object\",\n \"id\": \"gcsfs-testing/nested/file2/1518820351209079\",\n
         \"selfLink\": \"https://www.googleapis.com/storage/v1/b/gcsfs-testing/o/nested%2Ffile2\",\n
         \"name\": \"nested/file2\",\n \"bucket\": \"gcsfs-testing\",\n \"generation\":
-        \"1518819001751645\",\n \"metageneration\": \"1\",\n \"timeCreated\": \"2018-02-16T22:10:01.712Z\",\n
-        \"updated\": \"2018-02-16T22:10:01.712Z\",\n \"storageClass\": \"MULTI_REGIONAL\",\n
-        \"timeStorageClassUpdated\": \"2018-02-16T22:10:01.712Z\",\n \"size\": \"5\",\n
-        \"md5Hash\": \"fXkwN6B2AYZXSwKC8vQ15w==\",\n \"mediaLink\": \"https://www.googleapis.com/download/storage/v1/b/gcsfs-testing/o/nested%2Ffile2?generation=1518819001751645&alt=media\",\n
-        \"crc32c\": \"MaqBTg==\",\n \"etag\": \"CN2wz9i5q9kCEAE=\"\n}\n"}
+        \"1518820351209079\",\n \"metageneration\": \"1\",\n \"timeCreated\": \"2018-02-16T22:32:31.198Z\",\n
+        \"updated\": \"2018-02-16T22:32:31.198Z\",\n \"storageClass\": \"MULTI_REGIONAL\",\n
+        \"timeStorageClassUpdated\": \"2018-02-16T22:32:31.198Z\",\n \"size\": \"5\",\n
+        \"md5Hash\": \"fXkwN6B2AYZXSwKC8vQ15w==\",\n \"mediaLink\": \"https://www.googleapis.com/download/storage/v1/b/gcsfs-testing/o/nested%2Ffile2?generation=1518820351209079&alt=media\",\n
+        \"crc32c\": \"MaqBTg==\",\n \"etag\": \"CPfci9y+q9kCEAE=\"\n}\n"}
     headers:
       Cache-Control: ['no-cache, no-store, max-age=0, must-revalidate']
       Content-Length: ['715']
       Content-Type: [application/json; charset=UTF-8]
-      ETag: [CN2wz9i5q9kCEAE=]
-=======
-    body: {string: "{\n \"kind\": \"storage#object\",\n \"id\": \"gcsfs-testing/nested/file2/1518819758081289\",\n
-        \"selfLink\": \"https://www.googleapis.com/storage/v1/b/gcsfs-testing/o/nested%2Ffile2\",\n
-        \"name\": \"nested/file2\",\n \"bucket\": \"gcsfs-testing\",\n \"generation\":
-        \"1518819758081289\",\n \"metageneration\": \"1\",\n \"timeCreated\": \"2018-02-16T22:22:38.071Z\",\n
-        \"updated\": \"2018-02-16T22:22:38.071Z\",\n \"storageClass\": \"MULTI_REGIONAL\",\n
-        \"timeStorageClassUpdated\": \"2018-02-16T22:22:38.071Z\",\n \"size\": \"5\",\n
-        \"md5Hash\": \"fXkwN6B2AYZXSwKC8vQ15w==\",\n \"mediaLink\": \"https://www.googleapis.com/download/storage/v1/b/gcsfs-testing/o/nested%2Ffile2?generation=1518819758081289&alt=media\",\n
-        \"crc32c\": \"MaqBTg==\",\n \"etag\": \"CImKosG8q9kCEAE=\"\n}\n"}
-    headers:
-      Cache-Control: ['no-cache, no-store, max-age=0, must-revalidate']
-      Content-Length: ['715']
-      Content-Type: [application/json; charset=UTF-8]
-      ETag: [CImKosG8q9kCEAE=]
-      Pragma: [no-cache]
-      Server: [UploadServer]
-      Vary: [Origin, X-Origin]
-    status: {code: 200, message: OK}
-- request:
-    body: world
-    headers:
-      Accept: ['*/*']
-      Accept-Encoding: ['gzip, deflate']
-      Connection: [keep-alive]
-      Content-Length: ['5']
-    method: POST
-    uri: https://www.googleapis.com/upload/storage/v1/b/gcsfs-testing/o?name=nested%2Fnested2%2Ffile2&uploadType=media
-  response:
-    body: {string: "{\n \"kind\": \"storage#object\",\n \"id\": \"gcsfs-testing/nested/nested2/file2/1518819758220416\",\n
-        \"selfLink\": \"https://www.googleapis.com/storage/v1/b/gcsfs-testing/o/nested%2Fnested2%2Ffile2\",\n
-        \"name\": \"nested/nested2/file2\",\n \"bucket\": \"gcsfs-testing\",\n \"generation\":
-        \"1518819758220416\",\n \"metageneration\": \"1\",\n \"timeCreated\": \"2018-02-16T22:22:38.210Z\",\n
-        \"updated\": \"2018-02-16T22:22:38.210Z\",\n \"storageClass\": \"MULTI_REGIONAL\",\n
-        \"timeStorageClassUpdated\": \"2018-02-16T22:22:38.210Z\",\n \"size\": \"5\",\n
-        \"md5Hash\": \"fXkwN6B2AYZXSwKC8vQ15w==\",\n \"mediaLink\": \"https://www.googleapis.com/download/storage/v1/b/gcsfs-testing/o/nested%2Fnested2%2Ffile2?generation=1518819758220416&alt=media\",\n
-        \"crc32c\": \"MaqBTg==\",\n \"etag\": \"CIDJqsG8q9kCEAE=\"\n}\n"}
-    headers:
-      Cache-Control: ['no-cache, no-store, max-age=0, must-revalidate']
-      Content-Length: ['751']
-      Content-Type: [application/json; charset=UTF-8]
-      ETag: [CIDJqsG8q9kCEAE=]
->>>>>>> 2129f8c8
-      Pragma: [no-cache]
-      Server: [UploadServer]
-      Vary: [Origin, X-Origin]
-    status: {code: 200, message: OK}
-- request:
-    body: 'hello
-
-'
-    headers:
-      Accept: ['*/*']
-      Accept-Encoding: ['gzip, deflate']
-      Connection: [keep-alive]
-      Content-Length: ['6']
-    method: POST
-    uri: https://www.googleapis.com/upload/storage/v1/b/gcsfs-testing/o?name=nested%2Ffile1&uploadType=media
-  response:
-<<<<<<< HEAD
-    body: {string: "{\n \"kind\": \"storage#object\",\n \"id\": \"gcsfs-testing/nested/file1/1518819002075340\",\n
-        \"selfLink\": \"https://www.googleapis.com/storage/v1/b/gcsfs-testing/o/nested%2Ffile1\",\n
-        \"name\": \"nested/file1\",\n \"bucket\": \"gcsfs-testing\",\n \"generation\":
-        \"1518819002075340\",\n \"metageneration\": \"1\",\n \"timeCreated\": \"2018-02-16T22:10:02.035Z\",\n
-        \"updated\": \"2018-02-16T22:10:02.035Z\",\n \"storageClass\": \"MULTI_REGIONAL\",\n
-        \"timeStorageClassUpdated\": \"2018-02-16T22:10:02.035Z\",\n \"size\": \"6\",\n
-        \"md5Hash\": \"sZRqySSS0jR8YjW00mERhA==\",\n \"mediaLink\": \"https://www.googleapis.com/download/storage/v1/b/gcsfs-testing/o/nested%2Ffile1?generation=1518819002075340&alt=media\",\n
-        \"crc32c\": \"NT3Yvg==\",\n \"etag\": \"CMyR49i5q9kCEAE=\"\n}\n"}
-=======
-    body: {string: "{\n \"kind\": \"storage#object\",\n \"id\": \"gcsfs-testing/nested/file1/1518819758377291\",\n
-        \"selfLink\": \"https://www.googleapis.com/storage/v1/b/gcsfs-testing/o/nested%2Ffile1\",\n
-        \"name\": \"nested/file1\",\n \"bucket\": \"gcsfs-testing\",\n \"generation\":
-        \"1518819758377291\",\n \"metageneration\": \"1\",\n \"timeCreated\": \"2018-02-16T22:22:38.366Z\",\n
-        \"updated\": \"2018-02-16T22:22:38.366Z\",\n \"storageClass\": \"MULTI_REGIONAL\",\n
-        \"timeStorageClassUpdated\": \"2018-02-16T22:22:38.366Z\",\n \"size\": \"6\",\n
-        \"md5Hash\": \"sZRqySSS0jR8YjW00mERhA==\",\n \"mediaLink\": \"https://www.googleapis.com/download/storage/v1/b/gcsfs-testing/o/nested%2Ffile1?generation=1518819758377291&alt=media\",\n
-        \"crc32c\": \"NT3Yvg==\",\n \"etag\": \"CMuStMG8q9kCEAE=\"\n}\n"}
->>>>>>> 2129f8c8
-    headers:
-      Cache-Control: ['no-cache, no-store, max-age=0, must-revalidate']
-      Content-Length: ['715']
-      Content-Type: [application/json; charset=UTF-8]
-<<<<<<< HEAD
-      ETag: [CMyR49i5q9kCEAE=]
-=======
-      ETag: [CMuStMG8q9kCEAE=]
->>>>>>> 2129f8c8
-      Pragma: [no-cache]
-      Server: [UploadServer]
-      Vary: [Origin, X-Origin]
-    status: {code: 200, message: OK}
-- request:
-    body: 'hello
-
-'
-    headers:
-      Accept: ['*/*']
-      Accept-Encoding: ['gzip, deflate']
-      Connection: [keep-alive]
-      Content-Length: ['6']
-    method: POST
-    uri: https://www.googleapis.com/upload/storage/v1/b/gcsfs-testing/o?name=nested%2Fnested2%2Ffile1&uploadType=media
-  response:
-<<<<<<< HEAD
-    body: {string: "{\n \"kind\": \"storage#object\",\n \"id\": \"gcsfs-testing/nested/nested2/file1/1518819002326118\",\n
-        \"selfLink\": \"https://www.googleapis.com/storage/v1/b/gcsfs-testing/o/nested%2Fnested2%2Ffile1\",\n
-        \"name\": \"nested/nested2/file1\",\n \"bucket\": \"gcsfs-testing\",\n \"generation\":
-        \"1518819002326118\",\n \"metageneration\": \"1\",\n \"timeCreated\": \"2018-02-16T22:10:02.315Z\",\n
-        \"updated\": \"2018-02-16T22:10:02.315Z\",\n \"storageClass\": \"MULTI_REGIONAL\",\n
-        \"timeStorageClassUpdated\": \"2018-02-16T22:10:02.315Z\",\n \"size\": \"6\",\n
-        \"md5Hash\": \"sZRqySSS0jR8YjW00mERhA==\",\n \"mediaLink\": \"https://www.googleapis.com/download/storage/v1/b/gcsfs-testing/o/nested%2Fnested2%2Ffile1?generation=1518819002326118&alt=media\",\n
-        \"crc32c\": \"NT3Yvg==\",\n \"etag\": \"COa48ti5q9kCEAE=\"\n}\n"}
-=======
-    body: {string: "{\n \"kind\": \"storage#object\",\n \"id\": \"gcsfs-testing/nested/nested2/file1/1518819758638159\",\n
-        \"selfLink\": \"https://www.googleapis.com/storage/v1/b/gcsfs-testing/o/nested%2Fnested2%2Ffile1\",\n
-        \"name\": \"nested/nested2/file1\",\n \"bucket\": \"gcsfs-testing\",\n \"generation\":
-        \"1518819758638159\",\n \"metageneration\": \"1\",\n \"timeCreated\": \"2018-02-16T22:22:38.627Z\",\n
-        \"updated\": \"2018-02-16T22:22:38.627Z\",\n \"storageClass\": \"MULTI_REGIONAL\",\n
-        \"timeStorageClassUpdated\": \"2018-02-16T22:22:38.627Z\",\n \"size\": \"6\",\n
-        \"md5Hash\": \"sZRqySSS0jR8YjW00mERhA==\",\n \"mediaLink\": \"https://www.googleapis.com/download/storage/v1/b/gcsfs-testing/o/nested%2Fnested2%2Ffile1?generation=1518819758638159&alt=media\",\n
-        \"crc32c\": \"NT3Yvg==\",\n \"etag\": \"CM+IxMG8q9kCEAE=\"\n}\n"}
->>>>>>> 2129f8c8
-    headers:
-      Cache-Control: ['no-cache, no-store, max-age=0, must-revalidate']
-      Content-Length: ['751']
-      Content-Type: [application/json; charset=UTF-8]
-<<<<<<< HEAD
-      ETag: [COa48ti5q9kCEAE=]
-=======
-      ETag: [CM+IxMG8q9kCEAE=]
->>>>>>> 2129f8c8
+      ETag: [CPfci9y+q9kCEAE=]
       Pragma: [no-cache]
       Server: [UploadServer]
       Vary: [Origin, X-Origin]
@@ -605,34 +449,19 @@
     method: GET
     uri: https://www.googleapis.com/storage/v1/b/gcsfs-testing/o/test%2Faccounts.2.json
   response:
-<<<<<<< HEAD
-    body: {string: "{\n \"kind\": \"storage#object\",\n \"id\": \"gcsfs-testing/test/accounts.2.json/1518819000660890\",\n
+    body: {string: "{\n \"kind\": \"storage#object\",\n \"id\": \"gcsfs-testing/test/accounts.2.json/1518820349796307\",\n
         \"selfLink\": \"https://www.googleapis.com/storage/v1/b/gcsfs-testing/o/test%2Faccounts.2.json\",\n
         \"name\": \"test/accounts.2.json\",\n \"bucket\": \"gcsfs-testing\",\n \"generation\":
-        \"1518819000660890\",\n \"metageneration\": \"1\",\n \"timeCreated\": \"2018-02-16T22:10:00.621Z\",\n
-        \"updated\": \"2018-02-16T22:10:00.621Z\",\n \"storageClass\": \"MULTI_REGIONAL\",\n
-        \"timeStorageClassUpdated\": \"2018-02-16T22:10:00.621Z\",\n \"size\": \"133\",\n
-        \"md5Hash\": \"bjhC5OCrzKV+8MGMCF2BQA==\",\n \"mediaLink\": \"https://www.googleapis.com/download/storage/v1/b/gcsfs-testing/o/test%2Faccounts.2.json?generation=1518819000660890&alt=media\",\n
-        \"crc32c\": \"Su+F+g==\",\n \"etag\": \"CJrnjNi5q9kCEAE=\"\n}\n"}
-=======
-    body: {string: "{\n \"kind\": \"storage#object\",\n \"id\": \"gcsfs-testing/test/accounts.1.json/1518819756924306\",\n
-        \"selfLink\": \"https://www.googleapis.com/storage/v1/b/gcsfs-testing/o/test%2Faccounts.1.json\",\n
-        \"name\": \"test/accounts.1.json\",\n \"bucket\": \"gcsfs-testing\",\n \"generation\":
-        \"1518819756924306\",\n \"metageneration\": \"1\",\n \"timeCreated\": \"2018-02-16T22:22:36.913Z\",\n
-        \"updated\": \"2018-02-16T22:22:36.913Z\",\n \"storageClass\": \"MULTI_REGIONAL\",\n
-        \"timeStorageClassUpdated\": \"2018-02-16T22:22:36.913Z\",\n \"size\": \"133\",\n
-        \"md5Hash\": \"xK7pmJz/Oj5HGIyfQpYTig==\",\n \"mediaLink\": \"https://www.googleapis.com/download/storage/v1/b/gcsfs-testing/o/test%2Faccounts.1.json?generation=1518819756924306&alt=media\",\n
-        \"crc32c\": \"6wJAgQ==\",\n \"etag\": \"CJK728C8q9kCEAE=\"\n}\n"}
->>>>>>> 2129f8c8
+        \"1518820349796307\",\n \"metageneration\": \"1\",\n \"timeCreated\": \"2018-02-16T22:32:29.786Z\",\n
+        \"updated\": \"2018-02-16T22:32:29.786Z\",\n \"storageClass\": \"MULTI_REGIONAL\",\n
+        \"timeStorageClassUpdated\": \"2018-02-16T22:32:29.786Z\",\n \"size\": \"133\",\n
+        \"md5Hash\": \"bjhC5OCrzKV+8MGMCF2BQA==\",\n \"mediaLink\": \"https://www.googleapis.com/download/storage/v1/b/gcsfs-testing/o/test%2Faccounts.2.json?generation=1518820349796307&alt=media\",\n
+        \"crc32c\": \"Su+F+g==\",\n \"etag\": \"CNO/tdu+q9kCEAE=\"\n}\n"}
     headers:
       Cache-Control: ['no-cache, no-store, max-age=0, must-revalidate']
       Content-Length: ['749']
       Content-Type: [application/json; charset=UTF-8]
-<<<<<<< HEAD
-      ETag: [CJrnjNi5q9kCEAE=]
-=======
-      ETag: [CJK728C8q9kCEAE=]
->>>>>>> 2129f8c8
+      ETag: [CNO/tdu+q9kCEAE=]
       Pragma: [no-cache]
       Server: [UploadServer]
       Vary: [Origin, X-Origin]
@@ -645,11 +474,7 @@
       Connection: [keep-alive]
       Range: [bytes=0-5242880]
     method: GET
-<<<<<<< HEAD
-    uri: https://www.googleapis.com/download/storage/v1/b/gcsfs-testing/o/test%2Faccounts.2.json?alt=media&generation=1518819000660890
-=======
-    uri: https://www.googleapis.com/download/storage/v1/b/gcsfs-testing/o/test%2Faccounts.1.json?alt=media&generation=1518819756924306
->>>>>>> 2129f8c8
+    uri: https://www.googleapis.com/download/storage/v1/b/gcsfs-testing/o/test%2Faccounts.2.json?alt=media&generation=1518820349796307
   response:
     body: {string: '{"amount": 500, "name": "Alice"}
 
@@ -666,21 +491,12 @@
       Content-Length: ['133']
       Content-Range: [bytes 0-132/133]
       Content-Type: [application/octet-stream]
-<<<<<<< HEAD
-      ETag: [CJrnjNi5q9kCEAE=]
-      Pragma: [no-cache]
-      Server: [UploadServer]
-      Vary: [Origin, X-Origin]
-      X-Goog-Generation: ['1518819000660890']
+      ETag: [CNO/tdu+q9kCEAE=]
+      Pragma: [no-cache]
+      Server: [UploadServer]
+      Vary: [Origin, X-Origin]
+      X-Goog-Generation: ['1518820349796307']
       X-Goog-Hash: [crc32c=Su+F+g==]
-=======
-      ETag: [CJK728C8q9kCEAE=]
-      Pragma: [no-cache]
-      Server: [UploadServer]
-      Vary: [Origin, X-Origin]
-      X-Goog-Generation: ['1518819756924306']
-      X-Goog-Hash: [crc32c=6wJAgQ==]
->>>>>>> 2129f8c8
       X-Goog-Metageneration: ['1']
       X-Goog-Storage-Class: [MULTI_REGIONAL]
     status: {code: 206, message: Partial Content}
@@ -693,34 +509,19 @@
     method: GET
     uri: https://www.googleapis.com/storage/v1/b/gcsfs-testing/o/test%2Faccounts.1.json
   response:
-<<<<<<< HEAD
-    body: {string: "{\n \"kind\": \"storage#object\",\n \"id\": \"gcsfs-testing/test/accounts.1.json/1518819000841784\",\n
+    body: {string: "{\n \"kind\": \"storage#object\",\n \"id\": \"gcsfs-testing/test/accounts.1.json/1518820349947729\",\n
         \"selfLink\": \"https://www.googleapis.com/storage/v1/b/gcsfs-testing/o/test%2Faccounts.1.json\",\n
         \"name\": \"test/accounts.1.json\",\n \"bucket\": \"gcsfs-testing\",\n \"generation\":
-        \"1518819000841784\",\n \"metageneration\": \"1\",\n \"timeCreated\": \"2018-02-16T22:10:00.803Z\",\n
-        \"updated\": \"2018-02-16T22:10:00.803Z\",\n \"storageClass\": \"MULTI_REGIONAL\",\n
-        \"timeStorageClassUpdated\": \"2018-02-16T22:10:00.803Z\",\n \"size\": \"133\",\n
-        \"md5Hash\": \"xK7pmJz/Oj5HGIyfQpYTig==\",\n \"mediaLink\": \"https://www.googleapis.com/download/storage/v1/b/gcsfs-testing/o/test%2Faccounts.1.json?generation=1518819000841784&alt=media\",\n
-        \"crc32c\": \"6wJAgQ==\",\n \"etag\": \"CLjsl9i5q9kCEAE=\"\n}\n"}
-=======
-    body: {string: "{\n \"kind\": \"storage#object\",\n \"id\": \"gcsfs-testing/test/accounts.2.json/1518819757182177\",\n
-        \"selfLink\": \"https://www.googleapis.com/storage/v1/b/gcsfs-testing/o/test%2Faccounts.2.json\",\n
-        \"name\": \"test/accounts.2.json\",\n \"bucket\": \"gcsfs-testing\",\n \"generation\":
-        \"1518819757182177\",\n \"metageneration\": \"1\",\n \"timeCreated\": \"2018-02-16T22:22:37.171Z\",\n
-        \"updated\": \"2018-02-16T22:22:37.171Z\",\n \"storageClass\": \"MULTI_REGIONAL\",\n
-        \"timeStorageClassUpdated\": \"2018-02-16T22:22:37.171Z\",\n \"size\": \"133\",\n
-        \"md5Hash\": \"bjhC5OCrzKV+8MGMCF2BQA==\",\n \"mediaLink\": \"https://www.googleapis.com/download/storage/v1/b/gcsfs-testing/o/test%2Faccounts.2.json?generation=1518819757182177&alt=media\",\n
-        \"crc32c\": \"Su+F+g==\",\n \"etag\": \"COGZ68C8q9kCEAE=\"\n}\n"}
->>>>>>> 2129f8c8
+        \"1518820349947729\",\n \"metageneration\": \"1\",\n \"timeCreated\": \"2018-02-16T22:32:29.937Z\",\n
+        \"updated\": \"2018-02-16T22:32:29.937Z\",\n \"storageClass\": \"MULTI_REGIONAL\",\n
+        \"timeStorageClassUpdated\": \"2018-02-16T22:32:29.937Z\",\n \"size\": \"133\",\n
+        \"md5Hash\": \"xK7pmJz/Oj5HGIyfQpYTig==\",\n \"mediaLink\": \"https://www.googleapis.com/download/storage/v1/b/gcsfs-testing/o/test%2Faccounts.1.json?generation=1518820349947729&alt=media\",\n
+        \"crc32c\": \"6wJAgQ==\",\n \"etag\": \"CNHevtu+q9kCEAE=\"\n}\n"}
     headers:
       Cache-Control: ['no-cache, no-store, max-age=0, must-revalidate']
       Content-Length: ['749']
       Content-Type: [application/json; charset=UTF-8]
-<<<<<<< HEAD
-      ETag: [CLjsl9i5q9kCEAE=]
-=======
-      ETag: [COGZ68C8q9kCEAE=]
->>>>>>> 2129f8c8
+      ETag: [CNHevtu+q9kCEAE=]
       Pragma: [no-cache]
       Server: [UploadServer]
       Vary: [Origin, X-Origin]
@@ -733,11 +534,7 @@
       Connection: [keep-alive]
       Range: [bytes=0-5242880]
     method: GET
-<<<<<<< HEAD
-    uri: https://www.googleapis.com/download/storage/v1/b/gcsfs-testing/o/test%2Faccounts.1.json?alt=media&generation=1518819000841784
-=======
-    uri: https://www.googleapis.com/download/storage/v1/b/gcsfs-testing/o/test%2Faccounts.2.json?alt=media&generation=1518819757182177
->>>>>>> 2129f8c8
+    uri: https://www.googleapis.com/download/storage/v1/b/gcsfs-testing/o/test%2Faccounts.1.json?alt=media&generation=1518820349947729
   response:
     body: {string: '{"amount": 100, "name": "Alice"}
 
@@ -754,21 +551,12 @@
       Content-Length: ['133']
       Content-Range: [bytes 0-132/133]
       Content-Type: [application/octet-stream]
-<<<<<<< HEAD
-      ETag: [CLjsl9i5q9kCEAE=]
-      Pragma: [no-cache]
-      Server: [UploadServer]
-      Vary: [Origin, X-Origin]
-      X-Goog-Generation: ['1518819000841784']
+      ETag: [CNHevtu+q9kCEAE=]
+      Pragma: [no-cache]
+      Server: [UploadServer]
+      Vary: [Origin, X-Origin]
+      X-Goog-Generation: ['1518820349947729']
       X-Goog-Hash: [crc32c=6wJAgQ==]
-=======
-      ETag: [COGZ68C8q9kCEAE=]
-      Pragma: [no-cache]
-      Server: [UploadServer]
-      Vary: [Origin, X-Origin]
-      X-Goog-Generation: ['1518819757182177']
-      X-Goog-Hash: [crc32c=Su+F+g==]
->>>>>>> 2129f8c8
       X-Goog-Metageneration: ['1']
       X-Goog-Storage-Class: [MULTI_REGIONAL]
     status: {code: 206, message: Partial Content}
@@ -779,38 +567,21 @@
       Accept-Encoding: ['gzip, deflate']
       Connection: [keep-alive]
     method: GET
-<<<<<<< HEAD
-    uri: https://www.googleapis.com/storage/v1/b/gcsfs-testing/o/2014-01-03.csv
-  response:
-    body: {string: "{\n \"kind\": \"storage#object\",\n \"id\": \"gcsfs-testing/2014-01-03.csv/1518819001011390\",\n
-        \"selfLink\": \"https://www.googleapis.com/storage/v1/b/gcsfs-testing/o/2014-01-03.csv\",\n
-        \"name\": \"2014-01-03.csv\",\n \"bucket\": \"gcsfs-testing\",\n \"generation\":
-        \"1518819001011390\",\n \"metageneration\": \"1\",\n \"timeCreated\": \"2018-02-16T22:10:00.973Z\",\n
-        \"updated\": \"2018-02-16T22:10:00.973Z\",\n \"storageClass\": \"MULTI_REGIONAL\",\n
-        \"timeStorageClassUpdated\": \"2018-02-16T22:10:00.973Z\",\n \"size\": \"52\",\n
-        \"md5Hash\": \"9keZXdUu0YtMynECFSOiMg==\",\n \"mediaLink\": \"https://www.googleapis.com/download/storage/v1/b/gcsfs-testing/o/2014-01-03.csv?generation=1518819001011390&alt=media\",\n
-        \"crc32c\": \"x/fq7w==\",\n \"etag\": \"CL6Zoti5q9kCEAE=\"\n}\n"}
-=======
     uri: https://www.googleapis.com/storage/v1/b/gcsfs-testing/o/2014-01-01.csv
   response:
-    body: {string: "{\n \"kind\": \"storage#object\",\n \"id\": \"gcsfs-testing/2014-01-01.csv/1518819757323282\",\n
+    body: {string: "{\n \"kind\": \"storage#object\",\n \"id\": \"gcsfs-testing/2014-01-01.csv/1518820350094429\",\n
         \"selfLink\": \"https://www.googleapis.com/storage/v1/b/gcsfs-testing/o/2014-01-01.csv\",\n
         \"name\": \"2014-01-01.csv\",\n \"bucket\": \"gcsfs-testing\",\n \"generation\":
-        \"1518819757323282\",\n \"metageneration\": \"1\",\n \"timeCreated\": \"2018-02-16T22:22:37.312Z\",\n
-        \"updated\": \"2018-02-16T22:22:37.312Z\",\n \"storageClass\": \"MULTI_REGIONAL\",\n
-        \"timeStorageClassUpdated\": \"2018-02-16T22:22:37.312Z\",\n \"size\": \"51\",\n
-        \"md5Hash\": \"Auycd2AT7x5m8G1W0NXcuA==\",\n \"mediaLink\": \"https://www.googleapis.com/download/storage/v1/b/gcsfs-testing/o/2014-01-01.csv?generation=1518819757323282&alt=media\",\n
-        \"crc32c\": \"yR1u0w==\",\n \"etag\": \"CJLo88C8q9kCEAE=\"\n}\n"}
->>>>>>> 2129f8c8
+        \"1518820350094429\",\n \"metageneration\": \"1\",\n \"timeCreated\": \"2018-02-16T22:32:30.083Z\",\n
+        \"updated\": \"2018-02-16T22:32:30.083Z\",\n \"storageClass\": \"MULTI_REGIONAL\",\n
+        \"timeStorageClassUpdated\": \"2018-02-16T22:32:30.083Z\",\n \"size\": \"51\",\n
+        \"md5Hash\": \"Auycd2AT7x5m8G1W0NXcuA==\",\n \"mediaLink\": \"https://www.googleapis.com/download/storage/v1/b/gcsfs-testing/o/2014-01-01.csv?generation=1518820350094429&alt=media\",\n
+        \"crc32c\": \"yR1u0w==\",\n \"etag\": \"CN3Yx9u+q9kCEAE=\"\n}\n"}
     headers:
       Cache-Control: ['no-cache, no-store, max-age=0, must-revalidate']
       Content-Length: ['720']
       Content-Type: [application/json; charset=UTF-8]
-<<<<<<< HEAD
-      ETag: [CL6Zoti5q9kCEAE=]
-=======
-      ETag: [CJLo88C8q9kCEAE=]
->>>>>>> 2129f8c8
+      ETag: [CN3Yx9u+q9kCEAE=]
       Pragma: [no-cache]
       Server: [UploadServer]
       Vary: [Origin, X-Origin]
@@ -823,53 +594,29 @@
       Connection: [keep-alive]
       Range: [bytes=0-5242880]
     method: GET
-<<<<<<< HEAD
-    uri: https://www.googleapis.com/download/storage/v1/b/gcsfs-testing/o/2014-01-03.csv?alt=media&generation=1518819001011390
+    uri: https://www.googleapis.com/download/storage/v1/b/gcsfs-testing/o/2014-01-01.csv?alt=media&generation=1518820350094429
   response:
     body: {string: 'name,amount,id
 
-        Dennis,400,4
-
-        Edith,500,5
-
-        Frank,600,6
-=======
-    uri: https://www.googleapis.com/download/storage/v1/b/gcsfs-testing/o/2014-01-01.csv?alt=media&generation=1518819757323282
-  response:
-    body: {string: 'name,amount,id
-
         Alice,100,1
 
         Bob,200,2
 
         Charlie,300,3
->>>>>>> 2129f8c8
 
 '}
     headers:
       Cache-Control: ['no-cache, no-store, max-age=0, must-revalidate']
       Content-Disposition: [attachment]
-<<<<<<< HEAD
-      Content-Length: ['52']
-      Content-Range: [bytes 0-51/52]
-      Content-Type: [application/octet-stream]
-      ETag: [CL6Zoti5q9kCEAE=]
-      Pragma: [no-cache]
-      Server: [UploadServer]
-      Vary: [Origin, X-Origin]
-      X-Goog-Generation: ['1518819001011390']
-      X-Goog-Hash: [crc32c=x/fq7w==]
-=======
       Content-Length: ['51']
       Content-Range: [bytes 0-50/51]
       Content-Type: [application/octet-stream]
-      ETag: [CJLo88C8q9kCEAE=]
-      Pragma: [no-cache]
-      Server: [UploadServer]
-      Vary: [Origin, X-Origin]
-      X-Goog-Generation: ['1518819757323282']
+      ETag: [CN3Yx9u+q9kCEAE=]
+      Pragma: [no-cache]
+      Server: [UploadServer]
+      Vary: [Origin, X-Origin]
+      X-Goog-Generation: ['1518820350094429']
       X-Goog-Hash: [crc32c=yR1u0w==]
->>>>>>> 2129f8c8
       X-Goog-Metageneration: ['1']
       X-Goog-Storage-Class: [MULTI_REGIONAL]
     status: {code: 206, message: Partial Content}
@@ -882,34 +629,19 @@
     method: GET
     uri: https://www.googleapis.com/storage/v1/b/gcsfs-testing/o/2014-01-03.csv
   response:
-<<<<<<< HEAD
-    body: {string: "{\n \"kind\": \"storage#object\",\n \"id\": \"gcsfs-testing/2014-01-01.csv/1518819001158434\",\n
-        \"selfLink\": \"https://www.googleapis.com/storage/v1/b/gcsfs-testing/o/2014-01-01.csv\",\n
-        \"name\": \"2014-01-01.csv\",\n \"bucket\": \"gcsfs-testing\",\n \"generation\":
-        \"1518819001158434\",\n \"metageneration\": \"1\",\n \"timeCreated\": \"2018-02-16T22:10:01.148Z\",\n
-        \"updated\": \"2018-02-16T22:10:01.148Z\",\n \"storageClass\": \"MULTI_REGIONAL\",\n
-        \"timeStorageClassUpdated\": \"2018-02-16T22:10:01.148Z\",\n \"size\": \"51\",\n
-        \"md5Hash\": \"Auycd2AT7x5m8G1W0NXcuA==\",\n \"mediaLink\": \"https://www.googleapis.com/download/storage/v1/b/gcsfs-testing/o/2014-01-01.csv?generation=1518819001158434&alt=media\",\n
-        \"crc32c\": \"yR1u0w==\",\n \"etag\": \"CKKWq9i5q9kCEAE=\"\n}\n"}
-=======
-    body: {string: "{\n \"kind\": \"storage#object\",\n \"id\": \"gcsfs-testing/2014-01-03.csv/1518819757772676\",\n
+    body: {string: "{\n \"kind\": \"storage#object\",\n \"id\": \"gcsfs-testing/2014-01-03.csv/1518820350237499\",\n
         \"selfLink\": \"https://www.googleapis.com/storage/v1/b/gcsfs-testing/o/2014-01-03.csv\",\n
         \"name\": \"2014-01-03.csv\",\n \"bucket\": \"gcsfs-testing\",\n \"generation\":
-        \"1518819757772676\",\n \"metageneration\": \"1\",\n \"timeCreated\": \"2018-02-16T22:22:37.733Z\",\n
-        \"updated\": \"2018-02-16T22:22:37.733Z\",\n \"storageClass\": \"MULTI_REGIONAL\",\n
-        \"timeStorageClassUpdated\": \"2018-02-16T22:22:37.733Z\",\n \"size\": \"52\",\n
-        \"md5Hash\": \"9keZXdUu0YtMynECFSOiMg==\",\n \"mediaLink\": \"https://www.googleapis.com/download/storage/v1/b/gcsfs-testing/o/2014-01-03.csv?generation=1518819757772676&alt=media\",\n
-        \"crc32c\": \"x/fq7w==\",\n \"etag\": \"CISfj8G8q9kCEAE=\"\n}\n"}
->>>>>>> 2129f8c8
+        \"1518820350237499\",\n \"metageneration\": \"1\",\n \"timeCreated\": \"2018-02-16T22:32:30.226Z\",\n
+        \"updated\": \"2018-02-16T22:32:30.226Z\",\n \"storageClass\": \"MULTI_REGIONAL\",\n
+        \"timeStorageClassUpdated\": \"2018-02-16T22:32:30.226Z\",\n \"size\": \"52\",\n
+        \"md5Hash\": \"9keZXdUu0YtMynECFSOiMg==\",\n \"mediaLink\": \"https://www.googleapis.com/download/storage/v1/b/gcsfs-testing/o/2014-01-03.csv?generation=1518820350237499&alt=media\",\n
+        \"crc32c\": \"x/fq7w==\",\n \"etag\": \"CLu20Nu+q9kCEAE=\"\n}\n"}
     headers:
       Cache-Control: ['no-cache, no-store, max-age=0, must-revalidate']
       Content-Length: ['720']
       Content-Type: [application/json; charset=UTF-8]
-<<<<<<< HEAD
-      ETag: [CKKWq9i5q9kCEAE=]
-=======
-      ETag: [CISfj8G8q9kCEAE=]
->>>>>>> 2129f8c8
+      ETag: [CLu20Nu+q9kCEAE=]
       Pragma: [no-cache]
       Server: [UploadServer]
       Vary: [Origin, X-Origin]
@@ -922,11 +654,7 @@
       Connection: [keep-alive]
       Range: [bytes=0-5242880]
     method: GET
-<<<<<<< HEAD
-    uri: https://www.googleapis.com/download/storage/v1/b/gcsfs-testing/o/2014-01-01.csv?alt=media&generation=1518819001158434
-=======
-    uri: https://www.googleapis.com/download/storage/v1/b/gcsfs-testing/o/2014-01-03.csv?alt=media&generation=1518819757772676
->>>>>>> 2129f8c8
+    uri: https://www.googleapis.com/download/storage/v1/b/gcsfs-testing/o/2014-01-03.csv?alt=media&generation=1518820350237499
   response:
     body: {string: 'name,amount,id
 
@@ -943,21 +671,12 @@
       Content-Length: ['52']
       Content-Range: [bytes 0-51/52]
       Content-Type: [application/octet-stream]
-<<<<<<< HEAD
-      ETag: [CKKWq9i5q9kCEAE=]
-      Pragma: [no-cache]
-      Server: [UploadServer]
-      Vary: [Origin, X-Origin]
-      X-Goog-Generation: ['1518819001158434']
-      X-Goog-Hash: [crc32c=yR1u0w==]
-=======
-      ETag: [CISfj8G8q9kCEAE=]
-      Pragma: [no-cache]
-      Server: [UploadServer]
-      Vary: [Origin, X-Origin]
-      X-Goog-Generation: ['1518819757772676']
+      ETag: [CLu20Nu+q9kCEAE=]
+      Pragma: [no-cache]
+      Server: [UploadServer]
+      Vary: [Origin, X-Origin]
+      X-Goog-Generation: ['1518820350237499']
       X-Goog-Hash: [crc32c=x/fq7w==]
->>>>>>> 2129f8c8
       X-Goog-Metageneration: ['1']
       X-Goog-Storage-Class: [MULTI_REGIONAL]
     status: {code: 206, message: Partial Content}
@@ -970,34 +689,19 @@
     method: GET
     uri: https://www.googleapis.com/storage/v1/b/gcsfs-testing/o/2014-01-02.csv
   response:
-<<<<<<< HEAD
-    body: {string: "{\n \"kind\": \"storage#object\",\n \"id\": \"gcsfs-testing/2014-01-02.csv/1518819001314988\",\n
+    body: {string: "{\n \"kind\": \"storage#object\",\n \"id\": \"gcsfs-testing/2014-01-02.csv/1518820350378359\",\n
         \"selfLink\": \"https://www.googleapis.com/storage/v1/b/gcsfs-testing/o/2014-01-02.csv\",\n
         \"name\": \"2014-01-02.csv\",\n \"bucket\": \"gcsfs-testing\",\n \"generation\":
-        \"1518819001314988\",\n \"metageneration\": \"1\",\n \"timeCreated\": \"2018-02-16T22:10:01.304Z\",\n
-        \"updated\": \"2018-02-16T22:10:01.304Z\",\n \"storageClass\": \"MULTI_REGIONAL\",\n
-        \"timeStorageClassUpdated\": \"2018-02-16T22:10:01.304Z\",\n \"size\": \"15\",\n
-        \"md5Hash\": \"cGwL6TebGKiJzgyNBJNb6Q==\",\n \"mediaLink\": \"https://www.googleapis.com/download/storage/v1/b/gcsfs-testing/o/2014-01-02.csv?generation=1518819001314988&alt=media\",\n
-        \"crc32c\": \"Mpt4QQ==\",\n \"etag\": \"CKzdtNi5q9kCEAE=\"\n}\n"}
-=======
-    body: {string: "{\n \"kind\": \"storage#object\",\n \"id\": \"gcsfs-testing/2014-01-02.csv/1518819757924043\",\n
-        \"selfLink\": \"https://www.googleapis.com/storage/v1/b/gcsfs-testing/o/2014-01-02.csv\",\n
-        \"name\": \"2014-01-02.csv\",\n \"bucket\": \"gcsfs-testing\",\n \"generation\":
-        \"1518819757924043\",\n \"metageneration\": \"1\",\n \"timeCreated\": \"2018-02-16T22:22:37.913Z\",\n
-        \"updated\": \"2018-02-16T22:22:37.913Z\",\n \"storageClass\": \"MULTI_REGIONAL\",\n
-        \"timeStorageClassUpdated\": \"2018-02-16T22:22:37.913Z\",\n \"size\": \"15\",\n
-        \"md5Hash\": \"cGwL6TebGKiJzgyNBJNb6Q==\",\n \"mediaLink\": \"https://www.googleapis.com/download/storage/v1/b/gcsfs-testing/o/2014-01-02.csv?generation=1518819757924043&alt=media\",\n
-        \"crc32c\": \"Mpt4QQ==\",\n \"etag\": \"CMu9mMG8q9kCEAE=\"\n}\n"}
->>>>>>> 2129f8c8
+        \"1518820350378359\",\n \"metageneration\": \"1\",\n \"timeCreated\": \"2018-02-16T22:32:30.368Z\",\n
+        \"updated\": \"2018-02-16T22:32:30.368Z\",\n \"storageClass\": \"MULTI_REGIONAL\",\n
+        \"timeStorageClassUpdated\": \"2018-02-16T22:32:30.368Z\",\n \"size\": \"15\",\n
+        \"md5Hash\": \"cGwL6TebGKiJzgyNBJNb6Q==\",\n \"mediaLink\": \"https://www.googleapis.com/download/storage/v1/b/gcsfs-testing/o/2014-01-02.csv?generation=1518820350378359&alt=media\",\n
+        \"crc32c\": \"Mpt4QQ==\",\n \"etag\": \"CPeC2du+q9kCEAE=\"\n}\n"}
     headers:
       Cache-Control: ['no-cache, no-store, max-age=0, must-revalidate']
       Content-Length: ['720']
       Content-Type: [application/json; charset=UTF-8]
-<<<<<<< HEAD
-      ETag: [CKzdtNi5q9kCEAE=]
-=======
-      ETag: [CMu9mMG8q9kCEAE=]
->>>>>>> 2129f8c8
+      ETag: [CPeC2du+q9kCEAE=]
       Pragma: [no-cache]
       Server: [UploadServer]
       Vary: [Origin, X-Origin]
@@ -1010,11 +714,7 @@
       Connection: [keep-alive]
       Range: [bytes=0-5242880]
     method: GET
-<<<<<<< HEAD
-    uri: https://www.googleapis.com/download/storage/v1/b/gcsfs-testing/o/2014-01-02.csv?alt=media&generation=1518819001314988
-=======
-    uri: https://www.googleapis.com/download/storage/v1/b/gcsfs-testing/o/2014-01-02.csv?alt=media&generation=1518819757924043
->>>>>>> 2129f8c8
+    uri: https://www.googleapis.com/download/storage/v1/b/gcsfs-testing/o/2014-01-02.csv?alt=media&generation=1518820350378359
   response:
     body: {string: 'name,amount,id
 
@@ -1025,19 +725,11 @@
       Content-Length: ['15']
       Content-Range: [bytes 0-14/15]
       Content-Type: [application/octet-stream]
-<<<<<<< HEAD
-      ETag: [CKzdtNi5q9kCEAE=]
-      Pragma: [no-cache]
-      Server: [UploadServer]
-      Vary: [Origin, X-Origin]
-      X-Goog-Generation: ['1518819001314988']
-=======
-      ETag: [CMu9mMG8q9kCEAE=]
-      Pragma: [no-cache]
-      Server: [UploadServer]
-      Vary: [Origin, X-Origin]
-      X-Goog-Generation: ['1518819757924043']
->>>>>>> 2129f8c8
+      ETag: [CPeC2du+q9kCEAE=]
+      Pragma: [no-cache]
+      Server: [UploadServer]
+      Vary: [Origin, X-Origin]
+      X-Goog-Generation: ['1518820350378359']
       X-Goog-Hash: [crc32c=Mpt4QQ==]
       X-Goog-Metageneration: ['1']
       X-Goog-Storage-Class: [MULTI_REGIONAL]
@@ -1049,37 +741,129 @@
       Accept-Encoding: ['gzip, deflate']
       Connection: [keep-alive]
     method: GET
-    uri: https://www.googleapis.com/storage/v1/b/gcsfs-testing/o/nested%2Ffile2
-  response:
-<<<<<<< HEAD
-    body: {string: "{\n \"kind\": \"storage#object\",\n \"id\": \"gcsfs-testing/nested/nested2/file2/1518819001574116\",\n
+    uri: https://www.googleapis.com/storage/v1/b/gcsfs-testing/o/nested%2Fnested2%2Ffile1
+  response:
+    body: {string: "{\n \"kind\": \"storage#object\",\n \"id\": \"gcsfs-testing/nested/nested2/file1/1518820350668065\",\n
+        \"selfLink\": \"https://www.googleapis.com/storage/v1/b/gcsfs-testing/o/nested%2Fnested2%2Ffile1\",\n
+        \"name\": \"nested/nested2/file1\",\n \"bucket\": \"gcsfs-testing\",\n \"generation\":
+        \"1518820350668065\",\n \"metageneration\": \"1\",\n \"timeCreated\": \"2018-02-16T22:32:30.630Z\",\n
+        \"updated\": \"2018-02-16T22:32:30.630Z\",\n \"storageClass\": \"MULTI_REGIONAL\",\n
+        \"timeStorageClassUpdated\": \"2018-02-16T22:32:30.630Z\",\n \"size\": \"6\",\n
+        \"md5Hash\": \"sZRqySSS0jR8YjW00mERhA==\",\n \"mediaLink\": \"https://www.googleapis.com/download/storage/v1/b/gcsfs-testing/o/nested%2Fnested2%2Ffile1?generation=1518820350668065&alt=media\",\n
+        \"crc32c\": \"NT3Yvg==\",\n \"etag\": \"CKHa6tu+q9kCEAE=\"\n}\n"}
+    headers:
+      Cache-Control: ['no-cache, no-store, max-age=0, must-revalidate']
+      Content-Length: ['751']
+      Content-Type: [application/json; charset=UTF-8]
+      ETag: [CKHa6tu+q9kCEAE=]
+      Pragma: [no-cache]
+      Server: [UploadServer]
+      Vary: [Origin, X-Origin]
+    status: {code: 200, message: OK}
+- request:
+    body: null
+    headers:
+      Accept: ['*/*']
+      Accept-Encoding: ['gzip, deflate']
+      Connection: [keep-alive]
+      Range: [bytes=0-5242880]
+    method: GET
+    uri: https://www.googleapis.com/download/storage/v1/b/gcsfs-testing/o/nested%2Fnested2%2Ffile1?alt=media&generation=1518820350668065
+  response:
+    body: {string: 'hello
+
+'}
+    headers:
+      Cache-Control: ['no-cache, no-store, max-age=0, must-revalidate']
+      Content-Disposition: [attachment]
+      Content-Length: ['6']
+      Content-Range: [bytes 0-5/6]
+      Content-Type: [application/octet-stream]
+      ETag: [CKHa6tu+q9kCEAE=]
+      Pragma: [no-cache]
+      Server: [UploadServer]
+      Vary: [Origin, X-Origin]
+      X-Goog-Generation: ['1518820350668065']
+      X-Goog-Hash: [crc32c=NT3Yvg==]
+      X-Goog-Metageneration: ['1']
+      X-Goog-Storage-Class: [MULTI_REGIONAL]
+    status: {code: 206, message: Partial Content}
+- request:
+    body: null
+    headers:
+      Accept: ['*/*']
+      Accept-Encoding: ['gzip, deflate']
+      Connection: [keep-alive]
+    method: GET
+    uri: https://www.googleapis.com/storage/v1/b/gcsfs-testing/o/nested%2Ffile1
+  response:
+    body: {string: "{\n \"kind\": \"storage#object\",\n \"id\": \"gcsfs-testing/nested/file1/1518820350810600\",\n
+        \"selfLink\": \"https://www.googleapis.com/storage/v1/b/gcsfs-testing/o/nested%2Ffile1\",\n
+        \"name\": \"nested/file1\",\n \"bucket\": \"gcsfs-testing\",\n \"generation\":
+        \"1518820350810600\",\n \"metageneration\": \"1\",\n \"timeCreated\": \"2018-02-16T22:32:30.800Z\",\n
+        \"updated\": \"2018-02-16T22:32:30.800Z\",\n \"storageClass\": \"MULTI_REGIONAL\",\n
+        \"timeStorageClassUpdated\": \"2018-02-16T22:32:30.800Z\",\n \"size\": \"6\",\n
+        \"md5Hash\": \"sZRqySSS0jR8YjW00mERhA==\",\n \"mediaLink\": \"https://www.googleapis.com/download/storage/v1/b/gcsfs-testing/o/nested%2Ffile1?generation=1518820350810600&alt=media\",\n
+        \"crc32c\": \"NT3Yvg==\",\n \"etag\": \"COiz89u+q9kCEAE=\"\n}\n"}
+    headers:
+      Cache-Control: ['no-cache, no-store, max-age=0, must-revalidate']
+      Content-Length: ['715']
+      Content-Type: [application/json; charset=UTF-8]
+      ETag: [COiz89u+q9kCEAE=]
+      Pragma: [no-cache]
+      Server: [UploadServer]
+      Vary: [Origin, X-Origin]
+    status: {code: 200, message: OK}
+- request:
+    body: null
+    headers:
+      Accept: ['*/*']
+      Accept-Encoding: ['gzip, deflate']
+      Connection: [keep-alive]
+      Range: [bytes=0-5242880]
+    method: GET
+    uri: https://www.googleapis.com/download/storage/v1/b/gcsfs-testing/o/nested%2Ffile1?alt=media&generation=1518820350810600
+  response:
+    body: {string: 'hello
+
+'}
+    headers:
+      Cache-Control: ['no-cache, no-store, max-age=0, must-revalidate']
+      Content-Disposition: [attachment]
+      Content-Length: ['6']
+      Content-Range: [bytes 0-5/6]
+      Content-Type: [application/octet-stream]
+      ETag: [COiz89u+q9kCEAE=]
+      Pragma: [no-cache]
+      Server: [UploadServer]
+      Vary: [Origin, X-Origin]
+      X-Goog-Generation: ['1518820350810600']
+      X-Goog-Hash: [crc32c=NT3Yvg==]
+      X-Goog-Metageneration: ['1']
+      X-Goog-Storage-Class: [MULTI_REGIONAL]
+    status: {code: 206, message: Partial Content}
+- request:
+    body: null
+    headers:
+      Accept: ['*/*']
+      Accept-Encoding: ['gzip, deflate']
+      Connection: [keep-alive]
+    method: GET
+    uri: https://www.googleapis.com/storage/v1/b/gcsfs-testing/o/nested%2Fnested2%2Ffile2
+  response:
+    body: {string: "{\n \"kind\": \"storage#object\",\n \"id\": \"gcsfs-testing/nested/nested2/file2/1518820351068205\",\n
         \"selfLink\": \"https://www.googleapis.com/storage/v1/b/gcsfs-testing/o/nested%2Fnested2%2Ffile2\",\n
         \"name\": \"nested/nested2/file2\",\n \"bucket\": \"gcsfs-testing\",\n \"generation\":
-        \"1518819001574116\",\n \"metageneration\": \"1\",\n \"timeCreated\": \"2018-02-16T22:10:01.563Z\",\n
-        \"updated\": \"2018-02-16T22:10:01.563Z\",\n \"storageClass\": \"MULTI_REGIONAL\",\n
-        \"timeStorageClassUpdated\": \"2018-02-16T22:10:01.563Z\",\n \"size\": \"5\",\n
-        \"md5Hash\": \"fXkwN6B2AYZXSwKC8vQ15w==\",\n \"mediaLink\": \"https://www.googleapis.com/download/storage/v1/b/gcsfs-testing/o/nested%2Fnested2%2Ffile2?generation=1518819001574116&alt=media\",\n
-        \"crc32c\": \"MaqBTg==\",\n \"etag\": \"COTFxNi5q9kCEAE=\"\n}\n"}
+        \"1518820351068205\",\n \"metageneration\": \"1\",\n \"timeCreated\": \"2018-02-16T22:32:31.057Z\",\n
+        \"updated\": \"2018-02-16T22:32:31.057Z\",\n \"storageClass\": \"MULTI_REGIONAL\",\n
+        \"timeStorageClassUpdated\": \"2018-02-16T22:32:31.057Z\",\n \"size\": \"5\",\n
+        \"md5Hash\": \"fXkwN6B2AYZXSwKC8vQ15w==\",\n \"mediaLink\": \"https://www.googleapis.com/download/storage/v1/b/gcsfs-testing/o/nested%2Fnested2%2Ffile2?generation=1518820351068205&alt=media\",\n
+        \"crc32c\": \"MaqBTg==\",\n \"etag\": \"CK2Qg9y+q9kCEAE=\"\n}\n"}
     headers:
       Cache-Control: ['no-cache, no-store, max-age=0, must-revalidate']
       Content-Length: ['751']
       Content-Type: [application/json; charset=UTF-8]
-      ETag: [COTFxNi5q9kCEAE=]
-=======
-    body: {string: "{\n \"kind\": \"storage#object\",\n \"id\": \"gcsfs-testing/nested/file2/1518819758081289\",\n
-        \"selfLink\": \"https://www.googleapis.com/storage/v1/b/gcsfs-testing/o/nested%2Ffile2\",\n
-        \"name\": \"nested/file2\",\n \"bucket\": \"gcsfs-testing\",\n \"generation\":
-        \"1518819758081289\",\n \"metageneration\": \"1\",\n \"timeCreated\": \"2018-02-16T22:22:38.071Z\",\n
-        \"updated\": \"2018-02-16T22:22:38.071Z\",\n \"storageClass\": \"MULTI_REGIONAL\",\n
-        \"timeStorageClassUpdated\": \"2018-02-16T22:22:38.071Z\",\n \"size\": \"5\",\n
-        \"md5Hash\": \"fXkwN6B2AYZXSwKC8vQ15w==\",\n \"mediaLink\": \"https://www.googleapis.com/download/storage/v1/b/gcsfs-testing/o/nested%2Ffile2?generation=1518819758081289&alt=media\",\n
-        \"crc32c\": \"MaqBTg==\",\n \"etag\": \"CImKosG8q9kCEAE=\"\n}\n"}
-    headers:
-      Cache-Control: ['no-cache, no-store, max-age=0, must-revalidate']
-      Content-Length: ['715']
-      Content-Type: [application/json; charset=UTF-8]
-      ETag: [CImKosG8q9kCEAE=]
->>>>>>> 2129f8c8
+      ETag: [CK2Qg9y+q9kCEAE=]
       Pragma: [no-cache]
       Server: [UploadServer]
       Vary: [Origin, X-Origin]
@@ -1092,11 +876,7 @@
       Connection: [keep-alive]
       Range: [bytes=0-5242880]
     method: GET
-<<<<<<< HEAD
-    uri: https://www.googleapis.com/download/storage/v1/b/gcsfs-testing/o/nested%2Fnested2%2Ffile2?alt=media&generation=1518819001574116
-=======
-    uri: https://www.googleapis.com/download/storage/v1/b/gcsfs-testing/o/nested%2Ffile2?alt=media&generation=1518819758081289
->>>>>>> 2129f8c8
+    uri: https://www.googleapis.com/download/storage/v1/b/gcsfs-testing/o/nested%2Fnested2%2Ffile2?alt=media&generation=1518820351068205
   response:
     body: {string: world}
     headers:
@@ -1105,19 +885,11 @@
       Content-Length: ['5']
       Content-Range: [bytes 0-4/5]
       Content-Type: [application/octet-stream]
-<<<<<<< HEAD
-      ETag: [COTFxNi5q9kCEAE=]
-      Pragma: [no-cache]
-      Server: [UploadServer]
-      Vary: [Origin, X-Origin]
-      X-Goog-Generation: ['1518819001574116']
-=======
-      ETag: [CImKosG8q9kCEAE=]
-      Pragma: [no-cache]
-      Server: [UploadServer]
-      Vary: [Origin, X-Origin]
-      X-Goog-Generation: ['1518819758081289']
->>>>>>> 2129f8c8
+      ETag: [CK2Qg9y+q9kCEAE=]
+      Pragma: [no-cache]
+      Server: [UploadServer]
+      Vary: [Origin, X-Origin]
+      X-Goog-Generation: ['1518820351068205']
       X-Goog-Hash: [crc32c=MaqBTg==]
       X-Goog-Metageneration: ['1']
       X-Goog-Storage-Class: [MULTI_REGIONAL]
@@ -1129,37 +901,21 @@
       Accept-Encoding: ['gzip, deflate']
       Connection: [keep-alive]
     method: GET
-    uri: https://www.googleapis.com/storage/v1/b/gcsfs-testing/o/nested%2Fnested2%2Ffile2
-  response:
-<<<<<<< HEAD
-    body: {string: "{\n \"kind\": \"storage#object\",\n \"id\": \"gcsfs-testing/nested/file2/1518819001751645\",\n
+    uri: https://www.googleapis.com/storage/v1/b/gcsfs-testing/o/nested%2Ffile2
+  response:
+    body: {string: "{\n \"kind\": \"storage#object\",\n \"id\": \"gcsfs-testing/nested/file2/1518820351209079\",\n
         \"selfLink\": \"https://www.googleapis.com/storage/v1/b/gcsfs-testing/o/nested%2Ffile2\",\n
         \"name\": \"nested/file2\",\n \"bucket\": \"gcsfs-testing\",\n \"generation\":
-        \"1518819001751645\",\n \"metageneration\": \"1\",\n \"timeCreated\": \"2018-02-16T22:10:01.712Z\",\n
-        \"updated\": \"2018-02-16T22:10:01.712Z\",\n \"storageClass\": \"MULTI_REGIONAL\",\n
-        \"timeStorageClassUpdated\": \"2018-02-16T22:10:01.712Z\",\n \"size\": \"5\",\n
-        \"md5Hash\": \"fXkwN6B2AYZXSwKC8vQ15w==\",\n \"mediaLink\": \"https://www.googleapis.com/download/storage/v1/b/gcsfs-testing/o/nested%2Ffile2?generation=1518819001751645&alt=media\",\n
-        \"crc32c\": \"MaqBTg==\",\n \"etag\": \"CN2wz9i5q9kCEAE=\"\n}\n"}
+        \"1518820351209079\",\n \"metageneration\": \"1\",\n \"timeCreated\": \"2018-02-16T22:32:31.198Z\",\n
+        \"updated\": \"2018-02-16T22:32:31.198Z\",\n \"storageClass\": \"MULTI_REGIONAL\",\n
+        \"timeStorageClassUpdated\": \"2018-02-16T22:32:31.198Z\",\n \"size\": \"5\",\n
+        \"md5Hash\": \"fXkwN6B2AYZXSwKC8vQ15w==\",\n \"mediaLink\": \"https://www.googleapis.com/download/storage/v1/b/gcsfs-testing/o/nested%2Ffile2?generation=1518820351209079&alt=media\",\n
+        \"crc32c\": \"MaqBTg==\",\n \"etag\": \"CPfci9y+q9kCEAE=\"\n}\n"}
     headers:
       Cache-Control: ['no-cache, no-store, max-age=0, must-revalidate']
       Content-Length: ['715']
       Content-Type: [application/json; charset=UTF-8]
-      ETag: [CN2wz9i5q9kCEAE=]
-=======
-    body: {string: "{\n \"kind\": \"storage#object\",\n \"id\": \"gcsfs-testing/nested/nested2/file2/1518819758220416\",\n
-        \"selfLink\": \"https://www.googleapis.com/storage/v1/b/gcsfs-testing/o/nested%2Fnested2%2Ffile2\",\n
-        \"name\": \"nested/nested2/file2\",\n \"bucket\": \"gcsfs-testing\",\n \"generation\":
-        \"1518819758220416\",\n \"metageneration\": \"1\",\n \"timeCreated\": \"2018-02-16T22:22:38.210Z\",\n
-        \"updated\": \"2018-02-16T22:22:38.210Z\",\n \"storageClass\": \"MULTI_REGIONAL\",\n
-        \"timeStorageClassUpdated\": \"2018-02-16T22:22:38.210Z\",\n \"size\": \"5\",\n
-        \"md5Hash\": \"fXkwN6B2AYZXSwKC8vQ15w==\",\n \"mediaLink\": \"https://www.googleapis.com/download/storage/v1/b/gcsfs-testing/o/nested%2Fnested2%2Ffile2?generation=1518819758220416&alt=media\",\n
-        \"crc32c\": \"MaqBTg==\",\n \"etag\": \"CIDJqsG8q9kCEAE=\"\n}\n"}
-    headers:
-      Cache-Control: ['no-cache, no-store, max-age=0, must-revalidate']
-      Content-Length: ['751']
-      Content-Type: [application/json; charset=UTF-8]
-      ETag: [CIDJqsG8q9kCEAE=]
->>>>>>> 2129f8c8
+      ETag: [CPfci9y+q9kCEAE=]
       Pragma: [no-cache]
       Server: [UploadServer]
       Vary: [Origin, X-Origin]
@@ -1172,11 +928,7 @@
       Connection: [keep-alive]
       Range: [bytes=0-5242880]
     method: GET
-<<<<<<< HEAD
-    uri: https://www.googleapis.com/download/storage/v1/b/gcsfs-testing/o/nested%2Ffile2?alt=media&generation=1518819001751645
-=======
-    uri: https://www.googleapis.com/download/storage/v1/b/gcsfs-testing/o/nested%2Fnested2%2Ffile2?alt=media&generation=1518819758220416
->>>>>>> 2129f8c8
+    uri: https://www.googleapis.com/download/storage/v1/b/gcsfs-testing/o/nested%2Ffile2?alt=media&generation=1518820351209079
   response:
     body: {string: world}
     headers:
@@ -1185,19 +937,11 @@
       Content-Length: ['5']
       Content-Range: [bytes 0-4/5]
       Content-Type: [application/octet-stream]
-<<<<<<< HEAD
-      ETag: [CN2wz9i5q9kCEAE=]
-      Pragma: [no-cache]
-      Server: [UploadServer]
-      Vary: [Origin, X-Origin]
-      X-Goog-Generation: ['1518819001751645']
-=======
-      ETag: [CIDJqsG8q9kCEAE=]
-      Pragma: [no-cache]
-      Server: [UploadServer]
-      Vary: [Origin, X-Origin]
-      X-Goog-Generation: ['1518819758220416']
->>>>>>> 2129f8c8
+      ETag: [CPfci9y+q9kCEAE=]
+      Pragma: [no-cache]
+      Server: [UploadServer]
+      Vary: [Origin, X-Origin]
+      X-Goog-Generation: ['1518820351209079']
       X-Goog-Hash: [crc32c=MaqBTg==]
       X-Goog-Metageneration: ['1']
       X-Goog-Storage-Class: [MULTI_REGIONAL]
@@ -1209,339 +953,144 @@
       Accept-Encoding: ['gzip, deflate']
       Connection: [keep-alive]
     method: GET
-    uri: https://www.googleapis.com/storage/v1/b/gcsfs-testing/o/nested%2Ffile1
-  response:
-<<<<<<< HEAD
-    body: {string: "{\n \"kind\": \"storage#object\",\n \"id\": \"gcsfs-testing/nested/file1/1518819002075340\",\n
-        \"selfLink\": \"https://www.googleapis.com/storage/v1/b/gcsfs-testing/o/nested%2Ffile1\",\n
-        \"name\": \"nested/file1\",\n \"bucket\": \"gcsfs-testing\",\n \"generation\":
-        \"1518819002075340\",\n \"metageneration\": \"1\",\n \"timeCreated\": \"2018-02-16T22:10:02.035Z\",\n
-        \"updated\": \"2018-02-16T22:10:02.035Z\",\n \"storageClass\": \"MULTI_REGIONAL\",\n
-        \"timeStorageClassUpdated\": \"2018-02-16T22:10:02.035Z\",\n \"size\": \"6\",\n
-        \"md5Hash\": \"sZRqySSS0jR8YjW00mERhA==\",\n \"mediaLink\": \"https://www.googleapis.com/download/storage/v1/b/gcsfs-testing/o/nested%2Ffile1?generation=1518819002075340&alt=media\",\n
-        \"crc32c\": \"NT3Yvg==\",\n \"etag\": \"CMyR49i5q9kCEAE=\"\n}\n"}
-=======
-    body: {string: "{\n \"kind\": \"storage#object\",\n \"id\": \"gcsfs-testing/nested/file1/1518819758377291\",\n
-        \"selfLink\": \"https://www.googleapis.com/storage/v1/b/gcsfs-testing/o/nested%2Ffile1\",\n
-        \"name\": \"nested/file1\",\n \"bucket\": \"gcsfs-testing\",\n \"generation\":
-        \"1518819758377291\",\n \"metageneration\": \"1\",\n \"timeCreated\": \"2018-02-16T22:22:38.366Z\",\n
-        \"updated\": \"2018-02-16T22:22:38.366Z\",\n \"storageClass\": \"MULTI_REGIONAL\",\n
-        \"timeStorageClassUpdated\": \"2018-02-16T22:22:38.366Z\",\n \"size\": \"6\",\n
-        \"md5Hash\": \"sZRqySSS0jR8YjW00mERhA==\",\n \"mediaLink\": \"https://www.googleapis.com/download/storage/v1/b/gcsfs-testing/o/nested%2Ffile1?generation=1518819758377291&alt=media\",\n
-        \"crc32c\": \"NT3Yvg==\",\n \"etag\": \"CMuStMG8q9kCEAE=\"\n}\n"}
->>>>>>> 2129f8c8
-    headers:
-      Cache-Control: ['no-cache, no-store, max-age=0, must-revalidate']
-      Content-Length: ['715']
-      Content-Type: [application/json; charset=UTF-8]
-<<<<<<< HEAD
-      ETag: [CMyR49i5q9kCEAE=]
-=======
-      ETag: [CMuStMG8q9kCEAE=]
->>>>>>> 2129f8c8
-      Pragma: [no-cache]
-      Server: [UploadServer]
-      Vary: [Origin, X-Origin]
-    status: {code: 200, message: OK}
-- request:
-    body: null
-    headers:
-      Accept: ['*/*']
-      Accept-Encoding: ['gzip, deflate']
-      Connection: [keep-alive]
-      Range: [bytes=0-5242880]
-    method: GET
-<<<<<<< HEAD
-    uri: https://www.googleapis.com/download/storage/v1/b/gcsfs-testing/o/nested%2Ffile1?alt=media&generation=1518819002075340
-=======
-    uri: https://www.googleapis.com/download/storage/v1/b/gcsfs-testing/o/nested%2Ffile1?alt=media&generation=1518819758377291
->>>>>>> 2129f8c8
-  response:
-    body: {string: 'hello
-
-'}
-    headers:
-      Cache-Control: ['no-cache, no-store, max-age=0, must-revalidate']
-      Content-Disposition: [attachment]
-      Content-Length: ['6']
-      Content-Range: [bytes 0-5/6]
-      Content-Type: [application/octet-stream]
-<<<<<<< HEAD
-      ETag: [CMyR49i5q9kCEAE=]
-      Pragma: [no-cache]
-      Server: [UploadServer]
-      Vary: [Origin, X-Origin]
-      X-Goog-Generation: ['1518819002075340']
-=======
-      ETag: [CMuStMG8q9kCEAE=]
-      Pragma: [no-cache]
-      Server: [UploadServer]
-      Vary: [Origin, X-Origin]
-      X-Goog-Generation: ['1518819758377291']
->>>>>>> 2129f8c8
-      X-Goog-Hash: [crc32c=NT3Yvg==]
-      X-Goog-Metageneration: ['1']
-      X-Goog-Storage-Class: [MULTI_REGIONAL]
-    status: {code: 206, message: Partial Content}
-- request:
-    body: null
-    headers:
-      Accept: ['*/*']
-      Accept-Encoding: ['gzip, deflate']
-      Connection: [keep-alive]
-    method: GET
-    uri: https://www.googleapis.com/storage/v1/b/gcsfs-testing/o/nested%2Fnested2%2Ffile1
-  response:
-<<<<<<< HEAD
-    body: {string: "{\n \"kind\": \"storage#object\",\n \"id\": \"gcsfs-testing/nested/nested2/file1/1518819002326118\",\n
-        \"selfLink\": \"https://www.googleapis.com/storage/v1/b/gcsfs-testing/o/nested%2Fnested2%2Ffile1\",\n
-        \"name\": \"nested/nested2/file1\",\n \"bucket\": \"gcsfs-testing\",\n \"generation\":
-        \"1518819002326118\",\n \"metageneration\": \"1\",\n \"timeCreated\": \"2018-02-16T22:10:02.315Z\",\n
-        \"updated\": \"2018-02-16T22:10:02.315Z\",\n \"storageClass\": \"MULTI_REGIONAL\",\n
-        \"timeStorageClassUpdated\": \"2018-02-16T22:10:02.315Z\",\n \"size\": \"6\",\n
-        \"md5Hash\": \"sZRqySSS0jR8YjW00mERhA==\",\n \"mediaLink\": \"https://www.googleapis.com/download/storage/v1/b/gcsfs-testing/o/nested%2Fnested2%2Ffile1?generation=1518819002326118&alt=media\",\n
-        \"crc32c\": \"NT3Yvg==\",\n \"etag\": \"COa48ti5q9kCEAE=\"\n}\n"}
-=======
-    body: {string: "{\n \"kind\": \"storage#object\",\n \"id\": \"gcsfs-testing/nested/nested2/file1/1518819758638159\",\n
-        \"selfLink\": \"https://www.googleapis.com/storage/v1/b/gcsfs-testing/o/nested%2Fnested2%2Ffile1\",\n
-        \"name\": \"nested/nested2/file1\",\n \"bucket\": \"gcsfs-testing\",\n \"generation\":
-        \"1518819758638159\",\n \"metageneration\": \"1\",\n \"timeCreated\": \"2018-02-16T22:22:38.627Z\",\n
-        \"updated\": \"2018-02-16T22:22:38.627Z\",\n \"storageClass\": \"MULTI_REGIONAL\",\n
-        \"timeStorageClassUpdated\": \"2018-02-16T22:22:38.627Z\",\n \"size\": \"6\",\n
-        \"md5Hash\": \"sZRqySSS0jR8YjW00mERhA==\",\n \"mediaLink\": \"https://www.googleapis.com/download/storage/v1/b/gcsfs-testing/o/nested%2Fnested2%2Ffile1?generation=1518819758638159&alt=media\",\n
-        \"crc32c\": \"NT3Yvg==\",\n \"etag\": \"CM+IxMG8q9kCEAE=\"\n}\n"}
->>>>>>> 2129f8c8
-    headers:
-      Cache-Control: ['no-cache, no-store, max-age=0, must-revalidate']
-      Content-Length: ['751']
-      Content-Type: [application/json; charset=UTF-8]
-<<<<<<< HEAD
-      ETag: [COa48ti5q9kCEAE=]
-=======
-      ETag: [CM+IxMG8q9kCEAE=]
->>>>>>> 2129f8c8
-      Pragma: [no-cache]
-      Server: [UploadServer]
-      Vary: [Origin, X-Origin]
-    status: {code: 200, message: OK}
-- request:
-    body: null
-    headers:
-      Accept: ['*/*']
-      Accept-Encoding: ['gzip, deflate']
-      Connection: [keep-alive]
-      Range: [bytes=0-5242880]
-    method: GET
-<<<<<<< HEAD
-    uri: https://www.googleapis.com/download/storage/v1/b/gcsfs-testing/o/nested%2Fnested2%2Ffile1?alt=media&generation=1518819002326118
-=======
-    uri: https://www.googleapis.com/download/storage/v1/b/gcsfs-testing/o/nested%2Fnested2%2Ffile1?alt=media&generation=1518819758638159
->>>>>>> 2129f8c8
-  response:
-    body: {string: 'hello
-
-'}
-    headers:
-      Cache-Control: ['no-cache, no-store, max-age=0, must-revalidate']
-      Content-Disposition: [attachment]
-      Content-Length: ['6']
-      Content-Range: [bytes 0-5/6]
-      Content-Type: [application/octet-stream]
-<<<<<<< HEAD
-      ETag: [COa48ti5q9kCEAE=]
-      Pragma: [no-cache]
-      Server: [UploadServer]
-      Vary: [Origin, X-Origin]
-      X-Goog-Generation: ['1518819002326118']
-=======
-      ETag: [CM+IxMG8q9kCEAE=]
-      Pragma: [no-cache]
-      Server: [UploadServer]
-      Vary: [Origin, X-Origin]
-      X-Goog-Generation: ['1518819758638159']
->>>>>>> 2129f8c8
-      X-Goog-Hash: [crc32c=NT3Yvg==]
-      X-Goog-Metageneration: ['1']
-      X-Goog-Storage-Class: [MULTI_REGIONAL]
-    status: {code: 206, message: Partial Content}
-- request:
-    body: null
-    headers:
-      Accept: ['*/*']
-      Accept-Encoding: ['gzip, deflate']
-      Connection: [keep-alive]
-    method: GET
-    uri: https://www.googleapis.com/storage/v1/b/gcsfs-testing/o/?maxResults=1000
-  response:
-    body: {string: "{\n \"kind\": \"storage#objects\",\n \"items\": [\n  {\n   \"kind\":
-<<<<<<< HEAD
-        \"storage#object\",\n   \"id\": \"gcsfs-testing/2014-01-01.csv/1518819001158434\",\n
-        \  \"selfLink\": \"https://www.googleapis.com/storage/v1/b/gcsfs-testing/o/2014-01-01.csv\",\n
+    uri: https://www.googleapis.com/storage/v1/b/gcsfs-testing/o/?delimiter=%2F
+  response:
+    body: {string: "{\n \"kind\": \"storage#objects\",\n \"prefixes\": [\n  \"nested/\",\n
+        \ \"test/\"\n ],\n \"items\": [\n  {\n   \"kind\": \"storage#object\",\n   \"id\":
+        \"gcsfs-testing/2014-01-01.csv/1518820350094429\",\n   \"selfLink\": \"https://www.googleapis.com/storage/v1/b/gcsfs-testing/o/2014-01-01.csv\",\n
         \  \"name\": \"2014-01-01.csv\",\n   \"bucket\": \"gcsfs-testing\",\n   \"generation\":
-        \"1518819001158434\",\n   \"metageneration\": \"1\",\n   \"timeCreated\":
-        \"2018-02-16T22:10:01.148Z\",\n   \"updated\": \"2018-02-16T22:10:01.148Z\",\n
+        \"1518820350094429\",\n   \"metageneration\": \"1\",\n   \"timeCreated\":
+        \"2018-02-16T22:32:30.083Z\",\n   \"updated\": \"2018-02-16T22:32:30.083Z\",\n
         \  \"storageClass\": \"MULTI_REGIONAL\",\n   \"timeStorageClassUpdated\":
-        \"2018-02-16T22:10:01.148Z\",\n   \"size\": \"51\",\n   \"md5Hash\": \"Auycd2AT7x5m8G1W0NXcuA==\",\n
-        \  \"mediaLink\": \"https://www.googleapis.com/download/storage/v1/b/gcsfs-testing/o/2014-01-01.csv?generation=1518819001158434&alt=media\",\n
-        \  \"crc32c\": \"yR1u0w==\",\n   \"etag\": \"CKKWq9i5q9kCEAE=\"\n  },\n  {\n
-        \  \"kind\": \"storage#object\",\n   \"id\": \"gcsfs-testing/2014-01-02.csv/1518819001314988\",\n
+        \"2018-02-16T22:32:30.083Z\",\n   \"size\": \"51\",\n   \"md5Hash\": \"Auycd2AT7x5m8G1W0NXcuA==\",\n
+        \  \"mediaLink\": \"https://www.googleapis.com/download/storage/v1/b/gcsfs-testing/o/2014-01-01.csv?generation=1518820350094429&alt=media\",\n
+        \  \"crc32c\": \"yR1u0w==\",\n   \"etag\": \"CN3Yx9u+q9kCEAE=\"\n  },\n  {\n
+        \  \"kind\": \"storage#object\",\n   \"id\": \"gcsfs-testing/2014-01-02.csv/1518820350378359\",\n
         \  \"selfLink\": \"https://www.googleapis.com/storage/v1/b/gcsfs-testing/o/2014-01-02.csv\",\n
         \  \"name\": \"2014-01-02.csv\",\n   \"bucket\": \"gcsfs-testing\",\n   \"generation\":
-        \"1518819001314988\",\n   \"metageneration\": \"1\",\n   \"timeCreated\":
-        \"2018-02-16T22:10:01.304Z\",\n   \"updated\": \"2018-02-16T22:10:01.304Z\",\n
+        \"1518820350378359\",\n   \"metageneration\": \"1\",\n   \"timeCreated\":
+        \"2018-02-16T22:32:30.368Z\",\n   \"updated\": \"2018-02-16T22:32:30.368Z\",\n
         \  \"storageClass\": \"MULTI_REGIONAL\",\n   \"timeStorageClassUpdated\":
-        \"2018-02-16T22:10:01.304Z\",\n   \"size\": \"15\",\n   \"md5Hash\": \"cGwL6TebGKiJzgyNBJNb6Q==\",\n
-        \  \"mediaLink\": \"https://www.googleapis.com/download/storage/v1/b/gcsfs-testing/o/2014-01-02.csv?generation=1518819001314988&alt=media\",\n
-        \  \"crc32c\": \"Mpt4QQ==\",\n   \"etag\": \"CKzdtNi5q9kCEAE=\"\n  },\n  {\n
-        \  \"kind\": \"storage#object\",\n   \"id\": \"gcsfs-testing/2014-01-03.csv/1518819001011390\",\n
+        \"2018-02-16T22:32:30.368Z\",\n   \"size\": \"15\",\n   \"md5Hash\": \"cGwL6TebGKiJzgyNBJNb6Q==\",\n
+        \  \"mediaLink\": \"https://www.googleapis.com/download/storage/v1/b/gcsfs-testing/o/2014-01-02.csv?generation=1518820350378359&alt=media\",\n
+        \  \"crc32c\": \"Mpt4QQ==\",\n   \"etag\": \"CPeC2du+q9kCEAE=\"\n  },\n  {\n
+        \  \"kind\": \"storage#object\",\n   \"id\": \"gcsfs-testing/2014-01-03.csv/1518820350237499\",\n
         \  \"selfLink\": \"https://www.googleapis.com/storage/v1/b/gcsfs-testing/o/2014-01-03.csv\",\n
         \  \"name\": \"2014-01-03.csv\",\n   \"bucket\": \"gcsfs-testing\",\n   \"generation\":
-        \"1518819001011390\",\n   \"metageneration\": \"1\",\n   \"timeCreated\":
-        \"2018-02-16T22:10:00.973Z\",\n   \"updated\": \"2018-02-16T22:10:00.973Z\",\n
+        \"1518820350237499\",\n   \"metageneration\": \"1\",\n   \"timeCreated\":
+        \"2018-02-16T22:32:30.226Z\",\n   \"updated\": \"2018-02-16T22:32:30.226Z\",\n
         \  \"storageClass\": \"MULTI_REGIONAL\",\n   \"timeStorageClassUpdated\":
-        \"2018-02-16T22:10:00.973Z\",\n   \"size\": \"52\",\n   \"md5Hash\": \"9keZXdUu0YtMynECFSOiMg==\",\n
-        \  \"mediaLink\": \"https://www.googleapis.com/download/storage/v1/b/gcsfs-testing/o/2014-01-03.csv?generation=1518819001011390&alt=media\",\n
-        \  \"crc32c\": \"x/fq7w==\",\n   \"etag\": \"CL6Zoti5q9kCEAE=\"\n  },\n  {\n
-        \  \"kind\": \"storage#object\",\n   \"id\": \"gcsfs-testing/nested/file1/1518819002075340\",\n
+        \"2018-02-16T22:32:30.226Z\",\n   \"size\": \"52\",\n   \"md5Hash\": \"9keZXdUu0YtMynECFSOiMg==\",\n
+        \  \"mediaLink\": \"https://www.googleapis.com/download/storage/v1/b/gcsfs-testing/o/2014-01-03.csv?generation=1518820350237499&alt=media\",\n
+        \  \"crc32c\": \"x/fq7w==\",\n   \"etag\": \"CLu20Nu+q9kCEAE=\"\n  }\n ]\n}\n"}
+    headers:
+      Cache-Control: ['private, max-age=0, must-revalidate, no-transform']
+      Content-Length: ['2359']
+      Content-Type: [application/json; charset=UTF-8]
+      Server: [UploadServer]
+      Vary: [Origin, X-Origin]
+    status: {code: 200, message: OK}
+- request:
+    body: null
+    headers:
+      Accept: ['*/*']
+      Accept-Encoding: ['gzip, deflate']
+      Connection: [keep-alive]
+    method: GET
+    uri: https://www.googleapis.com/storage/v1/b/gcsfs-testing/o/?delimiter=%2F&prefix=nested%2F
+  response:
+    body: {string: "{\n \"kind\": \"storage#objects\",\n \"prefixes\": [\n  \"nested/nested2/\"\n
+        ],\n \"items\": [\n  {\n   \"kind\": \"storage#object\",\n   \"id\": \"gcsfs-testing/nested/file1/1518820350810600\",\n
         \  \"selfLink\": \"https://www.googleapis.com/storage/v1/b/gcsfs-testing/o/nested%2Ffile1\",\n
         \  \"name\": \"nested/file1\",\n   \"bucket\": \"gcsfs-testing\",\n   \"generation\":
-        \"1518819002075340\",\n   \"metageneration\": \"1\",\n   \"timeCreated\":
-        \"2018-02-16T22:10:02.035Z\",\n   \"updated\": \"2018-02-16T22:10:02.035Z\",\n
+        \"1518820350810600\",\n   \"metageneration\": \"1\",\n   \"timeCreated\":
+        \"2018-02-16T22:32:30.800Z\",\n   \"updated\": \"2018-02-16T22:32:30.800Z\",\n
         \  \"storageClass\": \"MULTI_REGIONAL\",\n   \"timeStorageClassUpdated\":
-        \"2018-02-16T22:10:02.035Z\",\n   \"size\": \"6\",\n   \"md5Hash\": \"sZRqySSS0jR8YjW00mERhA==\",\n
-        \  \"mediaLink\": \"https://www.googleapis.com/download/storage/v1/b/gcsfs-testing/o/nested%2Ffile1?generation=1518819002075340&alt=media\",\n
-        \  \"crc32c\": \"NT3Yvg==\",\n   \"etag\": \"CMyR49i5q9kCEAE=\"\n  },\n  {\n
-        \  \"kind\": \"storage#object\",\n   \"id\": \"gcsfs-testing/nested/file2/1518819001751645\",\n
+        \"2018-02-16T22:32:30.800Z\",\n   \"size\": \"6\",\n   \"md5Hash\": \"sZRqySSS0jR8YjW00mERhA==\",\n
+        \  \"mediaLink\": \"https://www.googleapis.com/download/storage/v1/b/gcsfs-testing/o/nested%2Ffile1?generation=1518820350810600&alt=media\",\n
+        \  \"crc32c\": \"NT3Yvg==\",\n   \"etag\": \"COiz89u+q9kCEAE=\"\n  },\n  {\n
+        \  \"kind\": \"storage#object\",\n   \"id\": \"gcsfs-testing/nested/file2/1518820351209079\",\n
         \  \"selfLink\": \"https://www.googleapis.com/storage/v1/b/gcsfs-testing/o/nested%2Ffile2\",\n
         \  \"name\": \"nested/file2\",\n   \"bucket\": \"gcsfs-testing\",\n   \"generation\":
-        \"1518819001751645\",\n   \"metageneration\": \"1\",\n   \"timeCreated\":
-        \"2018-02-16T22:10:01.712Z\",\n   \"updated\": \"2018-02-16T22:10:01.712Z\",\n
+        \"1518820351209079\",\n   \"metageneration\": \"1\",\n   \"timeCreated\":
+        \"2018-02-16T22:32:31.198Z\",\n   \"updated\": \"2018-02-16T22:32:31.198Z\",\n
         \  \"storageClass\": \"MULTI_REGIONAL\",\n   \"timeStorageClassUpdated\":
-        \"2018-02-16T22:10:01.712Z\",\n   \"size\": \"5\",\n   \"md5Hash\": \"fXkwN6B2AYZXSwKC8vQ15w==\",\n
-        \  \"mediaLink\": \"https://www.googleapis.com/download/storage/v1/b/gcsfs-testing/o/nested%2Ffile2?generation=1518819001751645&alt=media\",\n
-        \  \"crc32c\": \"MaqBTg==\",\n   \"etag\": \"CN2wz9i5q9kCEAE=\"\n  },\n  {\n
-        \  \"kind\": \"storage#object\",\n   \"id\": \"gcsfs-testing/nested/nested2/file1/1518819002326118\",\n
+        \"2018-02-16T22:32:31.198Z\",\n   \"size\": \"5\",\n   \"md5Hash\": \"fXkwN6B2AYZXSwKC8vQ15w==\",\n
+        \  \"mediaLink\": \"https://www.googleapis.com/download/storage/v1/b/gcsfs-testing/o/nested%2Ffile2?generation=1518820351209079&alt=media\",\n
+        \  \"crc32c\": \"MaqBTg==\",\n   \"etag\": \"CPfci9y+q9kCEAE=\"\n  }\n ]\n}\n"}
+    headers:
+      Cache-Control: ['private, max-age=0, must-revalidate, no-transform']
+      Content-Length: ['1589']
+      Content-Type: [application/json; charset=UTF-8]
+      Server: [UploadServer]
+      Vary: [Origin, X-Origin]
+    status: {code: 200, message: OK}
+- request:
+    body: null
+    headers:
+      Accept: ['*/*']
+      Accept-Encoding: ['gzip, deflate']
+      Connection: [keep-alive]
+    method: GET
+    uri: https://www.googleapis.com/storage/v1/b/gcsfs-testing/o/?delimiter=%2F&prefix=nested%2Fnested2%2F
+  response:
+    body: {string: "{\n \"kind\": \"storage#objects\",\n \"items\": [\n  {\n   \"kind\":
+        \"storage#object\",\n   \"id\": \"gcsfs-testing/nested/nested2/file1/1518820350668065\",\n
         \  \"selfLink\": \"https://www.googleapis.com/storage/v1/b/gcsfs-testing/o/nested%2Fnested2%2Ffile1\",\n
         \  \"name\": \"nested/nested2/file1\",\n   \"bucket\": \"gcsfs-testing\",\n
-        \  \"generation\": \"1518819002326118\",\n   \"metageneration\": \"1\",\n
-        \  \"timeCreated\": \"2018-02-16T22:10:02.315Z\",\n   \"updated\": \"2018-02-16T22:10:02.315Z\",\n
+        \  \"generation\": \"1518820350668065\",\n   \"metageneration\": \"1\",\n
+        \  \"timeCreated\": \"2018-02-16T22:32:30.630Z\",\n   \"updated\": \"2018-02-16T22:32:30.630Z\",\n
         \  \"storageClass\": \"MULTI_REGIONAL\",\n   \"timeStorageClassUpdated\":
-        \"2018-02-16T22:10:02.315Z\",\n   \"size\": \"6\",\n   \"md5Hash\": \"sZRqySSS0jR8YjW00mERhA==\",\n
-        \  \"mediaLink\": \"https://www.googleapis.com/download/storage/v1/b/gcsfs-testing/o/nested%2Fnested2%2Ffile1?generation=1518819002326118&alt=media\",\n
-        \  \"crc32c\": \"NT3Yvg==\",\n   \"etag\": \"COa48ti5q9kCEAE=\"\n  },\n  {\n
-        \  \"kind\": \"storage#object\",\n   \"id\": \"gcsfs-testing/nested/nested2/file2/1518819001574116\",\n
+        \"2018-02-16T22:32:30.630Z\",\n   \"size\": \"6\",\n   \"md5Hash\": \"sZRqySSS0jR8YjW00mERhA==\",\n
+        \  \"mediaLink\": \"https://www.googleapis.com/download/storage/v1/b/gcsfs-testing/o/nested%2Fnested2%2Ffile1?generation=1518820350668065&alt=media\",\n
+        \  \"crc32c\": \"NT3Yvg==\",\n   \"etag\": \"CKHa6tu+q9kCEAE=\"\n  },\n  {\n
+        \  \"kind\": \"storage#object\",\n   \"id\": \"gcsfs-testing/nested/nested2/file2/1518820351068205\",\n
         \  \"selfLink\": \"https://www.googleapis.com/storage/v1/b/gcsfs-testing/o/nested%2Fnested2%2Ffile2\",\n
         \  \"name\": \"nested/nested2/file2\",\n   \"bucket\": \"gcsfs-testing\",\n
-        \  \"generation\": \"1518819001574116\",\n   \"metageneration\": \"1\",\n
-        \  \"timeCreated\": \"2018-02-16T22:10:01.563Z\",\n   \"updated\": \"2018-02-16T22:10:01.563Z\",\n
+        \  \"generation\": \"1518820351068205\",\n   \"metageneration\": \"1\",\n
+        \  \"timeCreated\": \"2018-02-16T22:32:31.057Z\",\n   \"updated\": \"2018-02-16T22:32:31.057Z\",\n
         \  \"storageClass\": \"MULTI_REGIONAL\",\n   \"timeStorageClassUpdated\":
-        \"2018-02-16T22:10:01.563Z\",\n   \"size\": \"5\",\n   \"md5Hash\": \"fXkwN6B2AYZXSwKC8vQ15w==\",\n
-        \  \"mediaLink\": \"https://www.googleapis.com/download/storage/v1/b/gcsfs-testing/o/nested%2Fnested2%2Ffile2?generation=1518819001574116&alt=media\",\n
-        \  \"crc32c\": \"MaqBTg==\",\n   \"etag\": \"COTFxNi5q9kCEAE=\"\n  },\n  {\n
-        \  \"kind\": \"storage#object\",\n   \"id\": \"gcsfs-testing/test/accounts.1.json/1518819000841784\",\n
+        \"2018-02-16T22:32:31.057Z\",\n   \"size\": \"5\",\n   \"md5Hash\": \"fXkwN6B2AYZXSwKC8vQ15w==\",\n
+        \  \"mediaLink\": \"https://www.googleapis.com/download/storage/v1/b/gcsfs-testing/o/nested%2Fnested2%2Ffile2?generation=1518820351068205&alt=media\",\n
+        \  \"crc32c\": \"MaqBTg==\",\n   \"etag\": \"CK2Qg9y+q9kCEAE=\"\n  }\n ]\n}\n"}
+    headers:
+      Cache-Control: ['private, max-age=0, must-revalidate, no-transform']
+      Content-Length: ['1622']
+      Content-Type: [application/json; charset=UTF-8]
+      Server: [UploadServer]
+      Vary: [Origin, X-Origin]
+    status: {code: 200, message: OK}
+- request:
+    body: null
+    headers:
+      Accept: ['*/*']
+      Accept-Encoding: ['gzip, deflate']
+      Connection: [keep-alive]
+    method: GET
+    uri: https://www.googleapis.com/storage/v1/b/gcsfs-testing/o/?delimiter=%2F&prefix=test%2F
+  response:
+    body: {string: "{\n \"kind\": \"storage#objects\",\n \"items\": [\n  {\n   \"kind\":
+        \"storage#object\",\n   \"id\": \"gcsfs-testing/test/accounts.1.json/1518820349947729\",\n
         \  \"selfLink\": \"https://www.googleapis.com/storage/v1/b/gcsfs-testing/o/test%2Faccounts.1.json\",\n
         \  \"name\": \"test/accounts.1.json\",\n   \"bucket\": \"gcsfs-testing\",\n
-        \  \"generation\": \"1518819000841784\",\n   \"metageneration\": \"1\",\n
-        \  \"timeCreated\": \"2018-02-16T22:10:00.803Z\",\n   \"updated\": \"2018-02-16T22:10:00.803Z\",\n
+        \  \"generation\": \"1518820349947729\",\n   \"metageneration\": \"1\",\n
+        \  \"timeCreated\": \"2018-02-16T22:32:29.937Z\",\n   \"updated\": \"2018-02-16T22:32:29.937Z\",\n
         \  \"storageClass\": \"MULTI_REGIONAL\",\n   \"timeStorageClassUpdated\":
-        \"2018-02-16T22:10:00.803Z\",\n   \"size\": \"133\",\n   \"md5Hash\": \"xK7pmJz/Oj5HGIyfQpYTig==\",\n
-        \  \"mediaLink\": \"https://www.googleapis.com/download/storage/v1/b/gcsfs-testing/o/test%2Faccounts.1.json?generation=1518819000841784&alt=media\",\n
-        \  \"crc32c\": \"6wJAgQ==\",\n   \"etag\": \"CLjsl9i5q9kCEAE=\"\n  },\n  {\n
-        \  \"kind\": \"storage#object\",\n   \"id\": \"gcsfs-testing/test/accounts.2.json/1518819000660890\",\n
+        \"2018-02-16T22:32:29.937Z\",\n   \"size\": \"133\",\n   \"md5Hash\": \"xK7pmJz/Oj5HGIyfQpYTig==\",\n
+        \  \"mediaLink\": \"https://www.googleapis.com/download/storage/v1/b/gcsfs-testing/o/test%2Faccounts.1.json?generation=1518820349947729&alt=media\",\n
+        \  \"crc32c\": \"6wJAgQ==\",\n   \"etag\": \"CNHevtu+q9kCEAE=\"\n  },\n  {\n
+        \  \"kind\": \"storage#object\",\n   \"id\": \"gcsfs-testing/test/accounts.2.json/1518820349796307\",\n
         \  \"selfLink\": \"https://www.googleapis.com/storage/v1/b/gcsfs-testing/o/test%2Faccounts.2.json\",\n
         \  \"name\": \"test/accounts.2.json\",\n   \"bucket\": \"gcsfs-testing\",\n
-        \  \"generation\": \"1518819000660890\",\n   \"metageneration\": \"1\",\n
-        \  \"timeCreated\": \"2018-02-16T22:10:00.621Z\",\n   \"updated\": \"2018-02-16T22:10:00.621Z\",\n
+        \  \"generation\": \"1518820349796307\",\n   \"metageneration\": \"1\",\n
+        \  \"timeCreated\": \"2018-02-16T22:32:29.786Z\",\n   \"updated\": \"2018-02-16T22:32:29.786Z\",\n
         \  \"storageClass\": \"MULTI_REGIONAL\",\n   \"timeStorageClassUpdated\":
-        \"2018-02-16T22:10:00.621Z\",\n   \"size\": \"133\",\n   \"md5Hash\": \"bjhC5OCrzKV+8MGMCF2BQA==\",\n
-        \  \"mediaLink\": \"https://www.googleapis.com/download/storage/v1/b/gcsfs-testing/o/test%2Faccounts.2.json?generation=1518819000660890&alt=media\",\n
-        \  \"crc32c\": \"Su+F+g==\",\n   \"etag\": \"CJrnjNi5q9kCEAE=\"\n  }\n ]\n}\n"}
-=======
-        \"storage#object\",\n   \"id\": \"gcsfs-testing/2014-01-01.csv/1518819757323282\",\n
-        \  \"selfLink\": \"https://www.googleapis.com/storage/v1/b/gcsfs-testing/o/2014-01-01.csv\",\n
-        \  \"name\": \"2014-01-01.csv\",\n   \"bucket\": \"gcsfs-testing\",\n   \"generation\":
-        \"1518819757323282\",\n   \"metageneration\": \"1\",\n   \"timeCreated\":
-        \"2018-02-16T22:22:37.312Z\",\n   \"updated\": \"2018-02-16T22:22:37.312Z\",\n
-        \  \"storageClass\": \"MULTI_REGIONAL\",\n   \"timeStorageClassUpdated\":
-        \"2018-02-16T22:22:37.312Z\",\n   \"size\": \"51\",\n   \"md5Hash\": \"Auycd2AT7x5m8G1W0NXcuA==\",\n
-        \  \"mediaLink\": \"https://www.googleapis.com/download/storage/v1/b/gcsfs-testing/o/2014-01-01.csv?generation=1518819757323282&alt=media\",\n
-        \  \"crc32c\": \"yR1u0w==\",\n   \"etag\": \"CJLo88C8q9kCEAE=\"\n  },\n  {\n
-        \  \"kind\": \"storage#object\",\n   \"id\": \"gcsfs-testing/2014-01-02.csv/1518819757924043\",\n
-        \  \"selfLink\": \"https://www.googleapis.com/storage/v1/b/gcsfs-testing/o/2014-01-02.csv\",\n
-        \  \"name\": \"2014-01-02.csv\",\n   \"bucket\": \"gcsfs-testing\",\n   \"generation\":
-        \"1518819757924043\",\n   \"metageneration\": \"1\",\n   \"timeCreated\":
-        \"2018-02-16T22:22:37.913Z\",\n   \"updated\": \"2018-02-16T22:22:37.913Z\",\n
-        \  \"storageClass\": \"MULTI_REGIONAL\",\n   \"timeStorageClassUpdated\":
-        \"2018-02-16T22:22:37.913Z\",\n   \"size\": \"15\",\n   \"md5Hash\": \"cGwL6TebGKiJzgyNBJNb6Q==\",\n
-        \  \"mediaLink\": \"https://www.googleapis.com/download/storage/v1/b/gcsfs-testing/o/2014-01-02.csv?generation=1518819757924043&alt=media\",\n
-        \  \"crc32c\": \"Mpt4QQ==\",\n   \"etag\": \"CMu9mMG8q9kCEAE=\"\n  },\n  {\n
-        \  \"kind\": \"storage#object\",\n   \"id\": \"gcsfs-testing/2014-01-03.csv/1518819757772676\",\n
-        \  \"selfLink\": \"https://www.googleapis.com/storage/v1/b/gcsfs-testing/o/2014-01-03.csv\",\n
-        \  \"name\": \"2014-01-03.csv\",\n   \"bucket\": \"gcsfs-testing\",\n   \"generation\":
-        \"1518819757772676\",\n   \"metageneration\": \"1\",\n   \"timeCreated\":
-        \"2018-02-16T22:22:37.733Z\",\n   \"updated\": \"2018-02-16T22:22:37.733Z\",\n
-        \  \"storageClass\": \"MULTI_REGIONAL\",\n   \"timeStorageClassUpdated\":
-        \"2018-02-16T22:22:37.733Z\",\n   \"size\": \"52\",\n   \"md5Hash\": \"9keZXdUu0YtMynECFSOiMg==\",\n
-        \  \"mediaLink\": \"https://www.googleapis.com/download/storage/v1/b/gcsfs-testing/o/2014-01-03.csv?generation=1518819757772676&alt=media\",\n
-        \  \"crc32c\": \"x/fq7w==\",\n   \"etag\": \"CISfj8G8q9kCEAE=\"\n  },\n  {\n
-        \  \"kind\": \"storage#object\",\n   \"id\": \"gcsfs-testing/nested/file1/1518819758377291\",\n
-        \  \"selfLink\": \"https://www.googleapis.com/storage/v1/b/gcsfs-testing/o/nested%2Ffile1\",\n
-        \  \"name\": \"nested/file1\",\n   \"bucket\": \"gcsfs-testing\",\n   \"generation\":
-        \"1518819758377291\",\n   \"metageneration\": \"1\",\n   \"timeCreated\":
-        \"2018-02-16T22:22:38.366Z\",\n   \"updated\": \"2018-02-16T22:22:38.366Z\",\n
-        \  \"storageClass\": \"MULTI_REGIONAL\",\n   \"timeStorageClassUpdated\":
-        \"2018-02-16T22:22:38.366Z\",\n   \"size\": \"6\",\n   \"md5Hash\": \"sZRqySSS0jR8YjW00mERhA==\",\n
-        \  \"mediaLink\": \"https://www.googleapis.com/download/storage/v1/b/gcsfs-testing/o/nested%2Ffile1?generation=1518819758377291&alt=media\",\n
-        \  \"crc32c\": \"NT3Yvg==\",\n   \"etag\": \"CMuStMG8q9kCEAE=\"\n  },\n  {\n
-        \  \"kind\": \"storage#object\",\n   \"id\": \"gcsfs-testing/nested/file2/1518819758081289\",\n
-        \  \"selfLink\": \"https://www.googleapis.com/storage/v1/b/gcsfs-testing/o/nested%2Ffile2\",\n
-        \  \"name\": \"nested/file2\",\n   \"bucket\": \"gcsfs-testing\",\n   \"generation\":
-        \"1518819758081289\",\n   \"metageneration\": \"1\",\n   \"timeCreated\":
-        \"2018-02-16T22:22:38.071Z\",\n   \"updated\": \"2018-02-16T22:22:38.071Z\",\n
-        \  \"storageClass\": \"MULTI_REGIONAL\",\n   \"timeStorageClassUpdated\":
-        \"2018-02-16T22:22:38.071Z\",\n   \"size\": \"5\",\n   \"md5Hash\": \"fXkwN6B2AYZXSwKC8vQ15w==\",\n
-        \  \"mediaLink\": \"https://www.googleapis.com/download/storage/v1/b/gcsfs-testing/o/nested%2Ffile2?generation=1518819758081289&alt=media\",\n
-        \  \"crc32c\": \"MaqBTg==\",\n   \"etag\": \"CImKosG8q9kCEAE=\"\n  },\n  {\n
-        \  \"kind\": \"storage#object\",\n   \"id\": \"gcsfs-testing/nested/nested2/file1/1518819758638159\",\n
-        \  \"selfLink\": \"https://www.googleapis.com/storage/v1/b/gcsfs-testing/o/nested%2Fnested2%2Ffile1\",\n
-        \  \"name\": \"nested/nested2/file1\",\n   \"bucket\": \"gcsfs-testing\",\n
-        \  \"generation\": \"1518819758638159\",\n   \"metageneration\": \"1\",\n
-        \  \"timeCreated\": \"2018-02-16T22:22:38.627Z\",\n   \"updated\": \"2018-02-16T22:22:38.627Z\",\n
-        \  \"storageClass\": \"MULTI_REGIONAL\",\n   \"timeStorageClassUpdated\":
-        \"2018-02-16T22:22:38.627Z\",\n   \"size\": \"6\",\n   \"md5Hash\": \"sZRqySSS0jR8YjW00mERhA==\",\n
-        \  \"mediaLink\": \"https://www.googleapis.com/download/storage/v1/b/gcsfs-testing/o/nested%2Fnested2%2Ffile1?generation=1518819758638159&alt=media\",\n
-        \  \"crc32c\": \"NT3Yvg==\",\n   \"etag\": \"CM+IxMG8q9kCEAE=\"\n  },\n  {\n
-        \  \"kind\": \"storage#object\",\n   \"id\": \"gcsfs-testing/nested/nested2/file2/1518819758220416\",\n
-        \  \"selfLink\": \"https://www.googleapis.com/storage/v1/b/gcsfs-testing/o/nested%2Fnested2%2Ffile2\",\n
-        \  \"name\": \"nested/nested2/file2\",\n   \"bucket\": \"gcsfs-testing\",\n
-        \  \"generation\": \"1518819758220416\",\n   \"metageneration\": \"1\",\n
-        \  \"timeCreated\": \"2018-02-16T22:22:38.210Z\",\n   \"updated\": \"2018-02-16T22:22:38.210Z\",\n
-        \  \"storageClass\": \"MULTI_REGIONAL\",\n   \"timeStorageClassUpdated\":
-        \"2018-02-16T22:22:38.210Z\",\n   \"size\": \"5\",\n   \"md5Hash\": \"fXkwN6B2AYZXSwKC8vQ15w==\",\n
-        \  \"mediaLink\": \"https://www.googleapis.com/download/storage/v1/b/gcsfs-testing/o/nested%2Fnested2%2Ffile2?generation=1518819758220416&alt=media\",\n
-        \  \"crc32c\": \"MaqBTg==\",\n   \"etag\": \"CIDJqsG8q9kCEAE=\"\n  },\n  {\n
-        \  \"kind\": \"storage#object\",\n   \"id\": \"gcsfs-testing/test/accounts.1.json/1518819756924306\",\n
-        \  \"selfLink\": \"https://www.googleapis.com/storage/v1/b/gcsfs-testing/o/test%2Faccounts.1.json\",\n
-        \  \"name\": \"test/accounts.1.json\",\n   \"bucket\": \"gcsfs-testing\",\n
-        \  \"generation\": \"1518819756924306\",\n   \"metageneration\": \"1\",\n
-        \  \"timeCreated\": \"2018-02-16T22:22:36.913Z\",\n   \"updated\": \"2018-02-16T22:22:36.913Z\",\n
-        \  \"storageClass\": \"MULTI_REGIONAL\",\n   \"timeStorageClassUpdated\":
-        \"2018-02-16T22:22:36.913Z\",\n   \"size\": \"133\",\n   \"md5Hash\": \"xK7pmJz/Oj5HGIyfQpYTig==\",\n
-        \  \"mediaLink\": \"https://www.googleapis.com/download/storage/v1/b/gcsfs-testing/o/test%2Faccounts.1.json?generation=1518819756924306&alt=media\",\n
-        \  \"crc32c\": \"6wJAgQ==\",\n   \"etag\": \"CJK728C8q9kCEAE=\"\n  },\n  {\n
-        \  \"kind\": \"storage#object\",\n   \"id\": \"gcsfs-testing/test/accounts.2.json/1518819757182177\",\n
-        \  \"selfLink\": \"https://www.googleapis.com/storage/v1/b/gcsfs-testing/o/test%2Faccounts.2.json\",\n
-        \  \"name\": \"test/accounts.2.json\",\n   \"bucket\": \"gcsfs-testing\",\n
-        \  \"generation\": \"1518819757182177\",\n   \"metageneration\": \"1\",\n
-        \  \"timeCreated\": \"2018-02-16T22:22:37.171Z\",\n   \"updated\": \"2018-02-16T22:22:37.171Z\",\n
-        \  \"storageClass\": \"MULTI_REGIONAL\",\n   \"timeStorageClassUpdated\":
-        \"2018-02-16T22:22:37.171Z\",\n   \"size\": \"133\",\n   \"md5Hash\": \"bjhC5OCrzKV+8MGMCF2BQA==\",\n
-        \  \"mediaLink\": \"https://www.googleapis.com/download/storage/v1/b/gcsfs-testing/o/test%2Faccounts.2.json?generation=1518819757182177&alt=media\",\n
-        \  \"crc32c\": \"Su+F+g==\",\n   \"etag\": \"COGZ68C8q9kCEAE=\"\n  }\n ]\n}\n"}
->>>>>>> 2129f8c8
+        \"2018-02-16T22:32:29.786Z\",\n   \"size\": \"133\",\n   \"md5Hash\": \"bjhC5OCrzKV+8MGMCF2BQA==\",\n
+        \  \"mediaLink\": \"https://www.googleapis.com/download/storage/v1/b/gcsfs-testing/o/test%2Faccounts.2.json?generation=1518820349796307&alt=media\",\n
+        \  \"crc32c\": \"Su+F+g==\",\n   \"etag\": \"CNO/tdu+q9kCEAE=\"\n  }\n ]\n}\n"}
     headers:
       Cache-Control: ['private, max-age=0, must-revalidate, no-transform']
-      Content-Length: ['6969']
+      Content-Length: ['1618']
       Content-Type: [application/json; charset=UTF-8]
       Server: [UploadServer]
       Vary: [Origin, X-Origin]
