--- conflicted
+++ resolved
@@ -12,16 +12,6 @@
   response:
     body:
       string: !!binary |
-<<<<<<< HEAD
-        H4sIAIAJMFoC/6tWykyJL8nPTs1TslJQqqioUNJRUALz40sqC1JBgk6piUWpRSDxxOTk1OJiDOWp
-        FQWZRanF8ZkgQWMzA4NaAMCTibZWAAAA
-    headers:
-      Alt-Svc: ['quic=":443"; ma=2592000; v="39,38,37,35"']
-      Cache-Control: ['no-cache, no-store, max-age=0, must-revalidate']
-      Content-Encoding: [gzip]
-      Content-Type: [application/json; charset=UTF-8]
-      Date: ['Wed, 11 Oct 2017 14:32:51 GMT']
-=======
         H4sIAPqSTloC/6tWykyJL8nPTs1TslJQqqioUNJRUEqtKMgsSi2OzwQJGpsZGADFEpOTU4uLMZSC
         +fEllQWpIEGn1MSi1CKlWgDtYoPeVgAAAA==
     headers:
@@ -31,7 +21,6 @@
       Content-Encoding: [gzip]
       Content-Type: [application/json; charset=UTF-8]
       Date: ['Thu, 04 Jan 2018 20:47:54 GMT']
->>>>>>> 899a4518
       Expires: ['Mon, 01 Jan 1990 00:00:00 GMT']
       Pragma: [no-cache]
       Server: [GSE]
@@ -68,33 +57,6 @@
         \  \"timeCreated\": \"2016-05-17T18:29:22.774Z\",\n   \"updated\": \"2016-05-17T18:29:22.774Z\",\n
         \  \"metageneration\": \"1\",\n   \"location\": \"US\",\n   \"storageClass\":
         \"STANDARD\",\n   \"etag\": \"CAE=\"\n  },\n  {\n   \"kind\": \"storage#bucket\",\n
-<<<<<<< HEAD
-        \  \"id\": \"dataflow-anaconda-compute\",\n   \"selfLink\": \"https://www.googleapis.com/storage/v1/b/dataflow-anaconda-compute\",\n
-        \  \"projectNumber\": \"586241054156\",\n   \"name\": \"dataflow-anaconda-compute\",\n
-        \  \"timeCreated\": \"2017-09-14T18:55:42.848Z\",\n   \"updated\": \"2017-09-14T18:55:42.848Z\",\n
-        \  \"metageneration\": \"1\",\n   \"location\": \"US\",\n   \"storageClass\":
-        \"MULTI_REGIONAL\",\n   \"etag\": \"CAE=\"\n  },\n  {\n   \"kind\": \"storage#bucket\",\n
-        \  \"id\": \"gcsfs-testing\",\n   \"selfLink\": \"https://www.googleapis.com/storage/v1/b/gcsfs-testing\",\n
-        \  \"projectNumber\": \"586241054156\",\n   \"name\": \"gcsfs-testing\",\n
-        \  \"timeCreated\": \"2017-10-11T14:25:41.055Z\",\n   \"updated\": \"2017-10-11T14:25:41.055Z\",\n
-        \  \"metageneration\": \"1\",\n   \"location\": \"US\",\n   \"storageClass\":
-        \"STANDARD\",\n   \"etag\": \"CAE=\"\n  },\n  {\n   \"kind\": \"storage#bucket\",\n
-        \  \"id\": \"mytempdir\",\n   \"selfLink\": \"https://www.googleapis.com/storage/v1/b/mytempdir\",\n
-        \  \"projectNumber\": \"586241054156\",\n   \"name\": \"mytempdir\",\n   \"timeCreated\":
-        \"2017-10-02T20:32:40.893Z\",\n   \"updated\": \"2017-10-02T20:32:40.893Z\",\n
-        \  \"metageneration\": \"1\",\n   \"location\": \"US\",\n   \"storageClass\":
-        \"STANDARD\",\n   \"etag\": \"CAE=\"\n  }\n ]\n}\n"}
-    headers:
-      Alt-Svc: ['quic=":443"; ma=2592000; v="39,38,37,35"']
-      Cache-Control: ['private, max-age=0, must-revalidate, no-transform']
-      Content-Length: ['2512']
-      Content-Type: [application/json; charset=UTF-8]
-      Date: ['Wed, 11 Oct 2017 14:32:52 GMT']
-      Expires: ['Wed, 11 Oct 2017 14:32:52 GMT']
-      Server: [UploadServer]
-      Vary: [Origin, X-Origin]
-      X-GUploader-UploadID: [AEnB2UpaqwbFiXpGRe9UTfkHAkw_JcyaYaohb_09h4QmvVDYLyJ0sz0pL6uPqC9tTjC5-Sn9Hm5wZPg5UNPwfyE18rsBt2wT-A]
-=======
         \  \"id\": \"test_project_cloudbuild\",\n   \"selfLink\": \"https://www.googleapis.com/storage/v1/b/test_project_cloudbuild\",\n
         \  \"projectNumber\": \"586241054156\",\n   \"name\": \"test_project_cloudbuild\",\n
         \  \"timeCreated\": \"2017-11-03T20:06:49.744Z\",\n   \"updated\": \"2017-11-03T20:06:49.744Z\",\n
@@ -126,7 +88,6 @@
       Server: [UploadServer]
       Vary: [Origin, X-Origin]
       X-GUploader-UploadID: [AEnB2UoxWnix2uJ4l-KSUzY0eYgqJiDWSCCYVTKstVRBpLhTy_QMLVouGHhqLWmhuyyQKYtOUgVpfSlPNTHAfCFcz6JSZH2IWA]
->>>>>>> 899a4518
     status: {code: 200, message: OK}
 - request:
     body: null
@@ -143,28 +104,16 @@
         \   \"reason\": \"notFound\",\n    \"message\": \"Not Found\"\n   }\n  ],\n
         \ \"code\": 404,\n  \"message\": \"Not Found\"\n }\n}\n"}
     headers:
-<<<<<<< HEAD
-      Alt-Svc: ['quic=":443"; ma=2592000; v="39,38,37,35"']
+      Alt-Svc: ['hq=":443"; ma=2592000; quic=51303431; quic=51303339; quic=51303338;
+          quic=51303337; quic=51303335,quic=":443"; ma=2592000; v="41,39,38,37,35"']
       Cache-Control: ['private, max-age=0']
       Content-Length: ['165']
       Content-Type: [application/json; charset=UTF-8]
-      Date: ['Wed, 11 Oct 2017 14:32:52 GMT']
-      Expires: ['Wed, 11 Oct 2017 14:32:52 GMT']
-      Server: [UploadServer]
-      Vary: [Origin, X-Origin]
-      X-GUploader-UploadID: [AEnB2UrQZqIkeOEyY6tpDNXFhok2TIrH3CA_eaCkIaDhQ00yJfCvVTfDO2E9mGeid-Gtn4ySMFakHoiyzIK8fBTaQPv3d9ovYg]
-=======
-      Alt-Svc: ['hq=":443"; ma=2592000; quic=51303431; quic=51303339; quic=51303338;
-          quic=51303337; quic=51303335,quic=":443"; ma=2592000; v="41,39,38,37,35"']
-      Cache-Control: ['private, max-age=0']
-      Content-Length: ['165']
-      Content-Type: [application/json; charset=UTF-8]
       Date: ['Thu, 04 Jan 2018 20:47:55 GMT']
       Expires: ['Thu, 04 Jan 2018 20:47:55 GMT']
       Server: [UploadServer]
       Vary: [Origin, X-Origin]
       X-GUploader-UploadID: [AEnB2Uq0jaPdtyPUE-FzhydFvbO8U_fIf-M4hUWlP2AubwyFRmbZgMUmo_ee89eIRD0RbwgfLuH2eFPfNqZcCkwt1cgzew63bQ]
->>>>>>> 899a4518
     status: {code: 404, message: Not Found}
 - request:
     body: null
@@ -181,28 +130,16 @@
         \   \"reason\": \"notFound\",\n    \"message\": \"Not Found\"\n   }\n  ],\n
         \ \"code\": 404,\n  \"message\": \"Not Found\"\n }\n}\n"}
     headers:
-<<<<<<< HEAD
-      Alt-Svc: ['quic=":443"; ma=2592000; v="39,38,37,35"']
+      Alt-Svc: ['hq=":443"; ma=2592000; quic=51303431; quic=51303339; quic=51303338;
+          quic=51303337; quic=51303335,quic=":443"; ma=2592000; v="41,39,38,37,35"']
       Cache-Control: ['private, max-age=0']
       Content-Length: ['165']
       Content-Type: [application/json; charset=UTF-8]
-      Date: ['Wed, 11 Oct 2017 14:32:52 GMT']
-      Expires: ['Wed, 11 Oct 2017 14:32:52 GMT']
-      Server: [UploadServer]
-      Vary: [Origin, X-Origin]
-      X-GUploader-UploadID: [AEnB2UqGzwoin3G0YQyruFwH5ueDDxI6LXwpOEQsdn3RWdJvV79EI6cW7Ld3sflJovsoEGIhSJer42t-rEPOI-98o8DV-D7tDw]
-=======
-      Alt-Svc: ['hq=":443"; ma=2592000; quic=51303431; quic=51303339; quic=51303338;
-          quic=51303337; quic=51303335,quic=":443"; ma=2592000; v="41,39,38,37,35"']
-      Cache-Control: ['private, max-age=0']
-      Content-Length: ['165']
-      Content-Type: [application/json; charset=UTF-8]
       Date: ['Thu, 04 Jan 2018 20:47:55 GMT']
       Expires: ['Thu, 04 Jan 2018 20:47:55 GMT']
       Server: [UploadServer]
       Vary: [Origin, X-Origin]
       X-GUploader-UploadID: [AEnB2Uq61PyLmTbxvPvggmpAUiwPFlUic3JJf_SP8GDMjewzA62VGK7G5s37UsHwhXnDX1vHdWAEzaCzMrWSm-xhOGnAjQEf8w]
->>>>>>> 899a4518
     status: {code: 404, message: Not Found}
 - request:
     body: null
@@ -219,28 +156,16 @@
         \   \"reason\": \"notFound\",\n    \"message\": \"Not Found\"\n   }\n  ],\n
         \ \"code\": 404,\n  \"message\": \"Not Found\"\n }\n}\n"}
     headers:
-<<<<<<< HEAD
-      Alt-Svc: ['quic=":443"; ma=2592000; v="39,38,37,35"']
+      Alt-Svc: ['hq=":443"; ma=2592000; quic=51303431; quic=51303339; quic=51303338;
+          quic=51303337; quic=51303335,quic=":443"; ma=2592000; v="41,39,38,37,35"']
       Cache-Control: ['private, max-age=0']
       Content-Length: ['165']
       Content-Type: [application/json; charset=UTF-8]
-      Date: ['Wed, 11 Oct 2017 14:32:52 GMT']
-      Expires: ['Wed, 11 Oct 2017 14:32:52 GMT']
-      Server: [UploadServer]
-      Vary: [Origin, X-Origin]
-      X-GUploader-UploadID: [AEnB2UoVMdKK_Gp2Yfd--dqXZ2EngvRxxcD-uat8ndv6Mn2gzFGL_aqJZcWRmTrHxj5PXnKgAUlNCUDvgiN9i6IB-P1yDks3KA]
-=======
-      Alt-Svc: ['hq=":443"; ma=2592000; quic=51303431; quic=51303339; quic=51303338;
-          quic=51303337; quic=51303335,quic=":443"; ma=2592000; v="41,39,38,37,35"']
-      Cache-Control: ['private, max-age=0']
-      Content-Length: ['165']
-      Content-Type: [application/json; charset=UTF-8]
       Date: ['Thu, 04 Jan 2018 20:47:55 GMT']
       Expires: ['Thu, 04 Jan 2018 20:47:55 GMT']
       Server: [UploadServer]
       Vary: [Origin, X-Origin]
       X-GUploader-UploadID: [AEnB2Uqjl75oVGA8LQ058Y5D6IUiKvGS8_8Wxm9BYCiVBJEo5dNTmS68ApClzrpRaB-SKwq7BvGzVZWBKEP0M9tuVj3k3uQp5A]
->>>>>>> 899a4518
     status: {code: 404, message: Not Found}
 - request:
     body: null
@@ -257,65 +182,11 @@
         \   \"reason\": \"notFound\",\n    \"message\": \"Not Found\"\n   }\n  ],\n
         \ \"code\": 404,\n  \"message\": \"Not Found\"\n }\n}\n"}
     headers:
-<<<<<<< HEAD
-      Alt-Svc: ['quic=":443"; ma=2592000; v="39,38,37,35"']
+      Alt-Svc: ['hq=":443"; ma=2592000; quic=51303431; quic=51303339; quic=51303338;
+          quic=51303337; quic=51303335,quic=":443"; ma=2592000; v="41,39,38,37,35"']
       Cache-Control: ['private, max-age=0']
       Content-Length: ['165']
       Content-Type: [application/json; charset=UTF-8]
-      Date: ['Wed, 11 Oct 2017 14:32:52 GMT']
-      Expires: ['Wed, 11 Oct 2017 14:32:52 GMT']
-      Server: [UploadServer]
-      Vary: [Origin, X-Origin]
-      X-GUploader-UploadID: [AEnB2UpQadvx2-qtfDuVRwT6Thrks4svXrLT79zGViH3IfH4xl34o5nN9WEFvhqchOpbPvj4LLyW1IXmSIngTiA_zQ9rQClG3Q]
-    status: {code: 404, message: Not Found}
-- request:
-    body: '{"amount": 100, "name": "Alice"}
-
-      {"amount": 200, "name": "Bob"}
-
-      {"amount": 300, "name": "Charlie"}
-
-      {"amount": 400, "name": "Dennis"}
-
-'
-    headers:
-      Accept: ['*/*']
-      Accept-Encoding: ['gzip, deflate']
-      Connection: [keep-alive]
-      Content-Length: ['133']
-      User-Agent: [python-requests/2.13.0]
-    method: POST
-    uri: https://www.googleapis.com/upload/storage/v1/b/gcsfs-testing/o?name=test%2Faccounts.1.json&uploadType=media
-  response:
-    body: {string: "{\n \"kind\": \"storage#object\",\n \"id\": \"gcsfs-testing/test/accounts.1.json/1507732372951033\",\n
-        \"selfLink\": \"https://www.googleapis.com/storage/v1/b/gcsfs-testing/o/test%2Faccounts.1.json\",\n
-        \"name\": \"test/accounts.1.json\",\n \"bucket\": \"gcsfs-testing\",\n \"generation\":
-        \"1507732372951033\",\n \"metageneration\": \"1\",\n \"timeCreated\": \"2017-10-11T14:32:52.896Z\",\n
-        \"updated\": \"2017-10-11T14:32:52.896Z\",\n \"storageClass\": \"STANDARD\",\n
-        \"timeStorageClassUpdated\": \"2017-10-11T14:32:52.896Z\",\n \"size\": \"133\",\n
-        \"md5Hash\": \"xK7pmJz/Oj5HGIyfQpYTig==\",\n \"mediaLink\": \"https://www.googleapis.com/download/storage/v1/b/gcsfs-testing/o/test%2Faccounts.1.json?generation=1507732372951033&alt=media\",\n
-        \"crc32c\": \"6wJAgQ==\",\n \"etag\": \"CPmfhuTk6NYCEAE=\"\n}\n"}
-    headers:
-      Alt-Svc: ['quic=":443"; ma=2592000; v="39,38,37,35"']
-      Cache-Control: ['no-cache, no-store, max-age=0, must-revalidate']
-      Content-Length: ['731']
-      Content-Type: [application/json; charset=UTF-8]
-      Date: ['Wed, 11 Oct 2017 14:32:53 GMT']
-      ETag: [CPmfhuTk6NYCEAE=]
-      Expires: ['Mon, 01 Jan 1990 00:00:00 GMT']
-      Pragma: [no-cache]
-      Server: [UploadServer]
-      Vary: [Origin, X-Origin]
-      X-GUploader-UploadID: [AEnB2Uos_ycVtIcrPxlTw3x_xFFR6BLQE2T_6WOtKpvJk0rg1TkpGe__mWNePpYWuiZJJwEM7ENlcTm4zH6FMlnmC2LmgVDwWw]
-    status: {code: 200, message: OK}
-- request:
-    body: '{"amount": 500, "name": "Alice"}
-=======
-      Alt-Svc: ['hq=":443"; ma=2592000; quic=51303431; quic=51303339; quic=51303338;
-          quic=51303337; quic=51303335,quic=":443"; ma=2592000; v="41,39,38,37,35"']
-      Cache-Control: ['private, max-age=0']
-      Content-Length: ['165']
-      Content-Type: [application/json; charset=UTF-8]
       Date: ['Thu, 04 Jan 2018 20:47:55 GMT']
       Expires: ['Thu, 04 Jan 2018 20:47:55 GMT']
       Server: [UploadServer]
@@ -324,13 +195,12 @@
     status: {code: 404, message: Not Found}
 - request:
     body: '{"amount": 100, "name": "Alice"}
->>>>>>> 899a4518
-
-      {"amount": 600, "name": "Bob"}
-
-      {"amount": 700, "name": "Charlie"}
-
-      {"amount": 800, "name": "Dennis"}
+
+      {"amount": 200, "name": "Bob"}
+
+      {"amount": 300, "name": "Charlie"}
+
+      {"amount": 400, "name": "Dennis"}
 
 '
     headers:
@@ -340,25 +210,8 @@
       Content-Length: ['133']
       User-Agent: [python-requests/2.18.4]
     method: POST
-    uri: https://www.googleapis.com/upload/storage/v1/b/gcsfs-testing/o?name=test%2Faccounts.2.json&uploadType=media
-  response:
-<<<<<<< HEAD
-    body: {string: "{\n \"kind\": \"storage#object\",\n \"id\": \"gcsfs-testing/test/accounts.2.json/1507732373238393\",\n
-        \"selfLink\": \"https://www.googleapis.com/storage/v1/b/gcsfs-testing/o/test%2Faccounts.2.json\",\n
-        \"name\": \"test/accounts.2.json\",\n \"bucket\": \"gcsfs-testing\",\n \"generation\":
-        \"1507732373238393\",\n \"metageneration\": \"1\",\n \"timeCreated\": \"2017-10-11T14:32:53.185Z\",\n
-        \"updated\": \"2017-10-11T14:32:53.185Z\",\n \"storageClass\": \"STANDARD\",\n
-        \"timeStorageClassUpdated\": \"2017-10-11T14:32:53.185Z\",\n \"size\": \"133\",\n
-        \"md5Hash\": \"bjhC5OCrzKV+8MGMCF2BQA==\",\n \"mediaLink\": \"https://www.googleapis.com/download/storage/v1/b/gcsfs-testing/o/test%2Faccounts.2.json?generation=1507732373238393&alt=media\",\n
-        \"crc32c\": \"Su+F+g==\",\n \"etag\": \"CPnkl+Tk6NYCEAE=\"\n}\n"}
-    headers:
-      Alt-Svc: ['quic=":443"; ma=2592000; v="39,38,37,35"']
-      Cache-Control: ['no-cache, no-store, max-age=0, must-revalidate']
-      Content-Length: ['731']
-      Content-Type: [application/json; charset=UTF-8]
-      Date: ['Wed, 11 Oct 2017 14:32:53 GMT']
-      ETag: [CPnkl+Tk6NYCEAE=]
-=======
+    uri: https://www.googleapis.com/upload/storage/v1/b/gcsfs-testing/o?name=test%2Faccounts.1.json&uploadType=media
+  response:
     body: {string: "{\n \"kind\": \"storage#object\",\n \"id\": \"gcsfs-testing/test/accounts.1.json/1515098875478487\",\n
         \"selfLink\": \"https://www.googleapis.com/storage/v1/b/gcsfs-testing/o/test%2Faccounts.1.json\",\n
         \"name\": \"test/accounts.1.json\",\n \"bucket\": \"gcsfs-testing\",\n \"generation\":
@@ -375,16 +228,11 @@
       Content-Type: [application/json; charset=UTF-8]
       Date: ['Thu, 04 Jan 2018 20:47:55 GMT']
       ETag: [CNeDl5KXv9gCEAE=]
->>>>>>> 899a4518
-      Expires: ['Mon, 01 Jan 1990 00:00:00 GMT']
-      Pragma: [no-cache]
-      Server: [UploadServer]
-      Vary: [Origin, X-Origin]
-<<<<<<< HEAD
-      X-GUploader-UploadID: [AEnB2UqV9JlM4C9hmim_bmfdlkln2Y39cqIomepEC2mcRZ2JNqW6ox6_XX0jZjprRfECPw6crCIpAVT8BqVNeeK1Cjr-ebWswQ]
-=======
+      Expires: ['Mon, 01 Jan 1990 00:00:00 GMT']
+      Pragma: [no-cache]
+      Server: [UploadServer]
+      Vary: [Origin, X-Origin]
       X-GUploader-UploadID: [AEnB2Up5INpPEL0ZqBfrBppjXDajS0HnVFc-MEvC2LzUnDHpxJzXph7JqXZw_gke8-xaDl2RgtZb5FWRWGoeGibJ0H1Hq762xQ]
->>>>>>> 899a4518
     status: {code: 200, message: OK}
 - request:
     body: '{"amount": 500, "name": "Alice"}
@@ -405,23 +253,6 @@
     method: POST
     uri: https://www.googleapis.com/upload/storage/v1/b/gcsfs-testing/o?name=test%2Faccounts.2.json&uploadType=media
   response:
-<<<<<<< HEAD
-    body: {string: "{\n \"kind\": \"storage#object\",\n \"id\": \"gcsfs-testing/2014-01-03.csv/1507732373538065\",\n
-        \"selfLink\": \"https://www.googleapis.com/storage/v1/b/gcsfs-testing/o/2014-01-03.csv\",\n
-        \"name\": \"2014-01-03.csv\",\n \"bucket\": \"gcsfs-testing\",\n \"generation\":
-        \"1507732373538065\",\n \"metageneration\": \"1\",\n \"timeCreated\": \"2017-10-11T14:32:53.483Z\",\n
-        \"updated\": \"2017-10-11T14:32:53.483Z\",\n \"storageClass\": \"STANDARD\",\n
-        \"timeStorageClassUpdated\": \"2017-10-11T14:32:53.483Z\",\n \"size\": \"52\",\n
-        \"md5Hash\": \"9keZXdUu0YtMynECFSOiMg==\",\n \"mediaLink\": \"https://www.googleapis.com/download/storage/v1/b/gcsfs-testing/o/2014-01-03.csv?generation=1507732373538065&alt=media\",\n
-        \"crc32c\": \"x/fq7w==\",\n \"etag\": \"CJGKquTk6NYCEAE=\"\n}\n"}
-    headers:
-      Alt-Svc: ['quic=":443"; ma=2592000; v="39,38,37,35"']
-      Cache-Control: ['no-cache, no-store, max-age=0, must-revalidate']
-      Content-Length: ['702']
-      Content-Type: [application/json; charset=UTF-8]
-      Date: ['Wed, 11 Oct 2017 14:32:53 GMT']
-      ETag: [CJGKquTk6NYCEAE=]
-=======
     body: {string: "{\n \"kind\": \"storage#object\",\n \"id\": \"gcsfs-testing/test/accounts.2.json/1515098875773667\",\n
         \"selfLink\": \"https://www.googleapis.com/storage/v1/b/gcsfs-testing/o/test%2Faccounts.2.json\",\n
         \"name\": \"test/accounts.2.json\",\n \"bucket\": \"gcsfs-testing\",\n \"generation\":
@@ -438,52 +269,31 @@
       Content-Type: [application/json; charset=UTF-8]
       Date: ['Thu, 04 Jan 2018 20:47:55 GMT']
       ETag: [COOFqZKXv9gCEAE=]
->>>>>>> 899a4518
-      Expires: ['Mon, 01 Jan 1990 00:00:00 GMT']
-      Pragma: [no-cache]
-      Server: [UploadServer]
-      Vary: [Origin, X-Origin]
-<<<<<<< HEAD
-      X-GUploader-UploadID: [AEnB2UqonueVNk1TzyH9XRqueJj7EIBqXbQ0PNHmKRrAQkJVGAvEJiYx-V86oGBMVay6GhzcD0ufj1WGSBgWA8vvidM3fCnWXg]
-=======
+      Expires: ['Mon, 01 Jan 1990 00:00:00 GMT']
+      Pragma: [no-cache]
+      Server: [UploadServer]
+      Vary: [Origin, X-Origin]
       X-GUploader-UploadID: [AEnB2UrpWM08j3yITQO8VRKI8-bA6YaYM1vCED_fiwNPuY9yhTsk4lXgOspo4fsMLDA7nuJO-07XgDc2VxCPJsqygv19xzH87A]
->>>>>>> 899a4518
     status: {code: 200, message: OK}
 - request:
     body: 'name,amount,id
 
+      Alice,100,1
+
+      Bob,200,2
+
+      Charlie,300,3
+
 '
     headers:
       Accept: ['*/*']
       Accept-Encoding: ['gzip, deflate']
       Connection: [keep-alive]
-<<<<<<< HEAD
-      Content-Length: ['15']
-      User-Agent: [python-requests/2.13.0]
-=======
       Content-Length: ['51']
       User-Agent: [python-requests/2.18.4]
->>>>>>> 899a4518
-    method: POST
-    uri: https://www.googleapis.com/upload/storage/v1/b/gcsfs-testing/o?name=2014-01-02.csv&uploadType=media
-  response:
-<<<<<<< HEAD
-    body: {string: "{\n \"kind\": \"storage#object\",\n \"id\": \"gcsfs-testing/2014-01-02.csv/1507732373825166\",\n
-        \"selfLink\": \"https://www.googleapis.com/storage/v1/b/gcsfs-testing/o/2014-01-02.csv\",\n
-        \"name\": \"2014-01-02.csv\",\n \"bucket\": \"gcsfs-testing\",\n \"generation\":
-        \"1507732373825166\",\n \"metageneration\": \"1\",\n \"timeCreated\": \"2017-10-11T14:32:53.773Z\",\n
-        \"updated\": \"2017-10-11T14:32:53.773Z\",\n \"storageClass\": \"STANDARD\",\n
-        \"timeStorageClassUpdated\": \"2017-10-11T14:32:53.773Z\",\n \"size\": \"15\",\n
-        \"md5Hash\": \"cGwL6TebGKiJzgyNBJNb6Q==\",\n \"mediaLink\": \"https://www.googleapis.com/download/storage/v1/b/gcsfs-testing/o/2014-01-02.csv?generation=1507732373825166&alt=media\",\n
-        \"crc32c\": \"Mpt4QQ==\",\n \"etag\": \"CI7Nu+Tk6NYCEAE=\"\n}\n"}
-    headers:
-      Alt-Svc: ['quic=":443"; ma=2592000; v="39,38,37,35"']
-      Cache-Control: ['no-cache, no-store, max-age=0, must-revalidate']
-      Content-Length: ['702']
-      Content-Type: [application/json; charset=UTF-8]
-      Date: ['Wed, 11 Oct 2017 14:32:53 GMT']
-      ETag: [CI7Nu+Tk6NYCEAE=]
-=======
+    method: POST
+    uri: https://www.googleapis.com/upload/storage/v1/b/gcsfs-testing/o?name=2014-01-01.csv&uploadType=media
+  response:
     body: {string: "{\n \"kind\": \"storage#object\",\n \"id\": \"gcsfs-testing/2014-01-01.csv/1515098875982550\",\n
         \"selfLink\": \"https://www.googleapis.com/storage/v1/b/gcsfs-testing/o/2014-01-01.csv\",\n
         \"name\": \"2014-01-01.csv\",\n \"bucket\": \"gcsfs-testing\",\n \"generation\":
@@ -500,58 +310,25 @@
       Content-Type: [application/json; charset=UTF-8]
       Date: ['Thu, 04 Jan 2018 20:47:56 GMT']
       ETag: [CNbltZKXv9gCEAE=]
->>>>>>> 899a4518
-      Expires: ['Mon, 01 Jan 1990 00:00:00 GMT']
-      Pragma: [no-cache]
-      Server: [UploadServer]
-      Vary: [Origin, X-Origin]
-<<<<<<< HEAD
-      X-GUploader-UploadID: [AEnB2UqAu1n1Zj2tPBcVX9G7EJGw_s_wpG6_iX4Uzotw3nenedJ8VRneRC8WY4H3HfcEGHwiCaYZ3dlFDUA8xi6hvtmDXeb_XQ]
-=======
+      Expires: ['Mon, 01 Jan 1990 00:00:00 GMT']
+      Pragma: [no-cache]
+      Server: [UploadServer]
+      Vary: [Origin, X-Origin]
       X-GUploader-UploadID: [AEnB2UpSOljV_pr_wdw8Y05Rd72Ih3hIcKQ8yCfNreswPL4dbc7XE3luv5JZoyB2r10jCIKPtVisUHpb1ZyoSRWdOKX7iwwc4g]
->>>>>>> 899a4518
     status: {code: 200, message: OK}
 - request:
     body: 'name,amount,id
 
-      Alice,100,1
-
-      Bob,200,2
-
-      Charlie,300,3
-
 '
     headers:
       Accept: ['*/*']
       Accept-Encoding: ['gzip, deflate']
       Connection: [keep-alive]
-<<<<<<< HEAD
-      Content-Length: ['51']
-      User-Agent: [python-requests/2.13.0]
-=======
       Content-Length: ['15']
       User-Agent: [python-requests/2.18.4]
->>>>>>> 899a4518
-    method: POST
-    uri: https://www.googleapis.com/upload/storage/v1/b/gcsfs-testing/o?name=2014-01-01.csv&uploadType=media
-  response:
-<<<<<<< HEAD
-    body: {string: "{\n \"kind\": \"storage#object\",\n \"id\": \"gcsfs-testing/2014-01-01.csv/1507732374129049\",\n
-        \"selfLink\": \"https://www.googleapis.com/storage/v1/b/gcsfs-testing/o/2014-01-01.csv\",\n
-        \"name\": \"2014-01-01.csv\",\n \"bucket\": \"gcsfs-testing\",\n \"generation\":
-        \"1507732374129049\",\n \"metageneration\": \"1\",\n \"timeCreated\": \"2017-10-11T14:32:54.079Z\",\n
-        \"updated\": \"2017-10-11T14:32:54.079Z\",\n \"storageClass\": \"STANDARD\",\n
-        \"timeStorageClassUpdated\": \"2017-10-11T14:32:54.079Z\",\n \"size\": \"51\",\n
-        \"md5Hash\": \"Auycd2AT7x5m8G1W0NXcuA==\",\n \"mediaLink\": \"https://www.googleapis.com/download/storage/v1/b/gcsfs-testing/o/2014-01-01.csv?generation=1507732374129049&alt=media\",\n
-        \"crc32c\": \"yR1u0w==\",\n \"etag\": \"CJmTzuTk6NYCEAE=\"\n}\n"}
-    headers:
-      Alt-Svc: ['quic=":443"; ma=2592000; v="39,38,37,35"']
-      Cache-Control: ['no-cache, no-store, max-age=0, must-revalidate']
-      Content-Length: ['702']
-      Content-Type: [application/json; charset=UTF-8]
-      Date: ['Wed, 11 Oct 2017 14:32:54 GMT']
-      ETag: [CJmTzuTk6NYCEAE=]
-=======
+    method: POST
+    uri: https://www.googleapis.com/upload/storage/v1/b/gcsfs-testing/o?name=2014-01-02.csv&uploadType=media
+  response:
     body: {string: "{\n \"kind\": \"storage#object\",\n \"id\": \"gcsfs-testing/2014-01-02.csv/1515098876198992\",\n
         \"selfLink\": \"https://www.googleapis.com/storage/v1/b/gcsfs-testing/o/2014-01-02.csv\",\n
         \"name\": \"2014-01-02.csv\",\n \"bucket\": \"gcsfs-testing\",\n \"generation\":
@@ -609,16 +386,11 @@
       Content-Type: [application/json; charset=UTF-8]
       Date: ['Thu, 04 Jan 2018 20:47:56 GMT']
       ETag: [CJLh2JKXv9gCEAE=]
->>>>>>> 899a4518
-      Expires: ['Mon, 01 Jan 1990 00:00:00 GMT']
-      Pragma: [no-cache]
-      Server: [UploadServer]
-      Vary: [Origin, X-Origin]
-<<<<<<< HEAD
-      X-GUploader-UploadID: [AEnB2UocbbKysmEhpbKbedRW3ws-ZBX82TbEf6whGhQ20nMHrKLQSPERBvEZVN8qgMd6DG1AP5xwtiHpS4kuCyCJwpDBoT4D-A]
-=======
+      Expires: ['Mon, 01 Jan 1990 00:00:00 GMT']
+      Pragma: [no-cache]
+      Server: [UploadServer]
+      Vary: [Origin, X-Origin]
       X-GUploader-UploadID: [AEnB2UpR-cvloQXIkFJzNe4-sdhxIbb-ic6jVjUtNE_ayIHRW0di2CFGDOtwyBJlEYpYqmBp05gcw7t_bXvBzoPTmhyuCtWvfw]
->>>>>>> 899a4518
     status: {code: 200, message: OK}
 - request:
     body: 'hello
@@ -633,23 +405,6 @@
     method: POST
     uri: https://www.googleapis.com/upload/storage/v1/b/gcsfs-testing/o?name=nested%2Fnested2%2Ffile1&uploadType=media
   response:
-<<<<<<< HEAD
-    body: {string: "{\n \"kind\": \"storage#object\",\n \"id\": \"gcsfs-testing/nested/nested2/file1/1507732374484259\",\n
-        \"selfLink\": \"https://www.googleapis.com/storage/v1/b/gcsfs-testing/o/nested%2Fnested2%2Ffile1\",\n
-        \"name\": \"nested/nested2/file1\",\n \"bucket\": \"gcsfs-testing\",\n \"generation\":
-        \"1507732374484259\",\n \"metageneration\": \"1\",\n \"timeCreated\": \"2017-10-11T14:32:54.431Z\",\n
-        \"updated\": \"2017-10-11T14:32:54.431Z\",\n \"storageClass\": \"STANDARD\",\n
-        \"timeStorageClassUpdated\": \"2017-10-11T14:32:54.431Z\",\n \"size\": \"6\",\n
-        \"md5Hash\": \"sZRqySSS0jR8YjW00mERhA==\",\n \"mediaLink\": \"https://www.googleapis.com/download/storage/v1/b/gcsfs-testing/o/nested%2Fnested2%2Ffile1?generation=1507732374484259&alt=media\",\n
-        \"crc32c\": \"NT3Yvg==\",\n \"etag\": \"CKPq4+Tk6NYCEAE=\"\n}\n"}
-    headers:
-      Alt-Svc: ['quic=":443"; ma=2592000; v="39,38,37,35"']
-      Cache-Control: ['no-cache, no-store, max-age=0, must-revalidate']
-      Content-Length: ['733']
-      Content-Type: [application/json; charset=UTF-8]
-      Date: ['Wed, 11 Oct 2017 14:32:54 GMT']
-      ETag: [CKPq4+Tk6NYCEAE=]
-=======
     body: {string: "{\n \"kind\": \"storage#object\",\n \"id\": \"gcsfs-testing/nested/nested2/file1/1515098876769644\",\n
         \"selfLink\": \"https://www.googleapis.com/storage/v1/b/gcsfs-testing/o/nested%2Fnested2%2Ffile1\",\n
         \"name\": \"nested/nested2/file1\",\n \"bucket\": \"gcsfs-testing\",\n \"generation\":
@@ -666,16 +421,11 @@
       Content-Type: [application/json; charset=UTF-8]
       Date: ['Thu, 04 Jan 2018 20:47:56 GMT']
       ETag: [COzq5ZKXv9gCEAE=]
->>>>>>> 899a4518
-      Expires: ['Mon, 01 Jan 1990 00:00:00 GMT']
-      Pragma: [no-cache]
-      Server: [UploadServer]
-      Vary: [Origin, X-Origin]
-<<<<<<< HEAD
-      X-GUploader-UploadID: [AEnB2UqeSRB89jxzHifQKN83VBshVeLHACRSkuX-ekdB9tnKijDkHl0mSHRV4JjpEpNsKJY_Bpn8o0mGMNXJ6uEK7HOLetTggw]
-=======
+      Expires: ['Mon, 01 Jan 1990 00:00:00 GMT']
+      Pragma: [no-cache]
+      Server: [UploadServer]
+      Vary: [Origin, X-Origin]
       X-GUploader-UploadID: [AEnB2UqpKmUB3laUDDOLqf5SvHQow40q2n5lb6wIfjYeoGggDpERRpYmTUPB_eWPJqjzzdY-1pXq3Y44nZ7zpo_91Lu4SLhUiQ]
->>>>>>> 899a4518
     status: {code: 200, message: OK}
 - request:
     body: world
@@ -688,23 +438,6 @@
     method: POST
     uri: https://www.googleapis.com/upload/storage/v1/b/gcsfs-testing/o?name=nested%2Fnested2%2Ffile2&uploadType=media
   response:
-<<<<<<< HEAD
-    body: {string: "{\n \"kind\": \"storage#object\",\n \"id\": \"gcsfs-testing/nested/nested2/file2/1507732374789284\",\n
-        \"selfLink\": \"https://www.googleapis.com/storage/v1/b/gcsfs-testing/o/nested%2Fnested2%2Ffile2\",\n
-        \"name\": \"nested/nested2/file2\",\n \"bucket\": \"gcsfs-testing\",\n \"generation\":
-        \"1507732374789284\",\n \"metageneration\": \"1\",\n \"timeCreated\": \"2017-10-11T14:32:54.733Z\",\n
-        \"updated\": \"2017-10-11T14:32:54.733Z\",\n \"storageClass\": \"STANDARD\",\n
-        \"timeStorageClassUpdated\": \"2017-10-11T14:32:54.733Z\",\n \"size\": \"5\",\n
-        \"md5Hash\": \"fXkwN6B2AYZXSwKC8vQ15w==\",\n \"mediaLink\": \"https://www.googleapis.com/download/storage/v1/b/gcsfs-testing/o/nested%2Fnested2%2Ffile2?generation=1507732374789284&alt=media\",\n
-        \"crc32c\": \"MaqBTg==\",\n \"etag\": \"CKS59uTk6NYCEAE=\"\n}\n"}
-    headers:
-      Alt-Svc: ['quic=":443"; ma=2592000; v="39,38,37,35"']
-      Cache-Control: ['no-cache, no-store, max-age=0, must-revalidate']
-      Content-Length: ['733']
-      Content-Type: [application/json; charset=UTF-8]
-      Date: ['Wed, 11 Oct 2017 14:32:54 GMT']
-      ETag: [CKS59uTk6NYCEAE=]
-=======
     body: {string: "{\n \"kind\": \"storage#object\",\n \"id\": \"gcsfs-testing/nested/nested2/file2/1515098877014229\",\n
         \"selfLink\": \"https://www.googleapis.com/storage/v1/b/gcsfs-testing/o/nested%2Fnested2%2Ffile2\",\n
         \"name\": \"nested/nested2/file2\",\n \"bucket\": \"gcsfs-testing\",\n \"generation\":
@@ -721,50 +454,25 @@
       Content-Type: [application/json; charset=UTF-8]
       Date: ['Thu, 04 Jan 2018 20:47:57 GMT']
       ETag: [CNXh9JKXv9gCEAE=]
->>>>>>> 899a4518
-      Expires: ['Mon, 01 Jan 1990 00:00:00 GMT']
-      Pragma: [no-cache]
-      Server: [UploadServer]
-      Vary: [Origin, X-Origin]
-<<<<<<< HEAD
-      X-GUploader-UploadID: [AEnB2UqxQZkdAtTNduB-ijNeeQNAAIdvkOekETqF99GFyghakkABnk0Rq_Yck35nenNssLX45LSqMHt3KeYd-3UV3WIGwpqM4A]
-=======
+      Expires: ['Mon, 01 Jan 1990 00:00:00 GMT']
+      Pragma: [no-cache]
+      Server: [UploadServer]
+      Vary: [Origin, X-Origin]
       X-GUploader-UploadID: [AEnB2Upzd9yh_8sCFfR-CyrJzQjUzXknLd4ZaKVqWkcTqK0mEZDd0LzWsB9bv01kUnPtz9ELncOoYlnNsX4Z_p6qtzqkecVdVQ]
->>>>>>> 899a4518
-    status: {code: 200, message: OK}
-- request:
-    body: world
-    headers:
-      Accept: ['*/*']
-      Accept-Encoding: ['gzip, deflate']
-      Connection: [keep-alive]
-<<<<<<< HEAD
-      Content-Length: ['5']
-      User-Agent: [python-requests/2.13.0]
-=======
+    status: {code: 200, message: OK}
+- request:
+    body: 'hello
+
+'
+    headers:
+      Accept: ['*/*']
+      Accept-Encoding: ['gzip, deflate']
+      Connection: [keep-alive]
       Content-Length: ['6']
       User-Agent: [python-requests/2.18.4]
->>>>>>> 899a4518
-    method: POST
-    uri: https://www.googleapis.com/upload/storage/v1/b/gcsfs-testing/o?name=nested%2Ffile2&uploadType=media
-  response:
-<<<<<<< HEAD
-    body: {string: "{\n \"kind\": \"storage#object\",\n \"id\": \"gcsfs-testing/nested/file2/1507732375116333\",\n
-        \"selfLink\": \"https://www.googleapis.com/storage/v1/b/gcsfs-testing/o/nested%2Ffile2\",\n
-        \"name\": \"nested/file2\",\n \"bucket\": \"gcsfs-testing\",\n \"generation\":
-        \"1507732375116333\",\n \"metageneration\": \"1\",\n \"timeCreated\": \"2017-10-11T14:32:55.063Z\",\n
-        \"updated\": \"2017-10-11T14:32:55.063Z\",\n \"storageClass\": \"STANDARD\",\n
-        \"timeStorageClassUpdated\": \"2017-10-11T14:32:55.063Z\",\n \"size\": \"5\",\n
-        \"md5Hash\": \"fXkwN6B2AYZXSwKC8vQ15w==\",\n \"mediaLink\": \"https://www.googleapis.com/download/storage/v1/b/gcsfs-testing/o/nested%2Ffile2?generation=1507732375116333&alt=media\",\n
-        \"crc32c\": \"MaqBTg==\",\n \"etag\": \"CK20iuXk6NYCEAE=\"\n}\n"}
-    headers:
-      Alt-Svc: ['quic=":443"; ma=2592000; v="39,38,37,35"']
-      Cache-Control: ['no-cache, no-store, max-age=0, must-revalidate']
-      Content-Length: ['697']
-      Content-Type: [application/json; charset=UTF-8]
-      Date: ['Wed, 11 Oct 2017 14:32:55 GMT']
-      ETag: [CK20iuXk6NYCEAE=]
-=======
+    method: POST
+    uri: https://www.googleapis.com/upload/storage/v1/b/gcsfs-testing/o?name=nested%2Ffile1&uploadType=media
+  response:
     body: {string: "{\n \"kind\": \"storage#object\",\n \"id\": \"gcsfs-testing/nested/file1/1515098877279471\",\n
         \"selfLink\": \"https://www.googleapis.com/storage/v1/b/gcsfs-testing/o/nested%2Ffile1\",\n
         \"name\": \"nested/file1\",\n \"bucket\": \"gcsfs-testing\",\n \"generation\":
@@ -781,47 +489,18 @@
       Content-Type: [application/json; charset=UTF-8]
       Date: ['Thu, 04 Jan 2018 20:47:57 GMT']
       ETag: [CO/5hJOXv9gCEAE=]
->>>>>>> 899a4518
-      Expires: ['Mon, 01 Jan 1990 00:00:00 GMT']
-      Pragma: [no-cache]
-      Server: [UploadServer]
-      Vary: [Origin, X-Origin]
-<<<<<<< HEAD
-      X-GUploader-UploadID: [AEnB2UrOUPcIMgaUfW1JD6gB-D5ZjmMYdLlrnG9Ui0gpdGynN_TUKS27JXLc35PMY2QJDGI6yKPXy1pz2lusVN3iSu3oAvhR-Q]
-=======
+      Expires: ['Mon, 01 Jan 1990 00:00:00 GMT']
+      Pragma: [no-cache]
+      Server: [UploadServer]
+      Vary: [Origin, X-Origin]
       X-GUploader-UploadID: [AEnB2UqZHJpzpw9QpzEu2jP2TFllDLviy4kHOHfdXuecVhGd4dn_vTWYsu3Cq2P8J-KG1h3A6Yw8mkIuUPE2vfQVghAhVAICtQ]
->>>>>>> 899a4518
-    status: {code: 200, message: OK}
-- request:
-    body: 'hello
-
-'
-    headers:
-      Accept: ['*/*']
-      Accept-Encoding: ['gzip, deflate']
-      Connection: [keep-alive]
-<<<<<<< HEAD
-      Content-Length: ['6']
-      User-Agent: [python-requests/2.13.0]
-    method: POST
-    uri: https://www.googleapis.com/upload/storage/v1/b/gcsfs-testing/o?name=nested%2Ffile1&uploadType=media
-  response:
-    body: {string: "{\n \"kind\": \"storage#object\",\n \"id\": \"gcsfs-testing/nested/file1/1507732375458370\",\n
-        \"selfLink\": \"https://www.googleapis.com/storage/v1/b/gcsfs-testing/o/nested%2Ffile1\",\n
-        \"name\": \"nested/file1\",\n \"bucket\": \"gcsfs-testing\",\n \"generation\":
-        \"1507732375458370\",\n \"metageneration\": \"1\",\n \"timeCreated\": \"2017-10-11T14:32:55.400Z\",\n
-        \"updated\": \"2017-10-11T14:32:55.400Z\",\n \"storageClass\": \"STANDARD\",\n
-        \"timeStorageClassUpdated\": \"2017-10-11T14:32:55.400Z\",\n \"size\": \"6\",\n
-        \"md5Hash\": \"sZRqySSS0jR8YjW00mERhA==\",\n \"mediaLink\": \"https://www.googleapis.com/download/storage/v1/b/gcsfs-testing/o/nested%2Ffile1?generation=1507732375458370&alt=media\",\n
-        \"crc32c\": \"NT3Yvg==\",\n \"etag\": \"CMKkn+Xk6NYCEAE=\"\n}\n"}
-    headers:
-      Alt-Svc: ['quic=":443"; ma=2592000; v="39,38,37,35"']
-      Cache-Control: ['no-cache, no-store, max-age=0, must-revalidate']
-      Content-Length: ['697']
-      Content-Type: [application/json; charset=UTF-8]
-      Date: ['Wed, 11 Oct 2017 14:32:55 GMT']
-      ETag: [CMKkn+Xk6NYCEAE=]
-=======
+    status: {code: 200, message: OK}
+- request:
+    body: world
+    headers:
+      Accept: ['*/*']
+      Accept-Encoding: ['gzip, deflate']
+      Connection: [keep-alive]
       Content-Length: ['5']
       User-Agent: [python-requests/2.18.4]
     method: POST
@@ -843,16 +522,11 @@
       Content-Type: [application/json; charset=UTF-8]
       Date: ['Thu, 04 Jan 2018 20:47:57 GMT']
       ETag: [CLSenpOXv9gCEAE=]
->>>>>>> 899a4518
-      Expires: ['Mon, 01 Jan 1990 00:00:00 GMT']
-      Pragma: [no-cache]
-      Server: [UploadServer]
-      Vary: [Origin, X-Origin]
-<<<<<<< HEAD
-      X-GUploader-UploadID: [AEnB2UpbgpAnf6EbUU-VRqfN7U4Hb8r2VxJ441Yf8KSZffMjGGKeUOjjAo-Z2XhdSTlXKVC7HktdvTw5yk9w8KMt5N0DX4flEQ]
-=======
+      Expires: ['Mon, 01 Jan 1990 00:00:00 GMT']
+      Pragma: [no-cache]
+      Server: [UploadServer]
+      Vary: [Origin, X-Origin]
       X-GUploader-UploadID: [AEnB2Uo7E08JVkbMmigQeLi7drpj3IlnzoDi2cby91C51ltyRdawi5iC0CBy1XxoVbxPD6Aun7_worHJmW1uwPsPvcK2a7ClLQ]
->>>>>>> 899a4518
     status: {code: 200, message: OK}
 - request:
     body: null
@@ -865,99 +539,6 @@
     uri: https://www.googleapis.com/storage/v1/b/gcsfs-testing/o/?maxResults=1000
   response:
     body: {string: "{\n \"kind\": \"storage#objects\",\n \"items\": [\n  {\n   \"kind\":
-<<<<<<< HEAD
-        \"storage#object\",\n   \"id\": \"gcsfs-testing/2014-01-01.csv/1507732374129049\",\n
-        \  \"selfLink\": \"https://www.googleapis.com/storage/v1/b/gcsfs-testing/o/2014-01-01.csv\",\n
-        \  \"name\": \"2014-01-01.csv\",\n   \"bucket\": \"gcsfs-testing\",\n   \"generation\":
-        \"1507732374129049\",\n   \"metageneration\": \"1\",\n   \"timeCreated\":
-        \"2017-10-11T14:32:54.079Z\",\n   \"updated\": \"2017-10-11T14:32:54.079Z\",\n
-        \  \"storageClass\": \"STANDARD\",\n   \"timeStorageClassUpdated\": \"2017-10-11T14:32:54.079Z\",\n
-        \  \"size\": \"51\",\n   \"md5Hash\": \"Auycd2AT7x5m8G1W0NXcuA==\",\n   \"mediaLink\":
-        \"https://www.googleapis.com/download/storage/v1/b/gcsfs-testing/o/2014-01-01.csv?generation=1507732374129049&alt=media\",\n
-        \  \"crc32c\": \"yR1u0w==\",\n   \"etag\": \"CJmTzuTk6NYCEAE=\"\n  },\n  {\n
-        \  \"kind\": \"storage#object\",\n   \"id\": \"gcsfs-testing/2014-01-02.csv/1507732373825166\",\n
-        \  \"selfLink\": \"https://www.googleapis.com/storage/v1/b/gcsfs-testing/o/2014-01-02.csv\",\n
-        \  \"name\": \"2014-01-02.csv\",\n   \"bucket\": \"gcsfs-testing\",\n   \"generation\":
-        \"1507732373825166\",\n   \"metageneration\": \"1\",\n   \"timeCreated\":
-        \"2017-10-11T14:32:53.773Z\",\n   \"updated\": \"2017-10-11T14:32:53.773Z\",\n
-        \  \"storageClass\": \"STANDARD\",\n   \"timeStorageClassUpdated\": \"2017-10-11T14:32:53.773Z\",\n
-        \  \"size\": \"15\",\n   \"md5Hash\": \"cGwL6TebGKiJzgyNBJNb6Q==\",\n   \"mediaLink\":
-        \"https://www.googleapis.com/download/storage/v1/b/gcsfs-testing/o/2014-01-02.csv?generation=1507732373825166&alt=media\",\n
-        \  \"crc32c\": \"Mpt4QQ==\",\n   \"etag\": \"CI7Nu+Tk6NYCEAE=\"\n  },\n  {\n
-        \  \"kind\": \"storage#object\",\n   \"id\": \"gcsfs-testing/2014-01-03.csv/1507732373538065\",\n
-        \  \"selfLink\": \"https://www.googleapis.com/storage/v1/b/gcsfs-testing/o/2014-01-03.csv\",\n
-        \  \"name\": \"2014-01-03.csv\",\n   \"bucket\": \"gcsfs-testing\",\n   \"generation\":
-        \"1507732373538065\",\n   \"metageneration\": \"1\",\n   \"timeCreated\":
-        \"2017-10-11T14:32:53.483Z\",\n   \"updated\": \"2017-10-11T14:32:53.483Z\",\n
-        \  \"storageClass\": \"STANDARD\",\n   \"timeStorageClassUpdated\": \"2017-10-11T14:32:53.483Z\",\n
-        \  \"size\": \"52\",\n   \"md5Hash\": \"9keZXdUu0YtMynECFSOiMg==\",\n   \"mediaLink\":
-        \"https://www.googleapis.com/download/storage/v1/b/gcsfs-testing/o/2014-01-03.csv?generation=1507732373538065&alt=media\",\n
-        \  \"crc32c\": \"x/fq7w==\",\n   \"etag\": \"CJGKquTk6NYCEAE=\"\n  },\n  {\n
-        \  \"kind\": \"storage#object\",\n   \"id\": \"gcsfs-testing/nested/file1/1507732375458370\",\n
-        \  \"selfLink\": \"https://www.googleapis.com/storage/v1/b/gcsfs-testing/o/nested%2Ffile1\",\n
-        \  \"name\": \"nested/file1\",\n   \"bucket\": \"gcsfs-testing\",\n   \"generation\":
-        \"1507732375458370\",\n   \"metageneration\": \"1\",\n   \"timeCreated\":
-        \"2017-10-11T14:32:55.400Z\",\n   \"updated\": \"2017-10-11T14:32:55.400Z\",\n
-        \  \"storageClass\": \"STANDARD\",\n   \"timeStorageClassUpdated\": \"2017-10-11T14:32:55.400Z\",\n
-        \  \"size\": \"6\",\n   \"md5Hash\": \"sZRqySSS0jR8YjW00mERhA==\",\n   \"mediaLink\":
-        \"https://www.googleapis.com/download/storage/v1/b/gcsfs-testing/o/nested%2Ffile1?generation=1507732375458370&alt=media\",\n
-        \  \"crc32c\": \"NT3Yvg==\",\n   \"etag\": \"CMKkn+Xk6NYCEAE=\"\n  },\n  {\n
-        \  \"kind\": \"storage#object\",\n   \"id\": \"gcsfs-testing/nested/file2/1507732375116333\",\n
-        \  \"selfLink\": \"https://www.googleapis.com/storage/v1/b/gcsfs-testing/o/nested%2Ffile2\",\n
-        \  \"name\": \"nested/file2\",\n   \"bucket\": \"gcsfs-testing\",\n   \"generation\":
-        \"1507732375116333\",\n   \"metageneration\": \"1\",\n   \"timeCreated\":
-        \"2017-10-11T14:32:55.063Z\",\n   \"updated\": \"2017-10-11T14:32:55.063Z\",\n
-        \  \"storageClass\": \"STANDARD\",\n   \"timeStorageClassUpdated\": \"2017-10-11T14:32:55.063Z\",\n
-        \  \"size\": \"5\",\n   \"md5Hash\": \"fXkwN6B2AYZXSwKC8vQ15w==\",\n   \"mediaLink\":
-        \"https://www.googleapis.com/download/storage/v1/b/gcsfs-testing/o/nested%2Ffile2?generation=1507732375116333&alt=media\",\n
-        \  \"crc32c\": \"MaqBTg==\",\n   \"etag\": \"CK20iuXk6NYCEAE=\"\n  },\n  {\n
-        \  \"kind\": \"storage#object\",\n   \"id\": \"gcsfs-testing/nested/nested2/file1/1507732374484259\",\n
-        \  \"selfLink\": \"https://www.googleapis.com/storage/v1/b/gcsfs-testing/o/nested%2Fnested2%2Ffile1\",\n
-        \  \"name\": \"nested/nested2/file1\",\n   \"bucket\": \"gcsfs-testing\",\n
-        \  \"generation\": \"1507732374484259\",\n   \"metageneration\": \"1\",\n
-        \  \"timeCreated\": \"2017-10-11T14:32:54.431Z\",\n   \"updated\": \"2017-10-11T14:32:54.431Z\",\n
-        \  \"storageClass\": \"STANDARD\",\n   \"timeStorageClassUpdated\": \"2017-10-11T14:32:54.431Z\",\n
-        \  \"size\": \"6\",\n   \"md5Hash\": \"sZRqySSS0jR8YjW00mERhA==\",\n   \"mediaLink\":
-        \"https://www.googleapis.com/download/storage/v1/b/gcsfs-testing/o/nested%2Fnested2%2Ffile1?generation=1507732374484259&alt=media\",\n
-        \  \"crc32c\": \"NT3Yvg==\",\n   \"etag\": \"CKPq4+Tk6NYCEAE=\"\n  },\n  {\n
-        \  \"kind\": \"storage#object\",\n   \"id\": \"gcsfs-testing/nested/nested2/file2/1507732374789284\",\n
-        \  \"selfLink\": \"https://www.googleapis.com/storage/v1/b/gcsfs-testing/o/nested%2Fnested2%2Ffile2\",\n
-        \  \"name\": \"nested/nested2/file2\",\n   \"bucket\": \"gcsfs-testing\",\n
-        \  \"generation\": \"1507732374789284\",\n   \"metageneration\": \"1\",\n
-        \  \"timeCreated\": \"2017-10-11T14:32:54.733Z\",\n   \"updated\": \"2017-10-11T14:32:54.733Z\",\n
-        \  \"storageClass\": \"STANDARD\",\n   \"timeStorageClassUpdated\": \"2017-10-11T14:32:54.733Z\",\n
-        \  \"size\": \"5\",\n   \"md5Hash\": \"fXkwN6B2AYZXSwKC8vQ15w==\",\n   \"mediaLink\":
-        \"https://www.googleapis.com/download/storage/v1/b/gcsfs-testing/o/nested%2Fnested2%2Ffile2?generation=1507732374789284&alt=media\",\n
-        \  \"crc32c\": \"MaqBTg==\",\n   \"etag\": \"CKS59uTk6NYCEAE=\"\n  },\n  {\n
-        \  \"kind\": \"storage#object\",\n   \"id\": \"gcsfs-testing/test/accounts.1.json/1507732372951033\",\n
-        \  \"selfLink\": \"https://www.googleapis.com/storage/v1/b/gcsfs-testing/o/test%2Faccounts.1.json\",\n
-        \  \"name\": \"test/accounts.1.json\",\n   \"bucket\": \"gcsfs-testing\",\n
-        \  \"generation\": \"1507732372951033\",\n   \"metageneration\": \"1\",\n
-        \  \"timeCreated\": \"2017-10-11T14:32:52.896Z\",\n   \"updated\": \"2017-10-11T14:32:52.896Z\",\n
-        \  \"storageClass\": \"STANDARD\",\n   \"timeStorageClassUpdated\": \"2017-10-11T14:32:52.896Z\",\n
-        \  \"size\": \"133\",\n   \"md5Hash\": \"xK7pmJz/Oj5HGIyfQpYTig==\",\n   \"mediaLink\":
-        \"https://www.googleapis.com/download/storage/v1/b/gcsfs-testing/o/test%2Faccounts.1.json?generation=1507732372951033&alt=media\",\n
-        \  \"crc32c\": \"6wJAgQ==\",\n   \"etag\": \"CPmfhuTk6NYCEAE=\"\n  },\n  {\n
-        \  \"kind\": \"storage#object\",\n   \"id\": \"gcsfs-testing/test/accounts.2.json/1507732373238393\",\n
-        \  \"selfLink\": \"https://www.googleapis.com/storage/v1/b/gcsfs-testing/o/test%2Faccounts.2.json\",\n
-        \  \"name\": \"test/accounts.2.json\",\n   \"bucket\": \"gcsfs-testing\",\n
-        \  \"generation\": \"1507732373238393\",\n   \"metageneration\": \"1\",\n
-        \  \"timeCreated\": \"2017-10-11T14:32:53.185Z\",\n   \"updated\": \"2017-10-11T14:32:53.185Z\",\n
-        \  \"storageClass\": \"STANDARD\",\n   \"timeStorageClassUpdated\": \"2017-10-11T14:32:53.185Z\",\n
-        \  \"size\": \"133\",\n   \"md5Hash\": \"bjhC5OCrzKV+8MGMCF2BQA==\",\n   \"mediaLink\":
-        \"https://www.googleapis.com/download/storage/v1/b/gcsfs-testing/o/test%2Faccounts.2.json?generation=1507732373238393&alt=media\",\n
-        \  \"crc32c\": \"Su+F+g==\",\n   \"etag\": \"CPnkl+Tk6NYCEAE=\"\n  }\n ]\n}\n"}
-    headers:
-      Alt-Svc: ['quic=":443"; ma=2592000; v="39,38,37,35"']
-      Cache-Control: ['private, max-age=0, must-revalidate, no-transform']
-      Content-Length: ['6807']
-      Content-Type: [application/json; charset=UTF-8]
-      Date: ['Wed, 11 Oct 2017 14:32:55 GMT']
-      Expires: ['Wed, 11 Oct 2017 14:32:55 GMT']
-      Server: [UploadServer]
-      Vary: [Origin, X-Origin]
-      X-GUploader-UploadID: [AEnB2UokzM4prPeDyY1rCMskyACG5H0sZUoVbT7SThkM9Zvq_IRPKd-2IB0MUYum7ZhsE4KR760pEOL6nXaLzSFloz-zuIDI1Q]
-=======
         \"storage#object\",\n   \"id\": \"gcsfs-testing/2014-01-01.csv/1515098875982550\",\n
         \  \"selfLink\": \"https://www.googleapis.com/storage/v1/b/gcsfs-testing/o/2014-01-01.csv\",\n
         \  \"name\": \"2014-01-01.csv\",\n   \"bucket\": \"gcsfs-testing\",\n   \"generation\":
@@ -1050,7 +631,6 @@
       Server: [UploadServer]
       Vary: [Origin, X-Origin]
       X-GUploader-UploadID: [AEnB2UoCD3kTuNmha2cuCJjJ5ZBd96byA0QXeEVGAZGOALmEVwpABwHnc8DSWecWwSgj9Np3pPipBakmy7Xbn9A9Yc7o5JziYw]
->>>>>>> 899a4518
     status: {code: 200, message: OK}
 - request:
     body: null
@@ -1065,29 +645,17 @@
   response:
     body: {string: ''}
     headers:
-<<<<<<< HEAD
-      Alt-Svc: ['quic=":443"; ma=2592000; v="39,38,37,35"']
-      Cache-Control: ['no-cache, no-store, max-age=0, must-revalidate']
-      Content-Length: ['0']
-      Content-Type: [application/json]
-      Date: ['Wed, 11 Oct 2017 14:32:56 GMT']
-=======
       Alt-Svc: ['hq=":443"; ma=2592000; quic=51303431; quic=51303339; quic=51303338;
           quic=51303337; quic=51303335,quic=":443"; ma=2592000; v="41,39,38,37,35"']
       Cache-Control: ['no-cache, no-store, max-age=0, must-revalidate']
       Content-Length: ['0']
       Content-Type: [application/json]
       Date: ['Thu, 04 Jan 2018 20:47:58 GMT']
->>>>>>> 899a4518
-      Expires: ['Mon, 01 Jan 1990 00:00:00 GMT']
-      Pragma: [no-cache]
-      Server: [UploadServer]
-      Vary: [Origin, X-Origin]
-<<<<<<< HEAD
-      X-GUploader-UploadID: [AEnB2UraC_t2UjVtb0VFxI6Q0KqmgqJOd4TM1tXSjHoT7mFIgDt9T9AAKShaDgRZv2uREsxjzSa6XIAJvTp1mhEqCxPPutMmIg]
-=======
+      Expires: ['Mon, 01 Jan 1990 00:00:00 GMT']
+      Pragma: [no-cache]
+      Server: [UploadServer]
+      Vary: [Origin, X-Origin]
       X-GUploader-UploadID: [AEnB2UpqEmvvc_D9SFoDVZHqOrdBbKeBFnGdV-DgLY2CbYOAJVQoYSF_Yhd3Z2yY8KmKVFRTejTvvjkiQkt-RbaEFqHRQkgiXQ]
->>>>>>> 899a4518
     status: {code: 204, message: No Content}
 - request:
     body: null
@@ -1102,29 +670,17 @@
   response:
     body: {string: ''}
     headers:
-<<<<<<< HEAD
-      Alt-Svc: ['quic=":443"; ma=2592000; v="39,38,37,35"']
-      Cache-Control: ['no-cache, no-store, max-age=0, must-revalidate']
-      Content-Length: ['0']
-      Content-Type: [application/json]
-      Date: ['Wed, 11 Oct 2017 14:32:56 GMT']
-=======
       Alt-Svc: ['hq=":443"; ma=2592000; quic=51303431; quic=51303339; quic=51303338;
           quic=51303337; quic=51303335,quic=":443"; ma=2592000; v="41,39,38,37,35"']
       Cache-Control: ['no-cache, no-store, max-age=0, must-revalidate']
       Content-Length: ['0']
       Content-Type: [application/json]
       Date: ['Thu, 04 Jan 2018 20:47:58 GMT']
->>>>>>> 899a4518
-      Expires: ['Mon, 01 Jan 1990 00:00:00 GMT']
-      Pragma: [no-cache]
-      Server: [UploadServer]
-      Vary: [Origin, X-Origin]
-<<<<<<< HEAD
-      X-GUploader-UploadID: [AEnB2UqcqNljTNdjTwCIJvqzDaaLhL4c1ESOpbOYI5Ixzlyy9Ouh35ZMvt_WG8NCjPBuNZ5EgXrdlxbQO6NTWicFF4TU-pG3ZQ]
-=======
+      Expires: ['Mon, 01 Jan 1990 00:00:00 GMT']
+      Pragma: [no-cache]
+      Server: [UploadServer]
+      Vary: [Origin, X-Origin]
       X-GUploader-UploadID: [AEnB2Uo1lwTT7jVPn3SiU90Y7u8gpBLYMo9swLTYQIi8iIV01hcrtNq9vnnysWdrqKDibxnvkfReZY9RoCLOLfowL4_fUaXbNQ]
->>>>>>> 899a4518
     status: {code: 204, message: No Content}
 - request:
     body: null
@@ -1139,29 +695,17 @@
   response:
     body: {string: ''}
     headers:
-<<<<<<< HEAD
-      Alt-Svc: ['quic=":443"; ma=2592000; v="39,38,37,35"']
-      Cache-Control: ['no-cache, no-store, max-age=0, must-revalidate']
-      Content-Length: ['0']
-      Content-Type: [application/json]
-      Date: ['Wed, 11 Oct 2017 14:32:56 GMT']
-=======
       Alt-Svc: ['hq=":443"; ma=2592000; quic=51303431; quic=51303339; quic=51303338;
           quic=51303337; quic=51303335,quic=":443"; ma=2592000; v="41,39,38,37,35"']
       Cache-Control: ['no-cache, no-store, max-age=0, must-revalidate']
       Content-Length: ['0']
       Content-Type: [application/json]
       Date: ['Thu, 04 Jan 2018 20:47:58 GMT']
->>>>>>> 899a4518
-      Expires: ['Mon, 01 Jan 1990 00:00:00 GMT']
-      Pragma: [no-cache]
-      Server: [UploadServer]
-      Vary: [Origin, X-Origin]
-<<<<<<< HEAD
-      X-GUploader-UploadID: [AEnB2UrZ-hj8BS1Uf4hReqbi3eNb5gswotKYHQlkKY98kKoAWYciQTwL4IZPSIpFl-OSHtn3PutEaLtp5x3MI4kX2iD-Aq6VSQ]
-=======
+      Expires: ['Mon, 01 Jan 1990 00:00:00 GMT']
+      Pragma: [no-cache]
+      Server: [UploadServer]
+      Vary: [Origin, X-Origin]
       X-GUploader-UploadID: [AEnB2UqIZv0_JIIY0iG8OGjV8hxM7R2GxORmP69koDYQ_PxXR7phm49CYLQhqXqsGUuyDE6CCGyJ3q21l5_7gXmdqUnqyrSnIg]
->>>>>>> 899a4518
     status: {code: 204, message: No Content}
 - request:
     body: null
@@ -1176,29 +720,17 @@
   response:
     body: {string: ''}
     headers:
-<<<<<<< HEAD
-      Alt-Svc: ['quic=":443"; ma=2592000; v="39,38,37,35"']
-      Cache-Control: ['no-cache, no-store, max-age=0, must-revalidate']
-      Content-Length: ['0']
-      Content-Type: [application/json]
-      Date: ['Wed, 11 Oct 2017 14:32:56 GMT']
-=======
       Alt-Svc: ['hq=":443"; ma=2592000; quic=51303431; quic=51303339; quic=51303338;
           quic=51303337; quic=51303335,quic=":443"; ma=2592000; v="41,39,38,37,35"']
       Cache-Control: ['no-cache, no-store, max-age=0, must-revalidate']
       Content-Length: ['0']
       Content-Type: [application/json]
       Date: ['Thu, 04 Jan 2018 20:47:59 GMT']
->>>>>>> 899a4518
-      Expires: ['Mon, 01 Jan 1990 00:00:00 GMT']
-      Pragma: [no-cache]
-      Server: [UploadServer]
-      Vary: [Origin, X-Origin]
-<<<<<<< HEAD
-      X-GUploader-UploadID: [AEnB2UpmvyXAgzIVOtKlci3NiWu9JwQJof3UV7_-_Nn25Fjcrmom5T8XcoedqkKS1xjET_GzFT-DnjBtwkSHsvgV23jm3fk-uA]
-=======
+      Expires: ['Mon, 01 Jan 1990 00:00:00 GMT']
+      Pragma: [no-cache]
+      Server: [UploadServer]
+      Vary: [Origin, X-Origin]
       X-GUploader-UploadID: [AEnB2UpdHxrkn-4TK-63I_1aFo0ZbG29R9yfxFPWtWzzwIBFoGNAeQ3oB3eryKLTBR6OYybM-4BC86GgTLxhnFZ7eeoO1oYkzA]
->>>>>>> 899a4518
     status: {code: 204, message: No Content}
 - request:
     body: null
@@ -1213,29 +745,17 @@
   response:
     body: {string: ''}
     headers:
-<<<<<<< HEAD
-      Alt-Svc: ['quic=":443"; ma=2592000; v="39,38,37,35"']
-      Cache-Control: ['no-cache, no-store, max-age=0, must-revalidate']
-      Content-Length: ['0']
-      Content-Type: [application/json]
-      Date: ['Wed, 11 Oct 2017 14:32:57 GMT']
-=======
       Alt-Svc: ['hq=":443"; ma=2592000; quic=51303431; quic=51303339; quic=51303338;
           quic=51303337; quic=51303335,quic=":443"; ma=2592000; v="41,39,38,37,35"']
       Cache-Control: ['no-cache, no-store, max-age=0, must-revalidate']
       Content-Length: ['0']
       Content-Type: [application/json]
       Date: ['Thu, 04 Jan 2018 20:47:59 GMT']
->>>>>>> 899a4518
-      Expires: ['Mon, 01 Jan 1990 00:00:00 GMT']
-      Pragma: [no-cache]
-      Server: [UploadServer]
-      Vary: [Origin, X-Origin]
-<<<<<<< HEAD
-      X-GUploader-UploadID: [AEnB2UoFuXbbFt5SYTne_jQVdd9bAca3C5zumN2CFuUeJzUn57Uz1BdV56Zjkil40c0Fi7aGki4N88f_pdbLF1WjYQVKZb9_lg]
-=======
+      Expires: ['Mon, 01 Jan 1990 00:00:00 GMT']
+      Pragma: [no-cache]
+      Server: [UploadServer]
+      Vary: [Origin, X-Origin]
       X-GUploader-UploadID: [AEnB2UqQIo6Gyumcak0_QrjU10aB99mb47GIWFvzLOeil7oJ0J9CC7DKXFcTNLHOe6_RTk8iP7_uVDj1qCVGm6NbxIP6g5dHHg]
->>>>>>> 899a4518
     status: {code: 204, message: No Content}
 - request:
     body: null
@@ -1250,29 +770,17 @@
   response:
     body: {string: ''}
     headers:
-<<<<<<< HEAD
-      Alt-Svc: ['quic=":443"; ma=2592000; v="39,38,37,35"']
-      Cache-Control: ['no-cache, no-store, max-age=0, must-revalidate']
-      Content-Length: ['0']
-      Content-Type: [application/json]
-      Date: ['Wed, 11 Oct 2017 14:32:57 GMT']
-=======
       Alt-Svc: ['hq=":443"; ma=2592000; quic=51303431; quic=51303339; quic=51303338;
           quic=51303337; quic=51303335,quic=":443"; ma=2592000; v="41,39,38,37,35"']
       Cache-Control: ['no-cache, no-store, max-age=0, must-revalidate']
       Content-Length: ['0']
       Content-Type: [application/json]
       Date: ['Thu, 04 Jan 2018 20:47:59 GMT']
->>>>>>> 899a4518
-      Expires: ['Mon, 01 Jan 1990 00:00:00 GMT']
-      Pragma: [no-cache]
-      Server: [UploadServer]
-      Vary: [Origin, X-Origin]
-<<<<<<< HEAD
-      X-GUploader-UploadID: [AEnB2UqUfmfLfSW7aUw4N_YjBqnFemrT3c0ttwxcGtQgNlDomRYDEDpduY6vKqPHjEkvOJN48dvGIBhuPzmut6YI1bY13Bw8Zg]
-=======
+      Expires: ['Mon, 01 Jan 1990 00:00:00 GMT']
+      Pragma: [no-cache]
+      Server: [UploadServer]
+      Vary: [Origin, X-Origin]
       X-GUploader-UploadID: [AEnB2Up68uHEHdmjZuziMF5bYzpYTOyRWmY07dBAOUUmwdg3OebGXZM7I502NsQsmMvA5ybAUHu6OmsAFYIvIq3vw79rh_gCKQ]
->>>>>>> 899a4518
     status: {code: 204, message: No Content}
 - request:
     body: null
@@ -1287,29 +795,17 @@
   response:
     body: {string: ''}
     headers:
-<<<<<<< HEAD
-      Alt-Svc: ['quic=":443"; ma=2592000; v="39,38,37,35"']
-      Cache-Control: ['no-cache, no-store, max-age=0, must-revalidate']
-      Content-Length: ['0']
-      Content-Type: [application/json]
-      Date: ['Wed, 11 Oct 2017 14:32:57 GMT']
-=======
       Alt-Svc: ['hq=":443"; ma=2592000; quic=51303431; quic=51303339; quic=51303338;
           quic=51303337; quic=51303335,quic=":443"; ma=2592000; v="41,39,38,37,35"']
       Cache-Control: ['no-cache, no-store, max-age=0, must-revalidate']
       Content-Length: ['0']
       Content-Type: [application/json]
       Date: ['Thu, 04 Jan 2018 20:47:59 GMT']
->>>>>>> 899a4518
-      Expires: ['Mon, 01 Jan 1990 00:00:00 GMT']
-      Pragma: [no-cache]
-      Server: [UploadServer]
-      Vary: [Origin, X-Origin]
-<<<<<<< HEAD
-      X-GUploader-UploadID: [AEnB2UqKEzz735S4pDSVy4d0oaCdNpC-m_dbgqQuPHVep__-3uTst9ma1CsJuV86Rpl-rf_0llfnJWlLjuL5JmxU-1ex7EHrvw]
-=======
+      Expires: ['Mon, 01 Jan 1990 00:00:00 GMT']
+      Pragma: [no-cache]
+      Server: [UploadServer]
+      Vary: [Origin, X-Origin]
       X-GUploader-UploadID: [AEnB2UrR25pAQrW7jtmAmp8_eRT7536SYqF06vvBm6-A9bJLys2ORwX453f6ITAdZTsUcmuh8-kQdKOaso55mT_4vGHYoBvatg]
->>>>>>> 899a4518
     status: {code: 204, message: No Content}
 - request:
     body: null
@@ -1324,29 +820,17 @@
   response:
     body: {string: ''}
     headers:
-<<<<<<< HEAD
-      Alt-Svc: ['quic=":443"; ma=2592000; v="39,38,37,35"']
-      Cache-Control: ['no-cache, no-store, max-age=0, must-revalidate']
-      Content-Length: ['0']
-      Content-Type: [application/json]
-      Date: ['Wed, 11 Oct 2017 14:32:58 GMT']
-=======
       Alt-Svc: ['hq=":443"; ma=2592000; quic=51303431; quic=51303339; quic=51303338;
           quic=51303337; quic=51303335,quic=":443"; ma=2592000; v="41,39,38,37,35"']
       Cache-Control: ['no-cache, no-store, max-age=0, must-revalidate']
       Content-Length: ['0']
       Content-Type: [application/json]
       Date: ['Thu, 04 Jan 2018 20:48:00 GMT']
->>>>>>> 899a4518
-      Expires: ['Mon, 01 Jan 1990 00:00:00 GMT']
-      Pragma: [no-cache]
-      Server: [UploadServer]
-      Vary: [Origin, X-Origin]
-<<<<<<< HEAD
-      X-GUploader-UploadID: [AEnB2UrKN1SOI5xO8XT0u4CkeaCyiM08S91ZpM_IQA4aoOuFXT6IvPQyQ9YJuz1doOgXzU4dL5Dtpe7yJKdV6VW7H4fU5eX8ng]
-=======
+      Expires: ['Mon, 01 Jan 1990 00:00:00 GMT']
+      Pragma: [no-cache]
+      Server: [UploadServer]
+      Vary: [Origin, X-Origin]
       X-GUploader-UploadID: [AEnB2UocKa61mc3_HC6EJldTl1Nf0nQ2-lxH2V0ZCAQrdONxnuhKfeC5-Rl39QOCSCaHdTkEJgbT9ez_G4CIOgWga4zCM-vD9w]
->>>>>>> 899a4518
     status: {code: 204, message: No Content}
 - request:
     body: null
@@ -1361,884 +845,16 @@
   response:
     body: {string: ''}
     headers:
-<<<<<<< HEAD
-      Alt-Svc: ['quic=":443"; ma=2592000; v="39,38,37,35"']
+      Alt-Svc: ['hq=":443"; ma=2592000; quic=51303431; quic=51303339; quic=51303338;
+          quic=51303337; quic=51303335,quic=":443"; ma=2592000; v="41,39,38,37,35"']
       Cache-Control: ['no-cache, no-store, max-age=0, must-revalidate']
       Content-Length: ['0']
       Content-Type: [application/json]
-      Date: ['Wed, 11 Oct 2017 14:32:58 GMT']
-      Expires: ['Mon, 01 Jan 1990 00:00:00 GMT']
-      Pragma: [no-cache]
-      Server: [UploadServer]
-      Vary: [Origin, X-Origin]
-      X-GUploader-UploadID: [AEnB2UpXtiqhzfn3xE-rk1y7G2T1qiqMZIJMjEawY8fSbVdlNmOLufIlmZG-jm5QzClEf0SqExIY1QFYBYr9RkL_7soEW6DHCg]
-    status: {code: 204, message: No Content}
-- request:
-    body: null
-    headers:
-      Accept: ['*/*']
-      Accept-Encoding: ['gzip, deflate']
-      Connection: [keep-alive]
-      Content-Length: ['0']
-      User-Agent: [python-requests/2.18.4]
-    method: POST
-    uri: https://www.googleapis.com/oauth2/v4/token?grant_type=refresh_token
-  response:
-    body:
-      string: !!binary |
-        H4sIAIAJMFoC/6tWykyJL8nPTs1TslJQqqioUNJRUALz40sqC1JBgk6piUWpRSDx1IqCzKLU4vhM
-        kGJjMwMDoFhicnJqcTGqEbUAnoD1nVYAAAA=
-    headers:
-      Alt-Svc: ['hq=":443"; ma=2592000; quic=51303431; quic=51303339; quic=51303338;
-          quic=51303337; quic=51303335,quic=":443"; ma=2592000; v="41,39,38,37,35"']
-      Cache-Control: ['no-cache, no-store, max-age=0, must-revalidate']
-      Content-Encoding: [gzip]
-      Content-Type: [application/json; charset=UTF-8]
-      Date: ['Tue, 12 Dec 2017 16:53:20 GMT']
-      Expires: ['Mon, 01 Jan 1990 00:00:00 GMT']
-      Pragma: [no-cache]
-      Server: [GSE]
-      Transfer-Encoding: [chunked]
-      Vary: [Origin, X-Origin]
-      X-Content-Type-Options: [nosniff]
-      X-Frame-Options: [SAMEORIGIN]
-      X-XSS-Protection: [1; mode=block]
-    status: {code: 200, message: OK}
-- request:
-    body: null
-    headers:
-      Accept: ['*/*']
-      Accept-Encoding: ['gzip, deflate']
-      Connection: [keep-alive]
-      User-Agent: [python-requests/2.18.4]
-    method: GET
-    uri: https://www.googleapis.com/storage/v1/b/?project=test_project
-  response:
-    body: {string: "{\n \"kind\": \"storage#buckets\",\n \"items\": [\n  {\n   \"kind\":
-        \"storage#bucket\",\n   \"id\": \"anaconda-enterprise\",\n   \"selfLink\":
-        \"https://www.googleapis.com/storage/v1/b/anaconda-enterprise\",\n   \"projectNumber\":
-        \"586241054156\",\n   \"name\": \"anaconda-enterprise\",\n   \"timeCreated\":
-        \"2017-07-05T23:53:06.552Z\",\n   \"updated\": \"2017-07-14T17:39:54.178Z\",\n
-        \  \"metageneration\": \"3\",\n   \"location\": \"US\",\n   \"storageClass\":
-        \"MULTI_REGIONAL\",\n   \"etag\": \"CAM=\"\n  },\n  {\n   \"kind\": \"storage#bucket\",\n
-        \  \"id\": \"anaconda-public-data\",\n   \"selfLink\": \"https://www.googleapis.com/storage/v1/b/anaconda-public-data\",\n
-        \  \"projectNumber\": \"586241054156\",\n   \"name\": \"anaconda-public-data\",\n
-        \  \"timeCreated\": \"2017-04-05T20:22:12.865Z\",\n   \"updated\": \"2017-07-10T16:32:07.980Z\",\n
-        \  \"metageneration\": \"2\",\n   \"location\": \"US\",\n   \"storageClass\":
-        \"MULTI_REGIONAL\",\n   \"etag\": \"CAI=\"\n  },\n  {\n   \"kind\": \"storage#bucket\",\n
-        \  \"id\": \"artifacts.test_project.appspot.com\",\n   \"selfLink\": \"https://www.googleapis.com/storage/v1/b/artifacts.test_project.appspot.com\",\n
-        \  \"projectNumber\": \"586241054156\",\n   \"name\": \"artifacts.test_project.appspot.com\",\n
-        \  \"timeCreated\": \"2016-05-17T18:29:22.774Z\",\n   \"updated\": \"2016-05-17T18:29:22.774Z\",\n
-        \  \"metageneration\": \"1\",\n   \"location\": \"US\",\n   \"storageClass\":
-        \"STANDARD\",\n   \"etag\": \"CAE=\"\n  },\n  {\n   \"kind\": \"storage#bucket\",\n
-        \  \"id\": \"test_project_cloudbuild\",\n   \"selfLink\": \"https://www.googleapis.com/storage/v1/b/test_project_cloudbuild\",\n
-        \  \"projectNumber\": \"586241054156\",\n   \"name\": \"test_project_cloudbuild\",\n
-        \  \"timeCreated\": \"2017-11-03T20:06:49.744Z\",\n   \"updated\": \"2017-11-03T20:06:49.744Z\",\n
-        \  \"metageneration\": \"1\",\n   \"location\": \"US\",\n   \"storageClass\":
-        \"STANDARD\",\n   \"etag\": \"CAE=\"\n  },\n  {\n   \"kind\": \"storage#bucket\",\n
-        \  \"id\": \"dataflow-anaconda-compute\",\n   \"selfLink\": \"https://www.googleapis.com/storage/v1/b/dataflow-anaconda-compute\",\n
-        \  \"projectNumber\": \"586241054156\",\n   \"name\": \"dataflow-anaconda-compute\",\n
-        \  \"timeCreated\": \"2017-09-14T18:55:42.848Z\",\n   \"updated\": \"2017-09-14T18:55:42.848Z\",\n
-        \  \"metageneration\": \"1\",\n   \"location\": \"US\",\n   \"storageClass\":
-        \"MULTI_REGIONAL\",\n   \"etag\": \"CAE=\"\n  },\n  {\n   \"kind\": \"storage#bucket\",\n
-        \  \"id\": \"gcsfs-test\",\n   \"selfLink\": \"https://www.googleapis.com/storage/v1/b/gcsfs-test\",\n
-        \  \"projectNumber\": \"586241054156\",\n   \"name\": \"gcsfs-test\",\n   \"timeCreated\":
-        \"2017-12-02T23:25:23.058Z\",\n   \"updated\": \"2017-12-02T23:25:23.058Z\",\n
-        \  \"metageneration\": \"1\",\n   \"location\": \"US\",\n   \"storageClass\":
-        \"MULTI_REGIONAL\",\n   \"etag\": \"CAE=\"\n  },\n  {\n   \"kind\": \"storage#bucket\",\n
-        \  \"id\": \"gcsfs-testing\",\n   \"selfLink\": \"https://www.googleapis.com/storage/v1/b/gcsfs-testing\",\n
-        \  \"projectNumber\": \"586241054156\",\n   \"name\": \"gcsfs-testing\",\n
-        \  \"timeCreated\": \"2017-12-12T16:52:13.675Z\",\n   \"updated\": \"2017-12-12T16:52:13.675Z\",\n
-        \  \"metageneration\": \"1\",\n   \"location\": \"US\",\n   \"storageClass\":
-        \"STANDARD\",\n   \"etag\": \"CAE=\"\n  }\n ]\n}\n"}
-    headers:
-      Alt-Svc: ['hq=":443"; ma=2592000; quic=51303431; quic=51303339; quic=51303338;
-          quic=51303337; quic=51303335,quic=":443"; ma=2592000; v="41,39,38,37,35"']
-      Cache-Control: ['private, max-age=0, must-revalidate, no-transform']
-      Content-Length: ['2944']
-      Content-Type: [application/json; charset=UTF-8]
-      Date: ['Tue, 12 Dec 2017 16:53:20 GMT']
-      Expires: ['Tue, 12 Dec 2017 16:53:20 GMT']
-      Server: [UploadServer]
-      Vary: [Origin, X-Origin]
-      X-GUploader-UploadID: [AEnB2UrdncWcZMgJCzLA7mL7_zaIjlwAoglqxnRe_mRaG6NTsb9SEQnqwjXNxBmqEBvomGVzG0YSrr71dOqQbzi_EcogAz1MBw]
-    status: {code: 200, message: OK}
-- request:
-    body: null
-    headers:
-      Accept: ['*/*']
-      Accept-Encoding: ['gzip, deflate']
-      Connection: [keep-alive]
-      Content-Length: ['0']
-      User-Agent: [python-requests/2.18.4]
-    method: DELETE
-    uri: https://www.googleapis.com/storage/v1/b/gcsfs-testing/o/tmp%2Ftest%2Fa
-  response:
-    body: {string: "{\n \"error\": {\n  \"errors\": [\n   {\n    \"domain\": \"global\",\n
-        \   \"reason\": \"notFound\",\n    \"message\": \"Not Found\"\n   }\n  ],\n
-        \ \"code\": 404,\n  \"message\": \"Not Found\"\n }\n}\n"}
-    headers:
-      Alt-Svc: ['hq=":443"; ma=2592000; quic=51303431; quic=51303339; quic=51303338;
-          quic=51303337; quic=51303335,quic=":443"; ma=2592000; v="41,39,38,37,35"']
-      Cache-Control: ['private, max-age=0']
-      Content-Length: ['165']
-      Content-Type: [application/json; charset=UTF-8]
-      Date: ['Tue, 12 Dec 2017 16:53:20 GMT']
-      Expires: ['Tue, 12 Dec 2017 16:53:20 GMT']
-      Server: [UploadServer]
-      Vary: [Origin, X-Origin]
-      X-GUploader-UploadID: [AEnB2UpuvGV6_BtLDkx5aWokdzxh2ggR8UP7BsqjK4maDrXhWVcu11KV79J-xxY1tt8St7PIPrabUx_URkoh5XTmPNKqtSE2Lw]
-    status: {code: 404, message: Not Found}
-- request:
-    body: null
-    headers:
-      Accept: ['*/*']
-      Accept-Encoding: ['gzip, deflate']
-      Connection: [keep-alive]
-      Content-Length: ['0']
-      User-Agent: [python-requests/2.18.4]
-    method: DELETE
-    uri: https://www.googleapis.com/storage/v1/b/gcsfs-testing/o/tmp%2Ftest%2Fb
-  response:
-    body: {string: "{\n \"error\": {\n  \"errors\": [\n   {\n    \"domain\": \"global\",\n
-        \   \"reason\": \"notFound\",\n    \"message\": \"Not Found\"\n   }\n  ],\n
-        \ \"code\": 404,\n  \"message\": \"Not Found\"\n }\n}\n"}
-    headers:
-      Alt-Svc: ['hq=":443"; ma=2592000; quic=51303431; quic=51303339; quic=51303338;
-          quic=51303337; quic=51303335,quic=":443"; ma=2592000; v="41,39,38,37,35"']
-      Cache-Control: ['private, max-age=0']
-      Content-Length: ['165']
-      Content-Type: [application/json; charset=UTF-8]
-      Date: ['Tue, 12 Dec 2017 16:53:20 GMT']
-      Expires: ['Tue, 12 Dec 2017 16:53:20 GMT']
-      Server: [UploadServer]
-      Vary: [Origin, X-Origin]
-      X-GUploader-UploadID: [AEnB2UrypySSuFTxRvZpmZedS3C94BI9CJTBLDaNxsfGGxfOqAF9bINVHHOsq6_XYFFxEel2-b6W_64-ynw5aPU-LL6VHywZ9A]
-    status: {code: 404, message: Not Found}
-- request:
-    body: null
-    headers:
-      Accept: ['*/*']
-      Accept-Encoding: ['gzip, deflate']
-      Connection: [keep-alive]
-      Content-Length: ['0']
-      User-Agent: [python-requests/2.18.4]
-    method: DELETE
-    uri: https://www.googleapis.com/storage/v1/b/gcsfs-testing/o/tmp%2Ftest%2Fc
-  response:
-    body: {string: "{\n \"error\": {\n  \"errors\": [\n   {\n    \"domain\": \"global\",\n
-        \   \"reason\": \"notFound\",\n    \"message\": \"Not Found\"\n   }\n  ],\n
-        \ \"code\": 404,\n  \"message\": \"Not Found\"\n }\n}\n"}
-    headers:
-      Alt-Svc: ['hq=":443"; ma=2592000; quic=51303431; quic=51303339; quic=51303338;
-          quic=51303337; quic=51303335,quic=":443"; ma=2592000; v="41,39,38,37,35"']
-      Cache-Control: ['private, max-age=0']
-      Content-Length: ['165']
-      Content-Type: [application/json; charset=UTF-8]
-      Date: ['Tue, 12 Dec 2017 16:53:21 GMT']
-      Expires: ['Tue, 12 Dec 2017 16:53:21 GMT']
-      Server: [UploadServer]
-      Vary: [Origin, X-Origin]
-      X-GUploader-UploadID: [AEnB2Uo7ROsDVTPuKspFR3zOaZswwxg_HSENbt7KaSEUUYiO7aPItGtKGVdk_iTppaZ42P4PINS1qhqwPm7Isw9tiGO2ZqybVw]
-    status: {code: 404, message: Not Found}
-- request:
-    body: null
-    headers:
-      Accept: ['*/*']
-      Accept-Encoding: ['gzip, deflate']
-      Connection: [keep-alive]
-      Content-Length: ['0']
-      User-Agent: [python-requests/2.18.4]
-    method: DELETE
-    uri: https://www.googleapis.com/storage/v1/b/gcsfs-testing/o/tmp%2Ftest%2Fd
-  response:
-    body: {string: "{\n \"error\": {\n  \"errors\": [\n   {\n    \"domain\": \"global\",\n
-        \   \"reason\": \"notFound\",\n    \"message\": \"Not Found\"\n   }\n  ],\n
-        \ \"code\": 404,\n  \"message\": \"Not Found\"\n }\n}\n"}
-    headers:
-      Alt-Svc: ['hq=":443"; ma=2592000; quic=51303431; quic=51303339; quic=51303338;
-          quic=51303337; quic=51303335,quic=":443"; ma=2592000; v="41,39,38,37,35"']
-      Cache-Control: ['private, max-age=0']
-      Content-Length: ['165']
-      Content-Type: [application/json; charset=UTF-8]
-      Date: ['Tue, 12 Dec 2017 16:53:21 GMT']
-      Expires: ['Tue, 12 Dec 2017 16:53:21 GMT']
-      Server: [UploadServer]
-      Vary: [Origin, X-Origin]
-      X-GUploader-UploadID: [AEnB2Uq2SiAENm_NTmE7OqtKww0qw7gHX6sbvlgVOsLL9DjTLxEgnL_lsqc9CY3AKa0f9ZbPbWMfYoaVTYaD6dv4ThZjBNkPHQ]
-    status: {code: 404, message: Not Found}
-- request:
-    body: '{"amount": 500, "name": "Alice"}
-
-      {"amount": 600, "name": "Bob"}
-
-      {"amount": 700, "name": "Charlie"}
-
-      {"amount": 800, "name": "Dennis"}
-
-'
-    headers:
-      Accept: ['*/*']
-      Accept-Encoding: ['gzip, deflate']
-      Connection: [keep-alive]
-      Content-Length: ['133']
-      User-Agent: [python-requests/2.18.4]
-    method: POST
-    uri: https://www.googleapis.com/upload/storage/v1/b/gcsfs-testing/o?name=test%2Faccounts.2.json&uploadType=media
-  response:
-    body: {string: "{\n \"kind\": \"storage#object\",\n \"id\": \"gcsfs-testing/test/accounts.2.json/1513097601525557\",\n
-        \"selfLink\": \"https://www.googleapis.com/storage/v1/b/gcsfs-testing/o/test%2Faccounts.2.json\",\n
-        \"name\": \"test/accounts.2.json\",\n \"bucket\": \"gcsfs-testing\",\n \"generation\":
-        \"1513097601525557\",\n \"metageneration\": \"1\",\n \"timeCreated\": \"2017-12-12T16:53:21.453Z\",\n
-        \"updated\": \"2017-12-12T16:53:21.453Z\",\n \"storageClass\": \"STANDARD\",\n
-        \"timeStorageClassUpdated\": \"2017-12-12T16:53:21.453Z\",\n \"size\": \"133\",\n
-        \"md5Hash\": \"bjhC5OCrzKV+8MGMCF2BQA==\",\n \"mediaLink\": \"https://www.googleapis.com/download/storage/v1/b/gcsfs-testing/o/test%2Faccounts.2.json?generation=1513097601525557&alt=media\",\n
-        \"crc32c\": \"Su+F+g==\",\n \"etag\": \"CLXOsuj3hNgCEAE=\"\n}\n"}
-    headers:
-      Alt-Svc: ['hq=":443"; ma=2592000; quic=51303431; quic=51303339; quic=51303338;
-          quic=51303337; quic=51303335,quic=":443"; ma=2592000; v="41,39,38,37,35"']
-      Cache-Control: ['no-cache, no-store, max-age=0, must-revalidate']
-      Content-Length: ['723']
-      Content-Type: [application/json; charset=UTF-8]
-      Date: ['Tue, 12 Dec 2017 16:53:21 GMT']
-      ETag: [CLXOsuj3hNgCEAE=]
-      Expires: ['Mon, 01 Jan 1990 00:00:00 GMT']
-      Pragma: [no-cache]
-      Server: [UploadServer]
-      Vary: [Origin, X-Origin]
-      X-GUploader-UploadID: [AEnB2UrCuz35UXMD70Mp10F_3KiVKCANqzJdPAAgNJ7agNeaffJFr7KzftA4rWLqhkblp_jsA3D7SCec9nzKLOcp08kE50Ioqw]
-    status: {code: 200, message: OK}
-- request:
-    body: '{"amount": 100, "name": "Alice"}
-
-      {"amount": 200, "name": "Bob"}
-
-      {"amount": 300, "name": "Charlie"}
-
-      {"amount": 400, "name": "Dennis"}
-
-'
-    headers:
-      Accept: ['*/*']
-      Accept-Encoding: ['gzip, deflate']
-      Connection: [keep-alive]
-      Content-Length: ['133']
-      User-Agent: [python-requests/2.18.4]
-    method: POST
-    uri: https://www.googleapis.com/upload/storage/v1/b/gcsfs-testing/o?name=test%2Faccounts.1.json&uploadType=media
-  response:
-    body: {string: "{\n \"kind\": \"storage#object\",\n \"id\": \"gcsfs-testing/test/accounts.1.json/1513097601968413\",\n
-        \"selfLink\": \"https://www.googleapis.com/storage/v1/b/gcsfs-testing/o/test%2Faccounts.1.json\",\n
-        \"name\": \"test/accounts.1.json\",\n \"bucket\": \"gcsfs-testing\",\n \"generation\":
-        \"1513097601968413\",\n \"metageneration\": \"1\",\n \"timeCreated\": \"2017-12-12T16:53:21.890Z\",\n
-        \"updated\": \"2017-12-12T16:53:21.890Z\",\n \"storageClass\": \"STANDARD\",\n
-        \"timeStorageClassUpdated\": \"2017-12-12T16:53:21.890Z\",\n \"size\": \"133\",\n
-        \"md5Hash\": \"xK7pmJz/Oj5HGIyfQpYTig==\",\n \"mediaLink\": \"https://www.googleapis.com/download/storage/v1/b/gcsfs-testing/o/test%2Faccounts.1.json?generation=1513097601968413&alt=media\",\n
-        \"crc32c\": \"6wJAgQ==\",\n \"etag\": \"CJ3Szej3hNgCEAE=\"\n}\n"}
-    headers:
-      Alt-Svc: ['hq=":443"; ma=2592000; quic=51303431; quic=51303339; quic=51303338;
-          quic=51303337; quic=51303335,quic=":443"; ma=2592000; v="41,39,38,37,35"']
-      Cache-Control: ['no-cache, no-store, max-age=0, must-revalidate']
-      Content-Length: ['723']
-      Content-Type: [application/json; charset=UTF-8]
-      Date: ['Tue, 12 Dec 2017 16:53:22 GMT']
-      ETag: [CJ3Szej3hNgCEAE=]
-      Expires: ['Mon, 01 Jan 1990 00:00:00 GMT']
-      Pragma: [no-cache]
-      Server: [UploadServer]
-      Vary: [Origin, X-Origin]
-      X-GUploader-UploadID: [AEnB2UoakpvT4T9dqtmn3K2MwyAM6HaiDwhmw7bUIwEg0DrEVGOGSDU6TBjHsRmgQk1IDmBl2wmxCAh4l4-1sbWhTp45tINbwQ]
-    status: {code: 200, message: OK}
-- request:
-    body: 'name,amount,id
-
-      Dennis,400,4
-
-      Edith,500,5
-
-      Frank,600,6
-
-'
-    headers:
-      Accept: ['*/*']
-      Accept-Encoding: ['gzip, deflate']
-      Connection: [keep-alive]
-      Content-Length: ['52']
-      User-Agent: [python-requests/2.18.4]
-    method: POST
-    uri: https://www.googleapis.com/upload/storage/v1/b/gcsfs-testing/o?name=2014-01-03.csv&uploadType=media
-  response:
-    body: {string: "{\n \"kind\": \"storage#object\",\n \"id\": \"gcsfs-testing/2014-01-03.csv/1513097602490260\",\n
-        \"selfLink\": \"https://www.googleapis.com/storage/v1/b/gcsfs-testing/o/2014-01-03.csv\",\n
-        \"name\": \"2014-01-03.csv\",\n \"bucket\": \"gcsfs-testing\",\n \"generation\":
-        \"1513097602490260\",\n \"metageneration\": \"1\",\n \"timeCreated\": \"2017-12-12T16:53:22.414Z\",\n
-        \"updated\": \"2017-12-12T16:53:22.414Z\",\n \"storageClass\": \"STANDARD\",\n
-        \"timeStorageClassUpdated\": \"2017-12-12T16:53:22.414Z\",\n \"size\": \"52\",\n
-        \"md5Hash\": \"9keZXdUu0YtMynECFSOiMg==\",\n \"mediaLink\": \"https://www.googleapis.com/download/storage/v1/b/gcsfs-testing/o/2014-01-03.csv?generation=1513097602490260&alt=media\",\n
-        \"crc32c\": \"x/fq7w==\",\n \"etag\": \"CJS/7ej3hNgCEAE=\"\n}\n"}
-    headers:
-      Alt-Svc: ['hq=":443"; ma=2592000; quic=51303431; quic=51303339; quic=51303338;
-          quic=51303337; quic=51303335,quic=":443"; ma=2592000; v="41,39,38,37,35"']
-      Cache-Control: ['no-cache, no-store, max-age=0, must-revalidate']
-      Content-Length: ['694']
-      Content-Type: [application/json; charset=UTF-8]
-      Date: ['Tue, 12 Dec 2017 16:53:22 GMT']
-      ETag: [CJS/7ej3hNgCEAE=]
-      Expires: ['Mon, 01 Jan 1990 00:00:00 GMT']
-      Pragma: [no-cache]
-      Server: [UploadServer]
-      Vary: [Origin, X-Origin]
-      X-GUploader-UploadID: [AEnB2UoSzjNs4tH7R4cNiOSCKKDUNl0GNFNAKmekUS3hpb0gZ4FABiragp26CdwytH6WrPOSXl7LG9bSuLRHh6BF1ktgW6n2wA]
-    status: {code: 200, message: OK}
-- request:
-    body: 'name,amount,id
-
-'
-    headers:
-      Accept: ['*/*']
-      Accept-Encoding: ['gzip, deflate']
-      Connection: [keep-alive]
-      Content-Length: ['15']
-      User-Agent: [python-requests/2.18.4]
-    method: POST
-    uri: https://www.googleapis.com/upload/storage/v1/b/gcsfs-testing/o?name=2014-01-02.csv&uploadType=media
-  response:
-    body: {string: "{\n \"kind\": \"storage#object\",\n \"id\": \"gcsfs-testing/2014-01-02.csv/1513097602858822\",\n
-        \"selfLink\": \"https://www.googleapis.com/storage/v1/b/gcsfs-testing/o/2014-01-02.csv\",\n
-        \"name\": \"2014-01-02.csv\",\n \"bucket\": \"gcsfs-testing\",\n \"generation\":
-        \"1513097602858822\",\n \"metageneration\": \"1\",\n \"timeCreated\": \"2017-12-12T16:53:22.796Z\",\n
-        \"updated\": \"2017-12-12T16:53:22.796Z\",\n \"storageClass\": \"STANDARD\",\n
-        \"timeStorageClassUpdated\": \"2017-12-12T16:53:22.796Z\",\n \"size\": \"15\",\n
-        \"md5Hash\": \"cGwL6TebGKiJzgyNBJNb6Q==\",\n \"mediaLink\": \"https://www.googleapis.com/download/storage/v1/b/gcsfs-testing/o/2014-01-02.csv?generation=1513097602858822&alt=media\",\n
-        \"crc32c\": \"Mpt4QQ==\",\n \"etag\": \"CMb+g+n3hNgCEAE=\"\n}\n"}
-    headers:
-      Alt-Svc: ['hq=":443"; ma=2592000; quic=51303431; quic=51303339; quic=51303338;
-          quic=51303337; quic=51303335,quic=":443"; ma=2592000; v="41,39,38,37,35"']
-      Cache-Control: ['no-cache, no-store, max-age=0, must-revalidate']
-      Content-Length: ['694']
-      Content-Type: [application/json; charset=UTF-8]
-      Date: ['Tue, 12 Dec 2017 16:53:23 GMT']
-      ETag: [CMb+g+n3hNgCEAE=]
-      Expires: ['Mon, 01 Jan 1990 00:00:00 GMT']
-      Pragma: [no-cache]
-      Server: [UploadServer]
-      Vary: [Origin, X-Origin]
-      X-GUploader-UploadID: [AEnB2UqtPfDsxOM8rUgLMIgtVNP37najjPIFS-CXj-r7lExt_B4xHZddnxUokxfjBnOb-PPztSOXBWIZD8ORBAkX6cpqfVDAbQ]
-    status: {code: 200, message: OK}
-- request:
-    body: 'name,amount,id
-
-      Alice,100,1
-
-      Bob,200,2
-
-      Charlie,300,3
-
-'
-    headers:
-      Accept: ['*/*']
-      Accept-Encoding: ['gzip, deflate']
-      Connection: [keep-alive]
-      Content-Length: ['51']
-      User-Agent: [python-requests/2.18.4]
-    method: POST
-    uri: https://www.googleapis.com/upload/storage/v1/b/gcsfs-testing/o?name=2014-01-01.csv&uploadType=media
-  response:
-    body: {string: "{\n \"kind\": \"storage#object\",\n \"id\": \"gcsfs-testing/2014-01-01.csv/1513097603270405\",\n
-        \"selfLink\": \"https://www.googleapis.com/storage/v1/b/gcsfs-testing/o/2014-01-01.csv\",\n
-        \"name\": \"2014-01-01.csv\",\n \"bucket\": \"gcsfs-testing\",\n \"generation\":
-        \"1513097603270405\",\n \"metageneration\": \"1\",\n \"timeCreated\": \"2017-12-12T16:53:23.202Z\",\n
-        \"updated\": \"2017-12-12T16:53:23.202Z\",\n \"storageClass\": \"STANDARD\",\n
-        \"timeStorageClassUpdated\": \"2017-12-12T16:53:23.202Z\",\n \"size\": \"51\",\n
-        \"md5Hash\": \"Auycd2AT7x5m8G1W0NXcuA==\",\n \"mediaLink\": \"https://www.googleapis.com/download/storage/v1/b/gcsfs-testing/o/2014-01-01.csv?generation=1513097603270405&alt=media\",\n
-        \"crc32c\": \"yR1u0w==\",\n \"etag\": \"CIWOnen3hNgCEAE=\"\n}\n"}
-    headers:
-      Alt-Svc: ['hq=":443"; ma=2592000; quic=51303431; quic=51303339; quic=51303338;
-          quic=51303337; quic=51303335,quic=":443"; ma=2592000; v="41,39,38,37,35"']
-      Cache-Control: ['no-cache, no-store, max-age=0, must-revalidate']
-      Content-Length: ['694']
-      Content-Type: [application/json; charset=UTF-8]
-      Date: ['Tue, 12 Dec 2017 16:53:23 GMT']
-      ETag: [CIWOnen3hNgCEAE=]
-      Expires: ['Mon, 01 Jan 1990 00:00:00 GMT']
-      Pragma: [no-cache]
-      Server: [UploadServer]
-      Vary: [Origin, X-Origin]
-      X-GUploader-UploadID: [AEnB2UpFT0Pw6v3tYLlOCLdaHyHijPyhFB3gC2Wp_OPzDnquGp2no4659ZVcqx7YLBUMVX16tncUck8_HvaotvJct3SLZCbjPw]
-    status: {code: 200, message: OK}
-- request:
-    body: 'hello
-
-'
-    headers:
-      Accept: ['*/*']
-      Accept-Encoding: ['gzip, deflate']
-      Connection: [keep-alive]
-      Content-Length: ['6']
-      User-Agent: [python-requests/2.18.4]
-    method: POST
-    uri: https://www.googleapis.com/upload/storage/v1/b/gcsfs-testing/o?name=nested%2Fnested2%2Ffile1&uploadType=media
-  response:
-    body: {string: "{\n \"kind\": \"storage#object\",\n \"id\": \"gcsfs-testing/nested/nested2/file1/1513097603705466\",\n
-        \"selfLink\": \"https://www.googleapis.com/storage/v1/b/gcsfs-testing/o/nested%2Fnested2%2Ffile1\",\n
-        \"name\": \"nested/nested2/file1\",\n \"bucket\": \"gcsfs-testing\",\n \"generation\":
-        \"1513097603705466\",\n \"metageneration\": \"1\",\n \"timeCreated\": \"2017-12-12T16:53:23.644Z\",\n
-        \"updated\": \"2017-12-12T16:53:23.644Z\",\n \"storageClass\": \"STANDARD\",\n
-        \"timeStorageClassUpdated\": \"2017-12-12T16:53:23.644Z\",\n \"size\": \"6\",\n
-        \"md5Hash\": \"sZRqySSS0jR8YjW00mERhA==\",\n \"mediaLink\": \"https://www.googleapis.com/download/storage/v1/b/gcsfs-testing/o/nested%2Fnested2%2Ffile1?generation=1513097603705466&alt=media\",\n
-        \"crc32c\": \"NT3Yvg==\",\n \"etag\": \"CPrUt+n3hNgCEAE=\"\n}\n"}
-    headers:
-      Alt-Svc: ['hq=":443"; ma=2592000; quic=51303431; quic=51303339; quic=51303338;
-          quic=51303337; quic=51303335,quic=":443"; ma=2592000; v="41,39,38,37,35"']
-      Cache-Control: ['no-cache, no-store, max-age=0, must-revalidate']
-      Content-Length: ['725']
-      Content-Type: [application/json; charset=UTF-8]
-      Date: ['Tue, 12 Dec 2017 16:53:23 GMT']
-      ETag: [CPrUt+n3hNgCEAE=]
-      Expires: ['Mon, 01 Jan 1990 00:00:00 GMT']
-      Pragma: [no-cache]
-      Server: [UploadServer]
-      Vary: [Origin, X-Origin]
-      X-GUploader-UploadID: [AEnB2UoJxlN3VVyf9lAM5kyqudb0CdM8Qhw40kph4_EXmXE02flClzT6s4K-0a4V58xW3AeHSrHk742hEZoEwRo7d1nPyg7ToA]
-    status: {code: 200, message: OK}
-- request:
-    body: world
-    headers:
-      Accept: ['*/*']
-      Accept-Encoding: ['gzip, deflate']
-      Connection: [keep-alive]
-      Content-Length: ['5']
-      User-Agent: [python-requests/2.18.4]
-    method: POST
-    uri: https://www.googleapis.com/upload/storage/v1/b/gcsfs-testing/o?name=nested%2Ffile2&uploadType=media
-  response:
-    body: {string: "{\n \"kind\": \"storage#object\",\n \"id\": \"gcsfs-testing/nested/file2/1513097604157609\",\n
-        \"selfLink\": \"https://www.googleapis.com/storage/v1/b/gcsfs-testing/o/nested%2Ffile2\",\n
-        \"name\": \"nested/file2\",\n \"bucket\": \"gcsfs-testing\",\n \"generation\":
-        \"1513097604157609\",\n \"metageneration\": \"1\",\n \"timeCreated\": \"2017-12-12T16:53:24.087Z\",\n
-        \"updated\": \"2017-12-12T16:53:24.087Z\",\n \"storageClass\": \"STANDARD\",\n
-        \"timeStorageClassUpdated\": \"2017-12-12T16:53:24.087Z\",\n \"size\": \"5\",\n
-        \"md5Hash\": \"fXkwN6B2AYZXSwKC8vQ15w==\",\n \"mediaLink\": \"https://www.googleapis.com/download/storage/v1/b/gcsfs-testing/o/nested%2Ffile2?generation=1513097604157609&alt=media\",\n
-        \"crc32c\": \"MaqBTg==\",\n \"etag\": \"CKmh0+n3hNgCEAE=\"\n}\n"}
-    headers:
-      Alt-Svc: ['hq=":443"; ma=2592000; quic=51303431; quic=51303339; quic=51303338;
-          quic=51303337; quic=51303335,quic=":443"; ma=2592000; v="41,39,38,37,35"']
-      Cache-Control: ['no-cache, no-store, max-age=0, must-revalidate']
-      Content-Length: ['689']
-      Content-Type: [application/json; charset=UTF-8]
-      Date: ['Tue, 12 Dec 2017 16:53:24 GMT']
-      ETag: [CKmh0+n3hNgCEAE=]
-      Expires: ['Mon, 01 Jan 1990 00:00:00 GMT']
-      Pragma: [no-cache]
-      Server: [UploadServer]
-      Vary: [Origin, X-Origin]
-      X-GUploader-UploadID: [AEnB2UrjI_llTDx6ZEKoqk3P3RkLCLiowXlvFBAFT30o5etOhxBoUU85I8hs5S8LPaYOJCOPcKsJkwmZAGVsa_AQFLQHdvHn_g]
-    status: {code: 200, message: OK}
-- request:
-    body: world
-    headers:
-      Accept: ['*/*']
-      Accept-Encoding: ['gzip, deflate']
-      Connection: [keep-alive]
-      Content-Length: ['5']
-      User-Agent: [python-requests/2.18.4]
-    method: POST
-    uri: https://www.googleapis.com/upload/storage/v1/b/gcsfs-testing/o?name=nested%2Fnested2%2Ffile2&uploadType=media
-  response:
-    body: {string: "{\n \"kind\": \"storage#object\",\n \"id\": \"gcsfs-testing/nested/nested2/file2/1513097604568316\",\n
-        \"selfLink\": \"https://www.googleapis.com/storage/v1/b/gcsfs-testing/o/nested%2Fnested2%2Ffile2\",\n
-        \"name\": \"nested/nested2/file2\",\n \"bucket\": \"gcsfs-testing\",\n \"generation\":
-        \"1513097604568316\",\n \"metageneration\": \"1\",\n \"timeCreated\": \"2017-12-12T16:53:24.504Z\",\n
-        \"updated\": \"2017-12-12T16:53:24.504Z\",\n \"storageClass\": \"STANDARD\",\n
-        \"timeStorageClassUpdated\": \"2017-12-12T16:53:24.504Z\",\n \"size\": \"5\",\n
-        \"md5Hash\": \"fXkwN6B2AYZXSwKC8vQ15w==\",\n \"mediaLink\": \"https://www.googleapis.com/download/storage/v1/b/gcsfs-testing/o/nested%2Fnested2%2Ffile2?generation=1513097604568316&alt=media\",\n
-        \"crc32c\": \"MaqBTg==\",\n \"etag\": \"CPyp7On3hNgCEAE=\"\n}\n"}
-    headers:
-      Alt-Svc: ['hq=":443"; ma=2592000; quic=51303431; quic=51303339; quic=51303338;
-          quic=51303337; quic=51303335,quic=":443"; ma=2592000; v="41,39,38,37,35"']
-      Cache-Control: ['no-cache, no-store, max-age=0, must-revalidate']
-      Content-Length: ['725']
-      Content-Type: [application/json; charset=UTF-8]
-      Date: ['Tue, 12 Dec 2017 16:53:24 GMT']
-      ETag: [CPyp7On3hNgCEAE=]
-      Expires: ['Mon, 01 Jan 1990 00:00:00 GMT']
-      Pragma: [no-cache]
-      Server: [UploadServer]
-      Vary: [Origin, X-Origin]
-      X-GUploader-UploadID: [AEnB2Uq1svuFJZZoN29z7ObmvlL-iRuD6XC1O1miPndGb485ddVy9fDYMXyban6lRPqlN79BZI6zCzC_ZrIfBVX71ZpXwXHshg]
-    status: {code: 200, message: OK}
-- request:
-    body: 'hello
-
-'
-    headers:
-      Accept: ['*/*']
-      Accept-Encoding: ['gzip, deflate']
-      Connection: [keep-alive]
-      Content-Length: ['6']
-      User-Agent: [python-requests/2.18.4]
-    method: POST
-    uri: https://www.googleapis.com/upload/storage/v1/b/gcsfs-testing/o?name=nested%2Ffile1&uploadType=media
-  response:
-    body: {string: "{\n \"kind\": \"storage#object\",\n \"id\": \"gcsfs-testing/nested/file1/1513097604870424\",\n
-        \"selfLink\": \"https://www.googleapis.com/storage/v1/b/gcsfs-testing/o/nested%2Ffile1\",\n
-        \"name\": \"nested/file1\",\n \"bucket\": \"gcsfs-testing\",\n \"generation\":
-        \"1513097604870424\",\n \"metageneration\": \"1\",\n \"timeCreated\": \"2017-12-12T16:53:24.805Z\",\n
-        \"updated\": \"2017-12-12T16:53:24.805Z\",\n \"storageClass\": \"STANDARD\",\n
-        \"timeStorageClassUpdated\": \"2017-12-12T16:53:24.805Z\",\n \"size\": \"6\",\n
-        \"md5Hash\": \"sZRqySSS0jR8YjW00mERhA==\",\n \"mediaLink\": \"https://www.googleapis.com/download/storage/v1/b/gcsfs-testing/o/nested%2Ffile1?generation=1513097604870424&alt=media\",\n
-        \"crc32c\": \"NT3Yvg==\",\n \"etag\": \"CJji/un3hNgCEAE=\"\n}\n"}
-    headers:
-      Alt-Svc: ['hq=":443"; ma=2592000; quic=51303431; quic=51303339; quic=51303338;
-          quic=51303337; quic=51303335,quic=":443"; ma=2592000; v="41,39,38,37,35"']
-      Cache-Control: ['no-cache, no-store, max-age=0, must-revalidate']
-      Content-Length: ['689']
-      Content-Type: [application/json; charset=UTF-8]
-      Date: ['Tue, 12 Dec 2017 16:53:25 GMT']
-      ETag: [CJji/un3hNgCEAE=]
-      Expires: ['Mon, 01 Jan 1990 00:00:00 GMT']
-      Pragma: [no-cache]
-      Server: [UploadServer]
-      Vary: [Origin, X-Origin]
-      X-GUploader-UploadID: [AEnB2Up4IdSaLpn_vL5pM2iY4leZjjymkKJLpXr4NESOxAC4E1Y3RR4yw8c3qbGqU_RHdZWzso6cLVZsIPnegN_5zwmExHodBw]
-    status: {code: 200, message: OK}
-- request:
-    body: null
-    headers:
-      Accept: ['*/*']
-      Accept-Encoding: ['gzip, deflate']
-      Connection: [keep-alive]
-      User-Agent: [python-requests/2.18.4]
-    method: GET
-    uri: https://www.googleapis.com/storage/v1/b/gcsfs-testing/o/?maxResults=1000
-  response:
-    body: {string: "{\n \"kind\": \"storage#objects\",\n \"items\": [\n  {\n   \"kind\":
-        \"storage#object\",\n   \"id\": \"gcsfs-testing/2014-01-01.csv/1513097603270405\",\n
-        \  \"selfLink\": \"https://www.googleapis.com/storage/v1/b/gcsfs-testing/o/2014-01-01.csv\",\n
-        \  \"name\": \"2014-01-01.csv\",\n   \"bucket\": \"gcsfs-testing\",\n   \"generation\":
-        \"1513097603270405\",\n   \"metageneration\": \"1\",\n   \"timeCreated\":
-        \"2017-12-12T16:53:23.202Z\",\n   \"updated\": \"2017-12-12T16:53:23.202Z\",\n
-        \  \"storageClass\": \"STANDARD\",\n   \"timeStorageClassUpdated\": \"2017-12-12T16:53:23.202Z\",\n
-        \  \"size\": \"51\",\n   \"md5Hash\": \"Auycd2AT7x5m8G1W0NXcuA==\",\n   \"mediaLink\":
-        \"https://www.googleapis.com/download/storage/v1/b/gcsfs-testing/o/2014-01-01.csv?generation=1513097603270405&alt=media\",\n
-        \  \"crc32c\": \"yR1u0w==\",\n   \"etag\": \"CIWOnen3hNgCEAE=\"\n  },\n  {\n
-        \  \"kind\": \"storage#object\",\n   \"id\": \"gcsfs-testing/2014-01-02.csv/1513097602858822\",\n
-        \  \"selfLink\": \"https://www.googleapis.com/storage/v1/b/gcsfs-testing/o/2014-01-02.csv\",\n
-        \  \"name\": \"2014-01-02.csv\",\n   \"bucket\": \"gcsfs-testing\",\n   \"generation\":
-        \"1513097602858822\",\n   \"metageneration\": \"1\",\n   \"timeCreated\":
-        \"2017-12-12T16:53:22.796Z\",\n   \"updated\": \"2017-12-12T16:53:22.796Z\",\n
-        \  \"storageClass\": \"STANDARD\",\n   \"timeStorageClassUpdated\": \"2017-12-12T16:53:22.796Z\",\n
-        \  \"size\": \"15\",\n   \"md5Hash\": \"cGwL6TebGKiJzgyNBJNb6Q==\",\n   \"mediaLink\":
-        \"https://www.googleapis.com/download/storage/v1/b/gcsfs-testing/o/2014-01-02.csv?generation=1513097602858822&alt=media\",\n
-        \  \"crc32c\": \"Mpt4QQ==\",\n   \"etag\": \"CMb+g+n3hNgCEAE=\"\n  },\n  {\n
-        \  \"kind\": \"storage#object\",\n   \"id\": \"gcsfs-testing/2014-01-03.csv/1513097602490260\",\n
-        \  \"selfLink\": \"https://www.googleapis.com/storage/v1/b/gcsfs-testing/o/2014-01-03.csv\",\n
-        \  \"name\": \"2014-01-03.csv\",\n   \"bucket\": \"gcsfs-testing\",\n   \"generation\":
-        \"1513097602490260\",\n   \"metageneration\": \"1\",\n   \"timeCreated\":
-        \"2017-12-12T16:53:22.414Z\",\n   \"updated\": \"2017-12-12T16:53:22.414Z\",\n
-        \  \"storageClass\": \"STANDARD\",\n   \"timeStorageClassUpdated\": \"2017-12-12T16:53:22.414Z\",\n
-        \  \"size\": \"52\",\n   \"md5Hash\": \"9keZXdUu0YtMynECFSOiMg==\",\n   \"mediaLink\":
-        \"https://www.googleapis.com/download/storage/v1/b/gcsfs-testing/o/2014-01-03.csv?generation=1513097602490260&alt=media\",\n
-        \  \"crc32c\": \"x/fq7w==\",\n   \"etag\": \"CJS/7ej3hNgCEAE=\"\n  },\n  {\n
-        \  \"kind\": \"storage#object\",\n   \"id\": \"gcsfs-testing/nested/file1/1513097604870424\",\n
-        \  \"selfLink\": \"https://www.googleapis.com/storage/v1/b/gcsfs-testing/o/nested%2Ffile1\",\n
-        \  \"name\": \"nested/file1\",\n   \"bucket\": \"gcsfs-testing\",\n   \"generation\":
-        \"1513097604870424\",\n   \"metageneration\": \"1\",\n   \"timeCreated\":
-        \"2017-12-12T16:53:24.805Z\",\n   \"updated\": \"2017-12-12T16:53:24.805Z\",\n
-        \  \"storageClass\": \"STANDARD\",\n   \"timeStorageClassUpdated\": \"2017-12-12T16:53:24.805Z\",\n
-        \  \"size\": \"6\",\n   \"md5Hash\": \"sZRqySSS0jR8YjW00mERhA==\",\n   \"mediaLink\":
-        \"https://www.googleapis.com/download/storage/v1/b/gcsfs-testing/o/nested%2Ffile1?generation=1513097604870424&alt=media\",\n
-        \  \"crc32c\": \"NT3Yvg==\",\n   \"etag\": \"CJji/un3hNgCEAE=\"\n  },\n  {\n
-        \  \"kind\": \"storage#object\",\n   \"id\": \"gcsfs-testing/nested/file2/1513097604157609\",\n
-        \  \"selfLink\": \"https://www.googleapis.com/storage/v1/b/gcsfs-testing/o/nested%2Ffile2\",\n
-        \  \"name\": \"nested/file2\",\n   \"bucket\": \"gcsfs-testing\",\n   \"generation\":
-        \"1513097604157609\",\n   \"metageneration\": \"1\",\n   \"timeCreated\":
-        \"2017-12-12T16:53:24.087Z\",\n   \"updated\": \"2017-12-12T16:53:24.087Z\",\n
-        \  \"storageClass\": \"STANDARD\",\n   \"timeStorageClassUpdated\": \"2017-12-12T16:53:24.087Z\",\n
-        \  \"size\": \"5\",\n   \"md5Hash\": \"fXkwN6B2AYZXSwKC8vQ15w==\",\n   \"mediaLink\":
-        \"https://www.googleapis.com/download/storage/v1/b/gcsfs-testing/o/nested%2Ffile2?generation=1513097604157609&alt=media\",\n
-        \  \"crc32c\": \"MaqBTg==\",\n   \"etag\": \"CKmh0+n3hNgCEAE=\"\n  },\n  {\n
-        \  \"kind\": \"storage#object\",\n   \"id\": \"gcsfs-testing/nested/nested2/file1/1513097603705466\",\n
-        \  \"selfLink\": \"https://www.googleapis.com/storage/v1/b/gcsfs-testing/o/nested%2Fnested2%2Ffile1\",\n
-        \  \"name\": \"nested/nested2/file1\",\n   \"bucket\": \"gcsfs-testing\",\n
-        \  \"generation\": \"1513097603705466\",\n   \"metageneration\": \"1\",\n
-        \  \"timeCreated\": \"2017-12-12T16:53:23.644Z\",\n   \"updated\": \"2017-12-12T16:53:23.644Z\",\n
-        \  \"storageClass\": \"STANDARD\",\n   \"timeStorageClassUpdated\": \"2017-12-12T16:53:23.644Z\",\n
-        \  \"size\": \"6\",\n   \"md5Hash\": \"sZRqySSS0jR8YjW00mERhA==\",\n   \"mediaLink\":
-        \"https://www.googleapis.com/download/storage/v1/b/gcsfs-testing/o/nested%2Fnested2%2Ffile1?generation=1513097603705466&alt=media\",\n
-        \  \"crc32c\": \"NT3Yvg==\",\n   \"etag\": \"CPrUt+n3hNgCEAE=\"\n  },\n  {\n
-        \  \"kind\": \"storage#object\",\n   \"id\": \"gcsfs-testing/nested/nested2/file2/1513097604568316\",\n
-        \  \"selfLink\": \"https://www.googleapis.com/storage/v1/b/gcsfs-testing/o/nested%2Fnested2%2Ffile2\",\n
-        \  \"name\": \"nested/nested2/file2\",\n   \"bucket\": \"gcsfs-testing\",\n
-        \  \"generation\": \"1513097604568316\",\n   \"metageneration\": \"1\",\n
-        \  \"timeCreated\": \"2017-12-12T16:53:24.504Z\",\n   \"updated\": \"2017-12-12T16:53:24.504Z\",\n
-        \  \"storageClass\": \"STANDARD\",\n   \"timeStorageClassUpdated\": \"2017-12-12T16:53:24.504Z\",\n
-        \  \"size\": \"5\",\n   \"md5Hash\": \"fXkwN6B2AYZXSwKC8vQ15w==\",\n   \"mediaLink\":
-        \"https://www.googleapis.com/download/storage/v1/b/gcsfs-testing/o/nested%2Fnested2%2Ffile2?generation=1513097604568316&alt=media\",\n
-        \  \"crc32c\": \"MaqBTg==\",\n   \"etag\": \"CPyp7On3hNgCEAE=\"\n  },\n  {\n
-        \  \"kind\": \"storage#object\",\n   \"id\": \"gcsfs-testing/test/accounts.1.json/1513097601968413\",\n
-        \  \"selfLink\": \"https://www.googleapis.com/storage/v1/b/gcsfs-testing/o/test%2Faccounts.1.json\",\n
-        \  \"name\": \"test/accounts.1.json\",\n   \"bucket\": \"gcsfs-testing\",\n
-        \  \"generation\": \"1513097601968413\",\n   \"metageneration\": \"1\",\n
-        \  \"timeCreated\": \"2017-12-12T16:53:21.890Z\",\n   \"updated\": \"2017-12-12T16:53:21.890Z\",\n
-        \  \"storageClass\": \"STANDARD\",\n   \"timeStorageClassUpdated\": \"2017-12-12T16:53:21.890Z\",\n
-        \  \"size\": \"133\",\n   \"md5Hash\": \"xK7pmJz/Oj5HGIyfQpYTig==\",\n   \"mediaLink\":
-        \"https://www.googleapis.com/download/storage/v1/b/gcsfs-testing/o/test%2Faccounts.1.json?generation=1513097601968413&alt=media\",\n
-        \  \"crc32c\": \"6wJAgQ==\",\n   \"etag\": \"CJ3Szej3hNgCEAE=\"\n  },\n  {\n
-        \  \"kind\": \"storage#object\",\n   \"id\": \"gcsfs-testing/test/accounts.2.json/1513097601525557\",\n
-        \  \"selfLink\": \"https://www.googleapis.com/storage/v1/b/gcsfs-testing/o/test%2Faccounts.2.json\",\n
-        \  \"name\": \"test/accounts.2.json\",\n   \"bucket\": \"gcsfs-testing\",\n
-        \  \"generation\": \"1513097601525557\",\n   \"metageneration\": \"1\",\n
-        \  \"timeCreated\": \"2017-12-12T16:53:21.453Z\",\n   \"updated\": \"2017-12-12T16:53:21.453Z\",\n
-        \  \"storageClass\": \"STANDARD\",\n   \"timeStorageClassUpdated\": \"2017-12-12T16:53:21.453Z\",\n
-        \  \"size\": \"133\",\n   \"md5Hash\": \"bjhC5OCrzKV+8MGMCF2BQA==\",\n   \"mediaLink\":
-        \"https://www.googleapis.com/download/storage/v1/b/gcsfs-testing/o/test%2Faccounts.2.json?generation=1513097601525557&alt=media\",\n
-        \  \"crc32c\": \"Su+F+g==\",\n   \"etag\": \"CLXOsuj3hNgCEAE=\"\n  }\n ]\n}\n"}
-    headers:
-      Alt-Svc: ['hq=":443"; ma=2592000; quic=51303431; quic=51303339; quic=51303338;
-          quic=51303337; quic=51303335,quic=":443"; ma=2592000; v="41,39,38,37,35"']
-      Cache-Control: ['private, max-age=0, must-revalidate, no-transform']
-      Content-Length: ['6735']
-      Content-Type: [application/json; charset=UTF-8]
-      Date: ['Tue, 12 Dec 2017 16:53:25 GMT']
-      Expires: ['Tue, 12 Dec 2017 16:53:25 GMT']
-      Server: [UploadServer]
-      Vary: [Origin, X-Origin]
-      X-GUploader-UploadID: [AEnB2UpQ6qrC1iRUsWOARR4i5B8g-P4ZECN0X9X0LMhdJjg6O2IzAjYe_uxz6Y6q7jWinddDFJAWjGpnSnElKF7pvR0JhQOs0Q]
-    status: {code: 200, message: OK}
-- request:
-    body: null
-    headers:
-      Accept: ['*/*']
-      Accept-Encoding: ['gzip, deflate']
-      Connection: [keep-alive]
-      Content-Length: ['0']
-      User-Agent: [python-requests/2.18.4]
-    method: DELETE
-    uri: https://www.googleapis.com/storage/v1/b/gcsfs-testing/o/2014-01-01.csv
-  response:
-    body: {string: ''}
-    headers:
-      Alt-Svc: ['hq=":443"; ma=2592000; quic=51303431; quic=51303339; quic=51303338;
-          quic=51303337; quic=51303335,quic=":443"; ma=2592000; v="41,39,38,37,35"']
-      Cache-Control: ['no-cache, no-store, max-age=0, must-revalidate']
-      Content-Length: ['0']
-      Content-Type: [application/json]
-      Date: ['Tue, 12 Dec 2017 16:53:25 GMT']
-      Expires: ['Mon, 01 Jan 1990 00:00:00 GMT']
-      Pragma: [no-cache]
-      Server: [UploadServer]
-      Vary: [Origin, X-Origin]
-      X-GUploader-UploadID: [AEnB2Up_MEWOwR9kHv5sgo0jpTssLWRlZLdoyc8JkVpnUBPIf_sK-MbFkIS32GKzTWtJ8Opgt1oEc1ak1ZaEqZujri5zwmd_Wg]
-    status: {code: 204, message: No Content}
-- request:
-    body: null
-    headers:
-      Accept: ['*/*']
-      Accept-Encoding: ['gzip, deflate']
-      Connection: [keep-alive]
-      Content-Length: ['0']
-      User-Agent: [python-requests/2.18.4]
-    method: DELETE
-    uri: https://www.googleapis.com/storage/v1/b/gcsfs-testing/o/2014-01-02.csv
-  response:
-    body: {string: ''}
-    headers:
-      Alt-Svc: ['hq=":443"; ma=2592000; quic=51303431; quic=51303339; quic=51303338;
-          quic=51303337; quic=51303335,quic=":443"; ma=2592000; v="41,39,38,37,35"']
-      Cache-Control: ['no-cache, no-store, max-age=0, must-revalidate']
-      Content-Length: ['0']
-      Content-Type: [application/json]
-      Date: ['Tue, 12 Dec 2017 16:53:26 GMT']
-      Expires: ['Mon, 01 Jan 1990 00:00:00 GMT']
-      Pragma: [no-cache]
-      Server: [UploadServer]
-      Vary: [Origin, X-Origin]
-      X-GUploader-UploadID: [AEnB2UoPoX_TZf5uIZOn5voC2xYO5zybcIGJ9vwcg7O-wNIVRN2_CRDSJDzLRAgQG1Fu2ApDKrtbrvbf4XmsPbxAtWWoSTtyAQ]
-    status: {code: 204, message: No Content}
-- request:
-    body: null
-    headers:
-      Accept: ['*/*']
-      Accept-Encoding: ['gzip, deflate']
-      Connection: [keep-alive]
-      Content-Length: ['0']
-      User-Agent: [python-requests/2.18.4]
-    method: DELETE
-    uri: https://www.googleapis.com/storage/v1/b/gcsfs-testing/o/2014-01-03.csv
-  response:
-    body: {string: ''}
-    headers:
-      Alt-Svc: ['hq=":443"; ma=2592000; quic=51303431; quic=51303339; quic=51303338;
-          quic=51303337; quic=51303335,quic=":443"; ma=2592000; v="41,39,38,37,35"']
-      Cache-Control: ['no-cache, no-store, max-age=0, must-revalidate']
-      Content-Length: ['0']
-      Content-Type: [application/json]
-      Date: ['Tue, 12 Dec 2017 16:53:26 GMT']
-      Expires: ['Mon, 01 Jan 1990 00:00:00 GMT']
-      Pragma: [no-cache]
-      Server: [UploadServer]
-      Vary: [Origin, X-Origin]
-      X-GUploader-UploadID: [AEnB2UoomwrrpXCqHJaROPCTKu-eO7BUOQeT4b3jinugCxejuF-SxTMJoI3p-HtIaud2XmGvZEFMA24pX7L5q1eXuPIO6_rCKg]
-    status: {code: 204, message: No Content}
-- request:
-    body: null
-    headers:
-      Accept: ['*/*']
-      Accept-Encoding: ['gzip, deflate']
-      Connection: [keep-alive]
-      Content-Length: ['0']
-      User-Agent: [python-requests/2.18.4]
-    method: DELETE
-    uri: https://www.googleapis.com/storage/v1/b/gcsfs-testing/o/nested%2Ffile1
-  response:
-    body: {string: ''}
-    headers:
-      Alt-Svc: ['hq=":443"; ma=2592000; quic=51303431; quic=51303339; quic=51303338;
-          quic=51303337; quic=51303335,quic=":443"; ma=2592000; v="41,39,38,37,35"']
-      Cache-Control: ['no-cache, no-store, max-age=0, must-revalidate']
-      Content-Length: ['0']
-      Content-Type: [application/json]
-      Date: ['Tue, 12 Dec 2017 16:53:26 GMT']
-      Expires: ['Mon, 01 Jan 1990 00:00:00 GMT']
-      Pragma: [no-cache]
-      Server: [UploadServer]
-      Vary: [Origin, X-Origin]
-      X-GUploader-UploadID: [AEnB2UrACFXnNB1_H9HBpPU86-2BCBRjE0Ywyahr8iTz0F_Q1gCe5pVfRk98NN5yGx3k1sOAw87P-H4xGrR3p2_Dh0VW-6YEIg]
-    status: {code: 204, message: No Content}
-- request:
-    body: null
-    headers:
-      Accept: ['*/*']
-      Accept-Encoding: ['gzip, deflate']
-      Connection: [keep-alive]
-      Content-Length: ['0']
-      User-Agent: [python-requests/2.18.4]
-    method: DELETE
-    uri: https://www.googleapis.com/storage/v1/b/gcsfs-testing/o/nested%2Ffile2
-  response:
-    body: {string: ''}
-    headers:
-      Alt-Svc: ['hq=":443"; ma=2592000; quic=51303431; quic=51303339; quic=51303338;
-          quic=51303337; quic=51303335,quic=":443"; ma=2592000; v="41,39,38,37,35"']
-      Cache-Control: ['no-cache, no-store, max-age=0, must-revalidate']
-      Content-Length: ['0']
-      Content-Type: [application/json]
-      Date: ['Tue, 12 Dec 2017 16:53:27 GMT']
-      Expires: ['Mon, 01 Jan 1990 00:00:00 GMT']
-      Pragma: [no-cache]
-      Server: [UploadServer]
-      Vary: [Origin, X-Origin]
-      X-GUploader-UploadID: [AEnB2UrnOlKHXX8KzHF_tPPE1MkjyEsf6uS_W1LOEvc4UZQWCSvzKFtjI26ROqcbwdBnDpLK94O0j5GdbOTfqFssM78tTXMmdw]
-    status: {code: 204, message: No Content}
-- request:
-    body: null
-    headers:
-      Accept: ['*/*']
-      Accept-Encoding: ['gzip, deflate']
-      Connection: [keep-alive]
-      Content-Length: ['0']
-      User-Agent: [python-requests/2.18.4]
-    method: DELETE
-    uri: https://www.googleapis.com/storage/v1/b/gcsfs-testing/o/nested%2Fnested2%2Ffile1
-  response:
-    body: {string: ''}
-    headers:
-      Alt-Svc: ['hq=":443"; ma=2592000; quic=51303431; quic=51303339; quic=51303338;
-          quic=51303337; quic=51303335,quic=":443"; ma=2592000; v="41,39,38,37,35"']
-      Cache-Control: ['no-cache, no-store, max-age=0, must-revalidate']
-      Content-Length: ['0']
-      Content-Type: [application/json]
-      Date: ['Tue, 12 Dec 2017 16:53:27 GMT']
-      Expires: ['Mon, 01 Jan 1990 00:00:00 GMT']
-      Pragma: [no-cache]
-      Server: [UploadServer]
-      Vary: [Origin, X-Origin]
-      X-GUploader-UploadID: [AEnB2Uodi9hPNnOwyrFmkXuYoC4W5AW2Yo749RCF_FgVlPvMadEoUbykQqCdEs-7p_CR6oPCasRtyeEHMmDBwa5mjhsbO3Dfmw]
-    status: {code: 204, message: No Content}
-- request:
-    body: null
-    headers:
-      Accept: ['*/*']
-      Accept-Encoding: ['gzip, deflate']
-      Connection: [keep-alive]
-      Content-Length: ['0']
-      User-Agent: [python-requests/2.18.4]
-    method: DELETE
-    uri: https://www.googleapis.com/storage/v1/b/gcsfs-testing/o/nested%2Fnested2%2Ffile2
-  response:
-    body: {string: ''}
-    headers:
-      Alt-Svc: ['hq=":443"; ma=2592000; quic=51303431; quic=51303339; quic=51303338;
-          quic=51303337; quic=51303335,quic=":443"; ma=2592000; v="41,39,38,37,35"']
-      Cache-Control: ['no-cache, no-store, max-age=0, must-revalidate']
-      Content-Length: ['0']
-      Content-Type: [application/json]
-      Date: ['Tue, 12 Dec 2017 16:53:27 GMT']
-      Expires: ['Mon, 01 Jan 1990 00:00:00 GMT']
-      Pragma: [no-cache]
-      Server: [UploadServer]
-      Vary: [Origin, X-Origin]
-      X-GUploader-UploadID: [AEnB2Up4hEgvjXAFqSS6lfZur9jpOEcl2gggIJMInU01Un7cPm5BdcwDOG2_pXyKm3twB-EbSdKasMIhiwk928cCA8t9sMLmcg]
-    status: {code: 204, message: No Content}
-- request:
-    body: null
-    headers:
-      Accept: ['*/*']
-      Accept-Encoding: ['gzip, deflate']
-      Connection: [keep-alive]
-      Content-Length: ['0']
-      User-Agent: [python-requests/2.18.4]
-    method: DELETE
-    uri: https://www.googleapis.com/storage/v1/b/gcsfs-testing/o/test%2Faccounts.1.json
-  response:
-    body: {string: ''}
-    headers:
-      Alt-Svc: ['hq=":443"; ma=2592000; quic=51303431; quic=51303339; quic=51303338;
-          quic=51303337; quic=51303335,quic=":443"; ma=2592000; v="41,39,38,37,35"']
-      Cache-Control: ['no-cache, no-store, max-age=0, must-revalidate']
-      Content-Length: ['0']
-      Content-Type: [application/json]
-      Date: ['Tue, 12 Dec 2017 16:53:28 GMT']
-      Expires: ['Mon, 01 Jan 1990 00:00:00 GMT']
-      Pragma: [no-cache]
-      Server: [UploadServer]
-      Vary: [Origin, X-Origin]
-      X-GUploader-UploadID: [AEnB2Uq3iUl3RhlZq2pXVwCD60qE9Q_g9r18m7Es2AAfQJ6aG8iaZk0oy-SCsiQuAM2GIEUpP-NHL4r1dh7IKg43ZAnu4qwjsg]
-    status: {code: 204, message: No Content}
-- request:
-    body: null
-    headers:
-      Accept: ['*/*']
-      Accept-Encoding: ['gzip, deflate']
-      Connection: [keep-alive]
-      Content-Length: ['0']
-      User-Agent: [python-requests/2.18.4]
-    method: DELETE
-    uri: https://www.googleapis.com/storage/v1/b/gcsfs-testing/o/test%2Faccounts.2.json
-  response:
-    body: {string: ''}
-    headers:
-=======
->>>>>>> 899a4518
-      Alt-Svc: ['hq=":443"; ma=2592000; quic=51303431; quic=51303339; quic=51303338;
-          quic=51303337; quic=51303335,quic=":443"; ma=2592000; v="41,39,38,37,35"']
-      Cache-Control: ['no-cache, no-store, max-age=0, must-revalidate']
-      Content-Length: ['0']
-      Content-Type: [application/json]
-<<<<<<< HEAD
-      Date: ['Tue, 12 Dec 2017 16:53:28 GMT']
-=======
       Date: ['Thu, 04 Jan 2018 20:48:00 GMT']
->>>>>>> 899a4518
-      Expires: ['Mon, 01 Jan 1990 00:00:00 GMT']
-      Pragma: [no-cache]
-      Server: [UploadServer]
-      Vary: [Origin, X-Origin]
-<<<<<<< HEAD
-      X-GUploader-UploadID: [AEnB2UqrK32hJPPfP0WO-W2IcAj4cLNu880TTm8C3pf-1cikxu_2yEKfJyeEBlrlU0kOP8pqEkR2EA-ft-J1kB1hntANgVCLhQ]
-=======
+      Expires: ['Mon, 01 Jan 1990 00:00:00 GMT']
+      Pragma: [no-cache]
+      Server: [UploadServer]
+      Vary: [Origin, X-Origin]
       X-GUploader-UploadID: [AEnB2UoJxTWznhsn-JQpgu_G7JEbNqX0fEv20HZ2x7upvnb0GrtILjgVp6fT2RXHST-RsI9WZFh6hGWW_2KjODRvLesFgb5l_A]
->>>>>>> 899a4518
     status: {code: 204, message: No Content}
 version: 1