--- conflicted
+++ resolved
@@ -12,23 +12,14 @@
   response:
     body:
       string: !!binary |
-<<<<<<< HEAD
-        H4sIADr25VgC/6tWSkxOTi0uji/Jz07NU7JSUKqoqFDSUVDKTMEQSq0oyCxKLY7PBAkamxkYAMXA
-        auJLKgtSQQqdUhOLUouUagFOYrb0VgAAAA==
-=======
-        H4sIAKNY5VgC/6tWSq0oyCxKLY7PzFOyUjA2MzDQUVDKTIkvyc9OBYkoVVRUKAGFwPz4ksqCVJCg
-        U2piUWoRSDwxOTm1uBhVeS0A03RPm1YAAAA=
->>>>>>> b795204b
+        H4sIAGQ751gC/6tWSkxOTi0uji/Jz07NU7JSUKqoqFDSUVBKrSjILEotjs8ECRqbGRgAxTJTMJSB
+        +fEllQWpIEGn1MSi1CKlWgA253KRVgAAAA==
     headers:
       Alt-Svc: ['quic=":443"; ma=2592000; v="37,36,35"']
       Cache-Control: ['no-cache, no-store, max-age=0, must-revalidate']
       Content-Encoding: [gzip]
       Content-Type: [application/json; charset=UTF-8]
-<<<<<<< HEAD
-      Date: ['Thu, 06 Apr 2017 08:03:06 GMT']
-=======
-      Date: ['Wed, 05 Apr 2017 20:50:44 GMT']
->>>>>>> b795204b
+      Date: ['Fri, 07 Apr 2017 07:10:28 GMT']
       Expires: ['Mon, 01 Jan 1990 00:00:00 GMT']
       Pragma: [no-cache]
       Server: [GSE]
@@ -49,10 +40,14 @@
     uri: https://www.googleapis.com/storage/v1/b/?project=test_project
   response:
     body: {string: "{\n \"kind\": \"storage#buckets\",\n \"items\": [\n  {\n   \"kind\":
-<<<<<<< HEAD
         \"storage#bucket\",\n   \"id\": \"dask-zarr-cache\",\n   \"selfLink\": \"https://www.googleapis.com/storage/v1/b/dask-zarr-cache\",\n
         \  \"projectNumber\": \"211880518801\",\n   \"name\": \"dask-zarr-cache\",\n
         \  \"timeCreated\": \"2017-04-03T14:58:15.917Z\",\n   \"updated\": \"2017-04-03T14:58:15.917Z\",\n
+        \  \"metageneration\": \"1\",\n   \"location\": \"EUROPE-WEST1\",\n   \"storageClass\":
+        \"REGIONAL\",\n   \"etag\": \"CAE=\"\n  },\n  {\n   \"kind\": \"storage#bucket\",\n
+        \  \"id\": \"dprof-cache\",\n   \"selfLink\": \"https://www.googleapis.com/storage/v1/b/dprof-cache\",\n
+        \  \"projectNumber\": \"211880518801\",\n   \"name\": \"dprof-cache\",\n   \"timeCreated\":
+        \"2017-04-06T09:29:42.248Z\",\n   \"updated\": \"2017-04-06T09:29:42.248Z\",\n
         \  \"metageneration\": \"1\",\n   \"location\": \"EUROPE-WEST1\",\n   \"storageClass\":
         \"REGIONAL\",\n   \"etag\": \"CAE=\"\n  },\n  {\n   \"kind\": \"storage#bucket\",\n
         \  \"id\": \"gcsfs-testing\",\n   \"selfLink\": \"https://www.googleapis.com/storage/v1/b/gcsfs-testing\",\n
@@ -73,62 +68,13 @@
     headers:
       Alt-Svc: ['quic=":443"; ma=2592000; v="37,36,35"']
       Cache-Control: ['private, max-age=0, must-revalidate, no-transform']
-      Content-Length: ['1633']
-      Content-Type: [application/json; charset=UTF-8]
-      Date: ['Thu, 06 Apr 2017 08:03:07 GMT']
-      Expires: ['Thu, 06 Apr 2017 08:03:07 GMT']
-      Server: [UploadServer]
-      Vary: [Origin, X-Origin]
-      X-GUploader-UploadID: [AEnB2UrTBplkJ6VA81prbQxHN-LvFrsMYBaLYlU71t5arefTzOK0I_i8OQNPbZuxEEJrb8agSSUq7SpBOCsdshpm46Nt-2JUFhwiMvjw9ra9iu8TANP3LpI]
-=======
-        \"storage#bucket\",\n   \"id\": \"anaconda-enterprise\",\n   \"selfLink\":
-        \"https://www.googleapis.com/storage/v1/b/anaconda-enterprise\",\n   \"projectNumber\":
-        \"586241054156\",\n   \"name\": \"anaconda-enterprise\",\n   \"timeCreated\":
-        \"2017-03-30T22:33:29.085Z\",\n   \"updated\": \"2017-03-30T22:33:29.085Z\",\n
-        \  \"metageneration\": \"1\",\n   \"location\": \"US\",\n   \"storageClass\":
-        \"MULTI_REGIONAL\",\n   \"etag\": \"CAE=\"\n  },\n  {\n   \"kind\": \"storage#bucket\",\n
-        \  \"id\": \"anaconda-public-data\",\n   \"selfLink\": \"https://www.googleapis.com/storage/v1/b/anaconda-public-data\",\n
-        \  \"projectNumber\": \"586241054156\",\n   \"name\": \"anaconda-public-data\",\n
-        \  \"timeCreated\": \"2017-04-05T20:22:12.865Z\",\n   \"updated\": \"2017-04-05T20:22:12.865Z\",\n
-        \  \"metageneration\": \"1\",\n   \"location\": \"US\",\n   \"storageClass\":
-        \"MULTI_REGIONAL\",\n   \"etag\": \"CAE=\"\n  },\n  {\n   \"kind\": \"storage#bucket\",\n
-        \  \"id\": \"artifacts.test_project.appspot.com\",\n   \"selfLink\": \"https://www.googleapis.com/storage/v1/b/artifacts.test_project.appspot.com\",\n
-        \  \"projectNumber\": \"586241054156\",\n   \"name\": \"artifacts.test_project.appspot.com\",\n
-        \  \"timeCreated\": \"2016-05-17T18:29:22.774Z\",\n   \"updated\": \"2016-05-17T18:29:22.774Z\",\n
-        \  \"metageneration\": \"1\",\n   \"location\": \"US\",\n   \"storageClass\":
-        \"STANDARD\",\n   \"etag\": \"CAE=\"\n  },\n  {\n   \"kind\": \"storage#bucket\",\n
-        \  \"id\": \"blaze-data\",\n   \"selfLink\": \"https://www.googleapis.com/storage/v1/b/blaze-data\",\n
-        \  \"projectNumber\": \"586241054156\",\n   \"name\": \"blaze-data\",\n   \"timeCreated\":
-        \"2015-09-06T04:08:21.262Z\",\n   \"updated\": \"2015-09-06T15:55:01.051Z\",\n
-        \  \"metageneration\": \"2\",\n   \"location\": \"US\",\n   \"storageClass\":
-        \"STANDARD\",\n   \"etag\": \"CAI=\"\n  },\n  {\n   \"kind\": \"storage#bucket\",\n
-        \  \"id\": \"dask_example_data\",\n   \"selfLink\": \"https://www.googleapis.com/storage/v1/b/dask_example_data\",\n
-        \  \"projectNumber\": \"586241054156\",\n   \"name\": \"dask_example_data\",\n
-        \  \"timeCreated\": \"2017-02-15T18:07:45.948Z\",\n   \"updated\": \"2017-02-15T18:07:45.948Z\",\n
-        \  \"metageneration\": \"1\",\n   \"location\": \"US\",\n   \"storageClass\":
-        \"STANDARD\",\n   \"etag\": \"CAE=\"\n  },\n  {\n   \"kind\": \"storage#bucket\",\n
-        \  \"id\": \"dataproc-9a39e84b-a055-4877-9be9-ddd9334e6145-us\",\n   \"selfLink\":
-        \"https://www.googleapis.com/storage/v1/b/dataproc-9a39e84b-a055-4877-9be9-ddd9334e6145-us\",\n
-        \  \"projectNumber\": \"586241054156\",\n   \"name\": \"dataproc-9a39e84b-a055-4877-9be9-ddd9334e6145-us\",\n
-        \  \"timeCreated\": \"2017-04-05T02:56:05.533Z\",\n   \"updated\": \"2017-04-05T02:56:05.533Z\",\n
-        \  \"metageneration\": \"1\",\n   \"location\": \"US\",\n   \"storageClass\":
-        \"STANDARD\",\n   \"etag\": \"CAE=\"\n  },\n  {\n   \"kind\": \"storage#bucket\",\n
-        \  \"id\": \"gcsfs-testing\",\n   \"selfLink\": \"https://www.googleapis.com/storage/v1/b/gcsfs-testing\",\n
-        \  \"projectNumber\": \"586241054156\",\n   \"name\": \"gcsfs-testing\",\n
-        \  \"timeCreated\": \"2017-04-05T13:45:05.641Z\",\n   \"updated\": \"2017-04-05T13:45:05.641Z\",\n
-        \  \"metageneration\": \"1\",\n   \"location\": \"US\",\n   \"storageClass\":
-        \"STANDARD\",\n   \"etag\": \"CAE=\"\n  }\n ]\n}\n"}
-    headers:
-      Alt-Svc: ['quic=":443"; ma=2592000; v="37,36,35"']
-      Cache-Control: ['private, max-age=0, must-revalidate, no-transform']
-      Content-Length: ['2971']
-      Content-Type: [application/json; charset=UTF-8]
-      Date: ['Wed, 05 Apr 2017 20:50:44 GMT']
-      Expires: ['Wed, 05 Apr 2017 20:50:44 GMT']
-      Server: [UploadServer]
-      Vary: [Origin, X-Origin]
-      X-GUploader-UploadID: [AEnB2Uq5900EmsAiVBLHtHjqERgFRMl7_K4nZlEECZIKmP620g3sITV6B2ji1_TE_aH6H9E_fTGFb0JjR3RwxxNb-jFDFGeHvg]
->>>>>>> b795204b
+      Content-Length: ['2021']
+      Content-Type: [application/json; charset=UTF-8]
+      Date: ['Fri, 07 Apr 2017 07:10:28 GMT']
+      Expires: ['Fri, 07 Apr 2017 07:10:28 GMT']
+      Server: [UploadServer]
+      Vary: [Origin, X-Origin]
+      X-GUploader-UploadID: [AEnB2UoT4DN82EQQ4fYs10zSS5yspaSJYZFIiqXddpqgcJo8OBXwbX7VkoZrHrFa3KZMXIPw76ozR-4ieculLBY2lgnxhmRRf3gWtjevIYrianBfxT7FWUw]
     status: {code: 200, message: OK}
 - request:
     body: null
@@ -149,19 +95,11 @@
       Cache-Control: ['private, max-age=0']
       Content-Length: ['165']
       Content-Type: [application/json; charset=UTF-8]
-<<<<<<< HEAD
-      Date: ['Thu, 06 Apr 2017 08:03:07 GMT']
-      Expires: ['Thu, 06 Apr 2017 08:03:07 GMT']
-      Server: [UploadServer]
-      Vary: [Origin, X-Origin]
-      X-GUploader-UploadID: [AEnB2UqYHWH83ulBGho6iOa6VNcuL-Nc_ddYDCICFwo79DHXMZUPtG8vT7c6O6Q7of7PlTNzxQran1byOa3XvAz0mYy0qKI9JhB61b7yqk1aIM6RjiQrZNo]
-=======
-      Date: ['Wed, 05 Apr 2017 20:50:44 GMT']
-      Expires: ['Wed, 05 Apr 2017 20:50:44 GMT']
-      Server: [UploadServer]
-      Vary: [Origin, X-Origin]
-      X-GUploader-UploadID: [AEnB2UoHKjb8sgauKgr4tVUZ1mqnU1xJzgq6Bfemrvrdt06wcB3-eISFMADb2-QrRU4Fqovzqdnl9zx16C-VG1tPgdPxeKFf5A]
->>>>>>> b795204b
+      Date: ['Fri, 07 Apr 2017 07:10:29 GMT']
+      Expires: ['Fri, 07 Apr 2017 07:10:29 GMT']
+      Server: [UploadServer]
+      Vary: [Origin, X-Origin]
+      X-GUploader-UploadID: [AEnB2UqgP4m7wo0YZNss_zdALwzBBlNQ-EAI14YTS8mrexq9MVsPCxYghFa-ypUCyaZ5LI6SJMbfpLLg-AdF6-NPa28AN09hGmTePGLf0EC9v_IpcblAwQc]
     status: {code: 404, message: Not Found}
 - request:
     body: null
@@ -182,19 +120,11 @@
       Cache-Control: ['private, max-age=0']
       Content-Length: ['165']
       Content-Type: [application/json; charset=UTF-8]
-<<<<<<< HEAD
-      Date: ['Thu, 06 Apr 2017 08:03:07 GMT']
-      Expires: ['Thu, 06 Apr 2017 08:03:07 GMT']
-      Server: [UploadServer]
-      Vary: [Origin, X-Origin]
-      X-GUploader-UploadID: [AEnB2UqkLCCaStnPZOW3f8bPgDLHfVWXUAz7NudqKrsg2wCW7IyQZ9FG4ah4iiypFHPgYKylrHv9syAuOQNp4goPSFmaQthSXzXM6fH1cYKWdAtP36X0hsk]
-=======
-      Date: ['Wed, 05 Apr 2017 20:50:44 GMT']
-      Expires: ['Wed, 05 Apr 2017 20:50:44 GMT']
-      Server: [UploadServer]
-      Vary: [Origin, X-Origin]
-      X-GUploader-UploadID: [AEnB2Upwm0nAtKUPI6pyyaT-VOWUePW8uS8u-8VZDbhFVS1csn341KsVdK1wMOST3izZieAU9VFZRN1XmFjwW80NrPGhPqsYrA]
->>>>>>> b795204b
+      Date: ['Fri, 07 Apr 2017 07:10:29 GMT']
+      Expires: ['Fri, 07 Apr 2017 07:10:29 GMT']
+      Server: [UploadServer]
+      Vary: [Origin, X-Origin]
+      X-GUploader-UploadID: [AEnB2UpUVv4cabaq23rGKGqiBizaE6sn6qqNA5J8V8R5kKJBh1NezBV1bwQRya-Pjmcix7B_c1e1m8tFdw_Z-ZyYrHdQZZC197MmYaD9rAo8KKxvWxP8tUY]
     status: {code: 404, message: Not Found}
 - request:
     body: null
@@ -215,19 +145,11 @@
       Cache-Control: ['private, max-age=0']
       Content-Length: ['165']
       Content-Type: [application/json; charset=UTF-8]
-<<<<<<< HEAD
-      Date: ['Thu, 06 Apr 2017 08:03:07 GMT']
-      Expires: ['Thu, 06 Apr 2017 08:03:07 GMT']
-      Server: [UploadServer]
-      Vary: [Origin, X-Origin]
-      X-GUploader-UploadID: [AEnB2UoTW8U5_F2-iU2JjRgRmfw6aDwQ-iflFWOaVORi2X4Rhm-yf-1DPciP0Lf5cTd7FYmPTcX_ssq-QW8PkiTPrLVvl5rD2pyytKVp7QSKlToj_lrLVm4]
-=======
-      Date: ['Wed, 05 Apr 2017 20:50:45 GMT']
-      Expires: ['Wed, 05 Apr 2017 20:50:45 GMT']
-      Server: [UploadServer]
-      Vary: [Origin, X-Origin]
-      X-GUploader-UploadID: [AEnB2UrQYiadjo4NQtxQVwRJIZrzf8DHuUktwG4DGtPfs-8jAnpUmV9xhbNNA75nK0NXAYxv0b5R94p0ryyPZa8kN7bS-CXEtg]
->>>>>>> b795204b
+      Date: ['Fri, 07 Apr 2017 07:10:29 GMT']
+      Expires: ['Fri, 07 Apr 2017 07:10:29 GMT']
+      Server: [UploadServer]
+      Vary: [Origin, X-Origin]
+      X-GUploader-UploadID: [AEnB2Uqw9acU93YKc8UhzVKdEyWrS8u_EpPmEUFzqxEpyVrcau2G8LvN8bg_rjep4j56tS45UFr6UihBOdvgCDQVBK_rNMpB_w]
     status: {code: 404, message: Not Found}
 - request:
     body: null
@@ -248,19 +170,11 @@
       Cache-Control: ['private, max-age=0']
       Content-Length: ['165']
       Content-Type: [application/json; charset=UTF-8]
-<<<<<<< HEAD
-      Date: ['Thu, 06 Apr 2017 08:03:07 GMT']
-      Expires: ['Thu, 06 Apr 2017 08:03:07 GMT']
-      Server: [UploadServer]
-      Vary: [Origin, X-Origin]
-      X-GUploader-UploadID: [AEnB2UrWIHR_alQ2cUZmd-7XRnSXVmzGV4Y_Nc6vsacYSHbfdC7o-EhLdqJkeQ-psTgqbsQOoLEpZYbp_5gctSY99vwHn88w7Ma52RnXmUcMLLNyM3hxsHw]
-=======
-      Date: ['Wed, 05 Apr 2017 20:50:45 GMT']
-      Expires: ['Wed, 05 Apr 2017 20:50:45 GMT']
-      Server: [UploadServer]
-      Vary: [Origin, X-Origin]
-      X-GUploader-UploadID: [AEnB2UoOill0v8i-WxpodowXpQDIGzq96hPPL7ZEqFkKmzgtT9gAi4j3Qc56svmDBhmp1U-b2I5szAzbgbsWwloTcKuKLuuXmQ]
->>>>>>> b795204b
+      Date: ['Fri, 07 Apr 2017 07:10:30 GMT']
+      Expires: ['Fri, 07 Apr 2017 07:10:30 GMT']
+      Server: [UploadServer]
+      Vary: [Origin, X-Origin]
+      X-GUploader-UploadID: [AEnB2UqQtJc3b4hkFVcDygAavaZ192Il9jHz4nAxaciowZaBhwLIvJkTAq0MuMmT404SILrOX3jPttz98lg7NZ5c_QEFGnlr5A]
     status: {code: 404, message: Not Found}
 - request:
     body: '{"amount": 500, "name": "Alice"}
@@ -281,294 +195,214 @@
     method: POST
     uri: https://www.googleapis.com/upload/storage/v1/b/gcsfs-testing/o?name=test%2Faccounts.2.json&uploadType=media
   response:
-<<<<<<< HEAD
-    body: {string: "{\n \"kind\": \"storage#object\",\n \"id\": \"gcsfs-testing/test/accounts.1.json/1491465788214606\",\n
+    body: {string: "{\n \"kind\": \"storage#object\",\n \"id\": \"gcsfs-testing/test/accounts.2.json/1491549030527078\",\n
+        \"selfLink\": \"https://www.googleapis.com/storage/v1/b/gcsfs-testing/o/test%2Faccounts.2.json\",\n
+        \"name\": \"test/accounts.2.json\",\n \"bucket\": \"gcsfs-testing\",\n \"generation\":
+        \"1491549030527078\",\n \"metageneration\": \"1\",\n \"timeCreated\": \"2017-04-07T07:10:30.457Z\",\n
+        \"updated\": \"2017-04-07T07:10:30.457Z\",\n \"storageClass\": \"STANDARD\",\n
+        \"timeStorageClassUpdated\": \"2017-04-07T07:10:30.457Z\",\n \"size\": \"133\",\n
+        \"md5Hash\": \"bjhC5OCrzKV+8MGMCF2BQA==\",\n \"mediaLink\": \"https://www.googleapis.com/download/storage/v1/b/gcsfs-testing/o/test%2Faccounts.2.json?generation=1491549030527078&alt=media\",\n
+        \"crc32c\": \"Su+F+g==\",\n \"etag\": \"CObghJHlkdMCEAE=\"\n}\n"}
+    headers:
+      Alt-Svc: ['quic=":443"; ma=2592000; v="37,36,35"']
+      Cache-Control: ['no-cache, no-store, max-age=0, must-revalidate']
+      Content-Length: ['727']
+      Content-Type: [application/json; charset=UTF-8]
+      Date: ['Fri, 07 Apr 2017 07:10:30 GMT']
+      ETag: [CObghJHlkdMCEAE=]
+      Expires: ['Mon, 01 Jan 1990 00:00:00 GMT']
+      Pragma: [no-cache]
+      Server: [UploadServer]
+      Vary: [Origin, X-Origin]
+      X-GUploader-UploadID: [AEnB2UqhQYfU9hw7FoM2nWF9U8YfRE_oCWpEfJtQ_zHaptwpBnSfj_KkA-94LQwg6litZp7MXKU5QvhRbfNMSbEec3axP7X6vQ]
+    status: {code: 200, message: OK}
+- request:
+    body: '{"amount": 100, "name": "Alice"}
+
+      {"amount": 200, "name": "Bob"}
+
+      {"amount": 300, "name": "Charlie"}
+
+      {"amount": 400, "name": "Dennis"}
+
+'
+    headers:
+      Accept: ['*/*']
+      Accept-Encoding: ['gzip, deflate']
+      Connection: [keep-alive]
+      Content-Length: ['133']
+      User-Agent: [python-requests/2.13.0]
+    method: POST
+    uri: https://www.googleapis.com/upload/storage/v1/b/gcsfs-testing/o?name=test%2Faccounts.1.json&uploadType=media
+  response:
+    body: {string: "{\n \"kind\": \"storage#object\",\n \"id\": \"gcsfs-testing/test/accounts.1.json/1491549031025347\",\n
         \"selfLink\": \"https://www.googleapis.com/storage/v1/b/gcsfs-testing/o/test%2Faccounts.1.json\",\n
         \"name\": \"test/accounts.1.json\",\n \"bucket\": \"gcsfs-testing\",\n \"generation\":
-        \"1491465788214606\",\n \"metageneration\": \"1\",\n \"timeCreated\": \"2017-04-06T08:03:08.113Z\",\n
-        \"updated\": \"2017-04-06T08:03:08.113Z\",\n \"storageClass\": \"STANDARD\",\n
-        \"timeStorageClassUpdated\": \"2017-04-06T08:03:08.113Z\",\n \"size\": \"133\",\n
-        \"md5Hash\": \"xK7pmJz/Oj5HGIyfQpYTig==\",\n \"mediaLink\": \"https://www.googleapis.com/download/storage/v1/b/gcsfs-testing/o/test%2Faccounts.1.json?generation=1491465788214606&alt=media\",\n
-        \"crc32c\": \"6wJAgQ==\",\n \"etag\": \"CM6agYSvj9MCEAE=\"\n}\n"}
-=======
-    body: {string: "{\n \"kind\": \"storage#object\",\n \"id\": \"gcsfs-testing/test/accounts.2.json/1491425445502161\",\n
-        \"selfLink\": \"https://www.googleapis.com/storage/v1/b/gcsfs-testing/o/test%2Faccounts.2.json\",\n
-        \"name\": \"test/accounts.2.json\",\n \"bucket\": \"gcsfs-testing\",\n \"generation\":
-        \"1491425445502161\",\n \"metageneration\": \"1\",\n \"timeCreated\": \"2017-04-05T20:50:45.465Z\",\n
-        \"updated\": \"2017-04-05T20:50:45.465Z\",\n \"storageClass\": \"STANDARD\",\n
-        \"timeStorageClassUpdated\": \"2017-04-05T20:50:45.465Z\",\n \"size\": \"133\",\n
-        \"md5Hash\": \"bjhC5OCrzKV+8MGMCF2BQA==\",\n \"mediaLink\": \"https://www.googleapis.com/download/storage/v1/b/gcsfs-testing/o/test%2Faccounts.2.json?generation=1491425445502161&alt=media\",\n
-        \"crc32c\": \"Su+F+g==\",\n \"etag\": \"CNG5jd+YjtMCEAE=\"\n}\n"}
->>>>>>> b795204b
+        \"1491549031025347\",\n \"metageneration\": \"1\",\n \"timeCreated\": \"2017-04-07T07:10:30.958Z\",\n
+        \"updated\": \"2017-04-07T07:10:30.958Z\",\n \"storageClass\": \"STANDARD\",\n
+        \"timeStorageClassUpdated\": \"2017-04-07T07:10:30.958Z\",\n \"size\": \"133\",\n
+        \"md5Hash\": \"xK7pmJz/Oj5HGIyfQpYTig==\",\n \"mediaLink\": \"https://www.googleapis.com/download/storage/v1/b/gcsfs-testing/o/test%2Faccounts.1.json?generation=1491549031025347&alt=media\",\n
+        \"crc32c\": \"6wJAgQ==\",\n \"etag\": \"CMOVo5HlkdMCEAE=\"\n}\n"}
     headers:
       Alt-Svc: ['quic=":443"; ma=2592000; v="37,36,35"']
       Cache-Control: ['no-cache, no-store, max-age=0, must-revalidate']
       Content-Length: ['727']
       Content-Type: [application/json; charset=UTF-8]
-<<<<<<< HEAD
-      Date: ['Thu, 06 Apr 2017 08:03:08 GMT']
-      ETag: [CM6agYSvj9MCEAE=]
-=======
-      Date: ['Wed, 05 Apr 2017 20:50:45 GMT']
-      ETag: [CNG5jd+YjtMCEAE=]
->>>>>>> b795204b
-      Expires: ['Mon, 01 Jan 1990 00:00:00 GMT']
-      Pragma: [no-cache]
-      Server: [UploadServer]
-      Vary: [Origin, X-Origin]
-<<<<<<< HEAD
-      X-GUploader-UploadID: [AEnB2Uo3Uklex79JiYdzYCjgD7uNCPK8zK64txByWTky58d9DvYpFoeiM2tHUFps8LaPzgfBOvByy-Fm-WPi9Wb-AeE8dazv_GDoa0owr2pygRfRByo_8CU]
-=======
-      X-GUploader-UploadID: [AEnB2Uo5oeo_ueExbYGE9qH5F_gmvIFnxGl7IVunUZsg-yMVF5irqf7sG4CwGIrGQ_uc_btjZj8D-jqOOQU-62Qv2yatD6PJMQ]
->>>>>>> b795204b
-    status: {code: 200, message: OK}
-- request:
-    body: '{"amount": 100, "name": "Alice"}
-
-      {"amount": 200, "name": "Bob"}
-
-      {"amount": 300, "name": "Charlie"}
-
-      {"amount": 400, "name": "Dennis"}
+      Date: ['Fri, 07 Apr 2017 07:10:31 GMT']
+      ETag: [CMOVo5HlkdMCEAE=]
+      Expires: ['Mon, 01 Jan 1990 00:00:00 GMT']
+      Pragma: [no-cache]
+      Server: [UploadServer]
+      Vary: [Origin, X-Origin]
+      X-GUploader-UploadID: [AEnB2UpHQfwQ9qsqEDOjckKYxGwkSKNjBDeNj6TMGdftFgheJ28EXtBxtcNETJDYX9NxKgyyayd-QKMvKA_UWXdmaT6fnGgi5sd5BNMWnsX5d7z2t19K6kM]
+    status: {code: 200, message: OK}
+- request:
+    body: 'name,amount,id
+
+      Dennis,400,4
+
+      Edith,500,5
+
+      Frank,600,6
 
 '
     headers:
       Accept: ['*/*']
       Accept-Encoding: ['gzip, deflate']
       Connection: [keep-alive]
-      Content-Length: ['133']
-      User-Agent: [python-requests/2.13.0]
-    method: POST
-    uri: https://www.googleapis.com/upload/storage/v1/b/gcsfs-testing/o?name=test%2Faccounts.1.json&uploadType=media
-  response:
-<<<<<<< HEAD
-    body: {string: "{\n \"kind\": \"storage#object\",\n \"id\": \"gcsfs-testing/test/accounts.2.json/1491465788619723\",\n
-        \"selfLink\": \"https://www.googleapis.com/storage/v1/b/gcsfs-testing/o/test%2Faccounts.2.json\",\n
-        \"name\": \"test/accounts.2.json\",\n \"bucket\": \"gcsfs-testing\",\n \"generation\":
-        \"1491465788619723\",\n \"metageneration\": \"1\",\n \"timeCreated\": \"2017-04-06T08:03:08.545Z\",\n
-        \"updated\": \"2017-04-06T08:03:08.545Z\",\n \"storageClass\": \"STANDARD\",\n
-        \"timeStorageClassUpdated\": \"2017-04-06T08:03:08.545Z\",\n \"size\": \"133\",\n
-        \"md5Hash\": \"bjhC5OCrzKV+8MGMCF2BQA==\",\n \"mediaLink\": \"https://www.googleapis.com/download/storage/v1/b/gcsfs-testing/o/test%2Faccounts.2.json?generation=1491465788619723&alt=media\",\n
-        \"crc32c\": \"Su+F+g==\",\n \"etag\": \"CMv3mYSvj9MCEAE=\"\n}\n"}
-=======
-    body: {string: "{\n \"kind\": \"storage#object\",\n \"id\": \"gcsfs-testing/test/accounts.1.json/1491425445942092\",\n
-        \"selfLink\": \"https://www.googleapis.com/storage/v1/b/gcsfs-testing/o/test%2Faccounts.1.json\",\n
-        \"name\": \"test/accounts.1.json\",\n \"bucket\": \"gcsfs-testing\",\n \"generation\":
-        \"1491425445942092\",\n \"metageneration\": \"1\",\n \"timeCreated\": \"2017-04-05T20:50:45.924Z\",\n
-        \"updated\": \"2017-04-05T20:50:45.924Z\",\n \"storageClass\": \"STANDARD\",\n
-        \"timeStorageClassUpdated\": \"2017-04-05T20:50:45.924Z\",\n \"size\": \"133\",\n
-        \"md5Hash\": \"xK7pmJz/Oj5HGIyfQpYTig==\",\n \"mediaLink\": \"https://www.googleapis.com/download/storage/v1/b/gcsfs-testing/o/test%2Faccounts.1.json?generation=1491425445942092&alt=media\",\n
-        \"crc32c\": \"6wJAgQ==\",\n \"etag\": \"CMymqN+YjtMCEAE=\"\n}\n"}
->>>>>>> b795204b
-    headers:
-      Alt-Svc: ['quic=":443"; ma=2592000; v="37,36,35"']
-      Cache-Control: ['no-cache, no-store, max-age=0, must-revalidate']
-      Content-Length: ['727']
-      Content-Type: [application/json; charset=UTF-8]
-<<<<<<< HEAD
-      Date: ['Thu, 06 Apr 2017 08:03:08 GMT']
-      ETag: [CMv3mYSvj9MCEAE=]
-=======
-      Date: ['Wed, 05 Apr 2017 20:50:46 GMT']
-      ETag: [CMymqN+YjtMCEAE=]
->>>>>>> b795204b
-      Expires: ['Mon, 01 Jan 1990 00:00:00 GMT']
-      Pragma: [no-cache]
-      Server: [UploadServer]
-      Vary: [Origin, X-Origin]
-<<<<<<< HEAD
-      X-GUploader-UploadID: [AEnB2UoVCpXvZcQBVuou6XKTsGkGUvzHy2VGeKTUQ_v2nY_KLZSo1Co7YrGZ9OzzhaLke7RDXtZ5_pgdvtNaou0NyVAEZTEhXMR36_w9vXQ_4OMYz1biNQ4]
-=======
-      X-GUploader-UploadID: [AEnB2UpbLphdWMafbxU_R27X3f_jZOGH8jVTHqZF7G-l70ML1oTGiaEP5d-ITxIq1YL6tHn68OC04Pg-HalskNOqtR1pmfRyjw]
->>>>>>> b795204b
+      Content-Length: ['52']
+      User-Agent: [python-requests/2.13.0]
+    method: POST
+    uri: https://www.googleapis.com/upload/storage/v1/b/gcsfs-testing/o?name=2014-01-03.csv&uploadType=media
+  response:
+    body: {string: "{\n \"kind\": \"storage#object\",\n \"id\": \"gcsfs-testing/2014-01-03.csv/1491549031505552\",\n
+        \"selfLink\": \"https://www.googleapis.com/storage/v1/b/gcsfs-testing/o/2014-01-03.csv\",\n
+        \"name\": \"2014-01-03.csv\",\n \"bucket\": \"gcsfs-testing\",\n \"generation\":
+        \"1491549031505552\",\n \"metageneration\": \"1\",\n \"timeCreated\": \"2017-04-07T07:10:31.436Z\",\n
+        \"updated\": \"2017-04-07T07:10:31.436Z\",\n \"storageClass\": \"STANDARD\",\n
+        \"timeStorageClassUpdated\": \"2017-04-07T07:10:31.436Z\",\n \"size\": \"52\",\n
+        \"md5Hash\": \"9keZXdUu0YtMynECFSOiMg==\",\n \"mediaLink\": \"https://www.googleapis.com/download/storage/v1/b/gcsfs-testing/o/2014-01-03.csv?generation=1491549031505552&alt=media\",\n
+        \"crc32c\": \"x/fq7w==\",\n \"etag\": \"CJC9wJHlkdMCEAE=\"\n}\n"}
+    headers:
+      Alt-Svc: ['quic=":443"; ma=2592000; v="37,36,35"']
+      Cache-Control: ['no-cache, no-store, max-age=0, must-revalidate']
+      Content-Length: ['698']
+      Content-Type: [application/json; charset=UTF-8]
+      Date: ['Fri, 07 Apr 2017 07:10:31 GMT']
+      ETag: [CJC9wJHlkdMCEAE=]
+      Expires: ['Mon, 01 Jan 1990 00:00:00 GMT']
+      Pragma: [no-cache]
+      Server: [UploadServer]
+      Vary: [Origin, X-Origin]
+      X-GUploader-UploadID: [AEnB2Uo0O7EXuxxgXZm8srNRzkT3w1UU7ZplibZl_cycUPJJ8ft9Q5l9y0nEyseopoZSnUlDWqtRwdmQfsrh-6uaylFZaq8xNg]
     status: {code: 200, message: OK}
 - request:
     body: 'name,amount,id
 
-<<<<<<< HEAD
-=======
       Alice,100,1
 
       Bob,200,2
 
       Charlie,300,3
 
->>>>>>> b795204b
 '
     headers:
       Accept: ['*/*']
       Accept-Encoding: ['gzip, deflate']
       Connection: [keep-alive]
-<<<<<<< HEAD
+      Content-Length: ['51']
+      User-Agent: [python-requests/2.13.0]
+    method: POST
+    uri: https://www.googleapis.com/upload/storage/v1/b/gcsfs-testing/o?name=2014-01-01.csv&uploadType=media
+  response:
+    body: {string: "{\n \"kind\": \"storage#object\",\n \"id\": \"gcsfs-testing/2014-01-01.csv/1491549032017206\",\n
+        \"selfLink\": \"https://www.googleapis.com/storage/v1/b/gcsfs-testing/o/2014-01-01.csv\",\n
+        \"name\": \"2014-01-01.csv\",\n \"bucket\": \"gcsfs-testing\",\n \"generation\":
+        \"1491549032017206\",\n \"metageneration\": \"1\",\n \"timeCreated\": \"2017-04-07T07:10:31.935Z\",\n
+        \"updated\": \"2017-04-07T07:10:31.935Z\",\n \"storageClass\": \"STANDARD\",\n
+        \"timeStorageClassUpdated\": \"2017-04-07T07:10:31.935Z\",\n \"size\": \"51\",\n
+        \"md5Hash\": \"Auycd2AT7x5m8G1W0NXcuA==\",\n \"mediaLink\": \"https://www.googleapis.com/download/storage/v1/b/gcsfs-testing/o/2014-01-01.csv?generation=1491549032017206&alt=media\",\n
+        \"crc32c\": \"yR1u0w==\",\n \"etag\": \"CLba35HlkdMCEAE=\"\n}\n"}
+    headers:
+      Alt-Svc: ['quic=":443"; ma=2592000; v="37,36,35"']
+      Cache-Control: ['no-cache, no-store, max-age=0, must-revalidate']
+      Content-Length: ['698']
+      Content-Type: [application/json; charset=UTF-8]
+      Date: ['Fri, 07 Apr 2017 07:10:32 GMT']
+      ETag: [CLba35HlkdMCEAE=]
+      Expires: ['Mon, 01 Jan 1990 00:00:00 GMT']
+      Pragma: [no-cache]
+      Server: [UploadServer]
+      Vary: [Origin, X-Origin]
+      X-GUploader-UploadID: [AEnB2Urgzt9IVeaq-9GV52scOmE0XNYRH44YMK6HvF7Od_vvughGsdE4ll9hAf2sXqgfPbUZ5TRlHGY_Fw3NhYtR3zvHZ0Fh1ZDW-dUCo4I9XXRckBvXoNU]
+    status: {code: 200, message: OK}
+- request:
+    body: 'name,amount,id
+
+'
+    headers:
+      Accept: ['*/*']
+      Accept-Encoding: ['gzip, deflate']
+      Connection: [keep-alive]
       Content-Length: ['15']
       User-Agent: [python-requests/2.13.0]
     method: POST
     uri: https://www.googleapis.com/upload/storage/v1/b/gcsfs-testing/o?name=2014-01-02.csv&uploadType=media
   response:
-    body: {string: "{\n \"kind\": \"storage#object\",\n \"id\": \"gcsfs-testing/2014-01-02.csv/1491465789022296\",\n
+    body: {string: "{\n \"kind\": \"storage#object\",\n \"id\": \"gcsfs-testing/2014-01-02.csv/1491549032510439\",\n
         \"selfLink\": \"https://www.googleapis.com/storage/v1/b/gcsfs-testing/o/2014-01-02.csv\",\n
         \"name\": \"2014-01-02.csv\",\n \"bucket\": \"gcsfs-testing\",\n \"generation\":
-        \"1491465789022296\",\n \"metageneration\": \"1\",\n \"timeCreated\": \"2017-04-06T08:03:08.950Z\",\n
-        \"updated\": \"2017-04-06T08:03:08.950Z\",\n \"storageClass\": \"STANDARD\",\n
-        \"timeStorageClassUpdated\": \"2017-04-06T08:03:08.950Z\",\n \"size\": \"15\",\n
-        \"md5Hash\": \"cGwL6TebGKiJzgyNBJNb6Q==\",\n \"mediaLink\": \"https://www.googleapis.com/download/storage/v1/b/gcsfs-testing/o/2014-01-02.csv?generation=1491465789022296&alt=media\",\n
-        \"crc32c\": \"Mpt4QQ==\",\n \"etag\": \"CNjAsoSvj9MCEAE=\"\n}\n"}
-=======
-      Content-Length: ['51']
-      User-Agent: [python-requests/2.13.0]
-    method: POST
-    uri: https://www.googleapis.com/upload/storage/v1/b/gcsfs-testing/o?name=2014-01-01.csv&uploadType=media
-  response:
-    body: {string: "{\n \"kind\": \"storage#object\",\n \"id\": \"gcsfs-testing/2014-01-01.csv/1491425446347793\",\n
-        \"selfLink\": \"https://www.googleapis.com/storage/v1/b/gcsfs-testing/o/2014-01-01.csv\",\n
-        \"name\": \"2014-01-01.csv\",\n \"bucket\": \"gcsfs-testing\",\n \"generation\":
-        \"1491425446347793\",\n \"metageneration\": \"1\",\n \"timeCreated\": \"2017-04-05T20:50:46.325Z\",\n
-        \"updated\": \"2017-04-05T20:50:46.325Z\",\n \"storageClass\": \"STANDARD\",\n
-        \"timeStorageClassUpdated\": \"2017-04-05T20:50:46.325Z\",\n \"size\": \"51\",\n
-        \"md5Hash\": \"Auycd2AT7x5m8G1W0NXcuA==\",\n \"mediaLink\": \"https://www.googleapis.com/download/storage/v1/b/gcsfs-testing/o/2014-01-01.csv?generation=1491425446347793&alt=media\",\n
-        \"crc32c\": \"yR1u0w==\",\n \"etag\": \"CJGIwd+YjtMCEAE=\"\n}\n"}
->>>>>>> b795204b
+        \"1491549032510439\",\n \"metageneration\": \"1\",\n \"timeCreated\": \"2017-04-07T07:10:32.438Z\",\n
+        \"updated\": \"2017-04-07T07:10:32.438Z\",\n \"storageClass\": \"STANDARD\",\n
+        \"timeStorageClassUpdated\": \"2017-04-07T07:10:32.438Z\",\n \"size\": \"15\",\n
+        \"md5Hash\": \"cGwL6TebGKiJzgyNBJNb6Q==\",\n \"mediaLink\": \"https://www.googleapis.com/download/storage/v1/b/gcsfs-testing/o/2014-01-02.csv?generation=1491549032510439&alt=media\",\n
+        \"crc32c\": \"Mpt4QQ==\",\n \"etag\": \"COfn/ZHlkdMCEAE=\"\n}\n"}
     headers:
       Alt-Svc: ['quic=":443"; ma=2592000; v="37,36,35"']
       Cache-Control: ['no-cache, no-store, max-age=0, must-revalidate']
       Content-Length: ['698']
       Content-Type: [application/json; charset=UTF-8]
-<<<<<<< HEAD
-      Date: ['Thu, 06 Apr 2017 08:03:09 GMT']
-      ETag: [CNjAsoSvj9MCEAE=]
-=======
-      Date: ['Wed, 05 Apr 2017 20:50:46 GMT']
-      ETag: [CJGIwd+YjtMCEAE=]
->>>>>>> b795204b
-      Expires: ['Mon, 01 Jan 1990 00:00:00 GMT']
-      Pragma: [no-cache]
-      Server: [UploadServer]
-      Vary: [Origin, X-Origin]
-<<<<<<< HEAD
-      X-GUploader-UploadID: [AEnB2Up34ucSyB1B4IRpwLxBoRP7RZ3syCjUfk9bzIZ4V49J00FjHFF6XLQYD_BaNoQmX3eEJgNEcOcZKWwYZu--ucSchHLkHpzg3uAe8xZk-fxSxOdHUI0]
-=======
-      X-GUploader-UploadID: [AEnB2UoplHOflQB0935DHIsh7-BzoQon36u1wzUUndN5gDU4rHbLhBgka0cl-bGXPndChfPacsGjb5nFljpPsCiqc6JuQYWK-g]
->>>>>>> b795204b
-    status: {code: 200, message: OK}
-- request:
-    body: 'name,amount,id
-
-      Alice,100,1
-
-      Bob,200,2
-
-      Charlie,300,3
+      Date: ['Fri, 07 Apr 2017 07:10:32 GMT']
+      ETag: [COfn/ZHlkdMCEAE=]
+      Expires: ['Mon, 01 Jan 1990 00:00:00 GMT']
+      Pragma: [no-cache]
+      Server: [UploadServer]
+      Vary: [Origin, X-Origin]
+      X-GUploader-UploadID: [AEnB2UqYRRY2Km8iif3yxkD-SoTV59oSCC4lnhrMwRiEOlSXWf84GpUdLak2b4VyaFkMN8YIdmwUr1M_OSqGjZr7ZiQkpx3oI5j6TVRvcV747biXojETKE8]
+    status: {code: 200, message: OK}
+- request:
+    body: 'hello
 
 '
     headers:
       Accept: ['*/*']
       Accept-Encoding: ['gzip, deflate']
       Connection: [keep-alive]
-      Content-Length: ['51']
-      User-Agent: [python-requests/2.13.0]
-    method: POST
-    uri: https://www.googleapis.com/upload/storage/v1/b/gcsfs-testing/o?name=2014-01-01.csv&uploadType=media
-  response:
-<<<<<<< HEAD
-    body: {string: "{\n \"kind\": \"storage#object\",\n \"id\": \"gcsfs-testing/2014-01-01.csv/1491465789404924\",\n
-        \"selfLink\": \"https://www.googleapis.com/storage/v1/b/gcsfs-testing/o/2014-01-01.csv\",\n
-        \"name\": \"2014-01-01.csv\",\n \"bucket\": \"gcsfs-testing\",\n \"generation\":
-        \"1491465789404924\",\n \"metageneration\": \"1\",\n \"timeCreated\": \"2017-04-06T08:03:09.332Z\",\n
-        \"updated\": \"2017-04-06T08:03:09.332Z\",\n \"storageClass\": \"STANDARD\",\n
-        \"timeStorageClassUpdated\": \"2017-04-06T08:03:09.332Z\",\n \"size\": \"51\",\n
-        \"md5Hash\": \"Auycd2AT7x5m8G1W0NXcuA==\",\n \"mediaLink\": \"https://www.googleapis.com/download/storage/v1/b/gcsfs-testing/o/2014-01-01.csv?generation=1491465789404924&alt=media\",\n
-        \"crc32c\": \"yR1u0w==\",\n \"etag\": \"CPztyYSvj9MCEAE=\"\n}\n"}
-=======
-    body: {string: "{\n \"kind\": \"storage#object\",\n \"id\": \"gcsfs-testing/2014-01-02.csv/1491425446768130\",\n
-        \"selfLink\": \"https://www.googleapis.com/storage/v1/b/gcsfs-testing/o/2014-01-02.csv\",\n
-        \"name\": \"2014-01-02.csv\",\n \"bucket\": \"gcsfs-testing\",\n \"generation\":
-        \"1491425446768130\",\n \"metageneration\": \"1\",\n \"timeCreated\": \"2017-04-05T20:50:46.739Z\",\n
-        \"updated\": \"2017-04-05T20:50:46.739Z\",\n \"storageClass\": \"STANDARD\",\n
-        \"timeStorageClassUpdated\": \"2017-04-05T20:50:46.739Z\",\n \"size\": \"15\",\n
-        \"md5Hash\": \"cGwL6TebGKiJzgyNBJNb6Q==\",\n \"mediaLink\": \"https://www.googleapis.com/download/storage/v1/b/gcsfs-testing/o/2014-01-02.csv?generation=1491425446768130&alt=media\",\n
-        \"crc32c\": \"Mpt4QQ==\",\n \"etag\": \"CILc2t+YjtMCEAE=\"\n}\n"}
->>>>>>> b795204b
-    headers:
-      Alt-Svc: ['quic=":443"; ma=2592000; v="37,36,35"']
-      Cache-Control: ['no-cache, no-store, max-age=0, must-revalidate']
-      Content-Length: ['698']
-      Content-Type: [application/json; charset=UTF-8]
-<<<<<<< HEAD
-      Date: ['Thu, 06 Apr 2017 08:03:09 GMT']
-      ETag: [CPztyYSvj9MCEAE=]
-=======
-      Date: ['Wed, 05 Apr 2017 20:50:46 GMT']
-      ETag: [CILc2t+YjtMCEAE=]
->>>>>>> b795204b
-      Expires: ['Mon, 01 Jan 1990 00:00:00 GMT']
-      Pragma: [no-cache]
-      Server: [UploadServer]
-      Vary: [Origin, X-Origin]
-<<<<<<< HEAD
-      X-GUploader-UploadID: [AEnB2UrJQxyY11IwBTKlC1PKWIbxrhxi0X6G-l0VISgZ6XuscJpIErN6-wLhFPdMN2RfDSUhG3qlQoCNkDWPw492StyROYjXX7vjeH8utzUfmtCQlvMb_0I]
-=======
-      X-GUploader-UploadID: [AEnB2UqNY0J4e7Cp0LlRTxtulDKEif_IGqn1Z6CRaEA_pOEuW5KTMZADx6tUYfZDOTFs9FQG1hdvMBQVN5_qKiW-4Np3Vurteg]
->>>>>>> b795204b
-    status: {code: 200, message: OK}
-- request:
-    body: 'name,amount,id
-
-      Dennis,400,4
-
-      Edith,500,5
-
-      Frank,600,6
-
-'
-    headers:
-      Accept: ['*/*']
-      Accept-Encoding: ['gzip, deflate']
-      Connection: [keep-alive]
-      Content-Length: ['52']
-      User-Agent: [python-requests/2.13.0]
-    method: POST
-    uri: https://www.googleapis.com/upload/storage/v1/b/gcsfs-testing/o?name=2014-01-03.csv&uploadType=media
-  response:
-<<<<<<< HEAD
-    body: {string: "{\n \"kind\": \"storage#object\",\n \"id\": \"gcsfs-testing/2014-01-03.csv/1491465789802967\",\n
-        \"selfLink\": \"https://www.googleapis.com/storage/v1/b/gcsfs-testing/o/2014-01-03.csv\",\n
-        \"name\": \"2014-01-03.csv\",\n \"bucket\": \"gcsfs-testing\",\n \"generation\":
-        \"1491465789802967\",\n \"metageneration\": \"1\",\n \"timeCreated\": \"2017-04-06T08:03:09.713Z\",\n
-        \"updated\": \"2017-04-06T08:03:09.713Z\",\n \"storageClass\": \"STANDARD\",\n
-        \"timeStorageClassUpdated\": \"2017-04-06T08:03:09.713Z\",\n \"size\": \"52\",\n
-        \"md5Hash\": \"9keZXdUu0YtMynECFSOiMg==\",\n \"mediaLink\": \"https://www.googleapis.com/download/storage/v1/b/gcsfs-testing/o/2014-01-03.csv?generation=1491465789802967&alt=media\",\n
-        \"crc32c\": \"x/fq7w==\",\n \"etag\": \"CNeT4oSvj9MCEAE=\"\n}\n"}
-=======
-    body: {string: "{\n \"kind\": \"storage#object\",\n \"id\": \"gcsfs-testing/2014-01-03.csv/1491425447217051\",\n
-        \"selfLink\": \"https://www.googleapis.com/storage/v1/b/gcsfs-testing/o/2014-01-03.csv\",\n
-        \"name\": \"2014-01-03.csv\",\n \"bucket\": \"gcsfs-testing\",\n \"generation\":
-        \"1491425447217051\",\n \"metageneration\": \"1\",\n \"timeCreated\": \"2017-04-05T20:50:47.191Z\",\n
-        \"updated\": \"2017-04-05T20:50:47.191Z\",\n \"storageClass\": \"STANDARD\",\n
-        \"timeStorageClassUpdated\": \"2017-04-05T20:50:47.191Z\",\n \"size\": \"52\",\n
-        \"md5Hash\": \"9keZXdUu0YtMynECFSOiMg==\",\n \"mediaLink\": \"https://www.googleapis.com/download/storage/v1/b/gcsfs-testing/o/2014-01-03.csv?generation=1491425447217051&alt=media\",\n
-        \"crc32c\": \"x/fq7w==\",\n \"etag\": \"CJuP9t+YjtMCEAE=\"\n}\n"}
->>>>>>> b795204b
-    headers:
-      Alt-Svc: ['quic=":443"; ma=2592000; v="37,36,35"']
-      Cache-Control: ['no-cache, no-store, max-age=0, must-revalidate']
-      Content-Length: ['698']
-      Content-Type: [application/json; charset=UTF-8]
-<<<<<<< HEAD
-      Date: ['Thu, 06 Apr 2017 08:03:09 GMT']
-      ETag: [CNeT4oSvj9MCEAE=]
-=======
-      Date: ['Wed, 05 Apr 2017 20:50:47 GMT']
-      ETag: [CJuP9t+YjtMCEAE=]
->>>>>>> b795204b
-      Expires: ['Mon, 01 Jan 1990 00:00:00 GMT']
-      Pragma: [no-cache]
-      Server: [UploadServer]
-      Vary: [Origin, X-Origin]
-<<<<<<< HEAD
-      X-GUploader-UploadID: [AEnB2UqfEZYRizIkXd5QB3xPu2h4uXlfPaUf28vJNsS9O9s7BZmQWX9XAhHOtXAeq9ljcu96yXfuMYw42-8fyOb3wROdLQVH98dGgz_76GS-0xTbrzcjomI]
-=======
-      X-GUploader-UploadID: [AEnB2Uqbpyp8jh8IkqG3zKMA79YLhjNJGizNbFPf3HvRvtyVj37w0yMD3vKptx3RODg7C-1ZbN1MOikpxAovaa1-9ZnUpStoeg]
->>>>>>> b795204b
+      Content-Length: ['6']
+      User-Agent: [python-requests/2.13.0]
+    method: POST
+    uri: https://www.googleapis.com/upload/storage/v1/b/gcsfs-testing/o?name=nested%2Fnested2%2Ffile1&uploadType=media
+  response:
+    body: {string: "{\n \"kind\": \"storage#object\",\n \"id\": \"gcsfs-testing/nested/nested2/file1/1491549033038078\",\n
+        \"selfLink\": \"https://www.googleapis.com/storage/v1/b/gcsfs-testing/o/nested%2Fnested2%2Ffile1\",\n
+        \"name\": \"nested/nested2/file1\",\n \"bucket\": \"gcsfs-testing\",\n \"generation\":
+        \"1491549033038078\",\n \"metageneration\": \"1\",\n \"timeCreated\": \"2017-04-07T07:10:32.957Z\",\n
+        \"updated\": \"2017-04-07T07:10:32.957Z\",\n \"storageClass\": \"STANDARD\",\n
+        \"timeStorageClassUpdated\": \"2017-04-07T07:10:32.957Z\",\n \"size\": \"6\",\n
+        \"md5Hash\": \"sZRqySSS0jR8YjW00mERhA==\",\n \"mediaLink\": \"https://www.googleapis.com/download/storage/v1/b/gcsfs-testing/o/nested%2Fnested2%2Ffile1?generation=1491549033038078&alt=media\",\n
+        \"crc32c\": \"NT3Yvg==\",\n \"etag\": \"CP6BnpLlkdMCEAE=\"\n}\n"}
+    headers:
+      Alt-Svc: ['quic=":443"; ma=2592000; v="37,36,35"']
+      Cache-Control: ['no-cache, no-store, max-age=0, must-revalidate']
+      Content-Length: ['729']
+      Content-Type: [application/json; charset=UTF-8]
+      Date: ['Fri, 07 Apr 2017 07:10:33 GMT']
+      ETag: [CP6BnpLlkdMCEAE=]
+      Expires: ['Mon, 01 Jan 1990 00:00:00 GMT']
+      Pragma: [no-cache]
+      Server: [UploadServer]
+      Vary: [Origin, X-Origin]
+      X-GUploader-UploadID: [AEnB2UqiUaYenfJRqaMU85gmL7xWffrJG6o_3zw4l8aTH8agy9Ij5hwv4HsEB7Pmjx0vriCY7qRQ4ty4OuQB5Bq8puEHCJvFQg]
     status: {code: 200, message: OK}
 - request:
     body: world
@@ -579,214 +413,94 @@
       Content-Length: ['5']
       User-Agent: [python-requests/2.13.0]
     method: POST
-<<<<<<< HEAD
     uri: https://www.googleapis.com/upload/storage/v1/b/gcsfs-testing/o?name=nested%2Ffile2&uploadType=media
   response:
-    body: {string: "{\n \"kind\": \"storage#object\",\n \"id\": \"gcsfs-testing/nested/file2/1491465790184198\",\n
+    body: {string: "{\n \"kind\": \"storage#object\",\n \"id\": \"gcsfs-testing/nested/file2/1491549033511560\",\n
         \"selfLink\": \"https://www.googleapis.com/storage/v1/b/gcsfs-testing/o/nested%2Ffile2\",\n
         \"name\": \"nested/file2\",\n \"bucket\": \"gcsfs-testing\",\n \"generation\":
-        \"1491465790184198\",\n \"metageneration\": \"1\",\n \"timeCreated\": \"2017-04-06T08:03:10.115Z\",\n
-        \"updated\": \"2017-04-06T08:03:10.115Z\",\n \"storageClass\": \"STANDARD\",\n
-        \"timeStorageClassUpdated\": \"2017-04-06T08:03:10.115Z\",\n \"size\": \"5\",\n
-        \"md5Hash\": \"fXkwN6B2AYZXSwKC8vQ15w==\",\n \"mediaLink\": \"https://www.googleapis.com/download/storage/v1/b/gcsfs-testing/o/nested%2Ffile2?generation=1491465790184198&alt=media\",\n
-        \"crc32c\": \"MaqBTg==\",\n \"etag\": \"CIa2+YSvj9MCEAE=\"\n}\n"}
-=======
+        \"1491549033511560\",\n \"metageneration\": \"1\",\n \"timeCreated\": \"2017-04-07T07:10:33.435Z\",\n
+        \"updated\": \"2017-04-07T07:10:33.435Z\",\n \"storageClass\": \"STANDARD\",\n
+        \"timeStorageClassUpdated\": \"2017-04-07T07:10:33.435Z\",\n \"size\": \"5\",\n
+        \"md5Hash\": \"fXkwN6B2AYZXSwKC8vQ15w==\",\n \"mediaLink\": \"https://www.googleapis.com/download/storage/v1/b/gcsfs-testing/o/nested%2Ffile2?generation=1491549033511560&alt=media\",\n
+        \"crc32c\": \"MaqBTg==\",\n \"etag\": \"CIj1upLlkdMCEAE=\"\n}\n"}
+    headers:
+      Alt-Svc: ['quic=":443"; ma=2592000; v="37,36,35"']
+      Cache-Control: ['no-cache, no-store, max-age=0, must-revalidate']
+      Content-Length: ['693']
+      Content-Type: [application/json; charset=UTF-8]
+      Date: ['Fri, 07 Apr 2017 07:10:33 GMT']
+      ETag: [CIj1upLlkdMCEAE=]
+      Expires: ['Mon, 01 Jan 1990 00:00:00 GMT']
+      Pragma: [no-cache]
+      Server: [UploadServer]
+      Vary: [Origin, X-Origin]
+      X-GUploader-UploadID: [AEnB2UpmPbUqftbq5T0UsOKjDYCSMM0I3g47reNyC-HYLU_MluGIE3q9KVxYEmghMk2bkEQbWYdi02hmMRrpQ2isvZHAMisNEHYI_nvp-E8gTzo0oh5r1gY]
+    status: {code: 200, message: OK}
+- request:
+    body: 'hello
+
+'
+    headers:
+      Accept: ['*/*']
+      Accept-Encoding: ['gzip, deflate']
+      Connection: [keep-alive]
+      Content-Length: ['6']
+      User-Agent: [python-requests/2.13.0]
+    method: POST
     uri: https://www.googleapis.com/upload/storage/v1/b/gcsfs-testing/o?name=nested%2Ffile1&uploadType=media
   response:
-    body: {string: "{\n \"kind\": \"storage#object\",\n \"id\": \"gcsfs-testing/nested/file1/1491425447815312\",\n
+    body: {string: "{\n \"kind\": \"storage#object\",\n \"id\": \"gcsfs-testing/nested/file1/1491549033997119\",\n
         \"selfLink\": \"https://www.googleapis.com/storage/v1/b/gcsfs-testing/o/nested%2Ffile1\",\n
         \"name\": \"nested/file1\",\n \"bucket\": \"gcsfs-testing\",\n \"generation\":
-        \"1491425447815312\",\n \"metageneration\": \"1\",\n \"timeCreated\": \"2017-04-05T20:50:47.797Z\",\n
-        \"updated\": \"2017-04-05T20:50:47.797Z\",\n \"storageClass\": \"STANDARD\",\n
-        \"timeStorageClassUpdated\": \"2017-04-05T20:50:47.797Z\",\n \"size\": \"6\",\n
-        \"md5Hash\": \"sZRqySSS0jR8YjW00mERhA==\",\n \"mediaLink\": \"https://www.googleapis.com/download/storage/v1/b/gcsfs-testing/o/nested%2Ffile1?generation=1491425447815312&alt=media\",\n
-        \"crc32c\": \"NT3Yvg==\",\n \"etag\": \"CJDRmuCYjtMCEAE=\"\n}\n"}
->>>>>>> b795204b
+        \"1491549033997119\",\n \"metageneration\": \"1\",\n \"timeCreated\": \"2017-04-07T07:10:33.926Z\",\n
+        \"updated\": \"2017-04-07T07:10:33.926Z\",\n \"storageClass\": \"STANDARD\",\n
+        \"timeStorageClassUpdated\": \"2017-04-07T07:10:33.926Z\",\n \"size\": \"6\",\n
+        \"md5Hash\": \"sZRqySSS0jR8YjW00mERhA==\",\n \"mediaLink\": \"https://www.googleapis.com/download/storage/v1/b/gcsfs-testing/o/nested%2Ffile1?generation=1491549033997119&alt=media\",\n
+        \"crc32c\": \"NT3Yvg==\",\n \"etag\": \"CL/G2JLlkdMCEAE=\"\n}\n"}
     headers:
       Alt-Svc: ['quic=":443"; ma=2592000; v="37,36,35"']
       Cache-Control: ['no-cache, no-store, max-age=0, must-revalidate']
       Content-Length: ['693']
       Content-Type: [application/json; charset=UTF-8]
-<<<<<<< HEAD
-      Date: ['Thu, 06 Apr 2017 08:03:10 GMT']
-      ETag: [CIa2+YSvj9MCEAE=]
-=======
-      Date: ['Wed, 05 Apr 2017 20:50:47 GMT']
-      ETag: [CJDRmuCYjtMCEAE=]
->>>>>>> b795204b
-      Expires: ['Mon, 01 Jan 1990 00:00:00 GMT']
-      Pragma: [no-cache]
-      Server: [UploadServer]
-      Vary: [Origin, X-Origin]
-<<<<<<< HEAD
-      X-GUploader-UploadID: [AEnB2Uo4jlGhxBZVIqX2bxPF_z8lJpJo5eB1D3RFnc8udvp_Zi3FiDEJ_yskS5wAZd6NM7L7O3aszicIUvdAuD5s3dwxTCZzVHA2mAJGGjp8rpeRO7JqMS4]
-=======
-      X-GUploader-UploadID: [AEnB2UqHm7BdXjFAbO9y9dlF3xDI5_bgLwR3DYK_zG6fnZIRVXDxM1xUu20R8vxGVL9TUHOS-QZAVEkJdiR4rqmUI3aSfeYRZg]
->>>>>>> b795204b
-    status: {code: 200, message: OK}
-- request:
-    body: 'hello
-
-'
-    headers:
-      Accept: ['*/*']
-      Accept-Encoding: ['gzip, deflate']
-      Connection: [keep-alive]
-      Content-Length: ['6']
-      User-Agent: [python-requests/2.13.0]
-    method: POST
-    uri: https://www.googleapis.com/upload/storage/v1/b/gcsfs-testing/o?name=nested%2Ffile1&uploadType=media
-  response:
-<<<<<<< HEAD
-    body: {string: "{\n \"kind\": \"storage#object\",\n \"id\": \"gcsfs-testing/nested/file1/1491465790595081\",\n
-        \"selfLink\": \"https://www.googleapis.com/storage/v1/b/gcsfs-testing/o/nested%2Ffile1\",\n
-        \"name\": \"nested/file1\",\n \"bucket\": \"gcsfs-testing\",\n \"generation\":
-        \"1491465790595081\",\n \"metageneration\": \"1\",\n \"timeCreated\": \"2017-04-06T08:03:10.511Z\",\n
-        \"updated\": \"2017-04-06T08:03:10.511Z\",\n \"storageClass\": \"STANDARD\",\n
-        \"timeStorageClassUpdated\": \"2017-04-06T08:03:10.511Z\",\n \"size\": \"6\",\n
-        \"md5Hash\": \"sZRqySSS0jR8YjW00mERhA==\",\n \"mediaLink\": \"https://www.googleapis.com/download/storage/v1/b/gcsfs-testing/o/nested%2Ffile1?generation=1491465790595081&alt=media\",\n
-        \"crc32c\": \"NT3Yvg==\",\n \"etag\": \"CInAkoWvj9MCEAE=\"\n}\n"}
-=======
-    body: {string: "{\n \"kind\": \"storage#object\",\n \"id\": \"gcsfs-testing/nested/nested2/file2/1491425448143861\",\n
+      Date: ['Fri, 07 Apr 2017 07:10:34 GMT']
+      ETag: [CL/G2JLlkdMCEAE=]
+      Expires: ['Mon, 01 Jan 1990 00:00:00 GMT']
+      Pragma: [no-cache]
+      Server: [UploadServer]
+      Vary: [Origin, X-Origin]
+      X-GUploader-UploadID: [AEnB2UpxYw0TDOC4KdKwsOKWqQ6fbrDgmR5egPBeyM32hT3PQbkfeacyMEG0cq4JSZAzK_7L4A_Zr0ne9GDWWrMSJiPObjGxVOoz7VMwEYbV6M_e5ZURgPg]
+    status: {code: 200, message: OK}
+- request:
+    body: world
+    headers:
+      Accept: ['*/*']
+      Accept-Encoding: ['gzip, deflate']
+      Connection: [keep-alive]
+      Content-Length: ['5']
+      User-Agent: [python-requests/2.13.0]
+    method: POST
+    uri: https://www.googleapis.com/upload/storage/v1/b/gcsfs-testing/o?name=nested%2Fnested2%2Ffile2&uploadType=media
+  response:
+    body: {string: "{\n \"kind\": \"storage#object\",\n \"id\": \"gcsfs-testing/nested/nested2/file2/1491549034495867\",\n
         \"selfLink\": \"https://www.googleapis.com/storage/v1/b/gcsfs-testing/o/nested%2Fnested2%2Ffile2\",\n
         \"name\": \"nested/nested2/file2\",\n \"bucket\": \"gcsfs-testing\",\n \"generation\":
-        \"1491425448143861\",\n \"metageneration\": \"1\",\n \"timeCreated\": \"2017-04-05T20:50:48.126Z\",\n
-        \"updated\": \"2017-04-05T20:50:48.126Z\",\n \"storageClass\": \"STANDARD\",\n
-        \"timeStorageClassUpdated\": \"2017-04-05T20:50:48.126Z\",\n \"size\": \"5\",\n
-        \"md5Hash\": \"fXkwN6B2AYZXSwKC8vQ15w==\",\n \"mediaLink\": \"https://www.googleapis.com/download/storage/v1/b/gcsfs-testing/o/nested%2Fnested2%2Ffile2?generation=1491425448143861&alt=media\",\n
-        \"crc32c\": \"MaqBTg==\",\n \"etag\": \"CPXXruCYjtMCEAE=\"\n}\n"}
->>>>>>> b795204b
-    headers:
-      Alt-Svc: ['quic=":443"; ma=2592000; v="37,36,35"']
-      Cache-Control: ['no-cache, no-store, max-age=0, must-revalidate']
-      Content-Length: ['693']
-      Content-Type: [application/json; charset=UTF-8]
-<<<<<<< HEAD
-      Date: ['Thu, 06 Apr 2017 08:03:10 GMT']
-      ETag: [CInAkoWvj9MCEAE=]
-=======
-      Date: ['Wed, 05 Apr 2017 20:50:48 GMT']
-      ETag: [CPXXruCYjtMCEAE=]
->>>>>>> b795204b
-      Expires: ['Mon, 01 Jan 1990 00:00:00 GMT']
-      Pragma: [no-cache]
-      Server: [UploadServer]
-      Vary: [Origin, X-Origin]
-<<<<<<< HEAD
-      X-GUploader-UploadID: [AEnB2UpJyRrcpg2hZ28cxdBjnOV9DlhpvwceklSj1FlhE3MzFzOAQMY9HUCt7ds3PvgsXQjsYfHsoD4kXKdyQv41dMguOl_4lg5no-qSQHOur-1otXZFKaM]
-=======
-      X-GUploader-UploadID: [AEnB2UqQRiTPlV4uvN0K6N8Z1RjOOtwWs2EfYOn_vQFR5uJLDKlvt9NSHKEYtbcnsNEbO9nhmxfzYQyhoBdiz40mFXMKIu30bg]
->>>>>>> b795204b
-    status: {code: 200, message: OK}
-- request:
-    body: world
-    headers:
-      Accept: ['*/*']
-      Accept-Encoding: ['gzip, deflate']
-      Connection: [keep-alive]
-      Content-Length: ['5']
-      User-Agent: [python-requests/2.13.0]
-    method: POST
-<<<<<<< HEAD
-    uri: https://www.googleapis.com/upload/storage/v1/b/gcsfs-testing/o?name=nested%2Fnested2%2Ffile1&uploadType=media
-  response:
-    body: {string: "{\n \"kind\": \"storage#object\",\n \"id\": \"gcsfs-testing/nested/nested2/file1/1491465790998943\",\n
-        \"selfLink\": \"https://www.googleapis.com/storage/v1/b/gcsfs-testing/o/nested%2Fnested2%2Ffile1\",\n
-        \"name\": \"nested/nested2/file1\",\n \"bucket\": \"gcsfs-testing\",\n \"generation\":
-        \"1491465790998943\",\n \"metageneration\": \"1\",\n \"timeCreated\": \"2017-04-06T08:03:10.933Z\",\n
-        \"updated\": \"2017-04-06T08:03:10.933Z\",\n \"storageClass\": \"STANDARD\",\n
-        \"timeStorageClassUpdated\": \"2017-04-06T08:03:10.933Z\",\n \"size\": \"6\",\n
-        \"md5Hash\": \"sZRqySSS0jR8YjW00mERhA==\",\n \"mediaLink\": \"https://www.googleapis.com/download/storage/v1/b/gcsfs-testing/o/nested%2Fnested2%2Ffile1?generation=1491465790998943&alt=media\",\n
-        \"crc32c\": \"NT3Yvg==\",\n \"etag\": \"CJ+Tq4Wvj9MCEAE=\"\n}\n"}
-=======
-    uri: https://www.googleapis.com/upload/storage/v1/b/gcsfs-testing/o?name=nested%2Ffile2&uploadType=media
-  response:
-    body: {string: "{\n \"kind\": \"storage#object\",\n \"id\": \"gcsfs-testing/nested/file2/1491425448485100\",\n
-        \"selfLink\": \"https://www.googleapis.com/storage/v1/b/gcsfs-testing/o/nested%2Ffile2\",\n
-        \"name\": \"nested/file2\",\n \"bucket\": \"gcsfs-testing\",\n \"generation\":
-        \"1491425448485100\",\n \"metageneration\": \"1\",\n \"timeCreated\": \"2017-04-05T20:50:48.448Z\",\n
-        \"updated\": \"2017-04-05T20:50:48.448Z\",\n \"storageClass\": \"STANDARD\",\n
-        \"timeStorageClassUpdated\": \"2017-04-05T20:50:48.448Z\",\n \"size\": \"5\",\n
-        \"md5Hash\": \"fXkwN6B2AYZXSwKC8vQ15w==\",\n \"mediaLink\": \"https://www.googleapis.com/download/storage/v1/b/gcsfs-testing/o/nested%2Ffile2?generation=1491425448485100&alt=media\",\n
-        \"crc32c\": \"MaqBTg==\",\n \"etag\": \"COzBw+CYjtMCEAE=\"\n}\n"}
->>>>>>> b795204b
+        \"1491549034495867\",\n \"metageneration\": \"1\",\n \"timeCreated\": \"2017-04-07T07:10:34.418Z\",\n
+        \"updated\": \"2017-04-07T07:10:34.418Z\",\n \"storageClass\": \"STANDARD\",\n
+        \"timeStorageClassUpdated\": \"2017-04-07T07:10:34.418Z\",\n \"size\": \"5\",\n
+        \"md5Hash\": \"fXkwN6B2AYZXSwKC8vQ15w==\",\n \"mediaLink\": \"https://www.googleapis.com/download/storage/v1/b/gcsfs-testing/o/nested%2Fnested2%2Ffile2?generation=1491549034495867&alt=media\",\n
+        \"crc32c\": \"MaqBTg==\",\n \"etag\": \"CPv+9pLlkdMCEAE=\"\n}\n"}
     headers:
       Alt-Svc: ['quic=":443"; ma=2592000; v="37,36,35"']
       Cache-Control: ['no-cache, no-store, max-age=0, must-revalidate']
       Content-Length: ['729']
       Content-Type: [application/json; charset=UTF-8]
-<<<<<<< HEAD
-      Date: ['Thu, 06 Apr 2017 08:03:11 GMT']
-      ETag: [CJ+Tq4Wvj9MCEAE=]
-=======
-      Date: ['Wed, 05 Apr 2017 20:50:48 GMT']
-      ETag: [COzBw+CYjtMCEAE=]
->>>>>>> b795204b
-      Expires: ['Mon, 01 Jan 1990 00:00:00 GMT']
-      Pragma: [no-cache]
-      Server: [UploadServer]
-      Vary: [Origin, X-Origin]
-<<<<<<< HEAD
-      X-GUploader-UploadID: [AEnB2Uq6K1Ln6NdesA1L6XPqTpEURQI_SSGZfmxSDDHZ9ZduXSHpQCBYcIMn1Zp1UynyabSkkObwUDWajNuAJG6w72ac71t3Q7_w3UowXBXe5LdYmUES8f8]
-=======
-      X-GUploader-UploadID: [AEnB2UptSHCK9ULCDKKwVdZ6ly9ITmm1tUsAExenml2NXbqkvXMCDl0ZhS37pBcLfT79KCaW6VIkRdTU-Zku6rdR23JUtkfPbA]
->>>>>>> b795204b
-    status: {code: 200, message: OK}
-- request:
-    body: 'hello
-
-'
-    headers:
-      Accept: ['*/*']
-      Accept-Encoding: ['gzip, deflate']
-      Connection: [keep-alive]
-      Content-Length: ['6']
-      User-Agent: [python-requests/2.13.0]
-    method: POST
-<<<<<<< HEAD
-    uri: https://www.googleapis.com/upload/storage/v1/b/gcsfs-testing/o?name=nested%2Fnested2%2Ffile2&uploadType=media
-  response:
-    body: {string: "{\n \"kind\": \"storage#object\",\n \"id\": \"gcsfs-testing/nested/nested2/file2/1491465791436610\",\n
-        \"selfLink\": \"https://www.googleapis.com/storage/v1/b/gcsfs-testing/o/nested%2Fnested2%2Ffile2\",\n
-        \"name\": \"nested/nested2/file2\",\n \"bucket\": \"gcsfs-testing\",\n \"generation\":
-        \"1491465791436610\",\n \"metageneration\": \"1\",\n \"timeCreated\": \"2017-04-06T08:03:11.347Z\",\n
-        \"updated\": \"2017-04-06T08:03:11.347Z\",\n \"storageClass\": \"STANDARD\",\n
-        \"timeStorageClassUpdated\": \"2017-04-06T08:03:11.347Z\",\n \"size\": \"5\",\n
-        \"md5Hash\": \"fXkwN6B2AYZXSwKC8vQ15w==\",\n \"mediaLink\": \"https://www.googleapis.com/download/storage/v1/b/gcsfs-testing/o/nested%2Fnested2%2Ffile2?generation=1491465791436610&alt=media\",\n
-        \"crc32c\": \"MaqBTg==\",\n \"etag\": \"CMLuxYWvj9MCEAE=\"\n}\n"}
-=======
-    uri: https://www.googleapis.com/upload/storage/v1/b/gcsfs-testing/o?name=nested%2Fnested2%2Ffile1&uploadType=media
-  response:
-    body: {string: "{\n \"kind\": \"storage#object\",\n \"id\": \"gcsfs-testing/nested/nested2/file1/1491425448848124\",\n
-        \"selfLink\": \"https://www.googleapis.com/storage/v1/b/gcsfs-testing/o/nested%2Fnested2%2Ffile1\",\n
-        \"name\": \"nested/nested2/file1\",\n \"bucket\": \"gcsfs-testing\",\n \"generation\":
-        \"1491425448848124\",\n \"metageneration\": \"1\",\n \"timeCreated\": \"2017-04-05T20:50:48.826Z\",\n
-        \"updated\": \"2017-04-05T20:50:48.826Z\",\n \"storageClass\": \"STANDARD\",\n
-        \"timeStorageClassUpdated\": \"2017-04-05T20:50:48.826Z\",\n \"size\": \"6\",\n
-        \"md5Hash\": \"sZRqySSS0jR8YjW00mERhA==\",\n \"mediaLink\": \"https://www.googleapis.com/download/storage/v1/b/gcsfs-testing/o/nested%2Fnested2%2Ffile1?generation=1491425448848124&alt=media\",\n
-        \"crc32c\": \"NT3Yvg==\",\n \"etag\": \"CPzV2eCYjtMCEAE=\"\n}\n"}
->>>>>>> b795204b
-    headers:
-      Alt-Svc: ['quic=":443"; ma=2592000; v="37,36,35"']
-      Cache-Control: ['no-cache, no-store, max-age=0, must-revalidate']
-      Content-Length: ['729']
-      Content-Type: [application/json; charset=UTF-8]
-<<<<<<< HEAD
-      Date: ['Thu, 06 Apr 2017 08:03:11 GMT']
-      ETag: [CMLuxYWvj9MCEAE=]
-=======
-      Date: ['Wed, 05 Apr 2017 20:50:48 GMT']
-      ETag: [CPzV2eCYjtMCEAE=]
->>>>>>> b795204b
-      Expires: ['Mon, 01 Jan 1990 00:00:00 GMT']
-      Pragma: [no-cache]
-      Server: [UploadServer]
-      Vary: [Origin, X-Origin]
-<<<<<<< HEAD
-      X-GUploader-UploadID: [AEnB2UqVybra0f-oiU4ppPp8-m4i2iY7pVsZqp1YLL0fwNPD1DAfgDSyuWtkeH3_YWxdLTNkLTjFrky9BMjS8Vmg5J6MkGmI2g9ep4CQuyEA1JYj5rx9LZo]
-=======
-      X-GUploader-UploadID: [AEnB2UpCz-apTJ7PI0KQnZPHqQZIHjJ3O5I2e62il5qKeZ7FoZ-b4njrgkCHjvPQgWHdDBs5XxxoEXofjgRaN_NUlp-wg7Mr7Q]
->>>>>>> b795204b
+      Date: ['Fri, 07 Apr 2017 07:10:34 GMT']
+      ETag: [CPv+9pLlkdMCEAE=]
+      Expires: ['Mon, 01 Jan 1990 00:00:00 GMT']
+      Pragma: [no-cache]
+      Server: [UploadServer]
+      Vary: [Origin, X-Origin]
+      X-GUploader-UploadID: [AEnB2UrBbV6SGkHjosQgUY0pkovd0sioo_aUWPKoBTKy2XG18T7Xj5kPrBnVm7RI3XuoysIFQu6MkFd9k4XmWAkHP6WcxYouPd7J-oPHEaCAhxYuijEaTXY]
     status: {code: 200, message: OK}
 - request:
     body: null
@@ -799,189 +513,97 @@
     uri: https://www.googleapis.com/storage/v1/b/gcsfs-testing/o/?maxResults=1000
   response:
     body: {string: "{\n \"kind\": \"storage#objects\",\n \"items\": [\n  {\n   \"kind\":
-<<<<<<< HEAD
-        \"storage#object\",\n   \"id\": \"gcsfs-testing/2014-01-01.csv/1491465789404924\",\n
+        \"storage#object\",\n   \"id\": \"gcsfs-testing/2014-01-01.csv/1491549032017206\",\n
         \  \"selfLink\": \"https://www.googleapis.com/storage/v1/b/gcsfs-testing/o/2014-01-01.csv\",\n
         \  \"name\": \"2014-01-01.csv\",\n   \"bucket\": \"gcsfs-testing\",\n   \"generation\":
-        \"1491465789404924\",\n   \"metageneration\": \"1\",\n   \"timeCreated\":
-        \"2017-04-06T08:03:09.332Z\",\n   \"updated\": \"2017-04-06T08:03:09.332Z\",\n
-        \  \"storageClass\": \"STANDARD\",\n   \"timeStorageClassUpdated\": \"2017-04-06T08:03:09.332Z\",\n
+        \"1491549032017206\",\n   \"metageneration\": \"1\",\n   \"timeCreated\":
+        \"2017-04-07T07:10:31.935Z\",\n   \"updated\": \"2017-04-07T07:10:31.935Z\",\n
+        \  \"storageClass\": \"STANDARD\",\n   \"timeStorageClassUpdated\": \"2017-04-07T07:10:31.935Z\",\n
         \  \"size\": \"51\",\n   \"md5Hash\": \"Auycd2AT7x5m8G1W0NXcuA==\",\n   \"mediaLink\":
-        \"https://www.googleapis.com/download/storage/v1/b/gcsfs-testing/o/2014-01-01.csv?generation=1491465789404924&alt=media\",\n
-        \  \"crc32c\": \"yR1u0w==\",\n   \"etag\": \"CPztyYSvj9MCEAE=\"\n  },\n  {\n
-        \  \"kind\": \"storage#object\",\n   \"id\": \"gcsfs-testing/2014-01-02.csv/1491465789022296\",\n
+        \"https://www.googleapis.com/download/storage/v1/b/gcsfs-testing/o/2014-01-01.csv?generation=1491549032017206&alt=media\",\n
+        \  \"crc32c\": \"yR1u0w==\",\n   \"etag\": \"CLba35HlkdMCEAE=\"\n  },\n  {\n
+        \  \"kind\": \"storage#object\",\n   \"id\": \"gcsfs-testing/2014-01-02.csv/1491549032510439\",\n
         \  \"selfLink\": \"https://www.googleapis.com/storage/v1/b/gcsfs-testing/o/2014-01-02.csv\",\n
         \  \"name\": \"2014-01-02.csv\",\n   \"bucket\": \"gcsfs-testing\",\n   \"generation\":
-        \"1491465789022296\",\n   \"metageneration\": \"1\",\n   \"timeCreated\":
-        \"2017-04-06T08:03:08.950Z\",\n   \"updated\": \"2017-04-06T08:03:08.950Z\",\n
-        \  \"storageClass\": \"STANDARD\",\n   \"timeStorageClassUpdated\": \"2017-04-06T08:03:08.950Z\",\n
+        \"1491549032510439\",\n   \"metageneration\": \"1\",\n   \"timeCreated\":
+        \"2017-04-07T07:10:32.438Z\",\n   \"updated\": \"2017-04-07T07:10:32.438Z\",\n
+        \  \"storageClass\": \"STANDARD\",\n   \"timeStorageClassUpdated\": \"2017-04-07T07:10:32.438Z\",\n
         \  \"size\": \"15\",\n   \"md5Hash\": \"cGwL6TebGKiJzgyNBJNb6Q==\",\n   \"mediaLink\":
-        \"https://www.googleapis.com/download/storage/v1/b/gcsfs-testing/o/2014-01-02.csv?generation=1491465789022296&alt=media\",\n
-        \  \"crc32c\": \"Mpt4QQ==\",\n   \"etag\": \"CNjAsoSvj9MCEAE=\"\n  },\n  {\n
-        \  \"kind\": \"storage#object\",\n   \"id\": \"gcsfs-testing/2014-01-03.csv/1491465789802967\",\n
+        \"https://www.googleapis.com/download/storage/v1/b/gcsfs-testing/o/2014-01-02.csv?generation=1491549032510439&alt=media\",\n
+        \  \"crc32c\": \"Mpt4QQ==\",\n   \"etag\": \"COfn/ZHlkdMCEAE=\"\n  },\n  {\n
+        \  \"kind\": \"storage#object\",\n   \"id\": \"gcsfs-testing/2014-01-03.csv/1491549031505552\",\n
         \  \"selfLink\": \"https://www.googleapis.com/storage/v1/b/gcsfs-testing/o/2014-01-03.csv\",\n
         \  \"name\": \"2014-01-03.csv\",\n   \"bucket\": \"gcsfs-testing\",\n   \"generation\":
-        \"1491465789802967\",\n   \"metageneration\": \"1\",\n   \"timeCreated\":
-        \"2017-04-06T08:03:09.713Z\",\n   \"updated\": \"2017-04-06T08:03:09.713Z\",\n
-        \  \"storageClass\": \"STANDARD\",\n   \"timeStorageClassUpdated\": \"2017-04-06T08:03:09.713Z\",\n
+        \"1491549031505552\",\n   \"metageneration\": \"1\",\n   \"timeCreated\":
+        \"2017-04-07T07:10:31.436Z\",\n   \"updated\": \"2017-04-07T07:10:31.436Z\",\n
+        \  \"storageClass\": \"STANDARD\",\n   \"timeStorageClassUpdated\": \"2017-04-07T07:10:31.436Z\",\n
         \  \"size\": \"52\",\n   \"md5Hash\": \"9keZXdUu0YtMynECFSOiMg==\",\n   \"mediaLink\":
-        \"https://www.googleapis.com/download/storage/v1/b/gcsfs-testing/o/2014-01-03.csv?generation=1491465789802967&alt=media\",\n
-        \  \"crc32c\": \"x/fq7w==\",\n   \"etag\": \"CNeT4oSvj9MCEAE=\"\n  },\n  {\n
-        \  \"kind\": \"storage#object\",\n   \"id\": \"gcsfs-testing/nested/file1/1491465790595081\",\n
+        \"https://www.googleapis.com/download/storage/v1/b/gcsfs-testing/o/2014-01-03.csv?generation=1491549031505552&alt=media\",\n
+        \  \"crc32c\": \"x/fq7w==\",\n   \"etag\": \"CJC9wJHlkdMCEAE=\"\n  },\n  {\n
+        \  \"kind\": \"storage#object\",\n   \"id\": \"gcsfs-testing/nested/file1/1491549033997119\",\n
         \  \"selfLink\": \"https://www.googleapis.com/storage/v1/b/gcsfs-testing/o/nested%2Ffile1\",\n
         \  \"name\": \"nested/file1\",\n   \"bucket\": \"gcsfs-testing\",\n   \"generation\":
-        \"1491465790595081\",\n   \"metageneration\": \"1\",\n   \"timeCreated\":
-        \"2017-04-06T08:03:10.511Z\",\n   \"updated\": \"2017-04-06T08:03:10.511Z\",\n
-        \  \"storageClass\": \"STANDARD\",\n   \"timeStorageClassUpdated\": \"2017-04-06T08:03:10.511Z\",\n
+        \"1491549033997119\",\n   \"metageneration\": \"1\",\n   \"timeCreated\":
+        \"2017-04-07T07:10:33.926Z\",\n   \"updated\": \"2017-04-07T07:10:33.926Z\",\n
+        \  \"storageClass\": \"STANDARD\",\n   \"timeStorageClassUpdated\": \"2017-04-07T07:10:33.926Z\",\n
         \  \"size\": \"6\",\n   \"md5Hash\": \"sZRqySSS0jR8YjW00mERhA==\",\n   \"mediaLink\":
-        \"https://www.googleapis.com/download/storage/v1/b/gcsfs-testing/o/nested%2Ffile1?generation=1491465790595081&alt=media\",\n
-        \  \"crc32c\": \"NT3Yvg==\",\n   \"etag\": \"CInAkoWvj9MCEAE=\"\n  },\n  {\n
-        \  \"kind\": \"storage#object\",\n   \"id\": \"gcsfs-testing/nested/file2/1491465790184198\",\n
+        \"https://www.googleapis.com/download/storage/v1/b/gcsfs-testing/o/nested%2Ffile1?generation=1491549033997119&alt=media\",\n
+        \  \"crc32c\": \"NT3Yvg==\",\n   \"etag\": \"CL/G2JLlkdMCEAE=\"\n  },\n  {\n
+        \  \"kind\": \"storage#object\",\n   \"id\": \"gcsfs-testing/nested/file2/1491549033511560\",\n
         \  \"selfLink\": \"https://www.googleapis.com/storage/v1/b/gcsfs-testing/o/nested%2Ffile2\",\n
         \  \"name\": \"nested/file2\",\n   \"bucket\": \"gcsfs-testing\",\n   \"generation\":
-        \"1491465790184198\",\n   \"metageneration\": \"1\",\n   \"timeCreated\":
-        \"2017-04-06T08:03:10.115Z\",\n   \"updated\": \"2017-04-06T08:03:10.115Z\",\n
-        \  \"storageClass\": \"STANDARD\",\n   \"timeStorageClassUpdated\": \"2017-04-06T08:03:10.115Z\",\n
+        \"1491549033511560\",\n   \"metageneration\": \"1\",\n   \"timeCreated\":
+        \"2017-04-07T07:10:33.435Z\",\n   \"updated\": \"2017-04-07T07:10:33.435Z\",\n
+        \  \"storageClass\": \"STANDARD\",\n   \"timeStorageClassUpdated\": \"2017-04-07T07:10:33.435Z\",\n
         \  \"size\": \"5\",\n   \"md5Hash\": \"fXkwN6B2AYZXSwKC8vQ15w==\",\n   \"mediaLink\":
-        \"https://www.googleapis.com/download/storage/v1/b/gcsfs-testing/o/nested%2Ffile2?generation=1491465790184198&alt=media\",\n
-        \  \"crc32c\": \"MaqBTg==\",\n   \"etag\": \"CIa2+YSvj9MCEAE=\"\n  },\n  {\n
-        \  \"kind\": \"storage#object\",\n   \"id\": \"gcsfs-testing/nested/nested2/file1/1491465790998943\",\n
+        \"https://www.googleapis.com/download/storage/v1/b/gcsfs-testing/o/nested%2Ffile2?generation=1491549033511560&alt=media\",\n
+        \  \"crc32c\": \"MaqBTg==\",\n   \"etag\": \"CIj1upLlkdMCEAE=\"\n  },\n  {\n
+        \  \"kind\": \"storage#object\",\n   \"id\": \"gcsfs-testing/nested/nested2/file1/1491549033038078\",\n
         \  \"selfLink\": \"https://www.googleapis.com/storage/v1/b/gcsfs-testing/o/nested%2Fnested2%2Ffile1\",\n
         \  \"name\": \"nested/nested2/file1\",\n   \"bucket\": \"gcsfs-testing\",\n
-        \  \"generation\": \"1491465790998943\",\n   \"metageneration\": \"1\",\n
-        \  \"timeCreated\": \"2017-04-06T08:03:10.933Z\",\n   \"updated\": \"2017-04-06T08:03:10.933Z\",\n
-        \  \"storageClass\": \"STANDARD\",\n   \"timeStorageClassUpdated\": \"2017-04-06T08:03:10.933Z\",\n
+        \  \"generation\": \"1491549033038078\",\n   \"metageneration\": \"1\",\n
+        \  \"timeCreated\": \"2017-04-07T07:10:32.957Z\",\n   \"updated\": \"2017-04-07T07:10:32.957Z\",\n
+        \  \"storageClass\": \"STANDARD\",\n   \"timeStorageClassUpdated\": \"2017-04-07T07:10:32.957Z\",\n
         \  \"size\": \"6\",\n   \"md5Hash\": \"sZRqySSS0jR8YjW00mERhA==\",\n   \"mediaLink\":
-        \"https://www.googleapis.com/download/storage/v1/b/gcsfs-testing/o/nested%2Fnested2%2Ffile1?generation=1491465790998943&alt=media\",\n
-        \  \"crc32c\": \"NT3Yvg==\",\n   \"etag\": \"CJ+Tq4Wvj9MCEAE=\"\n  },\n  {\n
-        \  \"kind\": \"storage#object\",\n   \"id\": \"gcsfs-testing/nested/nested2/file2/1491465791436610\",\n
+        \"https://www.googleapis.com/download/storage/v1/b/gcsfs-testing/o/nested%2Fnested2%2Ffile1?generation=1491549033038078&alt=media\",\n
+        \  \"crc32c\": \"NT3Yvg==\",\n   \"etag\": \"CP6BnpLlkdMCEAE=\"\n  },\n  {\n
+        \  \"kind\": \"storage#object\",\n   \"id\": \"gcsfs-testing/nested/nested2/file2/1491549034495867\",\n
         \  \"selfLink\": \"https://www.googleapis.com/storage/v1/b/gcsfs-testing/o/nested%2Fnested2%2Ffile2\",\n
         \  \"name\": \"nested/nested2/file2\",\n   \"bucket\": \"gcsfs-testing\",\n
-        \  \"generation\": \"1491465791436610\",\n   \"metageneration\": \"1\",\n
-        \  \"timeCreated\": \"2017-04-06T08:03:11.347Z\",\n   \"updated\": \"2017-04-06T08:03:11.347Z\",\n
-        \  \"storageClass\": \"STANDARD\",\n   \"timeStorageClassUpdated\": \"2017-04-06T08:03:11.347Z\",\n
+        \  \"generation\": \"1491549034495867\",\n   \"metageneration\": \"1\",\n
+        \  \"timeCreated\": \"2017-04-07T07:10:34.418Z\",\n   \"updated\": \"2017-04-07T07:10:34.418Z\",\n
+        \  \"storageClass\": \"STANDARD\",\n   \"timeStorageClassUpdated\": \"2017-04-07T07:10:34.418Z\",\n
         \  \"size\": \"5\",\n   \"md5Hash\": \"fXkwN6B2AYZXSwKC8vQ15w==\",\n   \"mediaLink\":
-        \"https://www.googleapis.com/download/storage/v1/b/gcsfs-testing/o/nested%2Fnested2%2Ffile2?generation=1491465791436610&alt=media\",\n
-        \  \"crc32c\": \"MaqBTg==\",\n   \"etag\": \"CMLuxYWvj9MCEAE=\"\n  },\n  {\n
-        \  \"kind\": \"storage#object\",\n   \"id\": \"gcsfs-testing/test/accounts.1.json/1491465788214606\",\n
+        \"https://www.googleapis.com/download/storage/v1/b/gcsfs-testing/o/nested%2Fnested2%2Ffile2?generation=1491549034495867&alt=media\",\n
+        \  \"crc32c\": \"MaqBTg==\",\n   \"etag\": \"CPv+9pLlkdMCEAE=\"\n  },\n  {\n
+        \  \"kind\": \"storage#object\",\n   \"id\": \"gcsfs-testing/test/accounts.1.json/1491549031025347\",\n
         \  \"selfLink\": \"https://www.googleapis.com/storage/v1/b/gcsfs-testing/o/test%2Faccounts.1.json\",\n
         \  \"name\": \"test/accounts.1.json\",\n   \"bucket\": \"gcsfs-testing\",\n
-        \  \"generation\": \"1491465788214606\",\n   \"metageneration\": \"1\",\n
-        \  \"timeCreated\": \"2017-04-06T08:03:08.113Z\",\n   \"updated\": \"2017-04-06T08:03:08.113Z\",\n
-        \  \"storageClass\": \"STANDARD\",\n   \"timeStorageClassUpdated\": \"2017-04-06T08:03:08.113Z\",\n
+        \  \"generation\": \"1491549031025347\",\n   \"metageneration\": \"1\",\n
+        \  \"timeCreated\": \"2017-04-07T07:10:30.958Z\",\n   \"updated\": \"2017-04-07T07:10:30.958Z\",\n
+        \  \"storageClass\": \"STANDARD\",\n   \"timeStorageClassUpdated\": \"2017-04-07T07:10:30.958Z\",\n
         \  \"size\": \"133\",\n   \"md5Hash\": \"xK7pmJz/Oj5HGIyfQpYTig==\",\n   \"mediaLink\":
-        \"https://www.googleapis.com/download/storage/v1/b/gcsfs-testing/o/test%2Faccounts.1.json?generation=1491465788214606&alt=media\",\n
-        \  \"crc32c\": \"6wJAgQ==\",\n   \"etag\": \"CM6agYSvj9MCEAE=\"\n  },\n  {\n
-        \  \"kind\": \"storage#object\",\n   \"id\": \"gcsfs-testing/test/accounts.2.json/1491465788619723\",\n
+        \"https://www.googleapis.com/download/storage/v1/b/gcsfs-testing/o/test%2Faccounts.1.json?generation=1491549031025347&alt=media\",\n
+        \  \"crc32c\": \"6wJAgQ==\",\n   \"etag\": \"CMOVo5HlkdMCEAE=\"\n  },\n  {\n
+        \  \"kind\": \"storage#object\",\n   \"id\": \"gcsfs-testing/test/accounts.2.json/1491549030527078\",\n
         \  \"selfLink\": \"https://www.googleapis.com/storage/v1/b/gcsfs-testing/o/test%2Faccounts.2.json\",\n
         \  \"name\": \"test/accounts.2.json\",\n   \"bucket\": \"gcsfs-testing\",\n
-        \  \"generation\": \"1491465788619723\",\n   \"metageneration\": \"1\",\n
-        \  \"timeCreated\": \"2017-04-06T08:03:08.545Z\",\n   \"updated\": \"2017-04-06T08:03:08.545Z\",\n
-        \  \"storageClass\": \"STANDARD\",\n   \"timeStorageClassUpdated\": \"2017-04-06T08:03:08.545Z\",\n
+        \  \"generation\": \"1491549030527078\",\n   \"metageneration\": \"1\",\n
+        \  \"timeCreated\": \"2017-04-07T07:10:30.457Z\",\n   \"updated\": \"2017-04-07T07:10:30.457Z\",\n
+        \  \"storageClass\": \"STANDARD\",\n   \"timeStorageClassUpdated\": \"2017-04-07T07:10:30.457Z\",\n
         \  \"size\": \"133\",\n   \"md5Hash\": \"bjhC5OCrzKV+8MGMCF2BQA==\",\n   \"mediaLink\":
-        \"https://www.googleapis.com/download/storage/v1/b/gcsfs-testing/o/test%2Faccounts.2.json?generation=1491465788619723&alt=media\",\n
-        \  \"crc32c\": \"Su+F+g==\",\n   \"etag\": \"CMv3mYSvj9MCEAE=\"\n  }\n ]\n}\n"}
-=======
-        \"storage#object\",\n   \"id\": \"gcsfs-testing/2014-01-01.csv/1491425446347793\",\n
-        \  \"selfLink\": \"https://www.googleapis.com/storage/v1/b/gcsfs-testing/o/2014-01-01.csv\",\n
-        \  \"name\": \"2014-01-01.csv\",\n   \"bucket\": \"gcsfs-testing\",\n   \"generation\":
-        \"1491425446347793\",\n   \"metageneration\": \"1\",\n   \"timeCreated\":
-        \"2017-04-05T20:50:46.325Z\",\n   \"updated\": \"2017-04-05T20:50:46.325Z\",\n
-        \  \"storageClass\": \"STANDARD\",\n   \"timeStorageClassUpdated\": \"2017-04-05T20:50:46.325Z\",\n
-        \  \"size\": \"51\",\n   \"md5Hash\": \"Auycd2AT7x5m8G1W0NXcuA==\",\n   \"mediaLink\":
-        \"https://www.googleapis.com/download/storage/v1/b/gcsfs-testing/o/2014-01-01.csv?generation=1491425446347793&alt=media\",\n
-        \  \"crc32c\": \"yR1u0w==\",\n   \"etag\": \"CJGIwd+YjtMCEAE=\"\n  },\n  {\n
-        \  \"kind\": \"storage#object\",\n   \"id\": \"gcsfs-testing/2014-01-02.csv/1491425446768130\",\n
-        \  \"selfLink\": \"https://www.googleapis.com/storage/v1/b/gcsfs-testing/o/2014-01-02.csv\",\n
-        \  \"name\": \"2014-01-02.csv\",\n   \"bucket\": \"gcsfs-testing\",\n   \"generation\":
-        \"1491425446768130\",\n   \"metageneration\": \"1\",\n   \"timeCreated\":
-        \"2017-04-05T20:50:46.739Z\",\n   \"updated\": \"2017-04-05T20:50:46.739Z\",\n
-        \  \"storageClass\": \"STANDARD\",\n   \"timeStorageClassUpdated\": \"2017-04-05T20:50:46.739Z\",\n
-        \  \"size\": \"15\",\n   \"md5Hash\": \"cGwL6TebGKiJzgyNBJNb6Q==\",\n   \"mediaLink\":
-        \"https://www.googleapis.com/download/storage/v1/b/gcsfs-testing/o/2014-01-02.csv?generation=1491425446768130&alt=media\",\n
-        \  \"crc32c\": \"Mpt4QQ==\",\n   \"etag\": \"CILc2t+YjtMCEAE=\"\n  },\n  {\n
-        \  \"kind\": \"storage#object\",\n   \"id\": \"gcsfs-testing/2014-01-03.csv/1491425447217051\",\n
-        \  \"selfLink\": \"https://www.googleapis.com/storage/v1/b/gcsfs-testing/o/2014-01-03.csv\",\n
-        \  \"name\": \"2014-01-03.csv\",\n   \"bucket\": \"gcsfs-testing\",\n   \"generation\":
-        \"1491425447217051\",\n   \"metageneration\": \"1\",\n   \"timeCreated\":
-        \"2017-04-05T20:50:47.191Z\",\n   \"updated\": \"2017-04-05T20:50:47.191Z\",\n
-        \  \"storageClass\": \"STANDARD\",\n   \"timeStorageClassUpdated\": \"2017-04-05T20:50:47.191Z\",\n
-        \  \"size\": \"52\",\n   \"md5Hash\": \"9keZXdUu0YtMynECFSOiMg==\",\n   \"mediaLink\":
-        \"https://www.googleapis.com/download/storage/v1/b/gcsfs-testing/o/2014-01-03.csv?generation=1491425447217051&alt=media\",\n
-        \  \"crc32c\": \"x/fq7w==\",\n   \"etag\": \"CJuP9t+YjtMCEAE=\"\n  },\n  {\n
-        \  \"kind\": \"storage#object\",\n   \"id\": \"gcsfs-testing/nested/file1/1491425447815312\",\n
-        \  \"selfLink\": \"https://www.googleapis.com/storage/v1/b/gcsfs-testing/o/nested%2Ffile1\",\n
-        \  \"name\": \"nested/file1\",\n   \"bucket\": \"gcsfs-testing\",\n   \"generation\":
-        \"1491425447815312\",\n   \"metageneration\": \"1\",\n   \"timeCreated\":
-        \"2017-04-05T20:50:47.797Z\",\n   \"updated\": \"2017-04-05T20:50:47.797Z\",\n
-        \  \"storageClass\": \"STANDARD\",\n   \"timeStorageClassUpdated\": \"2017-04-05T20:50:47.797Z\",\n
-        \  \"size\": \"6\",\n   \"md5Hash\": \"sZRqySSS0jR8YjW00mERhA==\",\n   \"mediaLink\":
-        \"https://www.googleapis.com/download/storage/v1/b/gcsfs-testing/o/nested%2Ffile1?generation=1491425447815312&alt=media\",\n
-        \  \"crc32c\": \"NT3Yvg==\",\n   \"etag\": \"CJDRmuCYjtMCEAE=\"\n  },\n  {\n
-        \  \"kind\": \"storage#object\",\n   \"id\": \"gcsfs-testing/nested/file2/1491425448485100\",\n
-        \  \"selfLink\": \"https://www.googleapis.com/storage/v1/b/gcsfs-testing/o/nested%2Ffile2\",\n
-        \  \"name\": \"nested/file2\",\n   \"bucket\": \"gcsfs-testing\",\n   \"generation\":
-        \"1491425448485100\",\n   \"metageneration\": \"1\",\n   \"timeCreated\":
-        \"2017-04-05T20:50:48.448Z\",\n   \"updated\": \"2017-04-05T20:50:48.448Z\",\n
-        \  \"storageClass\": \"STANDARD\",\n   \"timeStorageClassUpdated\": \"2017-04-05T20:50:48.448Z\",\n
-        \  \"size\": \"5\",\n   \"md5Hash\": \"fXkwN6B2AYZXSwKC8vQ15w==\",\n   \"mediaLink\":
-        \"https://www.googleapis.com/download/storage/v1/b/gcsfs-testing/o/nested%2Ffile2?generation=1491425448485100&alt=media\",\n
-        \  \"crc32c\": \"MaqBTg==\",\n   \"etag\": \"COzBw+CYjtMCEAE=\"\n  },\n  {\n
-        \  \"kind\": \"storage#object\",\n   \"id\": \"gcsfs-testing/nested/nested2/file1/1491425448848124\",\n
-        \  \"selfLink\": \"https://www.googleapis.com/storage/v1/b/gcsfs-testing/o/nested%2Fnested2%2Ffile1\",\n
-        \  \"name\": \"nested/nested2/file1\",\n   \"bucket\": \"gcsfs-testing\",\n
-        \  \"generation\": \"1491425448848124\",\n   \"metageneration\": \"1\",\n
-        \  \"timeCreated\": \"2017-04-05T20:50:48.826Z\",\n   \"updated\": \"2017-04-05T20:50:48.826Z\",\n
-        \  \"storageClass\": \"STANDARD\",\n   \"timeStorageClassUpdated\": \"2017-04-05T20:50:48.826Z\",\n
-        \  \"size\": \"6\",\n   \"md5Hash\": \"sZRqySSS0jR8YjW00mERhA==\",\n   \"mediaLink\":
-        \"https://www.googleapis.com/download/storage/v1/b/gcsfs-testing/o/nested%2Fnested2%2Ffile1?generation=1491425448848124&alt=media\",\n
-        \  \"crc32c\": \"NT3Yvg==\",\n   \"etag\": \"CPzV2eCYjtMCEAE=\"\n  },\n  {\n
-        \  \"kind\": \"storage#object\",\n   \"id\": \"gcsfs-testing/nested/nested2/file2/1491425448143861\",\n
-        \  \"selfLink\": \"https://www.googleapis.com/storage/v1/b/gcsfs-testing/o/nested%2Fnested2%2Ffile2\",\n
-        \  \"name\": \"nested/nested2/file2\",\n   \"bucket\": \"gcsfs-testing\",\n
-        \  \"generation\": \"1491425448143861\",\n   \"metageneration\": \"1\",\n
-        \  \"timeCreated\": \"2017-04-05T20:50:48.126Z\",\n   \"updated\": \"2017-04-05T20:50:48.126Z\",\n
-        \  \"storageClass\": \"STANDARD\",\n   \"timeStorageClassUpdated\": \"2017-04-05T20:50:48.126Z\",\n
-        \  \"size\": \"5\",\n   \"md5Hash\": \"fXkwN6B2AYZXSwKC8vQ15w==\",\n   \"mediaLink\":
-        \"https://www.googleapis.com/download/storage/v1/b/gcsfs-testing/o/nested%2Fnested2%2Ffile2?generation=1491425448143861&alt=media\",\n
-        \  \"crc32c\": \"MaqBTg==\",\n   \"etag\": \"CPXXruCYjtMCEAE=\"\n  },\n  {\n
-        \  \"kind\": \"storage#object\",\n   \"id\": \"gcsfs-testing/test/accounts.1.json/1491425445942092\",\n
-        \  \"selfLink\": \"https://www.googleapis.com/storage/v1/b/gcsfs-testing/o/test%2Faccounts.1.json\",\n
-        \  \"name\": \"test/accounts.1.json\",\n   \"bucket\": \"gcsfs-testing\",\n
-        \  \"generation\": \"1491425445942092\",\n   \"metageneration\": \"1\",\n
-        \  \"timeCreated\": \"2017-04-05T20:50:45.924Z\",\n   \"updated\": \"2017-04-05T20:50:45.924Z\",\n
-        \  \"storageClass\": \"STANDARD\",\n   \"timeStorageClassUpdated\": \"2017-04-05T20:50:45.924Z\",\n
-        \  \"size\": \"133\",\n   \"md5Hash\": \"xK7pmJz/Oj5HGIyfQpYTig==\",\n   \"mediaLink\":
-        \"https://www.googleapis.com/download/storage/v1/b/gcsfs-testing/o/test%2Faccounts.1.json?generation=1491425445942092&alt=media\",\n
-        \  \"crc32c\": \"6wJAgQ==\",\n   \"etag\": \"CMymqN+YjtMCEAE=\"\n  },\n  {\n
-        \  \"kind\": \"storage#object\",\n   \"id\": \"gcsfs-testing/test/accounts.2.json/1491425445502161\",\n
-        \  \"selfLink\": \"https://www.googleapis.com/storage/v1/b/gcsfs-testing/o/test%2Faccounts.2.json\",\n
-        \  \"name\": \"test/accounts.2.json\",\n   \"bucket\": \"gcsfs-testing\",\n
-        \  \"generation\": \"1491425445502161\",\n   \"metageneration\": \"1\",\n
-        \  \"timeCreated\": \"2017-04-05T20:50:45.465Z\",\n   \"updated\": \"2017-04-05T20:50:45.465Z\",\n
-        \  \"storageClass\": \"STANDARD\",\n   \"timeStorageClassUpdated\": \"2017-04-05T20:50:45.465Z\",\n
-        \  \"size\": \"133\",\n   \"md5Hash\": \"bjhC5OCrzKV+8MGMCF2BQA==\",\n   \"mediaLink\":
-        \"https://www.googleapis.com/download/storage/v1/b/gcsfs-testing/o/test%2Faccounts.2.json?generation=1491425445502161&alt=media\",\n
-        \  \"crc32c\": \"Su+F+g==\",\n   \"etag\": \"CNG5jd+YjtMCEAE=\"\n  }\n ]\n}\n"}
->>>>>>> b795204b
+        \"https://www.googleapis.com/download/storage/v1/b/gcsfs-testing/o/test%2Faccounts.2.json?generation=1491549030527078&alt=media\",\n
+        \  \"crc32c\": \"Su+F+g==\",\n   \"etag\": \"CObghJHlkdMCEAE=\"\n  }\n ]\n}\n"}
     headers:
       Alt-Svc: ['quic=":443"; ma=2592000; v="37,36,35"']
       Cache-Control: ['private, max-age=0, must-revalidate, no-transform']
       Content-Length: ['6771']
       Content-Type: [application/json; charset=UTF-8]
-<<<<<<< HEAD
-      Date: ['Thu, 06 Apr 2017 08:03:11 GMT']
-      Expires: ['Thu, 06 Apr 2017 08:03:11 GMT']
-      Server: [UploadServer]
-      Vary: [Origin, X-Origin]
-      X-GUploader-UploadID: [AEnB2UpvDjj7BTiG_28Xwl4CybC-q0flWnZDNUp7J8jXa1uzabAG6AdnZpnfyq5AXL6s0QSz2IW57EbZawGMWqYg_nW6uulvLiG7dfSpdr62qw00hebGTuo]
-=======
-      Date: ['Wed, 05 Apr 2017 20:50:49 GMT']
-      Expires: ['Wed, 05 Apr 2017 20:50:49 GMT']
-      Server: [UploadServer]
-      Vary: [Origin, X-Origin]
-      X-GUploader-UploadID: [AEnB2UqGbJG4oxRw6o_woj9x9VlSDeb5NMHJnDME41N3EEPaxss7bI-qppwC6lnq3aGvJmzxl197Wq9dK9V2GKNYIKJYJCEEEQ]
->>>>>>> b795204b
+      Date: ['Fri, 07 Apr 2017 07:10:35 GMT']
+      Expires: ['Fri, 07 Apr 2017 07:10:35 GMT']
+      Server: [UploadServer]
+      Vary: [Origin, X-Origin]
+      X-GUploader-UploadID: [AEnB2UrF-xMP7ZN-Okz3iBNcpXuZ9TufadF3zvTeOkY62vbmEQgKPBksV80cANCcOMYTH4MjEo5XF9JPHrEgfUPQchgrX2SX15cLJdQ9PAEK4MaUdZ5Jnnc]
     status: {code: 200, message: OK}
 - request:
     body: null
@@ -1000,20 +622,12 @@
       Cache-Control: ['no-cache, no-store, max-age=0, must-revalidate']
       Content-Length: ['0']
       Content-Type: [application/json]
-<<<<<<< HEAD
-      Date: ['Thu, 06 Apr 2017 08:03:12 GMT']
-=======
-      Date: ['Wed, 05 Apr 2017 20:50:49 GMT']
->>>>>>> b795204b
-      Expires: ['Mon, 01 Jan 1990 00:00:00 GMT']
-      Pragma: [no-cache]
-      Server: [UploadServer]
-      Vary: [Origin, X-Origin]
-<<<<<<< HEAD
-      X-GUploader-UploadID: [AEnB2UryNqpWOadQsd9I0VxA88ThVCKSvGEdOkZeOZW3BWK4GdbGmX4LoT1bDvWijAuSVETYrPFxxYHdWaTBOjAYH3Dmv9p8kyB1Whj0llaf56axopTLEd8]
-=======
-      X-GUploader-UploadID: [AEnB2UptslWQLwzbpc3KgG_2G8b87mWBGH4TCetlq6XdS9w-aESdomoCEGNMay60dmJuhayI7LPuasVgtvnbqpzByMpm6559Vw]
->>>>>>> b795204b
+      Date: ['Fri, 07 Apr 2017 07:10:35 GMT']
+      Expires: ['Mon, 01 Jan 1990 00:00:00 GMT']
+      Pragma: [no-cache]
+      Server: [UploadServer]
+      Vary: [Origin, X-Origin]
+      X-GUploader-UploadID: [AEnB2UrxvGy5g64UmUN73QBlWtCxNWATxaE3heGl-f2DRQReu3GOcZ-ziJoM8ER_x4ComrPNVcprt0nrbmSfTjoPa4ZwU4eseA]
     status: {code: 204, message: No Content}
 - request:
     body: null
@@ -1032,20 +646,12 @@
       Cache-Control: ['no-cache, no-store, max-age=0, must-revalidate']
       Content-Length: ['0']
       Content-Type: [application/json]
-<<<<<<< HEAD
-      Date: ['Thu, 06 Apr 2017 08:03:12 GMT']
-=======
-      Date: ['Wed, 05 Apr 2017 20:50:50 GMT']
->>>>>>> b795204b
-      Expires: ['Mon, 01 Jan 1990 00:00:00 GMT']
-      Pragma: [no-cache]
-      Server: [UploadServer]
-      Vary: [Origin, X-Origin]
-<<<<<<< HEAD
-      X-GUploader-UploadID: [AEnB2UqFbgwv0xc42U-SWF9t1rW6Mx5Jtcw5AW6RZdbMZudVbUEwpNRacvrqVpQHH-kzdq8vt0JNmzNjbUL1z_SL6n-t8WtdM_pptO9yC5QgNMPyMucLjSE]
-=======
-      X-GUploader-UploadID: [AEnB2UogAreFr8xfXUySGy_zGcw8LEMCJeQePPkQRnEd3huYM0qDFn5q2wLos9GPJBfiDayQnkDwisVUSOLZPRrnsUHwMqygWw]
->>>>>>> b795204b
+      Date: ['Fri, 07 Apr 2017 07:10:35 GMT']
+      Expires: ['Mon, 01 Jan 1990 00:00:00 GMT']
+      Pragma: [no-cache]
+      Server: [UploadServer]
+      Vary: [Origin, X-Origin]
+      X-GUploader-UploadID: [AEnB2UqEbNR9tJ14b1BZ6xurVYvolhOUhbRM8EJ2fTLPh2xudfbnN82PIzQCUK9hiRKvJaHvAaUS8g4dUlShNFgkA5vUaWYqKQ]
     status: {code: 204, message: No Content}
 - request:
     body: null
@@ -1064,20 +670,12 @@
       Cache-Control: ['no-cache, no-store, max-age=0, must-revalidate']
       Content-Length: ['0']
       Content-Type: [application/json]
-<<<<<<< HEAD
-      Date: ['Thu, 06 Apr 2017 08:03:12 GMT']
-=======
-      Date: ['Wed, 05 Apr 2017 20:50:50 GMT']
->>>>>>> b795204b
-      Expires: ['Mon, 01 Jan 1990 00:00:00 GMT']
-      Pragma: [no-cache]
-      Server: [UploadServer]
-      Vary: [Origin, X-Origin]
-<<<<<<< HEAD
-      X-GUploader-UploadID: [AEnB2UrhkxlJjwtpRCGvEqUWdyhLmxGKDSUV7SDDYjvqew7mQmCEReiB7ehJMwL1NITUA1nc0o57Fs0y2mrFDepN9d_4yQe_PM1JtdXlAF6HzmTkttKgKUQ]
-=======
-      X-GUploader-UploadID: [AEnB2UrIGdkiUQJdglltgUTZ-qMfOAjgmpKobyfbLNZtbwOZCqFOiSKssOkvBqHPNqnnY00WSy0a4EBIOfN--2TmgsBXTmIoeA]
->>>>>>> b795204b
+      Date: ['Fri, 07 Apr 2017 07:10:36 GMT']
+      Expires: ['Mon, 01 Jan 1990 00:00:00 GMT']
+      Pragma: [no-cache]
+      Server: [UploadServer]
+      Vary: [Origin, X-Origin]
+      X-GUploader-UploadID: [AEnB2UpnVmx_DQSzWu_Iaj0ZYokXmmFXp8bfAnlktLP031KALEAj6CYu0Gc2mlE9Hod6vTaT_ujKxaRGAGnEeAeUVUia2Jsacw]
     status: {code: 204, message: No Content}
 - request:
     body: null
@@ -1096,20 +694,12 @@
       Cache-Control: ['no-cache, no-store, max-age=0, must-revalidate']
       Content-Length: ['0']
       Content-Type: [application/json]
-<<<<<<< HEAD
-      Date: ['Thu, 06 Apr 2017 08:03:13 GMT']
-=======
-      Date: ['Wed, 05 Apr 2017 20:50:50 GMT']
->>>>>>> b795204b
-      Expires: ['Mon, 01 Jan 1990 00:00:00 GMT']
-      Pragma: [no-cache]
-      Server: [UploadServer]
-      Vary: [Origin, X-Origin]
-<<<<<<< HEAD
-      X-GUploader-UploadID: [AEnB2UqicbHIrPNsImlKp5hT3ng0HIH3jfzYk2RHS3LIX0l--Po3zDum4OMP7alfIW-NzD8yoOFqYVi9p9dsXiiIk0-lqBQ4PcZQ_9ZIeI7-SJGlk28Gr3o]
-=======
-      X-GUploader-UploadID: [AEnB2UqNhuxk4dGDdn1RReUMDG05cciR2jr7iVcvXw_D4zSvEkrQgC1IDoeUo3qTRM7f52bfj-wAa360RQLnljfWULWD6EaDHw]
->>>>>>> b795204b
+      Date: ['Fri, 07 Apr 2017 07:10:36 GMT']
+      Expires: ['Mon, 01 Jan 1990 00:00:00 GMT']
+      Pragma: [no-cache]
+      Server: [UploadServer]
+      Vary: [Origin, X-Origin]
+      X-GUploader-UploadID: [AEnB2UrMWWBSqCcZY4JxuSnCRFKzgwKof2eXljgj-jeJ85oivzdp0cHZ3ur_XRK-osNS7dklXTAoqVObghrj3aMT3sN6ZIX7mg]
     status: {code: 204, message: No Content}
 - request:
     body: null
@@ -1128,20 +718,12 @@
       Cache-Control: ['no-cache, no-store, max-age=0, must-revalidate']
       Content-Length: ['0']
       Content-Type: [application/json]
-<<<<<<< HEAD
-      Date: ['Thu, 06 Apr 2017 08:03:14 GMT']
-=======
-      Date: ['Wed, 05 Apr 2017 20:50:51 GMT']
->>>>>>> b795204b
-      Expires: ['Mon, 01 Jan 1990 00:00:00 GMT']
-      Pragma: [no-cache]
-      Server: [UploadServer]
-      Vary: [Origin, X-Origin]
-<<<<<<< HEAD
-      X-GUploader-UploadID: [AEnB2UrKLo1yEbf8aX7Be4UQiUoQJxtZONjCeAzFhE3ho8zJXJ31rugG55jbsmL80lLAXE7OKMdhG9o3G_KPavypHtViqklBor68yFbaxsUdHTc7Hd3fcG4]
-=======
-      X-GUploader-UploadID: [AEnB2UoSJPTqttUL_r1DApRMrBZFqUCGm_vdY1aQ-YwRdI9FagXh3JtKNa_vt80xbOQrLWirs-g1jbsrnVsxHLjJn5xFsqp7JA]
->>>>>>> b795204b
+      Date: ['Fri, 07 Apr 2017 07:10:37 GMT']
+      Expires: ['Mon, 01 Jan 1990 00:00:00 GMT']
+      Pragma: [no-cache]
+      Server: [UploadServer]
+      Vary: [Origin, X-Origin]
+      X-GUploader-UploadID: [AEnB2UoKvI57UBM1J8HkNuL5UABeyWAB5hEy5bp5d2kNr3-ZFdNlNMpjIsvfg5Sk8gRuUe_w-hWbMsMk5PpE_4EVGJAzvix3wQ]
     status: {code: 204, message: No Content}
 - request:
     body: null
@@ -1160,20 +742,12 @@
       Cache-Control: ['no-cache, no-store, max-age=0, must-revalidate']
       Content-Length: ['0']
       Content-Type: [application/json]
-<<<<<<< HEAD
-      Date: ['Thu, 06 Apr 2017 08:03:14 GMT']
-=======
-      Date: ['Wed, 05 Apr 2017 20:50:51 GMT']
->>>>>>> b795204b
-      Expires: ['Mon, 01 Jan 1990 00:00:00 GMT']
-      Pragma: [no-cache]
-      Server: [UploadServer]
-      Vary: [Origin, X-Origin]
-<<<<<<< HEAD
-      X-GUploader-UploadID: [AEnB2UrT5H91TSuWcHcJ6qmnWi9AraaXvdxS1riCzsWhS7X7vDGnV--m3A3o_Igr9loeL6J80xLROVeVqvKGDgXTYpaLLu5UggxTdosCTzkCF86oBeQ4KAw]
-=======
-      X-GUploader-UploadID: [AEnB2UoaMsjeIlKUJo14ggVD9spNR8b6J6fvEEEsRAh_MIaSAdVK601qqf9UyBx2W1S6o4Q4Ph9CSz1BDvvOVbYh5aXEsbWAPw]
->>>>>>> b795204b
+      Date: ['Fri, 07 Apr 2017 07:10:37 GMT']
+      Expires: ['Mon, 01 Jan 1990 00:00:00 GMT']
+      Pragma: [no-cache]
+      Server: [UploadServer]
+      Vary: [Origin, X-Origin]
+      X-GUploader-UploadID: [AEnB2Up2DA1387Cu3TIASffoKTrQpv38dYs8AvPlrlEz3cPu5BdwG5K-_3FyXS1xKHPiLxLKP76lv5MNautEnuMu5-HQ987ZnhMA2zAIBNlB8Y1srwYz9fg]
     status: {code: 204, message: No Content}
 - request:
     body: null
@@ -1192,20 +766,12 @@
       Cache-Control: ['no-cache, no-store, max-age=0, must-revalidate']
       Content-Length: ['0']
       Content-Type: [application/json]
-<<<<<<< HEAD
-      Date: ['Thu, 06 Apr 2017 08:03:14 GMT']
-=======
-      Date: ['Wed, 05 Apr 2017 20:50:52 GMT']
->>>>>>> b795204b
-      Expires: ['Mon, 01 Jan 1990 00:00:00 GMT']
-      Pragma: [no-cache]
-      Server: [UploadServer]
-      Vary: [Origin, X-Origin]
-<<<<<<< HEAD
-      X-GUploader-UploadID: [AEnB2Urm6RE8wsD_iGll1-wYzTsEjXYxIyW8osgp_SJiyvFVFsdzJkhd6LGu8zo4iF6urx25Hd1TJ3uLPFB9tWU5to5twj1YZWPsqTXLRr6GEOeqqC0b37E]
-=======
-      X-GUploader-UploadID: [AEnB2UpdYGJsx9KVXlzLKjW5l7Gk2o21QEMbOl0Hp8BkiOB3QZYVzg5qx7dXWAdb1xLU6zg5lfp_oiMvfwTCtVL4Hhc65PIG6A]
->>>>>>> b795204b
+      Date: ['Fri, 07 Apr 2017 07:10:38 GMT']
+      Expires: ['Mon, 01 Jan 1990 00:00:00 GMT']
+      Pragma: [no-cache]
+      Server: [UploadServer]
+      Vary: [Origin, X-Origin]
+      X-GUploader-UploadID: [AEnB2UqW0CwAdXftxdR8K3oFhkmzZhLhV90_eSmkLW3Jds5altd6xjaweITkVQa5CHqIg-ybkCmIS44arOSkK90upV0XAGIRl2mYgT4KIKu_T-IPwFRpFEI]
     status: {code: 204, message: No Content}
 - request:
     body: null
@@ -1224,20 +790,12 @@
       Cache-Control: ['no-cache, no-store, max-age=0, must-revalidate']
       Content-Length: ['0']
       Content-Type: [application/json]
-<<<<<<< HEAD
-      Date: ['Thu, 06 Apr 2017 08:03:15 GMT']
-=======
-      Date: ['Wed, 05 Apr 2017 20:50:52 GMT']
->>>>>>> b795204b
-      Expires: ['Mon, 01 Jan 1990 00:00:00 GMT']
-      Pragma: [no-cache]
-      Server: [UploadServer]
-      Vary: [Origin, X-Origin]
-<<<<<<< HEAD
-      X-GUploader-UploadID: [AEnB2UpiRayMsk9rzzYbDMLa02r6VADb0w6vVEo8xEPVeStAP2qF_fjG72RuQhXoEtanVl0JIvqJhdGYePv-x_C-kLFmX32hPDzxBj4DssF-8jNvDpIJBJQ]
-=======
-      X-GUploader-UploadID: [AEnB2Up1ih5NLCtHLPB6pTunqRqy_Zgz2mMv3bWCPNQu-qemysCbZd3cyljSgOSg2v6KSXfnszQJe7qNVgIKWSADoZL5QvBZVQ]
->>>>>>> b795204b
+      Date: ['Fri, 07 Apr 2017 07:10:38 GMT']
+      Expires: ['Mon, 01 Jan 1990 00:00:00 GMT']
+      Pragma: [no-cache]
+      Server: [UploadServer]
+      Vary: [Origin, X-Origin]
+      X-GUploader-UploadID: [AEnB2UqZny42IHIwQdBJsbwzBMMaKUTQPIN3mi4maOFpBjl_F243VB5SM40L8JoqEnvsgOlSvuHN5Xd0LtG2bSlbJLZ8ZCUmH3X347hOj1KIo3it7b5GJ3Q]
     status: {code: 204, message: No Content}
 - request:
     body: null
@@ -1256,19 +814,11 @@
       Cache-Control: ['no-cache, no-store, max-age=0, must-revalidate']
       Content-Length: ['0']
       Content-Type: [application/json]
-<<<<<<< HEAD
-      Date: ['Thu, 06 Apr 2017 08:03:15 GMT']
-=======
-      Date: ['Wed, 05 Apr 2017 20:50:52 GMT']
->>>>>>> b795204b
-      Expires: ['Mon, 01 Jan 1990 00:00:00 GMT']
-      Pragma: [no-cache]
-      Server: [UploadServer]
-      Vary: [Origin, X-Origin]
-<<<<<<< HEAD
-      X-GUploader-UploadID: [AEnB2UrTp7ybNZh7e5SJgoccTCkgwz01_alXiY0S_swysxX0d1vxgU1CL7oPB37woTTEatvaFlEGkmWnDmt5YBnfcdDiRjTsJ94Cy0G8pykbpyS0ej4ImUA]
-=======
-      X-GUploader-UploadID: [AEnB2UqjrXDfKOoGl7yWMqNvu_sP6foHGwK6HDg4Ggnm2cCFqsMCN6NKnQIbEPYhoqUEu8QtJAJgeLz9e7NmfXsrpk-bHo7oyQ]
->>>>>>> b795204b
+      Date: ['Fri, 07 Apr 2017 07:10:39 GMT']
+      Expires: ['Mon, 01 Jan 1990 00:00:00 GMT']
+      Pragma: [no-cache]
+      Server: [UploadServer]
+      Vary: [Origin, X-Origin]
+      X-GUploader-UploadID: [AEnB2Uqmed1fSs7mqQKxo88wUcjCJmWqpCJHADqKWiS4UE5WYAAh9smLc0R2P67augcraT8epzP-KLyeI1GsNHPXFZL-iDRxEQ]
     status: {code: 204, message: No Content}
 version: 1