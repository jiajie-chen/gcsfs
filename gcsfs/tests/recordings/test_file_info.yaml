interactions:
- request:
    body: null
    headers:
      Accept: ['*/*']
      Accept-Encoding: ['gzip, deflate']
      Connection: [keep-alive]
      Content-Length: ['0']
      User-Agent: [python-requests/2.13.0]
    method: POST
    uri: https://www.googleapis.com/oauth2/v4/token?grant_type=refresh_token
  response:
    body:
      string: !!binary |
<<<<<<< HEAD
        H4sIACb25VgC/6tWSkxOTi0uji/Jz07NU7JSUKqoqFDSUVDKTMEQSq0oyCxKLY7PBAkamxkYAMXA
        auJLKgtSQQqdUhOLUouUagFOYrb0VgAAAA==
=======
        H4sIAItY5VgC/6tWSq0oyCxKLY7PzFOyUjA2MzDQUVDKTIkvyc9OBYkoVVRUKAGFwPz4ksqCVJCg
        U2piUWoRSDwxOTm1uBhVeS0A03RPm1YAAAA=
>>>>>>> b795204b
    headers:
      Alt-Svc: ['quic=":443"; ma=2592000; v="37,36,35"']
      Cache-Control: ['no-cache, no-store, max-age=0, must-revalidate']
      Content-Encoding: [gzip]
      Content-Type: [application/json; charset=UTF-8]
<<<<<<< HEAD
      Date: ['Thu, 06 Apr 2017 08:02:46 GMT']
=======
      Date: ['Wed, 05 Apr 2017 20:50:19 GMT']
>>>>>>> b795204b
      Expires: ['Mon, 01 Jan 1990 00:00:00 GMT']
      Pragma: [no-cache]
      Server: [GSE]
      Transfer-Encoding: [chunked]
      Vary: [Origin, X-Origin]
      X-Content-Type-Options: [nosniff]
      X-Frame-Options: [SAMEORIGIN]
      X-XSS-Protection: [1; mode=block]
    status: {code: 200, message: OK}
- request:
    body: null
    headers:
      Accept: ['*/*']
      Accept-Encoding: ['gzip, deflate']
      Connection: [keep-alive]
      User-Agent: [python-requests/2.13.0]
    method: GET
    uri: https://www.googleapis.com/storage/v1/b/?project=test_project
  response:
    body: {string: "{\n \"kind\": \"storage#buckets\",\n \"items\": [\n  {\n   \"kind\":
<<<<<<< HEAD
        \"storage#bucket\",\n   \"id\": \"dask-zarr-cache\",\n   \"selfLink\": \"https://www.googleapis.com/storage/v1/b/dask-zarr-cache\",\n
        \  \"projectNumber\": \"211880518801\",\n   \"name\": \"dask-zarr-cache\",\n
        \  \"timeCreated\": \"2017-04-03T14:58:15.917Z\",\n   \"updated\": \"2017-04-03T14:58:15.917Z\",\n
        \  \"metageneration\": \"1\",\n   \"location\": \"EUROPE-WEST1\",\n   \"storageClass\":
        \"REGIONAL\",\n   \"etag\": \"CAE=\"\n  },\n  {\n   \"kind\": \"storage#bucket\",\n
        \  \"id\": \"gcsfs-testing\",\n   \"selfLink\": \"https://www.googleapis.com/storage/v1/b/gcsfs-testing\",\n
        \  \"projectNumber\": \"211880518801\",\n   \"name\": \"gcsfs-testing\",\n
        \  \"timeCreated\": \"2017-04-06T07:16:38.076Z\",\n   \"updated\": \"2017-04-06T07:16:38.076Z\",\n
        \  \"metageneration\": \"1\",\n   \"location\": \"US\",\n   \"storageClass\":
        \"STANDARD\",\n   \"etag\": \"CAE=\"\n  },\n  {\n   \"kind\": \"storage#bucket\",\n
        \  \"id\": \"modis-incoming\",\n   \"selfLink\": \"https://www.googleapis.com/storage/v1/b/modis-incoming\",\n
        \  \"projectNumber\": \"211880518801\",\n   \"name\": \"modis-incoming\",\n
        \  \"timeCreated\": \"2017-03-22T14:30:09.809Z\",\n   \"updated\": \"2017-03-22T14:30:09.809Z\",\n
        \  \"metageneration\": \"1\",\n   \"location\": \"EUROPE-WEST1\",\n   \"storageClass\":
        \"REGIONAL\",\n   \"etag\": \"CAE=\"\n  },\n  {\n   \"kind\": \"storage#bucket\",\n
        \  \"id\": \"satelligence-test\",\n   \"selfLink\": \"https://www.googleapis.com/storage/v1/b/satelligence-test\",\n
        \  \"projectNumber\": \"211880518801\",\n   \"name\": \"satelligence-test\",\n
        \  \"timeCreated\": \"2017-03-22T13:27:09.373Z\",\n   \"updated\": \"2017-03-22T13:27:09.373Z\",\n
        \  \"metageneration\": \"1\",\n   \"location\": \"EUROPE-WEST1\",\n   \"storageClass\":
        \"REGIONAL\",\n   \"etag\": \"CAE=\"\n  }\n ]\n}\n"}
    headers:
      Alt-Svc: ['quic=":443"; ma=2592000; v="37,36,35"']
      Cache-Control: ['private, max-age=0, must-revalidate, no-transform']
      Content-Length: ['1633']
      Content-Type: [application/json; charset=UTF-8]
      Date: ['Thu, 06 Apr 2017 08:02:46 GMT']
      Expires: ['Thu, 06 Apr 2017 08:02:46 GMT']
      Server: [UploadServer]
      Vary: [Origin, X-Origin]
      X-GUploader-UploadID: [AEnB2UplQv0qFNoxLkNG3_z84hxGm9qlxaOQTH6Uq_QiRjIhJW3qRVcsNU1pFw9dY5JAvKrNyFR_2Es_a4F8gnt6bGLsy8IjA2Ok1UhgJGrlUHGttd1EcB8]
=======
        \"storage#bucket\",\n   \"id\": \"anaconda-enterprise\",\n   \"selfLink\":
        \"https://www.googleapis.com/storage/v1/b/anaconda-enterprise\",\n   \"projectNumber\":
        \"586241054156\",\n   \"name\": \"anaconda-enterprise\",\n   \"timeCreated\":
        \"2017-03-30T22:33:29.085Z\",\n   \"updated\": \"2017-03-30T22:33:29.085Z\",\n
        \  \"metageneration\": \"1\",\n   \"location\": \"US\",\n   \"storageClass\":
        \"MULTI_REGIONAL\",\n   \"etag\": \"CAE=\"\n  },\n  {\n   \"kind\": \"storage#bucket\",\n
        \  \"id\": \"anaconda-public-data\",\n   \"selfLink\": \"https://www.googleapis.com/storage/v1/b/anaconda-public-data\",\n
        \  \"projectNumber\": \"586241054156\",\n   \"name\": \"anaconda-public-data\",\n
        \  \"timeCreated\": \"2017-04-05T20:22:12.865Z\",\n   \"updated\": \"2017-04-05T20:22:12.865Z\",\n
        \  \"metageneration\": \"1\",\n   \"location\": \"US\",\n   \"storageClass\":
        \"MULTI_REGIONAL\",\n   \"etag\": \"CAE=\"\n  },\n  {\n   \"kind\": \"storage#bucket\",\n
        \  \"id\": \"artifacts.test_project.appspot.com\",\n   \"selfLink\": \"https://www.googleapis.com/storage/v1/b/artifacts.test_project.appspot.com\",\n
        \  \"projectNumber\": \"586241054156\",\n   \"name\": \"artifacts.test_project.appspot.com\",\n
        \  \"timeCreated\": \"2016-05-17T18:29:22.774Z\",\n   \"updated\": \"2016-05-17T18:29:22.774Z\",\n
        \  \"metageneration\": \"1\",\n   \"location\": \"US\",\n   \"storageClass\":
        \"STANDARD\",\n   \"etag\": \"CAE=\"\n  },\n  {\n   \"kind\": \"storage#bucket\",\n
        \  \"id\": \"blaze-data\",\n   \"selfLink\": \"https://www.googleapis.com/storage/v1/b/blaze-data\",\n
        \  \"projectNumber\": \"586241054156\",\n   \"name\": \"blaze-data\",\n   \"timeCreated\":
        \"2015-09-06T04:08:21.262Z\",\n   \"updated\": \"2015-09-06T15:55:01.051Z\",\n
        \  \"metageneration\": \"2\",\n   \"location\": \"US\",\n   \"storageClass\":
        \"STANDARD\",\n   \"etag\": \"CAI=\"\n  },\n  {\n   \"kind\": \"storage#bucket\",\n
        \  \"id\": \"dask_example_data\",\n   \"selfLink\": \"https://www.googleapis.com/storage/v1/b/dask_example_data\",\n
        \  \"projectNumber\": \"586241054156\",\n   \"name\": \"dask_example_data\",\n
        \  \"timeCreated\": \"2017-02-15T18:07:45.948Z\",\n   \"updated\": \"2017-02-15T18:07:45.948Z\",\n
        \  \"metageneration\": \"1\",\n   \"location\": \"US\",\n   \"storageClass\":
        \"STANDARD\",\n   \"etag\": \"CAE=\"\n  },\n  {\n   \"kind\": \"storage#bucket\",\n
        \  \"id\": \"dataproc-9a39e84b-a055-4877-9be9-ddd9334e6145-us\",\n   \"selfLink\":
        \"https://www.googleapis.com/storage/v1/b/dataproc-9a39e84b-a055-4877-9be9-ddd9334e6145-us\",\n
        \  \"projectNumber\": \"586241054156\",\n   \"name\": \"dataproc-9a39e84b-a055-4877-9be9-ddd9334e6145-us\",\n
        \  \"timeCreated\": \"2017-04-05T02:56:05.533Z\",\n   \"updated\": \"2017-04-05T02:56:05.533Z\",\n
        \  \"metageneration\": \"1\",\n   \"location\": \"US\",\n   \"storageClass\":
        \"STANDARD\",\n   \"etag\": \"CAE=\"\n  },\n  {\n   \"kind\": \"storage#bucket\",\n
        \  \"id\": \"gcsfs-testing\",\n   \"selfLink\": \"https://www.googleapis.com/storage/v1/b/gcsfs-testing\",\n
        \  \"projectNumber\": \"586241054156\",\n   \"name\": \"gcsfs-testing\",\n
        \  \"timeCreated\": \"2017-04-05T13:45:05.641Z\",\n   \"updated\": \"2017-04-05T13:45:05.641Z\",\n
        \  \"metageneration\": \"1\",\n   \"location\": \"US\",\n   \"storageClass\":
        \"STANDARD\",\n   \"etag\": \"CAE=\"\n  }\n ]\n}\n"}
    headers:
      Alt-Svc: ['quic=":443"; ma=2592000; v="37,36,35"']
      Cache-Control: ['private, max-age=0, must-revalidate, no-transform']
      Content-Length: ['2971']
      Content-Type: [application/json; charset=UTF-8]
      Date: ['Wed, 05 Apr 2017 20:50:20 GMT']
      Expires: ['Wed, 05 Apr 2017 20:50:20 GMT']
      Server: [UploadServer]
      Vary: [Origin, X-Origin]
      X-GUploader-UploadID: [AEnB2Uqgm1s01nM5mkmoPJqFqeS1XvgsLhzZRsPA19xvEz0tlN_a0YFarb3EHrjyctgoP7vp5soulQyukeLcnRllqAwGqJxuvw]
>>>>>>> b795204b
    status: {code: 200, message: OK}
- request:
    body: null
    headers:
      Accept: ['*/*']
      Accept-Encoding: ['gzip, deflate']
      Connection: [keep-alive]
      Content-Length: ['0']
      User-Agent: [python-requests/2.13.0]
    method: DELETE
    uri: https://www.googleapis.com/storage/v1/b/gcsfs-testing/o/tmp%2Ftest%2Fa
  response:
    body: {string: "{\n \"error\": {\n  \"errors\": [\n   {\n    \"domain\": \"global\",\n
        \   \"reason\": \"notFound\",\n    \"message\": \"Not Found\"\n   }\n  ],\n
        \ \"code\": 404,\n  \"message\": \"Not Found\"\n }\n}\n"}
    headers:
      Alt-Svc: ['quic=":443"; ma=2592000; v="37,36,35"']
      Cache-Control: ['private, max-age=0']
      Content-Length: ['165']
      Content-Type: [application/json; charset=UTF-8]
<<<<<<< HEAD
      Date: ['Thu, 06 Apr 2017 08:02:46 GMT']
      Expires: ['Thu, 06 Apr 2017 08:02:46 GMT']
      Server: [UploadServer]
      Vary: [Origin, X-Origin]
      X-GUploader-UploadID: [AEnB2UrGpOJmCiTtVX8AozTVnjgrdCQDs3ERXV5NzMiUEX-zn51xSkFAQ89SI4D3_HzM5anHM0PaASE60xo7nFXNlBGanPn8qUP1Ngs17fgPgCLt16ymIt0]
=======
      Date: ['Wed, 05 Apr 2017 20:50:20 GMT']
      Expires: ['Wed, 05 Apr 2017 20:50:20 GMT']
      Server: [UploadServer]
      Vary: [Origin, X-Origin]
      X-GUploader-UploadID: [AEnB2Up8mgbY2ZntR8-RkPhSIm4ly93DSDs8AeIVY8-Hdp5W1BvMGHs5HuVWVXo7U9eNQbrLqV9W2OXE2cfHQHSskNo6FL1Bhw]
>>>>>>> b795204b
    status: {code: 404, message: Not Found}
- request:
    body: null
    headers:
      Accept: ['*/*']
      Accept-Encoding: ['gzip, deflate']
      Connection: [keep-alive]
      Content-Length: ['0']
      User-Agent: [python-requests/2.13.0]
    method: DELETE
    uri: https://www.googleapis.com/storage/v1/b/gcsfs-testing/o/tmp%2Ftest%2Fb
  response:
    body: {string: "{\n \"error\": {\n  \"errors\": [\n   {\n    \"domain\": \"global\",\n
        \   \"reason\": \"notFound\",\n    \"message\": \"Not Found\"\n   }\n  ],\n
        \ \"code\": 404,\n  \"message\": \"Not Found\"\n }\n}\n"}
    headers:
      Alt-Svc: ['quic=":443"; ma=2592000; v="37,36,35"']
      Cache-Control: ['private, max-age=0']
      Content-Length: ['165']
      Content-Type: [application/json; charset=UTF-8]
<<<<<<< HEAD
      Date: ['Thu, 06 Apr 2017 08:02:47 GMT']
      Expires: ['Thu, 06 Apr 2017 08:02:47 GMT']
      Server: [UploadServer]
      Vary: [Origin, X-Origin]
      X-GUploader-UploadID: [AEnB2UqHmQZ1Uxd36KdfS6l9czX-_FTi62yV1wZK8xRmDhZjqVPfTCLJo1kfipR0_M5_3tLAhrdet7HKQ7kfA3aET01BoxGppUufkJDEehJgSU_dSnn9Vsc]
=======
      Date: ['Wed, 05 Apr 2017 20:50:20 GMT']
      Expires: ['Wed, 05 Apr 2017 20:50:20 GMT']
      Server: [UploadServer]
      Vary: [Origin, X-Origin]
      X-GUploader-UploadID: [AEnB2UoTj7xUdJUvKyE3TiDKf7IIvcKpoIkVuvb4flHuhgn4TowO-uTMW46YikIRouqci1UebLbi-1CNwvUXVTxYZQ6DepJgig]
>>>>>>> b795204b
    status: {code: 404, message: Not Found}
- request:
    body: null
    headers:
      Accept: ['*/*']
      Accept-Encoding: ['gzip, deflate']
      Connection: [keep-alive]
      Content-Length: ['0']
      User-Agent: [python-requests/2.13.0]
    method: DELETE
    uri: https://www.googleapis.com/storage/v1/b/gcsfs-testing/o/tmp%2Ftest%2Fc
  response:
    body: {string: "{\n \"error\": {\n  \"errors\": [\n   {\n    \"domain\": \"global\",\n
        \   \"reason\": \"notFound\",\n    \"message\": \"Not Found\"\n   }\n  ],\n
        \ \"code\": 404,\n  \"message\": \"Not Found\"\n }\n}\n"}
    headers:
      Alt-Svc: ['quic=":443"; ma=2592000; v="37,36,35"']
      Cache-Control: ['private, max-age=0']
      Content-Length: ['165']
      Content-Type: [application/json; charset=UTF-8]
<<<<<<< HEAD
      Date: ['Thu, 06 Apr 2017 08:02:47 GMT']
      Expires: ['Thu, 06 Apr 2017 08:02:47 GMT']
      Server: [UploadServer]
      Vary: [Origin, X-Origin]
      X-GUploader-UploadID: [AEnB2Uoe6u9AbZvjcxuQmnA04oU18hgP6GbFDGUgF-juFfhn4liWJxT945cXJDnatZcICqBSUF-aQ2YX8IvdMtUdK9qfNAsV3GVj45vQYqJh_b28YhgZ94M]
=======
      Date: ['Wed, 05 Apr 2017 20:50:21 GMT']
      Expires: ['Wed, 05 Apr 2017 20:50:21 GMT']
      Server: [UploadServer]
      Vary: [Origin, X-Origin]
      X-GUploader-UploadID: [AEnB2UoItJzC09pqHc0k90UGXw-ICFWDbTaHtOBYnh7WJTfu5sBMzGy4-EkCArNLtrDNUKlNTqfTd9WFYUC2TF_EXONO3BhXbw]
>>>>>>> b795204b
    status: {code: 404, message: Not Found}
- request:
    body: null
    headers:
      Accept: ['*/*']
      Accept-Encoding: ['gzip, deflate']
      Connection: [keep-alive]
      Content-Length: ['0']
      User-Agent: [python-requests/2.13.0]
    method: DELETE
    uri: https://www.googleapis.com/storage/v1/b/gcsfs-testing/o/tmp%2Ftest%2Fd
  response:
    body: {string: "{\n \"error\": {\n  \"errors\": [\n   {\n    \"domain\": \"global\",\n
        \   \"reason\": \"notFound\",\n    \"message\": \"Not Found\"\n   }\n  ],\n
        \ \"code\": 404,\n  \"message\": \"Not Found\"\n }\n}\n"}
    headers:
      Alt-Svc: ['quic=":443"; ma=2592000; v="37,36,35"']
      Cache-Control: ['private, max-age=0']
      Content-Length: ['165']
      Content-Type: [application/json; charset=UTF-8]
<<<<<<< HEAD
      Date: ['Thu, 06 Apr 2017 08:02:47 GMT']
      Expires: ['Thu, 06 Apr 2017 08:02:47 GMT']
      Server: [UploadServer]
      Vary: [Origin, X-Origin]
      X-GUploader-UploadID: [AEnB2UrxLTp1KOqx4pqndRk4jdXXj7upt4eGoOQu7tCqm8JP9QRcqBL5gLrGtP-LueXXnt6ARCtM-sXNnIOpZWdzuxg4rdSIl5OaGN3l1zbPSDkaEYvaV7I]
=======
      Date: ['Wed, 05 Apr 2017 20:50:21 GMT']
      Expires: ['Wed, 05 Apr 2017 20:50:21 GMT']
      Server: [UploadServer]
      Vary: [Origin, X-Origin]
      X-GUploader-UploadID: [AEnB2UpaC656_NLqnD9GVjv5YAafjmdppbPDX15wdQ6Zw67CpWJFxJicceFi_Y3mWzaUrfZOMU7VxOF1-Dcjd-P2U6YKVauukg]
>>>>>>> b795204b
    status: {code: 404, message: Not Found}
- request:
    body: 'hello

'
    headers:
      Accept: ['*/*']
      Accept-Encoding: ['gzip, deflate']
      Connection: [keep-alive]
      Content-Length: ['6']
      User-Agent: [python-requests/2.13.0]
    method: POST
    uri: https://www.googleapis.com/upload/storage/v1/b/gcsfs-testing/o?name=nested%2Ffile1&uploadType=media
  response:
<<<<<<< HEAD
    body: {string: "{\n \"kind\": \"storage#object\",\n \"id\": \"gcsfs-testing/nested/file1/1491465767765510\",\n
        \"selfLink\": \"https://www.googleapis.com/storage/v1/b/gcsfs-testing/o/nested%2Ffile1\",\n
        \"name\": \"nested/file1\",\n \"bucket\": \"gcsfs-testing\",\n \"generation\":
        \"1491465767765510\",\n \"metageneration\": \"1\",\n \"timeCreated\": \"2017-04-06T08:02:47.667Z\",\n
        \"updated\": \"2017-04-06T08:02:47.667Z\",\n \"storageClass\": \"STANDARD\",\n
        \"timeStorageClassUpdated\": \"2017-04-06T08:02:47.667Z\",\n \"size\": \"6\",\n
        \"md5Hash\": \"sZRqySSS0jR8YjW00mERhA==\",\n \"mediaLink\": \"https://www.googleapis.com/download/storage/v1/b/gcsfs-testing/o/nested%2Ffile1?generation=1491465767765510&alt=media\",\n
        \"crc32c\": \"NT3Yvg==\",\n \"etag\": \"CIaMofquj9MCEAE=\"\n}\n"}
=======
    body: {string: "{\n \"kind\": \"storage#object\",\n \"id\": \"gcsfs-testing/nested/file1/1491425421717351\",\n
        \"selfLink\": \"https://www.googleapis.com/storage/v1/b/gcsfs-testing/o/nested%2Ffile1\",\n
        \"name\": \"nested/file1\",\n \"bucket\": \"gcsfs-testing\",\n \"generation\":
        \"1491425421717351\",\n \"metageneration\": \"1\",\n \"timeCreated\": \"2017-04-05T20:50:21.664Z\",\n
        \"updated\": \"2017-04-05T20:50:21.664Z\",\n \"storageClass\": \"STANDARD\",\n
        \"timeStorageClassUpdated\": \"2017-04-05T20:50:21.664Z\",\n \"size\": \"6\",\n
        \"md5Hash\": \"sZRqySSS0jR8YjW00mERhA==\",\n \"mediaLink\": \"https://www.googleapis.com/download/storage/v1/b/gcsfs-testing/o/nested%2Ffile1?generation=1491425421717351&alt=media\",\n
        \"crc32c\": \"NT3Yvg==\",\n \"etag\": \"COfe4dOYjtMCEAE=\"\n}\n"}
>>>>>>> b795204b
    headers:
      Alt-Svc: ['quic=":443"; ma=2592000; v="37,36,35"']
      Cache-Control: ['no-cache, no-store, max-age=0, must-revalidate']
      Content-Length: ['693']
      Content-Type: [application/json; charset=UTF-8]
<<<<<<< HEAD
      Date: ['Thu, 06 Apr 2017 08:02:47 GMT']
      ETag: [CIaMofquj9MCEAE=]
=======
      Date: ['Wed, 05 Apr 2017 20:50:21 GMT']
      ETag: [COfe4dOYjtMCEAE=]
>>>>>>> b795204b
      Expires: ['Mon, 01 Jan 1990 00:00:00 GMT']
      Pragma: [no-cache]
      Server: [UploadServer]
      Vary: [Origin, X-Origin]
<<<<<<< HEAD
      X-GUploader-UploadID: [AEnB2UpQAyyRf5oI4aHLHPxLAqf6Rs5NKNusKFBGR0hYlGpqzwmPmt3kRiEFfKwdq9-DHFjxFJmy05BcpNyUCoTER4FQGLZzmF-knN8wpYhZiTuHiQioUkA]
=======
      X-GUploader-UploadID: [AEnB2Up2uuGKwMXyH76DjwtBK7tH7rMGHBf5-iHvJwxAeReR0xs00cITNIXPsmKQ-SV5VbyOs9OKg9tgXGUTe6oK4aOKiEhl2A]
>>>>>>> b795204b
    status: {code: 200, message: OK}
- request:
    body: null
    headers:
      Accept: ['*/*']
      Accept-Encoding: ['gzip, deflate']
      Connection: [keep-alive]
      User-Agent: [python-requests/2.13.0]
    method: GET
    uri: https://www.googleapis.com/storage/v1/b/gcsfs-testing/o/?maxResults=1000
  response:
    body: {string: "{\n \"kind\": \"storage#objects\",\n \"items\": [\n  {\n   \"kind\":
<<<<<<< HEAD
        \"storage#object\",\n   \"id\": \"gcsfs-testing/nested/file1/1491465767765510\",\n
        \  \"selfLink\": \"https://www.googleapis.com/storage/v1/b/gcsfs-testing/o/nested%2Ffile1\",\n
        \  \"name\": \"nested/file1\",\n   \"bucket\": \"gcsfs-testing\",\n   \"generation\":
        \"1491465767765510\",\n   \"metageneration\": \"1\",\n   \"timeCreated\":
        \"2017-04-06T08:02:47.667Z\",\n   \"updated\": \"2017-04-06T08:02:47.667Z\",\n
        \  \"storageClass\": \"STANDARD\",\n   \"timeStorageClassUpdated\": \"2017-04-06T08:02:47.667Z\",\n
        \  \"size\": \"6\",\n   \"md5Hash\": \"sZRqySSS0jR8YjW00mERhA==\",\n   \"mediaLink\":
        \"https://www.googleapis.com/download/storage/v1/b/gcsfs-testing/o/nested%2Ffile1?generation=1491465767765510&alt=media\",\n
        \  \"crc32c\": \"NT3Yvg==\",\n   \"etag\": \"CIaMofquj9MCEAE=\"\n  }\n ]\n}\n"}
=======
        \"storage#object\",\n   \"id\": \"gcsfs-testing/nested/file1/1491425421717351\",\n
        \  \"selfLink\": \"https://www.googleapis.com/storage/v1/b/gcsfs-testing/o/nested%2Ffile1\",\n
        \  \"name\": \"nested/file1\",\n   \"bucket\": \"gcsfs-testing\",\n   \"generation\":
        \"1491425421717351\",\n   \"metageneration\": \"1\",\n   \"timeCreated\":
        \"2017-04-05T20:50:21.664Z\",\n   \"updated\": \"2017-04-05T20:50:21.664Z\",\n
        \  \"storageClass\": \"STANDARD\",\n   \"timeStorageClassUpdated\": \"2017-04-05T20:50:21.664Z\",\n
        \  \"size\": \"6\",\n   \"md5Hash\": \"sZRqySSS0jR8YjW00mERhA==\",\n   \"mediaLink\":
        \"https://www.googleapis.com/download/storage/v1/b/gcsfs-testing/o/nested%2Ffile1?generation=1491425421717351&alt=media\",\n
        \  \"crc32c\": \"NT3Yvg==\",\n   \"etag\": \"COfe4dOYjtMCEAE=\"\n  }\n ]\n}\n"}
>>>>>>> b795204b
    headers:
      Alt-Svc: ['quic=":443"; ma=2592000; v="37,36,35"']
      Cache-Control: ['private, max-age=0, must-revalidate, no-transform']
      Content-Length: ['776']
      Content-Type: [application/json; charset=UTF-8]
<<<<<<< HEAD
      Date: ['Thu, 06 Apr 2017 08:02:48 GMT']
      Expires: ['Thu, 06 Apr 2017 08:02:48 GMT']
      Server: [UploadServer]
      Vary: [Origin, X-Origin]
      X-GUploader-UploadID: [AEnB2UrkAE2Wwiw-VX0tlfNAXoTtP5Sf6yjPk8bhez700LZJPcPWVLioy0rlHP30FjyroxyX2MnAE7PeUHgarH-xihfsb1e6jg]
=======
      Date: ['Wed, 05 Apr 2017 20:50:22 GMT']
      Expires: ['Wed, 05 Apr 2017 20:50:22 GMT']
      Server: [UploadServer]
      Vary: [Origin, X-Origin]
      X-GUploader-UploadID: [AEnB2Uoe0eBFJyPreqXJV3ww8vD77ZSFAxjnWuYFdSt2Lv7dv7RXC3ptAwFq8j7-vDO-JN1UWCYf0OyPCtXQjmjA-v4xm1g9Fw]
>>>>>>> b795204b
    status: {code: 200, message: OK}
- request:
    body: null
    headers:
      Accept: ['*/*']
      Accept-Encoding: ['gzip, deflate']
      Connection: [keep-alive]
      Content-Length: ['0']
      User-Agent: [python-requests/2.13.0]
    method: DELETE
    uri: https://www.googleapis.com/storage/v1/b/gcsfs-testing/o/nested%2Ffile1
  response:
    body: {string: ''}
    headers:
      Alt-Svc: ['quic=":443"; ma=2592000; v="37,36,35"']
      Cache-Control: ['no-cache, no-store, max-age=0, must-revalidate']
      Content-Length: ['0']
      Content-Type: [application/json]
<<<<<<< HEAD
      Date: ['Thu, 06 Apr 2017 08:02:48 GMT']
=======
      Date: ['Wed, 05 Apr 2017 20:50:22 GMT']
>>>>>>> b795204b
      Expires: ['Mon, 01 Jan 1990 00:00:00 GMT']
      Pragma: [no-cache]
      Server: [UploadServer]
      Vary: [Origin, X-Origin]
<<<<<<< HEAD
      X-GUploader-UploadID: [AEnB2Uow3qH9BxEviJ-6ZGjPuwRwaQREfFYhUzdelkVJjnqvIjubtVmM3pDbxlZM3GSi02sIfTtuSVfl4ZUCZOZQo3YiQF2yFvPapreXqFos5RCAJVSoffc]
=======
      X-GUploader-UploadID: [AEnB2UrY77gxR5D2sbFF7RetpAMkHleMW2fa7ps69KyLIOfhB0tadm-OK3mNPo9c9pshlU60k6NIzuVZL3M1Fym6dHdTvPkzrw]
>>>>>>> b795204b
    status: {code: 204, message: No Content}
version: 1<|MERGE_RESOLUTION|>--- conflicted
+++ resolved
@@ -12,23 +12,14 @@
   response:
     body:
       string: !!binary |
-<<<<<<< HEAD
-        H4sIACb25VgC/6tWSkxOTi0uji/Jz07NU7JSUKqoqFDSUVDKTMEQSq0oyCxKLY7PBAkamxkYAMXA
-        auJLKgtSQQqdUhOLUouUagFOYrb0VgAAAA==
-=======
-        H4sIAItY5VgC/6tWSq0oyCxKLY7PzFOyUjA2MzDQUVDKTIkvyc9OBYkoVVRUKAGFwPz4ksqCVJCg
-        U2piUWoRSDwxOTm1uBhVeS0A03RPm1YAAAA=
->>>>>>> b795204b
+        H4sIAEo751gC/6tWSkxOTi0uji/Jz07NU7JSUKqoqFDSUVBKrSjILEotjs8ECRqbGRgAxTJTMJSB
+        +fEllQWpIEGn1MSi1CKlWgA253KRVgAAAA==
     headers:
       Alt-Svc: ['quic=":443"; ma=2592000; v="37,36,35"']
       Cache-Control: ['no-cache, no-store, max-age=0, must-revalidate']
       Content-Encoding: [gzip]
       Content-Type: [application/json; charset=UTF-8]
-<<<<<<< HEAD
-      Date: ['Thu, 06 Apr 2017 08:02:46 GMT']
-=======
-      Date: ['Wed, 05 Apr 2017 20:50:19 GMT']
->>>>>>> b795204b
+      Date: ['Fri, 07 Apr 2017 07:10:02 GMT']
       Expires: ['Mon, 01 Jan 1990 00:00:00 GMT']
       Pragma: [no-cache]
       Server: [GSE]
@@ -49,10 +40,14 @@
     uri: https://www.googleapis.com/storage/v1/b/?project=test_project
   response:
     body: {string: "{\n \"kind\": \"storage#buckets\",\n \"items\": [\n  {\n   \"kind\":
-<<<<<<< HEAD
         \"storage#bucket\",\n   \"id\": \"dask-zarr-cache\",\n   \"selfLink\": \"https://www.googleapis.com/storage/v1/b/dask-zarr-cache\",\n
         \  \"projectNumber\": \"211880518801\",\n   \"name\": \"dask-zarr-cache\",\n
         \  \"timeCreated\": \"2017-04-03T14:58:15.917Z\",\n   \"updated\": \"2017-04-03T14:58:15.917Z\",\n
+        \  \"metageneration\": \"1\",\n   \"location\": \"EUROPE-WEST1\",\n   \"storageClass\":
+        \"REGIONAL\",\n   \"etag\": \"CAE=\"\n  },\n  {\n   \"kind\": \"storage#bucket\",\n
+        \  \"id\": \"dprof-cache\",\n   \"selfLink\": \"https://www.googleapis.com/storage/v1/b/dprof-cache\",\n
+        \  \"projectNumber\": \"211880518801\",\n   \"name\": \"dprof-cache\",\n   \"timeCreated\":
+        \"2017-04-06T09:29:42.248Z\",\n   \"updated\": \"2017-04-06T09:29:42.248Z\",\n
         \  \"metageneration\": \"1\",\n   \"location\": \"EUROPE-WEST1\",\n   \"storageClass\":
         \"REGIONAL\",\n   \"etag\": \"CAE=\"\n  },\n  {\n   \"kind\": \"storage#bucket\",\n
         \  \"id\": \"gcsfs-testing\",\n   \"selfLink\": \"https://www.googleapis.com/storage/v1/b/gcsfs-testing\",\n
@@ -73,62 +68,13 @@
     headers:
       Alt-Svc: ['quic=":443"; ma=2592000; v="37,36,35"']
       Cache-Control: ['private, max-age=0, must-revalidate, no-transform']
-      Content-Length: ['1633']
-      Content-Type: [application/json; charset=UTF-8]
-      Date: ['Thu, 06 Apr 2017 08:02:46 GMT']
-      Expires: ['Thu, 06 Apr 2017 08:02:46 GMT']
-      Server: [UploadServer]
-      Vary: [Origin, X-Origin]
-      X-GUploader-UploadID: [AEnB2UplQv0qFNoxLkNG3_z84hxGm9qlxaOQTH6Uq_QiRjIhJW3qRVcsNU1pFw9dY5JAvKrNyFR_2Es_a4F8gnt6bGLsy8IjA2Ok1UhgJGrlUHGttd1EcB8]
-=======
-        \"storage#bucket\",\n   \"id\": \"anaconda-enterprise\",\n   \"selfLink\":
-        \"https://www.googleapis.com/storage/v1/b/anaconda-enterprise\",\n   \"projectNumber\":
-        \"586241054156\",\n   \"name\": \"anaconda-enterprise\",\n   \"timeCreated\":
-        \"2017-03-30T22:33:29.085Z\",\n   \"updated\": \"2017-03-30T22:33:29.085Z\",\n
-        \  \"metageneration\": \"1\",\n   \"location\": \"US\",\n   \"storageClass\":
-        \"MULTI_REGIONAL\",\n   \"etag\": \"CAE=\"\n  },\n  {\n   \"kind\": \"storage#bucket\",\n
-        \  \"id\": \"anaconda-public-data\",\n   \"selfLink\": \"https://www.googleapis.com/storage/v1/b/anaconda-public-data\",\n
-        \  \"projectNumber\": \"586241054156\",\n   \"name\": \"anaconda-public-data\",\n
-        \  \"timeCreated\": \"2017-04-05T20:22:12.865Z\",\n   \"updated\": \"2017-04-05T20:22:12.865Z\",\n
-        \  \"metageneration\": \"1\",\n   \"location\": \"US\",\n   \"storageClass\":
-        \"MULTI_REGIONAL\",\n   \"etag\": \"CAE=\"\n  },\n  {\n   \"kind\": \"storage#bucket\",\n
-        \  \"id\": \"artifacts.test_project.appspot.com\",\n   \"selfLink\": \"https://www.googleapis.com/storage/v1/b/artifacts.test_project.appspot.com\",\n
-        \  \"projectNumber\": \"586241054156\",\n   \"name\": \"artifacts.test_project.appspot.com\",\n
-        \  \"timeCreated\": \"2016-05-17T18:29:22.774Z\",\n   \"updated\": \"2016-05-17T18:29:22.774Z\",\n
-        \  \"metageneration\": \"1\",\n   \"location\": \"US\",\n   \"storageClass\":
-        \"STANDARD\",\n   \"etag\": \"CAE=\"\n  },\n  {\n   \"kind\": \"storage#bucket\",\n
-        \  \"id\": \"blaze-data\",\n   \"selfLink\": \"https://www.googleapis.com/storage/v1/b/blaze-data\",\n
-        \  \"projectNumber\": \"586241054156\",\n   \"name\": \"blaze-data\",\n   \"timeCreated\":
-        \"2015-09-06T04:08:21.262Z\",\n   \"updated\": \"2015-09-06T15:55:01.051Z\",\n
-        \  \"metageneration\": \"2\",\n   \"location\": \"US\",\n   \"storageClass\":
-        \"STANDARD\",\n   \"etag\": \"CAI=\"\n  },\n  {\n   \"kind\": \"storage#bucket\",\n
-        \  \"id\": \"dask_example_data\",\n   \"selfLink\": \"https://www.googleapis.com/storage/v1/b/dask_example_data\",\n
-        \  \"projectNumber\": \"586241054156\",\n   \"name\": \"dask_example_data\",\n
-        \  \"timeCreated\": \"2017-02-15T18:07:45.948Z\",\n   \"updated\": \"2017-02-15T18:07:45.948Z\",\n
-        \  \"metageneration\": \"1\",\n   \"location\": \"US\",\n   \"storageClass\":
-        \"STANDARD\",\n   \"etag\": \"CAE=\"\n  },\n  {\n   \"kind\": \"storage#bucket\",\n
-        \  \"id\": \"dataproc-9a39e84b-a055-4877-9be9-ddd9334e6145-us\",\n   \"selfLink\":
-        \"https://www.googleapis.com/storage/v1/b/dataproc-9a39e84b-a055-4877-9be9-ddd9334e6145-us\",\n
-        \  \"projectNumber\": \"586241054156\",\n   \"name\": \"dataproc-9a39e84b-a055-4877-9be9-ddd9334e6145-us\",\n
-        \  \"timeCreated\": \"2017-04-05T02:56:05.533Z\",\n   \"updated\": \"2017-04-05T02:56:05.533Z\",\n
-        \  \"metageneration\": \"1\",\n   \"location\": \"US\",\n   \"storageClass\":
-        \"STANDARD\",\n   \"etag\": \"CAE=\"\n  },\n  {\n   \"kind\": \"storage#bucket\",\n
-        \  \"id\": \"gcsfs-testing\",\n   \"selfLink\": \"https://www.googleapis.com/storage/v1/b/gcsfs-testing\",\n
-        \  \"projectNumber\": \"586241054156\",\n   \"name\": \"gcsfs-testing\",\n
-        \  \"timeCreated\": \"2017-04-05T13:45:05.641Z\",\n   \"updated\": \"2017-04-05T13:45:05.641Z\",\n
-        \  \"metageneration\": \"1\",\n   \"location\": \"US\",\n   \"storageClass\":
-        \"STANDARD\",\n   \"etag\": \"CAE=\"\n  }\n ]\n}\n"}
-    headers:
-      Alt-Svc: ['quic=":443"; ma=2592000; v="37,36,35"']
-      Cache-Control: ['private, max-age=0, must-revalidate, no-transform']
-      Content-Length: ['2971']
-      Content-Type: [application/json; charset=UTF-8]
-      Date: ['Wed, 05 Apr 2017 20:50:20 GMT']
-      Expires: ['Wed, 05 Apr 2017 20:50:20 GMT']
-      Server: [UploadServer]
-      Vary: [Origin, X-Origin]
-      X-GUploader-UploadID: [AEnB2Uqgm1s01nM5mkmoPJqFqeS1XvgsLhzZRsPA19xvEz0tlN_a0YFarb3EHrjyctgoP7vp5soulQyukeLcnRllqAwGqJxuvw]
->>>>>>> b795204b
+      Content-Length: ['2021']
+      Content-Type: [application/json; charset=UTF-8]
+      Date: ['Fri, 07 Apr 2017 07:10:02 GMT']
+      Expires: ['Fri, 07 Apr 2017 07:10:02 GMT']
+      Server: [UploadServer]
+      Vary: [Origin, X-Origin]
+      X-GUploader-UploadID: [AEnB2Ur6lSWFutF2j0m60NzTuFThecCj3PQ5R4Qz1m3VOPpZXFFaOu2gfkBgSsxz4TItJKKu8F8G5nlFe4StEIIM56X50HwkcCCKmhJYhUbKgCYzuvNHdNE]
     status: {code: 200, message: OK}
 - request:
     body: null
@@ -149,19 +95,11 @@
       Cache-Control: ['private, max-age=0']
       Content-Length: ['165']
       Content-Type: [application/json; charset=UTF-8]
-<<<<<<< HEAD
-      Date: ['Thu, 06 Apr 2017 08:02:46 GMT']
-      Expires: ['Thu, 06 Apr 2017 08:02:46 GMT']
-      Server: [UploadServer]
-      Vary: [Origin, X-Origin]
-      X-GUploader-UploadID: [AEnB2UrGpOJmCiTtVX8AozTVnjgrdCQDs3ERXV5NzMiUEX-zn51xSkFAQ89SI4D3_HzM5anHM0PaASE60xo7nFXNlBGanPn8qUP1Ngs17fgPgCLt16ymIt0]
-=======
-      Date: ['Wed, 05 Apr 2017 20:50:20 GMT']
-      Expires: ['Wed, 05 Apr 2017 20:50:20 GMT']
-      Server: [UploadServer]
-      Vary: [Origin, X-Origin]
-      X-GUploader-UploadID: [AEnB2Up8mgbY2ZntR8-RkPhSIm4ly93DSDs8AeIVY8-Hdp5W1BvMGHs5HuVWVXo7U9eNQbrLqV9W2OXE2cfHQHSskNo6FL1Bhw]
->>>>>>> b795204b
+      Date: ['Fri, 07 Apr 2017 07:10:02 GMT']
+      Expires: ['Fri, 07 Apr 2017 07:10:02 GMT']
+      Server: [UploadServer]
+      Vary: [Origin, X-Origin]
+      X-GUploader-UploadID: [AEnB2UokTku9jCEPcEaXcMAtrA4cTePt1Uh-y_-QpPYzrqc11XmYXeGnSBMEJVJMC4rVm0TC-iWehiXhR3iKUW8oKBpoHNUhj_3zdSgNRi4mpfauIvTjasE]
     status: {code: 404, message: Not Found}
 - request:
     body: null
@@ -182,19 +120,11 @@
       Cache-Control: ['private, max-age=0']
       Content-Length: ['165']
       Content-Type: [application/json; charset=UTF-8]
-<<<<<<< HEAD
-      Date: ['Thu, 06 Apr 2017 08:02:47 GMT']
-      Expires: ['Thu, 06 Apr 2017 08:02:47 GMT']
-      Server: [UploadServer]
-      Vary: [Origin, X-Origin]
-      X-GUploader-UploadID: [AEnB2UqHmQZ1Uxd36KdfS6l9czX-_FTi62yV1wZK8xRmDhZjqVPfTCLJo1kfipR0_M5_3tLAhrdet7HKQ7kfA3aET01BoxGppUufkJDEehJgSU_dSnn9Vsc]
-=======
-      Date: ['Wed, 05 Apr 2017 20:50:20 GMT']
-      Expires: ['Wed, 05 Apr 2017 20:50:20 GMT']
-      Server: [UploadServer]
-      Vary: [Origin, X-Origin]
-      X-GUploader-UploadID: [AEnB2UoTj7xUdJUvKyE3TiDKf7IIvcKpoIkVuvb4flHuhgn4TowO-uTMW46YikIRouqci1UebLbi-1CNwvUXVTxYZQ6DepJgig]
->>>>>>> b795204b
+      Date: ['Fri, 07 Apr 2017 07:10:03 GMT']
+      Expires: ['Fri, 07 Apr 2017 07:10:03 GMT']
+      Server: [UploadServer]
+      Vary: [Origin, X-Origin]
+      X-GUploader-UploadID: [AEnB2UpzMi965DSRKizX3KKArfQ6t7JWwi27dufDkQcdkBrP4rLmeoa87EWHNenpKgVFT2iW2lV5HcI3vtxoB3GiqiLO55UNQn1G4pgMgK86lV4Pm82SM6I]
     status: {code: 404, message: Not Found}
 - request:
     body: null
@@ -215,19 +145,11 @@
       Cache-Control: ['private, max-age=0']
       Content-Length: ['165']
       Content-Type: [application/json; charset=UTF-8]
-<<<<<<< HEAD
-      Date: ['Thu, 06 Apr 2017 08:02:47 GMT']
-      Expires: ['Thu, 06 Apr 2017 08:02:47 GMT']
-      Server: [UploadServer]
-      Vary: [Origin, X-Origin]
-      X-GUploader-UploadID: [AEnB2Uoe6u9AbZvjcxuQmnA04oU18hgP6GbFDGUgF-juFfhn4liWJxT945cXJDnatZcICqBSUF-aQ2YX8IvdMtUdK9qfNAsV3GVj45vQYqJh_b28YhgZ94M]
-=======
-      Date: ['Wed, 05 Apr 2017 20:50:21 GMT']
-      Expires: ['Wed, 05 Apr 2017 20:50:21 GMT']
-      Server: [UploadServer]
-      Vary: [Origin, X-Origin]
-      X-GUploader-UploadID: [AEnB2UoItJzC09pqHc0k90UGXw-ICFWDbTaHtOBYnh7WJTfu5sBMzGy4-EkCArNLtrDNUKlNTqfTd9WFYUC2TF_EXONO3BhXbw]
->>>>>>> b795204b
+      Date: ['Fri, 07 Apr 2017 07:10:03 GMT']
+      Expires: ['Fri, 07 Apr 2017 07:10:03 GMT']
+      Server: [UploadServer]
+      Vary: [Origin, X-Origin]
+      X-GUploader-UploadID: [AEnB2UpRMMaYbKC80xCFzog0sjy6qV3Q6FQM2c3nAxgaHVsNq7B-a2xi5pOgXuCU86p4Rg4Nam5ZsC5i6gPbLes9q7401RfgIQ]
     status: {code: 404, message: Not Found}
 - request:
     body: null
@@ -248,19 +170,11 @@
       Cache-Control: ['private, max-age=0']
       Content-Length: ['165']
       Content-Type: [application/json; charset=UTF-8]
-<<<<<<< HEAD
-      Date: ['Thu, 06 Apr 2017 08:02:47 GMT']
-      Expires: ['Thu, 06 Apr 2017 08:02:47 GMT']
-      Server: [UploadServer]
-      Vary: [Origin, X-Origin]
-      X-GUploader-UploadID: [AEnB2UrxLTp1KOqx4pqndRk4jdXXj7upt4eGoOQu7tCqm8JP9QRcqBL5gLrGtP-LueXXnt6ARCtM-sXNnIOpZWdzuxg4rdSIl5OaGN3l1zbPSDkaEYvaV7I]
-=======
-      Date: ['Wed, 05 Apr 2017 20:50:21 GMT']
-      Expires: ['Wed, 05 Apr 2017 20:50:21 GMT']
-      Server: [UploadServer]
-      Vary: [Origin, X-Origin]
-      X-GUploader-UploadID: [AEnB2UpaC656_NLqnD9GVjv5YAafjmdppbPDX15wdQ6Zw67CpWJFxJicceFi_Y3mWzaUrfZOMU7VxOF1-Dcjd-P2U6YKVauukg]
->>>>>>> b795204b
+      Date: ['Fri, 07 Apr 2017 07:10:03 GMT']
+      Expires: ['Fri, 07 Apr 2017 07:10:03 GMT']
+      Server: [UploadServer]
+      Vary: [Origin, X-Origin]
+      X-GUploader-UploadID: [AEnB2UoA8Llr5zTP5wfCyHlYU1UE9YiY_3FwNdBXIN00I4SFvhfnPiyPN-xuZ34Hw7L-dqj25I-V0BwP3pUUtCvlr65FJXtqtq3dbMPsPmMAr8jaJl6RaQ4]
     status: {code: 404, message: Not Found}
 - request:
     body: 'hello
@@ -275,46 +189,26 @@
     method: POST
     uri: https://www.googleapis.com/upload/storage/v1/b/gcsfs-testing/o?name=nested%2Ffile1&uploadType=media
   response:
-<<<<<<< HEAD
-    body: {string: "{\n \"kind\": \"storage#object\",\n \"id\": \"gcsfs-testing/nested/file1/1491465767765510\",\n
+    body: {string: "{\n \"kind\": \"storage#object\",\n \"id\": \"gcsfs-testing/nested/file1/1491549004295852\",\n
         \"selfLink\": \"https://www.googleapis.com/storage/v1/b/gcsfs-testing/o/nested%2Ffile1\",\n
         \"name\": \"nested/file1\",\n \"bucket\": \"gcsfs-testing\",\n \"generation\":
-        \"1491465767765510\",\n \"metageneration\": \"1\",\n \"timeCreated\": \"2017-04-06T08:02:47.667Z\",\n
-        \"updated\": \"2017-04-06T08:02:47.667Z\",\n \"storageClass\": \"STANDARD\",\n
-        \"timeStorageClassUpdated\": \"2017-04-06T08:02:47.667Z\",\n \"size\": \"6\",\n
-        \"md5Hash\": \"sZRqySSS0jR8YjW00mERhA==\",\n \"mediaLink\": \"https://www.googleapis.com/download/storage/v1/b/gcsfs-testing/o/nested%2Ffile1?generation=1491465767765510&alt=media\",\n
-        \"crc32c\": \"NT3Yvg==\",\n \"etag\": \"CIaMofquj9MCEAE=\"\n}\n"}
-=======
-    body: {string: "{\n \"kind\": \"storage#object\",\n \"id\": \"gcsfs-testing/nested/file1/1491425421717351\",\n
-        \"selfLink\": \"https://www.googleapis.com/storage/v1/b/gcsfs-testing/o/nested%2Ffile1\",\n
-        \"name\": \"nested/file1\",\n \"bucket\": \"gcsfs-testing\",\n \"generation\":
-        \"1491425421717351\",\n \"metageneration\": \"1\",\n \"timeCreated\": \"2017-04-05T20:50:21.664Z\",\n
-        \"updated\": \"2017-04-05T20:50:21.664Z\",\n \"storageClass\": \"STANDARD\",\n
-        \"timeStorageClassUpdated\": \"2017-04-05T20:50:21.664Z\",\n \"size\": \"6\",\n
-        \"md5Hash\": \"sZRqySSS0jR8YjW00mERhA==\",\n \"mediaLink\": \"https://www.googleapis.com/download/storage/v1/b/gcsfs-testing/o/nested%2Ffile1?generation=1491425421717351&alt=media\",\n
-        \"crc32c\": \"NT3Yvg==\",\n \"etag\": \"COfe4dOYjtMCEAE=\"\n}\n"}
->>>>>>> b795204b
+        \"1491549004295852\",\n \"metageneration\": \"1\",\n \"timeCreated\": \"2017-04-07T07:10:04.216Z\",\n
+        \"updated\": \"2017-04-07T07:10:04.216Z\",\n \"storageClass\": \"STANDARD\",\n
+        \"timeStorageClassUpdated\": \"2017-04-07T07:10:04.216Z\",\n \"size\": \"6\",\n
+        \"md5Hash\": \"sZRqySSS0jR8YjW00mERhA==\",\n \"mediaLink\": \"https://www.googleapis.com/download/storage/v1/b/gcsfs-testing/o/nested%2Ffile1?generation=1491549004295852&alt=media\",\n
+        \"crc32c\": \"NT3Yvg==\",\n \"etag\": \"CKzdw4TlkdMCEAE=\"\n}\n"}
     headers:
       Alt-Svc: ['quic=":443"; ma=2592000; v="37,36,35"']
       Cache-Control: ['no-cache, no-store, max-age=0, must-revalidate']
       Content-Length: ['693']
       Content-Type: [application/json; charset=UTF-8]
-<<<<<<< HEAD
-      Date: ['Thu, 06 Apr 2017 08:02:47 GMT']
-      ETag: [CIaMofquj9MCEAE=]
-=======
-      Date: ['Wed, 05 Apr 2017 20:50:21 GMT']
-      ETag: [COfe4dOYjtMCEAE=]
->>>>>>> b795204b
+      Date: ['Fri, 07 Apr 2017 07:10:04 GMT']
+      ETag: [CKzdw4TlkdMCEAE=]
       Expires: ['Mon, 01 Jan 1990 00:00:00 GMT']
       Pragma: [no-cache]
       Server: [UploadServer]
       Vary: [Origin, X-Origin]
-<<<<<<< HEAD
-      X-GUploader-UploadID: [AEnB2UpQAyyRf5oI4aHLHPxLAqf6Rs5NKNusKFBGR0hYlGpqzwmPmt3kRiEFfKwdq9-DHFjxFJmy05BcpNyUCoTER4FQGLZzmF-knN8wpYhZiTuHiQioUkA]
-=======
-      X-GUploader-UploadID: [AEnB2Up2uuGKwMXyH76DjwtBK7tH7rMGHBf5-iHvJwxAeReR0xs00cITNIXPsmKQ-SV5VbyOs9OKg9tgXGUTe6oK4aOKiEhl2A]
->>>>>>> b795204b
+      X-GUploader-UploadID: [AEnB2UoeSUSeAh3PCFeKs9WBHNef2TSrlUMyL40QcAVK3uDpunt8iuMkMMOL8I7w1WgdDH2BgQKTHrfxmk7i93-_MvAm38PM9Q]
     status: {code: 200, message: OK}
 - request:
     body: null
@@ -327,45 +221,25 @@
     uri: https://www.googleapis.com/storage/v1/b/gcsfs-testing/o/?maxResults=1000
   response:
     body: {string: "{\n \"kind\": \"storage#objects\",\n \"items\": [\n  {\n   \"kind\":
-<<<<<<< HEAD
-        \"storage#object\",\n   \"id\": \"gcsfs-testing/nested/file1/1491465767765510\",\n
+        \"storage#object\",\n   \"id\": \"gcsfs-testing/nested/file1/1491549004295852\",\n
         \  \"selfLink\": \"https://www.googleapis.com/storage/v1/b/gcsfs-testing/o/nested%2Ffile1\",\n
         \  \"name\": \"nested/file1\",\n   \"bucket\": \"gcsfs-testing\",\n   \"generation\":
-        \"1491465767765510\",\n   \"metageneration\": \"1\",\n   \"timeCreated\":
-        \"2017-04-06T08:02:47.667Z\",\n   \"updated\": \"2017-04-06T08:02:47.667Z\",\n
-        \  \"storageClass\": \"STANDARD\",\n   \"timeStorageClassUpdated\": \"2017-04-06T08:02:47.667Z\",\n
+        \"1491549004295852\",\n   \"metageneration\": \"1\",\n   \"timeCreated\":
+        \"2017-04-07T07:10:04.216Z\",\n   \"updated\": \"2017-04-07T07:10:04.216Z\",\n
+        \  \"storageClass\": \"STANDARD\",\n   \"timeStorageClassUpdated\": \"2017-04-07T07:10:04.216Z\",\n
         \  \"size\": \"6\",\n   \"md5Hash\": \"sZRqySSS0jR8YjW00mERhA==\",\n   \"mediaLink\":
-        \"https://www.googleapis.com/download/storage/v1/b/gcsfs-testing/o/nested%2Ffile1?generation=1491465767765510&alt=media\",\n
-        \  \"crc32c\": \"NT3Yvg==\",\n   \"etag\": \"CIaMofquj9MCEAE=\"\n  }\n ]\n}\n"}
-=======
-        \"storage#object\",\n   \"id\": \"gcsfs-testing/nested/file1/1491425421717351\",\n
-        \  \"selfLink\": \"https://www.googleapis.com/storage/v1/b/gcsfs-testing/o/nested%2Ffile1\",\n
-        \  \"name\": \"nested/file1\",\n   \"bucket\": \"gcsfs-testing\",\n   \"generation\":
-        \"1491425421717351\",\n   \"metageneration\": \"1\",\n   \"timeCreated\":
-        \"2017-04-05T20:50:21.664Z\",\n   \"updated\": \"2017-04-05T20:50:21.664Z\",\n
-        \  \"storageClass\": \"STANDARD\",\n   \"timeStorageClassUpdated\": \"2017-04-05T20:50:21.664Z\",\n
-        \  \"size\": \"6\",\n   \"md5Hash\": \"sZRqySSS0jR8YjW00mERhA==\",\n   \"mediaLink\":
-        \"https://www.googleapis.com/download/storage/v1/b/gcsfs-testing/o/nested%2Ffile1?generation=1491425421717351&alt=media\",\n
-        \  \"crc32c\": \"NT3Yvg==\",\n   \"etag\": \"COfe4dOYjtMCEAE=\"\n  }\n ]\n}\n"}
->>>>>>> b795204b
+        \"https://www.googleapis.com/download/storage/v1/b/gcsfs-testing/o/nested%2Ffile1?generation=1491549004295852&alt=media\",\n
+        \  \"crc32c\": \"NT3Yvg==\",\n   \"etag\": \"CKzdw4TlkdMCEAE=\"\n  }\n ]\n}\n"}
     headers:
       Alt-Svc: ['quic=":443"; ma=2592000; v="37,36,35"']
       Cache-Control: ['private, max-age=0, must-revalidate, no-transform']
       Content-Length: ['776']
       Content-Type: [application/json; charset=UTF-8]
-<<<<<<< HEAD
-      Date: ['Thu, 06 Apr 2017 08:02:48 GMT']
-      Expires: ['Thu, 06 Apr 2017 08:02:48 GMT']
-      Server: [UploadServer]
-      Vary: [Origin, X-Origin]
-      X-GUploader-UploadID: [AEnB2UrkAE2Wwiw-VX0tlfNAXoTtP5Sf6yjPk8bhez700LZJPcPWVLioy0rlHP30FjyroxyX2MnAE7PeUHgarH-xihfsb1e6jg]
-=======
-      Date: ['Wed, 05 Apr 2017 20:50:22 GMT']
-      Expires: ['Wed, 05 Apr 2017 20:50:22 GMT']
-      Server: [UploadServer]
-      Vary: [Origin, X-Origin]
-      X-GUploader-UploadID: [AEnB2Uoe0eBFJyPreqXJV3ww8vD77ZSFAxjnWuYFdSt2Lv7dv7RXC3ptAwFq8j7-vDO-JN1UWCYf0OyPCtXQjmjA-v4xm1g9Fw]
->>>>>>> b795204b
+      Date: ['Fri, 07 Apr 2017 07:10:04 GMT']
+      Expires: ['Fri, 07 Apr 2017 07:10:04 GMT']
+      Server: [UploadServer]
+      Vary: [Origin, X-Origin]
+      X-GUploader-UploadID: [AEnB2UqSJOCaXr_EvVf1IjVF-5BHecD--kPfH_huyt8hb2u9L8pNrHDLpqTNfPr1Lzr9UAR6fprFEq-dbboOFjaDQqnc0Od7Og]
     status: {code: 200, message: OK}
 - request:
     body: null
@@ -384,19 +258,11 @@
       Cache-Control: ['no-cache, no-store, max-age=0, must-revalidate']
       Content-Length: ['0']
       Content-Type: [application/json]
-<<<<<<< HEAD
-      Date: ['Thu, 06 Apr 2017 08:02:48 GMT']
-=======
-      Date: ['Wed, 05 Apr 2017 20:50:22 GMT']
->>>>>>> b795204b
+      Date: ['Fri, 07 Apr 2017 07:10:05 GMT']
       Expires: ['Mon, 01 Jan 1990 00:00:00 GMT']
       Pragma: [no-cache]
       Server: [UploadServer]
       Vary: [Origin, X-Origin]
-<<<<<<< HEAD
-      X-GUploader-UploadID: [AEnB2Uow3qH9BxEviJ-6ZGjPuwRwaQREfFYhUzdelkVJjnqvIjubtVmM3pDbxlZM3GSi02sIfTtuSVfl4ZUCZOZQo3YiQF2yFvPapreXqFos5RCAJVSoffc]
-=======
-      X-GUploader-UploadID: [AEnB2UrY77gxR5D2sbFF7RetpAMkHleMW2fa7ps69KyLIOfhB0tadm-OK3mNPo9c9pshlU60k6NIzuVZL3M1Fym6dHdTvPkzrw]
->>>>>>> b795204b
+      X-GUploader-UploadID: [AEnB2Uq3CoxhAMfidZv9LH8KqMzQ0sODG78sOEmsKsB_BYmcoEAmHfbNc6CHiz8Y59IJG46hgcnu_u9jCgJnnnKPEEA5wxw1nDZzeuZx8bwZ5DsfNXm5hNI]
     status: {code: 204, message: No Content}
 version: 1