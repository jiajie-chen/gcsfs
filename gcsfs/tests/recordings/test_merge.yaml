interactions:
- request:
    body: null
    headers:
      Accept: ['*/*']
      Accept-Encoding: ['gzip, deflate']
      Connection: [keep-alive]
      Content-Length: ['0']
      User-Agent: [python-requests/2.18.4]
    method: POST
    uri: https://www.googleapis.com/oauth2/v4/token?grant_type=refresh_token
  response:
    body:
      string: !!binary |
<<<<<<< HEAD
        H4sIAC0KMFoC/6tWykyJL8nPTs1TslJQqqioUNJRUALz40sqC1JBgk6piUWpRSDxxOTk1OJiDOWp
        FQWZRanF8ZkgQWMzA4NaAMCTibZWAAAA
    headers:
      Alt-Svc: ['quic=":443"; ma=2592000; v="39,38,37,35"']
      Cache-Control: ['no-cache, no-store, max-age=0, must-revalidate']
      Content-Encoding: [gzip]
      Content-Type: [application/json; charset=UTF-8]
      Date: ['Wed, 11 Oct 2017 14:35:26 GMT']
=======
        H4sIAGCTTloC/6tWykyJL8nPTs1TslJQqqioUNJRUEqtKMgsSi2OzwQJGpsZGADFEpOTU4uLMZSC
        +fEllQWpIEGn1MSi1CKlWgDtYoPeVgAAAA==
    headers:
      Alt-Svc: ['hq=":443"; ma=2592000; quic=51303431; quic=51303339; quic=51303338;
          quic=51303337; quic=51303335,quic=":443"; ma=2592000; v="41,39,38,37,35"']
      Cache-Control: ['no-cache, no-store, max-age=0, must-revalidate']
      Content-Encoding: [gzip]
      Content-Type: [application/json; charset=UTF-8]
      Date: ['Thu, 04 Jan 2018 20:49:37 GMT']
>>>>>>> 899a4518
      Expires: ['Mon, 01 Jan 1990 00:00:00 GMT']
      Pragma: [no-cache]
      Server: [GSE]
      Transfer-Encoding: [chunked]
      Vary: [Origin, X-Origin]
      X-Content-Type-Options: [nosniff]
      X-Frame-Options: [SAMEORIGIN]
      X-XSS-Protection: [1; mode=block]
    status: {code: 200, message: OK}
- request:
    body: null
    headers:
      Accept: ['*/*']
      Accept-Encoding: ['gzip, deflate']
      Connection: [keep-alive]
      User-Agent: [python-requests/2.18.4]
    method: GET
    uri: https://www.googleapis.com/storage/v1/b/?project=test_project
  response:
    body: {string: "{\n \"kind\": \"storage#buckets\",\n \"items\": [\n  {\n   \"kind\":
        \"storage#bucket\",\n   \"id\": \"anaconda-enterprise\",\n   \"selfLink\":
        \"https://www.googleapis.com/storage/v1/b/anaconda-enterprise\",\n   \"projectNumber\":
        \"586241054156\",\n   \"name\": \"anaconda-enterprise\",\n   \"timeCreated\":
        \"2017-07-05T23:53:06.552Z\",\n   \"updated\": \"2017-07-14T17:39:54.178Z\",\n
        \  \"metageneration\": \"3\",\n   \"location\": \"US\",\n   \"storageClass\":
        \"MULTI_REGIONAL\",\n   \"etag\": \"CAM=\"\n  },\n  {\n   \"kind\": \"storage#bucket\",\n
        \  \"id\": \"anaconda-public-data\",\n   \"selfLink\": \"https://www.googleapis.com/storage/v1/b/anaconda-public-data\",\n
        \  \"projectNumber\": \"586241054156\",\n   \"name\": \"anaconda-public-data\",\n
        \  \"timeCreated\": \"2017-04-05T20:22:12.865Z\",\n   \"updated\": \"2017-07-10T16:32:07.980Z\",\n
        \  \"metageneration\": \"2\",\n   \"location\": \"US\",\n   \"storageClass\":
        \"MULTI_REGIONAL\",\n   \"etag\": \"CAI=\"\n  },\n  {\n   \"kind\": \"storage#bucket\",\n
        \  \"id\": \"artifacts.test_project.appspot.com\",\n   \"selfLink\": \"https://www.googleapis.com/storage/v1/b/artifacts.test_project.appspot.com\",\n
        \  \"projectNumber\": \"586241054156\",\n   \"name\": \"artifacts.test_project.appspot.com\",\n
        \  \"timeCreated\": \"2016-05-17T18:29:22.774Z\",\n   \"updated\": \"2016-05-17T18:29:22.774Z\",\n
        \  \"metageneration\": \"1\",\n   \"location\": \"US\",\n   \"storageClass\":
        \"STANDARD\",\n   \"etag\": \"CAE=\"\n  },\n  {\n   \"kind\": \"storage#bucket\",\n
<<<<<<< HEAD
        \  \"id\": \"dataflow-anaconda-compute\",\n   \"selfLink\": \"https://www.googleapis.com/storage/v1/b/dataflow-anaconda-compute\",\n
        \  \"projectNumber\": \"586241054156\",\n   \"name\": \"dataflow-anaconda-compute\",\n
        \  \"timeCreated\": \"2017-09-14T18:55:42.848Z\",\n   \"updated\": \"2017-09-14T18:55:42.848Z\",\n
        \  \"metageneration\": \"1\",\n   \"location\": \"US\",\n   \"storageClass\":
        \"MULTI_REGIONAL\",\n   \"etag\": \"CAE=\"\n  },\n  {\n   \"kind\": \"storage#bucket\",\n
        \  \"id\": \"gcsfs-testing\",\n   \"selfLink\": \"https://www.googleapis.com/storage/v1/b/gcsfs-testing\",\n
        \  \"projectNumber\": \"586241054156\",\n   \"name\": \"gcsfs-testing\",\n
        \  \"timeCreated\": \"2017-10-11T14:25:41.055Z\",\n   \"updated\": \"2017-10-11T14:25:41.055Z\",\n
        \  \"metageneration\": \"1\",\n   \"location\": \"US\",\n   \"storageClass\":
        \"STANDARD\",\n   \"etag\": \"CAE=\"\n  },\n  {\n   \"kind\": \"storage#bucket\",\n
        \  \"id\": \"mytempdir\",\n   \"selfLink\": \"https://www.googleapis.com/storage/v1/b/mytempdir\",\n
        \  \"projectNumber\": \"586241054156\",\n   \"name\": \"mytempdir\",\n   \"timeCreated\":
        \"2017-10-02T20:32:40.893Z\",\n   \"updated\": \"2017-10-02T20:32:40.893Z\",\n
        \  \"metageneration\": \"1\",\n   \"location\": \"US\",\n   \"storageClass\":
        \"STANDARD\",\n   \"etag\": \"CAE=\"\n  }\n ]\n}\n"}
    headers:
      Alt-Svc: ['quic=":443"; ma=2592000; v="39,38,37,35"']
      Cache-Control: ['private, max-age=0, must-revalidate, no-transform']
      Content-Length: ['2512']
      Content-Type: [application/json; charset=UTF-8]
      Date: ['Wed, 11 Oct 2017 14:35:27 GMT']
      Expires: ['Wed, 11 Oct 2017 14:35:27 GMT']
      Server: [UploadServer]
      Vary: [Origin, X-Origin]
      X-GUploader-UploadID: [AEnB2UolCj3mk-0kaqUHuAAcoQ1IJgExdI7OMtO7vTsbqIae7olCzOz5tpGCVevjBpVNhiCtDFebo_QU87DEeIU4u4Sv8Y7RSQ]
=======
        \  \"id\": \"test_project_cloudbuild\",\n   \"selfLink\": \"https://www.googleapis.com/storage/v1/b/test_project_cloudbuild\",\n
        \  \"projectNumber\": \"586241054156\",\n   \"name\": \"test_project_cloudbuild\",\n
        \  \"timeCreated\": \"2017-11-03T20:06:49.744Z\",\n   \"updated\": \"2017-11-03T20:06:49.744Z\",\n
        \  \"metageneration\": \"1\",\n   \"location\": \"US\",\n   \"storageClass\":
        \"STANDARD\",\n   \"etag\": \"CAE=\"\n  },\n  {\n   \"kind\": \"storage#bucket\",\n
        \  \"id\": \"dataflow-anaconda-compute\",\n   \"selfLink\": \"https://www.googleapis.com/storage/v1/b/dataflow-anaconda-compute\",\n
        \  \"projectNumber\": \"586241054156\",\n   \"name\": \"dataflow-anaconda-compute\",\n
        \  \"timeCreated\": \"2017-09-14T18:55:42.848Z\",\n   \"updated\": \"2017-09-14T18:55:42.848Z\",\n
        \  \"metageneration\": \"1\",\n   \"location\": \"US\",\n   \"storageClass\":
        \"MULTI_REGIONAL\",\n   \"etag\": \"CAE=\"\n  },\n  {\n   \"kind\": \"storage#bucket\",\n
        \  \"id\": \"gcsfs-test\",\n   \"selfLink\": \"https://www.googleapis.com/storage/v1/b/gcsfs-test\",\n
        \  \"projectNumber\": \"586241054156\",\n   \"name\": \"gcsfs-test\",\n   \"timeCreated\":
        \"2017-12-02T23:25:23.058Z\",\n   \"updated\": \"2018-01-04T14:07:08.519Z\",\n
        \  \"metageneration\": \"2\",\n   \"location\": \"US\",\n   \"storageClass\":
        \"MULTI_REGIONAL\",\n   \"etag\": \"CAI=\"\n  },\n  {\n   \"kind\": \"storage#bucket\",\n
        \  \"id\": \"gcsfs-testing\",\n   \"selfLink\": \"https://www.googleapis.com/storage/v1/b/gcsfs-testing\",\n
        \  \"projectNumber\": \"586241054156\",\n   \"name\": \"gcsfs-testing\",\n
        \  \"timeCreated\": \"2017-12-12T16:52:13.675Z\",\n   \"updated\": \"2017-12-12T16:52:13.675Z\",\n
        \  \"metageneration\": \"1\",\n   \"location\": \"US\",\n   \"storageClass\":
        \"STANDARD\",\n   \"etag\": \"CAE=\"\n  }\n ]\n}\n"}
    headers:
      Alt-Svc: ['hq=":443"; ma=2592000; quic=51303431; quic=51303339; quic=51303338;
          quic=51303337; quic=51303335,quic=":443"; ma=2592000; v="41,39,38,37,35"']
      Cache-Control: ['private, max-age=0, must-revalidate, no-transform']
      Content-Length: ['2944']
      Content-Type: [application/json; charset=UTF-8]
      Date: ['Thu, 04 Jan 2018 20:49:37 GMT']
      Expires: ['Thu, 04 Jan 2018 20:49:37 GMT']
      Server: [UploadServer]
      Vary: [Origin, X-Origin]
      X-GUploader-UploadID: [AEnB2UpPd4DUELT1HqsFbbV747kVDBCDLo6ZVbOiOpLxrXgyIoYFEWdTxXteTS8wN7WRZjaVQD5zzr2_gzyUrafCzROt9Oa0Tw]
>>>>>>> 899a4518
    status: {code: 200, message: OK}
- request:
    body: null
    headers:
      Accept: ['*/*']
      Accept-Encoding: ['gzip, deflate']
      Connection: [keep-alive]
      Content-Length: ['0']
      User-Agent: [python-requests/2.18.4]
    method: DELETE
    uri: https://www.googleapis.com/storage/v1/b/gcsfs-testing/o/tmp%2Ftest%2Fa
  response:
    body: {string: "{\n \"error\": {\n  \"errors\": [\n   {\n    \"domain\": \"global\",\n
        \   \"reason\": \"notFound\",\n    \"message\": \"Not Found\"\n   }\n  ],\n
        \ \"code\": 404,\n  \"message\": \"Not Found\"\n }\n}\n"}
    headers:
<<<<<<< HEAD
      Alt-Svc: ['quic=":443"; ma=2592000; v="39,38,37,35"']
      Cache-Control: ['private, max-age=0']
      Content-Length: ['165']
      Content-Type: [application/json; charset=UTF-8]
      Date: ['Wed, 11 Oct 2017 14:35:27 GMT']
      Expires: ['Wed, 11 Oct 2017 14:35:27 GMT']
      Server: [UploadServer]
      Vary: [Origin, X-Origin]
      X-GUploader-UploadID: [AEnB2UoJBwYe7MyjPrBxQCNMzZ94ofBdBrPvL9ZexDD5HSSY9pbgiMdMEZZFtcE0NihnE5UvjRvtQASRFwoaIX7vBcR_ZwCa3Q]
=======
      Alt-Svc: ['hq=":443"; ma=2592000; quic=51303431; quic=51303339; quic=51303338;
          quic=51303337; quic=51303335,quic=":443"; ma=2592000; v="41,39,38,37,35"']
      Cache-Control: ['private, max-age=0']
      Content-Length: ['165']
      Content-Type: [application/json; charset=UTF-8]
      Date: ['Thu, 04 Jan 2018 20:49:37 GMT']
      Expires: ['Thu, 04 Jan 2018 20:49:37 GMT']
      Server: [UploadServer]
      Vary: [Origin, X-Origin]
      X-GUploader-UploadID: [AEnB2UqaBH2sZuJZzjaVbZ40GyPxNeyidrh0VmLTnG0szkH8EIr4YZFN0pchiw9XYcYL-aqQ1Gr-AJJKQopZup-3R_1QPAvHPg]
>>>>>>> 899a4518
    status: {code: 404, message: Not Found}
- request:
    body: null
    headers:
      Accept: ['*/*']
      Accept-Encoding: ['gzip, deflate']
      Connection: [keep-alive]
      Content-Length: ['0']
      User-Agent: [python-requests/2.18.4]
    method: DELETE
    uri: https://www.googleapis.com/storage/v1/b/gcsfs-testing/o/tmp%2Ftest%2Fb
  response:
    body: {string: "{\n \"error\": {\n  \"errors\": [\n   {\n    \"domain\": \"global\",\n
        \   \"reason\": \"notFound\",\n    \"message\": \"Not Found\"\n   }\n  ],\n
        \ \"code\": 404,\n  \"message\": \"Not Found\"\n }\n}\n"}
    headers:
<<<<<<< HEAD
      Alt-Svc: ['quic=":443"; ma=2592000; v="39,38,37,35"']
      Cache-Control: ['private, max-age=0']
      Content-Length: ['165']
      Content-Type: [application/json; charset=UTF-8]
      Date: ['Wed, 11 Oct 2017 14:35:27 GMT']
      Expires: ['Wed, 11 Oct 2017 14:35:27 GMT']
      Server: [UploadServer]
      Vary: [Origin, X-Origin]
      X-GUploader-UploadID: [AEnB2UoifxXE5ZQ5MT_tvQm304jhnmwUEGaSqHnSx98phLWEQ_p_85K0cx5WGlGY5WPH0ol_DdAYG8jSYWbiHl1kWaYHmio6Ew]
=======
      Alt-Svc: ['hq=":443"; ma=2592000; quic=51303431; quic=51303339; quic=51303338;
          quic=51303337; quic=51303335,quic=":443"; ma=2592000; v="41,39,38,37,35"']
      Cache-Control: ['private, max-age=0']
      Content-Length: ['165']
      Content-Type: [application/json; charset=UTF-8]
      Date: ['Thu, 04 Jan 2018 20:49:37 GMT']
      Expires: ['Thu, 04 Jan 2018 20:49:37 GMT']
      Server: [UploadServer]
      Vary: [Origin, X-Origin]
      X-GUploader-UploadID: [AEnB2Up0ocwjH0rUimCqN8DNAQFfcyeRdpeIsf0pUa74Ue2gfgYXJ6HgAzdPrAci8BIDyEL4G1wYcRZUXI4NUM-mLgvG83y8jw]
>>>>>>> 899a4518
    status: {code: 404, message: Not Found}
- request:
    body: null
    headers:
      Accept: ['*/*']
      Accept-Encoding: ['gzip, deflate']
      Connection: [keep-alive]
      Content-Length: ['0']
      User-Agent: [python-requests/2.18.4]
    method: DELETE
    uri: https://www.googleapis.com/storage/v1/b/gcsfs-testing/o/tmp%2Ftest%2Fc
  response:
    body: {string: "{\n \"error\": {\n  \"errors\": [\n   {\n    \"domain\": \"global\",\n
        \   \"reason\": \"notFound\",\n    \"message\": \"Not Found\"\n   }\n  ],\n
        \ \"code\": 404,\n  \"message\": \"Not Found\"\n }\n}\n"}
    headers:
<<<<<<< HEAD
      Alt-Svc: ['quic=":443"; ma=2592000; v="39,38,37,35"']
      Cache-Control: ['private, max-age=0']
      Content-Length: ['165']
      Content-Type: [application/json; charset=UTF-8]
      Date: ['Wed, 11 Oct 2017 14:35:27 GMT']
      Expires: ['Wed, 11 Oct 2017 14:35:27 GMT']
      Server: [UploadServer]
      Vary: [Origin, X-Origin]
      X-GUploader-UploadID: [AEnB2UrBt9Q1tKFRUlAeNOF6jyCqw0H4aPT_pYqbJpfokf7jDoK96t4nHffN3SfCK61cSoy3fFGmPh2g5GKhXy6i6BA2LtpX3A]
=======
      Alt-Svc: ['hq=":443"; ma=2592000; quic=51303431; quic=51303339; quic=51303338;
          quic=51303337; quic=51303335,quic=":443"; ma=2592000; v="41,39,38,37,35"']
      Cache-Control: ['private, max-age=0']
      Content-Length: ['165']
      Content-Type: [application/json; charset=UTF-8]
      Date: ['Thu, 04 Jan 2018 20:49:37 GMT']
      Expires: ['Thu, 04 Jan 2018 20:49:37 GMT']
      Server: [UploadServer]
      Vary: [Origin, X-Origin]
      X-GUploader-UploadID: [AEnB2UqOBLt3P_2BhqtUXkshKCMBxlK1q6u3x1dzPGZc_ni0D5pHvtdQZpvIpnGd57gHLlNxOFyBWQVslWGiQEsUskn37csbFg]
>>>>>>> 899a4518
    status: {code: 404, message: Not Found}
- request:
    body: null
    headers:
      Accept: ['*/*']
      Accept-Encoding: ['gzip, deflate']
      Connection: [keep-alive]
      Content-Length: ['0']
      User-Agent: [python-requests/2.18.4]
    method: DELETE
    uri: https://www.googleapis.com/storage/v1/b/gcsfs-testing/o/tmp%2Ftest%2Fd
  response:
    body: {string: "{\n \"error\": {\n  \"errors\": [\n   {\n    \"domain\": \"global\",\n
        \   \"reason\": \"notFound\",\n    \"message\": \"Not Found\"\n   }\n  ],\n
        \ \"code\": 404,\n  \"message\": \"Not Found\"\n }\n}\n"}
    headers:
<<<<<<< HEAD
      Alt-Svc: ['quic=":443"; ma=2592000; v="39,38,37,35"']
      Cache-Control: ['private, max-age=0']
      Content-Length: ['165']
      Content-Type: [application/json; charset=UTF-8]
      Date: ['Wed, 11 Oct 2017 14:35:27 GMT']
      Expires: ['Wed, 11 Oct 2017 14:35:27 GMT']
      Server: [UploadServer]
      Vary: [Origin, X-Origin]
      X-GUploader-UploadID: [AEnB2Up8XNsPPkOCHdBCkKtYXpuMStDaqufLAU44EpGmo9mMGURLc8Q2PyWfvh2IRaZf_RNBSc0UNnaRYLYK4wAUJV2SICI2CA]
=======
      Alt-Svc: ['hq=":443"; ma=2592000; quic=51303431; quic=51303339; quic=51303338;
          quic=51303337; quic=51303335,quic=":443"; ma=2592000; v="41,39,38,37,35"']
      Cache-Control: ['private, max-age=0']
      Content-Length: ['165']
      Content-Type: [application/json; charset=UTF-8]
      Date: ['Thu, 04 Jan 2018 20:49:37 GMT']
      Expires: ['Thu, 04 Jan 2018 20:49:37 GMT']
      Server: [UploadServer]
      Vary: [Origin, X-Origin]
      X-GUploader-UploadID: [AEnB2UqagIknhEIuBOvdagaD90-CosuOakGyYqBOHt3pNN_sK5dVUwFTSIestIewYQxynn5aQDIYAmlc8rfEuAbBQYj8RhHQtg]
>>>>>>> 899a4518
    status: {code: 404, message: Not Found}
- request:
    body: aaaaaaaaaaaaaaaaaaaaaaaaaaaaaaaaaaaaaaaaaaaaaaaaaaaaaaaaaaaaaaaaaaaaaaaaaaaaaaaaaaaaaaaaaaaaaaaaaaaa
    headers:
      Accept: ['*/*']
      Accept-Encoding: ['gzip, deflate']
      Connection: [keep-alive]
      Content-Length: ['100']
      User-Agent: [python-requests/2.18.4]
    method: POST
    uri: https://www.googleapis.com/upload/storage/v1/b/gcsfs-testing/o?name=tmp%2Ftest%2Fa&uploadType=media
  response:
<<<<<<< HEAD
    body: {string: "{\n \"kind\": \"storage#object\",\n \"id\": \"gcsfs-testing/tmp/test/a/1507732528002914\",\n
        \"selfLink\": \"https://www.googleapis.com/storage/v1/b/gcsfs-testing/o/tmp%2Ftest%2Fa\",\n
        \"name\": \"tmp/test/a\",\n \"bucket\": \"gcsfs-testing\",\n \"generation\":
        \"1507732528002914\",\n \"metageneration\": \"1\",\n \"timeCreated\": \"2017-10-11T14:35:27.944Z\",\n
        \"updated\": \"2017-10-11T14:35:27.944Z\",\n \"storageClass\": \"STANDARD\",\n
        \"timeStorageClassUpdated\": \"2017-10-11T14:35:27.944Z\",\n \"size\": \"100\",\n
        \"md5Hash\": \"NqksyUqeD6IfYl+L+wB63w==\",\n \"mediaLink\": \"https://www.googleapis.com/download/storage/v1/b/gcsfs-testing/o/tmp%2Ftest%2Fa?generation=1507732528002914&alt=media\",\n
        \"crc32c\": \"XqOtmQ==\",\n \"etag\": \"COLu/a3l6NYCEAE=\"\n}\n"}
    headers:
      Alt-Svc: ['quic=":443"; ma=2592000; v="39,38,37,35"']
      Cache-Control: ['no-cache, no-store, max-age=0, must-revalidate']
      Content-Length: ['695']
      Content-Type: [application/json; charset=UTF-8]
      Date: ['Wed, 11 Oct 2017 14:35:28 GMT']
      ETag: [COLu/a3l6NYCEAE=]
=======
    body: {string: "{\n \"kind\": \"storage#object\",\n \"id\": \"gcsfs-testing/tmp/test/a/1515098977761971\",\n
        \"selfLink\": \"https://www.googleapis.com/storage/v1/b/gcsfs-testing/o/tmp%2Ftest%2Fa\",\n
        \"name\": \"tmp/test/a\",\n \"bucket\": \"gcsfs-testing\",\n \"generation\":
        \"1515098977761971\",\n \"metageneration\": \"1\",\n \"timeCreated\": \"2018-01-04T20:49:37.703Z\",\n
        \"updated\": \"2018-01-04T20:49:37.703Z\",\n \"storageClass\": \"STANDARD\",\n
        \"timeStorageClassUpdated\": \"2018-01-04T20:49:37.703Z\",\n \"size\": \"100\",\n
        \"md5Hash\": \"NqksyUqeD6IfYl+L+wB63w==\",\n \"mediaLink\": \"https://www.googleapis.com/download/storage/v1/b/gcsfs-testing/o/tmp%2Ftest%2Fa?generation=1515098977761971&alt=media\",\n
        \"crc32c\": \"XqOtmQ==\",\n \"etag\": \"CLP1+cKXv9gCEAE=\"\n}\n"}
    headers:
      Alt-Svc: ['hq=":443"; ma=2592000; quic=51303431; quic=51303339; quic=51303338;
          quic=51303337; quic=51303335,quic=":443"; ma=2592000; v="41,39,38,37,35"']
      Cache-Control: ['no-cache, no-store, max-age=0, must-revalidate']
      Content-Length: ['687']
      Content-Type: [application/json; charset=UTF-8]
      Date: ['Thu, 04 Jan 2018 20:49:37 GMT']
      ETag: [CLP1+cKXv9gCEAE=]
>>>>>>> 899a4518
      Expires: ['Mon, 01 Jan 1990 00:00:00 GMT']
      Pragma: [no-cache]
      Server: [UploadServer]
      Vary: [Origin, X-Origin]
<<<<<<< HEAD
      X-GUploader-UploadID: [AEnB2UorTGsCd3GUszGxmRJ5d0E7laox_hiU5udYV1O5ZwD9lUBnrpvzxOEoLbjSKZZofFqz-dgX7-7xBisyw8-3TjEeuqdySw]
=======
      X-GUploader-UploadID: [AEnB2Uo6doFhQfHvxliTLJOoh3S0Oi92jb-mrZ8aOXncHD5Gg6n5Cq9JdjW2u9zn3PULevyVgN0C4zv4J-OSDRBR4NUKXrZpzg]
>>>>>>> 899a4518
    status: {code: 200, message: OK}
- request:
    body: aaaaaaaaaaaaaaaaaaaaaaaaaaaaaaaaaaaaaaaaaaaaaaaaaaaaaaaaaaaaaaaaaaaaaaaaaaaaaaaaaaaaaaaaaaaaaaaaaaaa
    headers:
      Accept: ['*/*']
      Accept-Encoding: ['gzip, deflate']
      Connection: [keep-alive]
      Content-Length: ['100']
      User-Agent: [python-requests/2.18.4]
    method: POST
    uri: https://www.googleapis.com/upload/storage/v1/b/gcsfs-testing/o?name=tmp%2Ftest%2Fb&uploadType=media
  response:
<<<<<<< HEAD
    body: {string: "{\n \"kind\": \"storage#object\",\n \"id\": \"gcsfs-testing/tmp/test/b/1507732528327759\",\n
        \"selfLink\": \"https://www.googleapis.com/storage/v1/b/gcsfs-testing/o/tmp%2Ftest%2Fb\",\n
        \"name\": \"tmp/test/b\",\n \"bucket\": \"gcsfs-testing\",\n \"generation\":
        \"1507732528327759\",\n \"metageneration\": \"1\",\n \"timeCreated\": \"2017-10-11T14:35:28.269Z\",\n
        \"updated\": \"2017-10-11T14:35:28.269Z\",\n \"storageClass\": \"STANDARD\",\n
        \"timeStorageClassUpdated\": \"2017-10-11T14:35:28.269Z\",\n \"size\": \"100\",\n
        \"md5Hash\": \"NqksyUqeD6IfYl+L+wB63w==\",\n \"mediaLink\": \"https://www.googleapis.com/download/storage/v1/b/gcsfs-testing/o/tmp%2Ftest%2Fb?generation=1507732528327759&alt=media\",\n
        \"crc32c\": \"XqOtmQ==\",\n \"etag\": \"CM/Yka7l6NYCEAE=\"\n}\n"}
    headers:
      Alt-Svc: ['quic=":443"; ma=2592000; v="39,38,37,35"']
      Cache-Control: ['no-cache, no-store, max-age=0, must-revalidate']
      Content-Length: ['695']
      Content-Type: [application/json; charset=UTF-8]
      Date: ['Wed, 11 Oct 2017 14:35:28 GMT']
      ETag: [CM/Yka7l6NYCEAE=]
=======
    body: {string: "{\n \"kind\": \"storage#object\",\n \"id\": \"gcsfs-testing/tmp/test/b/1515098978058844\",\n
        \"selfLink\": \"https://www.googleapis.com/storage/v1/b/gcsfs-testing/o/tmp%2Ftest%2Fb\",\n
        \"name\": \"tmp/test/b\",\n \"bucket\": \"gcsfs-testing\",\n \"generation\":
        \"1515098978058844\",\n \"metageneration\": \"1\",\n \"timeCreated\": \"2018-01-04T20:49:38.003Z\",\n
        \"updated\": \"2018-01-04T20:49:38.003Z\",\n \"storageClass\": \"STANDARD\",\n
        \"timeStorageClassUpdated\": \"2018-01-04T20:49:38.003Z\",\n \"size\": \"100\",\n
        \"md5Hash\": \"NqksyUqeD6IfYl+L+wB63w==\",\n \"mediaLink\": \"https://www.googleapis.com/download/storage/v1/b/gcsfs-testing/o/tmp%2Ftest%2Fb?generation=1515098978058844&alt=media\",\n
        \"crc32c\": \"XqOtmQ==\",\n \"etag\": \"CNyEjMOXv9gCEAE=\"\n}\n"}
    headers:
      Alt-Svc: ['hq=":443"; ma=2592000; quic=51303431; quic=51303339; quic=51303338;
          quic=51303337; quic=51303335,quic=":443"; ma=2592000; v="41,39,38,37,35"']
      Cache-Control: ['no-cache, no-store, max-age=0, must-revalidate']
      Content-Length: ['687']
      Content-Type: [application/json; charset=UTF-8]
      Date: ['Thu, 04 Jan 2018 20:49:38 GMT']
      ETag: [CNyEjMOXv9gCEAE=]
>>>>>>> 899a4518
      Expires: ['Mon, 01 Jan 1990 00:00:00 GMT']
      Pragma: [no-cache]
      Server: [UploadServer]
      Vary: [Origin, X-Origin]
<<<<<<< HEAD
      X-GUploader-UploadID: [AEnB2UounE3e-StQGYrKfTFk9RFHntDoU04smBY3Z9fGBdPv8Zd3UQfA9Rm-zl56wvDedbbt32vPTqJJealykAgHN5lISyae7g]
    status: {code: 200, message: OK}
- request:
    body: '{"kind": "storage#composeRequest", "destination": {"name": "joined", "bucket":
      "gcsfs_testerer"}, "sourceObjects": [{"name": "tmp/test/a"}, {"name": "tmp/test/b"}]}'
=======
      X-GUploader-UploadID: [AEnB2UoSzb-bmJVSA6MnAEBOikAAz_E09reUro1DQeKGI4qn2x5l84s4dkK5VOMnTk7W4FlWR9d_xWJYN3x3f_4ubpMnZJ6-CA]
    status: {code: 200, message: OK}
- request:
    body: '{"kind": "storage#composeRequest", "destination": {"name": "joined", "bucket":
      "gcsfs-tester"}, "sourceObjects": [{"name": "tmp/test/a"}, {"name": "tmp/test/b"}]}'
>>>>>>> 899a4518
    headers:
      Accept: ['*/*']
      Accept-Encoding: ['gzip, deflate']
      Connection: [keep-alive]
<<<<<<< HEAD
      Content-Length: ['164']
=======
      Content-Length: ['162']
>>>>>>> 899a4518
      Content-Type: [application/json]
      User-Agent: [python-requests/2.18.4]
    method: POST
    uri: https://www.googleapis.com/storage/v1/b/gcsfs-testing/o/joined/compose
  response:
<<<<<<< HEAD
    body: {string: "{\n \"kind\": \"storage#object\",\n \"id\": \"gcsfs-testing/joined/1507732529647477\",\n
        \"selfLink\": \"https://www.googleapis.com/storage/v1/b/gcsfs-testing/o/joined\",\n
        \"name\": \"joined\",\n \"bucket\": \"gcsfs-testing\",\n \"generation\": \"1507732529647477\",\n
        \"metageneration\": \"1\",\n \"timeCreated\": \"2017-10-11T14:35:29.600Z\",\n
        \"updated\": \"2017-10-11T14:35:29.600Z\",\n \"storageClass\": \"STANDARD\",\n
        \"timeStorageClassUpdated\": \"2017-10-11T14:35:29.600Z\",\n \"size\": \"200\",\n
        \"mediaLink\": \"https://www.googleapis.com/download/storage/v1/b/gcsfs-testing/o/joined?generation=1507732529647477&alt=media\",\n
        \"crc32c\": \"UBN+cw==\",\n \"componentCount\": 2,\n \"etag\": \"CPWe4q7l6NYCEAE=\"\n}\n"}
    headers:
      Alt-Svc: ['quic=":443"; ma=2592000; v="39,38,37,35"']
      Cache-Control: ['no-cache, no-store, max-age=0, must-revalidate']
      Content-Length: ['653']
      Content-Type: [application/json; charset=UTF-8]
      Date: ['Wed, 11 Oct 2017 14:35:29 GMT']
      ETag: [CPWe4q7l6NYCEAE=]
=======
    body: {string: "{\n \"kind\": \"storage#object\",\n \"id\": \"gcsfs-testing/joined/1515098978454554\",\n
        \"selfLink\": \"https://www.googleapis.com/storage/v1/b/gcsfs-testing/o/joined\",\n
        \"name\": \"joined\",\n \"bucket\": \"gcsfs-testing\",\n \"generation\": \"1515098978454554\",\n
        \"metageneration\": \"1\",\n \"timeCreated\": \"2018-01-04T20:49:38.411Z\",\n
        \"updated\": \"2018-01-04T20:49:38.411Z\",\n \"storageClass\": \"STANDARD\",\n
        \"timeStorageClassUpdated\": \"2018-01-04T20:49:38.411Z\",\n \"size\": \"200\",\n
        \"mediaLink\": \"https://www.googleapis.com/download/storage/v1/b/gcsfs-testing/o/joined?generation=1515098978454554&alt=media\",\n
        \"crc32c\": \"UBN+cw==\",\n \"componentCount\": 2,\n \"etag\": \"CJqYpMOXv9gCEAE=\"\n}\n"}
    headers:
      Alt-Svc: ['hq=":443"; ma=2592000; quic=51303431; quic=51303339; quic=51303338;
          quic=51303337; quic=51303335,quic=":443"; ma=2592000; v="41,39,38,37,35"']
      Cache-Control: ['no-cache, no-store, max-age=0, must-revalidate']
      Content-Length: ['645']
      Content-Type: [application/json; charset=UTF-8]
      Date: ['Thu, 04 Jan 2018 20:49:38 GMT']
      ETag: [CJqYpMOXv9gCEAE=]
>>>>>>> 899a4518
      Expires: ['Mon, 01 Jan 1990 00:00:00 GMT']
      Pragma: [no-cache]
      Server: [UploadServer]
      Vary: [Origin, X-Origin]
<<<<<<< HEAD
      X-GUploader-UploadID: [AEnB2UqnVhzj34wjtIdA9xTVprIr-NIO5NmKRzApyopoaHJEGOoOc8MfRFTkmYw7ylstnB7ATRpC0AuakiBkgd3kN7jKXLzHbw]
=======
      X-GUploader-UploadID: [AEnB2UrgkRkUI1QdcCjVy-tfPdgEIh1rnxS6XXJtDPJLTe3_ajX-4nXZrtBlCEOAN9OH0BP41Ym4niqA6bU5LgNz0Zi_LRlfIg]
>>>>>>> 899a4518
    status: {code: 200, message: OK}
- request:
    body: null
    headers:
      Accept: ['*/*']
      Accept-Encoding: ['gzip, deflate']
      Connection: [keep-alive]
<<<<<<< HEAD
      User-Agent: [python-requests/2.13.0]
    method: GET
    uri: https://www.googleapis.com/storage/v1/b/gcsfs-testing/o/joined
  response:
    body: {string: "{\n \"kind\": \"storage#object\",\n \"id\": \"gcsfs-testing/joined/1507732529647477\",\n
        \"selfLink\": \"https://www.googleapis.com/storage/v1/b/gcsfs-testing/o/joined\",\n
        \"name\": \"joined\",\n \"bucket\": \"gcsfs-testing\",\n \"generation\": \"1507732529647477\",\n
        \"metageneration\": \"1\",\n \"timeCreated\": \"2017-10-11T14:35:29.600Z\",\n
        \"updated\": \"2017-10-11T14:35:29.600Z\",\n \"storageClass\": \"STANDARD\",\n
        \"timeStorageClassUpdated\": \"2017-10-11T14:35:29.600Z\",\n \"size\": \"200\",\n
        \"mediaLink\": \"https://www.googleapis.com/download/storage/v1/b/gcsfs-testing/o/joined?generation=1507732529647477&alt=media\",\n
        \"crc32c\": \"UBN+cw==\",\n \"componentCount\": 2,\n \"etag\": \"CPWe4q7l6NYCEAE=\"\n}\n"}
    headers:
      Alt-Svc: ['quic=":443"; ma=2592000; v="39,38,37,35"']
      Cache-Control: ['no-cache, no-store, max-age=0, must-revalidate']
      Content-Length: ['653']
      Content-Type: [application/json; charset=UTF-8]
      Date: ['Wed, 11 Oct 2017 14:35:30 GMT']
      ETag: [CPWe4q7l6NYCEAE=]
=======
      User-Agent: [python-requests/2.18.4]
    method: GET
    uri: https://www.googleapis.com/storage/v1/b/gcsfs-testing/o/joined
  response:
    body: {string: "{\n \"kind\": \"storage#object\",\n \"id\": \"gcsfs-testing/joined/1515098978454554\",\n
        \"selfLink\": \"https://www.googleapis.com/storage/v1/b/gcsfs-testing/o/joined\",\n
        \"name\": \"joined\",\n \"bucket\": \"gcsfs-testing\",\n \"generation\": \"1515098978454554\",\n
        \"metageneration\": \"1\",\n \"timeCreated\": \"2018-01-04T20:49:38.411Z\",\n
        \"updated\": \"2018-01-04T20:49:38.411Z\",\n \"storageClass\": \"STANDARD\",\n
        \"timeStorageClassUpdated\": \"2018-01-04T20:49:38.411Z\",\n \"size\": \"200\",\n
        \"mediaLink\": \"https://www.googleapis.com/download/storage/v1/b/gcsfs-testing/o/joined?generation=1515098978454554&alt=media\",\n
        \"crc32c\": \"UBN+cw==\",\n \"componentCount\": 2,\n \"etag\": \"CJqYpMOXv9gCEAE=\"\n}\n"}
    headers:
      Alt-Svc: ['hq=":443"; ma=2592000; quic=51303431; quic=51303339; quic=51303338;
          quic=51303337; quic=51303335,quic=":443"; ma=2592000; v="41,39,38,37,35"']
      Cache-Control: ['no-cache, no-store, max-age=0, must-revalidate']
      Content-Length: ['645']
      Content-Type: [application/json; charset=UTF-8]
      Date: ['Thu, 04 Jan 2018 20:49:38 GMT']
      ETag: [CJqYpMOXv9gCEAE=]
>>>>>>> 899a4518
      Expires: ['Mon, 01 Jan 1990 00:00:00 GMT']
      Pragma: [no-cache]
      Server: [UploadServer]
      Vary: [Origin, X-Origin]
<<<<<<< HEAD
      X-GUploader-UploadID: [AEnB2UrkvEPnlwI7nxUyZ49d0IgNLfs1m4a8twRN-Q-AXEOpYbJ-1TRAJtf-yEUDX73bB8p78R4Gb3nh3sE8vTrENogGs7H9Gw]
=======
      X-GUploader-UploadID: [AEnB2UrnwPkqwQCOCokijBRZHQ_n6n5wA0Ohzu5Ix93G6rMn27trOGljj6RSVJsSZTz1ZHvP6I-TcB6x3CmAIJjhowiFTpffEw]
>>>>>>> 899a4518
    status: {code: 200, message: OK}
- request:
    body: null
    headers:
      Accept: ['*/*']
      Accept-Encoding: ['gzip, deflate']
      Connection: [keep-alive]
      User-Agent: [python-requests/2.18.4]
    method: GET
    uri: https://www.googleapis.com/storage/v1/b/gcsfs-testing/o/?maxResults=1000
  response:
    body: {string: "{\n \"kind\": \"storage#objects\",\n \"items\": [\n  {\n   \"kind\":
<<<<<<< HEAD
        \"storage#object\",\n   \"id\": \"gcsfs-testing/joined/1507732529647477\",\n
        \  \"selfLink\": \"https://www.googleapis.com/storage/v1/b/gcsfs-testing/o/joined\",\n
        \  \"name\": \"joined\",\n   \"bucket\": \"gcsfs-testing\",\n   \"generation\":
        \"1507732529647477\",\n   \"metageneration\": \"1\",\n   \"timeCreated\":
        \"2017-10-11T14:35:29.600Z\",\n   \"updated\": \"2017-10-11T14:35:29.600Z\",\n
        \  \"storageClass\": \"STANDARD\",\n   \"timeStorageClassUpdated\": \"2017-10-11T14:35:29.600Z\",\n
        \  \"size\": \"200\",\n   \"mediaLink\": \"https://www.googleapis.com/download/storage/v1/b/gcsfs-testing/o/joined?generation=1507732529647477&alt=media\",\n
        \  \"crc32c\": \"UBN+cw==\",\n   \"componentCount\": 2,\n   \"etag\": \"CPWe4q7l6NYCEAE=\"\n
        \ },\n  {\n   \"kind\": \"storage#object\",\n   \"id\": \"gcsfs-testing/tmp/test/a/1507732528002914\",\n
        \  \"selfLink\": \"https://www.googleapis.com/storage/v1/b/gcsfs-testing/o/tmp%2Ftest%2Fa\",\n
        \  \"name\": \"tmp/test/a\",\n   \"bucket\": \"gcsfs-testing\",\n   \"generation\":
        \"1507732528002914\",\n   \"metageneration\": \"1\",\n   \"timeCreated\":
        \"2017-10-11T14:35:27.944Z\",\n   \"updated\": \"2017-10-11T14:35:27.944Z\",\n
        \  \"storageClass\": \"STANDARD\",\n   \"timeStorageClassUpdated\": \"2017-10-11T14:35:27.944Z\",\n
        \  \"size\": \"100\",\n   \"md5Hash\": \"NqksyUqeD6IfYl+L+wB63w==\",\n   \"mediaLink\":
        \"https://www.googleapis.com/download/storage/v1/b/gcsfs-testing/o/tmp%2Ftest%2Fa?generation=1507732528002914&alt=media\",\n
        \  \"crc32c\": \"XqOtmQ==\",\n   \"etag\": \"COLu/a3l6NYCEAE=\"\n  },\n  {\n
        \  \"kind\": \"storage#object\",\n   \"id\": \"gcsfs-testing/tmp/test/b/1507732528327759\",\n
        \  \"selfLink\": \"https://www.googleapis.com/storage/v1/b/gcsfs-testing/o/tmp%2Ftest%2Fb\",\n
        \  \"name\": \"tmp/test/b\",\n   \"bucket\": \"gcsfs-testing\",\n   \"generation\":
        \"1507732528327759\",\n   \"metageneration\": \"1\",\n   \"timeCreated\":
        \"2017-10-11T14:35:28.269Z\",\n   \"updated\": \"2017-10-11T14:35:28.269Z\",\n
        \  \"storageClass\": \"STANDARD\",\n   \"timeStorageClassUpdated\": \"2017-10-11T14:35:28.269Z\",\n
        \  \"size\": \"100\",\n   \"md5Hash\": \"NqksyUqeD6IfYl+L+wB63w==\",\n   \"mediaLink\":
        \"https://www.googleapis.com/download/storage/v1/b/gcsfs-testing/o/tmp%2Ftest%2Fb?generation=1507732528327759&alt=media\",\n
        \  \"crc32c\": \"XqOtmQ==\",\n   \"etag\": \"CM/Yka7l6NYCEAE=\"\n  }\n ]\n}\n"}
    headers:
      Alt-Svc: ['quic=":443"; ma=2592000; v="39,38,37,35"']
      Cache-Control: ['private, max-age=0, must-revalidate, no-transform']
      Content-Length: ['2200']
      Content-Type: [application/json; charset=UTF-8]
      Date: ['Wed, 11 Oct 2017 14:35:30 GMT']
      Expires: ['Wed, 11 Oct 2017 14:35:30 GMT']
      Server: [UploadServer]
      Vary: [Origin, X-Origin]
      X-GUploader-UploadID: [AEnB2Uq_0fYzAHxcx7zczCrOFc4PwwaBgoEMSIAWhD4WgDb-SneAVAAffkTe_89jCbfQRpRR-AUTNwa-VnQPxDTVXTB17e9wMA]
=======
        \"storage#object\",\n   \"id\": \"gcsfs-testing/joined/1515098978454554\",\n
        \  \"selfLink\": \"https://www.googleapis.com/storage/v1/b/gcsfs-testing/o/joined\",\n
        \  \"name\": \"joined\",\n   \"bucket\": \"gcsfs-testing\",\n   \"generation\":
        \"1515098978454554\",\n   \"metageneration\": \"1\",\n   \"timeCreated\":
        \"2018-01-04T20:49:38.411Z\",\n   \"updated\": \"2018-01-04T20:49:38.411Z\",\n
        \  \"storageClass\": \"STANDARD\",\n   \"timeStorageClassUpdated\": \"2018-01-04T20:49:38.411Z\",\n
        \  \"size\": \"200\",\n   \"mediaLink\": \"https://www.googleapis.com/download/storage/v1/b/gcsfs-testing/o/joined?generation=1515098978454554&alt=media\",\n
        \  \"crc32c\": \"UBN+cw==\",\n   \"componentCount\": 2,\n   \"etag\": \"CJqYpMOXv9gCEAE=\"\n
        \ },\n  {\n   \"kind\": \"storage#object\",\n   \"id\": \"gcsfs-testing/tmp/test/a/1515098977761971\",\n
        \  \"selfLink\": \"https://www.googleapis.com/storage/v1/b/gcsfs-testing/o/tmp%2Ftest%2Fa\",\n
        \  \"name\": \"tmp/test/a\",\n   \"bucket\": \"gcsfs-testing\",\n   \"generation\":
        \"1515098977761971\",\n   \"metageneration\": \"1\",\n   \"timeCreated\":
        \"2018-01-04T20:49:37.703Z\",\n   \"updated\": \"2018-01-04T20:49:37.703Z\",\n
        \  \"storageClass\": \"STANDARD\",\n   \"timeStorageClassUpdated\": \"2018-01-04T20:49:37.703Z\",\n
        \  \"size\": \"100\",\n   \"md5Hash\": \"NqksyUqeD6IfYl+L+wB63w==\",\n   \"mediaLink\":
        \"https://www.googleapis.com/download/storage/v1/b/gcsfs-testing/o/tmp%2Ftest%2Fa?generation=1515098977761971&alt=media\",\n
        \  \"crc32c\": \"XqOtmQ==\",\n   \"etag\": \"CLP1+cKXv9gCEAE=\"\n  },\n  {\n
        \  \"kind\": \"storage#object\",\n   \"id\": \"gcsfs-testing/tmp/test/b/1515098978058844\",\n
        \  \"selfLink\": \"https://www.googleapis.com/storage/v1/b/gcsfs-testing/o/tmp%2Ftest%2Fb\",\n
        \  \"name\": \"tmp/test/b\",\n   \"bucket\": \"gcsfs-testing\",\n   \"generation\":
        \"1515098978058844\",\n   \"metageneration\": \"1\",\n   \"timeCreated\":
        \"2018-01-04T20:49:38.003Z\",\n   \"updated\": \"2018-01-04T20:49:38.003Z\",\n
        \  \"storageClass\": \"STANDARD\",\n   \"timeStorageClassUpdated\": \"2018-01-04T20:49:38.003Z\",\n
        \  \"size\": \"100\",\n   \"md5Hash\": \"NqksyUqeD6IfYl+L+wB63w==\",\n   \"mediaLink\":
        \"https://www.googleapis.com/download/storage/v1/b/gcsfs-testing/o/tmp%2Ftest%2Fb?generation=1515098978058844&alt=media\",\n
        \  \"crc32c\": \"XqOtmQ==\",\n   \"etag\": \"CNyEjMOXv9gCEAE=\"\n  }\n ]\n}\n"}
    headers:
      Alt-Svc: ['hq=":443"; ma=2592000; quic=51303431; quic=51303339; quic=51303338;
          quic=51303337; quic=51303335,quic=":443"; ma=2592000; v="41,39,38,37,35"']
      Cache-Control: ['private, max-age=0, must-revalidate, no-transform']
      Content-Length: ['2176']
      Content-Type: [application/json; charset=UTF-8]
      Date: ['Thu, 04 Jan 2018 20:49:38 GMT']
      Expires: ['Thu, 04 Jan 2018 20:49:38 GMT']
      Server: [UploadServer]
      Vary: [Origin, X-Origin]
      X-GUploader-UploadID: [AEnB2Uqo89eLV-Ge1IdztN0vBfhQIqIwwJuv17auImLiVeC6Gmf4vOuH43KNXxiCUqRKrPcgvd3JQzhOuwp_7hyQiT5Bu4yvlQ]
>>>>>>> 899a4518
    status: {code: 200, message: OK}
- request:
    body: null
    headers:
      Accept: ['*/*']
      Accept-Encoding: ['gzip, deflate']
      Connection: [keep-alive]
      Content-Length: ['0']
      User-Agent: [python-requests/2.18.4]
    method: DELETE
    uri: https://www.googleapis.com/storage/v1/b/gcsfs-testing/o/joined
  response:
    body: {string: ''}
    headers:
<<<<<<< HEAD
      Alt-Svc: ['quic=":443"; ma=2592000; v="39,38,37,35"']
      Cache-Control: ['no-cache, no-store, max-age=0, must-revalidate']
      Content-Length: ['0']
      Content-Type: [application/json]
      Date: ['Wed, 11 Oct 2017 14:35:30 GMT']
=======
      Alt-Svc: ['hq=":443"; ma=2592000; quic=51303431; quic=51303339; quic=51303338;
          quic=51303337; quic=51303335,quic=":443"; ma=2592000; v="41,39,38,37,35"']
      Cache-Control: ['no-cache, no-store, max-age=0, must-revalidate']
      Content-Length: ['0']
      Content-Type: [application/json]
      Date: ['Thu, 04 Jan 2018 20:49:39 GMT']
>>>>>>> 899a4518
      Expires: ['Mon, 01 Jan 1990 00:00:00 GMT']
      Pragma: [no-cache]
      Server: [UploadServer]
      Vary: [Origin, X-Origin]
<<<<<<< HEAD
      X-GUploader-UploadID: [AEnB2Upp1oexHMVsYqHrh772G1TN1YCxBfZ1Z6bMUVGbMXISpTrjp5AvchzF2drDi7pEfTqyhgv5PKsFg6YB_jBmrQf5pz3azQ]
=======
      X-GUploader-UploadID: [AEnB2UqjvN-KqLUtI1SzbcmwYb4k9UP6wpXoTxqJkfPtUi_-SMX8yzjjja2FI85KwGumgK4TG7aGDrp-aL47kd0qTqgrIUiwtA]
>>>>>>> 899a4518
    status: {code: 204, message: No Content}
- request:
    body: null
    headers:
      Accept: ['*/*']
      Accept-Encoding: ['gzip, deflate']
      Connection: [keep-alive]
      Content-Length: ['0']
      User-Agent: [python-requests/2.18.4]
    method: DELETE
    uri: https://www.googleapis.com/storage/v1/b/gcsfs-testing/o/tmp%2Ftest%2Fa
  response:
    body: {string: ''}
    headers:
<<<<<<< HEAD
      Alt-Svc: ['quic=":443"; ma=2592000; v="39,38,37,35"']
      Cache-Control: ['no-cache, no-store, max-age=0, must-revalidate']
      Content-Length: ['0']
      Content-Type: [application/json]
      Date: ['Wed, 11 Oct 2017 14:35:30 GMT']
=======
      Alt-Svc: ['hq=":443"; ma=2592000; quic=51303431; quic=51303339; quic=51303338;
          quic=51303337; quic=51303335,quic=":443"; ma=2592000; v="41,39,38,37,35"']
      Cache-Control: ['no-cache, no-store, max-age=0, must-revalidate']
      Content-Length: ['0']
      Content-Type: [application/json]
      Date: ['Thu, 04 Jan 2018 20:49:39 GMT']
>>>>>>> 899a4518
      Expires: ['Mon, 01 Jan 1990 00:00:00 GMT']
      Pragma: [no-cache]
      Server: [UploadServer]
      Vary: [Origin, X-Origin]
<<<<<<< HEAD
      X-GUploader-UploadID: [AEnB2UrgRlQST6JEtMtDPM0Ty11ytZCE8VIsRBQhTem5nCipQAFs7mixhrxjpw2o-xuh2xyiy6qX6M-ZfnEdS6CsJWCEMFU_ww]
=======
      X-GUploader-UploadID: [AEnB2Urubqlt5oSmdC37lTJP2iQER4CYZLLeemPH_fZNJ4B-CdOWFCuDY8PB23ugX9hsk1PLEcN5UlZXdQRNW_gOzZOOdH8OBA]
>>>>>>> 899a4518
    status: {code: 204, message: No Content}
- request:
    body: null
    headers:
      Accept: ['*/*']
      Accept-Encoding: ['gzip, deflate']
      Connection: [keep-alive]
      Content-Length: ['0']
      User-Agent: [python-requests/2.18.4]
    method: DELETE
    uri: https://www.googleapis.com/storage/v1/b/gcsfs-testing/o/tmp%2Ftest%2Fb
  response:
    body: {string: ''}
    headers:
<<<<<<< HEAD
      Alt-Svc: ['quic=":443"; ma=2592000; v="39,38,37,35"']
      Cache-Control: ['no-cache, no-store, max-age=0, must-revalidate']
      Content-Length: ['0']
      Content-Type: [application/json]
      Date: ['Wed, 11 Oct 2017 14:35:31 GMT']
      Expires: ['Mon, 01 Jan 1990 00:00:00 GMT']
      Pragma: [no-cache]
      Server: [UploadServer]
      Vary: [Origin, X-Origin]
      X-GUploader-UploadID: [AEnB2Upc0J_560TE8tDr4ETyGDWUQiJ4IsJEns-t5SIrigNYG4cEBGfrH0hLI6EzlttydYOuq-i2rqBOyNM5QvytsFtiBfJnOA]
    status: {code: 204, message: No Content}
- request:
    body: null
    headers:
      Accept: ['*/*']
      Accept-Encoding: ['gzip, deflate']
      Connection: [keep-alive]
      Content-Length: ['0']
      User-Agent: [python-requests/2.18.4]
    method: POST
    uri: https://www.googleapis.com/oauth2/v4/token?grant_type=refresh_token
  response:
    body:
      string: !!binary |
        H4sIAC0KMFoC/6tWykyJL8nPTs1TslJQqqioUNJRUALz40sqC1JBgk6piUWpRSDx1IqCzKLU4vhM
        kGJjMwMDoFhicnJqcTGqEbUAnoD1nVYAAAA=
    headers:
      Alt-Svc: ['hq=":443"; ma=2592000; quic=51303431; quic=51303339; quic=51303338;
          quic=51303337; quic=51303335,quic=":443"; ma=2592000; v="41,39,38,37,35"']
      Cache-Control: ['no-cache, no-store, max-age=0, must-revalidate']
      Content-Encoding: [gzip]
      Content-Type: [application/json; charset=UTF-8]
      Date: ['Tue, 12 Dec 2017 16:56:13 GMT']
      Expires: ['Mon, 01 Jan 1990 00:00:00 GMT']
      Pragma: [no-cache]
      Server: [GSE]
      Transfer-Encoding: [chunked]
      Vary: [Origin, X-Origin]
      X-Content-Type-Options: [nosniff]
      X-Frame-Options: [SAMEORIGIN]
      X-XSS-Protection: [1; mode=block]
    status: {code: 200, message: OK}
- request:
    body: null
    headers:
      Accept: ['*/*']
      Accept-Encoding: ['gzip, deflate']
      Connection: [keep-alive]
      User-Agent: [python-requests/2.18.4]
    method: GET
    uri: https://www.googleapis.com/storage/v1/b/?project=test_project
  response:
    body: {string: "{\n \"kind\": \"storage#buckets\",\n \"items\": [\n  {\n   \"kind\":
        \"storage#bucket\",\n   \"id\": \"anaconda-enterprise\",\n   \"selfLink\":
        \"https://www.googleapis.com/storage/v1/b/anaconda-enterprise\",\n   \"projectNumber\":
        \"586241054156\",\n   \"name\": \"anaconda-enterprise\",\n   \"timeCreated\":
        \"2017-07-05T23:53:06.552Z\",\n   \"updated\": \"2017-07-14T17:39:54.178Z\",\n
        \  \"metageneration\": \"3\",\n   \"location\": \"US\",\n   \"storageClass\":
        \"MULTI_REGIONAL\",\n   \"etag\": \"CAM=\"\n  },\n  {\n   \"kind\": \"storage#bucket\",\n
        \  \"id\": \"anaconda-public-data\",\n   \"selfLink\": \"https://www.googleapis.com/storage/v1/b/anaconda-public-data\",\n
        \  \"projectNumber\": \"586241054156\",\n   \"name\": \"anaconda-public-data\",\n
        \  \"timeCreated\": \"2017-04-05T20:22:12.865Z\",\n   \"updated\": \"2017-07-10T16:32:07.980Z\",\n
        \  \"metageneration\": \"2\",\n   \"location\": \"US\",\n   \"storageClass\":
        \"MULTI_REGIONAL\",\n   \"etag\": \"CAI=\"\n  },\n  {\n   \"kind\": \"storage#bucket\",\n
        \  \"id\": \"artifacts.test_project.appspot.com\",\n   \"selfLink\": \"https://www.googleapis.com/storage/v1/b/artifacts.test_project.appspot.com\",\n
        \  \"projectNumber\": \"586241054156\",\n   \"name\": \"artifacts.test_project.appspot.com\",\n
        \  \"timeCreated\": \"2016-05-17T18:29:22.774Z\",\n   \"updated\": \"2016-05-17T18:29:22.774Z\",\n
        \  \"metageneration\": \"1\",\n   \"location\": \"US\",\n   \"storageClass\":
        \"STANDARD\",\n   \"etag\": \"CAE=\"\n  },\n  {\n   \"kind\": \"storage#bucket\",\n
        \  \"id\": \"test_project_cloudbuild\",\n   \"selfLink\": \"https://www.googleapis.com/storage/v1/b/test_project_cloudbuild\",\n
        \  \"projectNumber\": \"586241054156\",\n   \"name\": \"test_project_cloudbuild\",\n
        \  \"timeCreated\": \"2017-11-03T20:06:49.744Z\",\n   \"updated\": \"2017-11-03T20:06:49.744Z\",\n
        \  \"metageneration\": \"1\",\n   \"location\": \"US\",\n   \"storageClass\":
        \"STANDARD\",\n   \"etag\": \"CAE=\"\n  },\n  {\n   \"kind\": \"storage#bucket\",\n
        \  \"id\": \"dataflow-anaconda-compute\",\n   \"selfLink\": \"https://www.googleapis.com/storage/v1/b/dataflow-anaconda-compute\",\n
        \  \"projectNumber\": \"586241054156\",\n   \"name\": \"dataflow-anaconda-compute\",\n
        \  \"timeCreated\": \"2017-09-14T18:55:42.848Z\",\n   \"updated\": \"2017-09-14T18:55:42.848Z\",\n
        \  \"metageneration\": \"1\",\n   \"location\": \"US\",\n   \"storageClass\":
        \"MULTI_REGIONAL\",\n   \"etag\": \"CAE=\"\n  },\n  {\n   \"kind\": \"storage#bucket\",\n
        \  \"id\": \"gcsfs-test\",\n   \"selfLink\": \"https://www.googleapis.com/storage/v1/b/gcsfs-test\",\n
        \  \"projectNumber\": \"586241054156\",\n   \"name\": \"gcsfs-test\",\n   \"timeCreated\":
        \"2017-12-02T23:25:23.058Z\",\n   \"updated\": \"2017-12-02T23:25:23.058Z\",\n
        \  \"metageneration\": \"1\",\n   \"location\": \"US\",\n   \"storageClass\":
        \"MULTI_REGIONAL\",\n   \"etag\": \"CAE=\"\n  },\n  {\n   \"kind\": \"storage#bucket\",\n
        \  \"id\": \"gcsfs-testing\",\n   \"selfLink\": \"https://www.googleapis.com/storage/v1/b/gcsfs-testing\",\n
        \  \"projectNumber\": \"586241054156\",\n   \"name\": \"gcsfs-testing\",\n
        \  \"timeCreated\": \"2017-12-12T16:52:13.675Z\",\n   \"updated\": \"2017-12-12T16:52:13.675Z\",\n
        \  \"metageneration\": \"1\",\n   \"location\": \"US\",\n   \"storageClass\":
        \"STANDARD\",\n   \"etag\": \"CAE=\"\n  }\n ]\n}\n"}
    headers:
      Alt-Svc: ['hq=":443"; ma=2592000; quic=51303431; quic=51303339; quic=51303338;
          quic=51303337; quic=51303335,quic=":443"; ma=2592000; v="41,39,38,37,35"']
      Cache-Control: ['private, max-age=0, must-revalidate, no-transform']
      Content-Length: ['2944']
      Content-Type: [application/json; charset=UTF-8]
      Date: ['Tue, 12 Dec 2017 16:56:13 GMT']
      Expires: ['Tue, 12 Dec 2017 16:56:13 GMT']
      Server: [UploadServer]
      Vary: [Origin, X-Origin]
      X-GUploader-UploadID: [AEnB2UoGE9eKVBO1TIDQXvHAE01bZS4n6Ay6CpR7mrUco90MJmcJF9vwbOqF42Uv-5ot88HUDayxB0hiLfC1AUoMte3eJcakZg]
    status: {code: 200, message: OK}
- request:
    body: null
    headers:
      Accept: ['*/*']
      Accept-Encoding: ['gzip, deflate']
      Connection: [keep-alive]
      Content-Length: ['0']
      User-Agent: [python-requests/2.18.4]
    method: DELETE
    uri: https://www.googleapis.com/storage/v1/b/gcsfs-testing/o/tmp%2Ftest%2Fa
  response:
    body: {string: "{\n \"error\": {\n  \"errors\": [\n   {\n    \"domain\": \"global\",\n
        \   \"reason\": \"notFound\",\n    \"message\": \"Not Found\"\n   }\n  ],\n
        \ \"code\": 404,\n  \"message\": \"Not Found\"\n }\n}\n"}
    headers:
      Alt-Svc: ['hq=":443"; ma=2592000; quic=51303431; quic=51303339; quic=51303338;
          quic=51303337; quic=51303335,quic=":443"; ma=2592000; v="41,39,38,37,35"']
      Cache-Control: ['private, max-age=0']
      Content-Length: ['165']
      Content-Type: [application/json; charset=UTF-8]
      Date: ['Tue, 12 Dec 2017 16:56:14 GMT']
      Expires: ['Tue, 12 Dec 2017 16:56:14 GMT']
      Server: [UploadServer]
      Vary: [Origin, X-Origin]
      X-GUploader-UploadID: [AEnB2Uoe0V7hc-yJlKCaeYaPbeOKzi_XMewJRM5rvRPYU5ZJ5Bd-UxptSBRYLj_jXHq-oXaGhTqPj0V9hzW4v4lsqpXxmLeR6w]
    status: {code: 404, message: Not Found}
- request:
    body: null
    headers:
      Accept: ['*/*']
      Accept-Encoding: ['gzip, deflate']
      Connection: [keep-alive]
      Content-Length: ['0']
      User-Agent: [python-requests/2.18.4]
    method: DELETE
    uri: https://www.googleapis.com/storage/v1/b/gcsfs-testing/o/tmp%2Ftest%2Fb
  response:
    body: {string: "{\n \"error\": {\n  \"errors\": [\n   {\n    \"domain\": \"global\",\n
        \   \"reason\": \"notFound\",\n    \"message\": \"Not Found\"\n   }\n  ],\n
        \ \"code\": 404,\n  \"message\": \"Not Found\"\n }\n}\n"}
    headers:
      Alt-Svc: ['hq=":443"; ma=2592000; quic=51303431; quic=51303339; quic=51303338;
          quic=51303337; quic=51303335,quic=":443"; ma=2592000; v="41,39,38,37,35"']
      Cache-Control: ['private, max-age=0']
      Content-Length: ['165']
      Content-Type: [application/json; charset=UTF-8]
      Date: ['Tue, 12 Dec 2017 16:56:14 GMT']
      Expires: ['Tue, 12 Dec 2017 16:56:14 GMT']
      Server: [UploadServer]
      Vary: [Origin, X-Origin]
      X-GUploader-UploadID: [AEnB2UpWRFcCyXfAncw2nBe-a8aK9p3X4fUN8krHPtKQINOLgdV4-AXgrXk22rUZkKuP5Y_6OCp6abdvyEsm3TAF-vA9rlPPeg]
    status: {code: 404, message: Not Found}
- request:
    body: null
    headers:
      Accept: ['*/*']
      Accept-Encoding: ['gzip, deflate']
      Connection: [keep-alive]
      Content-Length: ['0']
      User-Agent: [python-requests/2.18.4]
    method: DELETE
    uri: https://www.googleapis.com/storage/v1/b/gcsfs-testing/o/tmp%2Ftest%2Fc
  response:
    body: {string: "{\n \"error\": {\n  \"errors\": [\n   {\n    \"domain\": \"global\",\n
        \   \"reason\": \"notFound\",\n    \"message\": \"Not Found\"\n   }\n  ],\n
        \ \"code\": 404,\n  \"message\": \"Not Found\"\n }\n}\n"}
    headers:
      Alt-Svc: ['hq=":443"; ma=2592000; quic=51303431; quic=51303339; quic=51303338;
          quic=51303337; quic=51303335,quic=":443"; ma=2592000; v="41,39,38,37,35"']
      Cache-Control: ['private, max-age=0']
      Content-Length: ['165']
      Content-Type: [application/json; charset=UTF-8]
      Date: ['Tue, 12 Dec 2017 16:56:14 GMT']
      Expires: ['Tue, 12 Dec 2017 16:56:14 GMT']
      Server: [UploadServer]
      Vary: [Origin, X-Origin]
      X-GUploader-UploadID: [AEnB2UoM86eIxVG_QMbEdyBRaisBT85Rw-r9R2Q_U7ydHCvb69tfF-ioDxHpnn_PAt_kclSyI3p0Lh1_ElyC9izLM_uA9LS-xQ]
    status: {code: 404, message: Not Found}
- request:
    body: null
    headers:
      Accept: ['*/*']
      Accept-Encoding: ['gzip, deflate']
      Connection: [keep-alive]
      Content-Length: ['0']
      User-Agent: [python-requests/2.18.4]
    method: DELETE
    uri: https://www.googleapis.com/storage/v1/b/gcsfs-testing/o/tmp%2Ftest%2Fd
  response:
    body: {string: "{\n \"error\": {\n  \"errors\": [\n   {\n    \"domain\": \"global\",\n
        \   \"reason\": \"notFound\",\n    \"message\": \"Not Found\"\n   }\n  ],\n
        \ \"code\": 404,\n  \"message\": \"Not Found\"\n }\n}\n"}
    headers:
      Alt-Svc: ['hq=":443"; ma=2592000; quic=51303431; quic=51303339; quic=51303338;
          quic=51303337; quic=51303335,quic=":443"; ma=2592000; v="41,39,38,37,35"']
      Cache-Control: ['private, max-age=0']
      Content-Length: ['165']
      Content-Type: [application/json; charset=UTF-8]
      Date: ['Tue, 12 Dec 2017 16:56:14 GMT']
      Expires: ['Tue, 12 Dec 2017 16:56:14 GMT']
      Server: [UploadServer]
      Vary: [Origin, X-Origin]
      X-GUploader-UploadID: [AEnB2Up_VAd8MAla68xfibXBzC02aYZ7DswiV7vXMWOGXHX-LMqoujROwjEN0Vtt16ir8lPjgCV1v1AqJiM2Jebs5KxuBNqD2Q]
    status: {code: 404, message: Not Found}
- request:
    body: aaaaaaaaaaaaaaaaaaaaaaaaaaaaaaaaaaaaaaaaaaaaaaaaaaaaaaaaaaaaaaaaaaaaaaaaaaaaaaaaaaaaaaaaaaaaaaaaaaaa
    headers:
      Accept: ['*/*']
      Accept-Encoding: ['gzip, deflate']
      Connection: [keep-alive]
      Content-Length: ['100']
      User-Agent: [python-requests/2.18.4]
    method: POST
    uri: https://www.googleapis.com/upload/storage/v1/b/gcsfs-testing/o?name=tmp%2Ftest%2Fa&uploadType=media
  response:
    body: {string: "{\n \"kind\": \"storage#object\",\n \"id\": \"gcsfs-testing/tmp/test/a/1513097774900462\",\n
        \"selfLink\": \"https://www.googleapis.com/storage/v1/b/gcsfs-testing/o/tmp%2Ftest%2Fa\",\n
        \"name\": \"tmp/test/a\",\n \"bucket\": \"gcsfs-testing\",\n \"generation\":
        \"1513097774900462\",\n \"metageneration\": \"1\",\n \"timeCreated\": \"2017-12-12T16:56:14.830Z\",\n
        \"updated\": \"2017-12-12T16:56:14.830Z\",\n \"storageClass\": \"STANDARD\",\n
        \"timeStorageClassUpdated\": \"2017-12-12T16:56:14.830Z\",\n \"size\": \"100\",\n
        \"md5Hash\": \"NqksyUqeD6IfYl+L+wB63w==\",\n \"mediaLink\": \"https://www.googleapis.com/download/storage/v1/b/gcsfs-testing/o/tmp%2Ftest%2Fa?generation=1513097774900462&alt=media\",\n
        \"crc32c\": \"XqOtmQ==\",\n \"etag\": \"CO7JiLv4hNgCEAE=\"\n}\n"}
    headers:
      Alt-Svc: ['hq=":443"; ma=2592000; quic=51303431; quic=51303339; quic=51303338;
          quic=51303337; quic=51303335,quic=":443"; ma=2592000; v="41,39,38,37,35"']
      Cache-Control: ['no-cache, no-store, max-age=0, must-revalidate']
      Content-Length: ['687']
      Content-Type: [application/json; charset=UTF-8]
      Date: ['Tue, 12 Dec 2017 16:56:14 GMT']
      ETag: [CO7JiLv4hNgCEAE=]
      Expires: ['Mon, 01 Jan 1990 00:00:00 GMT']
      Pragma: [no-cache]
      Server: [UploadServer]
      Vary: [Origin, X-Origin]
      X-GUploader-UploadID: [AEnB2UplC7ybDvJEkKuxEit2mP5fxTZh3XUyXJcYbcYgl6bd5BdM1OGdPX2FEhN4taH5SSDh-JoB97s31PnAAF6DUiZL1GQ40A]
    status: {code: 200, message: OK}
- request:
    body: aaaaaaaaaaaaaaaaaaaaaaaaaaaaaaaaaaaaaaaaaaaaaaaaaaaaaaaaaaaaaaaaaaaaaaaaaaaaaaaaaaaaaaaaaaaaaaaaaaaa
    headers:
      Accept: ['*/*']
      Accept-Encoding: ['gzip, deflate']
      Connection: [keep-alive]
      Content-Length: ['100']
      User-Agent: [python-requests/2.18.4]
    method: POST
    uri: https://www.googleapis.com/upload/storage/v1/b/gcsfs-testing/o?name=tmp%2Ftest%2Fb&uploadType=media
  response:
    body: {string: "{\n \"kind\": \"storage#object\",\n \"id\": \"gcsfs-testing/tmp/test/b/1513097775205045\",\n
        \"selfLink\": \"https://www.googleapis.com/storage/v1/b/gcsfs-testing/o/tmp%2Ftest%2Fb\",\n
        \"name\": \"tmp/test/b\",\n \"bucket\": \"gcsfs-testing\",\n \"generation\":
        \"1513097775205045\",\n \"metageneration\": \"1\",\n \"timeCreated\": \"2017-12-12T16:56:15.145Z\",\n
        \"updated\": \"2017-12-12T16:56:15.145Z\",\n \"storageClass\": \"STANDARD\",\n
        \"timeStorageClassUpdated\": \"2017-12-12T16:56:15.145Z\",\n \"size\": \"100\",\n
        \"md5Hash\": \"NqksyUqeD6IfYl+L+wB63w==\",\n \"mediaLink\": \"https://www.googleapis.com/download/storage/v1/b/gcsfs-testing/o/tmp%2Ftest%2Fb?generation=1513097775205045&alt=media\",\n
        \"crc32c\": \"XqOtmQ==\",\n \"etag\": \"CLWVm7v4hNgCEAE=\"\n}\n"}
    headers:
      Alt-Svc: ['hq=":443"; ma=2592000; quic=51303431; quic=51303339; quic=51303338;
          quic=51303337; quic=51303335,quic=":443"; ma=2592000; v="41,39,38,37,35"']
      Cache-Control: ['no-cache, no-store, max-age=0, must-revalidate']
      Content-Length: ['687']
      Content-Type: [application/json; charset=UTF-8]
      Date: ['Tue, 12 Dec 2017 16:56:15 GMT']
      ETag: [CLWVm7v4hNgCEAE=]
      Expires: ['Mon, 01 Jan 1990 00:00:00 GMT']
      Pragma: [no-cache]
      Server: [UploadServer]
      Vary: [Origin, X-Origin]
      X-GUploader-UploadID: [AEnB2UrePPUbxh_jPnCUkBTtTqDAXYgb0fSigtkD_dIReA07ELyeATlXNTggoHsfqLwBs4_0uA_fIrO7Tall7ve5gGS4qGL5sA]
    status: {code: 200, message: OK}
- request:
    body: '{"sourceObjects": [{"name": "tmp/test/a"}, {"name": "tmp/test/b"}], "destination":
      {"name": "joined", "bucket": "gcsfs-tester"}, "kind": "storage#composeRequest"}'
    headers:
      Accept: ['*/*']
      Accept-Encoding: ['gzip, deflate']
      Connection: [keep-alive]
      Content-Length: ['162']
      Content-Type: [application/json]
      User-Agent: [python-requests/2.18.4]
    method: POST
    uri: https://www.googleapis.com/storage/v1/b/gcsfs-testing/o/joined/compose
  response:
    body: {string: "{\n \"kind\": \"storage#object\",\n \"id\": \"gcsfs-testing/joined/1513097776040146\",\n
        \"selfLink\": \"https://www.googleapis.com/storage/v1/b/gcsfs-testing/o/joined\",\n
        \"name\": \"joined\",\n \"bucket\": \"gcsfs-testing\",\n \"generation\": \"1513097776040146\",\n
        \"metageneration\": \"1\",\n \"timeCreated\": \"2017-12-12T16:56:15.996Z\",\n
        \"updated\": \"2017-12-12T16:56:15.996Z\",\n \"storageClass\": \"STANDARD\",\n
        \"timeStorageClassUpdated\": \"2017-12-12T16:56:15.996Z\",\n \"size\": \"200\",\n
        \"mediaLink\": \"https://www.googleapis.com/download/storage/v1/b/gcsfs-testing/o/joined?generation=1513097776040146&alt=media\",\n
        \"crc32c\": \"UBN+cw==\",\n \"componentCount\": 2,\n \"etag\": \"CNKRzrv4hNgCEAE=\"\n}\n"}
    headers:
      Alt-Svc: ['hq=":443"; ma=2592000; quic=51303431; quic=51303339; quic=51303338;
          quic=51303337; quic=51303335,quic=":443"; ma=2592000; v="41,39,38,37,35"']
      Cache-Control: ['no-cache, no-store, max-age=0, must-revalidate']
      Content-Length: ['645']
      Content-Type: [application/json; charset=UTF-8]
      Date: ['Tue, 12 Dec 2017 16:56:16 GMT']
      ETag: [CNKRzrv4hNgCEAE=]
      Expires: ['Mon, 01 Jan 1990 00:00:00 GMT']
      Pragma: [no-cache]
      Server: [UploadServer]
      Vary: [Origin, X-Origin]
      X-GUploader-UploadID: [AEnB2UrJ7ZhEhJvD-Jw0wKZs6QiRiHv0cH5AEjVDU_FSm9KiicQ-XTi47QD94Tut0Lxlsvr-vCrB38Bu2QPn8TtJBw0OoqYDnw]
    status: {code: 200, message: OK}
- request:
    body: null
    headers:
      Accept: ['*/*']
      Accept-Encoding: ['gzip, deflate']
      Connection: [keep-alive]
      User-Agent: [python-requests/2.18.4]
    method: GET
    uri: https://www.googleapis.com/storage/v1/b/gcsfs-testing/o/joined
  response:
    body: {string: "{\n \"kind\": \"storage#object\",\n \"id\": \"gcsfs-testing/joined/1513097776040146\",\n
        \"selfLink\": \"https://www.googleapis.com/storage/v1/b/gcsfs-testing/o/joined\",\n
        \"name\": \"joined\",\n \"bucket\": \"gcsfs-testing\",\n \"generation\": \"1513097776040146\",\n
        \"metageneration\": \"1\",\n \"timeCreated\": \"2017-12-12T16:56:15.996Z\",\n
        \"updated\": \"2017-12-12T16:56:15.996Z\",\n \"storageClass\": \"STANDARD\",\n
        \"timeStorageClassUpdated\": \"2017-12-12T16:56:15.996Z\",\n \"size\": \"200\",\n
        \"mediaLink\": \"https://www.googleapis.com/download/storage/v1/b/gcsfs-testing/o/joined?generation=1513097776040146&alt=media\",\n
        \"crc32c\": \"UBN+cw==\",\n \"componentCount\": 2,\n \"etag\": \"CNKRzrv4hNgCEAE=\"\n}\n"}
    headers:
      Alt-Svc: ['hq=":443"; ma=2592000; quic=51303431; quic=51303339; quic=51303338;
          quic=51303337; quic=51303335,quic=":443"; ma=2592000; v="41,39,38,37,35"']
      Cache-Control: ['no-cache, no-store, max-age=0, must-revalidate']
      Content-Length: ['645']
      Content-Type: [application/json; charset=UTF-8]
      Date: ['Tue, 12 Dec 2017 16:56:16 GMT']
      ETag: [CNKRzrv4hNgCEAE=]
      Expires: ['Mon, 01 Jan 1990 00:00:00 GMT']
      Pragma: [no-cache]
      Server: [UploadServer]
      Vary: [Origin, X-Origin]
      X-GUploader-UploadID: [AEnB2Ur3me5giQTFSrQNQDakydiIxKmEWkED-bZ--XitozDeyQQx-OPbRcUreqNlimnRIw0mPCMURoowtOLq5XE_qbXXii3hKg]
    status: {code: 200, message: OK}
- request:
    body: null
    headers:
      Accept: ['*/*']
      Accept-Encoding: ['gzip, deflate']
      Connection: [keep-alive]
      User-Agent: [python-requests/2.18.4]
    method: GET
    uri: https://www.googleapis.com/storage/v1/b/gcsfs-testing/o/?maxResults=1000
  response:
    body: {string: "{\n \"kind\": \"storage#objects\",\n \"items\": [\n  {\n   \"kind\":
        \"storage#object\",\n   \"id\": \"gcsfs-testing/joined/1513097776040146\",\n
        \  \"selfLink\": \"https://www.googleapis.com/storage/v1/b/gcsfs-testing/o/joined\",\n
        \  \"name\": \"joined\",\n   \"bucket\": \"gcsfs-testing\",\n   \"generation\":
        \"1513097776040146\",\n   \"metageneration\": \"1\",\n   \"timeCreated\":
        \"2017-12-12T16:56:15.996Z\",\n   \"updated\": \"2017-12-12T16:56:15.996Z\",\n
        \  \"storageClass\": \"STANDARD\",\n   \"timeStorageClassUpdated\": \"2017-12-12T16:56:15.996Z\",\n
        \  \"size\": \"200\",\n   \"mediaLink\": \"https://www.googleapis.com/download/storage/v1/b/gcsfs-testing/o/joined?generation=1513097776040146&alt=media\",\n
        \  \"crc32c\": \"UBN+cw==\",\n   \"componentCount\": 2,\n   \"etag\": \"CNKRzrv4hNgCEAE=\"\n
        \ },\n  {\n   \"kind\": \"storage#object\",\n   \"id\": \"gcsfs-testing/tmp/test/a/1513097774900462\",\n
        \  \"selfLink\": \"https://www.googleapis.com/storage/v1/b/gcsfs-testing/o/tmp%2Ftest%2Fa\",\n
        \  \"name\": \"tmp/test/a\",\n   \"bucket\": \"gcsfs-testing\",\n   \"generation\":
        \"1513097774900462\",\n   \"metageneration\": \"1\",\n   \"timeCreated\":
        \"2017-12-12T16:56:14.830Z\",\n   \"updated\": \"2017-12-12T16:56:14.830Z\",\n
        \  \"storageClass\": \"STANDARD\",\n   \"timeStorageClassUpdated\": \"2017-12-12T16:56:14.830Z\",\n
        \  \"size\": \"100\",\n   \"md5Hash\": \"NqksyUqeD6IfYl+L+wB63w==\",\n   \"mediaLink\":
        \"https://www.googleapis.com/download/storage/v1/b/gcsfs-testing/o/tmp%2Ftest%2Fa?generation=1513097774900462&alt=media\",\n
        \  \"crc32c\": \"XqOtmQ==\",\n   \"etag\": \"CO7JiLv4hNgCEAE=\"\n  },\n  {\n
        \  \"kind\": \"storage#object\",\n   \"id\": \"gcsfs-testing/tmp/test/b/1513097775205045\",\n
        \  \"selfLink\": \"https://www.googleapis.com/storage/v1/b/gcsfs-testing/o/tmp%2Ftest%2Fb\",\n
        \  \"name\": \"tmp/test/b\",\n   \"bucket\": \"gcsfs-testing\",\n   \"generation\":
        \"1513097775205045\",\n   \"metageneration\": \"1\",\n   \"timeCreated\":
        \"2017-12-12T16:56:15.145Z\",\n   \"updated\": \"2017-12-12T16:56:15.145Z\",\n
        \  \"storageClass\": \"STANDARD\",\n   \"timeStorageClassUpdated\": \"2017-12-12T16:56:15.145Z\",\n
        \  \"size\": \"100\",\n   \"md5Hash\": \"NqksyUqeD6IfYl+L+wB63w==\",\n   \"mediaLink\":
        \"https://www.googleapis.com/download/storage/v1/b/gcsfs-testing/o/tmp%2Ftest%2Fb?generation=1513097775205045&alt=media\",\n
        \  \"crc32c\": \"XqOtmQ==\",\n   \"etag\": \"CLWVm7v4hNgCEAE=\"\n  }\n ]\n}\n"}
    headers:
      Alt-Svc: ['hq=":443"; ma=2592000; quic=51303431; quic=51303339; quic=51303338;
          quic=51303337; quic=51303335,quic=":443"; ma=2592000; v="41,39,38,37,35"']
      Cache-Control: ['private, max-age=0, must-revalidate, no-transform']
      Content-Length: ['2176']
      Content-Type: [application/json; charset=UTF-8]
      Date: ['Tue, 12 Dec 2017 16:56:16 GMT']
      Expires: ['Tue, 12 Dec 2017 16:56:16 GMT']
      Server: [UploadServer]
      Vary: [Origin, X-Origin]
      X-GUploader-UploadID: [AEnB2UpL2FaPK-pJsVx6LNO81ZcB0d8PITIrto9yYvkiKTS9O61iyCwzG5w0CRJTYB9ndfVcxATs78st9o5Ye57h_SagJ1Z8oQ]
    status: {code: 200, message: OK}
- request:
    body: null
    headers:
      Accept: ['*/*']
      Accept-Encoding: ['gzip, deflate']
      Connection: [keep-alive]
      Content-Length: ['0']
      User-Agent: [python-requests/2.18.4]
    method: DELETE
    uri: https://www.googleapis.com/storage/v1/b/gcsfs-testing/o/joined
  response:
    body: {string: ''}
    headers:
      Alt-Svc: ['hq=":443"; ma=2592000; quic=51303431; quic=51303339; quic=51303338;
          quic=51303337; quic=51303335,quic=":443"; ma=2592000; v="41,39,38,37,35"']
      Cache-Control: ['no-cache, no-store, max-age=0, must-revalidate']
      Content-Length: ['0']
      Content-Type: [application/json]
      Date: ['Tue, 12 Dec 2017 16:56:17 GMT']
      Expires: ['Mon, 01 Jan 1990 00:00:00 GMT']
      Pragma: [no-cache]
      Server: [UploadServer]
      Vary: [Origin, X-Origin]
      X-GUploader-UploadID: [AEnB2UrBYrpXq-8ZVetttGaI7T8RzVMSmEtplq3-W-QVMdLGQYYbBsLATSGJZbeMwK8inLT6iTmQsGpChMjVPt1ZSAIw9zhxaw]
    status: {code: 204, message: No Content}
- request:
    body: null
    headers:
      Accept: ['*/*']
      Accept-Encoding: ['gzip, deflate']
      Connection: [keep-alive]
      Content-Length: ['0']
      User-Agent: [python-requests/2.18.4]
    method: DELETE
    uri: https://www.googleapis.com/storage/v1/b/gcsfs-testing/o/tmp%2Ftest%2Fa
  response:
    body: {string: ''}
    headers:
      Alt-Svc: ['hq=":443"; ma=2592000; quic=51303431; quic=51303339; quic=51303338;
          quic=51303337; quic=51303335,quic=":443"; ma=2592000; v="41,39,38,37,35"']
      Cache-Control: ['no-cache, no-store, max-age=0, must-revalidate']
      Content-Length: ['0']
      Content-Type: [application/json]
      Date: ['Tue, 12 Dec 2017 16:56:17 GMT']
      Expires: ['Mon, 01 Jan 1990 00:00:00 GMT']
      Pragma: [no-cache]
      Server: [UploadServer]
      Vary: [Origin, X-Origin]
      X-GUploader-UploadID: [AEnB2Uodg0d9f3l03bkNOQJH_0ACoKcuSkZk3EdZl3uh_-w3-kckkJ2cTZgbYk69oQd-XQ0vnk1MohmTX3iwydJ6eScfCtPjwA]
    status: {code: 204, message: No Content}
- request:
    body: null
    headers:
      Accept: ['*/*']
      Accept-Encoding: ['gzip, deflate']
      Connection: [keep-alive]
      Content-Length: ['0']
      User-Agent: [python-requests/2.18.4]
    method: DELETE
    uri: https://www.googleapis.com/storage/v1/b/gcsfs-testing/o/tmp%2Ftest%2Fb
  response:
    body: {string: ''}
    headers:
=======
>>>>>>> 899a4518
      Alt-Svc: ['hq=":443"; ma=2592000; quic=51303431; quic=51303339; quic=51303338;
          quic=51303337; quic=51303335,quic=":443"; ma=2592000; v="41,39,38,37,35"']
      Cache-Control: ['no-cache, no-store, max-age=0, must-revalidate']
      Content-Length: ['0']
      Content-Type: [application/json]
<<<<<<< HEAD
      Date: ['Tue, 12 Dec 2017 16:56:17 GMT']
=======
      Date: ['Thu, 04 Jan 2018 20:49:39 GMT']
>>>>>>> 899a4518
      Expires: ['Mon, 01 Jan 1990 00:00:00 GMT']
      Pragma: [no-cache]
      Server: [UploadServer]
      Vary: [Origin, X-Origin]
<<<<<<< HEAD
      X-GUploader-UploadID: [AEnB2UpZWWUDBvt5BvT0vLqQWovlQ90K9d5rVtZR2C6a_lzs78OuhTa0Dl-N6xrUzVn2fJ4Rk42ebTG2AiiG5tTV9CMR0YtD5A]
=======
      X-GUploader-UploadID: [AEnB2Uoete3pnm7rnVnl8j8usVDl-wH8QRrmnKIZ_SpVxM_aPYKXXCbDoGBMwt5zEIDUf1MfGWmBhUJkjDdNhFhmPaIDBQ6cqA]
>>>>>>> 899a4518
    status: {code: 204, message: No Content}
version: 1<|MERGE_RESOLUTION|>--- conflicted
+++ resolved
@@ -12,16 +12,6 @@
   response:
     body:
       string: !!binary |
-<<<<<<< HEAD
-        H4sIAC0KMFoC/6tWykyJL8nPTs1TslJQqqioUNJRUALz40sqC1JBgk6piUWpRSDxxOTk1OJiDOWp
-        FQWZRanF8ZkgQWMzA4NaAMCTibZWAAAA
-    headers:
-      Alt-Svc: ['quic=":443"; ma=2592000; v="39,38,37,35"']
-      Cache-Control: ['no-cache, no-store, max-age=0, must-revalidate']
-      Content-Encoding: [gzip]
-      Content-Type: [application/json; charset=UTF-8]
-      Date: ['Wed, 11 Oct 2017 14:35:26 GMT']
-=======
         H4sIAGCTTloC/6tWykyJL8nPTs1TslJQqqioUNJRUEqtKMgsSi2OzwQJGpsZGADFEpOTU4uLMZSC
         +fEllQWpIEGn1MSi1CKlWgDtYoPeVgAAAA==
     headers:
@@ -31,697 +21,6 @@
       Content-Encoding: [gzip]
       Content-Type: [application/json; charset=UTF-8]
       Date: ['Thu, 04 Jan 2018 20:49:37 GMT']
->>>>>>> 899a4518
-      Expires: ['Mon, 01 Jan 1990 00:00:00 GMT']
-      Pragma: [no-cache]
-      Server: [GSE]
-      Transfer-Encoding: [chunked]
-      Vary: [Origin, X-Origin]
-      X-Content-Type-Options: [nosniff]
-      X-Frame-Options: [SAMEORIGIN]
-      X-XSS-Protection: [1; mode=block]
-    status: {code: 200, message: OK}
-- request:
-    body: null
-    headers:
-      Accept: ['*/*']
-      Accept-Encoding: ['gzip, deflate']
-      Connection: [keep-alive]
-      User-Agent: [python-requests/2.18.4]
-    method: GET
-    uri: https://www.googleapis.com/storage/v1/b/?project=test_project
-  response:
-    body: {string: "{\n \"kind\": \"storage#buckets\",\n \"items\": [\n  {\n   \"kind\":
-        \"storage#bucket\",\n   \"id\": \"anaconda-enterprise\",\n   \"selfLink\":
-        \"https://www.googleapis.com/storage/v1/b/anaconda-enterprise\",\n   \"projectNumber\":
-        \"586241054156\",\n   \"name\": \"anaconda-enterprise\",\n   \"timeCreated\":
-        \"2017-07-05T23:53:06.552Z\",\n   \"updated\": \"2017-07-14T17:39:54.178Z\",\n
-        \  \"metageneration\": \"3\",\n   \"location\": \"US\",\n   \"storageClass\":
-        \"MULTI_REGIONAL\",\n   \"etag\": \"CAM=\"\n  },\n  {\n   \"kind\": \"storage#bucket\",\n
-        \  \"id\": \"anaconda-public-data\",\n   \"selfLink\": \"https://www.googleapis.com/storage/v1/b/anaconda-public-data\",\n
-        \  \"projectNumber\": \"586241054156\",\n   \"name\": \"anaconda-public-data\",\n
-        \  \"timeCreated\": \"2017-04-05T20:22:12.865Z\",\n   \"updated\": \"2017-07-10T16:32:07.980Z\",\n
-        \  \"metageneration\": \"2\",\n   \"location\": \"US\",\n   \"storageClass\":
-        \"MULTI_REGIONAL\",\n   \"etag\": \"CAI=\"\n  },\n  {\n   \"kind\": \"storage#bucket\",\n
-        \  \"id\": \"artifacts.test_project.appspot.com\",\n   \"selfLink\": \"https://www.googleapis.com/storage/v1/b/artifacts.test_project.appspot.com\",\n
-        \  \"projectNumber\": \"586241054156\",\n   \"name\": \"artifacts.test_project.appspot.com\",\n
-        \  \"timeCreated\": \"2016-05-17T18:29:22.774Z\",\n   \"updated\": \"2016-05-17T18:29:22.774Z\",\n
-        \  \"metageneration\": \"1\",\n   \"location\": \"US\",\n   \"storageClass\":
-        \"STANDARD\",\n   \"etag\": \"CAE=\"\n  },\n  {\n   \"kind\": \"storage#bucket\",\n
-<<<<<<< HEAD
-        \  \"id\": \"dataflow-anaconda-compute\",\n   \"selfLink\": \"https://www.googleapis.com/storage/v1/b/dataflow-anaconda-compute\",\n
-        \  \"projectNumber\": \"586241054156\",\n   \"name\": \"dataflow-anaconda-compute\",\n
-        \  \"timeCreated\": \"2017-09-14T18:55:42.848Z\",\n   \"updated\": \"2017-09-14T18:55:42.848Z\",\n
-        \  \"metageneration\": \"1\",\n   \"location\": \"US\",\n   \"storageClass\":
-        \"MULTI_REGIONAL\",\n   \"etag\": \"CAE=\"\n  },\n  {\n   \"kind\": \"storage#bucket\",\n
-        \  \"id\": \"gcsfs-testing\",\n   \"selfLink\": \"https://www.googleapis.com/storage/v1/b/gcsfs-testing\",\n
-        \  \"projectNumber\": \"586241054156\",\n   \"name\": \"gcsfs-testing\",\n
-        \  \"timeCreated\": \"2017-10-11T14:25:41.055Z\",\n   \"updated\": \"2017-10-11T14:25:41.055Z\",\n
-        \  \"metageneration\": \"1\",\n   \"location\": \"US\",\n   \"storageClass\":
-        \"STANDARD\",\n   \"etag\": \"CAE=\"\n  },\n  {\n   \"kind\": \"storage#bucket\",\n
-        \  \"id\": \"mytempdir\",\n   \"selfLink\": \"https://www.googleapis.com/storage/v1/b/mytempdir\",\n
-        \  \"projectNumber\": \"586241054156\",\n   \"name\": \"mytempdir\",\n   \"timeCreated\":
-        \"2017-10-02T20:32:40.893Z\",\n   \"updated\": \"2017-10-02T20:32:40.893Z\",\n
-        \  \"metageneration\": \"1\",\n   \"location\": \"US\",\n   \"storageClass\":
-        \"STANDARD\",\n   \"etag\": \"CAE=\"\n  }\n ]\n}\n"}
-    headers:
-      Alt-Svc: ['quic=":443"; ma=2592000; v="39,38,37,35"']
-      Cache-Control: ['private, max-age=0, must-revalidate, no-transform']
-      Content-Length: ['2512']
-      Content-Type: [application/json; charset=UTF-8]
-      Date: ['Wed, 11 Oct 2017 14:35:27 GMT']
-      Expires: ['Wed, 11 Oct 2017 14:35:27 GMT']
-      Server: [UploadServer]
-      Vary: [Origin, X-Origin]
-      X-GUploader-UploadID: [AEnB2UolCj3mk-0kaqUHuAAcoQ1IJgExdI7OMtO7vTsbqIae7olCzOz5tpGCVevjBpVNhiCtDFebo_QU87DEeIU4u4Sv8Y7RSQ]
-=======
-        \  \"id\": \"test_project_cloudbuild\",\n   \"selfLink\": \"https://www.googleapis.com/storage/v1/b/test_project_cloudbuild\",\n
-        \  \"projectNumber\": \"586241054156\",\n   \"name\": \"test_project_cloudbuild\",\n
-        \  \"timeCreated\": \"2017-11-03T20:06:49.744Z\",\n   \"updated\": \"2017-11-03T20:06:49.744Z\",\n
-        \  \"metageneration\": \"1\",\n   \"location\": \"US\",\n   \"storageClass\":
-        \"STANDARD\",\n   \"etag\": \"CAE=\"\n  },\n  {\n   \"kind\": \"storage#bucket\",\n
-        \  \"id\": \"dataflow-anaconda-compute\",\n   \"selfLink\": \"https://www.googleapis.com/storage/v1/b/dataflow-anaconda-compute\",\n
-        \  \"projectNumber\": \"586241054156\",\n   \"name\": \"dataflow-anaconda-compute\",\n
-        \  \"timeCreated\": \"2017-09-14T18:55:42.848Z\",\n   \"updated\": \"2017-09-14T18:55:42.848Z\",\n
-        \  \"metageneration\": \"1\",\n   \"location\": \"US\",\n   \"storageClass\":
-        \"MULTI_REGIONAL\",\n   \"etag\": \"CAE=\"\n  },\n  {\n   \"kind\": \"storage#bucket\",\n
-        \  \"id\": \"gcsfs-test\",\n   \"selfLink\": \"https://www.googleapis.com/storage/v1/b/gcsfs-test\",\n
-        \  \"projectNumber\": \"586241054156\",\n   \"name\": \"gcsfs-test\",\n   \"timeCreated\":
-        \"2017-12-02T23:25:23.058Z\",\n   \"updated\": \"2018-01-04T14:07:08.519Z\",\n
-        \  \"metageneration\": \"2\",\n   \"location\": \"US\",\n   \"storageClass\":
-        \"MULTI_REGIONAL\",\n   \"etag\": \"CAI=\"\n  },\n  {\n   \"kind\": \"storage#bucket\",\n
-        \  \"id\": \"gcsfs-testing\",\n   \"selfLink\": \"https://www.googleapis.com/storage/v1/b/gcsfs-testing\",\n
-        \  \"projectNumber\": \"586241054156\",\n   \"name\": \"gcsfs-testing\",\n
-        \  \"timeCreated\": \"2017-12-12T16:52:13.675Z\",\n   \"updated\": \"2017-12-12T16:52:13.675Z\",\n
-        \  \"metageneration\": \"1\",\n   \"location\": \"US\",\n   \"storageClass\":
-        \"STANDARD\",\n   \"etag\": \"CAE=\"\n  }\n ]\n}\n"}
-    headers:
-      Alt-Svc: ['hq=":443"; ma=2592000; quic=51303431; quic=51303339; quic=51303338;
-          quic=51303337; quic=51303335,quic=":443"; ma=2592000; v="41,39,38,37,35"']
-      Cache-Control: ['private, max-age=0, must-revalidate, no-transform']
-      Content-Length: ['2944']
-      Content-Type: [application/json; charset=UTF-8]
-      Date: ['Thu, 04 Jan 2018 20:49:37 GMT']
-      Expires: ['Thu, 04 Jan 2018 20:49:37 GMT']
-      Server: [UploadServer]
-      Vary: [Origin, X-Origin]
-      X-GUploader-UploadID: [AEnB2UpPd4DUELT1HqsFbbV747kVDBCDLo6ZVbOiOpLxrXgyIoYFEWdTxXteTS8wN7WRZjaVQD5zzr2_gzyUrafCzROt9Oa0Tw]
->>>>>>> 899a4518
-    status: {code: 200, message: OK}
-- request:
-    body: null
-    headers:
-      Accept: ['*/*']
-      Accept-Encoding: ['gzip, deflate']
-      Connection: [keep-alive]
-      Content-Length: ['0']
-      User-Agent: [python-requests/2.18.4]
-    method: DELETE
-    uri: https://www.googleapis.com/storage/v1/b/gcsfs-testing/o/tmp%2Ftest%2Fa
-  response:
-    body: {string: "{\n \"error\": {\n  \"errors\": [\n   {\n    \"domain\": \"global\",\n
-        \   \"reason\": \"notFound\",\n    \"message\": \"Not Found\"\n   }\n  ],\n
-        \ \"code\": 404,\n  \"message\": \"Not Found\"\n }\n}\n"}
-    headers:
-<<<<<<< HEAD
-      Alt-Svc: ['quic=":443"; ma=2592000; v="39,38,37,35"']
-      Cache-Control: ['private, max-age=0']
-      Content-Length: ['165']
-      Content-Type: [application/json; charset=UTF-8]
-      Date: ['Wed, 11 Oct 2017 14:35:27 GMT']
-      Expires: ['Wed, 11 Oct 2017 14:35:27 GMT']
-      Server: [UploadServer]
-      Vary: [Origin, X-Origin]
-      X-GUploader-UploadID: [AEnB2UoJBwYe7MyjPrBxQCNMzZ94ofBdBrPvL9ZexDD5HSSY9pbgiMdMEZZFtcE0NihnE5UvjRvtQASRFwoaIX7vBcR_ZwCa3Q]
-=======
-      Alt-Svc: ['hq=":443"; ma=2592000; quic=51303431; quic=51303339; quic=51303338;
-          quic=51303337; quic=51303335,quic=":443"; ma=2592000; v="41,39,38,37,35"']
-      Cache-Control: ['private, max-age=0']
-      Content-Length: ['165']
-      Content-Type: [application/json; charset=UTF-8]
-      Date: ['Thu, 04 Jan 2018 20:49:37 GMT']
-      Expires: ['Thu, 04 Jan 2018 20:49:37 GMT']
-      Server: [UploadServer]
-      Vary: [Origin, X-Origin]
-      X-GUploader-UploadID: [AEnB2UqaBH2sZuJZzjaVbZ40GyPxNeyidrh0VmLTnG0szkH8EIr4YZFN0pchiw9XYcYL-aqQ1Gr-AJJKQopZup-3R_1QPAvHPg]
->>>>>>> 899a4518
-    status: {code: 404, message: Not Found}
-- request:
-    body: null
-    headers:
-      Accept: ['*/*']
-      Accept-Encoding: ['gzip, deflate']
-      Connection: [keep-alive]
-      Content-Length: ['0']
-      User-Agent: [python-requests/2.18.4]
-    method: DELETE
-    uri: https://www.googleapis.com/storage/v1/b/gcsfs-testing/o/tmp%2Ftest%2Fb
-  response:
-    body: {string: "{\n \"error\": {\n  \"errors\": [\n   {\n    \"domain\": \"global\",\n
-        \   \"reason\": \"notFound\",\n    \"message\": \"Not Found\"\n   }\n  ],\n
-        \ \"code\": 404,\n  \"message\": \"Not Found\"\n }\n}\n"}
-    headers:
-<<<<<<< HEAD
-      Alt-Svc: ['quic=":443"; ma=2592000; v="39,38,37,35"']
-      Cache-Control: ['private, max-age=0']
-      Content-Length: ['165']
-      Content-Type: [application/json; charset=UTF-8]
-      Date: ['Wed, 11 Oct 2017 14:35:27 GMT']
-      Expires: ['Wed, 11 Oct 2017 14:35:27 GMT']
-      Server: [UploadServer]
-      Vary: [Origin, X-Origin]
-      X-GUploader-UploadID: [AEnB2UoifxXE5ZQ5MT_tvQm304jhnmwUEGaSqHnSx98phLWEQ_p_85K0cx5WGlGY5WPH0ol_DdAYG8jSYWbiHl1kWaYHmio6Ew]
-=======
-      Alt-Svc: ['hq=":443"; ma=2592000; quic=51303431; quic=51303339; quic=51303338;
-          quic=51303337; quic=51303335,quic=":443"; ma=2592000; v="41,39,38,37,35"']
-      Cache-Control: ['private, max-age=0']
-      Content-Length: ['165']
-      Content-Type: [application/json; charset=UTF-8]
-      Date: ['Thu, 04 Jan 2018 20:49:37 GMT']
-      Expires: ['Thu, 04 Jan 2018 20:49:37 GMT']
-      Server: [UploadServer]
-      Vary: [Origin, X-Origin]
-      X-GUploader-UploadID: [AEnB2Up0ocwjH0rUimCqN8DNAQFfcyeRdpeIsf0pUa74Ue2gfgYXJ6HgAzdPrAci8BIDyEL4G1wYcRZUXI4NUM-mLgvG83y8jw]
->>>>>>> 899a4518
-    status: {code: 404, message: Not Found}
-- request:
-    body: null
-    headers:
-      Accept: ['*/*']
-      Accept-Encoding: ['gzip, deflate']
-      Connection: [keep-alive]
-      Content-Length: ['0']
-      User-Agent: [python-requests/2.18.4]
-    method: DELETE
-    uri: https://www.googleapis.com/storage/v1/b/gcsfs-testing/o/tmp%2Ftest%2Fc
-  response:
-    body: {string: "{\n \"error\": {\n  \"errors\": [\n   {\n    \"domain\": \"global\",\n
-        \   \"reason\": \"notFound\",\n    \"message\": \"Not Found\"\n   }\n  ],\n
-        \ \"code\": 404,\n  \"message\": \"Not Found\"\n }\n}\n"}
-    headers:
-<<<<<<< HEAD
-      Alt-Svc: ['quic=":443"; ma=2592000; v="39,38,37,35"']
-      Cache-Control: ['private, max-age=0']
-      Content-Length: ['165']
-      Content-Type: [application/json; charset=UTF-8]
-      Date: ['Wed, 11 Oct 2017 14:35:27 GMT']
-      Expires: ['Wed, 11 Oct 2017 14:35:27 GMT']
-      Server: [UploadServer]
-      Vary: [Origin, X-Origin]
-      X-GUploader-UploadID: [AEnB2UrBt9Q1tKFRUlAeNOF6jyCqw0H4aPT_pYqbJpfokf7jDoK96t4nHffN3SfCK61cSoy3fFGmPh2g5GKhXy6i6BA2LtpX3A]
-=======
-      Alt-Svc: ['hq=":443"; ma=2592000; quic=51303431; quic=51303339; quic=51303338;
-          quic=51303337; quic=51303335,quic=":443"; ma=2592000; v="41,39,38,37,35"']
-      Cache-Control: ['private, max-age=0']
-      Content-Length: ['165']
-      Content-Type: [application/json; charset=UTF-8]
-      Date: ['Thu, 04 Jan 2018 20:49:37 GMT']
-      Expires: ['Thu, 04 Jan 2018 20:49:37 GMT']
-      Server: [UploadServer]
-      Vary: [Origin, X-Origin]
-      X-GUploader-UploadID: [AEnB2UqOBLt3P_2BhqtUXkshKCMBxlK1q6u3x1dzPGZc_ni0D5pHvtdQZpvIpnGd57gHLlNxOFyBWQVslWGiQEsUskn37csbFg]
->>>>>>> 899a4518
-    status: {code: 404, message: Not Found}
-- request:
-    body: null
-    headers:
-      Accept: ['*/*']
-      Accept-Encoding: ['gzip, deflate']
-      Connection: [keep-alive]
-      Content-Length: ['0']
-      User-Agent: [python-requests/2.18.4]
-    method: DELETE
-    uri: https://www.googleapis.com/storage/v1/b/gcsfs-testing/o/tmp%2Ftest%2Fd
-  response:
-    body: {string: "{\n \"error\": {\n  \"errors\": [\n   {\n    \"domain\": \"global\",\n
-        \   \"reason\": \"notFound\",\n    \"message\": \"Not Found\"\n   }\n  ],\n
-        \ \"code\": 404,\n  \"message\": \"Not Found\"\n }\n}\n"}
-    headers:
-<<<<<<< HEAD
-      Alt-Svc: ['quic=":443"; ma=2592000; v="39,38,37,35"']
-      Cache-Control: ['private, max-age=0']
-      Content-Length: ['165']
-      Content-Type: [application/json; charset=UTF-8]
-      Date: ['Wed, 11 Oct 2017 14:35:27 GMT']
-      Expires: ['Wed, 11 Oct 2017 14:35:27 GMT']
-      Server: [UploadServer]
-      Vary: [Origin, X-Origin]
-      X-GUploader-UploadID: [AEnB2Up8XNsPPkOCHdBCkKtYXpuMStDaqufLAU44EpGmo9mMGURLc8Q2PyWfvh2IRaZf_RNBSc0UNnaRYLYK4wAUJV2SICI2CA]
-=======
-      Alt-Svc: ['hq=":443"; ma=2592000; quic=51303431; quic=51303339; quic=51303338;
-          quic=51303337; quic=51303335,quic=":443"; ma=2592000; v="41,39,38,37,35"']
-      Cache-Control: ['private, max-age=0']
-      Content-Length: ['165']
-      Content-Type: [application/json; charset=UTF-8]
-      Date: ['Thu, 04 Jan 2018 20:49:37 GMT']
-      Expires: ['Thu, 04 Jan 2018 20:49:37 GMT']
-      Server: [UploadServer]
-      Vary: [Origin, X-Origin]
-      X-GUploader-UploadID: [AEnB2UqagIknhEIuBOvdagaD90-CosuOakGyYqBOHt3pNN_sK5dVUwFTSIestIewYQxynn5aQDIYAmlc8rfEuAbBQYj8RhHQtg]
->>>>>>> 899a4518
-    status: {code: 404, message: Not Found}
-- request:
-    body: aaaaaaaaaaaaaaaaaaaaaaaaaaaaaaaaaaaaaaaaaaaaaaaaaaaaaaaaaaaaaaaaaaaaaaaaaaaaaaaaaaaaaaaaaaaaaaaaaaaa
-    headers:
-      Accept: ['*/*']
-      Accept-Encoding: ['gzip, deflate']
-      Connection: [keep-alive]
-      Content-Length: ['100']
-      User-Agent: [python-requests/2.18.4]
-    method: POST
-    uri: https://www.googleapis.com/upload/storage/v1/b/gcsfs-testing/o?name=tmp%2Ftest%2Fa&uploadType=media
-  response:
-<<<<<<< HEAD
-    body: {string: "{\n \"kind\": \"storage#object\",\n \"id\": \"gcsfs-testing/tmp/test/a/1507732528002914\",\n
-        \"selfLink\": \"https://www.googleapis.com/storage/v1/b/gcsfs-testing/o/tmp%2Ftest%2Fa\",\n
-        \"name\": \"tmp/test/a\",\n \"bucket\": \"gcsfs-testing\",\n \"generation\":
-        \"1507732528002914\",\n \"metageneration\": \"1\",\n \"timeCreated\": \"2017-10-11T14:35:27.944Z\",\n
-        \"updated\": \"2017-10-11T14:35:27.944Z\",\n \"storageClass\": \"STANDARD\",\n
-        \"timeStorageClassUpdated\": \"2017-10-11T14:35:27.944Z\",\n \"size\": \"100\",\n
-        \"md5Hash\": \"NqksyUqeD6IfYl+L+wB63w==\",\n \"mediaLink\": \"https://www.googleapis.com/download/storage/v1/b/gcsfs-testing/o/tmp%2Ftest%2Fa?generation=1507732528002914&alt=media\",\n
-        \"crc32c\": \"XqOtmQ==\",\n \"etag\": \"COLu/a3l6NYCEAE=\"\n}\n"}
-    headers:
-      Alt-Svc: ['quic=":443"; ma=2592000; v="39,38,37,35"']
-      Cache-Control: ['no-cache, no-store, max-age=0, must-revalidate']
-      Content-Length: ['695']
-      Content-Type: [application/json; charset=UTF-8]
-      Date: ['Wed, 11 Oct 2017 14:35:28 GMT']
-      ETag: [COLu/a3l6NYCEAE=]
-=======
-    body: {string: "{\n \"kind\": \"storage#object\",\n \"id\": \"gcsfs-testing/tmp/test/a/1515098977761971\",\n
-        \"selfLink\": \"https://www.googleapis.com/storage/v1/b/gcsfs-testing/o/tmp%2Ftest%2Fa\",\n
-        \"name\": \"tmp/test/a\",\n \"bucket\": \"gcsfs-testing\",\n \"generation\":
-        \"1515098977761971\",\n \"metageneration\": \"1\",\n \"timeCreated\": \"2018-01-04T20:49:37.703Z\",\n
-        \"updated\": \"2018-01-04T20:49:37.703Z\",\n \"storageClass\": \"STANDARD\",\n
-        \"timeStorageClassUpdated\": \"2018-01-04T20:49:37.703Z\",\n \"size\": \"100\",\n
-        \"md5Hash\": \"NqksyUqeD6IfYl+L+wB63w==\",\n \"mediaLink\": \"https://www.googleapis.com/download/storage/v1/b/gcsfs-testing/o/tmp%2Ftest%2Fa?generation=1515098977761971&alt=media\",\n
-        \"crc32c\": \"XqOtmQ==\",\n \"etag\": \"CLP1+cKXv9gCEAE=\"\n}\n"}
-    headers:
-      Alt-Svc: ['hq=":443"; ma=2592000; quic=51303431; quic=51303339; quic=51303338;
-          quic=51303337; quic=51303335,quic=":443"; ma=2592000; v="41,39,38,37,35"']
-      Cache-Control: ['no-cache, no-store, max-age=0, must-revalidate']
-      Content-Length: ['687']
-      Content-Type: [application/json; charset=UTF-8]
-      Date: ['Thu, 04 Jan 2018 20:49:37 GMT']
-      ETag: [CLP1+cKXv9gCEAE=]
->>>>>>> 899a4518
-      Expires: ['Mon, 01 Jan 1990 00:00:00 GMT']
-      Pragma: [no-cache]
-      Server: [UploadServer]
-      Vary: [Origin, X-Origin]
-<<<<<<< HEAD
-      X-GUploader-UploadID: [AEnB2UorTGsCd3GUszGxmRJ5d0E7laox_hiU5udYV1O5ZwD9lUBnrpvzxOEoLbjSKZZofFqz-dgX7-7xBisyw8-3TjEeuqdySw]
-=======
-      X-GUploader-UploadID: [AEnB2Uo6doFhQfHvxliTLJOoh3S0Oi92jb-mrZ8aOXncHD5Gg6n5Cq9JdjW2u9zn3PULevyVgN0C4zv4J-OSDRBR4NUKXrZpzg]
->>>>>>> 899a4518
-    status: {code: 200, message: OK}
-- request:
-    body: aaaaaaaaaaaaaaaaaaaaaaaaaaaaaaaaaaaaaaaaaaaaaaaaaaaaaaaaaaaaaaaaaaaaaaaaaaaaaaaaaaaaaaaaaaaaaaaaaaaa
-    headers:
-      Accept: ['*/*']
-      Accept-Encoding: ['gzip, deflate']
-      Connection: [keep-alive]
-      Content-Length: ['100']
-      User-Agent: [python-requests/2.18.4]
-    method: POST
-    uri: https://www.googleapis.com/upload/storage/v1/b/gcsfs-testing/o?name=tmp%2Ftest%2Fb&uploadType=media
-  response:
-<<<<<<< HEAD
-    body: {string: "{\n \"kind\": \"storage#object\",\n \"id\": \"gcsfs-testing/tmp/test/b/1507732528327759\",\n
-        \"selfLink\": \"https://www.googleapis.com/storage/v1/b/gcsfs-testing/o/tmp%2Ftest%2Fb\",\n
-        \"name\": \"tmp/test/b\",\n \"bucket\": \"gcsfs-testing\",\n \"generation\":
-        \"1507732528327759\",\n \"metageneration\": \"1\",\n \"timeCreated\": \"2017-10-11T14:35:28.269Z\",\n
-        \"updated\": \"2017-10-11T14:35:28.269Z\",\n \"storageClass\": \"STANDARD\",\n
-        \"timeStorageClassUpdated\": \"2017-10-11T14:35:28.269Z\",\n \"size\": \"100\",\n
-        \"md5Hash\": \"NqksyUqeD6IfYl+L+wB63w==\",\n \"mediaLink\": \"https://www.googleapis.com/download/storage/v1/b/gcsfs-testing/o/tmp%2Ftest%2Fb?generation=1507732528327759&alt=media\",\n
-        \"crc32c\": \"XqOtmQ==\",\n \"etag\": \"CM/Yka7l6NYCEAE=\"\n}\n"}
-    headers:
-      Alt-Svc: ['quic=":443"; ma=2592000; v="39,38,37,35"']
-      Cache-Control: ['no-cache, no-store, max-age=0, must-revalidate']
-      Content-Length: ['695']
-      Content-Type: [application/json; charset=UTF-8]
-      Date: ['Wed, 11 Oct 2017 14:35:28 GMT']
-      ETag: [CM/Yka7l6NYCEAE=]
-=======
-    body: {string: "{\n \"kind\": \"storage#object\",\n \"id\": \"gcsfs-testing/tmp/test/b/1515098978058844\",\n
-        \"selfLink\": \"https://www.googleapis.com/storage/v1/b/gcsfs-testing/o/tmp%2Ftest%2Fb\",\n
-        \"name\": \"tmp/test/b\",\n \"bucket\": \"gcsfs-testing\",\n \"generation\":
-        \"1515098978058844\",\n \"metageneration\": \"1\",\n \"timeCreated\": \"2018-01-04T20:49:38.003Z\",\n
-        \"updated\": \"2018-01-04T20:49:38.003Z\",\n \"storageClass\": \"STANDARD\",\n
-        \"timeStorageClassUpdated\": \"2018-01-04T20:49:38.003Z\",\n \"size\": \"100\",\n
-        \"md5Hash\": \"NqksyUqeD6IfYl+L+wB63w==\",\n \"mediaLink\": \"https://www.googleapis.com/download/storage/v1/b/gcsfs-testing/o/tmp%2Ftest%2Fb?generation=1515098978058844&alt=media\",\n
-        \"crc32c\": \"XqOtmQ==\",\n \"etag\": \"CNyEjMOXv9gCEAE=\"\n}\n"}
-    headers:
-      Alt-Svc: ['hq=":443"; ma=2592000; quic=51303431; quic=51303339; quic=51303338;
-          quic=51303337; quic=51303335,quic=":443"; ma=2592000; v="41,39,38,37,35"']
-      Cache-Control: ['no-cache, no-store, max-age=0, must-revalidate']
-      Content-Length: ['687']
-      Content-Type: [application/json; charset=UTF-8]
-      Date: ['Thu, 04 Jan 2018 20:49:38 GMT']
-      ETag: [CNyEjMOXv9gCEAE=]
->>>>>>> 899a4518
-      Expires: ['Mon, 01 Jan 1990 00:00:00 GMT']
-      Pragma: [no-cache]
-      Server: [UploadServer]
-      Vary: [Origin, X-Origin]
-<<<<<<< HEAD
-      X-GUploader-UploadID: [AEnB2UounE3e-StQGYrKfTFk9RFHntDoU04smBY3Z9fGBdPv8Zd3UQfA9Rm-zl56wvDedbbt32vPTqJJealykAgHN5lISyae7g]
-    status: {code: 200, message: OK}
-- request:
-    body: '{"kind": "storage#composeRequest", "destination": {"name": "joined", "bucket":
-      "gcsfs_testerer"}, "sourceObjects": [{"name": "tmp/test/a"}, {"name": "tmp/test/b"}]}'
-=======
-      X-GUploader-UploadID: [AEnB2UoSzb-bmJVSA6MnAEBOikAAz_E09reUro1DQeKGI4qn2x5l84s4dkK5VOMnTk7W4FlWR9d_xWJYN3x3f_4ubpMnZJ6-CA]
-    status: {code: 200, message: OK}
-- request:
-    body: '{"kind": "storage#composeRequest", "destination": {"name": "joined", "bucket":
-      "gcsfs-tester"}, "sourceObjects": [{"name": "tmp/test/a"}, {"name": "tmp/test/b"}]}'
->>>>>>> 899a4518
-    headers:
-      Accept: ['*/*']
-      Accept-Encoding: ['gzip, deflate']
-      Connection: [keep-alive]
-<<<<<<< HEAD
-      Content-Length: ['164']
-=======
-      Content-Length: ['162']
->>>>>>> 899a4518
-      Content-Type: [application/json]
-      User-Agent: [python-requests/2.18.4]
-    method: POST
-    uri: https://www.googleapis.com/storage/v1/b/gcsfs-testing/o/joined/compose
-  response:
-<<<<<<< HEAD
-    body: {string: "{\n \"kind\": \"storage#object\",\n \"id\": \"gcsfs-testing/joined/1507732529647477\",\n
-        \"selfLink\": \"https://www.googleapis.com/storage/v1/b/gcsfs-testing/o/joined\",\n
-        \"name\": \"joined\",\n \"bucket\": \"gcsfs-testing\",\n \"generation\": \"1507732529647477\",\n
-        \"metageneration\": \"1\",\n \"timeCreated\": \"2017-10-11T14:35:29.600Z\",\n
-        \"updated\": \"2017-10-11T14:35:29.600Z\",\n \"storageClass\": \"STANDARD\",\n
-        \"timeStorageClassUpdated\": \"2017-10-11T14:35:29.600Z\",\n \"size\": \"200\",\n
-        \"mediaLink\": \"https://www.googleapis.com/download/storage/v1/b/gcsfs-testing/o/joined?generation=1507732529647477&alt=media\",\n
-        \"crc32c\": \"UBN+cw==\",\n \"componentCount\": 2,\n \"etag\": \"CPWe4q7l6NYCEAE=\"\n}\n"}
-    headers:
-      Alt-Svc: ['quic=":443"; ma=2592000; v="39,38,37,35"']
-      Cache-Control: ['no-cache, no-store, max-age=0, must-revalidate']
-      Content-Length: ['653']
-      Content-Type: [application/json; charset=UTF-8]
-      Date: ['Wed, 11 Oct 2017 14:35:29 GMT']
-      ETag: [CPWe4q7l6NYCEAE=]
-=======
-    body: {string: "{\n \"kind\": \"storage#object\",\n \"id\": \"gcsfs-testing/joined/1515098978454554\",\n
-        \"selfLink\": \"https://www.googleapis.com/storage/v1/b/gcsfs-testing/o/joined\",\n
-        \"name\": \"joined\",\n \"bucket\": \"gcsfs-testing\",\n \"generation\": \"1515098978454554\",\n
-        \"metageneration\": \"1\",\n \"timeCreated\": \"2018-01-04T20:49:38.411Z\",\n
-        \"updated\": \"2018-01-04T20:49:38.411Z\",\n \"storageClass\": \"STANDARD\",\n
-        \"timeStorageClassUpdated\": \"2018-01-04T20:49:38.411Z\",\n \"size\": \"200\",\n
-        \"mediaLink\": \"https://www.googleapis.com/download/storage/v1/b/gcsfs-testing/o/joined?generation=1515098978454554&alt=media\",\n
-        \"crc32c\": \"UBN+cw==\",\n \"componentCount\": 2,\n \"etag\": \"CJqYpMOXv9gCEAE=\"\n}\n"}
-    headers:
-      Alt-Svc: ['hq=":443"; ma=2592000; quic=51303431; quic=51303339; quic=51303338;
-          quic=51303337; quic=51303335,quic=":443"; ma=2592000; v="41,39,38,37,35"']
-      Cache-Control: ['no-cache, no-store, max-age=0, must-revalidate']
-      Content-Length: ['645']
-      Content-Type: [application/json; charset=UTF-8]
-      Date: ['Thu, 04 Jan 2018 20:49:38 GMT']
-      ETag: [CJqYpMOXv9gCEAE=]
->>>>>>> 899a4518
-      Expires: ['Mon, 01 Jan 1990 00:00:00 GMT']
-      Pragma: [no-cache]
-      Server: [UploadServer]
-      Vary: [Origin, X-Origin]
-<<<<<<< HEAD
-      X-GUploader-UploadID: [AEnB2UqnVhzj34wjtIdA9xTVprIr-NIO5NmKRzApyopoaHJEGOoOc8MfRFTkmYw7ylstnB7ATRpC0AuakiBkgd3kN7jKXLzHbw]
-=======
-      X-GUploader-UploadID: [AEnB2UrgkRkUI1QdcCjVy-tfPdgEIh1rnxS6XXJtDPJLTe3_ajX-4nXZrtBlCEOAN9OH0BP41Ym4niqA6bU5LgNz0Zi_LRlfIg]
->>>>>>> 899a4518
-    status: {code: 200, message: OK}
-- request:
-    body: null
-    headers:
-      Accept: ['*/*']
-      Accept-Encoding: ['gzip, deflate']
-      Connection: [keep-alive]
-<<<<<<< HEAD
-      User-Agent: [python-requests/2.13.0]
-    method: GET
-    uri: https://www.googleapis.com/storage/v1/b/gcsfs-testing/o/joined
-  response:
-    body: {string: "{\n \"kind\": \"storage#object\",\n \"id\": \"gcsfs-testing/joined/1507732529647477\",\n
-        \"selfLink\": \"https://www.googleapis.com/storage/v1/b/gcsfs-testing/o/joined\",\n
-        \"name\": \"joined\",\n \"bucket\": \"gcsfs-testing\",\n \"generation\": \"1507732529647477\",\n
-        \"metageneration\": \"1\",\n \"timeCreated\": \"2017-10-11T14:35:29.600Z\",\n
-        \"updated\": \"2017-10-11T14:35:29.600Z\",\n \"storageClass\": \"STANDARD\",\n
-        \"timeStorageClassUpdated\": \"2017-10-11T14:35:29.600Z\",\n \"size\": \"200\",\n
-        \"mediaLink\": \"https://www.googleapis.com/download/storage/v1/b/gcsfs-testing/o/joined?generation=1507732529647477&alt=media\",\n
-        \"crc32c\": \"UBN+cw==\",\n \"componentCount\": 2,\n \"etag\": \"CPWe4q7l6NYCEAE=\"\n}\n"}
-    headers:
-      Alt-Svc: ['quic=":443"; ma=2592000; v="39,38,37,35"']
-      Cache-Control: ['no-cache, no-store, max-age=0, must-revalidate']
-      Content-Length: ['653']
-      Content-Type: [application/json; charset=UTF-8]
-      Date: ['Wed, 11 Oct 2017 14:35:30 GMT']
-      ETag: [CPWe4q7l6NYCEAE=]
-=======
-      User-Agent: [python-requests/2.18.4]
-    method: GET
-    uri: https://www.googleapis.com/storage/v1/b/gcsfs-testing/o/joined
-  response:
-    body: {string: "{\n \"kind\": \"storage#object\",\n \"id\": \"gcsfs-testing/joined/1515098978454554\",\n
-        \"selfLink\": \"https://www.googleapis.com/storage/v1/b/gcsfs-testing/o/joined\",\n
-        \"name\": \"joined\",\n \"bucket\": \"gcsfs-testing\",\n \"generation\": \"1515098978454554\",\n
-        \"metageneration\": \"1\",\n \"timeCreated\": \"2018-01-04T20:49:38.411Z\",\n
-        \"updated\": \"2018-01-04T20:49:38.411Z\",\n \"storageClass\": \"STANDARD\",\n
-        \"timeStorageClassUpdated\": \"2018-01-04T20:49:38.411Z\",\n \"size\": \"200\",\n
-        \"mediaLink\": \"https://www.googleapis.com/download/storage/v1/b/gcsfs-testing/o/joined?generation=1515098978454554&alt=media\",\n
-        \"crc32c\": \"UBN+cw==\",\n \"componentCount\": 2,\n \"etag\": \"CJqYpMOXv9gCEAE=\"\n}\n"}
-    headers:
-      Alt-Svc: ['hq=":443"; ma=2592000; quic=51303431; quic=51303339; quic=51303338;
-          quic=51303337; quic=51303335,quic=":443"; ma=2592000; v="41,39,38,37,35"']
-      Cache-Control: ['no-cache, no-store, max-age=0, must-revalidate']
-      Content-Length: ['645']
-      Content-Type: [application/json; charset=UTF-8]
-      Date: ['Thu, 04 Jan 2018 20:49:38 GMT']
-      ETag: [CJqYpMOXv9gCEAE=]
->>>>>>> 899a4518
-      Expires: ['Mon, 01 Jan 1990 00:00:00 GMT']
-      Pragma: [no-cache]
-      Server: [UploadServer]
-      Vary: [Origin, X-Origin]
-<<<<<<< HEAD
-      X-GUploader-UploadID: [AEnB2UrkvEPnlwI7nxUyZ49d0IgNLfs1m4a8twRN-Q-AXEOpYbJ-1TRAJtf-yEUDX73bB8p78R4Gb3nh3sE8vTrENogGs7H9Gw]
-=======
-      X-GUploader-UploadID: [AEnB2UrnwPkqwQCOCokijBRZHQ_n6n5wA0Ohzu5Ix93G6rMn27trOGljj6RSVJsSZTz1ZHvP6I-TcB6x3CmAIJjhowiFTpffEw]
->>>>>>> 899a4518
-    status: {code: 200, message: OK}
-- request:
-    body: null
-    headers:
-      Accept: ['*/*']
-      Accept-Encoding: ['gzip, deflate']
-      Connection: [keep-alive]
-      User-Agent: [python-requests/2.18.4]
-    method: GET
-    uri: https://www.googleapis.com/storage/v1/b/gcsfs-testing/o/?maxResults=1000
-  response:
-    body: {string: "{\n \"kind\": \"storage#objects\",\n \"items\": [\n  {\n   \"kind\":
-<<<<<<< HEAD
-        \"storage#object\",\n   \"id\": \"gcsfs-testing/joined/1507732529647477\",\n
-        \  \"selfLink\": \"https://www.googleapis.com/storage/v1/b/gcsfs-testing/o/joined\",\n
-        \  \"name\": \"joined\",\n   \"bucket\": \"gcsfs-testing\",\n   \"generation\":
-        \"1507732529647477\",\n   \"metageneration\": \"1\",\n   \"timeCreated\":
-        \"2017-10-11T14:35:29.600Z\",\n   \"updated\": \"2017-10-11T14:35:29.600Z\",\n
-        \  \"storageClass\": \"STANDARD\",\n   \"timeStorageClassUpdated\": \"2017-10-11T14:35:29.600Z\",\n
-        \  \"size\": \"200\",\n   \"mediaLink\": \"https://www.googleapis.com/download/storage/v1/b/gcsfs-testing/o/joined?generation=1507732529647477&alt=media\",\n
-        \  \"crc32c\": \"UBN+cw==\",\n   \"componentCount\": 2,\n   \"etag\": \"CPWe4q7l6NYCEAE=\"\n
-        \ },\n  {\n   \"kind\": \"storage#object\",\n   \"id\": \"gcsfs-testing/tmp/test/a/1507732528002914\",\n
-        \  \"selfLink\": \"https://www.googleapis.com/storage/v1/b/gcsfs-testing/o/tmp%2Ftest%2Fa\",\n
-        \  \"name\": \"tmp/test/a\",\n   \"bucket\": \"gcsfs-testing\",\n   \"generation\":
-        \"1507732528002914\",\n   \"metageneration\": \"1\",\n   \"timeCreated\":
-        \"2017-10-11T14:35:27.944Z\",\n   \"updated\": \"2017-10-11T14:35:27.944Z\",\n
-        \  \"storageClass\": \"STANDARD\",\n   \"timeStorageClassUpdated\": \"2017-10-11T14:35:27.944Z\",\n
-        \  \"size\": \"100\",\n   \"md5Hash\": \"NqksyUqeD6IfYl+L+wB63w==\",\n   \"mediaLink\":
-        \"https://www.googleapis.com/download/storage/v1/b/gcsfs-testing/o/tmp%2Ftest%2Fa?generation=1507732528002914&alt=media\",\n
-        \  \"crc32c\": \"XqOtmQ==\",\n   \"etag\": \"COLu/a3l6NYCEAE=\"\n  },\n  {\n
-        \  \"kind\": \"storage#object\",\n   \"id\": \"gcsfs-testing/tmp/test/b/1507732528327759\",\n
-        \  \"selfLink\": \"https://www.googleapis.com/storage/v1/b/gcsfs-testing/o/tmp%2Ftest%2Fb\",\n
-        \  \"name\": \"tmp/test/b\",\n   \"bucket\": \"gcsfs-testing\",\n   \"generation\":
-        \"1507732528327759\",\n   \"metageneration\": \"1\",\n   \"timeCreated\":
-        \"2017-10-11T14:35:28.269Z\",\n   \"updated\": \"2017-10-11T14:35:28.269Z\",\n
-        \  \"storageClass\": \"STANDARD\",\n   \"timeStorageClassUpdated\": \"2017-10-11T14:35:28.269Z\",\n
-        \  \"size\": \"100\",\n   \"md5Hash\": \"NqksyUqeD6IfYl+L+wB63w==\",\n   \"mediaLink\":
-        \"https://www.googleapis.com/download/storage/v1/b/gcsfs-testing/o/tmp%2Ftest%2Fb?generation=1507732528327759&alt=media\",\n
-        \  \"crc32c\": \"XqOtmQ==\",\n   \"etag\": \"CM/Yka7l6NYCEAE=\"\n  }\n ]\n}\n"}
-    headers:
-      Alt-Svc: ['quic=":443"; ma=2592000; v="39,38,37,35"']
-      Cache-Control: ['private, max-age=0, must-revalidate, no-transform']
-      Content-Length: ['2200']
-      Content-Type: [application/json; charset=UTF-8]
-      Date: ['Wed, 11 Oct 2017 14:35:30 GMT']
-      Expires: ['Wed, 11 Oct 2017 14:35:30 GMT']
-      Server: [UploadServer]
-      Vary: [Origin, X-Origin]
-      X-GUploader-UploadID: [AEnB2Uq_0fYzAHxcx7zczCrOFc4PwwaBgoEMSIAWhD4WgDb-SneAVAAffkTe_89jCbfQRpRR-AUTNwa-VnQPxDTVXTB17e9wMA]
-=======
-        \"storage#object\",\n   \"id\": \"gcsfs-testing/joined/1515098978454554\",\n
-        \  \"selfLink\": \"https://www.googleapis.com/storage/v1/b/gcsfs-testing/o/joined\",\n
-        \  \"name\": \"joined\",\n   \"bucket\": \"gcsfs-testing\",\n   \"generation\":
-        \"1515098978454554\",\n   \"metageneration\": \"1\",\n   \"timeCreated\":
-        \"2018-01-04T20:49:38.411Z\",\n   \"updated\": \"2018-01-04T20:49:38.411Z\",\n
-        \  \"storageClass\": \"STANDARD\",\n   \"timeStorageClassUpdated\": \"2018-01-04T20:49:38.411Z\",\n
-        \  \"size\": \"200\",\n   \"mediaLink\": \"https://www.googleapis.com/download/storage/v1/b/gcsfs-testing/o/joined?generation=1515098978454554&alt=media\",\n
-        \  \"crc32c\": \"UBN+cw==\",\n   \"componentCount\": 2,\n   \"etag\": \"CJqYpMOXv9gCEAE=\"\n
-        \ },\n  {\n   \"kind\": \"storage#object\",\n   \"id\": \"gcsfs-testing/tmp/test/a/1515098977761971\",\n
-        \  \"selfLink\": \"https://www.googleapis.com/storage/v1/b/gcsfs-testing/o/tmp%2Ftest%2Fa\",\n
-        \  \"name\": \"tmp/test/a\",\n   \"bucket\": \"gcsfs-testing\",\n   \"generation\":
-        \"1515098977761971\",\n   \"metageneration\": \"1\",\n   \"timeCreated\":
-        \"2018-01-04T20:49:37.703Z\",\n   \"updated\": \"2018-01-04T20:49:37.703Z\",\n
-        \  \"storageClass\": \"STANDARD\",\n   \"timeStorageClassUpdated\": \"2018-01-04T20:49:37.703Z\",\n
-        \  \"size\": \"100\",\n   \"md5Hash\": \"NqksyUqeD6IfYl+L+wB63w==\",\n   \"mediaLink\":
-        \"https://www.googleapis.com/download/storage/v1/b/gcsfs-testing/o/tmp%2Ftest%2Fa?generation=1515098977761971&alt=media\",\n
-        \  \"crc32c\": \"XqOtmQ==\",\n   \"etag\": \"CLP1+cKXv9gCEAE=\"\n  },\n  {\n
-        \  \"kind\": \"storage#object\",\n   \"id\": \"gcsfs-testing/tmp/test/b/1515098978058844\",\n
-        \  \"selfLink\": \"https://www.googleapis.com/storage/v1/b/gcsfs-testing/o/tmp%2Ftest%2Fb\",\n
-        \  \"name\": \"tmp/test/b\",\n   \"bucket\": \"gcsfs-testing\",\n   \"generation\":
-        \"1515098978058844\",\n   \"metageneration\": \"1\",\n   \"timeCreated\":
-        \"2018-01-04T20:49:38.003Z\",\n   \"updated\": \"2018-01-04T20:49:38.003Z\",\n
-        \  \"storageClass\": \"STANDARD\",\n   \"timeStorageClassUpdated\": \"2018-01-04T20:49:38.003Z\",\n
-        \  \"size\": \"100\",\n   \"md5Hash\": \"NqksyUqeD6IfYl+L+wB63w==\",\n   \"mediaLink\":
-        \"https://www.googleapis.com/download/storage/v1/b/gcsfs-testing/o/tmp%2Ftest%2Fb?generation=1515098978058844&alt=media\",\n
-        \  \"crc32c\": \"XqOtmQ==\",\n   \"etag\": \"CNyEjMOXv9gCEAE=\"\n  }\n ]\n}\n"}
-    headers:
-      Alt-Svc: ['hq=":443"; ma=2592000; quic=51303431; quic=51303339; quic=51303338;
-          quic=51303337; quic=51303335,quic=":443"; ma=2592000; v="41,39,38,37,35"']
-      Cache-Control: ['private, max-age=0, must-revalidate, no-transform']
-      Content-Length: ['2176']
-      Content-Type: [application/json; charset=UTF-8]
-      Date: ['Thu, 04 Jan 2018 20:49:38 GMT']
-      Expires: ['Thu, 04 Jan 2018 20:49:38 GMT']
-      Server: [UploadServer]
-      Vary: [Origin, X-Origin]
-      X-GUploader-UploadID: [AEnB2Uqo89eLV-Ge1IdztN0vBfhQIqIwwJuv17auImLiVeC6Gmf4vOuH43KNXxiCUqRKrPcgvd3JQzhOuwp_7hyQiT5Bu4yvlQ]
->>>>>>> 899a4518
-    status: {code: 200, message: OK}
-- request:
-    body: null
-    headers:
-      Accept: ['*/*']
-      Accept-Encoding: ['gzip, deflate']
-      Connection: [keep-alive]
-      Content-Length: ['0']
-      User-Agent: [python-requests/2.18.4]
-    method: DELETE
-    uri: https://www.googleapis.com/storage/v1/b/gcsfs-testing/o/joined
-  response:
-    body: {string: ''}
-    headers:
-<<<<<<< HEAD
-      Alt-Svc: ['quic=":443"; ma=2592000; v="39,38,37,35"']
-      Cache-Control: ['no-cache, no-store, max-age=0, must-revalidate']
-      Content-Length: ['0']
-      Content-Type: [application/json]
-      Date: ['Wed, 11 Oct 2017 14:35:30 GMT']
-=======
-      Alt-Svc: ['hq=":443"; ma=2592000; quic=51303431; quic=51303339; quic=51303338;
-          quic=51303337; quic=51303335,quic=":443"; ma=2592000; v="41,39,38,37,35"']
-      Cache-Control: ['no-cache, no-store, max-age=0, must-revalidate']
-      Content-Length: ['0']
-      Content-Type: [application/json]
-      Date: ['Thu, 04 Jan 2018 20:49:39 GMT']
->>>>>>> 899a4518
-      Expires: ['Mon, 01 Jan 1990 00:00:00 GMT']
-      Pragma: [no-cache]
-      Server: [UploadServer]
-      Vary: [Origin, X-Origin]
-<<<<<<< HEAD
-      X-GUploader-UploadID: [AEnB2Upp1oexHMVsYqHrh772G1TN1YCxBfZ1Z6bMUVGbMXISpTrjp5AvchzF2drDi7pEfTqyhgv5PKsFg6YB_jBmrQf5pz3azQ]
-=======
-      X-GUploader-UploadID: [AEnB2UqjvN-KqLUtI1SzbcmwYb4k9UP6wpXoTxqJkfPtUi_-SMX8yzjjja2FI85KwGumgK4TG7aGDrp-aL47kd0qTqgrIUiwtA]
->>>>>>> 899a4518
-    status: {code: 204, message: No Content}
-- request:
-    body: null
-    headers:
-      Accept: ['*/*']
-      Accept-Encoding: ['gzip, deflate']
-      Connection: [keep-alive]
-      Content-Length: ['0']
-      User-Agent: [python-requests/2.18.4]
-    method: DELETE
-    uri: https://www.googleapis.com/storage/v1/b/gcsfs-testing/o/tmp%2Ftest%2Fa
-  response:
-    body: {string: ''}
-    headers:
-<<<<<<< HEAD
-      Alt-Svc: ['quic=":443"; ma=2592000; v="39,38,37,35"']
-      Cache-Control: ['no-cache, no-store, max-age=0, must-revalidate']
-      Content-Length: ['0']
-      Content-Type: [application/json]
-      Date: ['Wed, 11 Oct 2017 14:35:30 GMT']
-=======
-      Alt-Svc: ['hq=":443"; ma=2592000; quic=51303431; quic=51303339; quic=51303338;
-          quic=51303337; quic=51303335,quic=":443"; ma=2592000; v="41,39,38,37,35"']
-      Cache-Control: ['no-cache, no-store, max-age=0, must-revalidate']
-      Content-Length: ['0']
-      Content-Type: [application/json]
-      Date: ['Thu, 04 Jan 2018 20:49:39 GMT']
->>>>>>> 899a4518
-      Expires: ['Mon, 01 Jan 1990 00:00:00 GMT']
-      Pragma: [no-cache]
-      Server: [UploadServer]
-      Vary: [Origin, X-Origin]
-<<<<<<< HEAD
-      X-GUploader-UploadID: [AEnB2UrgRlQST6JEtMtDPM0Ty11ytZCE8VIsRBQhTem5nCipQAFs7mixhrxjpw2o-xuh2xyiy6qX6M-ZfnEdS6CsJWCEMFU_ww]
-=======
-      X-GUploader-UploadID: [AEnB2Urubqlt5oSmdC37lTJP2iQER4CYZLLeemPH_fZNJ4B-CdOWFCuDY8PB23ugX9hsk1PLEcN5UlZXdQRNW_gOzZOOdH8OBA]
->>>>>>> 899a4518
-    status: {code: 204, message: No Content}
-- request:
-    body: null
-    headers:
-      Accept: ['*/*']
-      Accept-Encoding: ['gzip, deflate']
-      Connection: [keep-alive]
-      Content-Length: ['0']
-      User-Agent: [python-requests/2.18.4]
-    method: DELETE
-    uri: https://www.googleapis.com/storage/v1/b/gcsfs-testing/o/tmp%2Ftest%2Fb
-  response:
-    body: {string: ''}
-    headers:
-<<<<<<< HEAD
-      Alt-Svc: ['quic=":443"; ma=2592000; v="39,38,37,35"']
-      Cache-Control: ['no-cache, no-store, max-age=0, must-revalidate']
-      Content-Length: ['0']
-      Content-Type: [application/json]
-      Date: ['Wed, 11 Oct 2017 14:35:31 GMT']
-      Expires: ['Mon, 01 Jan 1990 00:00:00 GMT']
-      Pragma: [no-cache]
-      Server: [UploadServer]
-      Vary: [Origin, X-Origin]
-      X-GUploader-UploadID: [AEnB2Upc0J_560TE8tDr4ETyGDWUQiJ4IsJEns-t5SIrigNYG4cEBGfrH0hLI6EzlttydYOuq-i2rqBOyNM5QvytsFtiBfJnOA]
-    status: {code: 204, message: No Content}
-- request:
-    body: null
-    headers:
-      Accept: ['*/*']
-      Accept-Encoding: ['gzip, deflate']
-      Connection: [keep-alive]
-      Content-Length: ['0']
-      User-Agent: [python-requests/2.18.4]
-    method: POST
-    uri: https://www.googleapis.com/oauth2/v4/token?grant_type=refresh_token
-  response:
-    body:
-      string: !!binary |
-        H4sIAC0KMFoC/6tWykyJL8nPTs1TslJQqqioUNJRUALz40sqC1JBgk6piUWpRSDx1IqCzKLU4vhM
-        kGJjMwMDoFhicnJqcTGqEbUAnoD1nVYAAAA=
-    headers:
-      Alt-Svc: ['hq=":443"; ma=2592000; quic=51303431; quic=51303339; quic=51303338;
-          quic=51303337; quic=51303335,quic=":443"; ma=2592000; v="41,39,38,37,35"']
-      Cache-Control: ['no-cache, no-store, max-age=0, must-revalidate']
-      Content-Encoding: [gzip]
-      Content-Type: [application/json; charset=UTF-8]
-      Date: ['Tue, 12 Dec 2017 16:56:13 GMT']
       Expires: ['Mon, 01 Jan 1990 00:00:00 GMT']
       Pragma: [no-cache]
       Server: [GSE]
@@ -770,9 +69,9 @@
         \"MULTI_REGIONAL\",\n   \"etag\": \"CAE=\"\n  },\n  {\n   \"kind\": \"storage#bucket\",\n
         \  \"id\": \"gcsfs-test\",\n   \"selfLink\": \"https://www.googleapis.com/storage/v1/b/gcsfs-test\",\n
         \  \"projectNumber\": \"586241054156\",\n   \"name\": \"gcsfs-test\",\n   \"timeCreated\":
-        \"2017-12-02T23:25:23.058Z\",\n   \"updated\": \"2017-12-02T23:25:23.058Z\",\n
-        \  \"metageneration\": \"1\",\n   \"location\": \"US\",\n   \"storageClass\":
-        \"MULTI_REGIONAL\",\n   \"etag\": \"CAE=\"\n  },\n  {\n   \"kind\": \"storage#bucket\",\n
+        \"2017-12-02T23:25:23.058Z\",\n   \"updated\": \"2018-01-04T14:07:08.519Z\",\n
+        \  \"metageneration\": \"2\",\n   \"location\": \"US\",\n   \"storageClass\":
+        \"MULTI_REGIONAL\",\n   \"etag\": \"CAI=\"\n  },\n  {\n   \"kind\": \"storage#bucket\",\n
         \  \"id\": \"gcsfs-testing\",\n   \"selfLink\": \"https://www.googleapis.com/storage/v1/b/gcsfs-testing\",\n
         \  \"projectNumber\": \"586241054156\",\n   \"name\": \"gcsfs-testing\",\n
         \  \"timeCreated\": \"2017-12-12T16:52:13.675Z\",\n   \"updated\": \"2017-12-12T16:52:13.675Z\",\n
@@ -784,11 +83,11 @@
       Cache-Control: ['private, max-age=0, must-revalidate, no-transform']
       Content-Length: ['2944']
       Content-Type: [application/json; charset=UTF-8]
-      Date: ['Tue, 12 Dec 2017 16:56:13 GMT']
-      Expires: ['Tue, 12 Dec 2017 16:56:13 GMT']
-      Server: [UploadServer]
-      Vary: [Origin, X-Origin]
-      X-GUploader-UploadID: [AEnB2UoGE9eKVBO1TIDQXvHAE01bZS4n6Ay6CpR7mrUco90MJmcJF9vwbOqF42Uv-5ot88HUDayxB0hiLfC1AUoMte3eJcakZg]
+      Date: ['Thu, 04 Jan 2018 20:49:37 GMT']
+      Expires: ['Thu, 04 Jan 2018 20:49:37 GMT']
+      Server: [UploadServer]
+      Vary: [Origin, X-Origin]
+      X-GUploader-UploadID: [AEnB2UpPd4DUELT1HqsFbbV747kVDBCDLo6ZVbOiOpLxrXgyIoYFEWdTxXteTS8wN7WRZjaVQD5zzr2_gzyUrafCzROt9Oa0Tw]
     status: {code: 200, message: OK}
 - request:
     body: null
@@ -810,11 +109,11 @@
       Cache-Control: ['private, max-age=0']
       Content-Length: ['165']
       Content-Type: [application/json; charset=UTF-8]
-      Date: ['Tue, 12 Dec 2017 16:56:14 GMT']
-      Expires: ['Tue, 12 Dec 2017 16:56:14 GMT']
-      Server: [UploadServer]
-      Vary: [Origin, X-Origin]
-      X-GUploader-UploadID: [AEnB2Uoe0V7hc-yJlKCaeYaPbeOKzi_XMewJRM5rvRPYU5ZJ5Bd-UxptSBRYLj_jXHq-oXaGhTqPj0V9hzW4v4lsqpXxmLeR6w]
+      Date: ['Thu, 04 Jan 2018 20:49:37 GMT']
+      Expires: ['Thu, 04 Jan 2018 20:49:37 GMT']
+      Server: [UploadServer]
+      Vary: [Origin, X-Origin]
+      X-GUploader-UploadID: [AEnB2UqaBH2sZuJZzjaVbZ40GyPxNeyidrh0VmLTnG0szkH8EIr4YZFN0pchiw9XYcYL-aqQ1Gr-AJJKQopZup-3R_1QPAvHPg]
     status: {code: 404, message: Not Found}
 - request:
     body: null
@@ -836,11 +135,11 @@
       Cache-Control: ['private, max-age=0']
       Content-Length: ['165']
       Content-Type: [application/json; charset=UTF-8]
-      Date: ['Tue, 12 Dec 2017 16:56:14 GMT']
-      Expires: ['Tue, 12 Dec 2017 16:56:14 GMT']
-      Server: [UploadServer]
-      Vary: [Origin, X-Origin]
-      X-GUploader-UploadID: [AEnB2UpWRFcCyXfAncw2nBe-a8aK9p3X4fUN8krHPtKQINOLgdV4-AXgrXk22rUZkKuP5Y_6OCp6abdvyEsm3TAF-vA9rlPPeg]
+      Date: ['Thu, 04 Jan 2018 20:49:37 GMT']
+      Expires: ['Thu, 04 Jan 2018 20:49:37 GMT']
+      Server: [UploadServer]
+      Vary: [Origin, X-Origin]
+      X-GUploader-UploadID: [AEnB2Up0ocwjH0rUimCqN8DNAQFfcyeRdpeIsf0pUa74Ue2gfgYXJ6HgAzdPrAci8BIDyEL4G1wYcRZUXI4NUM-mLgvG83y8jw]
     status: {code: 404, message: Not Found}
 - request:
     body: null
@@ -862,11 +161,11 @@
       Cache-Control: ['private, max-age=0']
       Content-Length: ['165']
       Content-Type: [application/json; charset=UTF-8]
-      Date: ['Tue, 12 Dec 2017 16:56:14 GMT']
-      Expires: ['Tue, 12 Dec 2017 16:56:14 GMT']
-      Server: [UploadServer]
-      Vary: [Origin, X-Origin]
-      X-GUploader-UploadID: [AEnB2UoM86eIxVG_QMbEdyBRaisBT85Rw-r9R2Q_U7ydHCvb69tfF-ioDxHpnn_PAt_kclSyI3p0Lh1_ElyC9izLM_uA9LS-xQ]
+      Date: ['Thu, 04 Jan 2018 20:49:37 GMT']
+      Expires: ['Thu, 04 Jan 2018 20:49:37 GMT']
+      Server: [UploadServer]
+      Vary: [Origin, X-Origin]
+      X-GUploader-UploadID: [AEnB2UqOBLt3P_2BhqtUXkshKCMBxlK1q6u3x1dzPGZc_ni0D5pHvtdQZpvIpnGd57gHLlNxOFyBWQVslWGiQEsUskn37csbFg]
     status: {code: 404, message: Not Found}
 - request:
     body: null
@@ -888,11 +187,11 @@
       Cache-Control: ['private, max-age=0']
       Content-Length: ['165']
       Content-Type: [application/json; charset=UTF-8]
-      Date: ['Tue, 12 Dec 2017 16:56:14 GMT']
-      Expires: ['Tue, 12 Dec 2017 16:56:14 GMT']
-      Server: [UploadServer]
-      Vary: [Origin, X-Origin]
-      X-GUploader-UploadID: [AEnB2Up_VAd8MAla68xfibXBzC02aYZ7DswiV7vXMWOGXHX-LMqoujROwjEN0Vtt16ir8lPjgCV1v1AqJiM2Jebs5KxuBNqD2Q]
+      Date: ['Thu, 04 Jan 2018 20:49:37 GMT']
+      Expires: ['Thu, 04 Jan 2018 20:49:37 GMT']
+      Server: [UploadServer]
+      Vary: [Origin, X-Origin]
+      X-GUploader-UploadID: [AEnB2UqagIknhEIuBOvdagaD90-CosuOakGyYqBOHt3pNN_sK5dVUwFTSIestIewYQxynn5aQDIYAmlc8rfEuAbBQYj8RhHQtg]
     status: {code: 404, message: Not Found}
 - request:
     body: aaaaaaaaaaaaaaaaaaaaaaaaaaaaaaaaaaaaaaaaaaaaaaaaaaaaaaaaaaaaaaaaaaaaaaaaaaaaaaaaaaaaaaaaaaaaaaaaaaaa
@@ -905,27 +204,27 @@
     method: POST
     uri: https://www.googleapis.com/upload/storage/v1/b/gcsfs-testing/o?name=tmp%2Ftest%2Fa&uploadType=media
   response:
-    body: {string: "{\n \"kind\": \"storage#object\",\n \"id\": \"gcsfs-testing/tmp/test/a/1513097774900462\",\n
+    body: {string: "{\n \"kind\": \"storage#object\",\n \"id\": \"gcsfs-testing/tmp/test/a/1515098977761971\",\n
         \"selfLink\": \"https://www.googleapis.com/storage/v1/b/gcsfs-testing/o/tmp%2Ftest%2Fa\",\n
         \"name\": \"tmp/test/a\",\n \"bucket\": \"gcsfs-testing\",\n \"generation\":
-        \"1513097774900462\",\n \"metageneration\": \"1\",\n \"timeCreated\": \"2017-12-12T16:56:14.830Z\",\n
-        \"updated\": \"2017-12-12T16:56:14.830Z\",\n \"storageClass\": \"STANDARD\",\n
-        \"timeStorageClassUpdated\": \"2017-12-12T16:56:14.830Z\",\n \"size\": \"100\",\n
-        \"md5Hash\": \"NqksyUqeD6IfYl+L+wB63w==\",\n \"mediaLink\": \"https://www.googleapis.com/download/storage/v1/b/gcsfs-testing/o/tmp%2Ftest%2Fa?generation=1513097774900462&alt=media\",\n
-        \"crc32c\": \"XqOtmQ==\",\n \"etag\": \"CO7JiLv4hNgCEAE=\"\n}\n"}
+        \"1515098977761971\",\n \"metageneration\": \"1\",\n \"timeCreated\": \"2018-01-04T20:49:37.703Z\",\n
+        \"updated\": \"2018-01-04T20:49:37.703Z\",\n \"storageClass\": \"STANDARD\",\n
+        \"timeStorageClassUpdated\": \"2018-01-04T20:49:37.703Z\",\n \"size\": \"100\",\n
+        \"md5Hash\": \"NqksyUqeD6IfYl+L+wB63w==\",\n \"mediaLink\": \"https://www.googleapis.com/download/storage/v1/b/gcsfs-testing/o/tmp%2Ftest%2Fa?generation=1515098977761971&alt=media\",\n
+        \"crc32c\": \"XqOtmQ==\",\n \"etag\": \"CLP1+cKXv9gCEAE=\"\n}\n"}
     headers:
       Alt-Svc: ['hq=":443"; ma=2592000; quic=51303431; quic=51303339; quic=51303338;
           quic=51303337; quic=51303335,quic=":443"; ma=2592000; v="41,39,38,37,35"']
       Cache-Control: ['no-cache, no-store, max-age=0, must-revalidate']
       Content-Length: ['687']
       Content-Type: [application/json; charset=UTF-8]
-      Date: ['Tue, 12 Dec 2017 16:56:14 GMT']
-      ETag: [CO7JiLv4hNgCEAE=]
-      Expires: ['Mon, 01 Jan 1990 00:00:00 GMT']
-      Pragma: [no-cache]
-      Server: [UploadServer]
-      Vary: [Origin, X-Origin]
-      X-GUploader-UploadID: [AEnB2UplC7ybDvJEkKuxEit2mP5fxTZh3XUyXJcYbcYgl6bd5BdM1OGdPX2FEhN4taH5SSDh-JoB97s31PnAAF6DUiZL1GQ40A]
+      Date: ['Thu, 04 Jan 2018 20:49:37 GMT']
+      ETag: [CLP1+cKXv9gCEAE=]
+      Expires: ['Mon, 01 Jan 1990 00:00:00 GMT']
+      Pragma: [no-cache]
+      Server: [UploadServer]
+      Vary: [Origin, X-Origin]
+      X-GUploader-UploadID: [AEnB2Uo6doFhQfHvxliTLJOoh3S0Oi92jb-mrZ8aOXncHD5Gg6n5Cq9JdjW2u9zn3PULevyVgN0C4zv4J-OSDRBR4NUKXrZpzg]
     status: {code: 200, message: OK}
 - request:
     body: aaaaaaaaaaaaaaaaaaaaaaaaaaaaaaaaaaaaaaaaaaaaaaaaaaaaaaaaaaaaaaaaaaaaaaaaaaaaaaaaaaaaaaaaaaaaaaaaaaaa
@@ -938,31 +237,31 @@
     method: POST
     uri: https://www.googleapis.com/upload/storage/v1/b/gcsfs-testing/o?name=tmp%2Ftest%2Fb&uploadType=media
   response:
-    body: {string: "{\n \"kind\": \"storage#object\",\n \"id\": \"gcsfs-testing/tmp/test/b/1513097775205045\",\n
+    body: {string: "{\n \"kind\": \"storage#object\",\n \"id\": \"gcsfs-testing/tmp/test/b/1515098978058844\",\n
         \"selfLink\": \"https://www.googleapis.com/storage/v1/b/gcsfs-testing/o/tmp%2Ftest%2Fb\",\n
         \"name\": \"tmp/test/b\",\n \"bucket\": \"gcsfs-testing\",\n \"generation\":
-        \"1513097775205045\",\n \"metageneration\": \"1\",\n \"timeCreated\": \"2017-12-12T16:56:15.145Z\",\n
-        \"updated\": \"2017-12-12T16:56:15.145Z\",\n \"storageClass\": \"STANDARD\",\n
-        \"timeStorageClassUpdated\": \"2017-12-12T16:56:15.145Z\",\n \"size\": \"100\",\n
-        \"md5Hash\": \"NqksyUqeD6IfYl+L+wB63w==\",\n \"mediaLink\": \"https://www.googleapis.com/download/storage/v1/b/gcsfs-testing/o/tmp%2Ftest%2Fb?generation=1513097775205045&alt=media\",\n
-        \"crc32c\": \"XqOtmQ==\",\n \"etag\": \"CLWVm7v4hNgCEAE=\"\n}\n"}
+        \"1515098978058844\",\n \"metageneration\": \"1\",\n \"timeCreated\": \"2018-01-04T20:49:38.003Z\",\n
+        \"updated\": \"2018-01-04T20:49:38.003Z\",\n \"storageClass\": \"STANDARD\",\n
+        \"timeStorageClassUpdated\": \"2018-01-04T20:49:38.003Z\",\n \"size\": \"100\",\n
+        \"md5Hash\": \"NqksyUqeD6IfYl+L+wB63w==\",\n \"mediaLink\": \"https://www.googleapis.com/download/storage/v1/b/gcsfs-testing/o/tmp%2Ftest%2Fb?generation=1515098978058844&alt=media\",\n
+        \"crc32c\": \"XqOtmQ==\",\n \"etag\": \"CNyEjMOXv9gCEAE=\"\n}\n"}
     headers:
       Alt-Svc: ['hq=":443"; ma=2592000; quic=51303431; quic=51303339; quic=51303338;
           quic=51303337; quic=51303335,quic=":443"; ma=2592000; v="41,39,38,37,35"']
       Cache-Control: ['no-cache, no-store, max-age=0, must-revalidate']
       Content-Length: ['687']
       Content-Type: [application/json; charset=UTF-8]
-      Date: ['Tue, 12 Dec 2017 16:56:15 GMT']
-      ETag: [CLWVm7v4hNgCEAE=]
-      Expires: ['Mon, 01 Jan 1990 00:00:00 GMT']
-      Pragma: [no-cache]
-      Server: [UploadServer]
-      Vary: [Origin, X-Origin]
-      X-GUploader-UploadID: [AEnB2UrePPUbxh_jPnCUkBTtTqDAXYgb0fSigtkD_dIReA07ELyeATlXNTggoHsfqLwBs4_0uA_fIrO7Tall7ve5gGS4qGL5sA]
-    status: {code: 200, message: OK}
-- request:
-    body: '{"sourceObjects": [{"name": "tmp/test/a"}, {"name": "tmp/test/b"}], "destination":
-      {"name": "joined", "bucket": "gcsfs-tester"}, "kind": "storage#composeRequest"}'
+      Date: ['Thu, 04 Jan 2018 20:49:38 GMT']
+      ETag: [CNyEjMOXv9gCEAE=]
+      Expires: ['Mon, 01 Jan 1990 00:00:00 GMT']
+      Pragma: [no-cache]
+      Server: [UploadServer]
+      Vary: [Origin, X-Origin]
+      X-GUploader-UploadID: [AEnB2UoSzb-bmJVSA6MnAEBOikAAz_E09reUro1DQeKGI4qn2x5l84s4dkK5VOMnTk7W4FlWR9d_xWJYN3x3f_4ubpMnZJ6-CA]
+    status: {code: 200, message: OK}
+- request:
+    body: '{"kind": "storage#composeRequest", "destination": {"name": "joined", "bucket":
+      "gcsfs-tester"}, "sourceObjects": [{"name": "tmp/test/a"}, {"name": "tmp/test/b"}]}'
     headers:
       Accept: ['*/*']
       Accept-Encoding: ['gzip, deflate']
@@ -973,27 +272,27 @@
     method: POST
     uri: https://www.googleapis.com/storage/v1/b/gcsfs-testing/o/joined/compose
   response:
-    body: {string: "{\n \"kind\": \"storage#object\",\n \"id\": \"gcsfs-testing/joined/1513097776040146\",\n
+    body: {string: "{\n \"kind\": \"storage#object\",\n \"id\": \"gcsfs-testing/joined/1515098978454554\",\n
         \"selfLink\": \"https://www.googleapis.com/storage/v1/b/gcsfs-testing/o/joined\",\n
-        \"name\": \"joined\",\n \"bucket\": \"gcsfs-testing\",\n \"generation\": \"1513097776040146\",\n
-        \"metageneration\": \"1\",\n \"timeCreated\": \"2017-12-12T16:56:15.996Z\",\n
-        \"updated\": \"2017-12-12T16:56:15.996Z\",\n \"storageClass\": \"STANDARD\",\n
-        \"timeStorageClassUpdated\": \"2017-12-12T16:56:15.996Z\",\n \"size\": \"200\",\n
-        \"mediaLink\": \"https://www.googleapis.com/download/storage/v1/b/gcsfs-testing/o/joined?generation=1513097776040146&alt=media\",\n
-        \"crc32c\": \"UBN+cw==\",\n \"componentCount\": 2,\n \"etag\": \"CNKRzrv4hNgCEAE=\"\n}\n"}
+        \"name\": \"joined\",\n \"bucket\": \"gcsfs-testing\",\n \"generation\": \"1515098978454554\",\n
+        \"metageneration\": \"1\",\n \"timeCreated\": \"2018-01-04T20:49:38.411Z\",\n
+        \"updated\": \"2018-01-04T20:49:38.411Z\",\n \"storageClass\": \"STANDARD\",\n
+        \"timeStorageClassUpdated\": \"2018-01-04T20:49:38.411Z\",\n \"size\": \"200\",\n
+        \"mediaLink\": \"https://www.googleapis.com/download/storage/v1/b/gcsfs-testing/o/joined?generation=1515098978454554&alt=media\",\n
+        \"crc32c\": \"UBN+cw==\",\n \"componentCount\": 2,\n \"etag\": \"CJqYpMOXv9gCEAE=\"\n}\n"}
     headers:
       Alt-Svc: ['hq=":443"; ma=2592000; quic=51303431; quic=51303339; quic=51303338;
           quic=51303337; quic=51303335,quic=":443"; ma=2592000; v="41,39,38,37,35"']
       Cache-Control: ['no-cache, no-store, max-age=0, must-revalidate']
       Content-Length: ['645']
       Content-Type: [application/json; charset=UTF-8]
-      Date: ['Tue, 12 Dec 2017 16:56:16 GMT']
-      ETag: [CNKRzrv4hNgCEAE=]
-      Expires: ['Mon, 01 Jan 1990 00:00:00 GMT']
-      Pragma: [no-cache]
-      Server: [UploadServer]
-      Vary: [Origin, X-Origin]
-      X-GUploader-UploadID: [AEnB2UrJ7ZhEhJvD-Jw0wKZs6QiRiHv0cH5AEjVDU_FSm9KiicQ-XTi47QD94Tut0Lxlsvr-vCrB38Bu2QPn8TtJBw0OoqYDnw]
+      Date: ['Thu, 04 Jan 2018 20:49:38 GMT']
+      ETag: [CJqYpMOXv9gCEAE=]
+      Expires: ['Mon, 01 Jan 1990 00:00:00 GMT']
+      Pragma: [no-cache]
+      Server: [UploadServer]
+      Vary: [Origin, X-Origin]
+      X-GUploader-UploadID: [AEnB2UrgkRkUI1QdcCjVy-tfPdgEIh1rnxS6XXJtDPJLTe3_ajX-4nXZrtBlCEOAN9OH0BP41Ym4niqA6bU5LgNz0Zi_LRlfIg]
     status: {code: 200, message: OK}
 - request:
     body: null
@@ -1005,27 +304,27 @@
     method: GET
     uri: https://www.googleapis.com/storage/v1/b/gcsfs-testing/o/joined
   response:
-    body: {string: "{\n \"kind\": \"storage#object\",\n \"id\": \"gcsfs-testing/joined/1513097776040146\",\n
+    body: {string: "{\n \"kind\": \"storage#object\",\n \"id\": \"gcsfs-testing/joined/1515098978454554\",\n
         \"selfLink\": \"https://www.googleapis.com/storage/v1/b/gcsfs-testing/o/joined\",\n
-        \"name\": \"joined\",\n \"bucket\": \"gcsfs-testing\",\n \"generation\": \"1513097776040146\",\n
-        \"metageneration\": \"1\",\n \"timeCreated\": \"2017-12-12T16:56:15.996Z\",\n
-        \"updated\": \"2017-12-12T16:56:15.996Z\",\n \"storageClass\": \"STANDARD\",\n
-        \"timeStorageClassUpdated\": \"2017-12-12T16:56:15.996Z\",\n \"size\": \"200\",\n
-        \"mediaLink\": \"https://www.googleapis.com/download/storage/v1/b/gcsfs-testing/o/joined?generation=1513097776040146&alt=media\",\n
-        \"crc32c\": \"UBN+cw==\",\n \"componentCount\": 2,\n \"etag\": \"CNKRzrv4hNgCEAE=\"\n}\n"}
+        \"name\": \"joined\",\n \"bucket\": \"gcsfs-testing\",\n \"generation\": \"1515098978454554\",\n
+        \"metageneration\": \"1\",\n \"timeCreated\": \"2018-01-04T20:49:38.411Z\",\n
+        \"updated\": \"2018-01-04T20:49:38.411Z\",\n \"storageClass\": \"STANDARD\",\n
+        \"timeStorageClassUpdated\": \"2018-01-04T20:49:38.411Z\",\n \"size\": \"200\",\n
+        \"mediaLink\": \"https://www.googleapis.com/download/storage/v1/b/gcsfs-testing/o/joined?generation=1515098978454554&alt=media\",\n
+        \"crc32c\": \"UBN+cw==\",\n \"componentCount\": 2,\n \"etag\": \"CJqYpMOXv9gCEAE=\"\n}\n"}
     headers:
       Alt-Svc: ['hq=":443"; ma=2592000; quic=51303431; quic=51303339; quic=51303338;
           quic=51303337; quic=51303335,quic=":443"; ma=2592000; v="41,39,38,37,35"']
       Cache-Control: ['no-cache, no-store, max-age=0, must-revalidate']
       Content-Length: ['645']
       Content-Type: [application/json; charset=UTF-8]
-      Date: ['Tue, 12 Dec 2017 16:56:16 GMT']
-      ETag: [CNKRzrv4hNgCEAE=]
-      Expires: ['Mon, 01 Jan 1990 00:00:00 GMT']
-      Pragma: [no-cache]
-      Server: [UploadServer]
-      Vary: [Origin, X-Origin]
-      X-GUploader-UploadID: [AEnB2Ur3me5giQTFSrQNQDakydiIxKmEWkED-bZ--XitozDeyQQx-OPbRcUreqNlimnRIw0mPCMURoowtOLq5XE_qbXXii3hKg]
+      Date: ['Thu, 04 Jan 2018 20:49:38 GMT']
+      ETag: [CJqYpMOXv9gCEAE=]
+      Expires: ['Mon, 01 Jan 1990 00:00:00 GMT']
+      Pragma: [no-cache]
+      Server: [UploadServer]
+      Vary: [Origin, X-Origin]
+      X-GUploader-UploadID: [AEnB2UrnwPkqwQCOCokijBRZHQ_n6n5wA0Ohzu5Ix93G6rMn27trOGljj6RSVJsSZTz1ZHvP6I-TcB6x3CmAIJjhowiFTpffEw]
     status: {code: 200, message: OK}
 - request:
     body: null
@@ -1038,43 +337,43 @@
     uri: https://www.googleapis.com/storage/v1/b/gcsfs-testing/o/?maxResults=1000
   response:
     body: {string: "{\n \"kind\": \"storage#objects\",\n \"items\": [\n  {\n   \"kind\":
-        \"storage#object\",\n   \"id\": \"gcsfs-testing/joined/1513097776040146\",\n
+        \"storage#object\",\n   \"id\": \"gcsfs-testing/joined/1515098978454554\",\n
         \  \"selfLink\": \"https://www.googleapis.com/storage/v1/b/gcsfs-testing/o/joined\",\n
         \  \"name\": \"joined\",\n   \"bucket\": \"gcsfs-testing\",\n   \"generation\":
-        \"1513097776040146\",\n   \"metageneration\": \"1\",\n   \"timeCreated\":
-        \"2017-12-12T16:56:15.996Z\",\n   \"updated\": \"2017-12-12T16:56:15.996Z\",\n
-        \  \"storageClass\": \"STANDARD\",\n   \"timeStorageClassUpdated\": \"2017-12-12T16:56:15.996Z\",\n
-        \  \"size\": \"200\",\n   \"mediaLink\": \"https://www.googleapis.com/download/storage/v1/b/gcsfs-testing/o/joined?generation=1513097776040146&alt=media\",\n
-        \  \"crc32c\": \"UBN+cw==\",\n   \"componentCount\": 2,\n   \"etag\": \"CNKRzrv4hNgCEAE=\"\n
-        \ },\n  {\n   \"kind\": \"storage#object\",\n   \"id\": \"gcsfs-testing/tmp/test/a/1513097774900462\",\n
+        \"1515098978454554\",\n   \"metageneration\": \"1\",\n   \"timeCreated\":
+        \"2018-01-04T20:49:38.411Z\",\n   \"updated\": \"2018-01-04T20:49:38.411Z\",\n
+        \  \"storageClass\": \"STANDARD\",\n   \"timeStorageClassUpdated\": \"2018-01-04T20:49:38.411Z\",\n
+        \  \"size\": \"200\",\n   \"mediaLink\": \"https://www.googleapis.com/download/storage/v1/b/gcsfs-testing/o/joined?generation=1515098978454554&alt=media\",\n
+        \  \"crc32c\": \"UBN+cw==\",\n   \"componentCount\": 2,\n   \"etag\": \"CJqYpMOXv9gCEAE=\"\n
+        \ },\n  {\n   \"kind\": \"storage#object\",\n   \"id\": \"gcsfs-testing/tmp/test/a/1515098977761971\",\n
         \  \"selfLink\": \"https://www.googleapis.com/storage/v1/b/gcsfs-testing/o/tmp%2Ftest%2Fa\",\n
         \  \"name\": \"tmp/test/a\",\n   \"bucket\": \"gcsfs-testing\",\n   \"generation\":
-        \"1513097774900462\",\n   \"metageneration\": \"1\",\n   \"timeCreated\":
-        \"2017-12-12T16:56:14.830Z\",\n   \"updated\": \"2017-12-12T16:56:14.830Z\",\n
-        \  \"storageClass\": \"STANDARD\",\n   \"timeStorageClassUpdated\": \"2017-12-12T16:56:14.830Z\",\n
+        \"1515098977761971\",\n   \"metageneration\": \"1\",\n   \"timeCreated\":
+        \"2018-01-04T20:49:37.703Z\",\n   \"updated\": \"2018-01-04T20:49:37.703Z\",\n
+        \  \"storageClass\": \"STANDARD\",\n   \"timeStorageClassUpdated\": \"2018-01-04T20:49:37.703Z\",\n
         \  \"size\": \"100\",\n   \"md5Hash\": \"NqksyUqeD6IfYl+L+wB63w==\",\n   \"mediaLink\":
-        \"https://www.googleapis.com/download/storage/v1/b/gcsfs-testing/o/tmp%2Ftest%2Fa?generation=1513097774900462&alt=media\",\n
-        \  \"crc32c\": \"XqOtmQ==\",\n   \"etag\": \"CO7JiLv4hNgCEAE=\"\n  },\n  {\n
-        \  \"kind\": \"storage#object\",\n   \"id\": \"gcsfs-testing/tmp/test/b/1513097775205045\",\n
+        \"https://www.googleapis.com/download/storage/v1/b/gcsfs-testing/o/tmp%2Ftest%2Fa?generation=1515098977761971&alt=media\",\n
+        \  \"crc32c\": \"XqOtmQ==\",\n   \"etag\": \"CLP1+cKXv9gCEAE=\"\n  },\n  {\n
+        \  \"kind\": \"storage#object\",\n   \"id\": \"gcsfs-testing/tmp/test/b/1515098978058844\",\n
         \  \"selfLink\": \"https://www.googleapis.com/storage/v1/b/gcsfs-testing/o/tmp%2Ftest%2Fb\",\n
         \  \"name\": \"tmp/test/b\",\n   \"bucket\": \"gcsfs-testing\",\n   \"generation\":
-        \"1513097775205045\",\n   \"metageneration\": \"1\",\n   \"timeCreated\":
-        \"2017-12-12T16:56:15.145Z\",\n   \"updated\": \"2017-12-12T16:56:15.145Z\",\n
-        \  \"storageClass\": \"STANDARD\",\n   \"timeStorageClassUpdated\": \"2017-12-12T16:56:15.145Z\",\n
+        \"1515098978058844\",\n   \"metageneration\": \"1\",\n   \"timeCreated\":
+        \"2018-01-04T20:49:38.003Z\",\n   \"updated\": \"2018-01-04T20:49:38.003Z\",\n
+        \  \"storageClass\": \"STANDARD\",\n   \"timeStorageClassUpdated\": \"2018-01-04T20:49:38.003Z\",\n
         \  \"size\": \"100\",\n   \"md5Hash\": \"NqksyUqeD6IfYl+L+wB63w==\",\n   \"mediaLink\":
-        \"https://www.googleapis.com/download/storage/v1/b/gcsfs-testing/o/tmp%2Ftest%2Fb?generation=1513097775205045&alt=media\",\n
-        \  \"crc32c\": \"XqOtmQ==\",\n   \"etag\": \"CLWVm7v4hNgCEAE=\"\n  }\n ]\n}\n"}
+        \"https://www.googleapis.com/download/storage/v1/b/gcsfs-testing/o/tmp%2Ftest%2Fb?generation=1515098978058844&alt=media\",\n
+        \  \"crc32c\": \"XqOtmQ==\",\n   \"etag\": \"CNyEjMOXv9gCEAE=\"\n  }\n ]\n}\n"}
     headers:
       Alt-Svc: ['hq=":443"; ma=2592000; quic=51303431; quic=51303339; quic=51303338;
           quic=51303337; quic=51303335,quic=":443"; ma=2592000; v="41,39,38,37,35"']
       Cache-Control: ['private, max-age=0, must-revalidate, no-transform']
       Content-Length: ['2176']
       Content-Type: [application/json; charset=UTF-8]
-      Date: ['Tue, 12 Dec 2017 16:56:16 GMT']
-      Expires: ['Tue, 12 Dec 2017 16:56:16 GMT']
-      Server: [UploadServer]
-      Vary: [Origin, X-Origin]
-      X-GUploader-UploadID: [AEnB2UpL2FaPK-pJsVx6LNO81ZcB0d8PITIrto9yYvkiKTS9O61iyCwzG5w0CRJTYB9ndfVcxATs78st9o5Ye57h_SagJ1Z8oQ]
+      Date: ['Thu, 04 Jan 2018 20:49:38 GMT']
+      Expires: ['Thu, 04 Jan 2018 20:49:38 GMT']
+      Server: [UploadServer]
+      Vary: [Origin, X-Origin]
+      X-GUploader-UploadID: [AEnB2Uqo89eLV-Ge1IdztN0vBfhQIqIwwJuv17auImLiVeC6Gmf4vOuH43KNXxiCUqRKrPcgvd3JQzhOuwp_7hyQiT5Bu4yvlQ]
     status: {code: 200, message: OK}
 - request:
     body: null
@@ -1094,12 +393,12 @@
       Cache-Control: ['no-cache, no-store, max-age=0, must-revalidate']
       Content-Length: ['0']
       Content-Type: [application/json]
-      Date: ['Tue, 12 Dec 2017 16:56:17 GMT']
-      Expires: ['Mon, 01 Jan 1990 00:00:00 GMT']
-      Pragma: [no-cache]
-      Server: [UploadServer]
-      Vary: [Origin, X-Origin]
-      X-GUploader-UploadID: [AEnB2UrBYrpXq-8ZVetttGaI7T8RzVMSmEtplq3-W-QVMdLGQYYbBsLATSGJZbeMwK8inLT6iTmQsGpChMjVPt1ZSAIw9zhxaw]
+      Date: ['Thu, 04 Jan 2018 20:49:39 GMT']
+      Expires: ['Mon, 01 Jan 1990 00:00:00 GMT']
+      Pragma: [no-cache]
+      Server: [UploadServer]
+      Vary: [Origin, X-Origin]
+      X-GUploader-UploadID: [AEnB2UqjvN-KqLUtI1SzbcmwYb4k9UP6wpXoTxqJkfPtUi_-SMX8yzjjja2FI85KwGumgK4TG7aGDrp-aL47kd0qTqgrIUiwtA]
     status: {code: 204, message: No Content}
 - request:
     body: null
@@ -1119,12 +418,12 @@
       Cache-Control: ['no-cache, no-store, max-age=0, must-revalidate']
       Content-Length: ['0']
       Content-Type: [application/json]
-      Date: ['Tue, 12 Dec 2017 16:56:17 GMT']
-      Expires: ['Mon, 01 Jan 1990 00:00:00 GMT']
-      Pragma: [no-cache]
-      Server: [UploadServer]
-      Vary: [Origin, X-Origin]
-      X-GUploader-UploadID: [AEnB2Uodg0d9f3l03bkNOQJH_0ACoKcuSkZk3EdZl3uh_-w3-kckkJ2cTZgbYk69oQd-XQ0vnk1MohmTX3iwydJ6eScfCtPjwA]
+      Date: ['Thu, 04 Jan 2018 20:49:39 GMT']
+      Expires: ['Mon, 01 Jan 1990 00:00:00 GMT']
+      Pragma: [no-cache]
+      Server: [UploadServer]
+      Vary: [Origin, X-Origin]
+      X-GUploader-UploadID: [AEnB2Urubqlt5oSmdC37lTJP2iQER4CYZLLeemPH_fZNJ4B-CdOWFCuDY8PB23ugX9hsk1PLEcN5UlZXdQRNW_gOzZOOdH8OBA]
     status: {code: 204, message: No Content}
 - request:
     body: null
@@ -1139,26 +438,16 @@
   response:
     body: {string: ''}
     headers:
-=======
->>>>>>> 899a4518
       Alt-Svc: ['hq=":443"; ma=2592000; quic=51303431; quic=51303339; quic=51303338;
           quic=51303337; quic=51303335,quic=":443"; ma=2592000; v="41,39,38,37,35"']
       Cache-Control: ['no-cache, no-store, max-age=0, must-revalidate']
       Content-Length: ['0']
       Content-Type: [application/json]
-<<<<<<< HEAD
-      Date: ['Tue, 12 Dec 2017 16:56:17 GMT']
-=======
       Date: ['Thu, 04 Jan 2018 20:49:39 GMT']
->>>>>>> 899a4518
-      Expires: ['Mon, 01 Jan 1990 00:00:00 GMT']
-      Pragma: [no-cache]
-      Server: [UploadServer]
-      Vary: [Origin, X-Origin]
-<<<<<<< HEAD
-      X-GUploader-UploadID: [AEnB2UpZWWUDBvt5BvT0vLqQWovlQ90K9d5rVtZR2C6a_lzs78OuhTa0Dl-N6xrUzVn2fJ4Rk42ebTG2AiiG5tTV9CMR0YtD5A]
-=======
+      Expires: ['Mon, 01 Jan 1990 00:00:00 GMT']
+      Pragma: [no-cache]
+      Server: [UploadServer]
+      Vary: [Origin, X-Origin]
       X-GUploader-UploadID: [AEnB2Uoete3pnm7rnVnl8j8usVDl-wH8QRrmnKIZ_SpVxM_aPYKXXCbDoGBMwt5zEIDUf1MfGWmBhUJkjDdNhFhmPaIDBQ6cqA]
->>>>>>> 899a4518
     status: {code: 204, message: No Content}
 version: 1