--- conflicted
+++ resolved
@@ -12,500 +12,15 @@
   response:
     body:
       string: !!binary |
-<<<<<<< HEAD
-        H4sIAFEKMFoC/6tWykyJL8nPTs1TslJQqqioUNJRUALz40sqC1JBgk6piUWpRSDxxOTk1OJiDOWp
-        FQWZRanF8ZkgQWMzA4NaAMCTibZWAAAA
-    headers:
-      Alt-Svc: ['quic=":443"; ma=2592000; v="39,38,37,35"']
+        H4sIAL6TTloC/6tWykyJL8nPTs1TslJQqqioUNJRUEpMTk4tLsYQBvPjSyoLUkGCTqmJRalFIPHU
+        ioLMotTi+EyQYmMzA4NaAIbFaipWAAAA
+    headers:
+      Alt-Svc: ['hq=":443"; ma=2592000; quic=51303431; quic=51303339; quic=51303338;
+          quic=51303337; quic=51303335,quic=":443"; ma=2592000; v="41,39,38,37,35"']
       Cache-Control: ['no-cache, no-store, max-age=0, must-revalidate']
       Content-Encoding: [gzip]
       Content-Type: [application/json; charset=UTF-8]
-      Date: ['Wed, 11 Oct 2017 14:36:00 GMT']
-=======
-        H4sIAL6TTloC/6tWykyJL8nPTs1TslJQqqioUNJRUEpMTk4tLsYQBvPjSyoLUkGCTqmJRalFIPHU
-        ioLMotTi+EyQYmMzA4NaAIbFaipWAAAA
-    headers:
-      Alt-Svc: ['hq=":443"; ma=2592000; quic=51303431; quic=51303339; quic=51303338;
-          quic=51303337; quic=51303335,quic=":443"; ma=2592000; v="41,39,38,37,35"']
-      Cache-Control: ['no-cache, no-store, max-age=0, must-revalidate']
-      Content-Encoding: [gzip]
-      Content-Type: [application/json; charset=UTF-8]
-      Date: ['Thu, 04 Jan 2018 20:51:10 GMT']
->>>>>>> 899a4518
-      Expires: ['Mon, 01 Jan 1990 00:00:00 GMT']
-      Pragma: [no-cache]
-      Server: [GSE]
-      Transfer-Encoding: [chunked]
-      Vary: [Origin, X-Origin]
-      X-Content-Type-Options: [nosniff]
-      X-Frame-Options: [SAMEORIGIN]
-      X-XSS-Protection: [1; mode=block]
-    status: {code: 200, message: OK}
-- request:
-    body: null
-    headers:
-      Accept: ['*/*']
-      Accept-Encoding: ['gzip, deflate']
-      Connection: [keep-alive]
-      User-Agent: [python-requests/2.18.4]
-    method: GET
-    uri: https://www.googleapis.com/storage/v1/b/?project=test_project
-  response:
-    body: {string: "{\n \"kind\": \"storage#buckets\",\n \"items\": [\n  {\n   \"kind\":
-        \"storage#bucket\",\n   \"id\": \"anaconda-enterprise\",\n   \"selfLink\":
-        \"https://www.googleapis.com/storage/v1/b/anaconda-enterprise\",\n   \"projectNumber\":
-        \"586241054156\",\n   \"name\": \"anaconda-enterprise\",\n   \"timeCreated\":
-        \"2017-07-05T23:53:06.552Z\",\n   \"updated\": \"2017-07-14T17:39:54.178Z\",\n
-        \  \"metageneration\": \"3\",\n   \"location\": \"US\",\n   \"storageClass\":
-        \"MULTI_REGIONAL\",\n   \"etag\": \"CAM=\"\n  },\n  {\n   \"kind\": \"storage#bucket\",\n
-        \  \"id\": \"anaconda-public-data\",\n   \"selfLink\": \"https://www.googleapis.com/storage/v1/b/anaconda-public-data\",\n
-        \  \"projectNumber\": \"586241054156\",\n   \"name\": \"anaconda-public-data\",\n
-        \  \"timeCreated\": \"2017-04-05T20:22:12.865Z\",\n   \"updated\": \"2017-07-10T16:32:07.980Z\",\n
-        \  \"metageneration\": \"2\",\n   \"location\": \"US\",\n   \"storageClass\":
-        \"MULTI_REGIONAL\",\n   \"etag\": \"CAI=\"\n  },\n  {\n   \"kind\": \"storage#bucket\",\n
-        \  \"id\": \"artifacts.test_project.appspot.com\",\n   \"selfLink\": \"https://www.googleapis.com/storage/v1/b/artifacts.test_project.appspot.com\",\n
-        \  \"projectNumber\": \"586241054156\",\n   \"name\": \"artifacts.test_project.appspot.com\",\n
-        \  \"timeCreated\": \"2016-05-17T18:29:22.774Z\",\n   \"updated\": \"2016-05-17T18:29:22.774Z\",\n
-        \  \"metageneration\": \"1\",\n   \"location\": \"US\",\n   \"storageClass\":
-        \"STANDARD\",\n   \"etag\": \"CAE=\"\n  },\n  {\n   \"kind\": \"storage#bucket\",\n
-<<<<<<< HEAD
-        \  \"id\": \"dataflow-anaconda-compute\",\n   \"selfLink\": \"https://www.googleapis.com/storage/v1/b/dataflow-anaconda-compute\",\n
-        \  \"projectNumber\": \"586241054156\",\n   \"name\": \"dataflow-anaconda-compute\",\n
-        \  \"timeCreated\": \"2017-09-14T18:55:42.848Z\",\n   \"updated\": \"2017-09-14T18:55:42.848Z\",\n
-        \  \"metageneration\": \"1\",\n   \"location\": \"US\",\n   \"storageClass\":
-        \"MULTI_REGIONAL\",\n   \"etag\": \"CAE=\"\n  },\n  {\n   \"kind\": \"storage#bucket\",\n
-        \  \"id\": \"gcsfs-testing\",\n   \"selfLink\": \"https://www.googleapis.com/storage/v1/b/gcsfs-testing\",\n
-        \  \"projectNumber\": \"586241054156\",\n   \"name\": \"gcsfs-testing\",\n
-        \  \"timeCreated\": \"2017-10-11T14:25:41.055Z\",\n   \"updated\": \"2017-10-11T14:25:41.055Z\",\n
-        \  \"metageneration\": \"1\",\n   \"location\": \"US\",\n   \"storageClass\":
-        \"STANDARD\",\n   \"etag\": \"CAE=\"\n  },\n  {\n   \"kind\": \"storage#bucket\",\n
-        \  \"id\": \"mytempdir\",\n   \"selfLink\": \"https://www.googleapis.com/storage/v1/b/mytempdir\",\n
-        \  \"projectNumber\": \"586241054156\",\n   \"name\": \"mytempdir\",\n   \"timeCreated\":
-        \"2017-10-02T20:32:40.893Z\",\n   \"updated\": \"2017-10-02T20:32:40.893Z\",\n
-        \  \"metageneration\": \"1\",\n   \"location\": \"US\",\n   \"storageClass\":
-        \"STANDARD\",\n   \"etag\": \"CAE=\"\n  }\n ]\n}\n"}
-    headers:
-      Alt-Svc: ['quic=":443"; ma=2592000; v="39,38,37,35"']
-      Cache-Control: ['private, max-age=0, must-revalidate, no-transform']
-      Content-Length: ['2512']
-      Content-Type: [application/json; charset=UTF-8]
-      Date: ['Wed, 11 Oct 2017 14:36:01 GMT']
-      Expires: ['Wed, 11 Oct 2017 14:36:01 GMT']
-      Server: [UploadServer]
-      Vary: [Origin, X-Origin]
-      X-GUploader-UploadID: [AEnB2UrII3Q3jjYvm8oFX0pLMUTu7b2uBXFmWwqX99nIW4iHLi0e6P0iC1cv27_d2wmPMG3tx6AGsIYYDdmmM6K3Q_549Bg2vw]
-=======
-        \  \"id\": \"test_project_cloudbuild\",\n   \"selfLink\": \"https://www.googleapis.com/storage/v1/b/test_project_cloudbuild\",\n
-        \  \"projectNumber\": \"586241054156\",\n   \"name\": \"test_project_cloudbuild\",\n
-        \  \"timeCreated\": \"2017-11-03T20:06:49.744Z\",\n   \"updated\": \"2017-11-03T20:06:49.744Z\",\n
-        \  \"metageneration\": \"1\",\n   \"location\": \"US\",\n   \"storageClass\":
-        \"STANDARD\",\n   \"etag\": \"CAE=\"\n  },\n  {\n   \"kind\": \"storage#bucket\",\n
-        \  \"id\": \"dataflow-anaconda-compute\",\n   \"selfLink\": \"https://www.googleapis.com/storage/v1/b/dataflow-anaconda-compute\",\n
-        \  \"projectNumber\": \"586241054156\",\n   \"name\": \"dataflow-anaconda-compute\",\n
-        \  \"timeCreated\": \"2017-09-14T18:55:42.848Z\",\n   \"updated\": \"2017-09-14T18:55:42.848Z\",\n
-        \  \"metageneration\": \"1\",\n   \"location\": \"US\",\n   \"storageClass\":
-        \"MULTI_REGIONAL\",\n   \"etag\": \"CAE=\"\n  },\n  {\n   \"kind\": \"storage#bucket\",\n
-        \  \"id\": \"gcsfs-test\",\n   \"selfLink\": \"https://www.googleapis.com/storage/v1/b/gcsfs-test\",\n
-        \  \"projectNumber\": \"586241054156\",\n   \"name\": \"gcsfs-test\",\n   \"timeCreated\":
-        \"2017-12-02T23:25:23.058Z\",\n   \"updated\": \"2018-01-04T14:07:08.519Z\",\n
-        \  \"metageneration\": \"2\",\n   \"location\": \"US\",\n   \"storageClass\":
-        \"MULTI_REGIONAL\",\n   \"etag\": \"CAI=\"\n  },\n  {\n   \"kind\": \"storage#bucket\",\n
-        \  \"id\": \"gcsfs-testing\",\n   \"selfLink\": \"https://www.googleapis.com/storage/v1/b/gcsfs-testing\",\n
-        \  \"projectNumber\": \"586241054156\",\n   \"name\": \"gcsfs-testing\",\n
-        \  \"timeCreated\": \"2017-12-12T16:52:13.675Z\",\n   \"updated\": \"2017-12-12T16:52:13.675Z\",\n
-        \  \"metageneration\": \"1\",\n   \"location\": \"US\",\n   \"storageClass\":
-        \"STANDARD\",\n   \"etag\": \"CAE=\"\n  }\n ]\n}\n"}
-    headers:
-      Alt-Svc: ['hq=":443"; ma=2592000; quic=51303431; quic=51303339; quic=51303338;
-          quic=51303337; quic=51303335,quic=":443"; ma=2592000; v="41,39,38,37,35"']
-      Cache-Control: ['private, max-age=0, must-revalidate, no-transform']
-      Content-Length: ['2944']
-      Content-Type: [application/json; charset=UTF-8]
-      Date: ['Thu, 04 Jan 2018 20:51:10 GMT']
-      Expires: ['Thu, 04 Jan 2018 20:51:10 GMT']
-      Server: [UploadServer]
-      Vary: [Origin, X-Origin]
-      X-GUploader-UploadID: [AEnB2UrFBmzGF129qpLIfw3W2iyP4eSgCpHsR3zrxDgx0ABIy5pDk-Eo3POnR1oNzeBUxnDVJP5NSW93Q73zji6tUvgmJS-xOA]
->>>>>>> 899a4518
-    status: {code: 200, message: OK}
-- request:
-    body: null
-    headers:
-      Accept: ['*/*']
-      Accept-Encoding: ['gzip, deflate']
-      Connection: [keep-alive]
-      Content-Length: ['0']
-      User-Agent: [python-requests/2.18.4]
-    method: DELETE
-    uri: https://www.googleapis.com/storage/v1/b/gcsfs-testing/o/tmp%2Ftest%2Fa
-  response:
-    body: {string: "{\n \"error\": {\n  \"errors\": [\n   {\n    \"domain\": \"global\",\n
-        \   \"reason\": \"notFound\",\n    \"message\": \"Not Found\"\n   }\n  ],\n
-        \ \"code\": 404,\n  \"message\": \"Not Found\"\n }\n}\n"}
-    headers:
-<<<<<<< HEAD
-      Alt-Svc: ['quic=":443"; ma=2592000; v="39,38,37,35"']
-      Cache-Control: ['private, max-age=0']
-      Content-Length: ['165']
-      Content-Type: [application/json; charset=UTF-8]
-      Date: ['Wed, 11 Oct 2017 14:36:01 GMT']
-      Expires: ['Wed, 11 Oct 2017 14:36:01 GMT']
-      Server: [UploadServer]
-      Vary: [Origin, X-Origin]
-      X-GUploader-UploadID: [AEnB2UrhmlZ8H2b0VBfZk9IByEsw4101vbEtX05Ywm7vr5FeLAExQJ8IWVA2RcdKEeIfa3qXQZVCWyVwYiZpiYuCWXY85M206A]
-=======
-      Alt-Svc: ['hq=":443"; ma=2592000; quic=51303431; quic=51303339; quic=51303338;
-          quic=51303337; quic=51303335,quic=":443"; ma=2592000; v="41,39,38,37,35"']
-      Cache-Control: ['private, max-age=0']
-      Content-Length: ['165']
-      Content-Type: [application/json; charset=UTF-8]
-      Date: ['Thu, 04 Jan 2018 20:51:10 GMT']
-      Expires: ['Thu, 04 Jan 2018 20:51:10 GMT']
-      Server: [UploadServer]
-      Vary: [Origin, X-Origin]
-      X-GUploader-UploadID: [AEnB2UoXRpK-Pkju5UDryGwws5eYrE3hGvdeDGd4hk3S-Z5etYrHJGDFfs7SCgod4iCvTHWX97k8C0pbl_zLhbL7ZAjHQh6cIQ]
->>>>>>> 899a4518
-    status: {code: 404, message: Not Found}
-- request:
-    body: null
-    headers:
-      Accept: ['*/*']
-      Accept-Encoding: ['gzip, deflate']
-      Connection: [keep-alive]
-      Content-Length: ['0']
-      User-Agent: [python-requests/2.18.4]
-    method: DELETE
-    uri: https://www.googleapis.com/storage/v1/b/gcsfs-testing/o/tmp%2Ftest%2Fb
-  response:
-    body: {string: "{\n \"error\": {\n  \"errors\": [\n   {\n    \"domain\": \"global\",\n
-        \   \"reason\": \"notFound\",\n    \"message\": \"Not Found\"\n   }\n  ],\n
-        \ \"code\": 404,\n  \"message\": \"Not Found\"\n }\n}\n"}
-    headers:
-<<<<<<< HEAD
-      Alt-Svc: ['quic=":443"; ma=2592000; v="39,38,37,35"']
-      Cache-Control: ['private, max-age=0']
-      Content-Length: ['165']
-      Content-Type: [application/json; charset=UTF-8]
-      Date: ['Wed, 11 Oct 2017 14:36:01 GMT']
-      Expires: ['Wed, 11 Oct 2017 14:36:01 GMT']
-      Server: [UploadServer]
-      Vary: [Origin, X-Origin]
-      X-GUploader-UploadID: [AEnB2UqHJYj13NGdleC5SW0Abz8kW1Ww9ZC2Vz-eKXrPLdcGbwxH1v-x6tzUIm0QvjJmP9Z8jvF5CzY3UUWT-UpQrn-0OkvlVA]
-=======
-      Alt-Svc: ['hq=":443"; ma=2592000; quic=51303431; quic=51303339; quic=51303338;
-          quic=51303337; quic=51303335,quic=":443"; ma=2592000; v="41,39,38,37,35"']
-      Cache-Control: ['private, max-age=0']
-      Content-Length: ['165']
-      Content-Type: [application/json; charset=UTF-8]
-      Date: ['Thu, 04 Jan 2018 20:51:10 GMT']
-      Expires: ['Thu, 04 Jan 2018 20:51:10 GMT']
-      Server: [UploadServer]
-      Vary: [Origin, X-Origin]
-      X-GUploader-UploadID: [AEnB2UoVbhU3nel237QgFQFjStaU-khRNR1L9eJVB4nsf-A8G73szbxk_hdS_aQNhHngXerK9tkj9dJKg_jV4XVviwAhXoA60g]
->>>>>>> 899a4518
-    status: {code: 404, message: Not Found}
-- request:
-    body: null
-    headers:
-      Accept: ['*/*']
-      Accept-Encoding: ['gzip, deflate']
-      Connection: [keep-alive]
-      Content-Length: ['0']
-      User-Agent: [python-requests/2.18.4]
-    method: DELETE
-    uri: https://www.googleapis.com/storage/v1/b/gcsfs-testing/o/tmp%2Ftest%2Fc
-  response:
-    body: {string: "{\n \"error\": {\n  \"errors\": [\n   {\n    \"domain\": \"global\",\n
-        \   \"reason\": \"notFound\",\n    \"message\": \"Not Found\"\n   }\n  ],\n
-        \ \"code\": 404,\n  \"message\": \"Not Found\"\n }\n}\n"}
-    headers:
-<<<<<<< HEAD
-      Alt-Svc: ['quic=":443"; ma=2592000; v="39,38,37,35"']
-      Cache-Control: ['private, max-age=0']
-      Content-Length: ['165']
-      Content-Type: [application/json; charset=UTF-8]
-      Date: ['Wed, 11 Oct 2017 14:36:01 GMT']
-      Expires: ['Wed, 11 Oct 2017 14:36:01 GMT']
-      Server: [UploadServer]
-      Vary: [Origin, X-Origin]
-      X-GUploader-UploadID: [AEnB2UqQGy3zSncyzjT53KMiy48CFHMkwGBqpHoDlw9nHz7CJCstBaGKgk58btM3o1OasTSA1jMYI5sF9OC3wwhYnvlm3gK0ow]
-=======
-      Alt-Svc: ['hq=":443"; ma=2592000; quic=51303431; quic=51303339; quic=51303338;
-          quic=51303337; quic=51303335,quic=":443"; ma=2592000; v="41,39,38,37,35"']
-      Cache-Control: ['private, max-age=0']
-      Content-Length: ['165']
-      Content-Type: [application/json; charset=UTF-8]
-      Date: ['Thu, 04 Jan 2018 20:51:10 GMT']
-      Expires: ['Thu, 04 Jan 2018 20:51:10 GMT']
-      Server: [UploadServer]
-      Vary: [Origin, X-Origin]
-      X-GUploader-UploadID: [AEnB2UrAbL_NQrUPaNIvDGVFIhT4bBs42nqc9uzeRHw1AgoWUSPNKBXqVSNgwQNpNWcM-CZzj031IjBTIPH07xB7Jlik8XdgAw]
->>>>>>> 899a4518
-    status: {code: 404, message: Not Found}
-- request:
-    body: null
-    headers:
-      Accept: ['*/*']
-      Accept-Encoding: ['gzip, deflate']
-      Connection: [keep-alive]
-      Content-Length: ['0']
-      User-Agent: [python-requests/2.18.4]
-    method: DELETE
-    uri: https://www.googleapis.com/storage/v1/b/gcsfs-testing/o/tmp%2Ftest%2Fd
-  response:
-    body: {string: "{\n \"error\": {\n  \"errors\": [\n   {\n    \"domain\": \"global\",\n
-        \   \"reason\": \"notFound\",\n    \"message\": \"Not Found\"\n   }\n  ],\n
-        \ \"code\": 404,\n  \"message\": \"Not Found\"\n }\n}\n"}
-    headers:
-<<<<<<< HEAD
-      Alt-Svc: ['quic=":443"; ma=2592000; v="39,38,37,35"']
-      Cache-Control: ['private, max-age=0']
-      Content-Length: ['165']
-      Content-Type: [application/json; charset=UTF-8]
-      Date: ['Wed, 11 Oct 2017 14:36:02 GMT']
-      Expires: ['Wed, 11 Oct 2017 14:36:02 GMT']
-      Server: [UploadServer]
-      Vary: [Origin, X-Origin]
-      X-GUploader-UploadID: [AEnB2UpRqNoceLS4lYglGhQI9OBER1JDmX8AyMa1eV6QaSzH_zB55XjGvPMQRlzPot1MEQcB9e7KKzQxmUt23hkGxH9vP6xQBQ]
-=======
-      Alt-Svc: ['hq=":443"; ma=2592000; quic=51303431; quic=51303339; quic=51303338;
-          quic=51303337; quic=51303335,quic=":443"; ma=2592000; v="41,39,38,37,35"']
-      Cache-Control: ['private, max-age=0']
-      Content-Length: ['165']
-      Content-Type: [application/json; charset=UTF-8]
-      Date: ['Thu, 04 Jan 2018 20:51:10 GMT']
-      Expires: ['Thu, 04 Jan 2018 20:51:10 GMT']
-      Server: [UploadServer]
-      Vary: [Origin, X-Origin]
-      X-GUploader-UploadID: [AEnB2UpKFohsbnceVQN-aPF-AHFI8RKw_TlrrnivgbnTaxb3sdA2F_1LYzX9Pj0JF2VNCXpmksbOq4Rf4X_AT5heQztUuO6qKQ]
->>>>>>> 899a4518
-    status: {code: 404, message: Not Found}
-- request:
-    body: null
-    headers:
-      Accept: ['*/*']
-      Accept-Encoding: ['gzip, deflate']
-      Connection: [keep-alive]
-      User-Agent: [python-requests/2.18.4]
-    method: GET
-    uri: https://www.googleapis.com/storage/v1/b/gcsfs-testing/o/?maxResults=1000
-  response:
-    body: {string: "{\n \"kind\": \"storage#objects\"\n}\n"}
-    headers:
-<<<<<<< HEAD
-      Alt-Svc: ['quic=":443"; ma=2592000; v="39,38,37,35"']
-      Cache-Control: ['private, max-age=0, must-revalidate, no-transform']
-      Content-Length: ['31']
-      Content-Type: [application/json; charset=UTF-8]
-      Date: ['Wed, 11 Oct 2017 14:36:02 GMT']
-      Expires: ['Wed, 11 Oct 2017 14:36:02 GMT']
-      Server: [UploadServer]
-      Vary: [Origin, X-Origin]
-      X-GUploader-UploadID: [AEnB2Uo2Hvq7nJzOc2_ojgsHDLhy11YBHRumBFKozQh8f2vQOPZaSYewafnB7qvJXtRMTB9j-ZxkHeyHZG-eXRyVUyDmgfJtSg]
-=======
-      Alt-Svc: ['hq=":443"; ma=2592000; quic=51303431; quic=51303339; quic=51303338;
-          quic=51303337; quic=51303335,quic=":443"; ma=2592000; v="41,39,38,37,35"']
-      Cache-Control: ['private, max-age=0, must-revalidate, no-transform']
-      Content-Length: ['31']
-      Content-Type: [application/json; charset=UTF-8]
-      Date: ['Thu, 04 Jan 2018 20:51:10 GMT']
-      Expires: ['Thu, 04 Jan 2018 20:51:10 GMT']
-      Server: [UploadServer]
-      Vary: [Origin, X-Origin]
-      X-GUploader-UploadID: [AEnB2Ur8AMSVUQd1NeaL1aNwkWHv_xNFOflRjidPw4LpioyXG3PMlUqI127y00AyJVUluYZMZCDSjvKr6cZQRJy7b8Aooo263A]
->>>>>>> 899a4518
-    status: {code: 200, message: OK}
-- request:
-    body: '1'
-    headers:
-      Accept: ['*/*']
-      Accept-Encoding: ['gzip, deflate']
-      Connection: [keep-alive]
-      Content-Length: ['1']
-      User-Agent: [python-requests/2.18.4]
-    method: POST
-    uri: https://www.googleapis.com/upload/storage/v1/b/gcsfs-testing/o?name=mapping%2F1&uploadType=media
-  response:
-<<<<<<< HEAD
-    body: {string: "{\n \"kind\": \"storage#object\",\n \"id\": \"gcsfs-testing/mapping/1/1507732562527634\",\n
-        \"selfLink\": \"https://www.googleapis.com/storage/v1/b/gcsfs-testing/o/mapping%2F1\",\n
-        \"name\": \"mapping/1\",\n \"bucket\": \"gcsfs-testing\",\n \"generation\":
-        \"1507732562527634\",\n \"metageneration\": \"1\",\n \"timeCreated\": \"2017-10-11T14:36:02.467Z\",\n
-        \"updated\": \"2017-10-11T14:36:02.467Z\",\n \"storageClass\": \"STANDARD\",\n
-        \"timeStorageClassUpdated\": \"2017-10-11T14:36:02.467Z\",\n \"size\": \"1\",\n
-        \"md5Hash\": \"xMpCOKC5I4INzFCab3WEmw==\",\n \"mediaLink\": \"https://www.googleapis.com/download/storage/v1/b/gcsfs-testing/o/mapping%2F1?generation=1507732562527634&alt=media\",\n
-        \"crc32c\": \"kPWZ4w==\",\n \"etag\": \"CJKLub7l6NYCEAE=\"\n}\n"}
-    headers:
-      Alt-Svc: ['quic=":443"; ma=2592000; v="39,38,37,35"']
-      Cache-Control: ['no-cache, no-store, max-age=0, must-revalidate']
-      Content-Length: ['685']
-      Content-Type: [application/json; charset=UTF-8]
-      Date: ['Wed, 11 Oct 2017 14:36:02 GMT']
-      ETag: [CJKLub7l6NYCEAE=]
-=======
-    body: {string: "{\n \"kind\": \"storage#object\",\n \"id\": \"gcsfs-testing/mapping/1/1515099070946772\",\n
-        \"selfLink\": \"https://www.googleapis.com/storage/v1/b/gcsfs-testing/o/mapping%2F1\",\n
-        \"name\": \"mapping/1\",\n \"bucket\": \"gcsfs-testing\",\n \"generation\":
-        \"1515099070946772\",\n \"metageneration\": \"1\",\n \"timeCreated\": \"2018-01-04T20:51:10.890Z\",\n
-        \"updated\": \"2018-01-04T20:51:10.890Z\",\n \"storageClass\": \"STANDARD\",\n
-        \"timeStorageClassUpdated\": \"2018-01-04T20:51:10.890Z\",\n \"size\": \"1\",\n
-        \"md5Hash\": \"xMpCOKC5I4INzFCab3WEmw==\",\n \"mediaLink\": \"https://www.googleapis.com/download/storage/v1/b/gcsfs-testing/o/mapping%2F1?generation=1515099070946772&alt=media\",\n
-        \"crc32c\": \"kPWZ4w==\",\n \"etag\": \"CNS7se+Xv9gCEAE=\"\n}\n"}
-    headers:
-      Alt-Svc: ['hq=":443"; ma=2592000; quic=51303431; quic=51303339; quic=51303338;
-          quic=51303337; quic=51303335,quic=":443"; ma=2592000; v="41,39,38,37,35"']
-      Cache-Control: ['no-cache, no-store, max-age=0, must-revalidate']
-      Content-Length: ['677']
-      Content-Type: [application/json; charset=UTF-8]
-      Date: ['Thu, 04 Jan 2018 20:51:11 GMT']
-      ETag: [CNS7se+Xv9gCEAE=]
->>>>>>> 899a4518
-      Expires: ['Mon, 01 Jan 1990 00:00:00 GMT']
-      Pragma: [no-cache]
-      Server: [UploadServer]
-      Vary: [Origin, X-Origin]
-<<<<<<< HEAD
-      X-GUploader-UploadID: [AEnB2UrJXhrC0LTIvsjS9US3sCAozbCEix1eladKQ0hb9IRQxtV8sr78_FYBp_KdNo8SYGMbEMIaPMtGfJbLCOhSTDDFuDX6dw]
-=======
-      X-GUploader-UploadID: [AEnB2UqEmdNSr5GeEd8tbNQJvuTmmsCSq-SgjpOMZ3jj_jahkANNLC9qeJCM8AgkBFbOl2tvvS1OAj5wEkR1pBiXQ_xd8_hnmQ]
->>>>>>> 899a4518
-    status: {code: 200, message: OK}
-- request:
-    body: null
-    headers:
-      Accept: ['*/*']
-      Accept-Encoding: ['gzip, deflate']
-      Connection: [keep-alive]
-      User-Agent: [python-requests/2.18.4]
-    method: GET
-    uri: https://www.googleapis.com/storage/v1/b/gcsfs-testing/o/?maxResults=1000
-  response:
-    body: {string: "{\n \"kind\": \"storage#objects\",\n \"items\": [\n  {\n   \"kind\":
-<<<<<<< HEAD
-        \"storage#object\",\n   \"id\": \"gcsfs-testing/mapping/1/1507732562527634\",\n
-        \  \"selfLink\": \"https://www.googleapis.com/storage/v1/b/gcsfs-testing/o/mapping%2F1\",\n
-        \  \"name\": \"mapping/1\",\n   \"bucket\": \"gcsfs-testing\",\n   \"generation\":
-        \"1507732562527634\",\n   \"metageneration\": \"1\",\n   \"timeCreated\":
-        \"2017-10-11T14:36:02.467Z\",\n   \"updated\": \"2017-10-11T14:36:02.467Z\",\n
-        \  \"storageClass\": \"STANDARD\",\n   \"timeStorageClassUpdated\": \"2017-10-11T14:36:02.467Z\",\n
-        \  \"size\": \"1\",\n   \"md5Hash\": \"xMpCOKC5I4INzFCab3WEmw==\",\n   \"mediaLink\":
-        \"https://www.googleapis.com/download/storage/v1/b/gcsfs-testing/o/mapping%2F1?generation=1507732562527634&alt=media\",\n
-        \  \"crc32c\": \"kPWZ4w==\",\n   \"etag\": \"CJKLub7l6NYCEAE=\"\n  }\n ]\n}\n"}
-    headers:
-      Alt-Svc: ['quic=":443"; ma=2592000; v="39,38,37,35"']
-      Cache-Control: ['private, max-age=0, must-revalidate, no-transform']
-      Content-Length: ['768']
-      Content-Type: [application/json; charset=UTF-8]
-      Date: ['Wed, 11 Oct 2017 14:36:02 GMT']
-      Expires: ['Wed, 11 Oct 2017 14:36:02 GMT']
-      Server: [UploadServer]
-      Vary: [Origin, X-Origin]
-      X-GUploader-UploadID: [AEnB2UoLrdzMeaZzZqoAXZQTKK7MWjMkabL4lIg2LZG_9fwQCfRDZ8yW3LsiNZuES8abKzZ3x-EywZv2zImdbDs2N1F_Pd0m6A]
-=======
-        \"storage#object\",\n   \"id\": \"gcsfs-testing/mapping/1/1515099070946772\",\n
-        \  \"selfLink\": \"https://www.googleapis.com/storage/v1/b/gcsfs-testing/o/mapping%2F1\",\n
-        \  \"name\": \"mapping/1\",\n   \"bucket\": \"gcsfs-testing\",\n   \"generation\":
-        \"1515099070946772\",\n   \"metageneration\": \"1\",\n   \"timeCreated\":
-        \"2018-01-04T20:51:10.890Z\",\n   \"updated\": \"2018-01-04T20:51:10.890Z\",\n
-        \  \"storageClass\": \"STANDARD\",\n   \"timeStorageClassUpdated\": \"2018-01-04T20:51:10.890Z\",\n
-        \  \"size\": \"1\",\n   \"md5Hash\": \"xMpCOKC5I4INzFCab3WEmw==\",\n   \"mediaLink\":
-        \"https://www.googleapis.com/download/storage/v1/b/gcsfs-testing/o/mapping%2F1?generation=1515099070946772&alt=media\",\n
-        \  \"crc32c\": \"kPWZ4w==\",\n   \"etag\": \"CNS7se+Xv9gCEAE=\"\n  }\n ]\n}\n"}
-    headers:
-      Alt-Svc: ['hq=":443"; ma=2592000; quic=51303431; quic=51303339; quic=51303338;
-          quic=51303337; quic=51303335,quic=":443"; ma=2592000; v="41,39,38,37,35"']
-      Cache-Control: ['private, max-age=0, must-revalidate, no-transform']
-      Content-Length: ['760']
-      Content-Type: [application/json; charset=UTF-8]
-      Date: ['Thu, 04 Jan 2018 20:51:11 GMT']
-      Expires: ['Thu, 04 Jan 2018 20:51:11 GMT']
-      Server: [UploadServer]
-      Vary: [Origin, X-Origin]
-      X-GUploader-UploadID: [AEnB2Up6EqP9jI6v--FJ6FwL_fs8UVQMfOs2es51COSkIf1BoItOKAlRjS4vfi1ynopBhvWQtsNH9srgn53MhEKcEtSuTVOpTA]
->>>>>>> 899a4518
-    status: {code: 200, message: OK}
-- request:
-    body: null
-    headers:
-      Accept: ['*/*']
-      Accept-Encoding: ['gzip, deflate']
-      Connection: [keep-alive]
-      Content-Length: ['0']
-      User-Agent: [python-requests/2.18.4]
-    method: DELETE
-    uri: https://www.googleapis.com/storage/v1/b/gcsfs-testing/o/mapping%2F1
-  response:
-    body: {string: ''}
-    headers:
-<<<<<<< HEAD
-      Alt-Svc: ['quic=":443"; ma=2592000; v="39,38,37,35"']
-      Cache-Control: ['no-cache, no-store, max-age=0, must-revalidate']
-      Content-Length: ['0']
-      Content-Type: [application/json]
-      Date: ['Wed, 11 Oct 2017 14:36:03 GMT']
-=======
-      Alt-Svc: ['hq=":443"; ma=2592000; quic=51303431; quic=51303339; quic=51303338;
-          quic=51303337; quic=51303335,quic=":443"; ma=2592000; v="41,39,38,37,35"']
-      Cache-Control: ['no-cache, no-store, max-age=0, must-revalidate']
-      Content-Length: ['0']
-      Content-Type: [application/json]
-      Date: ['Thu, 04 Jan 2018 20:51:11 GMT']
->>>>>>> 899a4518
-      Expires: ['Mon, 01 Jan 1990 00:00:00 GMT']
-      Pragma: [no-cache]
-      Server: [UploadServer]
-      Vary: [Origin, X-Origin]
-<<<<<<< HEAD
-      X-GUploader-UploadID: [AEnB2Uo_cQLwe6_uhuHdj9MqQ6u672rx6Z-B1_4S_TLONIgVdb7lS3c3MiBbcrpjalfh1Rano1YR2aeMndSCYsP9PehVkM55ig]
-=======
-      X-GUploader-UploadID: [AEnB2UrO1S0gaChePI2tM-C_a9evGDKPOhqHsNUhpiJ--XSJmBdwXONCB6polH_Jzzy1BWPgeZ4_C5loVGMN25NHCKvySBHJ-A]
->>>>>>> 899a4518
-    status: {code: 204, message: No Content}
-- request:
-    body: null
-    headers:
-      Accept: ['*/*']
-      Accept-Encoding: ['gzip, deflate']
-      Connection: [keep-alive]
-      User-Agent: [python-requests/2.18.4]
-    method: GET
-    uri: https://www.googleapis.com/storage/v1/b/gcsfs-testing/o/?maxResults=1000
-  response:
-    body: {string: "{\n \"kind\": \"storage#objects\"\n}\n"}
-    headers:
-<<<<<<< HEAD
-      Alt-Svc: ['quic=":443"; ma=2592000; v="39,38,37,35"']
-      Cache-Control: ['private, max-age=0, must-revalidate, no-transform']
-      Content-Length: ['31']
-      Content-Type: [application/json; charset=UTF-8]
-      Date: ['Wed, 11 Oct 2017 14:36:03 GMT']
-      Expires: ['Wed, 11 Oct 2017 14:36:03 GMT']
-      Server: [UploadServer]
-      Vary: [Origin, X-Origin]
-      X-GUploader-UploadID: [AEnB2UqCpf8W8DufBBkAhVW8fOM_V5mJG63Z9EqKqY0jNGiVEdkmy3vO1511tGyhB1Rfx8Vo0NGSdObV6SVxBe9PMFLVYoEvDg]
-    status: {code: 200, message: OK}
-- request:
-    body: null
-    headers:
-      Accept: ['*/*']
-      Accept-Encoding: ['gzip, deflate']
-      Connection: [keep-alive]
-      Content-Length: ['0']
-      User-Agent: [python-requests/2.18.4]
-    method: POST
-    uri: https://www.googleapis.com/oauth2/v4/token?grant_type=refresh_token
-  response:
-    body:
-      string: !!binary |
-        H4sIAFEKMFoC/6tWykyJL8nPTs1TslJQqqioUNJRUALz40sqC1JBgk6piUWpRSDx1IqCzKLU4vhM
-        kGJjMwMDoFhicnJqcTGqEbUAnoD1nVYAAAA=
-    headers:
-      Alt-Svc: ['hq=":443"; ma=2592000; quic=51303431; quic=51303339; quic=51303338;
-          quic=51303337; quic=51303335,quic=":443"; ma=2592000; v="41,39,38,37,35"']
-      Cache-Control: ['no-cache, no-store, max-age=0, must-revalidate']
-      Content-Encoding: [gzip]
-      Content-Type: [application/json; charset=UTF-8]
-      Date: ['Tue, 12 Dec 2017 16:56:49 GMT']
+      Date: ['Thu, 04 Jan 2018 20:51:10 GMT']
       Expires: ['Mon, 01 Jan 1990 00:00:00 GMT']
       Pragma: [no-cache]
       Server: [GSE]
@@ -554,9 +69,9 @@
         \"MULTI_REGIONAL\",\n   \"etag\": \"CAE=\"\n  },\n  {\n   \"kind\": \"storage#bucket\",\n
         \  \"id\": \"gcsfs-test\",\n   \"selfLink\": \"https://www.googleapis.com/storage/v1/b/gcsfs-test\",\n
         \  \"projectNumber\": \"586241054156\",\n   \"name\": \"gcsfs-test\",\n   \"timeCreated\":
-        \"2017-12-02T23:25:23.058Z\",\n   \"updated\": \"2017-12-02T23:25:23.058Z\",\n
-        \  \"metageneration\": \"1\",\n   \"location\": \"US\",\n   \"storageClass\":
-        \"MULTI_REGIONAL\",\n   \"etag\": \"CAE=\"\n  },\n  {\n   \"kind\": \"storage#bucket\",\n
+        \"2017-12-02T23:25:23.058Z\",\n   \"updated\": \"2018-01-04T14:07:08.519Z\",\n
+        \  \"metageneration\": \"2\",\n   \"location\": \"US\",\n   \"storageClass\":
+        \"MULTI_REGIONAL\",\n   \"etag\": \"CAI=\"\n  },\n  {\n   \"kind\": \"storage#bucket\",\n
         \  \"id\": \"gcsfs-testing\",\n   \"selfLink\": \"https://www.googleapis.com/storage/v1/b/gcsfs-testing\",\n
         \  \"projectNumber\": \"586241054156\",\n   \"name\": \"gcsfs-testing\",\n
         \  \"timeCreated\": \"2017-12-12T16:52:13.675Z\",\n   \"updated\": \"2017-12-12T16:52:13.675Z\",\n
@@ -568,11 +83,11 @@
       Cache-Control: ['private, max-age=0, must-revalidate, no-transform']
       Content-Length: ['2944']
       Content-Type: [application/json; charset=UTF-8]
-      Date: ['Tue, 12 Dec 2017 16:56:50 GMT']
-      Expires: ['Tue, 12 Dec 2017 16:56:50 GMT']
-      Server: [UploadServer]
-      Vary: [Origin, X-Origin]
-      X-GUploader-UploadID: [AEnB2UoICdgg_nhIeEkqPMAC1ZO7H-Cd2G4yFsRZzjM2gC9E95pe_w0Jmmv6HMu9-JA-DJrJ94LPZ9EA7Ab1_Fq70s9fQ76NmQ]
+      Date: ['Thu, 04 Jan 2018 20:51:10 GMT']
+      Expires: ['Thu, 04 Jan 2018 20:51:10 GMT']
+      Server: [UploadServer]
+      Vary: [Origin, X-Origin]
+      X-GUploader-UploadID: [AEnB2UrFBmzGF129qpLIfw3W2iyP4eSgCpHsR3zrxDgx0ABIy5pDk-Eo3POnR1oNzeBUxnDVJP5NSW93Q73zji6tUvgmJS-xOA]
     status: {code: 200, message: OK}
 - request:
     body: null
@@ -594,11 +109,11 @@
       Cache-Control: ['private, max-age=0']
       Content-Length: ['165']
       Content-Type: [application/json; charset=UTF-8]
-      Date: ['Tue, 12 Dec 2017 16:56:50 GMT']
-      Expires: ['Tue, 12 Dec 2017 16:56:50 GMT']
-      Server: [UploadServer]
-      Vary: [Origin, X-Origin]
-      X-GUploader-UploadID: [AEnB2Uqt-lcCjZDk2u-K9sm520Q-sCvSOiexaL_n1guoA8dnbmPgSJKNEXEypIcIk2bbleLN7-GDymsBpNgRuWzPanyJIpi9DA]
+      Date: ['Thu, 04 Jan 2018 20:51:10 GMT']
+      Expires: ['Thu, 04 Jan 2018 20:51:10 GMT']
+      Server: [UploadServer]
+      Vary: [Origin, X-Origin]
+      X-GUploader-UploadID: [AEnB2UoXRpK-Pkju5UDryGwws5eYrE3hGvdeDGd4hk3S-Z5etYrHJGDFfs7SCgod4iCvTHWX97k8C0pbl_zLhbL7ZAjHQh6cIQ]
     status: {code: 404, message: Not Found}
 - request:
     body: null
@@ -620,11 +135,11 @@
       Cache-Control: ['private, max-age=0']
       Content-Length: ['165']
       Content-Type: [application/json; charset=UTF-8]
-      Date: ['Tue, 12 Dec 2017 16:56:50 GMT']
-      Expires: ['Tue, 12 Dec 2017 16:56:50 GMT']
-      Server: [UploadServer]
-      Vary: [Origin, X-Origin]
-      X-GUploader-UploadID: [AEnB2UqruocJJeT3HtRRfgI3ttHS0LNoYbNdDtgBD-X_81mkmU5cXSPT313Rky_HC1_a_UKSb4gK-IqZV-LV2ieGvZx5d15J5w]
+      Date: ['Thu, 04 Jan 2018 20:51:10 GMT']
+      Expires: ['Thu, 04 Jan 2018 20:51:10 GMT']
+      Server: [UploadServer]
+      Vary: [Origin, X-Origin]
+      X-GUploader-UploadID: [AEnB2UoVbhU3nel237QgFQFjStaU-khRNR1L9eJVB4nsf-A8G73szbxk_hdS_aQNhHngXerK9tkj9dJKg_jV4XVviwAhXoA60g]
     status: {code: 404, message: Not Found}
 - request:
     body: null
@@ -646,11 +161,11 @@
       Cache-Control: ['private, max-age=0']
       Content-Length: ['165']
       Content-Type: [application/json; charset=UTF-8]
-      Date: ['Tue, 12 Dec 2017 16:56:50 GMT']
-      Expires: ['Tue, 12 Dec 2017 16:56:50 GMT']
-      Server: [UploadServer]
-      Vary: [Origin, X-Origin]
-      X-GUploader-UploadID: [AEnB2UrSul_j_yaLeDe8kNK7RFCK9BpEIpr4uopTPnvUOby5OgrlehjrHNSbu_6xs6KirVRAD_5Fl4urxWRXlR-brJupa1K--Q]
+      Date: ['Thu, 04 Jan 2018 20:51:10 GMT']
+      Expires: ['Thu, 04 Jan 2018 20:51:10 GMT']
+      Server: [UploadServer]
+      Vary: [Origin, X-Origin]
+      X-GUploader-UploadID: [AEnB2UrAbL_NQrUPaNIvDGVFIhT4bBs42nqc9uzeRHw1AgoWUSPNKBXqVSNgwQNpNWcM-CZzj031IjBTIPH07xB7Jlik8XdgAw]
     status: {code: 404, message: Not Found}
 - request:
     body: null
@@ -672,11 +187,11 @@
       Cache-Control: ['private, max-age=0']
       Content-Length: ['165']
       Content-Type: [application/json; charset=UTF-8]
-      Date: ['Tue, 12 Dec 2017 16:56:50 GMT']
-      Expires: ['Tue, 12 Dec 2017 16:56:50 GMT']
-      Server: [UploadServer]
-      Vary: [Origin, X-Origin]
-      X-GUploader-UploadID: [AEnB2UqD70UxP1NxmTxjQWiQyvjKNZRC08Hw1MSOUOD-sElFLuqe5kTmOgt5CUEpuMHfKjJdib2AjOv38MC3UWFQ8OnqQnJAxg]
+      Date: ['Thu, 04 Jan 2018 20:51:10 GMT']
+      Expires: ['Thu, 04 Jan 2018 20:51:10 GMT']
+      Server: [UploadServer]
+      Vary: [Origin, X-Origin]
+      X-GUploader-UploadID: [AEnB2UpKFohsbnceVQN-aPF-AHFI8RKw_TlrrnivgbnTaxb3sdA2F_1LYzX9Pj0JF2VNCXpmksbOq4Rf4X_AT5heQztUuO6qKQ]
     status: {code: 404, message: Not Found}
 - request:
     body: null
@@ -695,11 +210,11 @@
       Cache-Control: ['private, max-age=0, must-revalidate, no-transform']
       Content-Length: ['31']
       Content-Type: [application/json; charset=UTF-8]
-      Date: ['Tue, 12 Dec 2017 16:56:51 GMT']
-      Expires: ['Tue, 12 Dec 2017 16:56:51 GMT']
-      Server: [UploadServer]
-      Vary: [Origin, X-Origin]
-      X-GUploader-UploadID: [AEnB2Uqn-RoYwOBWuxRa0TukQ_g4ko4AiAnHWxtzHnRadUFjOmCOoJLxdZNBs_vIGV9OxT3Yt6NkmqaGri263gCWoJfLmkb23w]
+      Date: ['Thu, 04 Jan 2018 20:51:10 GMT']
+      Expires: ['Thu, 04 Jan 2018 20:51:10 GMT']
+      Server: [UploadServer]
+      Vary: [Origin, X-Origin]
+      X-GUploader-UploadID: [AEnB2Ur8AMSVUQd1NeaL1aNwkWHv_xNFOflRjidPw4LpioyXG3PMlUqI127y00AyJVUluYZMZCDSjvKr6cZQRJy7b8Aooo263A]
     status: {code: 200, message: OK}
 - request:
     body: '1'
@@ -712,27 +227,27 @@
     method: POST
     uri: https://www.googleapis.com/upload/storage/v1/b/gcsfs-testing/o?name=mapping%2F1&uploadType=media
   response:
-    body: {string: "{\n \"kind\": \"storage#object\",\n \"id\": \"gcsfs-testing/mapping/1/1513097811323530\",\n
+    body: {string: "{\n \"kind\": \"storage#object\",\n \"id\": \"gcsfs-testing/mapping/1/1515099070946772\",\n
         \"selfLink\": \"https://www.googleapis.com/storage/v1/b/gcsfs-testing/o/mapping%2F1\",\n
         \"name\": \"mapping/1\",\n \"bucket\": \"gcsfs-testing\",\n \"generation\":
-        \"1513097811323530\",\n \"metageneration\": \"1\",\n \"timeCreated\": \"2017-12-12T16:56:51.252Z\",\n
-        \"updated\": \"2017-12-12T16:56:51.252Z\",\n \"storageClass\": \"STANDARD\",\n
-        \"timeStorageClassUpdated\": \"2017-12-12T16:56:51.252Z\",\n \"size\": \"1\",\n
-        \"md5Hash\": \"xMpCOKC5I4INzFCab3WEmw==\",\n \"mediaLink\": \"https://www.googleapis.com/download/storage/v1/b/gcsfs-testing/o/mapping%2F1?generation=1513097811323530&alt=media\",\n
-        \"crc32c\": \"kPWZ4w==\",\n \"etag\": \"CIrVt8z4hNgCEAE=\"\n}\n"}
+        \"1515099070946772\",\n \"metageneration\": \"1\",\n \"timeCreated\": \"2018-01-04T20:51:10.890Z\",\n
+        \"updated\": \"2018-01-04T20:51:10.890Z\",\n \"storageClass\": \"STANDARD\",\n
+        \"timeStorageClassUpdated\": \"2018-01-04T20:51:10.890Z\",\n \"size\": \"1\",\n
+        \"md5Hash\": \"xMpCOKC5I4INzFCab3WEmw==\",\n \"mediaLink\": \"https://www.googleapis.com/download/storage/v1/b/gcsfs-testing/o/mapping%2F1?generation=1515099070946772&alt=media\",\n
+        \"crc32c\": \"kPWZ4w==\",\n \"etag\": \"CNS7se+Xv9gCEAE=\"\n}\n"}
     headers:
       Alt-Svc: ['hq=":443"; ma=2592000; quic=51303431; quic=51303339; quic=51303338;
           quic=51303337; quic=51303335,quic=":443"; ma=2592000; v="41,39,38,37,35"']
       Cache-Control: ['no-cache, no-store, max-age=0, must-revalidate']
       Content-Length: ['677']
       Content-Type: [application/json; charset=UTF-8]
-      Date: ['Tue, 12 Dec 2017 16:56:51 GMT']
-      ETag: [CIrVt8z4hNgCEAE=]
+      Date: ['Thu, 04 Jan 2018 20:51:11 GMT']
+      ETag: [CNS7se+Xv9gCEAE=]
       Expires: ['Mon, 01 Jan 1990 00:00:00 GMT']
       Pragma: [no-cache]
       Server: [UploadServer]
       Vary: [Origin, X-Origin]
-      X-GUploader-UploadID: [AEnB2UoPuwgVGNEpFH0tmIwihwAR-w3zqAYLe761HI21gXPssb0GrFTx1ldrYOOEVUCg4M7qgK2rK30X495worFSKPkklp4xlA]
+      X-GUploader-UploadID: [AEnB2UqEmdNSr5GeEd8tbNQJvuTmmsCSq-SgjpOMZ3jj_jahkANNLC9qeJCM8AgkBFbOl2tvvS1OAj5wEkR1pBiXQ_xd8_hnmQ]
     status: {code: 200, message: OK}
 - request:
     body: null
@@ -745,26 +260,26 @@
     uri: https://www.googleapis.com/storage/v1/b/gcsfs-testing/o/?maxResults=1000
   response:
     body: {string: "{\n \"kind\": \"storage#objects\",\n \"items\": [\n  {\n   \"kind\":
-        \"storage#object\",\n   \"id\": \"gcsfs-testing/mapping/1/1513097811323530\",\n
+        \"storage#object\",\n   \"id\": \"gcsfs-testing/mapping/1/1515099070946772\",\n
         \  \"selfLink\": \"https://www.googleapis.com/storage/v1/b/gcsfs-testing/o/mapping%2F1\",\n
         \  \"name\": \"mapping/1\",\n   \"bucket\": \"gcsfs-testing\",\n   \"generation\":
-        \"1513097811323530\",\n   \"metageneration\": \"1\",\n   \"timeCreated\":
-        \"2017-12-12T16:56:51.252Z\",\n   \"updated\": \"2017-12-12T16:56:51.252Z\",\n
-        \  \"storageClass\": \"STANDARD\",\n   \"timeStorageClassUpdated\": \"2017-12-12T16:56:51.252Z\",\n
+        \"1515099070946772\",\n   \"metageneration\": \"1\",\n   \"timeCreated\":
+        \"2018-01-04T20:51:10.890Z\",\n   \"updated\": \"2018-01-04T20:51:10.890Z\",\n
+        \  \"storageClass\": \"STANDARD\",\n   \"timeStorageClassUpdated\": \"2018-01-04T20:51:10.890Z\",\n
         \  \"size\": \"1\",\n   \"md5Hash\": \"xMpCOKC5I4INzFCab3WEmw==\",\n   \"mediaLink\":
-        \"https://www.googleapis.com/download/storage/v1/b/gcsfs-testing/o/mapping%2F1?generation=1513097811323530&alt=media\",\n
-        \  \"crc32c\": \"kPWZ4w==\",\n   \"etag\": \"CIrVt8z4hNgCEAE=\"\n  }\n ]\n}\n"}
+        \"https://www.googleapis.com/download/storage/v1/b/gcsfs-testing/o/mapping%2F1?generation=1515099070946772&alt=media\",\n
+        \  \"crc32c\": \"kPWZ4w==\",\n   \"etag\": \"CNS7se+Xv9gCEAE=\"\n  }\n ]\n}\n"}
     headers:
       Alt-Svc: ['hq=":443"; ma=2592000; quic=51303431; quic=51303339; quic=51303338;
           quic=51303337; quic=51303335,quic=":443"; ma=2592000; v="41,39,38,37,35"']
       Cache-Control: ['private, max-age=0, must-revalidate, no-transform']
       Content-Length: ['760']
       Content-Type: [application/json; charset=UTF-8]
-      Date: ['Tue, 12 Dec 2017 16:56:51 GMT']
-      Expires: ['Tue, 12 Dec 2017 16:56:51 GMT']
-      Server: [UploadServer]
-      Vary: [Origin, X-Origin]
-      X-GUploader-UploadID: [AEnB2UpIW8A2PfjXVBMF6cbiYV2kb-hs4E9DbcWGJU9RV7QTSo2J43YaIdZiHUHHMpNObCpIjeeRwXDlnS-LXhAFVK-SJJ9vsg]
+      Date: ['Thu, 04 Jan 2018 20:51:11 GMT']
+      Expires: ['Thu, 04 Jan 2018 20:51:11 GMT']
+      Server: [UploadServer]
+      Vary: [Origin, X-Origin]
+      X-GUploader-UploadID: [AEnB2Up6EqP9jI6v--FJ6FwL_fs8UVQMfOs2es51COSkIf1BoItOKAlRjS4vfi1ynopBhvWQtsNH9srgn53MhEKcEtSuTVOpTA]
     status: {code: 200, message: OK}
 - request:
     body: null
@@ -784,12 +299,12 @@
       Cache-Control: ['no-cache, no-store, max-age=0, must-revalidate']
       Content-Length: ['0']
       Content-Type: [application/json]
-      Date: ['Tue, 12 Dec 2017 16:56:52 GMT']
+      Date: ['Thu, 04 Jan 2018 20:51:11 GMT']
       Expires: ['Mon, 01 Jan 1990 00:00:00 GMT']
       Pragma: [no-cache]
       Server: [UploadServer]
       Vary: [Origin, X-Origin]
-      X-GUploader-UploadID: [AEnB2UpJhKXSHbbCkpAsd6vX6t6SSIBiZwiJb4h-Gx5YTEymWV9aH4iC5iGNaPjf3cPykmVzST9J0VHPSMMTrb3xE2bffiriSA]
+      X-GUploader-UploadID: [AEnB2UrO1S0gaChePI2tM-C_a9evGDKPOhqHsNUhpiJ--XSJmBdwXONCB6polH_Jzzy1BWPgeZ4_C5loVGMN25NHCKvySBHJ-A]
     status: {code: 204, message: No Content}
 - request:
     body: null
@@ -803,25 +318,15 @@
   response:
     body: {string: "{\n \"kind\": \"storage#objects\"\n}\n"}
     headers:
-=======
->>>>>>> 899a4518
       Alt-Svc: ['hq=":443"; ma=2592000; quic=51303431; quic=51303339; quic=51303338;
           quic=51303337; quic=51303335,quic=":443"; ma=2592000; v="41,39,38,37,35"']
       Cache-Control: ['private, max-age=0, must-revalidate, no-transform']
       Content-Length: ['31']
       Content-Type: [application/json; charset=UTF-8]
-<<<<<<< HEAD
-      Date: ['Tue, 12 Dec 2017 16:56:52 GMT']
-      Expires: ['Tue, 12 Dec 2017 16:56:52 GMT']
-      Server: [UploadServer]
-      Vary: [Origin, X-Origin]
-      X-GUploader-UploadID: [AEnB2Uqwbs6dBKURg19vg-Zi-48Ol051-7eDWHrhSFMNikuApeGoChfmxA7uxzyOQRL9vKX9OMQE0idooF7p9eW_cZKs5RZ6Xw]
-=======
       Date: ['Thu, 04 Jan 2018 20:51:11 GMT']
       Expires: ['Thu, 04 Jan 2018 20:51:11 GMT']
       Server: [UploadServer]
       Vary: [Origin, X-Origin]
       X-GUploader-UploadID: [AEnB2UpjKCAuwrRM7PzOppkW6KsLs10O30Mc0tWlMr29srJTo2V1ZQR1hYMWr6eTWP2KQSA5CtCgklxWkstuI5_u_Kn5Fy_v9g]
->>>>>>> 899a4518
     status: {code: 200, message: OK}
 version: 1