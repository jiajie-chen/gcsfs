interactions:
- request:
<<<<<<< HEAD
    body: grant_type=refresh_token&client_id=xxx&client_secret=xxx&refresh_token=xxx
=======
    body: client_secret=xxx&client_id=xxx&refresh_token=xxx&grant_type=refresh_token
>>>>>>> 2129f8c8
    headers:
      Accept: ['*/*']
      Accept-Encoding: ['gzip, deflate']
      Connection: [keep-alive]
      Content-Length: ['229']
      content-type: [application/x-www-form-urlencoded]
    method: POST
    uri: https://accounts.google.com/o/oauth2/token
  response:
    body:
      string: !!binary |
<<<<<<< HEAD
        H4sIAOJWh1oC/6tWykyJL8nPTs1TslJQqqioUNJRUEpMTk4tLsYQBvPjSyoLUkGCTqmJRalFIPHU
        ioLMotTi+EyQYmMzA4NaAIbFaipWAAAA
=======
        H4sIAMxZh1oC/6tWKsnPTs2LL6ksSFWyUlBySk0sSi1S0lFQykyJB0uBRCsqKkBCicnJqcXFGMKp
        FQWZRanF8ZkgQWMzA4NaAKg7WRNWAAAA
>>>>>>> 2129f8c8
    headers:
      Cache-Control: ['no-cache, no-store, max-age=0, must-revalidate']
      Content-Disposition: [attachment; filename="json.txt"; filename*=UTF-8''json.txt]
      Content-Encoding: [gzip]
      Content-Type: [application/json; charset=utf-8]
      Pragma: [no-cache]
      Server: [ESF]
      Transfer-Encoding: [chunked]
      X-Content-Type-Options: [nosniff]
      X-Frame-Options: [SAMEORIGIN]
      X-XSS-Protection: [1; mode=block]
    status: {code: 200, message: OK}
- request:
    body: null
    headers:
      Accept: ['*/*']
      Accept-Encoding: ['gzip, deflate']
      Connection: [keep-alive]
    method: GET
    uri: https://www.googleapis.com/storage/v1/b/?project=test_project
  response:
    body: {string: "{\n \"kind\": \"storage#buckets\",\n \"items\": [\n  {\n   \"kind\":
        \"storage#bucket\",\n   \"id\": \"artifacts.test_project.appspot.com\",\n
        \  \"selfLink\": \"https://www.googleapis.com/storage/v1/b/artifacts.test_project.appspot.com\",\n
        \  \"projectNumber\": \"353972334481\",\n   \"name\": \"artifacts.test_project.appspot.com\",\n
        \  \"timeCreated\": \"2016-05-17T06:25:43.063Z\",\n   \"updated\": \"2016-05-17T06:25:43.063Z\",\n
<<<<<<< HEAD
=======
        \  \"metageneration\": \"1\",\n   \"location\": \"US\",\n   \"storageClass\":
        \"STANDARD\",\n   \"etag\": \"CAE=\"\n  },\n  {\n   \"kind\": \"storage#bucket\",\n
        \  \"id\": \"gcfs-testing-ipd\",\n   \"selfLink\": \"https://www.googleapis.com/storage/v1/b/gcfs-testing-ipd\",\n
        \  \"projectNumber\": \"353972334481\",\n   \"name\": \"gcfs-testing-ipd\",\n
        \  \"timeCreated\": \"2018-01-03T23:05:41.132Z\",\n   \"updated\": \"2018-01-03T23:05:41.132Z\",\n
        \  \"metageneration\": \"1\",\n   \"location\": \"US\",\n   \"storageClass\":
        \"STANDARD\",\n   \"etag\": \"CAE=\"\n  },\n  {\n   \"kind\": \"storage#bucket\",\n
        \  \"id\": \"gcsfs-testing\",\n   \"selfLink\": \"https://www.googleapis.com/storage/v1/b/gcsfs-testing\",\n
        \  \"projectNumber\": \"353972334481\",\n   \"name\": \"gcsfs-testing\",\n
        \  \"timeCreated\": \"2018-02-14T00:31:53.922Z\",\n   \"updated\": \"2018-02-14T00:31:53.922Z\",\n
        \  \"metageneration\": \"1\",\n   \"location\": \"US\",\n   \"storageClass\":
        \"MULTI_REGIONAL\",\n   \"etag\": \"CAE=\"\n  },\n  {\n   \"kind\": \"storage#bucket\",\n
        \  \"id\": \"protein-design\",\n   \"selfLink\": \"https://www.googleapis.com/storage/v1/b/protein-design\",\n
        \  \"projectNumber\": \"353972334481\",\n   \"name\": \"protein-design\",\n
        \  \"timeCreated\": \"2016-05-03T01:44:55.308Z\",\n   \"updated\": \"2016-05-03T01:44:55.308Z\",\n
        \  \"metageneration\": \"1\",\n   \"location\": \"US\",\n   \"storageClass\":
        \"STANDARD\",\n   \"etag\": \"CAE=\"\n  },\n  {\n   \"kind\": \"storage#bucket\",\n
        \  \"id\": \"test_project\",\n   \"selfLink\": \"https://www.googleapis.com/storage/v1/b/test_project\",\n
        \  \"projectNumber\": \"353972334481\",\n   \"name\": \"test_project\",\n
        \  \"timeCreated\": \"2016-05-11T19:23:04.110Z\",\n   \"updated\": \"2016-05-11T19:23:04.110Z\",\n
        \  \"metageneration\": \"1\",\n   \"location\": \"US-CENTRAL1\",\n   \"storageClass\":
        \"STANDARD\",\n   \"etag\": \"CAE=\"\n  },\n  {\n   \"kind\": \"storage#bucket\",\n
        \  \"id\": \"test_project-public\",\n   \"selfLink\": \"https://www.googleapis.com/storage/v1/b/test_project-public\",\n
        \  \"projectNumber\": \"353972334481\",\n   \"name\": \"test_project-public\",\n
        \  \"timeCreated\": \"2017-11-30T21:49:44.272Z\",\n   \"updated\": \"2017-12-09T08:15:48.368Z\",\n
        \  \"metageneration\": \"2\",\n   \"location\": \"US\",\n   \"storageClass\":
        \"MULTI_REGIONAL\",\n   \"etag\": \"CAI=\"\n  },\n  {\n   \"kind\": \"storage#bucket\",\n
        \  \"id\": \"test_project_cloudbuild\",\n   \"selfLink\": \"https://www.googleapis.com/storage/v1/b/test_project_cloudbuild\",\n
        \  \"projectNumber\": \"353972334481\",\n   \"name\": \"test_project_cloudbuild\",\n
        \  \"timeCreated\": \"2017-12-09T03:43:27.112Z\",\n   \"updated\": \"2017-12-09T03:43:27.112Z\",\n
        \  \"metageneration\": \"1\",\n   \"location\": \"US\",\n   \"storageClass\":
        \"STANDARD\",\n   \"etag\": \"CAE=\"\n  }\n ]\n}\n"}
    headers:
      Cache-Control: ['private, max-age=0, must-revalidate, no-transform']
      Content-Length: ['2959']
      Content-Type: [application/json; charset=UTF-8]
      Server: [UploadServer]
      Vary: [Origin, X-Origin]
    status: {code: 200, message: OK}
- request:
    body: null
    headers:
      Accept: ['*/*']
      Accept-Encoding: ['gzip, deflate']
      Connection: [keep-alive]
      Content-Length: ['0']
    method: DELETE
    uri: https://www.googleapis.com/storage/v1/b/gcsfs-testing/o/tmp%2Ftest%2Fa
  response:
    body: {string: "{\n \"error\": {\n  \"errors\": [\n   {\n    \"domain\": \"global\",\n
        \   \"reason\": \"notFound\",\n    \"message\": \"Not Found\"\n   }\n  ],\n
        \ \"code\": 404,\n  \"message\": \"Not Found\"\n }\n}\n"}
    headers:
      Cache-Control: ['private, max-age=0']
      Content-Length: ['165']
      Content-Type: [application/json; charset=UTF-8]
      Server: [UploadServer]
      Vary: [Origin, X-Origin]
    status: {code: 404, message: Not Found}
- request:
    body: null
    headers:
      Accept: ['*/*']
      Accept-Encoding: ['gzip, deflate']
      Connection: [keep-alive]
      Content-Length: ['0']
    method: DELETE
    uri: https://www.googleapis.com/storage/v1/b/gcsfs-testing/o/tmp%2Ftest%2Fb
  response:
    body: {string: "{\n \"error\": {\n  \"errors\": [\n   {\n    \"domain\": \"global\",\n
        \   \"reason\": \"notFound\",\n    \"message\": \"Not Found\"\n   }\n  ],\n
        \ \"code\": 404,\n  \"message\": \"Not Found\"\n }\n}\n"}
    headers:
      Cache-Control: ['private, max-age=0']
      Content-Length: ['165']
      Content-Type: [application/json; charset=UTF-8]
      Server: [UploadServer]
      Vary: [Origin, X-Origin]
    status: {code: 404, message: Not Found}
- request:
    body: null
    headers:
      Accept: ['*/*']
      Accept-Encoding: ['gzip, deflate']
      Connection: [keep-alive]
      Content-Length: ['0']
    method: DELETE
    uri: https://www.googleapis.com/storage/v1/b/gcsfs-testing/o/tmp%2Ftest%2Fc
  response:
    body: {string: "{\n \"error\": {\n  \"errors\": [\n   {\n    \"domain\": \"global\",\n
        \   \"reason\": \"notFound\",\n    \"message\": \"Not Found\"\n   }\n  ],\n
        \ \"code\": 404,\n  \"message\": \"Not Found\"\n }\n}\n"}
    headers:
      Cache-Control: ['private, max-age=0']
      Content-Length: ['165']
      Content-Type: [application/json; charset=UTF-8]
      Server: [UploadServer]
      Vary: [Origin, X-Origin]
    status: {code: 404, message: Not Found}
- request:
    body: null
    headers:
      Accept: ['*/*']
      Accept-Encoding: ['gzip, deflate']
      Connection: [keep-alive]
      Content-Length: ['0']
    method: DELETE
    uri: https://www.googleapis.com/storage/v1/b/gcsfs-testing/o/tmp%2Ftest%2Fd
  response:
    body: {string: "{\n \"error\": {\n  \"errors\": [\n   {\n    \"domain\": \"global\",\n
        \   \"reason\": \"notFound\",\n    \"message\": \"Not Found\"\n   }\n  ],\n
        \ \"code\": 404,\n  \"message\": \"Not Found\"\n }\n}\n"}
    headers:
      Cache-Control: ['private, max-age=0']
      Content-Length: ['165']
      Content-Type: [application/json; charset=UTF-8]
      Server: [UploadServer]
      Vary: [Origin, X-Origin]
    status: {code: 404, message: Not Found}
- request:
    body: null
    headers:
      Accept: ['*/*']
      Accept-Encoding: ['gzip, deflate']
      Connection: [keep-alive]
    method: GET
    uri: https://www.googleapis.com/storage/v1/b/gcsfs-testing/o/?maxResults=1000
  response:
    body: {string: "{\n \"kind\": \"storage#objects\"\n}\n"}
    headers:
      Cache-Control: ['private, max-age=0, must-revalidate, no-transform']
      Content-Length: ['31']
      Content-Type: [application/json; charset=UTF-8]
      Server: [UploadServer]
      Vary: [Origin, X-Origin]
    status: {code: 200, message: OK}
- request:
    body: '1'
    headers:
      Accept: ['*/*']
      Accept-Encoding: ['gzip, deflate']
      Connection: [keep-alive]
      Content-Length: ['1']
    method: POST
    uri: https://www.googleapis.com/upload/storage/v1/b/gcsfs-testing/o?name=mapping%2F1&uploadType=media
  response:
    body: {string: "{\n \"kind\": \"storage#object\",\n \"id\": \"gcsfs-testing/mapping/1/1518819666071819\",\n
        \"selfLink\": \"https://www.googleapis.com/storage/v1/b/gcsfs-testing/o/mapping%2F1\",\n
        \"name\": \"mapping/1\",\n \"bucket\": \"gcsfs-testing\",\n \"generation\":
        \"1518819666071819\",\n \"metageneration\": \"1\",\n \"timeCreated\": \"2018-02-16T22:21:06.061Z\",\n
        \"updated\": \"2018-02-16T22:21:06.061Z\",\n \"storageClass\": \"MULTI_REGIONAL\",\n
        \"timeStorageClassUpdated\": \"2018-02-16T22:21:06.061Z\",\n \"size\": \"1\",\n
        \"md5Hash\": \"xMpCOKC5I4INzFCab3WEmw==\",\n \"mediaLink\": \"https://www.googleapis.com/download/storage/v1/b/gcsfs-testing/o/mapping%2F1?generation=1518819666071819&alt=media\",\n
        \"crc32c\": \"kPWZ4w==\",\n \"etag\": \"CIuispW8q9kCEAE=\"\n}\n"}
    headers:
      Cache-Control: ['no-cache, no-store, max-age=0, must-revalidate']
      Content-Length: ['703']
      Content-Type: [application/json; charset=UTF-8]
      ETag: [CIuispW8q9kCEAE=]
      Pragma: [no-cache]
      Server: [UploadServer]
      Vary: [Origin, X-Origin]
    status: {code: 200, message: OK}
- request:
    body: null
    headers:
      Accept: ['*/*']
      Accept-Encoding: ['gzip, deflate']
      Connection: [keep-alive]
    method: GET
    uri: https://www.googleapis.com/storage/v1/b/gcsfs-testing/o/?maxResults=1000
  response:
    body: {string: "{\n \"kind\": \"storage#objects\",\n \"items\": [\n  {\n   \"kind\":
        \"storage#object\",\n   \"id\": \"gcsfs-testing/mapping/1/1518819666071819\",\n
        \  \"selfLink\": \"https://www.googleapis.com/storage/v1/b/gcsfs-testing/o/mapping%2F1\",\n
        \  \"name\": \"mapping/1\",\n   \"bucket\": \"gcsfs-testing\",\n   \"generation\":
        \"1518819666071819\",\n   \"metageneration\": \"1\",\n   \"timeCreated\":
        \"2018-02-16T22:21:06.061Z\",\n   \"updated\": \"2018-02-16T22:21:06.061Z\",\n
        \  \"storageClass\": \"MULTI_REGIONAL\",\n   \"timeStorageClassUpdated\":
        \"2018-02-16T22:21:06.061Z\",\n   \"size\": \"1\",\n   \"md5Hash\": \"xMpCOKC5I4INzFCab3WEmw==\",\n
        \  \"mediaLink\": \"https://www.googleapis.com/download/storage/v1/b/gcsfs-testing/o/mapping%2F1?generation=1518819666071819&alt=media\",\n
        \  \"crc32c\": \"kPWZ4w==\",\n   \"etag\": \"CIuispW8q9kCEAE=\"\n  }\n ]\n}\n"}
    headers:
      Cache-Control: ['private, max-age=0, must-revalidate, no-transform']
      Content-Length: ['786']
      Content-Type: [application/json; charset=UTF-8]
      Server: [UploadServer]
      Vary: [Origin, X-Origin]
    status: {code: 200, message: OK}
- request:
    body: null
    headers:
      Accept: ['*/*']
      Accept-Encoding: ['gzip, deflate']
      Connection: [keep-alive]
      Content-Length: ['0']
    method: DELETE
    uri: https://www.googleapis.com/storage/v1/b/gcsfs-testing/o/mapping%2F1
  response:
    body: {string: ''}
    headers:
      Cache-Control: ['no-cache, no-store, max-age=0, must-revalidate']
      Content-Length: ['0']
      Content-Type: [application/json]
      Pragma: [no-cache]
      Server: [UploadServer]
      Vary: [Origin, X-Origin]
    status: {code: 204, message: No Content}
- request:
    body: null
    headers:
      Accept: ['*/*']
      Accept-Encoding: ['gzip, deflate']
      Connection: [keep-alive]
    method: GET
    uri: https://www.googleapis.com/storage/v1/b/gcsfs-testing/o/?maxResults=1000
  response:
    body: {string: "{\n \"kind\": \"storage#objects\"\n}\n"}
    headers:
      Cache-Control: ['private, max-age=0, must-revalidate, no-transform']
      Content-Length: ['31']
      Content-Type: [application/json; charset=UTF-8]
      Server: [UploadServer]
      Vary: [Origin, X-Origin]
    status: {code: 200, message: OK}
- request:
    body: grant_type=refresh_token&client_id=xxx&client_secret=xxx&refresh_token=xxx
    headers:
      Accept: ['*/*']
      Accept-Encoding: ['gzip, deflate']
      Connection: [keep-alive]
      Content-Length: ['229']
      content-type: [application/x-www-form-urlencoded]
    method: POST
    uri: https://www.googleapis.com/oauth2/v4/token
  response:
    body:
      string: !!binary |
        H4sIAMxZh1oC/6tWKsnPTs2LL6ksSFWyUlBySk0sSi1S0lFQykyJB0uBRCsqKkBCicnJqcXFGMKp
        FQWZRanF8ZkgQWMzA4NaAKg7WRNWAAAA
    headers:
      Cache-Control: ['no-cache, no-store, max-age=0, must-revalidate']
      Content-Encoding: [gzip]
      Content-Type: [application/json; charset=UTF-8]
      Pragma: [no-cache]
      Server: [GSE]
      Transfer-Encoding: [chunked]
      Vary: [Origin, X-Origin]
      X-Content-Type-Options: [nosniff]
      X-Frame-Options: [SAMEORIGIN]
      X-XSS-Protection: [1; mode=block]
    status: {code: 200, message: OK}
- request:
    body: null
    headers:
      Accept: ['*/*']
      Accept-Encoding: ['gzip, deflate']
      Connection: [keep-alive]
    method: GET
    uri: https://www.googleapis.com/storage/v1/b/?project=test_project
  response:
    body: {string: "{\n \"kind\": \"storage#buckets\",\n \"items\": [\n  {\n   \"kind\":
        \"storage#bucket\",\n   \"id\": \"artifacts.test_project.appspot.com\",\n
        \  \"selfLink\": \"https://www.googleapis.com/storage/v1/b/artifacts.test_project.appspot.com\",\n
        \  \"projectNumber\": \"353972334481\",\n   \"name\": \"artifacts.test_project.appspot.com\",\n
        \  \"timeCreated\": \"2016-05-17T06:25:43.063Z\",\n   \"updated\": \"2016-05-17T06:25:43.063Z\",\n
>>>>>>> 2129f8c8
        \  \"metageneration\": \"1\",\n   \"location\": \"US\",\n   \"storageClass\":
        \"STANDARD\",\n   \"etag\": \"CAE=\"\n  },\n  {\n   \"kind\": \"storage#bucket\",\n
        \  \"id\": \"gcfs-testing-ipd\",\n   \"selfLink\": \"https://www.googleapis.com/storage/v1/b/gcfs-testing-ipd\",\n
        \  \"projectNumber\": \"353972334481\",\n   \"name\": \"gcfs-testing-ipd\",\n
        \  \"timeCreated\": \"2018-01-03T23:05:41.132Z\",\n   \"updated\": \"2018-01-03T23:05:41.132Z\",\n
        \  \"metageneration\": \"1\",\n   \"location\": \"US\",\n   \"storageClass\":
        \"STANDARD\",\n   \"etag\": \"CAE=\"\n  },\n  {\n   \"kind\": \"storage#bucket\",\n
        \  \"id\": \"gcsfs-testing\",\n   \"selfLink\": \"https://www.googleapis.com/storage/v1/b/gcsfs-testing\",\n
        \  \"projectNumber\": \"353972334481\",\n   \"name\": \"gcsfs-testing\",\n
        \  \"timeCreated\": \"2018-02-14T00:31:53.922Z\",\n   \"updated\": \"2018-02-14T00:31:53.922Z\",\n
        \  \"metageneration\": \"1\",\n   \"location\": \"US\",\n   \"storageClass\":
        \"MULTI_REGIONAL\",\n   \"etag\": \"CAE=\"\n  },\n  {\n   \"kind\": \"storage#bucket\",\n
        \  \"id\": \"protein-design\",\n   \"selfLink\": \"https://www.googleapis.com/storage/v1/b/protein-design\",\n
        \  \"projectNumber\": \"353972334481\",\n   \"name\": \"protein-design\",\n
        \  \"timeCreated\": \"2016-05-03T01:44:55.308Z\",\n   \"updated\": \"2016-05-03T01:44:55.308Z\",\n
        \  \"metageneration\": \"1\",\n   \"location\": \"US\",\n   \"storageClass\":
        \"STANDARD\",\n   \"etag\": \"CAE=\"\n  },\n  {\n   \"kind\": \"storage#bucket\",\n
        \  \"id\": \"test_project\",\n   \"selfLink\": \"https://www.googleapis.com/storage/v1/b/test_project\",\n
        \  \"projectNumber\": \"353972334481\",\n   \"name\": \"test_project\",\n
        \  \"timeCreated\": \"2016-05-11T19:23:04.110Z\",\n   \"updated\": \"2016-05-11T19:23:04.110Z\",\n
        \  \"metageneration\": \"1\",\n   \"location\": \"US-CENTRAL1\",\n   \"storageClass\":
        \"STANDARD\",\n   \"etag\": \"CAE=\"\n  },\n  {\n   \"kind\": \"storage#bucket\",\n
        \  \"id\": \"test_project-public\",\n   \"selfLink\": \"https://www.googleapis.com/storage/v1/b/test_project-public\",\n
        \  \"projectNumber\": \"353972334481\",\n   \"name\": \"test_project-public\",\n
        \  \"timeCreated\": \"2017-11-30T21:49:44.272Z\",\n   \"updated\": \"2017-12-09T08:15:48.368Z\",\n
        \  \"metageneration\": \"2\",\n   \"location\": \"US\",\n   \"storageClass\":
        \"MULTI_REGIONAL\",\n   \"etag\": \"CAI=\"\n  },\n  {\n   \"kind\": \"storage#bucket\",\n
        \  \"id\": \"test_project_cloudbuild\",\n   \"selfLink\": \"https://www.googleapis.com/storage/v1/b/test_project_cloudbuild\",\n
        \  \"projectNumber\": \"353972334481\",\n   \"name\": \"test_project_cloudbuild\",\n
        \  \"timeCreated\": \"2017-12-09T03:43:27.112Z\",\n   \"updated\": \"2017-12-09T03:43:27.112Z\",\n
        \  \"metageneration\": \"1\",\n   \"location\": \"US\",\n   \"storageClass\":
        \"STANDARD\",\n   \"etag\": \"CAE=\"\n  }\n ]\n}\n"}
    headers:
      Cache-Control: ['private, max-age=0, must-revalidate, no-transform']
      Content-Length: ['2959']
      Content-Type: [application/json; charset=UTF-8]
      Server: [UploadServer]
      Vary: [Origin, X-Origin]
    status: {code: 200, message: OK}
- request:
    body: null
    headers:
      Accept: ['*/*']
      Accept-Encoding: ['gzip, deflate']
      Connection: [keep-alive]
      Content-Length: ['0']
    method: DELETE
    uri: https://www.googleapis.com/storage/v1/b/gcsfs-testing/o/tmp%2Ftest%2Fa
  response:
    body: {string: "{\n \"error\": {\n  \"errors\": [\n   {\n    \"domain\": \"global\",\n
        \   \"reason\": \"notFound\",\n    \"message\": \"Not Found\"\n   }\n  ],\n
        \ \"code\": 404,\n  \"message\": \"Not Found\"\n }\n}\n"}
    headers:
      Cache-Control: ['private, max-age=0']
      Content-Length: ['165']
      Content-Type: [application/json; charset=UTF-8]
      Server: [UploadServer]
      Vary: [Origin, X-Origin]
    status: {code: 404, message: Not Found}
- request:
    body: null
    headers:
      Accept: ['*/*']
      Accept-Encoding: ['gzip, deflate']
      Connection: [keep-alive]
      Content-Length: ['0']
    method: DELETE
    uri: https://www.googleapis.com/storage/v1/b/gcsfs-testing/o/tmp%2Ftest%2Fb
  response:
    body: {string: "{\n \"error\": {\n  \"errors\": [\n   {\n    \"domain\": \"global\",\n
        \   \"reason\": \"notFound\",\n    \"message\": \"Not Found\"\n   }\n  ],\n
        \ \"code\": 404,\n  \"message\": \"Not Found\"\n }\n}\n"}
    headers:
      Cache-Control: ['private, max-age=0']
      Content-Length: ['165']
      Content-Type: [application/json; charset=UTF-8]
      Server: [UploadServer]
      Vary: [Origin, X-Origin]
    status: {code: 404, message: Not Found}
- request:
    body: null
    headers:
      Accept: ['*/*']
      Accept-Encoding: ['gzip, deflate']
      Connection: [keep-alive]
      Content-Length: ['0']
    method: DELETE
    uri: https://www.googleapis.com/storage/v1/b/gcsfs-testing/o/tmp%2Ftest%2Fc
  response:
    body: {string: "{\n \"error\": {\n  \"errors\": [\n   {\n    \"domain\": \"global\",\n
        \   \"reason\": \"notFound\",\n    \"message\": \"Not Found\"\n   }\n  ],\n
        \ \"code\": 404,\n  \"message\": \"Not Found\"\n }\n}\n"}
    headers:
      Cache-Control: ['private, max-age=0']
      Content-Length: ['165']
      Content-Type: [application/json; charset=UTF-8]
      Server: [UploadServer]
      Vary: [Origin, X-Origin]
    status: {code: 404, message: Not Found}
- request:
    body: null
    headers:
      Accept: ['*/*']
      Accept-Encoding: ['gzip, deflate']
      Connection: [keep-alive]
      Content-Length: ['0']
    method: DELETE
    uri: https://www.googleapis.com/storage/v1/b/gcsfs-testing/o/tmp%2Ftest%2Fd
  response:
    body: {string: "{\n \"error\": {\n  \"errors\": [\n   {\n    \"domain\": \"global\",\n
        \   \"reason\": \"notFound\",\n    \"message\": \"Not Found\"\n   }\n  ],\n
        \ \"code\": 404,\n  \"message\": \"Not Found\"\n }\n}\n"}
    headers:
      Cache-Control: ['private, max-age=0']
      Content-Length: ['165']
      Content-Type: [application/json; charset=UTF-8]
      Server: [UploadServer]
      Vary: [Origin, X-Origin]
    status: {code: 404, message: Not Found}
- request:
    body: null
    headers:
      Accept: ['*/*']
      Accept-Encoding: ['gzip, deflate']
      Connection: [keep-alive]
    method: GET
    uri: https://www.googleapis.com/storage/v1/b/gcsfs-testing/o/?maxResults=1000
  response:
    body: {string: "{\n \"kind\": \"storage#objects\"\n}\n"}
    headers:
      Cache-Control: ['private, max-age=0, must-revalidate, no-transform']
      Content-Length: ['31']
      Content-Type: [application/json; charset=UTF-8]
      Server: [UploadServer]
      Vary: [Origin, X-Origin]
    status: {code: 200, message: OK}
- request:
    body: '1'
    headers:
      Accept: ['*/*']
      Accept-Encoding: ['gzip, deflate']
      Connection: [keep-alive]
      Content-Length: ['1']
    method: POST
    uri: https://www.googleapis.com/upload/storage/v1/b/gcsfs-testing/o?name=mapping%2F1&uploadType=media
  response:
<<<<<<< HEAD
    body: {string: "{\n \"kind\": \"storage#object\",\n \"id\": \"gcsfs-testing/mapping/1/1518819042586434\",\n
        \"selfLink\": \"https://www.googleapis.com/storage/v1/b/gcsfs-testing/o/mapping%2F1\",\n
        \"name\": \"mapping/1\",\n \"bucket\": \"gcsfs-testing\",\n \"generation\":
        \"1518819042586434\",\n \"metageneration\": \"1\",\n \"timeCreated\": \"2018-02-16T22:10:42.576Z\",\n
        \"updated\": \"2018-02-16T22:10:42.576Z\",\n \"storageClass\": \"MULTI_REGIONAL\",\n
        \"timeStorageClassUpdated\": \"2018-02-16T22:10:42.576Z\",\n \"size\": \"1\",\n
        \"md5Hash\": \"xMpCOKC5I4INzFCab3WEmw==\",\n \"mediaLink\": \"https://www.googleapis.com/download/storage/v1/b/gcsfs-testing/o/mapping%2F1?generation=1518819042586434&alt=media\",\n
        \"crc32c\": \"kPWZ4w==\",\n \"etag\": \"CMLei+y5q9kCEAE=\"\n}\n"}
=======
    body: {string: "{\n \"kind\": \"storage#object\",\n \"id\": \"gcsfs-testing/mapping/1/1518819794535935\",\n
        \"selfLink\": \"https://www.googleapis.com/storage/v1/b/gcsfs-testing/o/mapping%2F1\",\n
        \"name\": \"mapping/1\",\n \"bucket\": \"gcsfs-testing\",\n \"generation\":
        \"1518819794535935\",\n \"metageneration\": \"1\",\n \"timeCreated\": \"2018-02-16T22:23:14.498Z\",\n
        \"updated\": \"2018-02-16T22:23:14.498Z\",\n \"storageClass\": \"MULTI_REGIONAL\",\n
        \"timeStorageClassUpdated\": \"2018-02-16T22:23:14.498Z\",\n \"size\": \"1\",\n
        \"md5Hash\": \"xMpCOKC5I4INzFCab3WEmw==\",\n \"mediaLink\": \"https://www.googleapis.com/download/storage/v1/b/gcsfs-testing/o/mapping%2F1?generation=1518819794535935&alt=media\",\n
        \"crc32c\": \"kPWZ4w==\",\n \"etag\": \"CP+L09K8q9kCEAE=\"\n}\n"}
>>>>>>> 2129f8c8
    headers:
      Cache-Control: ['no-cache, no-store, max-age=0, must-revalidate']
      Content-Length: ['703']
      Content-Type: [application/json; charset=UTF-8]
<<<<<<< HEAD
      ETag: [CMLei+y5q9kCEAE=]
=======
      ETag: [CP+L09K8q9kCEAE=]
>>>>>>> 2129f8c8
      Pragma: [no-cache]
      Server: [UploadServer]
      Vary: [Origin, X-Origin]
    status: {code: 200, message: OK}
- request:
    body: null
    headers:
      Accept: ['*/*']
      Accept-Encoding: ['gzip, deflate']
      Connection: [keep-alive]
    method: GET
    uri: https://www.googleapis.com/storage/v1/b/gcsfs-testing/o/?maxResults=1000
  response:
    body: {string: "{\n \"kind\": \"storage#objects\",\n \"items\": [\n  {\n   \"kind\":
<<<<<<< HEAD
        \"storage#object\",\n   \"id\": \"gcsfs-testing/mapping/1/1518819042586434\",\n
        \  \"selfLink\": \"https://www.googleapis.com/storage/v1/b/gcsfs-testing/o/mapping%2F1\",\n
        \  \"name\": \"mapping/1\",\n   \"bucket\": \"gcsfs-testing\",\n   \"generation\":
        \"1518819042586434\",\n   \"metageneration\": \"1\",\n   \"timeCreated\":
        \"2018-02-16T22:10:42.576Z\",\n   \"updated\": \"2018-02-16T22:10:42.576Z\",\n
        \  \"storageClass\": \"MULTI_REGIONAL\",\n   \"timeStorageClassUpdated\":
        \"2018-02-16T22:10:42.576Z\",\n   \"size\": \"1\",\n   \"md5Hash\": \"xMpCOKC5I4INzFCab3WEmw==\",\n
        \  \"mediaLink\": \"https://www.googleapis.com/download/storage/v1/b/gcsfs-testing/o/mapping%2F1?generation=1518819042586434&alt=media\",\n
        \  \"crc32c\": \"kPWZ4w==\",\n   \"etag\": \"CMLei+y5q9kCEAE=\"\n  }\n ]\n}\n"}
=======
        \"storage#object\",\n   \"id\": \"gcsfs-testing/mapping/1/1518819794535935\",\n
        \  \"selfLink\": \"https://www.googleapis.com/storage/v1/b/gcsfs-testing/o/mapping%2F1\",\n
        \  \"name\": \"mapping/1\",\n   \"bucket\": \"gcsfs-testing\",\n   \"generation\":
        \"1518819794535935\",\n   \"metageneration\": \"1\",\n   \"timeCreated\":
        \"2018-02-16T22:23:14.498Z\",\n   \"updated\": \"2018-02-16T22:23:14.498Z\",\n
        \  \"storageClass\": \"MULTI_REGIONAL\",\n   \"timeStorageClassUpdated\":
        \"2018-02-16T22:23:14.498Z\",\n   \"size\": \"1\",\n   \"md5Hash\": \"xMpCOKC5I4INzFCab3WEmw==\",\n
        \  \"mediaLink\": \"https://www.googleapis.com/download/storage/v1/b/gcsfs-testing/o/mapping%2F1?generation=1518819794535935&alt=media\",\n
        \  \"crc32c\": \"kPWZ4w==\",\n   \"etag\": \"CP+L09K8q9kCEAE=\"\n  }\n ]\n}\n"}
>>>>>>> 2129f8c8
    headers:
      Cache-Control: ['private, max-age=0, must-revalidate, no-transform']
      Content-Length: ['786']
      Content-Type: [application/json; charset=UTF-8]
      Server: [UploadServer]
      Vary: [Origin, X-Origin]
    status: {code: 200, message: OK}
- request:
    body: null
    headers:
      Accept: ['*/*']
      Accept-Encoding: ['gzip, deflate']
      Connection: [keep-alive]
      Content-Length: ['0']
    method: DELETE
    uri: https://www.googleapis.com/storage/v1/b/gcsfs-testing/o/mapping%2F1
  response:
    body: {string: ''}
    headers:
      Cache-Control: ['no-cache, no-store, max-age=0, must-revalidate']
      Content-Length: ['0']
      Content-Type: [application/json]
      Pragma: [no-cache]
      Server: [UploadServer]
      Vary: [Origin, X-Origin]
    status: {code: 204, message: No Content}
- request:
    body: null
    headers:
      Accept: ['*/*']
      Accept-Encoding: ['gzip, deflate']
      Connection: [keep-alive]
    method: GET
    uri: https://www.googleapis.com/storage/v1/b/gcsfs-testing/o/?maxResults=1000
  response:
    body: {string: "{\n \"kind\": \"storage#objects\"\n}\n"}
    headers:
      Cache-Control: ['private, max-age=0, must-revalidate, no-transform']
      Content-Length: ['31']
      Content-Type: [application/json; charset=UTF-8]
      Server: [UploadServer]
      Vary: [Origin, X-Origin]
    status: {code: 200, message: OK}
version: 1<|MERGE_RESOLUTION|>--- conflicted
+++ resolved
@@ -1,10 +1,6 @@
 interactions:
 - request:
-<<<<<<< HEAD
-    body: grant_type=refresh_token&client_id=xxx&client_secret=xxx&refresh_token=xxx
-=======
-    body: client_secret=xxx&client_id=xxx&refresh_token=xxx&grant_type=refresh_token
->>>>>>> 2129f8c8
+    body: client_secret=xxx&refresh_token=xxx&grant_type=refresh_token&client_id=xxx
     headers:
       Accept: ['*/*']
       Accept-Encoding: ['gzip, deflate']
@@ -12,25 +8,20 @@
       Content-Length: ['229']
       content-type: [application/x-www-form-urlencoded]
     method: POST
-    uri: https://accounts.google.com/o/oauth2/token
+    uri: https://www.googleapis.com/oauth2/v4/token
   response:
     body:
       string: !!binary |
-<<<<<<< HEAD
-        H4sIAOJWh1oC/6tWykyJL8nPTs1TslJQqqioUNJRUEpMTk4tLsYQBvPjSyoLUkGCTqmJRalFIPHU
-        ioLMotTi+EyQYmMzA4NaAIbFaipWAAAA
-=======
-        H4sIAMxZh1oC/6tWKsnPTs2LL6ksSFWyUlBySk0sSi1S0lFQykyJB0uBRCsqKkBCicnJqcXFGMKp
-        FQWZRanF8ZkgQWMzA4NaAKg7WRNWAAAA
->>>>>>> 2129f8c8
+        H4sIACJch1oC/6tWKsnPTs2LL6ksSFWyUlBySk0sSi1S0lFQSkxOTi0ujgdLg2QqKipAwpkpGEKp
+        FQWZRanF8ZkgQWMzA4NaAAUo03FWAAAA
     headers:
       Cache-Control: ['no-cache, no-store, max-age=0, must-revalidate']
-      Content-Disposition: [attachment; filename="json.txt"; filename*=UTF-8''json.txt]
       Content-Encoding: [gzip]
-      Content-Type: [application/json; charset=utf-8]
+      Content-Type: [application/json; charset=UTF-8]
       Pragma: [no-cache]
-      Server: [ESF]
+      Server: [GSE]
       Transfer-Encoding: [chunked]
+      Vary: [Origin, X-Origin]
       X-Content-Type-Options: [nosniff]
       X-Frame-Options: [SAMEORIGIN]
       X-XSS-Protection: [1; mode=block]
@@ -49,8 +40,6 @@
         \  \"selfLink\": \"https://www.googleapis.com/storage/v1/b/artifacts.test_project.appspot.com\",\n
         \  \"projectNumber\": \"353972334481\",\n   \"name\": \"artifacts.test_project.appspot.com\",\n
         \  \"timeCreated\": \"2016-05-17T06:25:43.063Z\",\n   \"updated\": \"2016-05-17T06:25:43.063Z\",\n
-<<<<<<< HEAD
-=======
         \  \"metageneration\": \"1\",\n   \"location\": \"US\",\n   \"storageClass\":
         \"STANDARD\",\n   \"etag\": \"CAE=\"\n  },\n  {\n   \"kind\": \"storage#bucket\",\n
         \  \"id\": \"gcfs-testing-ipd\",\n   \"selfLink\": \"https://www.googleapis.com/storage/v1/b/gcfs-testing-ipd\",\n
@@ -177,139 +166,6 @@
       Accept-Encoding: ['gzip, deflate']
       Connection: [keep-alive]
     method: GET
-    uri: https://www.googleapis.com/storage/v1/b/gcsfs-testing/o/?maxResults=1000
-  response:
-    body: {string: "{\n \"kind\": \"storage#objects\"\n}\n"}
-    headers:
-      Cache-Control: ['private, max-age=0, must-revalidate, no-transform']
-      Content-Length: ['31']
-      Content-Type: [application/json; charset=UTF-8]
-      Server: [UploadServer]
-      Vary: [Origin, X-Origin]
-    status: {code: 200, message: OK}
-- request:
-    body: '1'
-    headers:
-      Accept: ['*/*']
-      Accept-Encoding: ['gzip, deflate']
-      Connection: [keep-alive]
-      Content-Length: ['1']
-    method: POST
-    uri: https://www.googleapis.com/upload/storage/v1/b/gcsfs-testing/o?name=mapping%2F1&uploadType=media
-  response:
-    body: {string: "{\n \"kind\": \"storage#object\",\n \"id\": \"gcsfs-testing/mapping/1/1518819666071819\",\n
-        \"selfLink\": \"https://www.googleapis.com/storage/v1/b/gcsfs-testing/o/mapping%2F1\",\n
-        \"name\": \"mapping/1\",\n \"bucket\": \"gcsfs-testing\",\n \"generation\":
-        \"1518819666071819\",\n \"metageneration\": \"1\",\n \"timeCreated\": \"2018-02-16T22:21:06.061Z\",\n
-        \"updated\": \"2018-02-16T22:21:06.061Z\",\n \"storageClass\": \"MULTI_REGIONAL\",\n
-        \"timeStorageClassUpdated\": \"2018-02-16T22:21:06.061Z\",\n \"size\": \"1\",\n
-        \"md5Hash\": \"xMpCOKC5I4INzFCab3WEmw==\",\n \"mediaLink\": \"https://www.googleapis.com/download/storage/v1/b/gcsfs-testing/o/mapping%2F1?generation=1518819666071819&alt=media\",\n
-        \"crc32c\": \"kPWZ4w==\",\n \"etag\": \"CIuispW8q9kCEAE=\"\n}\n"}
-    headers:
-      Cache-Control: ['no-cache, no-store, max-age=0, must-revalidate']
-      Content-Length: ['703']
-      Content-Type: [application/json; charset=UTF-8]
-      ETag: [CIuispW8q9kCEAE=]
-      Pragma: [no-cache]
-      Server: [UploadServer]
-      Vary: [Origin, X-Origin]
-    status: {code: 200, message: OK}
-- request:
-    body: null
-    headers:
-      Accept: ['*/*']
-      Accept-Encoding: ['gzip, deflate']
-      Connection: [keep-alive]
-    method: GET
-    uri: https://www.googleapis.com/storage/v1/b/gcsfs-testing/o/?maxResults=1000
-  response:
-    body: {string: "{\n \"kind\": \"storage#objects\",\n \"items\": [\n  {\n   \"kind\":
-        \"storage#object\",\n   \"id\": \"gcsfs-testing/mapping/1/1518819666071819\",\n
-        \  \"selfLink\": \"https://www.googleapis.com/storage/v1/b/gcsfs-testing/o/mapping%2F1\",\n
-        \  \"name\": \"mapping/1\",\n   \"bucket\": \"gcsfs-testing\",\n   \"generation\":
-        \"1518819666071819\",\n   \"metageneration\": \"1\",\n   \"timeCreated\":
-        \"2018-02-16T22:21:06.061Z\",\n   \"updated\": \"2018-02-16T22:21:06.061Z\",\n
-        \  \"storageClass\": \"MULTI_REGIONAL\",\n   \"timeStorageClassUpdated\":
-        \"2018-02-16T22:21:06.061Z\",\n   \"size\": \"1\",\n   \"md5Hash\": \"xMpCOKC5I4INzFCab3WEmw==\",\n
-        \  \"mediaLink\": \"https://www.googleapis.com/download/storage/v1/b/gcsfs-testing/o/mapping%2F1?generation=1518819666071819&alt=media\",\n
-        \  \"crc32c\": \"kPWZ4w==\",\n   \"etag\": \"CIuispW8q9kCEAE=\"\n  }\n ]\n}\n"}
-    headers:
-      Cache-Control: ['private, max-age=0, must-revalidate, no-transform']
-      Content-Length: ['786']
-      Content-Type: [application/json; charset=UTF-8]
-      Server: [UploadServer]
-      Vary: [Origin, X-Origin]
-    status: {code: 200, message: OK}
-- request:
-    body: null
-    headers:
-      Accept: ['*/*']
-      Accept-Encoding: ['gzip, deflate']
-      Connection: [keep-alive]
-      Content-Length: ['0']
-    method: DELETE
-    uri: https://www.googleapis.com/storage/v1/b/gcsfs-testing/o/mapping%2F1
-  response:
-    body: {string: ''}
-    headers:
-      Cache-Control: ['no-cache, no-store, max-age=0, must-revalidate']
-      Content-Length: ['0']
-      Content-Type: [application/json]
-      Pragma: [no-cache]
-      Server: [UploadServer]
-      Vary: [Origin, X-Origin]
-    status: {code: 204, message: No Content}
-- request:
-    body: null
-    headers:
-      Accept: ['*/*']
-      Accept-Encoding: ['gzip, deflate']
-      Connection: [keep-alive]
-    method: GET
-    uri: https://www.googleapis.com/storage/v1/b/gcsfs-testing/o/?maxResults=1000
-  response:
-    body: {string: "{\n \"kind\": \"storage#objects\"\n}\n"}
-    headers:
-      Cache-Control: ['private, max-age=0, must-revalidate, no-transform']
-      Content-Length: ['31']
-      Content-Type: [application/json; charset=UTF-8]
-      Server: [UploadServer]
-      Vary: [Origin, X-Origin]
-    status: {code: 200, message: OK}
-- request:
-    body: grant_type=refresh_token&client_id=xxx&client_secret=xxx&refresh_token=xxx
-    headers:
-      Accept: ['*/*']
-      Accept-Encoding: ['gzip, deflate']
-      Connection: [keep-alive]
-      Content-Length: ['229']
-      content-type: [application/x-www-form-urlencoded]
-    method: POST
-    uri: https://www.googleapis.com/oauth2/v4/token
-  response:
-    body:
-      string: !!binary |
-        H4sIAMxZh1oC/6tWKsnPTs2LL6ksSFWyUlBySk0sSi1S0lFQykyJB0uBRCsqKkBCicnJqcXFGMKp
-        FQWZRanF8ZkgQWMzA4NaAKg7WRNWAAAA
-    headers:
-      Cache-Control: ['no-cache, no-store, max-age=0, must-revalidate']
-      Content-Encoding: [gzip]
-      Content-Type: [application/json; charset=UTF-8]
-      Pragma: [no-cache]
-      Server: [GSE]
-      Transfer-Encoding: [chunked]
-      Vary: [Origin, X-Origin]
-      X-Content-Type-Options: [nosniff]
-      X-Frame-Options: [SAMEORIGIN]
-      X-XSS-Protection: [1; mode=block]
-    status: {code: 200, message: OK}
-- request:
-    body: null
-    headers:
-      Accept: ['*/*']
-      Accept-Encoding: ['gzip, deflate']
-      Connection: [keep-alive]
-    method: GET
     uri: https://www.googleapis.com/storage/v1/b/?project=test_project
   response:
     body: {string: "{\n \"kind\": \"storage#buckets\",\n \"items\": [\n  {\n   \"kind\":
@@ -317,7 +173,6 @@
         \  \"selfLink\": \"https://www.googleapis.com/storage/v1/b/artifacts.test_project.appspot.com\",\n
         \  \"projectNumber\": \"353972334481\",\n   \"name\": \"artifacts.test_project.appspot.com\",\n
         \  \"timeCreated\": \"2016-05-17T06:25:43.063Z\",\n   \"updated\": \"2016-05-17T06:25:43.063Z\",\n
->>>>>>> 2129f8c8
         \  \"metageneration\": \"1\",\n   \"location\": \"US\",\n   \"storageClass\":
         \"STANDARD\",\n   \"etag\": \"CAE=\"\n  },\n  {\n   \"kind\": \"storage#bucket\",\n
         \  \"id\": \"gcfs-testing-ipd\",\n   \"selfLink\": \"https://www.googleapis.com/storage/v1/b/gcfs-testing-ipd\",\n
@@ -363,88 +218,8 @@
       Accept: ['*/*']
       Accept-Encoding: ['gzip, deflate']
       Connection: [keep-alive]
-      Content-Length: ['0']
-    method: DELETE
-    uri: https://www.googleapis.com/storage/v1/b/gcsfs-testing/o/tmp%2Ftest%2Fa
-  response:
-    body: {string: "{\n \"error\": {\n  \"errors\": [\n   {\n    \"domain\": \"global\",\n
-        \   \"reason\": \"notFound\",\n    \"message\": \"Not Found\"\n   }\n  ],\n
-        \ \"code\": 404,\n  \"message\": \"Not Found\"\n }\n}\n"}
-    headers:
-      Cache-Control: ['private, max-age=0']
-      Content-Length: ['165']
-      Content-Type: [application/json; charset=UTF-8]
-      Server: [UploadServer]
-      Vary: [Origin, X-Origin]
-    status: {code: 404, message: Not Found}
-- request:
-    body: null
-    headers:
-      Accept: ['*/*']
-      Accept-Encoding: ['gzip, deflate']
-      Connection: [keep-alive]
-      Content-Length: ['0']
-    method: DELETE
-    uri: https://www.googleapis.com/storage/v1/b/gcsfs-testing/o/tmp%2Ftest%2Fb
-  response:
-    body: {string: "{\n \"error\": {\n  \"errors\": [\n   {\n    \"domain\": \"global\",\n
-        \   \"reason\": \"notFound\",\n    \"message\": \"Not Found\"\n   }\n  ],\n
-        \ \"code\": 404,\n  \"message\": \"Not Found\"\n }\n}\n"}
-    headers:
-      Cache-Control: ['private, max-age=0']
-      Content-Length: ['165']
-      Content-Type: [application/json; charset=UTF-8]
-      Server: [UploadServer]
-      Vary: [Origin, X-Origin]
-    status: {code: 404, message: Not Found}
-- request:
-    body: null
-    headers:
-      Accept: ['*/*']
-      Accept-Encoding: ['gzip, deflate']
-      Connection: [keep-alive]
-      Content-Length: ['0']
-    method: DELETE
-    uri: https://www.googleapis.com/storage/v1/b/gcsfs-testing/o/tmp%2Ftest%2Fc
-  response:
-    body: {string: "{\n \"error\": {\n  \"errors\": [\n   {\n    \"domain\": \"global\",\n
-        \   \"reason\": \"notFound\",\n    \"message\": \"Not Found\"\n   }\n  ],\n
-        \ \"code\": 404,\n  \"message\": \"Not Found\"\n }\n}\n"}
-    headers:
-      Cache-Control: ['private, max-age=0']
-      Content-Length: ['165']
-      Content-Type: [application/json; charset=UTF-8]
-      Server: [UploadServer]
-      Vary: [Origin, X-Origin]
-    status: {code: 404, message: Not Found}
-- request:
-    body: null
-    headers:
-      Accept: ['*/*']
-      Accept-Encoding: ['gzip, deflate']
-      Connection: [keep-alive]
-      Content-Length: ['0']
-    method: DELETE
-    uri: https://www.googleapis.com/storage/v1/b/gcsfs-testing/o/tmp%2Ftest%2Fd
-  response:
-    body: {string: "{\n \"error\": {\n  \"errors\": [\n   {\n    \"domain\": \"global\",\n
-        \   \"reason\": \"notFound\",\n    \"message\": \"Not Found\"\n   }\n  ],\n
-        \ \"code\": 404,\n  \"message\": \"Not Found\"\n }\n}\n"}
-    headers:
-      Cache-Control: ['private, max-age=0']
-      Content-Length: ['165']
-      Content-Type: [application/json; charset=UTF-8]
-      Server: [UploadServer]
-      Vary: [Origin, X-Origin]
-    status: {code: 404, message: Not Found}
-- request:
-    body: null
-    headers:
-      Accept: ['*/*']
-      Accept-Encoding: ['gzip, deflate']
-      Connection: [keep-alive]
-    method: GET
-    uri: https://www.googleapis.com/storage/v1/b/gcsfs-testing/o/?maxResults=1000
+    method: GET
+    uri: https://www.googleapis.com/storage/v1/b/gcsfs-testing/o/?delimiter=%2F&prefix=mapping%2F
   response:
     body: {string: "{\n \"kind\": \"storage#objects\"\n}\n"}
     headers:
@@ -454,6 +229,80 @@
       Server: [UploadServer]
       Vary: [Origin, X-Origin]
     status: {code: 200, message: OK}
+- request:
+    body: null
+    headers:
+      Accept: ['*/*']
+      Accept-Encoding: ['gzip, deflate']
+      Connection: [keep-alive]
+    method: GET
+    uri: https://www.googleapis.com/storage/v1/b/gcsfs-testing/o/mapping
+  response:
+    body: {string: "{\n \"error\": {\n  \"errors\": [\n   {\n    \"domain\": \"global\",\n
+        \   \"reason\": \"notFound\",\n    \"message\": \"Not Found\"\n   }\n  ],\n
+        \ \"code\": 404,\n  \"message\": \"Not Found\"\n }\n}\n"}
+    headers:
+      Cache-Control: ['private, max-age=0']
+      Content-Length: ['165']
+      Content-Type: [application/json; charset=UTF-8]
+      Server: [UploadServer]
+      Vary: [Origin, X-Origin]
+    status: {code: 404, message: Not Found}
+- request:
+    body: null
+    headers:
+      Accept: ['*/*']
+      Accept-Encoding: ['gzip, deflate']
+      Connection: [keep-alive]
+    method: GET
+    uri: https://www.googleapis.com/storage/v1/b/gcsfs-testing/o/?delimiter=%2F
+  response:
+    body: {string: "{\n \"kind\": \"storage#objects\"\n}\n"}
+    headers:
+      Cache-Control: ['private, max-age=0, must-revalidate, no-transform']
+      Content-Length: ['31']
+      Content-Type: [application/json; charset=UTF-8]
+      Server: [UploadServer]
+      Vary: [Origin, X-Origin]
+    status: {code: 200, message: OK}
+- request:
+    body: null
+    headers:
+      Accept: ['*/*']
+      Accept-Encoding: ['gzip, deflate']
+      Connection: [keep-alive]
+    method: GET
+    uri: https://www.googleapis.com/storage/v1/b/gcsfs-testing/o/mapping
+  response:
+    body: {string: "{\n \"error\": {\n  \"errors\": [\n   {\n    \"domain\": \"global\",\n
+        \   \"reason\": \"notFound\",\n    \"message\": \"Not Found\"\n   }\n  ],\n
+        \ \"code\": 404,\n  \"message\": \"Not Found\"\n }\n}\n"}
+    headers:
+      Cache-Control: ['private, max-age=0']
+      Content-Length: ['165']
+      Content-Type: [application/json; charset=UTF-8]
+      Server: [UploadServer]
+      Vary: [Origin, X-Origin]
+    status: {code: 404, message: Not Found}
+- request:
+    body: null
+    headers:
+      Accept: ['*/*']
+      Accept-Encoding: ['gzip, deflate']
+      Connection: [keep-alive]
+    method: GET
+    uri: https://www.googleapis.com/storage/v1/b/gcsfs-testing/o/mapping
+  response:
+    body: {string: "{\n \"error\": {\n  \"errors\": [\n   {\n    \"domain\": \"global\",\n
+        \   \"reason\": \"notFound\",\n    \"message\": \"Not Found\"\n   }\n  ],\n
+        \ \"code\": 404,\n  \"message\": \"Not Found\"\n }\n}\n"}
+    headers:
+      Cache-Control: ['private, max-age=0']
+      Content-Length: ['165']
+      Content-Type: [application/json; charset=UTF-8]
+      Server: [UploadServer]
+      Vary: [Origin, X-Origin]
+    status: {code: 404, message: Not Found}
 - request:
     body: '1'
     headers:
@@ -464,34 +313,19 @@
     method: POST
     uri: https://www.googleapis.com/upload/storage/v1/b/gcsfs-testing/o?name=mapping%2F1&uploadType=media
   response:
-<<<<<<< HEAD
-    body: {string: "{\n \"kind\": \"storage#object\",\n \"id\": \"gcsfs-testing/mapping/1/1518819042586434\",\n
+    body: {string: "{\n \"kind\": \"storage#object\",\n \"id\": \"gcsfs-testing/mapping/1/1518820386915348\",\n
         \"selfLink\": \"https://www.googleapis.com/storage/v1/b/gcsfs-testing/o/mapping%2F1\",\n
         \"name\": \"mapping/1\",\n \"bucket\": \"gcsfs-testing\",\n \"generation\":
-        \"1518819042586434\",\n \"metageneration\": \"1\",\n \"timeCreated\": \"2018-02-16T22:10:42.576Z\",\n
-        \"updated\": \"2018-02-16T22:10:42.576Z\",\n \"storageClass\": \"MULTI_REGIONAL\",\n
-        \"timeStorageClassUpdated\": \"2018-02-16T22:10:42.576Z\",\n \"size\": \"1\",\n
-        \"md5Hash\": \"xMpCOKC5I4INzFCab3WEmw==\",\n \"mediaLink\": \"https://www.googleapis.com/download/storage/v1/b/gcsfs-testing/o/mapping%2F1?generation=1518819042586434&alt=media\",\n
-        \"crc32c\": \"kPWZ4w==\",\n \"etag\": \"CMLei+y5q9kCEAE=\"\n}\n"}
-=======
-    body: {string: "{\n \"kind\": \"storage#object\",\n \"id\": \"gcsfs-testing/mapping/1/1518819794535935\",\n
-        \"selfLink\": \"https://www.googleapis.com/storage/v1/b/gcsfs-testing/o/mapping%2F1\",\n
-        \"name\": \"mapping/1\",\n \"bucket\": \"gcsfs-testing\",\n \"generation\":
-        \"1518819794535935\",\n \"metageneration\": \"1\",\n \"timeCreated\": \"2018-02-16T22:23:14.498Z\",\n
-        \"updated\": \"2018-02-16T22:23:14.498Z\",\n \"storageClass\": \"MULTI_REGIONAL\",\n
-        \"timeStorageClassUpdated\": \"2018-02-16T22:23:14.498Z\",\n \"size\": \"1\",\n
-        \"md5Hash\": \"xMpCOKC5I4INzFCab3WEmw==\",\n \"mediaLink\": \"https://www.googleapis.com/download/storage/v1/b/gcsfs-testing/o/mapping%2F1?generation=1518819794535935&alt=media\",\n
-        \"crc32c\": \"kPWZ4w==\",\n \"etag\": \"CP+L09K8q9kCEAE=\"\n}\n"}
->>>>>>> 2129f8c8
+        \"1518820386915348\",\n \"metageneration\": \"1\",\n \"timeCreated\": \"2018-02-16T22:33:06.904Z\",\n
+        \"updated\": \"2018-02-16T22:33:06.904Z\",\n \"storageClass\": \"MULTI_REGIONAL\",\n
+        \"timeStorageClassUpdated\": \"2018-02-16T22:33:06.904Z\",\n \"size\": \"1\",\n
+        \"md5Hash\": \"xMpCOKC5I4INzFCab3WEmw==\",\n \"mediaLink\": \"https://www.googleapis.com/download/storage/v1/b/gcsfs-testing/o/mapping%2F1?generation=1518820386915348&alt=media\",\n
+        \"crc32c\": \"kPWZ4w==\",\n \"etag\": \"CJSIj+2+q9kCEAE=\"\n}\n"}
     headers:
       Cache-Control: ['no-cache, no-store, max-age=0, must-revalidate']
       Content-Length: ['703']
       Content-Type: [application/json; charset=UTF-8]
-<<<<<<< HEAD
-      ETag: [CMLei+y5q9kCEAE=]
-=======
-      ETag: [CP+L09K8q9kCEAE=]
->>>>>>> 2129f8c8
+      ETag: [CJSIj+2+q9kCEAE=]
       Pragma: [no-cache]
       Server: [UploadServer]
       Vary: [Origin, X-Origin]
@@ -503,30 +337,18 @@
       Accept-Encoding: ['gzip, deflate']
       Connection: [keep-alive]
     method: GET
-    uri: https://www.googleapis.com/storage/v1/b/gcsfs-testing/o/?maxResults=1000
+    uri: https://www.googleapis.com/storage/v1/b/gcsfs-testing/o/?delimiter=%2F&prefix=mapping%2F
   response:
     body: {string: "{\n \"kind\": \"storage#objects\",\n \"items\": [\n  {\n   \"kind\":
-<<<<<<< HEAD
-        \"storage#object\",\n   \"id\": \"gcsfs-testing/mapping/1/1518819042586434\",\n
+        \"storage#object\",\n   \"id\": \"gcsfs-testing/mapping/1/1518820386915348\",\n
         \  \"selfLink\": \"https://www.googleapis.com/storage/v1/b/gcsfs-testing/o/mapping%2F1\",\n
         \  \"name\": \"mapping/1\",\n   \"bucket\": \"gcsfs-testing\",\n   \"generation\":
-        \"1518819042586434\",\n   \"metageneration\": \"1\",\n   \"timeCreated\":
-        \"2018-02-16T22:10:42.576Z\",\n   \"updated\": \"2018-02-16T22:10:42.576Z\",\n
+        \"1518820386915348\",\n   \"metageneration\": \"1\",\n   \"timeCreated\":
+        \"2018-02-16T22:33:06.904Z\",\n   \"updated\": \"2018-02-16T22:33:06.904Z\",\n
         \  \"storageClass\": \"MULTI_REGIONAL\",\n   \"timeStorageClassUpdated\":
-        \"2018-02-16T22:10:42.576Z\",\n   \"size\": \"1\",\n   \"md5Hash\": \"xMpCOKC5I4INzFCab3WEmw==\",\n
-        \  \"mediaLink\": \"https://www.googleapis.com/download/storage/v1/b/gcsfs-testing/o/mapping%2F1?generation=1518819042586434&alt=media\",\n
-        \  \"crc32c\": \"kPWZ4w==\",\n   \"etag\": \"CMLei+y5q9kCEAE=\"\n  }\n ]\n}\n"}
-=======
-        \"storage#object\",\n   \"id\": \"gcsfs-testing/mapping/1/1518819794535935\",\n
-        \  \"selfLink\": \"https://www.googleapis.com/storage/v1/b/gcsfs-testing/o/mapping%2F1\",\n
-        \  \"name\": \"mapping/1\",\n   \"bucket\": \"gcsfs-testing\",\n   \"generation\":
-        \"1518819794535935\",\n   \"metageneration\": \"1\",\n   \"timeCreated\":
-        \"2018-02-16T22:23:14.498Z\",\n   \"updated\": \"2018-02-16T22:23:14.498Z\",\n
-        \  \"storageClass\": \"MULTI_REGIONAL\",\n   \"timeStorageClassUpdated\":
-        \"2018-02-16T22:23:14.498Z\",\n   \"size\": \"1\",\n   \"md5Hash\": \"xMpCOKC5I4INzFCab3WEmw==\",\n
-        \  \"mediaLink\": \"https://www.googleapis.com/download/storage/v1/b/gcsfs-testing/o/mapping%2F1?generation=1518819794535935&alt=media\",\n
-        \  \"crc32c\": \"kPWZ4w==\",\n   \"etag\": \"CP+L09K8q9kCEAE=\"\n  }\n ]\n}\n"}
->>>>>>> 2129f8c8
+        \"2018-02-16T22:33:06.904Z\",\n   \"size\": \"1\",\n   \"md5Hash\": \"xMpCOKC5I4INzFCab3WEmw==\",\n
+        \  \"mediaLink\": \"https://www.googleapis.com/download/storage/v1/b/gcsfs-testing/o/mapping%2F1?generation=1518820386915348&alt=media\",\n
+        \  \"crc32c\": \"kPWZ4w==\",\n   \"etag\": \"CJSIj+2+q9kCEAE=\"\n  }\n ]\n}\n"}
     headers:
       Cache-Control: ['private, max-age=0, must-revalidate, no-transform']
       Content-Length: ['786']
@@ -534,6 +356,63 @@
       Server: [UploadServer]
       Vary: [Origin, X-Origin]
     status: {code: 200, message: OK}
+- request:
+    body: null
+    headers:
+      Accept: ['*/*']
+      Accept-Encoding: ['gzip, deflate']
+      Connection: [keep-alive]
+    method: GET
+    uri: https://www.googleapis.com/storage/v1/b/gcsfs-testing/o/mapping
+  response:
+    body: {string: "{\n \"error\": {\n  \"errors\": [\n   {\n    \"domain\": \"global\",\n
+        \   \"reason\": \"notFound\",\n    \"message\": \"Not Found\"\n   }\n  ],\n
+        \ \"code\": 404,\n  \"message\": \"Not Found\"\n }\n}\n"}
+    headers:
+      Cache-Control: ['private, max-age=0']
+      Content-Length: ['165']
+      Content-Type: [application/json; charset=UTF-8]
+      Server: [UploadServer]
+      Vary: [Origin, X-Origin]
+    status: {code: 404, message: Not Found}
+- request:
+    body: null
+    headers:
+      Accept: ['*/*']
+      Accept-Encoding: ['gzip, deflate']
+      Connection: [keep-alive]
+    method: GET
+    uri: https://www.googleapis.com/storage/v1/b/gcsfs-testing/o/mapping
+  response:
+    body: {string: "{\n \"error\": {\n  \"errors\": [\n   {\n    \"domain\": \"global\",\n
+        \   \"reason\": \"notFound\",\n    \"message\": \"Not Found\"\n   }\n  ],\n
+        \ \"code\": 404,\n  \"message\": \"Not Found\"\n }\n}\n"}
+    headers:
+      Cache-Control: ['private, max-age=0']
+      Content-Length: ['165']
+      Content-Type: [application/json; charset=UTF-8]
+      Server: [UploadServer]
+      Vary: [Origin, X-Origin]
+    status: {code: 404, message: Not Found}
+- request:
+    body: null
+    headers:
+      Accept: ['*/*']
+      Accept-Encoding: ['gzip, deflate']
+      Connection: [keep-alive]
+    method: GET
+    uri: https://www.googleapis.com/storage/v1/b/gcsfs-testing/o/mapping
+  response:
+    body: {string: "{\n \"error\": {\n  \"errors\": [\n   {\n    \"domain\": \"global\",\n
+        \   \"reason\": \"notFound\",\n    \"message\": \"Not Found\"\n   }\n  ],\n
+        \ \"code\": 404,\n  \"message\": \"Not Found\"\n }\n}\n"}
+    headers:
+      Cache-Control: ['private, max-age=0']
+      Content-Length: ['165']
+      Content-Type: [application/json; charset=UTF-8]
+      Server: [UploadServer]
+      Vary: [Origin, X-Origin]
+    status: {code: 404, message: Not Found}
 - request:
     body: null
     headers:
@@ -560,7 +439,7 @@
       Accept-Encoding: ['gzip, deflate']
       Connection: [keep-alive]
     method: GET
-    uri: https://www.googleapis.com/storage/v1/b/gcsfs-testing/o/?maxResults=1000
+    uri: https://www.googleapis.com/storage/v1/b/gcsfs-testing/o/?delimiter=%2F&prefix=mapping%2F
   response:
     body: {string: "{\n \"kind\": \"storage#objects\"\n}\n"}
     headers:
@@ -570,4 +449,42 @@
       Server: [UploadServer]
       Vary: [Origin, X-Origin]
     status: {code: 200, message: OK}
+- request:
+    body: null
+    headers:
+      Accept: ['*/*']
+      Accept-Encoding: ['gzip, deflate']
+      Connection: [keep-alive]
+    method: GET
+    uri: https://www.googleapis.com/storage/v1/b/gcsfs-testing/o/mapping
+  response:
+    body: {string: "{\n \"error\": {\n  \"errors\": [\n   {\n    \"domain\": \"global\",\n
+        \   \"reason\": \"notFound\",\n    \"message\": \"Not Found\"\n   }\n  ],\n
+        \ \"code\": 404,\n  \"message\": \"Not Found\"\n }\n}\n"}
+    headers:
+      Cache-Control: ['private, max-age=0']
+      Content-Length: ['165']
+      Content-Type: [application/json; charset=UTF-8]
+      Server: [UploadServer]
+      Vary: [Origin, X-Origin]
+    status: {code: 404, message: Not Found}
+- request:
+    body: null
+    headers:
+      Accept: ['*/*']
+      Accept-Encoding: ['gzip, deflate']
+      Connection: [keep-alive]
+    method: GET
+    uri: https://www.googleapis.com/storage/v1/b/gcsfs-testing/o/mapping
+  response:
+    body: {string: "{\n \"error\": {\n  \"errors\": [\n   {\n    \"domain\": \"global\",\n
+        \   \"reason\": \"notFound\",\n    \"message\": \"Not Found\"\n   }\n  ],\n
+        \ \"code\": 404,\n  \"message\": \"Not Found\"\n }\n}\n"}
+    headers:
+      Cache-Control: ['private, max-age=0']
+      Content-Length: ['165']
+      Content-Type: [application/json; charset=UTF-8]
+      Server: [UploadServer]
+      Vary: [Origin, X-Origin]
+    status: {code: 404, message: Not Found}
 version: 1