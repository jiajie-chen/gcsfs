interactions:
- request:
    body: null
    headers:
      Accept: ['*/*']
      Accept-Encoding: ['gzip, deflate']
      Connection: [keep-alive]
      Content-Length: ['0']
      User-Agent: [python-requests/2.13.0]
    method: POST
    uri: https://www.googleapis.com/oauth2/v4/token?grant_type=refresh_token
  response:
    body:
      string: !!binary |
<<<<<<< HEAD
        H4sIABD35VgC/6tWSkxOTi0uji/Jz07NU7JSUKqoqFDSUVDKTMEQSq0oyCxKLY7PBAkamxkYAMXA
        auJLKgtSQQqdUhOLUouUagFOYrb0VgAAAA==
=======
        H4sIAHxZ5VgC/6tWSq0oyCxKLY7PzFOyUjA2MzDQUVDKTIkvyc9OBYkoVVRUKAGFwPz4ksqCVJCg
        U2piUWoRSDwxOTm1uBhVeS0A03RPm1YAAAA=
>>>>>>> b795204b
    headers:
      Alt-Svc: ['quic=":443"; ma=2592000; v="37,36,35"']
      Cache-Control: ['no-cache, no-store, max-age=0, must-revalidate']
      Content-Encoding: [gzip]
      Content-Type: [application/json; charset=UTF-8]
<<<<<<< HEAD
      Date: ['Thu, 06 Apr 2017 08:06:40 GMT']
=======
      Date: ['Wed, 05 Apr 2017 20:54:20 GMT']
>>>>>>> b795204b
      Expires: ['Mon, 01 Jan 1990 00:00:00 GMT']
      Pragma: [no-cache]
      Server: [GSE]
      Transfer-Encoding: [chunked]
      Vary: [Origin, X-Origin]
      X-Content-Type-Options: [nosniff]
      X-Frame-Options: [SAMEORIGIN]
      X-XSS-Protection: [1; mode=block]
    status: {code: 200, message: OK}
- request:
    body: null
    headers:
      Accept: ['*/*']
      Accept-Encoding: ['gzip, deflate']
      Connection: [keep-alive]
      User-Agent: [python-requests/2.13.0]
    method: GET
    uri: https://www.googleapis.com/storage/v1/b/?project=test_project
  response:
    body: {string: "{\n \"kind\": \"storage#buckets\",\n \"items\": [\n  {\n   \"kind\":
<<<<<<< HEAD
        \"storage#bucket\",\n   \"id\": \"dask-zarr-cache\",\n   \"selfLink\": \"https://www.googleapis.com/storage/v1/b/dask-zarr-cache\",\n
        \  \"projectNumber\": \"211880518801\",\n   \"name\": \"dask-zarr-cache\",\n
        \  \"timeCreated\": \"2017-04-03T14:58:15.917Z\",\n   \"updated\": \"2017-04-03T14:58:15.917Z\",\n
        \  \"metageneration\": \"1\",\n   \"location\": \"EUROPE-WEST1\",\n   \"storageClass\":
        \"REGIONAL\",\n   \"etag\": \"CAE=\"\n  },\n  {\n   \"kind\": \"storage#bucket\",\n
        \  \"id\": \"gcsfs-testing\",\n   \"selfLink\": \"https://www.googleapis.com/storage/v1/b/gcsfs-testing\",\n
        \  \"projectNumber\": \"211880518801\",\n   \"name\": \"gcsfs-testing\",\n
        \  \"timeCreated\": \"2017-04-06T07:16:38.076Z\",\n   \"updated\": \"2017-04-06T07:16:38.076Z\",\n
        \  \"metageneration\": \"1\",\n   \"location\": \"US\",\n   \"storageClass\":
        \"STANDARD\",\n   \"etag\": \"CAE=\"\n  },\n  {\n   \"kind\": \"storage#bucket\",\n
        \  \"id\": \"modis-incoming\",\n   \"selfLink\": \"https://www.googleapis.com/storage/v1/b/modis-incoming\",\n
        \  \"projectNumber\": \"211880518801\",\n   \"name\": \"modis-incoming\",\n
        \  \"timeCreated\": \"2017-03-22T14:30:09.809Z\",\n   \"updated\": \"2017-03-22T14:30:09.809Z\",\n
        \  \"metageneration\": \"1\",\n   \"location\": \"EUROPE-WEST1\",\n   \"storageClass\":
        \"REGIONAL\",\n   \"etag\": \"CAE=\"\n  },\n  {\n   \"kind\": \"storage#bucket\",\n
        \  \"id\": \"satelligence-test\",\n   \"selfLink\": \"https://www.googleapis.com/storage/v1/b/satelligence-test\",\n
        \  \"projectNumber\": \"211880518801\",\n   \"name\": \"satelligence-test\",\n
        \  \"timeCreated\": \"2017-03-22T13:27:09.373Z\",\n   \"updated\": \"2017-03-22T13:27:09.373Z\",\n
        \  \"metageneration\": \"1\",\n   \"location\": \"EUROPE-WEST1\",\n   \"storageClass\":
        \"REGIONAL\",\n   \"etag\": \"CAE=\"\n  }\n ]\n}\n"}
    headers:
      Alt-Svc: ['quic=":443"; ma=2592000; v="37,36,35"']
      Cache-Control: ['private, max-age=0, must-revalidate, no-transform']
      Content-Length: ['1633']
      Content-Type: [application/json; charset=UTF-8]
      Date: ['Thu, 06 Apr 2017 08:06:40 GMT']
      Expires: ['Thu, 06 Apr 2017 08:06:40 GMT']
      Server: [UploadServer]
      Vary: [Origin, X-Origin]
      X-GUploader-UploadID: [AEnB2UoBxprnzx70DEv8Nls5P0f8s--HMAfpdQaW2278zQWwir3HJ0SOFNlkFelcKU-g2UQ7J_fs70FkjKeAB2B-NghHZXBpsynQ1CB9BQkek9eVwpuUeCg]
=======
        \"storage#bucket\",\n   \"id\": \"anaconda-enterprise\",\n   \"selfLink\":
        \"https://www.googleapis.com/storage/v1/b/anaconda-enterprise\",\n   \"projectNumber\":
        \"586241054156\",\n   \"name\": \"anaconda-enterprise\",\n   \"timeCreated\":
        \"2017-03-30T22:33:29.085Z\",\n   \"updated\": \"2017-03-30T22:33:29.085Z\",\n
        \  \"metageneration\": \"1\",\n   \"location\": \"US\",\n   \"storageClass\":
        \"MULTI_REGIONAL\",\n   \"etag\": \"CAE=\"\n  },\n  {\n   \"kind\": \"storage#bucket\",\n
        \  \"id\": \"anaconda-public-data\",\n   \"selfLink\": \"https://www.googleapis.com/storage/v1/b/anaconda-public-data\",\n
        \  \"projectNumber\": \"586241054156\",\n   \"name\": \"anaconda-public-data\",\n
        \  \"timeCreated\": \"2017-04-05T20:22:12.865Z\",\n   \"updated\": \"2017-04-05T20:22:12.865Z\",\n
        \  \"metageneration\": \"1\",\n   \"location\": \"US\",\n   \"storageClass\":
        \"MULTI_REGIONAL\",\n   \"etag\": \"CAE=\"\n  },\n  {\n   \"kind\": \"storage#bucket\",\n
        \  \"id\": \"artifacts.test_project.appspot.com\",\n   \"selfLink\": \"https://www.googleapis.com/storage/v1/b/artifacts.test_project.appspot.com\",\n
        \  \"projectNumber\": \"586241054156\",\n   \"name\": \"artifacts.test_project.appspot.com\",\n
        \  \"timeCreated\": \"2016-05-17T18:29:22.774Z\",\n   \"updated\": \"2016-05-17T18:29:22.774Z\",\n
        \  \"metageneration\": \"1\",\n   \"location\": \"US\",\n   \"storageClass\":
        \"STANDARD\",\n   \"etag\": \"CAE=\"\n  },\n  {\n   \"kind\": \"storage#bucket\",\n
        \  \"id\": \"blaze-data\",\n   \"selfLink\": \"https://www.googleapis.com/storage/v1/b/blaze-data\",\n
        \  \"projectNumber\": \"586241054156\",\n   \"name\": \"blaze-data\",\n   \"timeCreated\":
        \"2015-09-06T04:08:21.262Z\",\n   \"updated\": \"2015-09-06T15:55:01.051Z\",\n
        \  \"metageneration\": \"2\",\n   \"location\": \"US\",\n   \"storageClass\":
        \"STANDARD\",\n   \"etag\": \"CAI=\"\n  },\n  {\n   \"kind\": \"storage#bucket\",\n
        \  \"id\": \"dask_example_data\",\n   \"selfLink\": \"https://www.googleapis.com/storage/v1/b/dask_example_data\",\n
        \  \"projectNumber\": \"586241054156\",\n   \"name\": \"dask_example_data\",\n
        \  \"timeCreated\": \"2017-02-15T18:07:45.948Z\",\n   \"updated\": \"2017-02-15T18:07:45.948Z\",\n
        \  \"metageneration\": \"1\",\n   \"location\": \"US\",\n   \"storageClass\":
        \"STANDARD\",\n   \"etag\": \"CAE=\"\n  },\n  {\n   \"kind\": \"storage#bucket\",\n
        \  \"id\": \"dataproc-9a39e84b-a055-4877-9be9-ddd9334e6145-us\",\n   \"selfLink\":
        \"https://www.googleapis.com/storage/v1/b/dataproc-9a39e84b-a055-4877-9be9-ddd9334e6145-us\",\n
        \  \"projectNumber\": \"586241054156\",\n   \"name\": \"dataproc-9a39e84b-a055-4877-9be9-ddd9334e6145-us\",\n
        \  \"timeCreated\": \"2017-04-05T02:56:05.533Z\",\n   \"updated\": \"2017-04-05T02:56:05.533Z\",\n
        \  \"metageneration\": \"1\",\n   \"location\": \"US\",\n   \"storageClass\":
        \"STANDARD\",\n   \"etag\": \"CAE=\"\n  },\n  {\n   \"kind\": \"storage#bucket\",\n
        \  \"id\": \"gcsfs-testing\",\n   \"selfLink\": \"https://www.googleapis.com/storage/v1/b/gcsfs-testing\",\n
        \  \"projectNumber\": \"586241054156\",\n   \"name\": \"gcsfs-testing\",\n
        \  \"timeCreated\": \"2017-04-05T13:45:05.641Z\",\n   \"updated\": \"2017-04-05T13:45:05.641Z\",\n
        \  \"metageneration\": \"1\",\n   \"location\": \"US\",\n   \"storageClass\":
        \"STANDARD\",\n   \"etag\": \"CAE=\"\n  }\n ]\n}\n"}
    headers:
      Alt-Svc: ['quic=":443"; ma=2592000; v="37,36,35"']
      Cache-Control: ['private, max-age=0, must-revalidate, no-transform']
      Content-Length: ['2971']
      Content-Type: [application/json; charset=UTF-8]
      Date: ['Wed, 05 Apr 2017 20:54:21 GMT']
      Expires: ['Wed, 05 Apr 2017 20:54:21 GMT']
      Server: [UploadServer]
      Vary: [Origin, X-Origin]
      X-GUploader-UploadID: [AEnB2UqvZXB5-qQDplAayHQzsrQG12ifnastTczoNjZNWRbieAeUBw7nrmHb4D4QjNDLBDp2FmEBdbvkgN1Kxakdk2bpD-_uIw]
>>>>>>> b795204b
    status: {code: 200, message: OK}
- request:
    body: null
    headers:
      Accept: ['*/*']
      Accept-Encoding: ['gzip, deflate']
      Connection: [keep-alive]
      Content-Length: ['0']
      User-Agent: [python-requests/2.13.0]
    method: DELETE
    uri: https://www.googleapis.com/storage/v1/b/gcsfs-testing/o/tmp%2Ftest%2Fa
  response:
    body: {string: "{\n \"error\": {\n  \"errors\": [\n   {\n    \"domain\": \"global\",\n
        \   \"reason\": \"notFound\",\n    \"message\": \"Not Found\"\n   }\n  ],\n
        \ \"code\": 404,\n  \"message\": \"Not Found\"\n }\n}\n"}
    headers:
      Alt-Svc: ['quic=":443"; ma=2592000; v="37,36,35"']
      Cache-Control: ['private, max-age=0']
      Content-Length: ['165']
      Content-Type: [application/json; charset=UTF-8]
<<<<<<< HEAD
      Date: ['Thu, 06 Apr 2017 08:06:41 GMT']
      Expires: ['Thu, 06 Apr 2017 08:06:41 GMT']
      Server: [UploadServer]
      Vary: [Origin, X-Origin]
      X-GUploader-UploadID: [AEnB2UpXoDnSqMxCR4pXucg5iaEGeRiX8Kh9NpOX08vo3DXVNWz8zZ1TWhO6oXJ6ncrMG_zpORd3PnpArJZ56oy_jqVGI_O8acaRdMQOLFOZmAu0EfvOe-k]
=======
      Date: ['Wed, 05 Apr 2017 20:54:21 GMT']
      Expires: ['Wed, 05 Apr 2017 20:54:21 GMT']
      Server: [UploadServer]
      Vary: [Origin, X-Origin]
      X-GUploader-UploadID: [AEnB2Uplc03_Si4Pgh9essxVKsj5fTnMfoopvkCiYbUItJ2bgYuYrpkeK-sac12AT6MUnorTUniYLdkJG_-RkWwgv4LlFiMQmQ]
>>>>>>> b795204b
    status: {code: 404, message: Not Found}
- request:
    body: null
    headers:
      Accept: ['*/*']
      Accept-Encoding: ['gzip, deflate']
      Connection: [keep-alive]
      Content-Length: ['0']
      User-Agent: [python-requests/2.13.0]
    method: DELETE
    uri: https://www.googleapis.com/storage/v1/b/gcsfs-testing/o/tmp%2Ftest%2Fb
  response:
    body: {string: "{\n \"error\": {\n  \"errors\": [\n   {\n    \"domain\": \"global\",\n
        \   \"reason\": \"notFound\",\n    \"message\": \"Not Found\"\n   }\n  ],\n
        \ \"code\": 404,\n  \"message\": \"Not Found\"\n }\n}\n"}
    headers:
      Alt-Svc: ['quic=":443"; ma=2592000; v="37,36,35"']
      Cache-Control: ['private, max-age=0']
      Content-Length: ['165']
      Content-Type: [application/json; charset=UTF-8]
<<<<<<< HEAD
      Date: ['Thu, 06 Apr 2017 08:06:41 GMT']
      Expires: ['Thu, 06 Apr 2017 08:06:41 GMT']
      Server: [UploadServer]
      Vary: [Origin, X-Origin]
      X-GUploader-UploadID: [AEnB2UravuDkGWW-xABZg4qybjTp_ytxQagY81ZO8QnlLzdemLPug9DDSxJt4NKTgvW9HJDLdQ76_EcBXfJIXtd_wEGXSkDP2s6YxLLgfDqLurZ2-waFfXg]
=======
      Date: ['Wed, 05 Apr 2017 20:54:21 GMT']
      Expires: ['Wed, 05 Apr 2017 20:54:21 GMT']
      Server: [UploadServer]
      Vary: [Origin, X-Origin]
      X-GUploader-UploadID: [AEnB2Uo9c8uL2jF-gArAwuTDM5rT7aGgAlM4QQvH4Ul3ww0ivZI54ZyW3cnFLfXHatQXgStBImmwRVz1E9bFnCiOpCwB72gkTQ]
>>>>>>> b795204b
    status: {code: 404, message: Not Found}
- request:
    body: null
    headers:
      Accept: ['*/*']
      Accept-Encoding: ['gzip, deflate']
      Connection: [keep-alive]
      Content-Length: ['0']
      User-Agent: [python-requests/2.13.0]
    method: DELETE
    uri: https://www.googleapis.com/storage/v1/b/gcsfs-testing/o/tmp%2Ftest%2Fc
  response:
    body: {string: "{\n \"error\": {\n  \"errors\": [\n   {\n    \"domain\": \"global\",\n
        \   \"reason\": \"notFound\",\n    \"message\": \"Not Found\"\n   }\n  ],\n
        \ \"code\": 404,\n  \"message\": \"Not Found\"\n }\n}\n"}
    headers:
      Alt-Svc: ['quic=":443"; ma=2592000; v="37,36,35"']
      Cache-Control: ['private, max-age=0']
      Content-Length: ['165']
      Content-Type: [application/json; charset=UTF-8]
<<<<<<< HEAD
      Date: ['Thu, 06 Apr 2017 08:06:41 GMT']
      Expires: ['Thu, 06 Apr 2017 08:06:41 GMT']
      Server: [UploadServer]
      Vary: [Origin, X-Origin]
      X-GUploader-UploadID: [AEnB2UrUAPJ-gEXt0aovwGcrBollMYC0uwoGf_aFmqMJSqFdfJ1H58chwAgW0sMCOHHgEi7mfrGs_mRHlXs3beRNSKymHgPEfj47fJQbXzk_q4XK9tBYD2c]
=======
      Date: ['Wed, 05 Apr 2017 20:54:22 GMT']
      Expires: ['Wed, 05 Apr 2017 20:54:22 GMT']
      Server: [UploadServer]
      Vary: [Origin, X-Origin]
      X-GUploader-UploadID: [AEnB2UpavMpFtf_8SiGVERrbmUYNN83HspunNGImWP9LX6ldPplqjz73mPy46f0HOUUHaEs7fZJvHu34W3cUlcPbNsg-I2kjig]
>>>>>>> b795204b
    status: {code: 404, message: Not Found}
- request:
    body: null
    headers:
      Accept: ['*/*']
      Accept-Encoding: ['gzip, deflate']
      Connection: [keep-alive]
      Content-Length: ['0']
      User-Agent: [python-requests/2.13.0]
    method: DELETE
    uri: https://www.googleapis.com/storage/v1/b/gcsfs-testing/o/tmp%2Ftest%2Fd
  response:
    body: {string: "{\n \"error\": {\n  \"errors\": [\n   {\n    \"domain\": \"global\",\n
        \   \"reason\": \"notFound\",\n    \"message\": \"Not Found\"\n   }\n  ],\n
        \ \"code\": 404,\n  \"message\": \"Not Found\"\n }\n}\n"}
    headers:
      Alt-Svc: ['quic=":443"; ma=2592000; v="37,36,35"']
      Cache-Control: ['private, max-age=0']
      Content-Length: ['165']
      Content-Type: [application/json; charset=UTF-8]
<<<<<<< HEAD
      Date: ['Thu, 06 Apr 2017 08:06:41 GMT']
      Expires: ['Thu, 06 Apr 2017 08:06:41 GMT']
      Server: [UploadServer]
      Vary: [Origin, X-Origin]
      X-GUploader-UploadID: [AEnB2UpLlweo94OWItVGp4twGLihue1yY0gbtltbd1yTxUyjLNFKqm92FV2WJ5pT1hSYbDqqbjfgsZ9YrlT_YvnoBDfXPzByE15pzHV8VYtsCUXt7c-v1e8]
=======
      Date: ['Wed, 05 Apr 2017 20:54:22 GMT']
      Expires: ['Wed, 05 Apr 2017 20:54:22 GMT']
      Server: [UploadServer]
      Vary: [Origin, X-Origin]
      X-GUploader-UploadID: [AEnB2UqDrT3_Qgn5p5kVqVQPzv5LcCgJnO6-X8i2GgNaBNDBt5Ey2r0aeXokPQt_R5LhK6rKgTMorzR3vqdWjtfQSBwNVqpNkA]
>>>>>>> b795204b
    status: {code: 404, message: Not Found}
- request:
    body: null
    headers:
      Accept: ['*/*']
      Accept-Encoding: ['gzip, deflate']
      Connection: [keep-alive]
      User-Agent: [python-requests/2.13.0]
    method: GET
    uri: https://www.googleapis.com/storage/v1/b/gcsfs-testing/o/?maxResults=1000
  response:
    body: {string: "{\n \"kind\": \"storage#objects\"\n}\n"}
    headers:
      Alt-Svc: ['quic=":443"; ma=2592000; v="37,36,35"']
      Cache-Control: ['private, max-age=0, must-revalidate, no-transform']
      Content-Length: ['31']
      Content-Type: [application/json; charset=UTF-8]
<<<<<<< HEAD
      Date: ['Thu, 06 Apr 2017 08:06:41 GMT']
      Expires: ['Thu, 06 Apr 2017 08:06:41 GMT']
      Server: [UploadServer]
      Vary: [Origin, X-Origin]
      X-GUploader-UploadID: [AEnB2UpV4oe537kajUHoXOwzTIwAsWLEWAHK0M6uIWgbVF09kXb9uaELSljXdqABjgAi1vSWNmraopkvPnpS-FuogFnjfJakTtBKMi32d3a4yXiTivptX9g]
=======
      Date: ['Wed, 05 Apr 2017 20:54:22 GMT']
      Expires: ['Wed, 05 Apr 2017 20:54:22 GMT']
      Server: [UploadServer]
      Vary: [Origin, X-Origin]
      X-GUploader-UploadID: [AEnB2Uo5DTtuT63LK90RnCkdX42ag-FYLOEsW7rJupiu94CIuYVWvX7wHKqDUjLdtQgh5ljpfPq0BfMkmx1VR1lhs50xo5Saaw]
>>>>>>> b795204b
    status: {code: 200, message: OK}
- request:
    body: '1'
    headers:
      Accept: ['*/*']
      Accept-Encoding: ['gzip, deflate']
      Connection: [keep-alive]
      Content-Length: ['1']
      User-Agent: [python-requests/2.13.0]
    method: POST
    uri: https://www.googleapis.com/upload/storage/v1/b/gcsfs-testing/o?name=mapping%2F1&uploadType=media
  response:
<<<<<<< HEAD
    body: {string: "{\n \"kind\": \"storage#object\",\n \"id\": \"gcsfs-testing/mapping/1/1491466002096406\",\n
        \"selfLink\": \"https://www.googleapis.com/storage/v1/b/gcsfs-testing/o/mapping%2F1\",\n
        \"name\": \"mapping/1\",\n \"bucket\": \"gcsfs-testing\",\n \"generation\":
        \"1491466002096406\",\n \"metageneration\": \"1\",\n \"timeCreated\": \"2017-04-06T08:06:42.033Z\",\n
        \"updated\": \"2017-04-06T08:06:42.033Z\",\n \"storageClass\": \"STANDARD\",\n
        \"timeStorageClassUpdated\": \"2017-04-06T08:06:42.033Z\",\n \"size\": \"1\",\n
        \"md5Hash\": \"xMpCOKC5I4INzFCab3WEmw==\",\n \"mediaLink\": \"https://www.googleapis.com/download/storage/v1/b/gcsfs-testing/o/mapping%2F1?generation=1491466002096406&alt=media\",\n
        \"crc32c\": \"kPWZ4w==\",\n \"etag\": \"CJbC/+mvj9MCEAE=\"\n}\n"}
=======
    body: {string: "{\n \"kind\": \"storage#object\",\n \"id\": \"gcsfs-testing/mapping/1/1491425662815381\",\n
        \"selfLink\": \"https://www.googleapis.com/storage/v1/b/gcsfs-testing/o/mapping%2F1\",\n
        \"name\": \"mapping/1\",\n \"bucket\": \"gcsfs-testing\",\n \"generation\":
        \"1491425662815381\",\n \"metageneration\": \"1\",\n \"timeCreated\": \"2017-04-05T20:54:22.798Z\",\n
        \"updated\": \"2017-04-05T20:54:22.798Z\",\n \"storageClass\": \"STANDARD\",\n
        \"timeStorageClassUpdated\": \"2017-04-05T20:54:22.798Z\",\n \"size\": \"1\",\n
        \"md5Hash\": \"xMpCOKC5I4INzFCab3WEmw==\",\n \"mediaLink\": \"https://www.googleapis.com/download/storage/v1/b/gcsfs-testing/o/mapping%2F1?generation=1491425662815381&alt=media\",\n
        \"crc32c\": \"kPWZ4w==\",\n \"etag\": \"CJWZ3caZjtMCEAE=\"\n}\n"}
>>>>>>> b795204b
    headers:
      Alt-Svc: ['quic=":443"; ma=2592000; v="37,36,35"']
      Cache-Control: ['no-cache, no-store, max-age=0, must-revalidate']
      Content-Length: ['681']
      Content-Type: [application/json; charset=UTF-8]
<<<<<<< HEAD
      Date: ['Thu, 06 Apr 2017 08:06:42 GMT']
      ETag: [CJbC/+mvj9MCEAE=]
=======
      Date: ['Wed, 05 Apr 2017 20:54:22 GMT']
      ETag: [CJWZ3caZjtMCEAE=]
>>>>>>> b795204b
      Expires: ['Mon, 01 Jan 1990 00:00:00 GMT']
      Pragma: [no-cache]
      Server: [UploadServer]
      Vary: [Origin, X-Origin]
<<<<<<< HEAD
      X-GUploader-UploadID: [AEnB2UrvzIyO9C2DV4Mtr7P3pO0BLTmP-tR_ZRLrT6KqJJyB4JHV7gHjCk0LEUjJba-VAGc5LpWaROaY7JUT8OWgmXxLAfsBE0AIiKhfe-LJRLDYwlnIvEo]
=======
      X-GUploader-UploadID: [AEnB2UqaOtlk11R1a19e3RWkyJxxwAHJDJA-pUBAbvofyDP58RL3Ut3QgRWPP-2XRr2iLWZJhzfxHxRXf3imj1K01LQNVsb_6g]
>>>>>>> b795204b
    status: {code: 200, message: OK}
- request:
    body: null
    headers:
      Accept: ['*/*']
      Accept-Encoding: ['gzip, deflate']
      Connection: [keep-alive]
      User-Agent: [python-requests/2.13.0]
    method: GET
    uri: https://www.googleapis.com/storage/v1/b/gcsfs-testing/o/?maxResults=1000
  response:
    body: {string: "{\n \"kind\": \"storage#objects\",\n \"items\": [\n  {\n   \"kind\":
<<<<<<< HEAD
        \"storage#object\",\n   \"id\": \"gcsfs-testing/mapping/1/1491466002096406\",\n
        \  \"selfLink\": \"https://www.googleapis.com/storage/v1/b/gcsfs-testing/o/mapping%2F1\",\n
        \  \"name\": \"mapping/1\",\n   \"bucket\": \"gcsfs-testing\",\n   \"generation\":
        \"1491466002096406\",\n   \"metageneration\": \"1\",\n   \"timeCreated\":
        \"2017-04-06T08:06:42.033Z\",\n   \"updated\": \"2017-04-06T08:06:42.033Z\",\n
        \  \"storageClass\": \"STANDARD\",\n   \"timeStorageClassUpdated\": \"2017-04-06T08:06:42.033Z\",\n
        \  \"size\": \"1\",\n   \"md5Hash\": \"xMpCOKC5I4INzFCab3WEmw==\",\n   \"mediaLink\":
        \"https://www.googleapis.com/download/storage/v1/b/gcsfs-testing/o/mapping%2F1?generation=1491466002096406&alt=media\",\n
        \  \"crc32c\": \"kPWZ4w==\",\n   \"etag\": \"CJbC/+mvj9MCEAE=\"\n  }\n ]\n}\n"}
=======
        \"storage#object\",\n   \"id\": \"gcsfs-testing/mapping/1/1491425662815381\",\n
        \  \"selfLink\": \"https://www.googleapis.com/storage/v1/b/gcsfs-testing/o/mapping%2F1\",\n
        \  \"name\": \"mapping/1\",\n   \"bucket\": \"gcsfs-testing\",\n   \"generation\":
        \"1491425662815381\",\n   \"metageneration\": \"1\",\n   \"timeCreated\":
        \"2017-04-05T20:54:22.798Z\",\n   \"updated\": \"2017-04-05T20:54:22.798Z\",\n
        \  \"storageClass\": \"STANDARD\",\n   \"timeStorageClassUpdated\": \"2017-04-05T20:54:22.798Z\",\n
        \  \"size\": \"1\",\n   \"md5Hash\": \"xMpCOKC5I4INzFCab3WEmw==\",\n   \"mediaLink\":
        \"https://www.googleapis.com/download/storage/v1/b/gcsfs-testing/o/mapping%2F1?generation=1491425662815381&alt=media\",\n
        \  \"crc32c\": \"kPWZ4w==\",\n   \"etag\": \"CJWZ3caZjtMCEAE=\"\n  }\n ]\n}\n"}
>>>>>>> b795204b
    headers:
      Alt-Svc: ['quic=":443"; ma=2592000; v="37,36,35"']
      Cache-Control: ['private, max-age=0, must-revalidate, no-transform']
      Content-Length: ['764']
      Content-Type: [application/json; charset=UTF-8]
<<<<<<< HEAD
      Date: ['Thu, 06 Apr 2017 08:06:42 GMT']
      Expires: ['Thu, 06 Apr 2017 08:06:42 GMT']
      Server: [UploadServer]
      Vary: [Origin, X-Origin]
      X-GUploader-UploadID: [AEnB2Ur56FXaqInlI4CTdqJtavT6c7meveHbA8K1EoZPb42Ur7tZqdzck0bl2TL12nm69ItPYyE7db4dafZvWvbdeKofbxD6vUvGY7G1r8DPDWHQd3TntvI]
=======
      Date: ['Wed, 05 Apr 2017 20:54:23 GMT']
      Expires: ['Wed, 05 Apr 2017 20:54:23 GMT']
      Server: [UploadServer]
      Vary: [Origin, X-Origin]
      X-GUploader-UploadID: [AEnB2UqeD7rF0pl7kzBCpeqerTL48-pBinF8uMDgAV7W6hgxz012tSsHvfQksqf26E9gWVXQlKZhA6V8ag2jtnYtC5jD2y1vAg]
>>>>>>> b795204b
    status: {code: 200, message: OK}
- request:
    body: null
    headers:
      Accept: ['*/*']
      Accept-Encoding: ['gzip, deflate']
      Connection: [keep-alive]
      Content-Length: ['0']
      User-Agent: [python-requests/2.13.0]
    method: DELETE
    uri: https://www.googleapis.com/storage/v1/b/gcsfs-testing/o/mapping%2F1
  response:
    body: {string: ''}
    headers:
      Alt-Svc: ['quic=":443"; ma=2592000; v="37,36,35"']
      Cache-Control: ['no-cache, no-store, max-age=0, must-revalidate']
      Content-Length: ['0']
      Content-Type: [application/json]
<<<<<<< HEAD
      Date: ['Thu, 06 Apr 2017 08:06:42 GMT']
=======
      Date: ['Wed, 05 Apr 2017 20:54:23 GMT']
>>>>>>> b795204b
      Expires: ['Mon, 01 Jan 1990 00:00:00 GMT']
      Pragma: [no-cache]
      Server: [UploadServer]
      Vary: [Origin, X-Origin]
<<<<<<< HEAD
      X-GUploader-UploadID: [AEnB2UoxdyhnxNB9tlLaSDWO7NDDXN-0XyK2RjgkAacjVh_VwjZM56xSnSwNQews4J3k6tCLRJLq0f2pYB20ZGwK-z-7IrHEDz14oYSL8saMPArdv2g50RY]
=======
      X-GUploader-UploadID: [AEnB2Upev8cjk7ihC5Rjg6-1KSKPUVVebTVJxdXZcrtHGDrXE0zXiuHPkYl6OUOJ7jJNFqPPXsEocryRAeWQoY0OLSkzTW5J2A]
>>>>>>> b795204b
    status: {code: 204, message: No Content}
- request:
    body: null
    headers:
      Accept: ['*/*']
      Accept-Encoding: ['gzip, deflate']
      Connection: [keep-alive]
      User-Agent: [python-requests/2.13.0]
    method: GET
    uri: https://www.googleapis.com/storage/v1/b/gcsfs-testing/o/?maxResults=1000
  response:
    body: {string: "{\n \"kind\": \"storage#objects\"\n}\n"}
    headers:
      Alt-Svc: ['quic=":443"; ma=2592000; v="37,36,35"']
      Cache-Control: ['private, max-age=0, must-revalidate, no-transform']
      Content-Length: ['31']
      Content-Type: [application/json; charset=UTF-8]
<<<<<<< HEAD
      Date: ['Thu, 06 Apr 2017 08:06:43 GMT']
      Expires: ['Thu, 06 Apr 2017 08:06:43 GMT']
      Server: [UploadServer]
      Vary: [Origin, X-Origin]
      X-GUploader-UploadID: [AEnB2UptSYxHNkvyDrAl9AnCw7Hi0jIty5XX0TC-aRk-msm-9wFZ9TPYbtD-Oc-_cXatxW3Do3QOzPD_vV7aigx8ipsq_yQao8BOsfzb3lQs-3zmpQBb1e4]
=======
      Date: ['Wed, 05 Apr 2017 20:54:23 GMT']
      Expires: ['Wed, 05 Apr 2017 20:54:23 GMT']
      Server: [UploadServer]
      Vary: [Origin, X-Origin]
      X-GUploader-UploadID: [AEnB2Up9_CqAxaJ6vPGxz-aiqocU04uG-Vd_mW3gcoeOTw4OJbTNqsJVpQVbSzUIwsDWNbN_zHfbQcJjgBkNPa-_BaiGdGVSqA]
>>>>>>> b795204b
    status: {code: 200, message: OK}
version: 1<|MERGE_RESOLUTION|>--- conflicted
+++ resolved
@@ -12,23 +12,14 @@
   response:
     body:
       string: !!binary |
-<<<<<<< HEAD
-        H4sIABD35VgC/6tWSkxOTi0uji/Jz07NU7JSUKqoqFDSUVDKTMEQSq0oyCxKLY7PBAkamxkYAMXA
-        auJLKgtSQQqdUhOLUouUagFOYrb0VgAAAA==
-=======
-        H4sIAHxZ5VgC/6tWSq0oyCxKLY7PzFOyUjA2MzDQUVDKTIkvyc9OBYkoVVRUKAGFwPz4ksqCVJCg
-        U2piUWoRSDwxOTm1uBhVeS0A03RPm1YAAAA=
->>>>>>> b795204b
+        H4sIAHg851gC/6tWSkxOTi0uji/Jz07NU7JSUKqoqFDSUVBKrSjILEotjs8ECRqbGRgAxTJTMJSB
+        +fEllQWpIEGn1MSi1CKlWgA253KRVgAAAA==
     headers:
       Alt-Svc: ['quic=":443"; ma=2592000; v="37,36,35"']
       Cache-Control: ['no-cache, no-store, max-age=0, must-revalidate']
       Content-Encoding: [gzip]
       Content-Type: [application/json; charset=UTF-8]
-<<<<<<< HEAD
-      Date: ['Thu, 06 Apr 2017 08:06:40 GMT']
-=======
-      Date: ['Wed, 05 Apr 2017 20:54:20 GMT']
->>>>>>> b795204b
+      Date: ['Fri, 07 Apr 2017 07:15:04 GMT']
       Expires: ['Mon, 01 Jan 1990 00:00:00 GMT']
       Pragma: [no-cache]
       Server: [GSE]
@@ -49,10 +40,14 @@
     uri: https://www.googleapis.com/storage/v1/b/?project=test_project
   response:
     body: {string: "{\n \"kind\": \"storage#buckets\",\n \"items\": [\n  {\n   \"kind\":
-<<<<<<< HEAD
         \"storage#bucket\",\n   \"id\": \"dask-zarr-cache\",\n   \"selfLink\": \"https://www.googleapis.com/storage/v1/b/dask-zarr-cache\",\n
         \  \"projectNumber\": \"211880518801\",\n   \"name\": \"dask-zarr-cache\",\n
         \  \"timeCreated\": \"2017-04-03T14:58:15.917Z\",\n   \"updated\": \"2017-04-03T14:58:15.917Z\",\n
+        \  \"metageneration\": \"1\",\n   \"location\": \"EUROPE-WEST1\",\n   \"storageClass\":
+        \"REGIONAL\",\n   \"etag\": \"CAE=\"\n  },\n  {\n   \"kind\": \"storage#bucket\",\n
+        \  \"id\": \"dprof-cache\",\n   \"selfLink\": \"https://www.googleapis.com/storage/v1/b/dprof-cache\",\n
+        \  \"projectNumber\": \"211880518801\",\n   \"name\": \"dprof-cache\",\n   \"timeCreated\":
+        \"2017-04-06T09:29:42.248Z\",\n   \"updated\": \"2017-04-06T09:29:42.248Z\",\n
         \  \"metageneration\": \"1\",\n   \"location\": \"EUROPE-WEST1\",\n   \"storageClass\":
         \"REGIONAL\",\n   \"etag\": \"CAE=\"\n  },\n  {\n   \"kind\": \"storage#bucket\",\n
         \  \"id\": \"gcsfs-testing\",\n   \"selfLink\": \"https://www.googleapis.com/storage/v1/b/gcsfs-testing\",\n
@@ -73,62 +68,13 @@
     headers:
       Alt-Svc: ['quic=":443"; ma=2592000; v="37,36,35"']
       Cache-Control: ['private, max-age=0, must-revalidate, no-transform']
-      Content-Length: ['1633']
-      Content-Type: [application/json; charset=UTF-8]
-      Date: ['Thu, 06 Apr 2017 08:06:40 GMT']
-      Expires: ['Thu, 06 Apr 2017 08:06:40 GMT']
-      Server: [UploadServer]
-      Vary: [Origin, X-Origin]
-      X-GUploader-UploadID: [AEnB2UoBxprnzx70DEv8Nls5P0f8s--HMAfpdQaW2278zQWwir3HJ0SOFNlkFelcKU-g2UQ7J_fs70FkjKeAB2B-NghHZXBpsynQ1CB9BQkek9eVwpuUeCg]
-=======
-        \"storage#bucket\",\n   \"id\": \"anaconda-enterprise\",\n   \"selfLink\":
-        \"https://www.googleapis.com/storage/v1/b/anaconda-enterprise\",\n   \"projectNumber\":
-        \"586241054156\",\n   \"name\": \"anaconda-enterprise\",\n   \"timeCreated\":
-        \"2017-03-30T22:33:29.085Z\",\n   \"updated\": \"2017-03-30T22:33:29.085Z\",\n
-        \  \"metageneration\": \"1\",\n   \"location\": \"US\",\n   \"storageClass\":
-        \"MULTI_REGIONAL\",\n   \"etag\": \"CAE=\"\n  },\n  {\n   \"kind\": \"storage#bucket\",\n
-        \  \"id\": \"anaconda-public-data\",\n   \"selfLink\": \"https://www.googleapis.com/storage/v1/b/anaconda-public-data\",\n
-        \  \"projectNumber\": \"586241054156\",\n   \"name\": \"anaconda-public-data\",\n
-        \  \"timeCreated\": \"2017-04-05T20:22:12.865Z\",\n   \"updated\": \"2017-04-05T20:22:12.865Z\",\n
-        \  \"metageneration\": \"1\",\n   \"location\": \"US\",\n   \"storageClass\":
-        \"MULTI_REGIONAL\",\n   \"etag\": \"CAE=\"\n  },\n  {\n   \"kind\": \"storage#bucket\",\n
-        \  \"id\": \"artifacts.test_project.appspot.com\",\n   \"selfLink\": \"https://www.googleapis.com/storage/v1/b/artifacts.test_project.appspot.com\",\n
-        \  \"projectNumber\": \"586241054156\",\n   \"name\": \"artifacts.test_project.appspot.com\",\n
-        \  \"timeCreated\": \"2016-05-17T18:29:22.774Z\",\n   \"updated\": \"2016-05-17T18:29:22.774Z\",\n
-        \  \"metageneration\": \"1\",\n   \"location\": \"US\",\n   \"storageClass\":
-        \"STANDARD\",\n   \"etag\": \"CAE=\"\n  },\n  {\n   \"kind\": \"storage#bucket\",\n
-        \  \"id\": \"blaze-data\",\n   \"selfLink\": \"https://www.googleapis.com/storage/v1/b/blaze-data\",\n
-        \  \"projectNumber\": \"586241054156\",\n   \"name\": \"blaze-data\",\n   \"timeCreated\":
-        \"2015-09-06T04:08:21.262Z\",\n   \"updated\": \"2015-09-06T15:55:01.051Z\",\n
-        \  \"metageneration\": \"2\",\n   \"location\": \"US\",\n   \"storageClass\":
-        \"STANDARD\",\n   \"etag\": \"CAI=\"\n  },\n  {\n   \"kind\": \"storage#bucket\",\n
-        \  \"id\": \"dask_example_data\",\n   \"selfLink\": \"https://www.googleapis.com/storage/v1/b/dask_example_data\",\n
-        \  \"projectNumber\": \"586241054156\",\n   \"name\": \"dask_example_data\",\n
-        \  \"timeCreated\": \"2017-02-15T18:07:45.948Z\",\n   \"updated\": \"2017-02-15T18:07:45.948Z\",\n
-        \  \"metageneration\": \"1\",\n   \"location\": \"US\",\n   \"storageClass\":
-        \"STANDARD\",\n   \"etag\": \"CAE=\"\n  },\n  {\n   \"kind\": \"storage#bucket\",\n
-        \  \"id\": \"dataproc-9a39e84b-a055-4877-9be9-ddd9334e6145-us\",\n   \"selfLink\":
-        \"https://www.googleapis.com/storage/v1/b/dataproc-9a39e84b-a055-4877-9be9-ddd9334e6145-us\",\n
-        \  \"projectNumber\": \"586241054156\",\n   \"name\": \"dataproc-9a39e84b-a055-4877-9be9-ddd9334e6145-us\",\n
-        \  \"timeCreated\": \"2017-04-05T02:56:05.533Z\",\n   \"updated\": \"2017-04-05T02:56:05.533Z\",\n
-        \  \"metageneration\": \"1\",\n   \"location\": \"US\",\n   \"storageClass\":
-        \"STANDARD\",\n   \"etag\": \"CAE=\"\n  },\n  {\n   \"kind\": \"storage#bucket\",\n
-        \  \"id\": \"gcsfs-testing\",\n   \"selfLink\": \"https://www.googleapis.com/storage/v1/b/gcsfs-testing\",\n
-        \  \"projectNumber\": \"586241054156\",\n   \"name\": \"gcsfs-testing\",\n
-        \  \"timeCreated\": \"2017-04-05T13:45:05.641Z\",\n   \"updated\": \"2017-04-05T13:45:05.641Z\",\n
-        \  \"metageneration\": \"1\",\n   \"location\": \"US\",\n   \"storageClass\":
-        \"STANDARD\",\n   \"etag\": \"CAE=\"\n  }\n ]\n}\n"}
-    headers:
-      Alt-Svc: ['quic=":443"; ma=2592000; v="37,36,35"']
-      Cache-Control: ['private, max-age=0, must-revalidate, no-transform']
-      Content-Length: ['2971']
-      Content-Type: [application/json; charset=UTF-8]
-      Date: ['Wed, 05 Apr 2017 20:54:21 GMT']
-      Expires: ['Wed, 05 Apr 2017 20:54:21 GMT']
-      Server: [UploadServer]
-      Vary: [Origin, X-Origin]
-      X-GUploader-UploadID: [AEnB2UqvZXB5-qQDplAayHQzsrQG12ifnastTczoNjZNWRbieAeUBw7nrmHb4D4QjNDLBDp2FmEBdbvkgN1Kxakdk2bpD-_uIw]
->>>>>>> b795204b
+      Content-Length: ['2021']
+      Content-Type: [application/json; charset=UTF-8]
+      Date: ['Fri, 07 Apr 2017 07:15:04 GMT']
+      Expires: ['Fri, 07 Apr 2017 07:15:04 GMT']
+      Server: [UploadServer]
+      Vary: [Origin, X-Origin]
+      X-GUploader-UploadID: [AEnB2UolcOFaTba5QsaeA1eo4XoD6aH2AZl0MuFKojCXU43Bb1LlRfxA5lCp8ZO2mLvT3yr8GqfmJMX2Lr_Edi60NsuAfBfh-g]
     status: {code: 200, message: OK}
 - request:
     body: null
@@ -149,19 +95,11 @@
       Cache-Control: ['private, max-age=0']
       Content-Length: ['165']
       Content-Type: [application/json; charset=UTF-8]
-<<<<<<< HEAD
-      Date: ['Thu, 06 Apr 2017 08:06:41 GMT']
-      Expires: ['Thu, 06 Apr 2017 08:06:41 GMT']
-      Server: [UploadServer]
-      Vary: [Origin, X-Origin]
-      X-GUploader-UploadID: [AEnB2UpXoDnSqMxCR4pXucg5iaEGeRiX8Kh9NpOX08vo3DXVNWz8zZ1TWhO6oXJ6ncrMG_zpORd3PnpArJZ56oy_jqVGI_O8acaRdMQOLFOZmAu0EfvOe-k]
-=======
-      Date: ['Wed, 05 Apr 2017 20:54:21 GMT']
-      Expires: ['Wed, 05 Apr 2017 20:54:21 GMT']
-      Server: [UploadServer]
-      Vary: [Origin, X-Origin]
-      X-GUploader-UploadID: [AEnB2Uplc03_Si4Pgh9essxVKsj5fTnMfoopvkCiYbUItJ2bgYuYrpkeK-sac12AT6MUnorTUniYLdkJG_-RkWwgv4LlFiMQmQ]
->>>>>>> b795204b
+      Date: ['Fri, 07 Apr 2017 07:15:04 GMT']
+      Expires: ['Fri, 07 Apr 2017 07:15:04 GMT']
+      Server: [UploadServer]
+      Vary: [Origin, X-Origin]
+      X-GUploader-UploadID: [AEnB2UoSTpJ_Pw5OgZNOZ2r-5mIqQ1urnIC85na08j0aH1k8Pc0chG0kfxh1T2zjNr6rU8OaG7ZETG8zwC2KMZixEE7wtTsPVg]
     status: {code: 404, message: Not Found}
 - request:
     body: null
@@ -182,19 +120,11 @@
       Cache-Control: ['private, max-age=0']
       Content-Length: ['165']
       Content-Type: [application/json; charset=UTF-8]
-<<<<<<< HEAD
-      Date: ['Thu, 06 Apr 2017 08:06:41 GMT']
-      Expires: ['Thu, 06 Apr 2017 08:06:41 GMT']
-      Server: [UploadServer]
-      Vary: [Origin, X-Origin]
-      X-GUploader-UploadID: [AEnB2UravuDkGWW-xABZg4qybjTp_ytxQagY81ZO8QnlLzdemLPug9DDSxJt4NKTgvW9HJDLdQ76_EcBXfJIXtd_wEGXSkDP2s6YxLLgfDqLurZ2-waFfXg]
-=======
-      Date: ['Wed, 05 Apr 2017 20:54:21 GMT']
-      Expires: ['Wed, 05 Apr 2017 20:54:21 GMT']
-      Server: [UploadServer]
-      Vary: [Origin, X-Origin]
-      X-GUploader-UploadID: [AEnB2Uo9c8uL2jF-gArAwuTDM5rT7aGgAlM4QQvH4Ul3ww0ivZI54ZyW3cnFLfXHatQXgStBImmwRVz1E9bFnCiOpCwB72gkTQ]
->>>>>>> b795204b
+      Date: ['Fri, 07 Apr 2017 07:15:05 GMT']
+      Expires: ['Fri, 07 Apr 2017 07:15:05 GMT']
+      Server: [UploadServer]
+      Vary: [Origin, X-Origin]
+      X-GUploader-UploadID: [AEnB2UoObszasehN9s-qYunG28Pd1R-ECuLW05jPbSADE42KzhUyptFVEnYyTIWW_AMqrZmxod5V7pkxFV2YAbFGjiGUQ1Efr8782AFeYIXpRmieo1f3cz0]
     status: {code: 404, message: Not Found}
 - request:
     body: null
@@ -215,19 +145,11 @@
       Cache-Control: ['private, max-age=0']
       Content-Length: ['165']
       Content-Type: [application/json; charset=UTF-8]
-<<<<<<< HEAD
-      Date: ['Thu, 06 Apr 2017 08:06:41 GMT']
-      Expires: ['Thu, 06 Apr 2017 08:06:41 GMT']
-      Server: [UploadServer]
-      Vary: [Origin, X-Origin]
-      X-GUploader-UploadID: [AEnB2UrUAPJ-gEXt0aovwGcrBollMYC0uwoGf_aFmqMJSqFdfJ1H58chwAgW0sMCOHHgEi7mfrGs_mRHlXs3beRNSKymHgPEfj47fJQbXzk_q4XK9tBYD2c]
-=======
-      Date: ['Wed, 05 Apr 2017 20:54:22 GMT']
-      Expires: ['Wed, 05 Apr 2017 20:54:22 GMT']
-      Server: [UploadServer]
-      Vary: [Origin, X-Origin]
-      X-GUploader-UploadID: [AEnB2UpavMpFtf_8SiGVERrbmUYNN83HspunNGImWP9LX6ldPplqjz73mPy46f0HOUUHaEs7fZJvHu34W3cUlcPbNsg-I2kjig]
->>>>>>> b795204b
+      Date: ['Fri, 07 Apr 2017 07:15:05 GMT']
+      Expires: ['Fri, 07 Apr 2017 07:15:05 GMT']
+      Server: [UploadServer]
+      Vary: [Origin, X-Origin]
+      X-GUploader-UploadID: [AEnB2UpROekh_HVY9B259WHMuR82tTVJIS8xkJNI8JBY7PUT9ffWPVvlaERH7ZfGb-cIqSgVZzyzv9Snk7IT6gjmTfxRg7CSxpz0k9XRag8nuebaGnegdGc]
     status: {code: 404, message: Not Found}
 - request:
     body: null
@@ -248,19 +170,11 @@
       Cache-Control: ['private, max-age=0']
       Content-Length: ['165']
       Content-Type: [application/json; charset=UTF-8]
-<<<<<<< HEAD
-      Date: ['Thu, 06 Apr 2017 08:06:41 GMT']
-      Expires: ['Thu, 06 Apr 2017 08:06:41 GMT']
-      Server: [UploadServer]
-      Vary: [Origin, X-Origin]
-      X-GUploader-UploadID: [AEnB2UpLlweo94OWItVGp4twGLihue1yY0gbtltbd1yTxUyjLNFKqm92FV2WJ5pT1hSYbDqqbjfgsZ9YrlT_YvnoBDfXPzByE15pzHV8VYtsCUXt7c-v1e8]
-=======
-      Date: ['Wed, 05 Apr 2017 20:54:22 GMT']
-      Expires: ['Wed, 05 Apr 2017 20:54:22 GMT']
-      Server: [UploadServer]
-      Vary: [Origin, X-Origin]
-      X-GUploader-UploadID: [AEnB2UqDrT3_Qgn5p5kVqVQPzv5LcCgJnO6-X8i2GgNaBNDBt5Ey2r0aeXokPQt_R5LhK6rKgTMorzR3vqdWjtfQSBwNVqpNkA]
->>>>>>> b795204b
+      Date: ['Fri, 07 Apr 2017 07:15:05 GMT']
+      Expires: ['Fri, 07 Apr 2017 07:15:05 GMT']
+      Server: [UploadServer]
+      Vary: [Origin, X-Origin]
+      X-GUploader-UploadID: [AEnB2Ur4hFjPnrzzc4FGHGnEee7Jw2Cd7Ou6-6o28deDAl_1VPGvJk7o9sgArYIrAe3MGQCgmZr2jDukVl4S4JE2fVxRHjpIfg]
     status: {code: 404, message: Not Found}
 - request:
     body: null
@@ -278,19 +192,11 @@
       Cache-Control: ['private, max-age=0, must-revalidate, no-transform']
       Content-Length: ['31']
       Content-Type: [application/json; charset=UTF-8]
-<<<<<<< HEAD
-      Date: ['Thu, 06 Apr 2017 08:06:41 GMT']
-      Expires: ['Thu, 06 Apr 2017 08:06:41 GMT']
-      Server: [UploadServer]
-      Vary: [Origin, X-Origin]
-      X-GUploader-UploadID: [AEnB2UpV4oe537kajUHoXOwzTIwAsWLEWAHK0M6uIWgbVF09kXb9uaELSljXdqABjgAi1vSWNmraopkvPnpS-FuogFnjfJakTtBKMi32d3a4yXiTivptX9g]
-=======
-      Date: ['Wed, 05 Apr 2017 20:54:22 GMT']
-      Expires: ['Wed, 05 Apr 2017 20:54:22 GMT']
-      Server: [UploadServer]
-      Vary: [Origin, X-Origin]
-      X-GUploader-UploadID: [AEnB2Uo5DTtuT63LK90RnCkdX42ag-FYLOEsW7rJupiu94CIuYVWvX7wHKqDUjLdtQgh5ljpfPq0BfMkmx1VR1lhs50xo5Saaw]
->>>>>>> b795204b
+      Date: ['Fri, 07 Apr 2017 07:15:06 GMT']
+      Expires: ['Fri, 07 Apr 2017 07:15:06 GMT']
+      Server: [UploadServer]
+      Vary: [Origin, X-Origin]
+      X-GUploader-UploadID: [AEnB2UqubEgzMGhArNPxrSG5vkdKEwlDy7QXmExZ4HhIAIE3gRZvNIYikqKoI6wTA4-OZvOOXH7oqlpGoyd9Vk7R-zH0--Cpfu0ryQ0mfj9kZFaWNrm6LeU]
     status: {code: 200, message: OK}
 - request:
     body: '1'
@@ -303,46 +209,26 @@
     method: POST
     uri: https://www.googleapis.com/upload/storage/v1/b/gcsfs-testing/o?name=mapping%2F1&uploadType=media
   response:
-<<<<<<< HEAD
-    body: {string: "{\n \"kind\": \"storage#object\",\n \"id\": \"gcsfs-testing/mapping/1/1491466002096406\",\n
+    body: {string: "{\n \"kind\": \"storage#object\",\n \"id\": \"gcsfs-testing/mapping/1/1491549306462273\",\n
         \"selfLink\": \"https://www.googleapis.com/storage/v1/b/gcsfs-testing/o/mapping%2F1\",\n
         \"name\": \"mapping/1\",\n \"bucket\": \"gcsfs-testing\",\n \"generation\":
-        \"1491466002096406\",\n \"metageneration\": \"1\",\n \"timeCreated\": \"2017-04-06T08:06:42.033Z\",\n
-        \"updated\": \"2017-04-06T08:06:42.033Z\",\n \"storageClass\": \"STANDARD\",\n
-        \"timeStorageClassUpdated\": \"2017-04-06T08:06:42.033Z\",\n \"size\": \"1\",\n
-        \"md5Hash\": \"xMpCOKC5I4INzFCab3WEmw==\",\n \"mediaLink\": \"https://www.googleapis.com/download/storage/v1/b/gcsfs-testing/o/mapping%2F1?generation=1491466002096406&alt=media\",\n
-        \"crc32c\": \"kPWZ4w==\",\n \"etag\": \"CJbC/+mvj9MCEAE=\"\n}\n"}
-=======
-    body: {string: "{\n \"kind\": \"storage#object\",\n \"id\": \"gcsfs-testing/mapping/1/1491425662815381\",\n
-        \"selfLink\": \"https://www.googleapis.com/storage/v1/b/gcsfs-testing/o/mapping%2F1\",\n
-        \"name\": \"mapping/1\",\n \"bucket\": \"gcsfs-testing\",\n \"generation\":
-        \"1491425662815381\",\n \"metageneration\": \"1\",\n \"timeCreated\": \"2017-04-05T20:54:22.798Z\",\n
-        \"updated\": \"2017-04-05T20:54:22.798Z\",\n \"storageClass\": \"STANDARD\",\n
-        \"timeStorageClassUpdated\": \"2017-04-05T20:54:22.798Z\",\n \"size\": \"1\",\n
-        \"md5Hash\": \"xMpCOKC5I4INzFCab3WEmw==\",\n \"mediaLink\": \"https://www.googleapis.com/download/storage/v1/b/gcsfs-testing/o/mapping%2F1?generation=1491425662815381&alt=media\",\n
-        \"crc32c\": \"kPWZ4w==\",\n \"etag\": \"CJWZ3caZjtMCEAE=\"\n}\n"}
->>>>>>> b795204b
+        \"1491549306462273\",\n \"metageneration\": \"1\",\n \"timeCreated\": \"2017-04-07T07:15:06.394Z\",\n
+        \"updated\": \"2017-04-07T07:15:06.394Z\",\n \"storageClass\": \"STANDARD\",\n
+        \"timeStorageClassUpdated\": \"2017-04-07T07:15:06.394Z\",\n \"size\": \"1\",\n
+        \"md5Hash\": \"xMpCOKC5I4INzFCab3WEmw==\",\n \"mediaLink\": \"https://www.googleapis.com/download/storage/v1/b/gcsfs-testing/o/mapping%2F1?generation=1491549306462273&alt=media\",\n
+        \"crc32c\": \"kPWZ4w==\",\n \"etag\": \"CMHAzpTmkdMCEAE=\"\n}\n"}
     headers:
       Alt-Svc: ['quic=":443"; ma=2592000; v="37,36,35"']
       Cache-Control: ['no-cache, no-store, max-age=0, must-revalidate']
       Content-Length: ['681']
       Content-Type: [application/json; charset=UTF-8]
-<<<<<<< HEAD
-      Date: ['Thu, 06 Apr 2017 08:06:42 GMT']
-      ETag: [CJbC/+mvj9MCEAE=]
-=======
-      Date: ['Wed, 05 Apr 2017 20:54:22 GMT']
-      ETag: [CJWZ3caZjtMCEAE=]
->>>>>>> b795204b
+      Date: ['Fri, 07 Apr 2017 07:15:06 GMT']
+      ETag: [CMHAzpTmkdMCEAE=]
       Expires: ['Mon, 01 Jan 1990 00:00:00 GMT']
       Pragma: [no-cache]
       Server: [UploadServer]
       Vary: [Origin, X-Origin]
-<<<<<<< HEAD
-      X-GUploader-UploadID: [AEnB2UrvzIyO9C2DV4Mtr7P3pO0BLTmP-tR_ZRLrT6KqJJyB4JHV7gHjCk0LEUjJba-VAGc5LpWaROaY7JUT8OWgmXxLAfsBE0AIiKhfe-LJRLDYwlnIvEo]
-=======
-      X-GUploader-UploadID: [AEnB2UqaOtlk11R1a19e3RWkyJxxwAHJDJA-pUBAbvofyDP58RL3Ut3QgRWPP-2XRr2iLWZJhzfxHxRXf3imj1K01LQNVsb_6g]
->>>>>>> b795204b
+      X-GUploader-UploadID: [AEnB2UqcPHTaW8c_ySTuywsLBcosES-5csFMDXN_Vu3BHI0eZLnd99BsLp-GwsjvexkK388FPI5NHCazXUur2d6z5rBPRxx74k1ApVWqVrM0avTXTcjszOA]
     status: {code: 200, message: OK}
 - request:
     body: null
@@ -355,45 +241,25 @@
     uri: https://www.googleapis.com/storage/v1/b/gcsfs-testing/o/?maxResults=1000
   response:
     body: {string: "{\n \"kind\": \"storage#objects\",\n \"items\": [\n  {\n   \"kind\":
-<<<<<<< HEAD
-        \"storage#object\",\n   \"id\": \"gcsfs-testing/mapping/1/1491466002096406\",\n
+        \"storage#object\",\n   \"id\": \"gcsfs-testing/mapping/1/1491549306462273\",\n
         \  \"selfLink\": \"https://www.googleapis.com/storage/v1/b/gcsfs-testing/o/mapping%2F1\",\n
         \  \"name\": \"mapping/1\",\n   \"bucket\": \"gcsfs-testing\",\n   \"generation\":
-        \"1491466002096406\",\n   \"metageneration\": \"1\",\n   \"timeCreated\":
-        \"2017-04-06T08:06:42.033Z\",\n   \"updated\": \"2017-04-06T08:06:42.033Z\",\n
-        \  \"storageClass\": \"STANDARD\",\n   \"timeStorageClassUpdated\": \"2017-04-06T08:06:42.033Z\",\n
+        \"1491549306462273\",\n   \"metageneration\": \"1\",\n   \"timeCreated\":
+        \"2017-04-07T07:15:06.394Z\",\n   \"updated\": \"2017-04-07T07:15:06.394Z\",\n
+        \  \"storageClass\": \"STANDARD\",\n   \"timeStorageClassUpdated\": \"2017-04-07T07:15:06.394Z\",\n
         \  \"size\": \"1\",\n   \"md5Hash\": \"xMpCOKC5I4INzFCab3WEmw==\",\n   \"mediaLink\":
-        \"https://www.googleapis.com/download/storage/v1/b/gcsfs-testing/o/mapping%2F1?generation=1491466002096406&alt=media\",\n
-        \  \"crc32c\": \"kPWZ4w==\",\n   \"etag\": \"CJbC/+mvj9MCEAE=\"\n  }\n ]\n}\n"}
-=======
-        \"storage#object\",\n   \"id\": \"gcsfs-testing/mapping/1/1491425662815381\",\n
-        \  \"selfLink\": \"https://www.googleapis.com/storage/v1/b/gcsfs-testing/o/mapping%2F1\",\n
-        \  \"name\": \"mapping/1\",\n   \"bucket\": \"gcsfs-testing\",\n   \"generation\":
-        \"1491425662815381\",\n   \"metageneration\": \"1\",\n   \"timeCreated\":
-        \"2017-04-05T20:54:22.798Z\",\n   \"updated\": \"2017-04-05T20:54:22.798Z\",\n
-        \  \"storageClass\": \"STANDARD\",\n   \"timeStorageClassUpdated\": \"2017-04-05T20:54:22.798Z\",\n
-        \  \"size\": \"1\",\n   \"md5Hash\": \"xMpCOKC5I4INzFCab3WEmw==\",\n   \"mediaLink\":
-        \"https://www.googleapis.com/download/storage/v1/b/gcsfs-testing/o/mapping%2F1?generation=1491425662815381&alt=media\",\n
-        \  \"crc32c\": \"kPWZ4w==\",\n   \"etag\": \"CJWZ3caZjtMCEAE=\"\n  }\n ]\n}\n"}
->>>>>>> b795204b
+        \"https://www.googleapis.com/download/storage/v1/b/gcsfs-testing/o/mapping%2F1?generation=1491549306462273&alt=media\",\n
+        \  \"crc32c\": \"kPWZ4w==\",\n   \"etag\": \"CMHAzpTmkdMCEAE=\"\n  }\n ]\n}\n"}
     headers:
       Alt-Svc: ['quic=":443"; ma=2592000; v="37,36,35"']
       Cache-Control: ['private, max-age=0, must-revalidate, no-transform']
       Content-Length: ['764']
       Content-Type: [application/json; charset=UTF-8]
-<<<<<<< HEAD
-      Date: ['Thu, 06 Apr 2017 08:06:42 GMT']
-      Expires: ['Thu, 06 Apr 2017 08:06:42 GMT']
-      Server: [UploadServer]
-      Vary: [Origin, X-Origin]
-      X-GUploader-UploadID: [AEnB2Ur56FXaqInlI4CTdqJtavT6c7meveHbA8K1EoZPb42Ur7tZqdzck0bl2TL12nm69ItPYyE7db4dafZvWvbdeKofbxD6vUvGY7G1r8DPDWHQd3TntvI]
-=======
-      Date: ['Wed, 05 Apr 2017 20:54:23 GMT']
-      Expires: ['Wed, 05 Apr 2017 20:54:23 GMT']
-      Server: [UploadServer]
-      Vary: [Origin, X-Origin]
-      X-GUploader-UploadID: [AEnB2UqeD7rF0pl7kzBCpeqerTL48-pBinF8uMDgAV7W6hgxz012tSsHvfQksqf26E9gWVXQlKZhA6V8ag2jtnYtC5jD2y1vAg]
->>>>>>> b795204b
+      Date: ['Fri, 07 Apr 2017 07:15:06 GMT']
+      Expires: ['Fri, 07 Apr 2017 07:15:06 GMT']
+      Server: [UploadServer]
+      Vary: [Origin, X-Origin]
+      X-GUploader-UploadID: [AEnB2Up4VV1haudbx5RNRS-CbtHWDVit4tfa9yj5jIEEGXIQwKVSUOWR40RXDILB0mgvXiSTJB3w4pTclpiVHH2jfPAteNPzYBYleJXh4pyl2-Xu1nSTCck]
     status: {code: 200, message: OK}
 - request:
     body: null
@@ -412,20 +278,12 @@
       Cache-Control: ['no-cache, no-store, max-age=0, must-revalidate']
       Content-Length: ['0']
       Content-Type: [application/json]
-<<<<<<< HEAD
-      Date: ['Thu, 06 Apr 2017 08:06:42 GMT']
-=======
-      Date: ['Wed, 05 Apr 2017 20:54:23 GMT']
->>>>>>> b795204b
+      Date: ['Fri, 07 Apr 2017 07:15:07 GMT']
       Expires: ['Mon, 01 Jan 1990 00:00:00 GMT']
       Pragma: [no-cache]
       Server: [UploadServer]
       Vary: [Origin, X-Origin]
-<<<<<<< HEAD
-      X-GUploader-UploadID: [AEnB2UoxdyhnxNB9tlLaSDWO7NDDXN-0XyK2RjgkAacjVh_VwjZM56xSnSwNQews4J3k6tCLRJLq0f2pYB20ZGwK-z-7IrHEDz14oYSL8saMPArdv2g50RY]
-=======
-      X-GUploader-UploadID: [AEnB2Upev8cjk7ihC5Rjg6-1KSKPUVVebTVJxdXZcrtHGDrXE0zXiuHPkYl6OUOJ7jJNFqPPXsEocryRAeWQoY0OLSkzTW5J2A]
->>>>>>> b795204b
+      X-GUploader-UploadID: [AEnB2Upcmyna9Wamr_KsorJAnEMS7psLl6CUoJncRld9-3gPomZLK1s_POIROjWrQh_4y2-aH9lfSk2Npzrgj4DHNhtPBpWiOg]
     status: {code: 204, message: No Content}
 - request:
     body: null
@@ -443,18 +301,10 @@
       Cache-Control: ['private, max-age=0, must-revalidate, no-transform']
       Content-Length: ['31']
       Content-Type: [application/json; charset=UTF-8]
-<<<<<<< HEAD
-      Date: ['Thu, 06 Apr 2017 08:06:43 GMT']
-      Expires: ['Thu, 06 Apr 2017 08:06:43 GMT']
-      Server: [UploadServer]
-      Vary: [Origin, X-Origin]
-      X-GUploader-UploadID: [AEnB2UptSYxHNkvyDrAl9AnCw7Hi0jIty5XX0TC-aRk-msm-9wFZ9TPYbtD-Oc-_cXatxW3Do3QOzPD_vV7aigx8ipsq_yQao8BOsfzb3lQs-3zmpQBb1e4]
-=======
-      Date: ['Wed, 05 Apr 2017 20:54:23 GMT']
-      Expires: ['Wed, 05 Apr 2017 20:54:23 GMT']
-      Server: [UploadServer]
-      Vary: [Origin, X-Origin]
-      X-GUploader-UploadID: [AEnB2Up9_CqAxaJ6vPGxz-aiqocU04uG-Vd_mW3gcoeOTw4OJbTNqsJVpQVbSzUIwsDWNbN_zHfbQcJjgBkNPa-_BaiGdGVSqA]
->>>>>>> b795204b
+      Date: ['Fri, 07 Apr 2017 07:15:07 GMT']
+      Expires: ['Fri, 07 Apr 2017 07:15:07 GMT']
+      Server: [UploadServer]
+      Vary: [Origin, X-Origin]
+      X-GUploader-UploadID: [AEnB2Upfu5IcwFPAssizORG9R_v_COThzCjQB65MLekB_ZwC0RkZz5CKoV7KNJ2Sj3qMdMVH6ZaLe5IxSnMgLkxQ7vtoM5Qs_g2v6lZeYOJldi7P8NGrDIk]
     status: {code: 200, message: OK}
 version: 1