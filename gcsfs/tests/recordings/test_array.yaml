--- conflicted
+++ resolved
@@ -12,16 +12,6 @@
   response:
     body:
       string: !!binary |
-<<<<<<< HEAD
-        H4sIAD0KMFoC/6tWykyJL8nPTs1TslJQqqioUNJRUALz40sqC1JBgk6piUWpRSDxxOTk1OJiDOWp
-        FQWZRanF8ZkgQWMzA4NaAMCTibZWAAAA
-    headers:
-      Alt-Svc: ['quic=":443"; ma=2592000; v="39,38,37,35"']
-      Cache-Control: ['no-cache, no-store, max-age=0, must-revalidate']
-      Content-Encoding: [gzip]
-      Content-Type: [application/json; charset=UTF-8]
-      Date: ['Wed, 11 Oct 2017 14:35:41 GMT']
-=======
         H4sIAGuTTloC/6tWykyJL8nPTs1TslJQqqioUNJRUEqtKMgsSi2OzwQJGpsZGADFEpOTU4uLMZSC
         +fEllQWpIEGn1MSi1CKlWgDtYoPeVgAAAA==
     headers:
@@ -31,475 +21,6 @@
       Content-Encoding: [gzip]
       Content-Type: [application/json; charset=UTF-8]
       Date: ['Thu, 04 Jan 2018 20:49:47 GMT']
->>>>>>> 899a4518
-      Expires: ['Mon, 01 Jan 1990 00:00:00 GMT']
-      Pragma: [no-cache]
-      Server: [GSE]
-      Transfer-Encoding: [chunked]
-      Vary: [Origin, X-Origin]
-      X-Content-Type-Options: [nosniff]
-      X-Frame-Options: [SAMEORIGIN]
-      X-XSS-Protection: [1; mode=block]
-    status: {code: 200, message: OK}
-- request:
-    body: null
-    headers:
-      Accept: ['*/*']
-      Accept-Encoding: ['gzip, deflate']
-      Connection: [keep-alive]
-      User-Agent: [python-requests/2.18.4]
-    method: GET
-    uri: https://www.googleapis.com/storage/v1/b/?project=test_project
-  response:
-    body: {string: "{\n \"kind\": \"storage#buckets\",\n \"items\": [\n  {\n   \"kind\":
-        \"storage#bucket\",\n   \"id\": \"anaconda-enterprise\",\n   \"selfLink\":
-        \"https://www.googleapis.com/storage/v1/b/anaconda-enterprise\",\n   \"projectNumber\":
-        \"586241054156\",\n   \"name\": \"anaconda-enterprise\",\n   \"timeCreated\":
-        \"2017-07-05T23:53:06.552Z\",\n   \"updated\": \"2017-07-14T17:39:54.178Z\",\n
-        \  \"metageneration\": \"3\",\n   \"location\": \"US\",\n   \"storageClass\":
-        \"MULTI_REGIONAL\",\n   \"etag\": \"CAM=\"\n  },\n  {\n   \"kind\": \"storage#bucket\",\n
-        \  \"id\": \"anaconda-public-data\",\n   \"selfLink\": \"https://www.googleapis.com/storage/v1/b/anaconda-public-data\",\n
-        \  \"projectNumber\": \"586241054156\",\n   \"name\": \"anaconda-public-data\",\n
-        \  \"timeCreated\": \"2017-04-05T20:22:12.865Z\",\n   \"updated\": \"2017-07-10T16:32:07.980Z\",\n
-        \  \"metageneration\": \"2\",\n   \"location\": \"US\",\n   \"storageClass\":
-        \"MULTI_REGIONAL\",\n   \"etag\": \"CAI=\"\n  },\n  {\n   \"kind\": \"storage#bucket\",\n
-        \  \"id\": \"artifacts.test_project.appspot.com\",\n   \"selfLink\": \"https://www.googleapis.com/storage/v1/b/artifacts.test_project.appspot.com\",\n
-        \  \"projectNumber\": \"586241054156\",\n   \"name\": \"artifacts.test_project.appspot.com\",\n
-        \  \"timeCreated\": \"2016-05-17T18:29:22.774Z\",\n   \"updated\": \"2016-05-17T18:29:22.774Z\",\n
-        \  \"metageneration\": \"1\",\n   \"location\": \"US\",\n   \"storageClass\":
-        \"STANDARD\",\n   \"etag\": \"CAE=\"\n  },\n  {\n   \"kind\": \"storage#bucket\",\n
-<<<<<<< HEAD
-        \  \"id\": \"dataflow-anaconda-compute\",\n   \"selfLink\": \"https://www.googleapis.com/storage/v1/b/dataflow-anaconda-compute\",\n
-        \  \"projectNumber\": \"586241054156\",\n   \"name\": \"dataflow-anaconda-compute\",\n
-        \  \"timeCreated\": \"2017-09-14T18:55:42.848Z\",\n   \"updated\": \"2017-09-14T18:55:42.848Z\",\n
-        \  \"metageneration\": \"1\",\n   \"location\": \"US\",\n   \"storageClass\":
-        \"MULTI_REGIONAL\",\n   \"etag\": \"CAE=\"\n  },\n  {\n   \"kind\": \"storage#bucket\",\n
-        \  \"id\": \"gcsfs-testing\",\n   \"selfLink\": \"https://www.googleapis.com/storage/v1/b/gcsfs-testing\",\n
-        \  \"projectNumber\": \"586241054156\",\n   \"name\": \"gcsfs-testing\",\n
-        \  \"timeCreated\": \"2017-10-11T14:25:41.055Z\",\n   \"updated\": \"2017-10-11T14:25:41.055Z\",\n
-        \  \"metageneration\": \"1\",\n   \"location\": \"US\",\n   \"storageClass\":
-        \"STANDARD\",\n   \"etag\": \"CAE=\"\n  },\n  {\n   \"kind\": \"storage#bucket\",\n
-        \  \"id\": \"mytempdir\",\n   \"selfLink\": \"https://www.googleapis.com/storage/v1/b/mytempdir\",\n
-        \  \"projectNumber\": \"586241054156\",\n   \"name\": \"mytempdir\",\n   \"timeCreated\":
-        \"2017-10-02T20:32:40.893Z\",\n   \"updated\": \"2017-10-02T20:32:40.893Z\",\n
-        \  \"metageneration\": \"1\",\n   \"location\": \"US\",\n   \"storageClass\":
-        \"STANDARD\",\n   \"etag\": \"CAE=\"\n  }\n ]\n}\n"}
-    headers:
-      Alt-Svc: ['quic=":443"; ma=2592000; v="39,38,37,35"']
-      Cache-Control: ['private, max-age=0, must-revalidate, no-transform']
-      Content-Length: ['2512']
-      Content-Type: [application/json; charset=UTF-8]
-      Date: ['Wed, 11 Oct 2017 14:35:41 GMT']
-      Expires: ['Wed, 11 Oct 2017 14:35:41 GMT']
-      Server: [UploadServer]
-      Vary: [Origin, X-Origin]
-      X-GUploader-UploadID: [AEnB2Ur0YvErEfEGaQbZSErhYDY3lJZt2yO3yuX3SPXmkbsU2iSE8EDyTqxluJb67Xove2gAmgsaPcYNiJHg5Sr8r0PrMRoOhA]
-=======
-        \  \"id\": \"test_project_cloudbuild\",\n   \"selfLink\": \"https://www.googleapis.com/storage/v1/b/test_project_cloudbuild\",\n
-        \  \"projectNumber\": \"586241054156\",\n   \"name\": \"test_project_cloudbuild\",\n
-        \  \"timeCreated\": \"2017-11-03T20:06:49.744Z\",\n   \"updated\": \"2017-11-03T20:06:49.744Z\",\n
-        \  \"metageneration\": \"1\",\n   \"location\": \"US\",\n   \"storageClass\":
-        \"STANDARD\",\n   \"etag\": \"CAE=\"\n  },\n  {\n   \"kind\": \"storage#bucket\",\n
-        \  \"id\": \"dataflow-anaconda-compute\",\n   \"selfLink\": \"https://www.googleapis.com/storage/v1/b/dataflow-anaconda-compute\",\n
-        \  \"projectNumber\": \"586241054156\",\n   \"name\": \"dataflow-anaconda-compute\",\n
-        \  \"timeCreated\": \"2017-09-14T18:55:42.848Z\",\n   \"updated\": \"2017-09-14T18:55:42.848Z\",\n
-        \  \"metageneration\": \"1\",\n   \"location\": \"US\",\n   \"storageClass\":
-        \"MULTI_REGIONAL\",\n   \"etag\": \"CAE=\"\n  },\n  {\n   \"kind\": \"storage#bucket\",\n
-        \  \"id\": \"gcsfs-test\",\n   \"selfLink\": \"https://www.googleapis.com/storage/v1/b/gcsfs-test\",\n
-        \  \"projectNumber\": \"586241054156\",\n   \"name\": \"gcsfs-test\",\n   \"timeCreated\":
-        \"2017-12-02T23:25:23.058Z\",\n   \"updated\": \"2018-01-04T14:07:08.519Z\",\n
-        \  \"metageneration\": \"2\",\n   \"location\": \"US\",\n   \"storageClass\":
-        \"MULTI_REGIONAL\",\n   \"etag\": \"CAI=\"\n  },\n  {\n   \"kind\": \"storage#bucket\",\n
-        \  \"id\": \"gcsfs-testing\",\n   \"selfLink\": \"https://www.googleapis.com/storage/v1/b/gcsfs-testing\",\n
-        \  \"projectNumber\": \"586241054156\",\n   \"name\": \"gcsfs-testing\",\n
-        \  \"timeCreated\": \"2017-12-12T16:52:13.675Z\",\n   \"updated\": \"2017-12-12T16:52:13.675Z\",\n
-        \  \"metageneration\": \"1\",\n   \"location\": \"US\",\n   \"storageClass\":
-        \"STANDARD\",\n   \"etag\": \"CAE=\"\n  }\n ]\n}\n"}
-    headers:
-      Alt-Svc: ['hq=":443"; ma=2592000; quic=51303431; quic=51303339; quic=51303338;
-          quic=51303337; quic=51303335,quic=":443"; ma=2592000; v="41,39,38,37,35"']
-      Cache-Control: ['private, max-age=0, must-revalidate, no-transform']
-      Content-Length: ['2944']
-      Content-Type: [application/json; charset=UTF-8]
-      Date: ['Thu, 04 Jan 2018 20:49:47 GMT']
-      Expires: ['Thu, 04 Jan 2018 20:49:47 GMT']
-      Server: [UploadServer]
-      Vary: [Origin, X-Origin]
-      X-GUploader-UploadID: [AEnB2UoD0JnJanzLjDKQaN8bDM7UfEMwvOpefEkp_8o2UBgvq_7a93_zPUNVwFVdSvOWvSAfc309_ixxi1nTvlkkEsHCwPkpWA]
->>>>>>> 899a4518
-    status: {code: 200, message: OK}
-- request:
-    body: null
-    headers:
-      Accept: ['*/*']
-      Accept-Encoding: ['gzip, deflate']
-      Connection: [keep-alive]
-      Content-Length: ['0']
-      User-Agent: [python-requests/2.18.4]
-    method: DELETE
-    uri: https://www.googleapis.com/storage/v1/b/gcsfs-testing/o/tmp%2Ftest%2Fa
-  response:
-    body: {string: "{\n \"error\": {\n  \"errors\": [\n   {\n    \"domain\": \"global\",\n
-        \   \"reason\": \"notFound\",\n    \"message\": \"Not Found\"\n   }\n  ],\n
-        \ \"code\": 404,\n  \"message\": \"Not Found\"\n }\n}\n"}
-    headers:
-<<<<<<< HEAD
-      Alt-Svc: ['quic=":443"; ma=2592000; v="39,38,37,35"']
-      Cache-Control: ['private, max-age=0']
-      Content-Length: ['165']
-      Content-Type: [application/json; charset=UTF-8]
-      Date: ['Wed, 11 Oct 2017 14:35:41 GMT']
-      Expires: ['Wed, 11 Oct 2017 14:35:41 GMT']
-      Server: [UploadServer]
-      Vary: [Origin, X-Origin]
-      X-GUploader-UploadID: [AEnB2UpJCfLJjxDWo8Wp_x4PS0FOXRQZTmmKY-3ilFyJwO-fQBFkfjzFaVnhZrbAGuUZwCaRH8HtNynk1apfPQwiuW88yp-QVA]
-=======
-      Alt-Svc: ['hq=":443"; ma=2592000; quic=51303431; quic=51303339; quic=51303338;
-          quic=51303337; quic=51303335,quic=":443"; ma=2592000; v="41,39,38,37,35"']
-      Cache-Control: ['private, max-age=0']
-      Content-Length: ['165']
-      Content-Type: [application/json; charset=UTF-8]
-      Date: ['Thu, 04 Jan 2018 20:49:47 GMT']
-      Expires: ['Thu, 04 Jan 2018 20:49:47 GMT']
-      Server: [UploadServer]
-      Vary: [Origin, X-Origin]
-      X-GUploader-UploadID: [AEnB2Up-jrftbuyy6GX31GAX_9MKi2IZytZtw8jsyi__Qchc_dZG9pCOxjTS82i3dfi9Ju1WmXuAho5_XcaMjL2CvwUUVdpT_g]
->>>>>>> 899a4518
-    status: {code: 404, message: Not Found}
-- request:
-    body: null
-    headers:
-      Accept: ['*/*']
-      Accept-Encoding: ['gzip, deflate']
-      Connection: [keep-alive]
-      Content-Length: ['0']
-      User-Agent: [python-requests/2.18.4]
-    method: DELETE
-    uri: https://www.googleapis.com/storage/v1/b/gcsfs-testing/o/tmp%2Ftest%2Fb
-  response:
-    body: {string: "{\n \"error\": {\n  \"errors\": [\n   {\n    \"domain\": \"global\",\n
-        \   \"reason\": \"notFound\",\n    \"message\": \"Not Found\"\n   }\n  ],\n
-        \ \"code\": 404,\n  \"message\": \"Not Found\"\n }\n}\n"}
-    headers:
-<<<<<<< HEAD
-      Alt-Svc: ['quic=":443"; ma=2592000; v="39,38,37,35"']
-      Cache-Control: ['private, max-age=0']
-      Content-Length: ['165']
-      Content-Type: [application/json; charset=UTF-8]
-      Date: ['Wed, 11 Oct 2017 14:35:42 GMT']
-      Expires: ['Wed, 11 Oct 2017 14:35:42 GMT']
-      Server: [UploadServer]
-      Vary: [Origin, X-Origin]
-      X-GUploader-UploadID: [AEnB2UqUHDblP1fYhPZNkMNiraZsY_lfjrQB0RqIuogS5YDnW-EqSd67L1lD-gjO82L_1ROpcZx3Fa9Zx4davyuLozEFKVa-Ig]
-=======
-      Alt-Svc: ['hq=":443"; ma=2592000; quic=51303431; quic=51303339; quic=51303338;
-          quic=51303337; quic=51303335,quic=":443"; ma=2592000; v="41,39,38,37,35"']
-      Cache-Control: ['private, max-age=0']
-      Content-Length: ['165']
-      Content-Type: [application/json; charset=UTF-8]
-      Date: ['Thu, 04 Jan 2018 20:49:47 GMT']
-      Expires: ['Thu, 04 Jan 2018 20:49:47 GMT']
-      Server: [UploadServer]
-      Vary: [Origin, X-Origin]
-      X-GUploader-UploadID: [AEnB2Ur6rilDWhdvaZPk-Ei5YHHKaYA3aR7OQMk07uXosTMmp7tV3OWZy2Gb_7NGOt74MRGjfrTI-4sYdQG8tktCGuC05fqevQ]
->>>>>>> 899a4518
-    status: {code: 404, message: Not Found}
-- request:
-    body: null
-    headers:
-      Accept: ['*/*']
-      Accept-Encoding: ['gzip, deflate']
-      Connection: [keep-alive]
-      Content-Length: ['0']
-      User-Agent: [python-requests/2.18.4]
-    method: DELETE
-    uri: https://www.googleapis.com/storage/v1/b/gcsfs-testing/o/tmp%2Ftest%2Fc
-  response:
-    body: {string: "{\n \"error\": {\n  \"errors\": [\n   {\n    \"domain\": \"global\",\n
-        \   \"reason\": \"notFound\",\n    \"message\": \"Not Found\"\n   }\n  ],\n
-        \ \"code\": 404,\n  \"message\": \"Not Found\"\n }\n}\n"}
-    headers:
-<<<<<<< HEAD
-      Alt-Svc: ['quic=":443"; ma=2592000; v="39,38,37,35"']
-      Cache-Control: ['private, max-age=0']
-      Content-Length: ['165']
-      Content-Type: [application/json; charset=UTF-8]
-      Date: ['Wed, 11 Oct 2017 14:35:42 GMT']
-      Expires: ['Wed, 11 Oct 2017 14:35:42 GMT']
-      Server: [UploadServer]
-      Vary: [Origin, X-Origin]
-      X-GUploader-UploadID: [AEnB2Upp77Ihwg_d8arm9YujT7ZQwpzCuqpHHpsZWoY0u9PCFhSPm3BJYEZ_j2OPCkqiPZ5kgisyHr3nkO4aoiuTlSVS21tYxA]
-=======
-      Alt-Svc: ['hq=":443"; ma=2592000; quic=51303431; quic=51303339; quic=51303338;
-          quic=51303337; quic=51303335,quic=":443"; ma=2592000; v="41,39,38,37,35"']
-      Cache-Control: ['private, max-age=0']
-      Content-Length: ['165']
-      Content-Type: [application/json; charset=UTF-8]
-      Date: ['Thu, 04 Jan 2018 20:49:47 GMT']
-      Expires: ['Thu, 04 Jan 2018 20:49:47 GMT']
-      Server: [UploadServer]
-      Vary: [Origin, X-Origin]
-      X-GUploader-UploadID: [AEnB2UoAPDWU_8igc3rKy-n8IpEr0SoY1GBOINctYxqEQesoLnDm0vjrxJ3EAvSGRqpW9bCULn4OuVStQrXWnpSL-UH24HVr-A]
->>>>>>> 899a4518
-    status: {code: 404, message: Not Found}
-- request:
-    body: null
-    headers:
-      Accept: ['*/*']
-      Accept-Encoding: ['gzip, deflate']
-      Connection: [keep-alive]
-      Content-Length: ['0']
-      User-Agent: [python-requests/2.18.4]
-    method: DELETE
-    uri: https://www.googleapis.com/storage/v1/b/gcsfs-testing/o/tmp%2Ftest%2Fd
-  response:
-    body: {string: "{\n \"error\": {\n  \"errors\": [\n   {\n    \"domain\": \"global\",\n
-        \   \"reason\": \"notFound\",\n    \"message\": \"Not Found\"\n   }\n  ],\n
-        \ \"code\": 404,\n  \"message\": \"Not Found\"\n }\n}\n"}
-    headers:
-<<<<<<< HEAD
-      Alt-Svc: ['quic=":443"; ma=2592000; v="39,38,37,35"']
-      Cache-Control: ['private, max-age=0']
-      Content-Length: ['165']
-      Content-Type: [application/json; charset=UTF-8]
-      Date: ['Wed, 11 Oct 2017 14:35:42 GMT']
-      Expires: ['Wed, 11 Oct 2017 14:35:42 GMT']
-      Server: [UploadServer]
-      Vary: [Origin, X-Origin]
-      X-GUploader-UploadID: [AEnB2UrnpqLkCvHsNZpgBslcpC2zikpCKl0k3GvPRZml9WehULNfLeJgLBiX8HsSNDsE79fmBS_FDcZ_66GAsA84lZifxgBH8w]
-=======
-      Alt-Svc: ['hq=":443"; ma=2592000; quic=51303431; quic=51303339; quic=51303338;
-          quic=51303337; quic=51303335,quic=":443"; ma=2592000; v="41,39,38,37,35"']
-      Cache-Control: ['private, max-age=0']
-      Content-Length: ['165']
-      Content-Type: [application/json; charset=UTF-8]
-      Date: ['Thu, 04 Jan 2018 20:49:47 GMT']
-      Expires: ['Thu, 04 Jan 2018 20:49:47 GMT']
-      Server: [UploadServer]
-      Vary: [Origin, X-Origin]
-      X-GUploader-UploadID: [AEnB2Urvq24Exwm2jUE9ireLhgWEf35LWh2_XYmv1CYgiwJ8gJkHQS7Nbkw-oimvQz0rV1aSmincm7sU37HWrI946aLfDTF-Mg]
->>>>>>> 899a4518
-    status: {code: 404, message: Not Found}
-- request:
-    body: AAAAAAAAAAAAAAAAAAAAAAAAAAAAAAAAAAAAAAAAAAAAAAAAAAAAAAAAAAAAAAAAAAAAAAAAAAAAAAAAAAAAAAAAAAAAAAAAAAAAAAAAAAAAAAAAAAAAAAAAAAAAAAAAAAAAAAAAAAAAAAAAAAAAAAAAAAAAAAAAAAAAAAAAAAAAAAAAAAAAAAAAAAAAAAAAAAAAAAAAAAAAAAAAAAAAAAAAAAAAAAAAAAAAAAAAAAAAAAAAAAAAAAAAAAAAAAAAAAAAAAAAAAAAAAAAAAAAAAAAAAAAAAAAAAAAAAAAAAAAAAAAAAAAAAAAAAAAAAAAAAAAAAAAAAAAAAAAAAAAAAAAAAAAAAAAAAAAAAAAAAAAAAAAAAAAAAAAAAAAAAAAAAAAAAAAAAAAAAAAAAAAAAAAAAAAAAAAAAAAAAAAAAAAAAAAAAAAAAAAAAAAAAAAAAAAAAAAAAAAAAAAAAAAAAAAAAAAAAAAAAAAAAAAAAAAAAAAAAAAAAAAAAAAAAAAAAAAAAAAAAAAAAAAAAAAAAAAAAAAAAAAAAAAAAAAAAAAAAAAAAAAAAAAAAAAAAAAAAAAAAAAAAAAAAAAAAAAAAAAAAAAAAAAAAAAAAAAAAAAAAAAAAAAAAAAAAAAAAAAAAAAAAAAAAAAAAAAAAAAAAAAAAAAAAAAAAAAAAAAAAAAAAAAAAAAAAAAAAAAAAAAAAAAAAAAAAAAAAAAAAAAAAAAAAAAAAAAAAAAAAAAAAAAAAAAAAAAAAAAAAAAAAAAAAAAAAAAAAAAAAAAAAAAAAAAAAAAAAAAAAAAAAAAAAAAAAAAAAAAAAAAAAAAAAAAAAAAAAAAAAAAAAAAAAAAAAAAAAAAAAAAAAAAAAAAAAAAAAAAAAAAAAAAAAAAAAAAAAAAAAAAAAAAAAAAAAAAAAAAAAAAAAAAAAAAAAAAAAAAAAAAAAAAAAAAAAAAAAAAAAAAAAAAAAAAAAAAAAAAAAAAAAAAAAAAAAAAAAAA
-    headers:
-      Accept: ['*/*']
-      Accept-Encoding: ['gzip, deflate']
-      Connection: [keep-alive]
-      Content-Length: ['1000']
-      User-Agent: [python-requests/2.18.4]
-    method: POST
-    uri: https://www.googleapis.com/upload/storage/v1/b/gcsfs-testing/o?name=tmp%2Ftest%2Fa&uploadType=media
-  response:
-<<<<<<< HEAD
-    body: {string: "{\n \"kind\": \"storage#object\",\n \"id\": \"gcsfs-testing/tmp/test/a/1507732542745661\",\n
-        \"selfLink\": \"https://www.googleapis.com/storage/v1/b/gcsfs-testing/o/tmp%2Ftest%2Fa\",\n
-        \"name\": \"tmp/test/a\",\n \"bucket\": \"gcsfs-testing\",\n \"generation\":
-        \"1507732542745661\",\n \"metageneration\": \"1\",\n \"timeCreated\": \"2017-10-11T14:35:42.681Z\",\n
-        \"updated\": \"2017-10-11T14:35:42.681Z\",\n \"storageClass\": \"STANDARD\",\n
-        \"timeStorageClassUpdated\": \"2017-10-11T14:35:42.681Z\",\n \"size\": \"1000\",\n
-        \"md5Hash\": \"dkRnLQSSkPA5DZyZPH00PQ==\",\n \"mediaLink\": \"https://www.googleapis.com/download/storage/v1/b/gcsfs-testing/o/tmp%2Ftest%2Fa?generation=1507732542745661&alt=media\",\n
-        \"crc32c\": \"jS1TJA==\",\n \"etag\": \"CL3YgbXl6NYCEAE=\"\n}\n"}
-    headers:
-      Alt-Svc: ['quic=":443"; ma=2592000; v="39,38,37,35"']
-      Cache-Control: ['no-cache, no-store, max-age=0, must-revalidate']
-      Content-Length: ['696']
-      Content-Type: [application/json; charset=UTF-8]
-      Date: ['Wed, 11 Oct 2017 14:35:42 GMT']
-      ETag: [CL3YgbXl6NYCEAE=]
-=======
-    body: {string: "{\n \"kind\": \"storage#object\",\n \"id\": \"gcsfs-testing/tmp/test/a/1515098987819611\",\n
-        \"selfLink\": \"https://www.googleapis.com/storage/v1/b/gcsfs-testing/o/tmp%2Ftest%2Fa\",\n
-        \"name\": \"tmp/test/a\",\n \"bucket\": \"gcsfs-testing\",\n \"generation\":
-        \"1515098987819611\",\n \"metageneration\": \"1\",\n \"timeCreated\": \"2018-01-04T20:49:47.765Z\",\n
-        \"updated\": \"2018-01-04T20:49:47.765Z\",\n \"storageClass\": \"STANDARD\",\n
-        \"timeStorageClassUpdated\": \"2018-01-04T20:49:47.765Z\",\n \"size\": \"1000\",\n
-        \"md5Hash\": \"dkRnLQSSkPA5DZyZPH00PQ==\",\n \"mediaLink\": \"https://www.googleapis.com/download/storage/v1/b/gcsfs-testing/o/tmp%2Ftest%2Fa?generation=1515098987819611&alt=media\",\n
-        \"crc32c\": \"jS1TJA==\",\n \"etag\": \"CNvk38eXv9gCEAE=\"\n}\n"}
-    headers:
-      Alt-Svc: ['hq=":443"; ma=2592000; quic=51303431; quic=51303339; quic=51303338;
-          quic=51303337; quic=51303335,quic=":443"; ma=2592000; v="41,39,38,37,35"']
-      Cache-Control: ['no-cache, no-store, max-age=0, must-revalidate']
-      Content-Length: ['688']
-      Content-Type: [application/json; charset=UTF-8]
-      Date: ['Thu, 04 Jan 2018 20:49:47 GMT']
-      ETag: [CNvk38eXv9gCEAE=]
->>>>>>> 899a4518
-      Expires: ['Mon, 01 Jan 1990 00:00:00 GMT']
-      Pragma: [no-cache]
-      Server: [UploadServer]
-      Vary: [Origin, X-Origin]
-<<<<<<< HEAD
-      X-GUploader-UploadID: [AEnB2Upm3tUSW8bL2WPVDrbvh24bAPq4DzU8DDANW2pSgcoEX1L7NeP5uD-qmG5PYh_cbfOOtl_K0FFovZetGhpnBCkVeiiz4Q]
-=======
-      X-GUploader-UploadID: [AEnB2Uq-kL-tFlGv4Ei9metACwy1JclY8TvTMZl9eYZyFkHglmvTqiWSoti2bzayL8-K8BAjmzEbXlyb5cL2Auyu4pzbjcpalQ]
->>>>>>> 899a4518
-    status: {code: 200, message: OK}
-- request:
-    body: null
-    headers:
-      Accept: ['*/*']
-      Accept-Encoding: ['gzip, deflate']
-      Connection: [keep-alive]
-      User-Agent: [python-requests/2.18.4]
-    method: GET
-    uri: https://www.googleapis.com/storage/v1/b/gcsfs-testing/o/tmp%2Ftest%2Fa
-<<<<<<< HEAD
-  response:
-    body: {string: "{\n \"kind\": \"storage#object\",\n \"id\": \"gcsfs-testing/tmp/test/a/1507732542745661\",\n
-        \"selfLink\": \"https://www.googleapis.com/storage/v1/b/gcsfs-testing/o/tmp%2Ftest%2Fa\",\n
-        \"name\": \"tmp/test/a\",\n \"bucket\": \"gcsfs-testing\",\n \"generation\":
-        \"1507732542745661\",\n \"metageneration\": \"1\",\n \"timeCreated\": \"2017-10-11T14:35:42.681Z\",\n
-        \"updated\": \"2017-10-11T14:35:42.681Z\",\n \"storageClass\": \"STANDARD\",\n
-        \"timeStorageClassUpdated\": \"2017-10-11T14:35:42.681Z\",\n \"size\": \"1000\",\n
-        \"md5Hash\": \"dkRnLQSSkPA5DZyZPH00PQ==\",\n \"mediaLink\": \"https://www.googleapis.com/download/storage/v1/b/gcsfs-testing/o/tmp%2Ftest%2Fa?generation=1507732542745661&alt=media\",\n
-        \"crc32c\": \"jS1TJA==\",\n \"etag\": \"CL3YgbXl6NYCEAE=\"\n}\n"}
-    headers:
-      Alt-Svc: ['quic=":443"; ma=2592000; v="39,38,37,35"']
-      Cache-Control: ['no-cache, no-store, max-age=0, must-revalidate']
-      Content-Length: ['696']
-      Content-Type: [application/json; charset=UTF-8]
-      Date: ['Wed, 11 Oct 2017 14:35:43 GMT']
-      ETag: [CL3YgbXl6NYCEAE=]
-      Expires: ['Mon, 01 Jan 1990 00:00:00 GMT']
-      Pragma: [no-cache]
-      Server: [UploadServer]
-      Vary: [Origin, X-Origin]
-      X-GUploader-UploadID: [AEnB2UqYhlT_T5Ymh9n-D3QpkJQlGR6HqE8s3T1GerFfXDtzUBnOoa4PVInpr04-ca5z1enWZUmGLvUYnRAHxfRQwYSsOjZneQ]
-    status: {code: 200, message: OK}
-- request:
-    body: null
-    headers:
-      Accept: ['*/*']
-      Accept-Encoding: ['gzip, deflate']
-      Connection: [keep-alive]
-      Range: [bytes=0-10485759]
-      User-Agent: [python-requests/2.13.0]
-    method: GET
-    uri: https://www.googleapis.com/download/storage/v1/b/gcsfs-testing/o/tmp%2Ftest%2Fa?alt=media&generation=1507732542745661
-  response:
-    body: {string: AAAAAAAAAAAAAAAAAAAAAAAAAAAAAAAAAAAAAAAAAAAAAAAAAAAAAAAAAAAAAAAAAAAAAAAAAAAAAAAAAAAAAAAAAAAAAAAAAAAAAAAAAAAAAAAAAAAAAAAAAAAAAAAAAAAAAAAAAAAAAAAAAAAAAAAAAAAAAAAAAAAAAAAAAAAAAAAAAAAAAAAAAAAAAAAAAAAAAAAAAAAAAAAAAAAAAAAAAAAAAAAAAAAAAAAAAAAAAAAAAAAAAAAAAAAAAAAAAAAAAAAAAAAAAAAAAAAAAAAAAAAAAAAAAAAAAAAAAAAAAAAAAAAAAAAAAAAAAAAAAAAAAAAAAAAAAAAAAAAAAAAAAAAAAAAAAAAAAAAAAAAAAAAAAAAAAAAAAAAAAAAAAAAAAAAAAAAAAAAAAAAAAAAAAAAAAAAAAAAAAAAAAAAAAAAAAAAAAAAAAAAAAAAAAAAAAAAAAAAAAAAAAAAAAAAAAAAAAAAAAAAAAAAAAAAAAAAAAAAAAAAAAAAAAAAAAAAAAAAAAAAAAAAAAAAAAAAAAAAAAAAAAAAAAAAAAAAAAAAAAAAAAAAAAAAAAAAAAAAAAAAAAAAAAAAAAAAAAAAAAAAAAAAAAAAAAAAAAAAAAAAAAAAAAAAAAAAAAAAAAAAAAAAAAAAAAAAAAAAAAAAAAAAAAAAAAAAAAAAAAAAAAAAAAAAAAAAAAAAAAAAAAAAAAAAAAAAAAAAAAAAAAAAAAAAAAAAAAAAAAAAAAAAAAAAAAAAAAAAAAAAAAAAAAAAAAAAAAAAAAAAAAAAAAAAAAAAAAAAAAAAAAAAAAAAAAAAAAAAAAAAAAAAAAAAAAAAAAAAAAAAAAAAAAAAAAAAAAAAAAAAAAAAAAAAAAAAAAAAAAAAAAAAAAAAAAAAAAAAAAAAAAAAAAAAAAAAAAAAAAAAAAAAAAAAAAAAAAAAAAAAAAAAAAAAAAAAAAAAAAAAAAAAAAAAAAAAAAAAAAAAAAAAAAAAAAAAAAAAA}
-    headers:
-      Alt-Svc: ['quic=":443"; ma=2592000; v="39,38,37,35"']
-      Cache-Control: ['no-cache, no-store, max-age=0, must-revalidate']
-      Content-Disposition: [attachment]
-      Content-Length: ['1000']
-      Content-Range: [bytes 0-999/1000]
-      Content-Type: [application/octet-stream]
-      Date: ['Wed, 11 Oct 2017 14:35:43 GMT']
-      ETag: [CL3YgbXl6NYCEAE=]
-      Expires: ['Mon, 01 Jan 1990 00:00:00 GMT']
-      Pragma: [no-cache]
-      Server: [UploadServer]
-      Vary: [Origin, X-Origin]
-      X-GUploader-UploadID: [AEnB2UqQ-zwCMDqfQJlYeKUEMnZZDd1p_zlYJflYmXxBpPAbzuE07hHGi9CktcvMY13VgWhgjjwsaMIMuTlkdLhcQdWHgj2iGA]
-      X-Goog-Generation: ['1507732542745661']
-      X-Goog-Hash: [crc32c=jS1TJA==]
-      X-Goog-Metageneration: ['1']
-      X-Goog-Storage-Class: [STANDARD]
-    status: {code: 206, message: Partial Content}
-- request:
-    body: null
-    headers:
-      Accept: ['*/*']
-      Accept-Encoding: ['gzip, deflate']
-      Connection: [keep-alive]
-      User-Agent: [python-requests/2.13.0]
-    method: GET
-    uri: https://www.googleapis.com/storage/v1/b/gcsfs-testing/o/?maxResults=1000
-  response:
-    body: {string: "{\n \"kind\": \"storage#objects\",\n \"items\": [\n  {\n   \"kind\":
-        \"storage#object\",\n   \"id\": \"gcsfs-testing/tmp/test/a/1507732542745661\",\n
-        \  \"selfLink\": \"https://www.googleapis.com/storage/v1/b/gcsfs-testing/o/tmp%2Ftest%2Fa\",\n
-        \  \"name\": \"tmp/test/a\",\n   \"bucket\": \"gcsfs-testing\",\n   \"generation\":
-        \"1507732542745661\",\n   \"metageneration\": \"1\",\n   \"timeCreated\":
-        \"2017-10-11T14:35:42.681Z\",\n   \"updated\": \"2017-10-11T14:35:42.681Z\",\n
-        \  \"storageClass\": \"STANDARD\",\n   \"timeStorageClassUpdated\": \"2017-10-11T14:35:42.681Z\",\n
-        \  \"size\": \"1000\",\n   \"md5Hash\": \"dkRnLQSSkPA5DZyZPH00PQ==\",\n   \"mediaLink\":
-        \"https://www.googleapis.com/download/storage/v1/b/gcsfs-testing/o/tmp%2Ftest%2Fa?generation=1507732542745661&alt=media\",\n
-        \  \"crc32c\": \"jS1TJA==\",\n   \"etag\": \"CL3YgbXl6NYCEAE=\"\n  }\n ]\n}\n"}
-    headers:
-      Alt-Svc: ['quic=":443"; ma=2592000; v="39,38,37,35"']
-      Cache-Control: ['private, max-age=0, must-revalidate, no-transform']
-      Content-Length: ['779']
-      Content-Type: [application/json; charset=UTF-8]
-      Date: ['Wed, 11 Oct 2017 14:35:43 GMT']
-      Expires: ['Wed, 11 Oct 2017 14:35:43 GMT']
-      Server: [UploadServer]
-      Vary: [Origin, X-Origin]
-      X-GUploader-UploadID: [AEnB2UoPOBYk1Tq9rrsvGjZIcvUej0uzvs5nob1x28K0Yc7UEgf3MwJ9nQyfw3YQUztH3Eack0WivN4sKfsP7Ju4fj2-UsMIQg]
-=======
-  response:
-    body: {string: "{\n \"kind\": \"storage#object\",\n \"id\": \"gcsfs-testing/tmp/test/a/1515098987819611\",\n
-        \"selfLink\": \"https://www.googleapis.com/storage/v1/b/gcsfs-testing/o/tmp%2Ftest%2Fa\",\n
-        \"name\": \"tmp/test/a\",\n \"bucket\": \"gcsfs-testing\",\n \"generation\":
-        \"1515098987819611\",\n \"metageneration\": \"1\",\n \"timeCreated\": \"2018-01-04T20:49:47.765Z\",\n
-        \"updated\": \"2018-01-04T20:49:47.765Z\",\n \"storageClass\": \"STANDARD\",\n
-        \"timeStorageClassUpdated\": \"2018-01-04T20:49:47.765Z\",\n \"size\": \"1000\",\n
-        \"md5Hash\": \"dkRnLQSSkPA5DZyZPH00PQ==\",\n \"mediaLink\": \"https://www.googleapis.com/download/storage/v1/b/gcsfs-testing/o/tmp%2Ftest%2Fa?generation=1515098987819611&alt=media\",\n
-        \"crc32c\": \"jS1TJA==\",\n \"etag\": \"CNvk38eXv9gCEAE=\"\n}\n"}
-    headers:
-      Alt-Svc: ['hq=":443"; ma=2592000; quic=51303431; quic=51303339; quic=51303338;
-          quic=51303337; quic=51303335,quic=":443"; ma=2592000; v="41,39,38,37,35"']
-      Cache-Control: ['no-cache, no-store, max-age=0, must-revalidate']
-      Content-Length: ['688']
-      Content-Type: [application/json; charset=UTF-8]
-      Date: ['Thu, 04 Jan 2018 20:49:47 GMT']
-      ETag: [CNvk38eXv9gCEAE=]
-      Expires: ['Mon, 01 Jan 1990 00:00:00 GMT']
-      Pragma: [no-cache]
-      Server: [UploadServer]
-      Vary: [Origin, X-Origin]
-      X-GUploader-UploadID: [AEnB2UpW1ygq7DoAEolHm9ug276IYOyND9hB2TrOSswYwmuS0pXowrIWaa6bImJaNTqiPQyDtqNXwhsryJwsvLJwvL5iNr0Jbw]
->>>>>>> 899a4518
-    status: {code: 200, message: OK}
-- request:
-    body: null
-    headers:
-      Accept: ['*/*']
-      Accept-Encoding: ['gzip, deflate']
-      Connection: [keep-alive]
-<<<<<<< HEAD
-      Content-Length: ['0']
-      User-Agent: [python-requests/2.13.0]
-    method: DELETE
-    uri: https://www.googleapis.com/storage/v1/b/gcsfs-testing/o/tmp%2Ftest%2Fa
-  response:
-    body: {string: ''}
-    headers:
-      Alt-Svc: ['quic=":443"; ma=2592000; v="39,38,37,35"']
-      Cache-Control: ['no-cache, no-store, max-age=0, must-revalidate']
-      Content-Length: ['0']
-      Content-Type: [application/json]
-      Date: ['Wed, 11 Oct 2017 14:35:43 GMT']
-      Expires: ['Mon, 01 Jan 1990 00:00:00 GMT']
-      Pragma: [no-cache]
-      Server: [UploadServer]
-      Vary: [Origin, X-Origin]
-      X-GUploader-UploadID: [AEnB2UqsVTvVW0heEZypSPL0D5d6G0wbqgXyHf2LRGQ3FduUnSd0IfS8C6ZKz8hpZDSpqeIYpRXvEhcZUHliVxna_QKZExuCrw]
-    status: {code: 204, message: No Content}
-- request:
-    body: null
-    headers:
-      Accept: ['*/*']
-      Accept-Encoding: ['gzip, deflate']
-      Connection: [keep-alive]
-      Content-Length: ['0']
-      User-Agent: [python-requests/2.18.4]
-    method: POST
-    uri: https://www.googleapis.com/oauth2/v4/token?grant_type=refresh_token
-  response:
-    body:
-      string: !!binary |
-        H4sIAD0KMFoC/6tWykyJL8nPTs1TslJQqqioUNJRUALz40sqC1JBgk6piUWpRSDx1IqCzKLU4vhM
-        kGJjMwMDoFhicnJqcTGqEbUAnoD1nVYAAAA=
-    headers:
-      Alt-Svc: ['hq=":443"; ma=2592000; quic=51303431; quic=51303339; quic=51303338;
-          quic=51303337; quic=51303335,quic=":443"; ma=2592000; v="41,39,38,37,35"']
-      Cache-Control: ['no-cache, no-store, max-age=0, must-revalidate']
-      Content-Encoding: [gzip]
-      Content-Type: [application/json; charset=UTF-8]
-      Date: ['Tue, 12 Dec 2017 16:56:29 GMT']
       Expires: ['Mon, 01 Jan 1990 00:00:00 GMT']
       Pragma: [no-cache]
       Server: [GSE]
@@ -548,9 +69,9 @@
         \"MULTI_REGIONAL\",\n   \"etag\": \"CAE=\"\n  },\n  {\n   \"kind\": \"storage#bucket\",\n
         \  \"id\": \"gcsfs-test\",\n   \"selfLink\": \"https://www.googleapis.com/storage/v1/b/gcsfs-test\",\n
         \  \"projectNumber\": \"586241054156\",\n   \"name\": \"gcsfs-test\",\n   \"timeCreated\":
-        \"2017-12-02T23:25:23.058Z\",\n   \"updated\": \"2017-12-02T23:25:23.058Z\",\n
-        \  \"metageneration\": \"1\",\n   \"location\": \"US\",\n   \"storageClass\":
-        \"MULTI_REGIONAL\",\n   \"etag\": \"CAE=\"\n  },\n  {\n   \"kind\": \"storage#bucket\",\n
+        \"2017-12-02T23:25:23.058Z\",\n   \"updated\": \"2018-01-04T14:07:08.519Z\",\n
+        \  \"metageneration\": \"2\",\n   \"location\": \"US\",\n   \"storageClass\":
+        \"MULTI_REGIONAL\",\n   \"etag\": \"CAI=\"\n  },\n  {\n   \"kind\": \"storage#bucket\",\n
         \  \"id\": \"gcsfs-testing\",\n   \"selfLink\": \"https://www.googleapis.com/storage/v1/b/gcsfs-testing\",\n
         \  \"projectNumber\": \"586241054156\",\n   \"name\": \"gcsfs-testing\",\n
         \  \"timeCreated\": \"2017-12-12T16:52:13.675Z\",\n   \"updated\": \"2017-12-12T16:52:13.675Z\",\n
@@ -562,11 +83,11 @@
       Cache-Control: ['private, max-age=0, must-revalidate, no-transform']
       Content-Length: ['2944']
       Content-Type: [application/json; charset=UTF-8]
-      Date: ['Tue, 12 Dec 2017 16:56:29 GMT']
-      Expires: ['Tue, 12 Dec 2017 16:56:29 GMT']
-      Server: [UploadServer]
-      Vary: [Origin, X-Origin]
-      X-GUploader-UploadID: [AEnB2Uql63o_yYxAlxT33y_T-1Q_z5MnLdMH1TKmbAYjNWNNwe-U-4f5hYv3n3-En2iZDrZULbyBcbh0EPnsvrd28LnSxWgJWw]
+      Date: ['Thu, 04 Jan 2018 20:49:47 GMT']
+      Expires: ['Thu, 04 Jan 2018 20:49:47 GMT']
+      Server: [UploadServer]
+      Vary: [Origin, X-Origin]
+      X-GUploader-UploadID: [AEnB2UoD0JnJanzLjDKQaN8bDM7UfEMwvOpefEkp_8o2UBgvq_7a93_zPUNVwFVdSvOWvSAfc309_ixxi1nTvlkkEsHCwPkpWA]
     status: {code: 200, message: OK}
 - request:
     body: null
@@ -588,11 +109,11 @@
       Cache-Control: ['private, max-age=0']
       Content-Length: ['165']
       Content-Type: [application/json; charset=UTF-8]
-      Date: ['Tue, 12 Dec 2017 16:56:29 GMT']
-      Expires: ['Tue, 12 Dec 2017 16:56:29 GMT']
-      Server: [UploadServer]
-      Vary: [Origin, X-Origin]
-      X-GUploader-UploadID: [AEnB2UoS_64QscHQjTKrXRRMVHis4yOyQuZTn0WEyIayIYJ628xU3NYffHcD3gM_vOH5XhQjXIlJzh12EwPbtpfZ0S0jNLajIw]
+      Date: ['Thu, 04 Jan 2018 20:49:47 GMT']
+      Expires: ['Thu, 04 Jan 2018 20:49:47 GMT']
+      Server: [UploadServer]
+      Vary: [Origin, X-Origin]
+      X-GUploader-UploadID: [AEnB2Up-jrftbuyy6GX31GAX_9MKi2IZytZtw8jsyi__Qchc_dZG9pCOxjTS82i3dfi9Ju1WmXuAho5_XcaMjL2CvwUUVdpT_g]
     status: {code: 404, message: Not Found}
 - request:
     body: null
@@ -614,11 +135,11 @@
       Cache-Control: ['private, max-age=0']
       Content-Length: ['165']
       Content-Type: [application/json; charset=UTF-8]
-      Date: ['Tue, 12 Dec 2017 16:56:30 GMT']
-      Expires: ['Tue, 12 Dec 2017 16:56:30 GMT']
-      Server: [UploadServer]
-      Vary: [Origin, X-Origin]
-      X-GUploader-UploadID: [AEnB2UpEhPXjo7xEVjSFeg7x0b2yhGf7azOj2N-esP4hL7QEBq_FMeURKDYT9dq03i_GZaIhTpaH2fTf5dKOygGeZZB77iVmLA]
+      Date: ['Thu, 04 Jan 2018 20:49:47 GMT']
+      Expires: ['Thu, 04 Jan 2018 20:49:47 GMT']
+      Server: [UploadServer]
+      Vary: [Origin, X-Origin]
+      X-GUploader-UploadID: [AEnB2Ur6rilDWhdvaZPk-Ei5YHHKaYA3aR7OQMk07uXosTMmp7tV3OWZy2Gb_7NGOt74MRGjfrTI-4sYdQG8tktCGuC05fqevQ]
     status: {code: 404, message: Not Found}
 - request:
     body: null
@@ -640,11 +161,11 @@
       Cache-Control: ['private, max-age=0']
       Content-Length: ['165']
       Content-Type: [application/json; charset=UTF-8]
-      Date: ['Tue, 12 Dec 2017 16:56:30 GMT']
-      Expires: ['Tue, 12 Dec 2017 16:56:30 GMT']
-      Server: [UploadServer]
-      Vary: [Origin, X-Origin]
-      X-GUploader-UploadID: [AEnB2Uqcsob2s-vdW-q99d72NmSQEVLw7nseSBWG95CXJmZoPHEwndyXwfQ0GtEIrTYeQHppfdddA2yTbe65rXgavrVKhFqJFQ]
+      Date: ['Thu, 04 Jan 2018 20:49:47 GMT']
+      Expires: ['Thu, 04 Jan 2018 20:49:47 GMT']
+      Server: [UploadServer]
+      Vary: [Origin, X-Origin]
+      X-GUploader-UploadID: [AEnB2UoAPDWU_8igc3rKy-n8IpEr0SoY1GBOINctYxqEQesoLnDm0vjrxJ3EAvSGRqpW9bCULn4OuVStQrXWnpSL-UH24HVr-A]
     status: {code: 404, message: Not Found}
 - request:
     body: null
@@ -666,11 +187,11 @@
       Cache-Control: ['private, max-age=0']
       Content-Length: ['165']
       Content-Type: [application/json; charset=UTF-8]
-      Date: ['Tue, 12 Dec 2017 16:56:30 GMT']
-      Expires: ['Tue, 12 Dec 2017 16:56:30 GMT']
-      Server: [UploadServer]
-      Vary: [Origin, X-Origin]
-      X-GUploader-UploadID: [AEnB2UrcdV6KXohy730OFzwKDVSw7TLffdQDUVcVB6aj9P2FHiRbJhkZ8qy7XT3nk3Puv9RPu6nIEZf3IQpIFdsgJTTqQpN86Q]
+      Date: ['Thu, 04 Jan 2018 20:49:47 GMT']
+      Expires: ['Thu, 04 Jan 2018 20:49:47 GMT']
+      Server: [UploadServer]
+      Vary: [Origin, X-Origin]
+      X-GUploader-UploadID: [AEnB2Urvq24Exwm2jUE9ireLhgWEf35LWh2_XYmv1CYgiwJ8gJkHQS7Nbkw-oimvQz0rV1aSmincm7sU37HWrI946aLfDTF-Mg]
     status: {code: 404, message: Not Found}
 - request:
     body: AAAAAAAAAAAAAAAAAAAAAAAAAAAAAAAAAAAAAAAAAAAAAAAAAAAAAAAAAAAAAAAAAAAAAAAAAAAAAAAAAAAAAAAAAAAAAAAAAAAAAAAAAAAAAAAAAAAAAAAAAAAAAAAAAAAAAAAAAAAAAAAAAAAAAAAAAAAAAAAAAAAAAAAAAAAAAAAAAAAAAAAAAAAAAAAAAAAAAAAAAAAAAAAAAAAAAAAAAAAAAAAAAAAAAAAAAAAAAAAAAAAAAAAAAAAAAAAAAAAAAAAAAAAAAAAAAAAAAAAAAAAAAAAAAAAAAAAAAAAAAAAAAAAAAAAAAAAAAAAAAAAAAAAAAAAAAAAAAAAAAAAAAAAAAAAAAAAAAAAAAAAAAAAAAAAAAAAAAAAAAAAAAAAAAAAAAAAAAAAAAAAAAAAAAAAAAAAAAAAAAAAAAAAAAAAAAAAAAAAAAAAAAAAAAAAAAAAAAAAAAAAAAAAAAAAAAAAAAAAAAAAAAAAAAAAAAAAAAAAAAAAAAAAAAAAAAAAAAAAAAAAAAAAAAAAAAAAAAAAAAAAAAAAAAAAAAAAAAAAAAAAAAAAAAAAAAAAAAAAAAAAAAAAAAAAAAAAAAAAAAAAAAAAAAAAAAAAAAAAAAAAAAAAAAAAAAAAAAAAAAAAAAAAAAAAAAAAAAAAAAAAAAAAAAAAAAAAAAAAAAAAAAAAAAAAAAAAAAAAAAAAAAAAAAAAAAAAAAAAAAAAAAAAAAAAAAAAAAAAAAAAAAAAAAAAAAAAAAAAAAAAAAAAAAAAAAAAAAAAAAAAAAAAAAAAAAAAAAAAAAAAAAAAAAAAAAAAAAAAAAAAAAAAAAAAAAAAAAAAAAAAAAAAAAAAAAAAAAAAAAAAAAAAAAAAAAAAAAAAAAAAAAAAAAAAAAAAAAAAAAAAAAAAAAAAAAAAAAAAAAAAAAAAAAAAAAAAAAAAAAAAAAAAAAAAAAAAAAAAAAAAAAAAAAAAAAAAAAAAAAAAAAAAAAAAAAAAAAAAA
@@ -683,27 +204,27 @@
     method: POST
     uri: https://www.googleapis.com/upload/storage/v1/b/gcsfs-testing/o?name=tmp%2Ftest%2Fa&uploadType=media
   response:
-    body: {string: "{\n \"kind\": \"storage#object\",\n \"id\": \"gcsfs-testing/tmp/test/a/1513097790621284\",\n
+    body: {string: "{\n \"kind\": \"storage#object\",\n \"id\": \"gcsfs-testing/tmp/test/a/1515098987819611\",\n
         \"selfLink\": \"https://www.googleapis.com/storage/v1/b/gcsfs-testing/o/tmp%2Ftest%2Fa\",\n
         \"name\": \"tmp/test/a\",\n \"bucket\": \"gcsfs-testing\",\n \"generation\":
-        \"1513097790621284\",\n \"metageneration\": \"1\",\n \"timeCreated\": \"2017-12-12T16:56:30.555Z\",\n
-        \"updated\": \"2017-12-12T16:56:30.555Z\",\n \"storageClass\": \"STANDARD\",\n
-        \"timeStorageClassUpdated\": \"2017-12-12T16:56:30.555Z\",\n \"size\": \"1000\",\n
-        \"md5Hash\": \"dkRnLQSSkPA5DZyZPH00PQ==\",\n \"mediaLink\": \"https://www.googleapis.com/download/storage/v1/b/gcsfs-testing/o/tmp%2Ftest%2Fa?generation=1513097790621284&alt=media\",\n
-        \"crc32c\": \"jS1TJA==\",\n \"etag\": \"COSMyML4hNgCEAE=\"\n}\n"}
+        \"1515098987819611\",\n \"metageneration\": \"1\",\n \"timeCreated\": \"2018-01-04T20:49:47.765Z\",\n
+        \"updated\": \"2018-01-04T20:49:47.765Z\",\n \"storageClass\": \"STANDARD\",\n
+        \"timeStorageClassUpdated\": \"2018-01-04T20:49:47.765Z\",\n \"size\": \"1000\",\n
+        \"md5Hash\": \"dkRnLQSSkPA5DZyZPH00PQ==\",\n \"mediaLink\": \"https://www.googleapis.com/download/storage/v1/b/gcsfs-testing/o/tmp%2Ftest%2Fa?generation=1515098987819611&alt=media\",\n
+        \"crc32c\": \"jS1TJA==\",\n \"etag\": \"CNvk38eXv9gCEAE=\"\n}\n"}
     headers:
       Alt-Svc: ['hq=":443"; ma=2592000; quic=51303431; quic=51303339; quic=51303338;
           quic=51303337; quic=51303335,quic=":443"; ma=2592000; v="41,39,38,37,35"']
       Cache-Control: ['no-cache, no-store, max-age=0, must-revalidate']
       Content-Length: ['688']
       Content-Type: [application/json; charset=UTF-8]
-      Date: ['Tue, 12 Dec 2017 16:56:30 GMT']
-      ETag: [COSMyML4hNgCEAE=]
-      Expires: ['Mon, 01 Jan 1990 00:00:00 GMT']
-      Pragma: [no-cache]
-      Server: [UploadServer]
-      Vary: [Origin, X-Origin]
-      X-GUploader-UploadID: [AEnB2UqJ0zKZXkPq3X0fgov0qpEamoCdCbUL1XpmRrRh3s5QyaqAHR30kGGNgfa9d3gFsgzGSUSQx8k5_thtOvxoICN-musg1w]
+      Date: ['Thu, 04 Jan 2018 20:49:47 GMT']
+      ETag: [CNvk38eXv9gCEAE=]
+      Expires: ['Mon, 01 Jan 1990 00:00:00 GMT']
+      Pragma: [no-cache]
+      Server: [UploadServer]
+      Vary: [Origin, X-Origin]
+      X-GUploader-UploadID: [AEnB2Uq-kL-tFlGv4Ei9metACwy1JclY8TvTMZl9eYZyFkHglmvTqiWSoti2bzayL8-K8BAjmzEbXlyb5cL2Auyu4pzbjcpalQ]
     status: {code: 200, message: OK}
 - request:
     body: null
@@ -715,44 +236,38 @@
     method: GET
     uri: https://www.googleapis.com/storage/v1/b/gcsfs-testing/o/tmp%2Ftest%2Fa
   response:
-    body: {string: "{\n \"kind\": \"storage#object\",\n \"id\": \"gcsfs-testing/tmp/test/a/1513097790621284\",\n
+    body: {string: "{\n \"kind\": \"storage#object\",\n \"id\": \"gcsfs-testing/tmp/test/a/1515098987819611\",\n
         \"selfLink\": \"https://www.googleapis.com/storage/v1/b/gcsfs-testing/o/tmp%2Ftest%2Fa\",\n
         \"name\": \"tmp/test/a\",\n \"bucket\": \"gcsfs-testing\",\n \"generation\":
-        \"1513097790621284\",\n \"metageneration\": \"1\",\n \"timeCreated\": \"2017-12-12T16:56:30.555Z\",\n
-        \"updated\": \"2017-12-12T16:56:30.555Z\",\n \"storageClass\": \"STANDARD\",\n
-        \"timeStorageClassUpdated\": \"2017-12-12T16:56:30.555Z\",\n \"size\": \"1000\",\n
-        \"md5Hash\": \"dkRnLQSSkPA5DZyZPH00PQ==\",\n \"mediaLink\": \"https://www.googleapis.com/download/storage/v1/b/gcsfs-testing/o/tmp%2Ftest%2Fa?generation=1513097790621284&alt=media\",\n
-        \"crc32c\": \"jS1TJA==\",\n \"etag\": \"COSMyML4hNgCEAE=\"\n}\n"}
+        \"1515098987819611\",\n \"metageneration\": \"1\",\n \"timeCreated\": \"2018-01-04T20:49:47.765Z\",\n
+        \"updated\": \"2018-01-04T20:49:47.765Z\",\n \"storageClass\": \"STANDARD\",\n
+        \"timeStorageClassUpdated\": \"2018-01-04T20:49:47.765Z\",\n \"size\": \"1000\",\n
+        \"md5Hash\": \"dkRnLQSSkPA5DZyZPH00PQ==\",\n \"mediaLink\": \"https://www.googleapis.com/download/storage/v1/b/gcsfs-testing/o/tmp%2Ftest%2Fa?generation=1515098987819611&alt=media\",\n
+        \"crc32c\": \"jS1TJA==\",\n \"etag\": \"CNvk38eXv9gCEAE=\"\n}\n"}
     headers:
       Alt-Svc: ['hq=":443"; ma=2592000; quic=51303431; quic=51303339; quic=51303338;
           quic=51303337; quic=51303335,quic=":443"; ma=2592000; v="41,39,38,37,35"']
       Cache-Control: ['no-cache, no-store, max-age=0, must-revalidate']
       Content-Length: ['688']
       Content-Type: [application/json; charset=UTF-8]
-      Date: ['Tue, 12 Dec 2017 16:56:30 GMT']
-      ETag: [COSMyML4hNgCEAE=]
-      Expires: ['Mon, 01 Jan 1990 00:00:00 GMT']
-      Pragma: [no-cache]
-      Server: [UploadServer]
-      Vary: [Origin, X-Origin]
-      X-GUploader-UploadID: [AEnB2Uo_ODepfLbvCF8dw92tORm_zM18NnI_eClFGCCN9VVT1C-apIxVhfbwG3r-MOZUpDtpElAsD0G_1lHrlDozddW8qRY9UA]
-    status: {code: 200, message: OK}
-- request:
-    body: null
-    headers:
-      Accept: ['*/*']
-      Accept-Encoding: ['gzip, deflate']
-      Connection: [keep-alive]
-      Range: [bytes=0-10485759]
-      User-Agent: [python-requests/2.18.4]
-    method: GET
-    uri: https://www.googleapis.com/download/storage/v1/b/gcsfs-testing/o/tmp%2Ftest%2Fa?alt=media&generation=1513097790621284
-=======
+      Date: ['Thu, 04 Jan 2018 20:49:47 GMT']
+      ETag: [CNvk38eXv9gCEAE=]
+      Expires: ['Mon, 01 Jan 1990 00:00:00 GMT']
+      Pragma: [no-cache]
+      Server: [UploadServer]
+      Vary: [Origin, X-Origin]
+      X-GUploader-UploadID: [AEnB2UpW1ygq7DoAEolHm9ug276IYOyND9hB2TrOSswYwmuS0pXowrIWaa6bImJaNTqiPQyDtqNXwhsryJwsvLJwvL5iNr0Jbw]
+    status: {code: 200, message: OK}
+- request:
+    body: null
+    headers:
+      Accept: ['*/*']
+      Accept-Encoding: ['gzip, deflate']
+      Connection: [keep-alive]
       Range: [bytes=0-10485759]
       User-Agent: [python-requests/2.18.4]
     method: GET
     uri: https://www.googleapis.com/download/storage/v1/b/gcsfs-testing/o/tmp%2Ftest%2Fa?alt=media&generation=1515098987819611
->>>>>>> 899a4518
   response:
     body: {string: AAAAAAAAAAAAAAAAAAAAAAAAAAAAAAAAAAAAAAAAAAAAAAAAAAAAAAAAAAAAAAAAAAAAAAAAAAAAAAAAAAAAAAAAAAAAAAAAAAAAAAAAAAAAAAAAAAAAAAAAAAAAAAAAAAAAAAAAAAAAAAAAAAAAAAAAAAAAAAAAAAAAAAAAAAAAAAAAAAAAAAAAAAAAAAAAAAAAAAAAAAAAAAAAAAAAAAAAAAAAAAAAAAAAAAAAAAAAAAAAAAAAAAAAAAAAAAAAAAAAAAAAAAAAAAAAAAAAAAAAAAAAAAAAAAAAAAAAAAAAAAAAAAAAAAAAAAAAAAAAAAAAAAAAAAAAAAAAAAAAAAAAAAAAAAAAAAAAAAAAAAAAAAAAAAAAAAAAAAAAAAAAAAAAAAAAAAAAAAAAAAAAAAAAAAAAAAAAAAAAAAAAAAAAAAAAAAAAAAAAAAAAAAAAAAAAAAAAAAAAAAAAAAAAAAAAAAAAAAAAAAAAAAAAAAAAAAAAAAAAAAAAAAAAAAAAAAAAAAAAAAAAAAAAAAAAAAAAAAAAAAAAAAAAAAAAAAAAAAAAAAAAAAAAAAAAAAAAAAAAAAAAAAAAAAAAAAAAAAAAAAAAAAAAAAAAAAAAAAAAAAAAAAAAAAAAAAAAAAAAAAAAAAAAAAAAAAAAAAAAAAAAAAAAAAAAAAAAAAAAAAAAAAAAAAAAAAAAAAAAAAAAAAAAAAAAAAAAAAAAAAAAAAAAAAAAAAAAAAAAAAAAAAAAAAAAAAAAAAAAAAAAAAAAAAAAAAAAAAAAAAAAAAAAAAAAAAAAAAAAAAAAAAAAAAAAAAAAAAAAAAAAAAAAAAAAAAAAAAAAAAAAAAAAAAAAAAAAAAAAAAAAAAAAAAAAAAAAAAAAAAAAAAAAAAAAAAAAAAAAAAAAAAAAAAAAAAAAAAAAAAAAAAAAAAAAAAAAAAAAAAAAAAAAAAAAAAAAAAAAAAAAAAAAAAAAAAAAAAAAAAAAAAAAAAAAAAAAAAAA}
     headers:
@@ -763,24 +278,14 @@
       Content-Length: ['1000']
       Content-Range: [bytes 0-999/1000]
       Content-Type: [application/octet-stream]
-<<<<<<< HEAD
-      Date: ['Tue, 12 Dec 2017 16:56:31 GMT']
-      ETag: [COSMyML4hNgCEAE=]
-=======
       Date: ['Thu, 04 Jan 2018 20:49:48 GMT']
       ETag: [CNvk38eXv9gCEAE=]
->>>>>>> 899a4518
-      Expires: ['Mon, 01 Jan 1990 00:00:00 GMT']
-      Pragma: [no-cache]
-      Server: [UploadServer]
-      Vary: [Origin, X-Origin]
-<<<<<<< HEAD
-      X-GUploader-UploadID: [AEnB2Up5cQbbVRBvwyfps-fxwlYrnZxqTQVOZHO58Jds-edvnRzw4Pum_oY7QPpwfPXpMk0XKHO-lTcKhXItBQ5E09a8y7CH7Q]
-      X-Goog-Generation: ['1513097790621284']
-=======
+      Expires: ['Mon, 01 Jan 1990 00:00:00 GMT']
+      Pragma: [no-cache]
+      Server: [UploadServer]
+      Vary: [Origin, X-Origin]
       X-GUploader-UploadID: [AEnB2UoOE87GmsyFzCzaBXVlt7J-gn50SrGiM1gJ0QcxSrx8VxIMUUON4DmGfYP_w3cTc3mCtGJunIlrYVFHariK4wv6VCUyig]
       X-Goog-Generation: ['1515098987819611']
->>>>>>> 899a4518
       X-Goog-Metageneration: ['1']
       X-Goog-Storage-Class: [STANDARD]
     status: {code: 206, message: Partial Content}
@@ -795,17 +300,6 @@
     uri: https://www.googleapis.com/storage/v1/b/gcsfs-testing/o/?maxResults=1000
   response:
     body: {string: "{\n \"kind\": \"storage#objects\",\n \"items\": [\n  {\n   \"kind\":
-<<<<<<< HEAD
-        \"storage#object\",\n   \"id\": \"gcsfs-testing/tmp/test/a/1513097790621284\",\n
-        \  \"selfLink\": \"https://www.googleapis.com/storage/v1/b/gcsfs-testing/o/tmp%2Ftest%2Fa\",\n
-        \  \"name\": \"tmp/test/a\",\n   \"bucket\": \"gcsfs-testing\",\n   \"generation\":
-        \"1513097790621284\",\n   \"metageneration\": \"1\",\n   \"timeCreated\":
-        \"2017-12-12T16:56:30.555Z\",\n   \"updated\": \"2017-12-12T16:56:30.555Z\",\n
-        \  \"storageClass\": \"STANDARD\",\n   \"timeStorageClassUpdated\": \"2017-12-12T16:56:30.555Z\",\n
-        \  \"size\": \"1000\",\n   \"md5Hash\": \"dkRnLQSSkPA5DZyZPH00PQ==\",\n   \"mediaLink\":
-        \"https://www.googleapis.com/download/storage/v1/b/gcsfs-testing/o/tmp%2Ftest%2Fa?generation=1513097790621284&alt=media\",\n
-        \  \"crc32c\": \"jS1TJA==\",\n   \"etag\": \"COSMyML4hNgCEAE=\"\n  }\n ]\n}\n"}
-=======
         \"storage#object\",\n   \"id\": \"gcsfs-testing/tmp/test/a/1515098987819611\",\n
         \  \"selfLink\": \"https://www.googleapis.com/storage/v1/b/gcsfs-testing/o/tmp%2Ftest%2Fa\",\n
         \  \"name\": \"tmp/test/a\",\n   \"bucket\": \"gcsfs-testing\",\n   \"generation\":
@@ -815,26 +309,17 @@
         \  \"size\": \"1000\",\n   \"md5Hash\": \"dkRnLQSSkPA5DZyZPH00PQ==\",\n   \"mediaLink\":
         \"https://www.googleapis.com/download/storage/v1/b/gcsfs-testing/o/tmp%2Ftest%2Fa?generation=1515098987819611&alt=media\",\n
         \  \"crc32c\": \"jS1TJA==\",\n   \"etag\": \"CNvk38eXv9gCEAE=\"\n  }\n ]\n}\n"}
->>>>>>> 899a4518
     headers:
       Alt-Svc: ['hq=":443"; ma=2592000; quic=51303431; quic=51303339; quic=51303338;
           quic=51303337; quic=51303335,quic=":443"; ma=2592000; v="41,39,38,37,35"']
       Cache-Control: ['private, max-age=0, must-revalidate, no-transform']
       Content-Length: ['771']
       Content-Type: [application/json; charset=UTF-8]
-<<<<<<< HEAD
-      Date: ['Tue, 12 Dec 2017 16:56:31 GMT']
-      Expires: ['Tue, 12 Dec 2017 16:56:31 GMT']
-      Server: [UploadServer]
-      Vary: [Origin, X-Origin]
-      X-GUploader-UploadID: [AEnB2UoZcBrXPv4OESOUrmL82UUfxe8vPjB5xb7iOInthkoYs3vZn-a56MZ2tYPHqPCGhxH3gInXCufCA__8rI0x9gaq3pLJVg]
-=======
       Date: ['Thu, 04 Jan 2018 20:49:48 GMT']
       Expires: ['Thu, 04 Jan 2018 20:49:48 GMT']
       Server: [UploadServer]
       Vary: [Origin, X-Origin]
       X-GUploader-UploadID: [AEnB2Uo_yticrXmEOk2XjES5coGFb30AWHisk6i-rFBAsx7vG_o9uuxKOnD9nezP0m29u5q2qKBG4-3zojY9QkqN-G9bMVACmw]
->>>>>>> 899a4518
     status: {code: 200, message: OK}
 - request:
     body: null
@@ -854,19 +339,11 @@
       Cache-Control: ['no-cache, no-store, max-age=0, must-revalidate']
       Content-Length: ['0']
       Content-Type: [application/json]
-<<<<<<< HEAD
-      Date: ['Tue, 12 Dec 2017 16:56:31 GMT']
-=======
       Date: ['Thu, 04 Jan 2018 20:49:48 GMT']
->>>>>>> 899a4518
-      Expires: ['Mon, 01 Jan 1990 00:00:00 GMT']
-      Pragma: [no-cache]
-      Server: [UploadServer]
-      Vary: [Origin, X-Origin]
-<<<<<<< HEAD
-      X-GUploader-UploadID: [AEnB2UowD5U3R9mYaT-Ue8YGo6nEjYINS7ZPu2kb44zR3h7bXye1QeA7ev3taoSrTJYSiv2l0picK1fzPp_K5SqZzQMKWtlpig]
-=======
+      Expires: ['Mon, 01 Jan 1990 00:00:00 GMT']
+      Pragma: [no-cache]
+      Server: [UploadServer]
+      Vary: [Origin, X-Origin]
       X-GUploader-UploadID: [AEnB2UoeByx_nRINqLyVcI0PemtalwDVTdy1dXguTnFpBGYSwrPF1yu5Dee1RSNi_YUAQ69e7jPlH7QwqD2W7KNzVhtsaDwAlQ]
->>>>>>> 899a4518
     status: {code: 204, message: No Content}
 version: 1