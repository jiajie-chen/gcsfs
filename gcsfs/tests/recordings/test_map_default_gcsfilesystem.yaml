interactions:
- request:
    body: null
    headers:
      Accept: ['*/*']
      Accept-Encoding: ['gzip, deflate']
      Connection: [keep-alive]
      Content-Length: ['0']
      User-Agent: [python-requests/2.18.4]
    method: POST
    uri: https://www.googleapis.com/oauth2/v4/token?grant_type=refresh_token
  response:
    body:
      string: !!binary |
<<<<<<< HEAD
        H4sIAEIKMFoC/6tWykyJL8nPTs1TslJQqqioUNJRUALz40sqC1JBgk6piUWpRSDxxOTk1OJiDOWp
        FQWZRanF8ZkgQWMzA4NaAMCTibZWAAAA
    headers:
      Alt-Svc: ['quic=":443"; ma=2592000; v="39,38,37,35"']
      Cache-Control: ['no-cache, no-store, max-age=0, must-revalidate']
      Content-Encoding: [gzip]
      Content-Type: [application/json; charset=UTF-8]
      Date: ['Wed, 11 Oct 2017 14:35:46 GMT']
=======
        H4sIALOTTloC/6tWykyJL8nPTs1TslJQqqioUNJRUEpMTk4tLsYQBvPjSyoLUkGCTqmJRalFIPHU
        ioLMotTi+EyQYmMzA4NaAIbFaipWAAAA
    headers:
      Alt-Svc: ['hq=":443"; ma=2592000; quic=51303431; quic=51303339; quic=51303338;
          quic=51303337; quic=51303335,quic=":443"; ma=2592000; v="41,39,38,37,35"']
      Cache-Control: ['no-cache, no-store, max-age=0, must-revalidate']
      Content-Encoding: [gzip]
      Content-Type: [application/json; charset=UTF-8]
      Date: ['Thu, 04 Jan 2018 20:51:00 GMT']
>>>>>>> 899a4518
      Expires: ['Mon, 01 Jan 1990 00:00:00 GMT']
      Pragma: [no-cache]
      Server: [GSE]
      Transfer-Encoding: [chunked]
      Vary: [Origin, X-Origin]
      X-Content-Type-Options: [nosniff]
      X-Frame-Options: [SAMEORIGIN]
      X-XSS-Protection: [1; mode=block]
    status: {code: 200, message: OK}
- request:
    body: null
    headers:
      Accept: ['*/*']
      Accept-Encoding: ['gzip, deflate']
      Connection: [keep-alive]
      User-Agent: [python-requests/2.18.4]
    method: GET
    uri: https://www.googleapis.com/storage/v1/b/?project=test_project
  response:
    body: {string: "{\n \"kind\": \"storage#buckets\",\n \"items\": [\n  {\n   \"kind\":
        \"storage#bucket\",\n   \"id\": \"anaconda-enterprise\",\n   \"selfLink\":
        \"https://www.googleapis.com/storage/v1/b/anaconda-enterprise\",\n   \"projectNumber\":
        \"586241054156\",\n   \"name\": \"anaconda-enterprise\",\n   \"timeCreated\":
        \"2017-07-05T23:53:06.552Z\",\n   \"updated\": \"2017-07-14T17:39:54.178Z\",\n
        \  \"metageneration\": \"3\",\n   \"location\": \"US\",\n   \"storageClass\":
        \"MULTI_REGIONAL\",\n   \"etag\": \"CAM=\"\n  },\n  {\n   \"kind\": \"storage#bucket\",\n
        \  \"id\": \"anaconda-public-data\",\n   \"selfLink\": \"https://www.googleapis.com/storage/v1/b/anaconda-public-data\",\n
        \  \"projectNumber\": \"586241054156\",\n   \"name\": \"anaconda-public-data\",\n
        \  \"timeCreated\": \"2017-04-05T20:22:12.865Z\",\n   \"updated\": \"2017-07-10T16:32:07.980Z\",\n
        \  \"metageneration\": \"2\",\n   \"location\": \"US\",\n   \"storageClass\":
        \"MULTI_REGIONAL\",\n   \"etag\": \"CAI=\"\n  },\n  {\n   \"kind\": \"storage#bucket\",\n
        \  \"id\": \"artifacts.test_project.appspot.com\",\n   \"selfLink\": \"https://www.googleapis.com/storage/v1/b/artifacts.test_project.appspot.com\",\n
        \  \"projectNumber\": \"586241054156\",\n   \"name\": \"artifacts.test_project.appspot.com\",\n
        \  \"timeCreated\": \"2016-05-17T18:29:22.774Z\",\n   \"updated\": \"2016-05-17T18:29:22.774Z\",\n
        \  \"metageneration\": \"1\",\n   \"location\": \"US\",\n   \"storageClass\":
        \"STANDARD\",\n   \"etag\": \"CAE=\"\n  },\n  {\n   \"kind\": \"storage#bucket\",\n
<<<<<<< HEAD
        \  \"id\": \"dataflow-anaconda-compute\",\n   \"selfLink\": \"https://www.googleapis.com/storage/v1/b/dataflow-anaconda-compute\",\n
        \  \"projectNumber\": \"586241054156\",\n   \"name\": \"dataflow-anaconda-compute\",\n
        \  \"timeCreated\": \"2017-09-14T18:55:42.848Z\",\n   \"updated\": \"2017-09-14T18:55:42.848Z\",\n
        \  \"metageneration\": \"1\",\n   \"location\": \"US\",\n   \"storageClass\":
        \"MULTI_REGIONAL\",\n   \"etag\": \"CAE=\"\n  },\n  {\n   \"kind\": \"storage#bucket\",\n
        \  \"id\": \"gcsfs-testing\",\n   \"selfLink\": \"https://www.googleapis.com/storage/v1/b/gcsfs-testing\",\n
        \  \"projectNumber\": \"586241054156\",\n   \"name\": \"gcsfs-testing\",\n
        \  \"timeCreated\": \"2017-10-11T14:25:41.055Z\",\n   \"updated\": \"2017-10-11T14:25:41.055Z\",\n
        \  \"metageneration\": \"1\",\n   \"location\": \"US\",\n   \"storageClass\":
        \"STANDARD\",\n   \"etag\": \"CAE=\"\n  },\n  {\n   \"kind\": \"storage#bucket\",\n
        \  \"id\": \"mytempdir\",\n   \"selfLink\": \"https://www.googleapis.com/storage/v1/b/mytempdir\",\n
        \  \"projectNumber\": \"586241054156\",\n   \"name\": \"mytempdir\",\n   \"timeCreated\":
        \"2017-10-02T20:32:40.893Z\",\n   \"updated\": \"2017-10-02T20:32:40.893Z\",\n
        \  \"metageneration\": \"1\",\n   \"location\": \"US\",\n   \"storageClass\":
        \"STANDARD\",\n   \"etag\": \"CAE=\"\n  }\n ]\n}\n"}
    headers:
      Alt-Svc: ['quic=":443"; ma=2592000; v="39,38,37,35"']
      Cache-Control: ['private, max-age=0, must-revalidate, no-transform']
      Content-Length: ['2512']
      Content-Type: [application/json; charset=UTF-8]
      Date: ['Wed, 11 Oct 2017 14:35:46 GMT']
      Expires: ['Wed, 11 Oct 2017 14:35:46 GMT']
      Server: [UploadServer]
      Vary: [Origin, X-Origin]
      X-GUploader-UploadID: [AEnB2UqDE5dufQ1wuLFWHCs8HHJPCoK05do7U6HH1_RERSawZJKO_LJkY2rpyQypHInQemFDPTljHQS0Y_aA1R8NoALRvinXXA]
=======
        \  \"id\": \"test_project_cloudbuild\",\n   \"selfLink\": \"https://www.googleapis.com/storage/v1/b/test_project_cloudbuild\",\n
        \  \"projectNumber\": \"586241054156\",\n   \"name\": \"test_project_cloudbuild\",\n
        \  \"timeCreated\": \"2017-11-03T20:06:49.744Z\",\n   \"updated\": \"2017-11-03T20:06:49.744Z\",\n
        \  \"metageneration\": \"1\",\n   \"location\": \"US\",\n   \"storageClass\":
        \"STANDARD\",\n   \"etag\": \"CAE=\"\n  },\n  {\n   \"kind\": \"storage#bucket\",\n
        \  \"id\": \"dataflow-anaconda-compute\",\n   \"selfLink\": \"https://www.googleapis.com/storage/v1/b/dataflow-anaconda-compute\",\n
        \  \"projectNumber\": \"586241054156\",\n   \"name\": \"dataflow-anaconda-compute\",\n
        \  \"timeCreated\": \"2017-09-14T18:55:42.848Z\",\n   \"updated\": \"2017-09-14T18:55:42.848Z\",\n
        \  \"metageneration\": \"1\",\n   \"location\": \"US\",\n   \"storageClass\":
        \"MULTI_REGIONAL\",\n   \"etag\": \"CAE=\"\n  },\n  {\n   \"kind\": \"storage#bucket\",\n
        \  \"id\": \"gcsfs-test\",\n   \"selfLink\": \"https://www.googleapis.com/storage/v1/b/gcsfs-test\",\n
        \  \"projectNumber\": \"586241054156\",\n   \"name\": \"gcsfs-test\",\n   \"timeCreated\":
        \"2017-12-02T23:25:23.058Z\",\n   \"updated\": \"2018-01-04T14:07:08.519Z\",\n
        \  \"metageneration\": \"2\",\n   \"location\": \"US\",\n   \"storageClass\":
        \"MULTI_REGIONAL\",\n   \"etag\": \"CAI=\"\n  },\n  {\n   \"kind\": \"storage#bucket\",\n
        \  \"id\": \"gcsfs-testing\",\n   \"selfLink\": \"https://www.googleapis.com/storage/v1/b/gcsfs-testing\",\n
        \  \"projectNumber\": \"586241054156\",\n   \"name\": \"gcsfs-testing\",\n
        \  \"timeCreated\": \"2017-12-12T16:52:13.675Z\",\n   \"updated\": \"2017-12-12T16:52:13.675Z\",\n
        \  \"metageneration\": \"1\",\n   \"location\": \"US\",\n   \"storageClass\":
        \"STANDARD\",\n   \"etag\": \"CAE=\"\n  }\n ]\n}\n"}
    headers:
      Alt-Svc: ['hq=":443"; ma=2592000; quic=51303431; quic=51303339; quic=51303338;
          quic=51303337; quic=51303335,quic=":443"; ma=2592000; v="41,39,38,37,35"']
      Cache-Control: ['private, max-age=0, must-revalidate, no-transform']
      Content-Length: ['2944']
      Content-Type: [application/json; charset=UTF-8]
      Date: ['Thu, 04 Jan 2018 20:51:00 GMT']
      Expires: ['Thu, 04 Jan 2018 20:51:00 GMT']
      Server: [UploadServer]
      Vary: [Origin, X-Origin]
      X-GUploader-UploadID: [AEnB2UrbNt1K7GJM8_i1UTEOKgF5rGzz_3sIomKJ9nFJbAJVPp3Pbh8qpgGXtPxpS7s3m94IKtN7LJzsNB9T_sHsvuCoeVI4mw]
>>>>>>> 899a4518
    status: {code: 200, message: OK}
- request:
    body: null
    headers:
      Accept: ['*/*']
      Accept-Encoding: ['gzip, deflate']
      Connection: [keep-alive]
      Content-Length: ['0']
      User-Agent: [python-requests/2.18.4]
    method: DELETE
    uri: https://www.googleapis.com/storage/v1/b/gcsfs-testing/o/tmp%2Ftest%2Fa
  response:
    body: {string: "{\n \"error\": {\n  \"errors\": [\n   {\n    \"domain\": \"global\",\n
        \   \"reason\": \"notFound\",\n    \"message\": \"Not Found\"\n   }\n  ],\n
        \ \"code\": 404,\n  \"message\": \"Not Found\"\n }\n}\n"}
    headers:
<<<<<<< HEAD
      Alt-Svc: ['quic=":443"; ma=2592000; v="39,38,37,35"']
      Cache-Control: ['private, max-age=0']
      Content-Length: ['165']
      Content-Type: [application/json; charset=UTF-8]
      Date: ['Wed, 11 Oct 2017 14:35:47 GMT']
      Expires: ['Wed, 11 Oct 2017 14:35:47 GMT']
      Server: [UploadServer]
      Vary: [Origin, X-Origin]
      X-GUploader-UploadID: [AEnB2Uq0kus0QohgSOFjyrcd4eMDKpwjVGthmRU6NrEDKz-tjAgVxBl2RPkhgbuxooQj7GCUiPQ9Z3RcrRhELsuTWPTCvJ2G3w]
=======
      Alt-Svc: ['hq=":443"; ma=2592000; quic=51303431; quic=51303339; quic=51303338;
          quic=51303337; quic=51303335,quic=":443"; ma=2592000; v="41,39,38,37,35"']
      Cache-Control: ['private, max-age=0']
      Content-Length: ['165']
      Content-Type: [application/json; charset=UTF-8]
      Date: ['Thu, 04 Jan 2018 20:51:00 GMT']
      Expires: ['Thu, 04 Jan 2018 20:51:00 GMT']
      Server: [UploadServer]
      Vary: [Origin, X-Origin]
      X-GUploader-UploadID: [AEnB2UqyMC5nj6OxKI6ydy7WeRi7_M7Q1BHJTOjTtybmZjN6sYvT3mpX7kY6d7aYm1m897vP76MwCMJjOrlLn-_npr2FteXkQw]
>>>>>>> 899a4518
    status: {code: 404, message: Not Found}
- request:
    body: null
    headers:
      Accept: ['*/*']
      Accept-Encoding: ['gzip, deflate']
      Connection: [keep-alive]
      Content-Length: ['0']
      User-Agent: [python-requests/2.18.4]
    method: DELETE
    uri: https://www.googleapis.com/storage/v1/b/gcsfs-testing/o/tmp%2Ftest%2Fb
  response:
    body: {string: "{\n \"error\": {\n  \"errors\": [\n   {\n    \"domain\": \"global\",\n
        \   \"reason\": \"notFound\",\n    \"message\": \"Not Found\"\n   }\n  ],\n
        \ \"code\": 404,\n  \"message\": \"Not Found\"\n }\n}\n"}
    headers:
<<<<<<< HEAD
      Alt-Svc: ['quic=":443"; ma=2592000; v="39,38,37,35"']
      Cache-Control: ['private, max-age=0']
      Content-Length: ['165']
      Content-Type: [application/json; charset=UTF-8]
      Date: ['Wed, 11 Oct 2017 14:35:47 GMT']
      Expires: ['Wed, 11 Oct 2017 14:35:47 GMT']
      Server: [UploadServer]
      Vary: [Origin, X-Origin]
      X-GUploader-UploadID: [AEnB2UosGsqNTtsCkpRG4HdPGRL8qyxTAV1mDwd_thysX0UrQSuXKsDEALbk1Ux2nu5iggTHperIP21bOSSFexxWc-UUzrHm1g]
=======
      Alt-Svc: ['hq=":443"; ma=2592000; quic=51303431; quic=51303339; quic=51303338;
          quic=51303337; quic=51303335,quic=":443"; ma=2592000; v="41,39,38,37,35"']
      Cache-Control: ['private, max-age=0']
      Content-Length: ['165']
      Content-Type: [application/json; charset=UTF-8]
      Date: ['Thu, 04 Jan 2018 20:51:00 GMT']
      Expires: ['Thu, 04 Jan 2018 20:51:00 GMT']
      Server: [UploadServer]
      Vary: [Origin, X-Origin]
      X-GUploader-UploadID: [AEnB2UrsWBmIn2xtkYx0wHIEAbfdc7sWLGLdyH2nYq1Ak8bwxWuFxNOzUu9oT7srMQO1j3T2IoYuPISEfEe4f7xVzRLrUFqRqA]
>>>>>>> 899a4518
    status: {code: 404, message: Not Found}
- request:
    body: null
    headers:
      Accept: ['*/*']
      Accept-Encoding: ['gzip, deflate']
      Connection: [keep-alive]
      Content-Length: ['0']
      User-Agent: [python-requests/2.18.4]
    method: DELETE
    uri: https://www.googleapis.com/storage/v1/b/gcsfs-testing/o/tmp%2Ftest%2Fc
  response:
    body: {string: "{\n \"error\": {\n  \"errors\": [\n   {\n    \"domain\": \"global\",\n
        \   \"reason\": \"notFound\",\n    \"message\": \"Not Found\"\n   }\n  ],\n
        \ \"code\": 404,\n  \"message\": \"Not Found\"\n }\n}\n"}
    headers:
<<<<<<< HEAD
      Alt-Svc: ['quic=":443"; ma=2592000; v="39,38,37,35"']
      Cache-Control: ['private, max-age=0']
      Content-Length: ['165']
      Content-Type: [application/json; charset=UTF-8]
      Date: ['Wed, 11 Oct 2017 14:35:47 GMT']
      Expires: ['Wed, 11 Oct 2017 14:35:47 GMT']
      Server: [UploadServer]
      Vary: [Origin, X-Origin]
      X-GUploader-UploadID: [AEnB2UotRexCPzpu7uvqAD4M88Mv2U3enxuVcFg7kSo2d2kLx2xwMVUMyzzhHXc0C7EmzNmAgdskTa7T0afqPcchg7mecrKrBw]
=======
      Alt-Svc: ['hq=":443"; ma=2592000; quic=51303431; quic=51303339; quic=51303338;
          quic=51303337; quic=51303335,quic=":443"; ma=2592000; v="41,39,38,37,35"']
      Cache-Control: ['private, max-age=0']
      Content-Length: ['165']
      Content-Type: [application/json; charset=UTF-8]
      Date: ['Thu, 04 Jan 2018 20:51:00 GMT']
      Expires: ['Thu, 04 Jan 2018 20:51:00 GMT']
      Server: [UploadServer]
      Vary: [Origin, X-Origin]
      X-GUploader-UploadID: [AEnB2Uo1avNvKYwFj5bbkwNENZBa5r6tSKAKezRsOO_Xg4Gx6RTZtp3lh-4JmTEzDirwk4DgE5UBHrzfFBSZxxWn7tK2O90zxw]
>>>>>>> 899a4518
    status: {code: 404, message: Not Found}
- request:
    body: null
    headers:
      Accept: ['*/*']
      Accept-Encoding: ['gzip, deflate']
      Connection: [keep-alive]
      Content-Length: ['0']
      User-Agent: [python-requests/2.18.4]
    method: DELETE
    uri: https://www.googleapis.com/storage/v1/b/gcsfs-testing/o/tmp%2Ftest%2Fd
  response:
    body: {string: "{\n \"error\": {\n  \"errors\": [\n   {\n    \"domain\": \"global\",\n
        \   \"reason\": \"notFound\",\n    \"message\": \"Not Found\"\n   }\n  ],\n
        \ \"code\": 404,\n  \"message\": \"Not Found\"\n }\n}\n"}
    headers:
<<<<<<< HEAD
      Alt-Svc: ['quic=":443"; ma=2592000; v="39,38,37,35"']
      Cache-Control: ['private, max-age=0']
      Content-Length: ['165']
      Content-Type: [application/json; charset=UTF-8]
      Date: ['Wed, 11 Oct 2017 14:35:47 GMT']
      Expires: ['Wed, 11 Oct 2017 14:35:47 GMT']
      Server: [UploadServer]
      Vary: [Origin, X-Origin]
      X-GUploader-UploadID: [AEnB2UoneKFI8qrZRKGV_w2zapKraRQHpbBeW2N3-2svnPN8lFI8gHK0YIbBPeS59Nl2gWOFx0CHytO2FpxcXaugtnpiP2kEBA]
=======
      Alt-Svc: ['hq=":443"; ma=2592000; quic=51303431; quic=51303339; quic=51303338;
          quic=51303337; quic=51303335,quic=":443"; ma=2592000; v="41,39,38,37,35"']
      Cache-Control: ['private, max-age=0']
      Content-Length: ['165']
      Content-Type: [application/json; charset=UTF-8]
      Date: ['Thu, 04 Jan 2018 20:51:00 GMT']
      Expires: ['Thu, 04 Jan 2018 20:51:00 GMT']
      Server: [UploadServer]
      Vary: [Origin, X-Origin]
      X-GUploader-UploadID: [AEnB2UpCy1XM5Jqui9VpEJfrBydmyTJksUBmW7GmHq8ZBcFskKk1aWQTUU2n-TC3VD4ym2kdWzz7dAEh1F2edIzpE3oh17W6MQ]
>>>>>>> 899a4518
    status: {code: 404, message: Not Found}
- request:
    body: null
    headers:
      Accept: ['*/*']
      Accept-Encoding: ['gzip, deflate']
      Connection: [keep-alive]
      User-Agent: [python-requests/2.18.4]
    method: GET
    uri: https://www.googleapis.com/storage/v1/b/gcsfs-testing/o/?maxResults=1000
  response:
    body: {string: "{\n \"kind\": \"storage#objects\"\n}\n"}
    headers:
<<<<<<< HEAD
      Alt-Svc: ['quic=":443"; ma=2592000; v="39,38,37,35"']
      Cache-Control: ['private, max-age=0, must-revalidate, no-transform']
      Content-Length: ['31']
      Content-Type: [application/json; charset=UTF-8]
      Date: ['Wed, 11 Oct 2017 14:35:47 GMT']
      Expires: ['Wed, 11 Oct 2017 14:35:47 GMT']
      Server: [UploadServer]
      Vary: [Origin, X-Origin]
      X-GUploader-UploadID: [AEnB2Uodd73Rwjdpd9zqyUMT-8t6gdKGT_OfC97iwHsNLHu1fPXaW87cMA0QLdzyiXcENmClOx6Ykk1OAFbuD_PFjKY20bG-4g]
    status: {code: 200, message: OK}
- request:
    body: null
    headers:
      Accept: ['*/*']
      Accept-Encoding: ['gzip, deflate']
      Connection: [keep-alive]
      Content-Length: ['0']
      User-Agent: [python-requests/2.18.4]
    method: POST
    uri: https://www.googleapis.com/oauth2/v4/token?grant_type=refresh_token
  response:
    body:
      string: !!binary |
        H4sIAEIKMFoC/6tWykyJL8nPTs1TslJQqqioUNJRUALz40sqC1JBgk6piUWpRSDx1IqCzKLU4vhM
        kGJjMwMDoFhicnJqcTGqEbUAnoD1nVYAAAA=
    headers:
      Alt-Svc: ['hq=":443"; ma=2592000; quic=51303431; quic=51303339; quic=51303338;
          quic=51303337; quic=51303335,quic=":443"; ma=2592000; v="41,39,38,37,35"']
      Cache-Control: ['no-cache, no-store, max-age=0, must-revalidate']
      Content-Encoding: [gzip]
      Content-Type: [application/json; charset=UTF-8]
      Date: ['Tue, 12 Dec 2017 16:56:34 GMT']
      Expires: ['Mon, 01 Jan 1990 00:00:00 GMT']
      Pragma: [no-cache]
      Server: [GSE]
      Transfer-Encoding: [chunked]
      Vary: [Origin, X-Origin]
      X-Content-Type-Options: [nosniff]
      X-Frame-Options: [SAMEORIGIN]
      X-XSS-Protection: [1; mode=block]
    status: {code: 200, message: OK}
- request:
    body: null
    headers:
      Accept: ['*/*']
      Accept-Encoding: ['gzip, deflate']
      Connection: [keep-alive]
      User-Agent: [python-requests/2.18.4]
    method: GET
    uri: https://www.googleapis.com/storage/v1/b/?project=test_project
  response:
    body: {string: "{\n \"kind\": \"storage#buckets\",\n \"items\": [\n  {\n   \"kind\":
        \"storage#bucket\",\n   \"id\": \"anaconda-enterprise\",\n   \"selfLink\":
        \"https://www.googleapis.com/storage/v1/b/anaconda-enterprise\",\n   \"projectNumber\":
        \"586241054156\",\n   \"name\": \"anaconda-enterprise\",\n   \"timeCreated\":
        \"2017-07-05T23:53:06.552Z\",\n   \"updated\": \"2017-07-14T17:39:54.178Z\",\n
        \  \"metageneration\": \"3\",\n   \"location\": \"US\",\n   \"storageClass\":
        \"MULTI_REGIONAL\",\n   \"etag\": \"CAM=\"\n  },\n  {\n   \"kind\": \"storage#bucket\",\n
        \  \"id\": \"anaconda-public-data\",\n   \"selfLink\": \"https://www.googleapis.com/storage/v1/b/anaconda-public-data\",\n
        \  \"projectNumber\": \"586241054156\",\n   \"name\": \"anaconda-public-data\",\n
        \  \"timeCreated\": \"2017-04-05T20:22:12.865Z\",\n   \"updated\": \"2017-07-10T16:32:07.980Z\",\n
        \  \"metageneration\": \"2\",\n   \"location\": \"US\",\n   \"storageClass\":
        \"MULTI_REGIONAL\",\n   \"etag\": \"CAI=\"\n  },\n  {\n   \"kind\": \"storage#bucket\",\n
        \  \"id\": \"artifacts.test_project.appspot.com\",\n   \"selfLink\": \"https://www.googleapis.com/storage/v1/b/artifacts.test_project.appspot.com\",\n
        \  \"projectNumber\": \"586241054156\",\n   \"name\": \"artifacts.test_project.appspot.com\",\n
        \  \"timeCreated\": \"2016-05-17T18:29:22.774Z\",\n   \"updated\": \"2016-05-17T18:29:22.774Z\",\n
        \  \"metageneration\": \"1\",\n   \"location\": \"US\",\n   \"storageClass\":
        \"STANDARD\",\n   \"etag\": \"CAE=\"\n  },\n  {\n   \"kind\": \"storage#bucket\",\n
        \  \"id\": \"test_project_cloudbuild\",\n   \"selfLink\": \"https://www.googleapis.com/storage/v1/b/test_project_cloudbuild\",\n
        \  \"projectNumber\": \"586241054156\",\n   \"name\": \"test_project_cloudbuild\",\n
        \  \"timeCreated\": \"2017-11-03T20:06:49.744Z\",\n   \"updated\": \"2017-11-03T20:06:49.744Z\",\n
        \  \"metageneration\": \"1\",\n   \"location\": \"US\",\n   \"storageClass\":
        \"STANDARD\",\n   \"etag\": \"CAE=\"\n  },\n  {\n   \"kind\": \"storage#bucket\",\n
        \  \"id\": \"dataflow-anaconda-compute\",\n   \"selfLink\": \"https://www.googleapis.com/storage/v1/b/dataflow-anaconda-compute\",\n
        \  \"projectNumber\": \"586241054156\",\n   \"name\": \"dataflow-anaconda-compute\",\n
        \  \"timeCreated\": \"2017-09-14T18:55:42.848Z\",\n   \"updated\": \"2017-09-14T18:55:42.848Z\",\n
        \  \"metageneration\": \"1\",\n   \"location\": \"US\",\n   \"storageClass\":
        \"MULTI_REGIONAL\",\n   \"etag\": \"CAE=\"\n  },\n  {\n   \"kind\": \"storage#bucket\",\n
        \  \"id\": \"gcsfs-test\",\n   \"selfLink\": \"https://www.googleapis.com/storage/v1/b/gcsfs-test\",\n
        \  \"projectNumber\": \"586241054156\",\n   \"name\": \"gcsfs-test\",\n   \"timeCreated\":
        \"2017-12-02T23:25:23.058Z\",\n   \"updated\": \"2017-12-02T23:25:23.058Z\",\n
        \  \"metageneration\": \"1\",\n   \"location\": \"US\",\n   \"storageClass\":
        \"MULTI_REGIONAL\",\n   \"etag\": \"CAE=\"\n  },\n  {\n   \"kind\": \"storage#bucket\",\n
        \  \"id\": \"gcsfs-testing\",\n   \"selfLink\": \"https://www.googleapis.com/storage/v1/b/gcsfs-testing\",\n
        \  \"projectNumber\": \"586241054156\",\n   \"name\": \"gcsfs-testing\",\n
        \  \"timeCreated\": \"2017-12-12T16:52:13.675Z\",\n   \"updated\": \"2017-12-12T16:52:13.675Z\",\n
        \  \"metageneration\": \"1\",\n   \"location\": \"US\",\n   \"storageClass\":
        \"STANDARD\",\n   \"etag\": \"CAE=\"\n  }\n ]\n}\n"}
    headers:
      Alt-Svc: ['hq=":443"; ma=2592000; quic=51303431; quic=51303339; quic=51303338;
          quic=51303337; quic=51303335,quic=":443"; ma=2592000; v="41,39,38,37,35"']
      Cache-Control: ['private, max-age=0, must-revalidate, no-transform']
      Content-Length: ['2944']
      Content-Type: [application/json; charset=UTF-8]
      Date: ['Tue, 12 Dec 2017 16:56:34 GMT']
      Expires: ['Tue, 12 Dec 2017 16:56:34 GMT']
      Server: [UploadServer]
      Vary: [Origin, X-Origin]
      X-GUploader-UploadID: [AEnB2UpaHxRsmBl6ma3Z76cnVq0wXUDYFbG14GO9Hf7Zxu_VbdwqXgQ5kLPScJGQCE522-94KprQa66tPzlvVnCdG60_g6DQpQ]
    status: {code: 200, message: OK}
- request:
    body: null
    headers:
      Accept: ['*/*']
      Accept-Encoding: ['gzip, deflate']
      Connection: [keep-alive]
      Content-Length: ['0']
      User-Agent: [python-requests/2.18.4]
    method: DELETE
    uri: https://www.googleapis.com/storage/v1/b/gcsfs-testing/o/tmp%2Ftest%2Fa
  response:
    body: {string: "{\n \"error\": {\n  \"errors\": [\n   {\n    \"domain\": \"global\",\n
        \   \"reason\": \"notFound\",\n    \"message\": \"Not Found\"\n   }\n  ],\n
        \ \"code\": 404,\n  \"message\": \"Not Found\"\n }\n}\n"}
    headers:
      Alt-Svc: ['hq=":443"; ma=2592000; quic=51303431; quic=51303339; quic=51303338;
          quic=51303337; quic=51303335,quic=":443"; ma=2592000; v="41,39,38,37,35"']
      Cache-Control: ['private, max-age=0']
      Content-Length: ['165']
      Content-Type: [application/json; charset=UTF-8]
      Date: ['Tue, 12 Dec 2017 16:56:34 GMT']
      Expires: ['Tue, 12 Dec 2017 16:56:34 GMT']
      Server: [UploadServer]
      Vary: [Origin, X-Origin]
      X-GUploader-UploadID: [AEnB2UphI10T3UaSyMgyviVMONyxqg3fGddveeaxLGSSgVlTQhJHer7Am9dSSQNsfqRypfN_PpFrPtY_swwbwAB68djeVgOL8A]
    status: {code: 404, message: Not Found}
- request:
    body: null
    headers:
      Accept: ['*/*']
      Accept-Encoding: ['gzip, deflate']
      Connection: [keep-alive]
      Content-Length: ['0']
      User-Agent: [python-requests/2.18.4]
    method: DELETE
    uri: https://www.googleapis.com/storage/v1/b/gcsfs-testing/o/tmp%2Ftest%2Fb
  response:
    body: {string: "{\n \"error\": {\n  \"errors\": [\n   {\n    \"domain\": \"global\",\n
        \   \"reason\": \"notFound\",\n    \"message\": \"Not Found\"\n   }\n  ],\n
        \ \"code\": 404,\n  \"message\": \"Not Found\"\n }\n}\n"}
    headers:
      Alt-Svc: ['hq=":443"; ma=2592000; quic=51303431; quic=51303339; quic=51303338;
          quic=51303337; quic=51303335,quic=":443"; ma=2592000; v="41,39,38,37,35"']
      Cache-Control: ['private, max-age=0']
      Content-Length: ['165']
      Content-Type: [application/json; charset=UTF-8]
      Date: ['Tue, 12 Dec 2017 16:56:35 GMT']
      Expires: ['Tue, 12 Dec 2017 16:56:35 GMT']
      Server: [UploadServer]
      Vary: [Origin, X-Origin]
      X-GUploader-UploadID: [AEnB2Ur6GmdC2i-UnbXfQd52DN0MoUUFXfEWONwY2kBO9prBlxTTkHkQf1WVf9JVlwVXSqBYpO9l3g3ECN5IKkG36YzafbFKYA]
    status: {code: 404, message: Not Found}
- request:
    body: null
    headers:
      Accept: ['*/*']
      Accept-Encoding: ['gzip, deflate']
      Connection: [keep-alive]
      Content-Length: ['0']
      User-Agent: [python-requests/2.18.4]
    method: DELETE
    uri: https://www.googleapis.com/storage/v1/b/gcsfs-testing/o/tmp%2Ftest%2Fc
  response:
    body: {string: "{\n \"error\": {\n  \"errors\": [\n   {\n    \"domain\": \"global\",\n
        \   \"reason\": \"notFound\",\n    \"message\": \"Not Found\"\n   }\n  ],\n
        \ \"code\": 404,\n  \"message\": \"Not Found\"\n }\n}\n"}
    headers:
      Alt-Svc: ['hq=":443"; ma=2592000; quic=51303431; quic=51303339; quic=51303338;
          quic=51303337; quic=51303335,quic=":443"; ma=2592000; v="41,39,38,37,35"']
      Cache-Control: ['private, max-age=0']
      Content-Length: ['165']
      Content-Type: [application/json; charset=UTF-8]
      Date: ['Tue, 12 Dec 2017 16:56:35 GMT']
      Expires: ['Tue, 12 Dec 2017 16:56:35 GMT']
      Server: [UploadServer]
      Vary: [Origin, X-Origin]
      X-GUploader-UploadID: [AEnB2Uo5YnrtXgA8vl0pbY5sLdvdhSURH6gdHdIWXDwKLdhGhklDL_ARQFEo6H_ynR8E1hrRLyPka05AkBRoR3jNBnuCtvOyzw]
    status: {code: 404, message: Not Found}
- request:
    body: null
    headers:
      Accept: ['*/*']
      Accept-Encoding: ['gzip, deflate']
      Connection: [keep-alive]
      Content-Length: ['0']
      User-Agent: [python-requests/2.18.4]
    method: DELETE
    uri: https://www.googleapis.com/storage/v1/b/gcsfs-testing/o/tmp%2Ftest%2Fd
  response:
    body: {string: "{\n \"error\": {\n  \"errors\": [\n   {\n    \"domain\": \"global\",\n
        \   \"reason\": \"notFound\",\n    \"message\": \"Not Found\"\n   }\n  ],\n
        \ \"code\": 404,\n  \"message\": \"Not Found\"\n }\n}\n"}
    headers:
      Alt-Svc: ['hq=":443"; ma=2592000; quic=51303431; quic=51303339; quic=51303338;
          quic=51303337; quic=51303335,quic=":443"; ma=2592000; v="41,39,38,37,35"']
      Cache-Control: ['private, max-age=0']
      Content-Length: ['165']
      Content-Type: [application/json; charset=UTF-8]
      Date: ['Tue, 12 Dec 2017 16:56:35 GMT']
      Expires: ['Tue, 12 Dec 2017 16:56:35 GMT']
      Server: [UploadServer]
      Vary: [Origin, X-Origin]
      X-GUploader-UploadID: [AEnB2UpTsxRht0hICqWeYhMk6PAcxDcy7Tge9tInfzA4B9fMQNvxzONedwh48SrwkvD7_JInyk4WV-mCNBcPveYyp9S24pCpbQ]
    status: {code: 404, message: Not Found}
- request:
    body: null
    headers:
      Accept: ['*/*']
      Accept-Encoding: ['gzip, deflate']
      Connection: [keep-alive]
      User-Agent: [python-requests/2.18.4]
    method: GET
    uri: https://www.googleapis.com/storage/v1/b/gcsfs-testing/o/?maxResults=1000
  response:
    body: {string: "{\n \"kind\": \"storage#objects\"\n}\n"}
    headers:
=======
>>>>>>> 899a4518
      Alt-Svc: ['hq=":443"; ma=2592000; quic=51303431; quic=51303339; quic=51303338;
          quic=51303337; quic=51303335,quic=":443"; ma=2592000; v="41,39,38,37,35"']
      Cache-Control: ['private, max-age=0, must-revalidate, no-transform']
      Content-Length: ['31']
      Content-Type: [application/json; charset=UTF-8]
<<<<<<< HEAD
      Date: ['Tue, 12 Dec 2017 16:56:35 GMT']
      Expires: ['Tue, 12 Dec 2017 16:56:35 GMT']
      Server: [UploadServer]
      Vary: [Origin, X-Origin]
      X-GUploader-UploadID: [AEnB2UpTSPrnVZuA-p7Z4R0u1gUhkrhhRaztUiRz6fwMhJMmpFWRWZ_1kmI0tik7X5bdkW1y83UXgqkU4w2Ww4jDWLolEmCkLw]
=======
      Date: ['Thu, 04 Jan 2018 20:51:00 GMT']
      Expires: ['Thu, 04 Jan 2018 20:51:00 GMT']
      Server: [UploadServer]
      Vary: [Origin, X-Origin]
      X-GUploader-UploadID: [AEnB2UoCVp_0bYXpbmMbx4OUmZWj064RIB5rN-olELzasFbf6Jx1936-hKYKDZYeQM-85MmHmSOPvGAQrKjv9mk_uIZspxHWtA]
>>>>>>> 899a4518
    status: {code: 200, message: OK}
version: 1<|MERGE_RESOLUTION|>--- conflicted
+++ resolved
@@ -12,26 +12,15 @@
   response:
     body:
       string: !!binary |
-<<<<<<< HEAD
-        H4sIAEIKMFoC/6tWykyJL8nPTs1TslJQqqioUNJRUALz40sqC1JBgk6piUWpRSDxxOTk1OJiDOWp
-        FQWZRanF8ZkgQWMzA4NaAMCTibZWAAAA
-    headers:
-      Alt-Svc: ['quic=":443"; ma=2592000; v="39,38,37,35"']
+        H4sIALOTTloC/6tWykyJL8nPTs1TslJQqqioUNJRUEpMTk4tLsYQBvPjSyoLUkGCTqmJRalFIPHU
+        ioLMotTi+EyQYmMzA4NaAIbFaipWAAAA
+    headers:
+      Alt-Svc: ['hq=":443"; ma=2592000; quic=51303431; quic=51303339; quic=51303338;
+          quic=51303337; quic=51303335,quic=":443"; ma=2592000; v="41,39,38,37,35"']
       Cache-Control: ['no-cache, no-store, max-age=0, must-revalidate']
       Content-Encoding: [gzip]
       Content-Type: [application/json; charset=UTF-8]
-      Date: ['Wed, 11 Oct 2017 14:35:46 GMT']
-=======
-        H4sIALOTTloC/6tWykyJL8nPTs1TslJQqqioUNJRUEpMTk4tLsYQBvPjSyoLUkGCTqmJRalFIPHU
-        ioLMotTi+EyQYmMzA4NaAIbFaipWAAAA
-    headers:
-      Alt-Svc: ['hq=":443"; ma=2592000; quic=51303431; quic=51303339; quic=51303338;
-          quic=51303337; quic=51303335,quic=":443"; ma=2592000; v="41,39,38,37,35"']
-      Cache-Control: ['no-cache, no-store, max-age=0, must-revalidate']
-      Content-Encoding: [gzip]
-      Content-Type: [application/json; charset=UTF-8]
-      Date: ['Thu, 04 Jan 2018 20:51:00 GMT']
->>>>>>> 899a4518
+      Date: ['Thu, 04 Jan 2018 20:51:00 GMT']
       Expires: ['Mon, 01 Jan 1990 00:00:00 GMT']
       Pragma: [no-cache]
       Server: [GSE]
@@ -68,33 +57,6 @@
         \  \"timeCreated\": \"2016-05-17T18:29:22.774Z\",\n   \"updated\": \"2016-05-17T18:29:22.774Z\",\n
         \  \"metageneration\": \"1\",\n   \"location\": \"US\",\n   \"storageClass\":
         \"STANDARD\",\n   \"etag\": \"CAE=\"\n  },\n  {\n   \"kind\": \"storage#bucket\",\n
-<<<<<<< HEAD
-        \  \"id\": \"dataflow-anaconda-compute\",\n   \"selfLink\": \"https://www.googleapis.com/storage/v1/b/dataflow-anaconda-compute\",\n
-        \  \"projectNumber\": \"586241054156\",\n   \"name\": \"dataflow-anaconda-compute\",\n
-        \  \"timeCreated\": \"2017-09-14T18:55:42.848Z\",\n   \"updated\": \"2017-09-14T18:55:42.848Z\",\n
-        \  \"metageneration\": \"1\",\n   \"location\": \"US\",\n   \"storageClass\":
-        \"MULTI_REGIONAL\",\n   \"etag\": \"CAE=\"\n  },\n  {\n   \"kind\": \"storage#bucket\",\n
-        \  \"id\": \"gcsfs-testing\",\n   \"selfLink\": \"https://www.googleapis.com/storage/v1/b/gcsfs-testing\",\n
-        \  \"projectNumber\": \"586241054156\",\n   \"name\": \"gcsfs-testing\",\n
-        \  \"timeCreated\": \"2017-10-11T14:25:41.055Z\",\n   \"updated\": \"2017-10-11T14:25:41.055Z\",\n
-        \  \"metageneration\": \"1\",\n   \"location\": \"US\",\n   \"storageClass\":
-        \"STANDARD\",\n   \"etag\": \"CAE=\"\n  },\n  {\n   \"kind\": \"storage#bucket\",\n
-        \  \"id\": \"mytempdir\",\n   \"selfLink\": \"https://www.googleapis.com/storage/v1/b/mytempdir\",\n
-        \  \"projectNumber\": \"586241054156\",\n   \"name\": \"mytempdir\",\n   \"timeCreated\":
-        \"2017-10-02T20:32:40.893Z\",\n   \"updated\": \"2017-10-02T20:32:40.893Z\",\n
-        \  \"metageneration\": \"1\",\n   \"location\": \"US\",\n   \"storageClass\":
-        \"STANDARD\",\n   \"etag\": \"CAE=\"\n  }\n ]\n}\n"}
-    headers:
-      Alt-Svc: ['quic=":443"; ma=2592000; v="39,38,37,35"']
-      Cache-Control: ['private, max-age=0, must-revalidate, no-transform']
-      Content-Length: ['2512']
-      Content-Type: [application/json; charset=UTF-8]
-      Date: ['Wed, 11 Oct 2017 14:35:46 GMT']
-      Expires: ['Wed, 11 Oct 2017 14:35:46 GMT']
-      Server: [UploadServer]
-      Vary: [Origin, X-Origin]
-      X-GUploader-UploadID: [AEnB2UqDE5dufQ1wuLFWHCs8HHJPCoK05do7U6HH1_RERSawZJKO_LJkY2rpyQypHInQemFDPTljHQS0Y_aA1R8NoALRvinXXA]
-=======
         \  \"id\": \"test_project_cloudbuild\",\n   \"selfLink\": \"https://www.googleapis.com/storage/v1/b/test_project_cloudbuild\",\n
         \  \"projectNumber\": \"586241054156\",\n   \"name\": \"test_project_cloudbuild\",\n
         \  \"timeCreated\": \"2017-11-03T20:06:49.744Z\",\n   \"updated\": \"2017-11-03T20:06:49.744Z\",\n
@@ -126,7 +88,6 @@
       Server: [UploadServer]
       Vary: [Origin, X-Origin]
       X-GUploader-UploadID: [AEnB2UrbNt1K7GJM8_i1UTEOKgF5rGzz_3sIomKJ9nFJbAJVPp3Pbh8qpgGXtPxpS7s3m94IKtN7LJzsNB9T_sHsvuCoeVI4mw]
->>>>>>> 899a4518
     status: {code: 200, message: OK}
 - request:
     body: null
@@ -143,17 +104,6 @@
         \   \"reason\": \"notFound\",\n    \"message\": \"Not Found\"\n   }\n  ],\n
         \ \"code\": 404,\n  \"message\": \"Not Found\"\n }\n}\n"}
     headers:
-<<<<<<< HEAD
-      Alt-Svc: ['quic=":443"; ma=2592000; v="39,38,37,35"']
-      Cache-Control: ['private, max-age=0']
-      Content-Length: ['165']
-      Content-Type: [application/json; charset=UTF-8]
-      Date: ['Wed, 11 Oct 2017 14:35:47 GMT']
-      Expires: ['Wed, 11 Oct 2017 14:35:47 GMT']
-      Server: [UploadServer]
-      Vary: [Origin, X-Origin]
-      X-GUploader-UploadID: [AEnB2Uq0kus0QohgSOFjyrcd4eMDKpwjVGthmRU6NrEDKz-tjAgVxBl2RPkhgbuxooQj7GCUiPQ9Z3RcrRhELsuTWPTCvJ2G3w]
-=======
       Alt-Svc: ['hq=":443"; ma=2592000; quic=51303431; quic=51303339; quic=51303338;
           quic=51303337; quic=51303335,quic=":443"; ma=2592000; v="41,39,38,37,35"']
       Cache-Control: ['private, max-age=0']
@@ -164,7 +114,6 @@
       Server: [UploadServer]
       Vary: [Origin, X-Origin]
       X-GUploader-UploadID: [AEnB2UqyMC5nj6OxKI6ydy7WeRi7_M7Q1BHJTOjTtybmZjN6sYvT3mpX7kY6d7aYm1m897vP76MwCMJjOrlLn-_npr2FteXkQw]
->>>>>>> 899a4518
     status: {code: 404, message: Not Found}
 - request:
     body: null
@@ -181,17 +130,6 @@
         \   \"reason\": \"notFound\",\n    \"message\": \"Not Found\"\n   }\n  ],\n
         \ \"code\": 404,\n  \"message\": \"Not Found\"\n }\n}\n"}
     headers:
-<<<<<<< HEAD
-      Alt-Svc: ['quic=":443"; ma=2592000; v="39,38,37,35"']
-      Cache-Control: ['private, max-age=0']
-      Content-Length: ['165']
-      Content-Type: [application/json; charset=UTF-8]
-      Date: ['Wed, 11 Oct 2017 14:35:47 GMT']
-      Expires: ['Wed, 11 Oct 2017 14:35:47 GMT']
-      Server: [UploadServer]
-      Vary: [Origin, X-Origin]
-      X-GUploader-UploadID: [AEnB2UosGsqNTtsCkpRG4HdPGRL8qyxTAV1mDwd_thysX0UrQSuXKsDEALbk1Ux2nu5iggTHperIP21bOSSFexxWc-UUzrHm1g]
-=======
       Alt-Svc: ['hq=":443"; ma=2592000; quic=51303431; quic=51303339; quic=51303338;
           quic=51303337; quic=51303335,quic=":443"; ma=2592000; v="41,39,38,37,35"']
       Cache-Control: ['private, max-age=0']
@@ -202,7 +140,6 @@
       Server: [UploadServer]
       Vary: [Origin, X-Origin]
       X-GUploader-UploadID: [AEnB2UrsWBmIn2xtkYx0wHIEAbfdc7sWLGLdyH2nYq1Ak8bwxWuFxNOzUu9oT7srMQO1j3T2IoYuPISEfEe4f7xVzRLrUFqRqA]
->>>>>>> 899a4518
     status: {code: 404, message: Not Found}
 - request:
     body: null
@@ -219,17 +156,6 @@
         \   \"reason\": \"notFound\",\n    \"message\": \"Not Found\"\n   }\n  ],\n
         \ \"code\": 404,\n  \"message\": \"Not Found\"\n }\n}\n"}
     headers:
-<<<<<<< HEAD
-      Alt-Svc: ['quic=":443"; ma=2592000; v="39,38,37,35"']
-      Cache-Control: ['private, max-age=0']
-      Content-Length: ['165']
-      Content-Type: [application/json; charset=UTF-8]
-      Date: ['Wed, 11 Oct 2017 14:35:47 GMT']
-      Expires: ['Wed, 11 Oct 2017 14:35:47 GMT']
-      Server: [UploadServer]
-      Vary: [Origin, X-Origin]
-      X-GUploader-UploadID: [AEnB2UotRexCPzpu7uvqAD4M88Mv2U3enxuVcFg7kSo2d2kLx2xwMVUMyzzhHXc0C7EmzNmAgdskTa7T0afqPcchg7mecrKrBw]
-=======
       Alt-Svc: ['hq=":443"; ma=2592000; quic=51303431; quic=51303339; quic=51303338;
           quic=51303337; quic=51303335,quic=":443"; ma=2592000; v="41,39,38,37,35"']
       Cache-Control: ['private, max-age=0']
@@ -240,7 +166,6 @@
       Server: [UploadServer]
       Vary: [Origin, X-Origin]
       X-GUploader-UploadID: [AEnB2Uo1avNvKYwFj5bbkwNENZBa5r6tSKAKezRsOO_Xg4Gx6RTZtp3lh-4JmTEzDirwk4DgE5UBHrzfFBSZxxWn7tK2O90zxw]
->>>>>>> 899a4518
     status: {code: 404, message: Not Found}
 - request:
     body: null
@@ -257,17 +182,6 @@
         \   \"reason\": \"notFound\",\n    \"message\": \"Not Found\"\n   }\n  ],\n
         \ \"code\": 404,\n  \"message\": \"Not Found\"\n }\n}\n"}
     headers:
-<<<<<<< HEAD
-      Alt-Svc: ['quic=":443"; ma=2592000; v="39,38,37,35"']
-      Cache-Control: ['private, max-age=0']
-      Content-Length: ['165']
-      Content-Type: [application/json; charset=UTF-8]
-      Date: ['Wed, 11 Oct 2017 14:35:47 GMT']
-      Expires: ['Wed, 11 Oct 2017 14:35:47 GMT']
-      Server: [UploadServer]
-      Vary: [Origin, X-Origin]
-      X-GUploader-UploadID: [AEnB2UoneKFI8qrZRKGV_w2zapKraRQHpbBeW2N3-2svnPN8lFI8gHK0YIbBPeS59Nl2gWOFx0CHytO2FpxcXaugtnpiP2kEBA]
-=======
       Alt-Svc: ['hq=":443"; ma=2592000; quic=51303431; quic=51303339; quic=51303338;
           quic=51303337; quic=51303335,quic=":443"; ma=2592000; v="41,39,38,37,35"']
       Cache-Control: ['private, max-age=0']
@@ -278,7 +192,6 @@
       Server: [UploadServer]
       Vary: [Origin, X-Origin]
       X-GUploader-UploadID: [AEnB2UpCy1XM5Jqui9VpEJfrBydmyTJksUBmW7GmHq8ZBcFskKk1aWQTUU2n-TC3VD4ym2kdWzz7dAEh1F2edIzpE3oh17W6MQ]
->>>>>>> 899a4518
     status: {code: 404, message: Not Found}
 - request:
     body: null
@@ -292,242 +205,15 @@
   response:
     body: {string: "{\n \"kind\": \"storage#objects\"\n}\n"}
     headers:
-<<<<<<< HEAD
-      Alt-Svc: ['quic=":443"; ma=2592000; v="39,38,37,35"']
+      Alt-Svc: ['hq=":443"; ma=2592000; quic=51303431; quic=51303339; quic=51303338;
+          quic=51303337; quic=51303335,quic=":443"; ma=2592000; v="41,39,38,37,35"']
       Cache-Control: ['private, max-age=0, must-revalidate, no-transform']
       Content-Length: ['31']
       Content-Type: [application/json; charset=UTF-8]
-      Date: ['Wed, 11 Oct 2017 14:35:47 GMT']
-      Expires: ['Wed, 11 Oct 2017 14:35:47 GMT']
-      Server: [UploadServer]
-      Vary: [Origin, X-Origin]
-      X-GUploader-UploadID: [AEnB2Uodd73Rwjdpd9zqyUMT-8t6gdKGT_OfC97iwHsNLHu1fPXaW87cMA0QLdzyiXcENmClOx6Ykk1OAFbuD_PFjKY20bG-4g]
-    status: {code: 200, message: OK}
-- request:
-    body: null
-    headers:
-      Accept: ['*/*']
-      Accept-Encoding: ['gzip, deflate']
-      Connection: [keep-alive]
-      Content-Length: ['0']
-      User-Agent: [python-requests/2.18.4]
-    method: POST
-    uri: https://www.googleapis.com/oauth2/v4/token?grant_type=refresh_token
-  response:
-    body:
-      string: !!binary |
-        H4sIAEIKMFoC/6tWykyJL8nPTs1TslJQqqioUNJRUALz40sqC1JBgk6piUWpRSDx1IqCzKLU4vhM
-        kGJjMwMDoFhicnJqcTGqEbUAnoD1nVYAAAA=
-    headers:
-      Alt-Svc: ['hq=":443"; ma=2592000; quic=51303431; quic=51303339; quic=51303338;
-          quic=51303337; quic=51303335,quic=":443"; ma=2592000; v="41,39,38,37,35"']
-      Cache-Control: ['no-cache, no-store, max-age=0, must-revalidate']
-      Content-Encoding: [gzip]
-      Content-Type: [application/json; charset=UTF-8]
-      Date: ['Tue, 12 Dec 2017 16:56:34 GMT']
-      Expires: ['Mon, 01 Jan 1990 00:00:00 GMT']
-      Pragma: [no-cache]
-      Server: [GSE]
-      Transfer-Encoding: [chunked]
-      Vary: [Origin, X-Origin]
-      X-Content-Type-Options: [nosniff]
-      X-Frame-Options: [SAMEORIGIN]
-      X-XSS-Protection: [1; mode=block]
-    status: {code: 200, message: OK}
-- request:
-    body: null
-    headers:
-      Accept: ['*/*']
-      Accept-Encoding: ['gzip, deflate']
-      Connection: [keep-alive]
-      User-Agent: [python-requests/2.18.4]
-    method: GET
-    uri: https://www.googleapis.com/storage/v1/b/?project=test_project
-  response:
-    body: {string: "{\n \"kind\": \"storage#buckets\",\n \"items\": [\n  {\n   \"kind\":
-        \"storage#bucket\",\n   \"id\": \"anaconda-enterprise\",\n   \"selfLink\":
-        \"https://www.googleapis.com/storage/v1/b/anaconda-enterprise\",\n   \"projectNumber\":
-        \"586241054156\",\n   \"name\": \"anaconda-enterprise\",\n   \"timeCreated\":
-        \"2017-07-05T23:53:06.552Z\",\n   \"updated\": \"2017-07-14T17:39:54.178Z\",\n
-        \  \"metageneration\": \"3\",\n   \"location\": \"US\",\n   \"storageClass\":
-        \"MULTI_REGIONAL\",\n   \"etag\": \"CAM=\"\n  },\n  {\n   \"kind\": \"storage#bucket\",\n
-        \  \"id\": \"anaconda-public-data\",\n   \"selfLink\": \"https://www.googleapis.com/storage/v1/b/anaconda-public-data\",\n
-        \  \"projectNumber\": \"586241054156\",\n   \"name\": \"anaconda-public-data\",\n
-        \  \"timeCreated\": \"2017-04-05T20:22:12.865Z\",\n   \"updated\": \"2017-07-10T16:32:07.980Z\",\n
-        \  \"metageneration\": \"2\",\n   \"location\": \"US\",\n   \"storageClass\":
-        \"MULTI_REGIONAL\",\n   \"etag\": \"CAI=\"\n  },\n  {\n   \"kind\": \"storage#bucket\",\n
-        \  \"id\": \"artifacts.test_project.appspot.com\",\n   \"selfLink\": \"https://www.googleapis.com/storage/v1/b/artifacts.test_project.appspot.com\",\n
-        \  \"projectNumber\": \"586241054156\",\n   \"name\": \"artifacts.test_project.appspot.com\",\n
-        \  \"timeCreated\": \"2016-05-17T18:29:22.774Z\",\n   \"updated\": \"2016-05-17T18:29:22.774Z\",\n
-        \  \"metageneration\": \"1\",\n   \"location\": \"US\",\n   \"storageClass\":
-        \"STANDARD\",\n   \"etag\": \"CAE=\"\n  },\n  {\n   \"kind\": \"storage#bucket\",\n
-        \  \"id\": \"test_project_cloudbuild\",\n   \"selfLink\": \"https://www.googleapis.com/storage/v1/b/test_project_cloudbuild\",\n
-        \  \"projectNumber\": \"586241054156\",\n   \"name\": \"test_project_cloudbuild\",\n
-        \  \"timeCreated\": \"2017-11-03T20:06:49.744Z\",\n   \"updated\": \"2017-11-03T20:06:49.744Z\",\n
-        \  \"metageneration\": \"1\",\n   \"location\": \"US\",\n   \"storageClass\":
-        \"STANDARD\",\n   \"etag\": \"CAE=\"\n  },\n  {\n   \"kind\": \"storage#bucket\",\n
-        \  \"id\": \"dataflow-anaconda-compute\",\n   \"selfLink\": \"https://www.googleapis.com/storage/v1/b/dataflow-anaconda-compute\",\n
-        \  \"projectNumber\": \"586241054156\",\n   \"name\": \"dataflow-anaconda-compute\",\n
-        \  \"timeCreated\": \"2017-09-14T18:55:42.848Z\",\n   \"updated\": \"2017-09-14T18:55:42.848Z\",\n
-        \  \"metageneration\": \"1\",\n   \"location\": \"US\",\n   \"storageClass\":
-        \"MULTI_REGIONAL\",\n   \"etag\": \"CAE=\"\n  },\n  {\n   \"kind\": \"storage#bucket\",\n
-        \  \"id\": \"gcsfs-test\",\n   \"selfLink\": \"https://www.googleapis.com/storage/v1/b/gcsfs-test\",\n
-        \  \"projectNumber\": \"586241054156\",\n   \"name\": \"gcsfs-test\",\n   \"timeCreated\":
-        \"2017-12-02T23:25:23.058Z\",\n   \"updated\": \"2017-12-02T23:25:23.058Z\",\n
-        \  \"metageneration\": \"1\",\n   \"location\": \"US\",\n   \"storageClass\":
-        \"MULTI_REGIONAL\",\n   \"etag\": \"CAE=\"\n  },\n  {\n   \"kind\": \"storage#bucket\",\n
-        \  \"id\": \"gcsfs-testing\",\n   \"selfLink\": \"https://www.googleapis.com/storage/v1/b/gcsfs-testing\",\n
-        \  \"projectNumber\": \"586241054156\",\n   \"name\": \"gcsfs-testing\",\n
-        \  \"timeCreated\": \"2017-12-12T16:52:13.675Z\",\n   \"updated\": \"2017-12-12T16:52:13.675Z\",\n
-        \  \"metageneration\": \"1\",\n   \"location\": \"US\",\n   \"storageClass\":
-        \"STANDARD\",\n   \"etag\": \"CAE=\"\n  }\n ]\n}\n"}
-    headers:
-      Alt-Svc: ['hq=":443"; ma=2592000; quic=51303431; quic=51303339; quic=51303338;
-          quic=51303337; quic=51303335,quic=":443"; ma=2592000; v="41,39,38,37,35"']
-      Cache-Control: ['private, max-age=0, must-revalidate, no-transform']
-      Content-Length: ['2944']
-      Content-Type: [application/json; charset=UTF-8]
-      Date: ['Tue, 12 Dec 2017 16:56:34 GMT']
-      Expires: ['Tue, 12 Dec 2017 16:56:34 GMT']
-      Server: [UploadServer]
-      Vary: [Origin, X-Origin]
-      X-GUploader-UploadID: [AEnB2UpaHxRsmBl6ma3Z76cnVq0wXUDYFbG14GO9Hf7Zxu_VbdwqXgQ5kLPScJGQCE522-94KprQa66tPzlvVnCdG60_g6DQpQ]
-    status: {code: 200, message: OK}
-- request:
-    body: null
-    headers:
-      Accept: ['*/*']
-      Accept-Encoding: ['gzip, deflate']
-      Connection: [keep-alive]
-      Content-Length: ['0']
-      User-Agent: [python-requests/2.18.4]
-    method: DELETE
-    uri: https://www.googleapis.com/storage/v1/b/gcsfs-testing/o/tmp%2Ftest%2Fa
-  response:
-    body: {string: "{\n \"error\": {\n  \"errors\": [\n   {\n    \"domain\": \"global\",\n
-        \   \"reason\": \"notFound\",\n    \"message\": \"Not Found\"\n   }\n  ],\n
-        \ \"code\": 404,\n  \"message\": \"Not Found\"\n }\n}\n"}
-    headers:
-      Alt-Svc: ['hq=":443"; ma=2592000; quic=51303431; quic=51303339; quic=51303338;
-          quic=51303337; quic=51303335,quic=":443"; ma=2592000; v="41,39,38,37,35"']
-      Cache-Control: ['private, max-age=0']
-      Content-Length: ['165']
-      Content-Type: [application/json; charset=UTF-8]
-      Date: ['Tue, 12 Dec 2017 16:56:34 GMT']
-      Expires: ['Tue, 12 Dec 2017 16:56:34 GMT']
-      Server: [UploadServer]
-      Vary: [Origin, X-Origin]
-      X-GUploader-UploadID: [AEnB2UphI10T3UaSyMgyviVMONyxqg3fGddveeaxLGSSgVlTQhJHer7Am9dSSQNsfqRypfN_PpFrPtY_swwbwAB68djeVgOL8A]
-    status: {code: 404, message: Not Found}
-- request:
-    body: null
-    headers:
-      Accept: ['*/*']
-      Accept-Encoding: ['gzip, deflate']
-      Connection: [keep-alive]
-      Content-Length: ['0']
-      User-Agent: [python-requests/2.18.4]
-    method: DELETE
-    uri: https://www.googleapis.com/storage/v1/b/gcsfs-testing/o/tmp%2Ftest%2Fb
-  response:
-    body: {string: "{\n \"error\": {\n  \"errors\": [\n   {\n    \"domain\": \"global\",\n
-        \   \"reason\": \"notFound\",\n    \"message\": \"Not Found\"\n   }\n  ],\n
-        \ \"code\": 404,\n  \"message\": \"Not Found\"\n }\n}\n"}
-    headers:
-      Alt-Svc: ['hq=":443"; ma=2592000; quic=51303431; quic=51303339; quic=51303338;
-          quic=51303337; quic=51303335,quic=":443"; ma=2592000; v="41,39,38,37,35"']
-      Cache-Control: ['private, max-age=0']
-      Content-Length: ['165']
-      Content-Type: [application/json; charset=UTF-8]
-      Date: ['Tue, 12 Dec 2017 16:56:35 GMT']
-      Expires: ['Tue, 12 Dec 2017 16:56:35 GMT']
-      Server: [UploadServer]
-      Vary: [Origin, X-Origin]
-      X-GUploader-UploadID: [AEnB2Ur6GmdC2i-UnbXfQd52DN0MoUUFXfEWONwY2kBO9prBlxTTkHkQf1WVf9JVlwVXSqBYpO9l3g3ECN5IKkG36YzafbFKYA]
-    status: {code: 404, message: Not Found}
-- request:
-    body: null
-    headers:
-      Accept: ['*/*']
-      Accept-Encoding: ['gzip, deflate']
-      Connection: [keep-alive]
-      Content-Length: ['0']
-      User-Agent: [python-requests/2.18.4]
-    method: DELETE
-    uri: https://www.googleapis.com/storage/v1/b/gcsfs-testing/o/tmp%2Ftest%2Fc
-  response:
-    body: {string: "{\n \"error\": {\n  \"errors\": [\n   {\n    \"domain\": \"global\",\n
-        \   \"reason\": \"notFound\",\n    \"message\": \"Not Found\"\n   }\n  ],\n
-        \ \"code\": 404,\n  \"message\": \"Not Found\"\n }\n}\n"}
-    headers:
-      Alt-Svc: ['hq=":443"; ma=2592000; quic=51303431; quic=51303339; quic=51303338;
-          quic=51303337; quic=51303335,quic=":443"; ma=2592000; v="41,39,38,37,35"']
-      Cache-Control: ['private, max-age=0']
-      Content-Length: ['165']
-      Content-Type: [application/json; charset=UTF-8]
-      Date: ['Tue, 12 Dec 2017 16:56:35 GMT']
-      Expires: ['Tue, 12 Dec 2017 16:56:35 GMT']
-      Server: [UploadServer]
-      Vary: [Origin, X-Origin]
-      X-GUploader-UploadID: [AEnB2Uo5YnrtXgA8vl0pbY5sLdvdhSURH6gdHdIWXDwKLdhGhklDL_ARQFEo6H_ynR8E1hrRLyPka05AkBRoR3jNBnuCtvOyzw]
-    status: {code: 404, message: Not Found}
-- request:
-    body: null
-    headers:
-      Accept: ['*/*']
-      Accept-Encoding: ['gzip, deflate']
-      Connection: [keep-alive]
-      Content-Length: ['0']
-      User-Agent: [python-requests/2.18.4]
-    method: DELETE
-    uri: https://www.googleapis.com/storage/v1/b/gcsfs-testing/o/tmp%2Ftest%2Fd
-  response:
-    body: {string: "{\n \"error\": {\n  \"errors\": [\n   {\n    \"domain\": \"global\",\n
-        \   \"reason\": \"notFound\",\n    \"message\": \"Not Found\"\n   }\n  ],\n
-        \ \"code\": 404,\n  \"message\": \"Not Found\"\n }\n}\n"}
-    headers:
-      Alt-Svc: ['hq=":443"; ma=2592000; quic=51303431; quic=51303339; quic=51303338;
-          quic=51303337; quic=51303335,quic=":443"; ma=2592000; v="41,39,38,37,35"']
-      Cache-Control: ['private, max-age=0']
-      Content-Length: ['165']
-      Content-Type: [application/json; charset=UTF-8]
-      Date: ['Tue, 12 Dec 2017 16:56:35 GMT']
-      Expires: ['Tue, 12 Dec 2017 16:56:35 GMT']
-      Server: [UploadServer]
-      Vary: [Origin, X-Origin]
-      X-GUploader-UploadID: [AEnB2UpTsxRht0hICqWeYhMk6PAcxDcy7Tge9tInfzA4B9fMQNvxzONedwh48SrwkvD7_JInyk4WV-mCNBcPveYyp9S24pCpbQ]
-    status: {code: 404, message: Not Found}
-- request:
-    body: null
-    headers:
-      Accept: ['*/*']
-      Accept-Encoding: ['gzip, deflate']
-      Connection: [keep-alive]
-      User-Agent: [python-requests/2.18.4]
-    method: GET
-    uri: https://www.googleapis.com/storage/v1/b/gcsfs-testing/o/?maxResults=1000
-  response:
-    body: {string: "{\n \"kind\": \"storage#objects\"\n}\n"}
-    headers:
-=======
->>>>>>> 899a4518
-      Alt-Svc: ['hq=":443"; ma=2592000; quic=51303431; quic=51303339; quic=51303338;
-          quic=51303337; quic=51303335,quic=":443"; ma=2592000; v="41,39,38,37,35"']
-      Cache-Control: ['private, max-age=0, must-revalidate, no-transform']
-      Content-Length: ['31']
-      Content-Type: [application/json; charset=UTF-8]
-<<<<<<< HEAD
-      Date: ['Tue, 12 Dec 2017 16:56:35 GMT']
-      Expires: ['Tue, 12 Dec 2017 16:56:35 GMT']
-      Server: [UploadServer]
-      Vary: [Origin, X-Origin]
-      X-GUploader-UploadID: [AEnB2UpTSPrnVZuA-p7Z4R0u1gUhkrhhRaztUiRz6fwMhJMmpFWRWZ_1kmI0tik7X5bdkW1y83UXgqkU4w2Ww4jDWLolEmCkLw]
-=======
       Date: ['Thu, 04 Jan 2018 20:51:00 GMT']
       Expires: ['Thu, 04 Jan 2018 20:51:00 GMT']
       Server: [UploadServer]
       Vary: [Origin, X-Origin]
       X-GUploader-UploadID: [AEnB2UoCVp_0bYXpbmMbx4OUmZWj064RIB5rN-olELzasFbf6Jx1936-hKYKDZYeQM-85MmHmSOPvGAQrKjv9mk_uIZspxHWtA]
->>>>>>> 899a4518
     status: {code: 200, message: OK}
 version: 1