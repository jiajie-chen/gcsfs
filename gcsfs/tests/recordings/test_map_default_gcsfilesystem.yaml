interactions:
- request:
<<<<<<< HEAD
    body: grant_type=refresh_token&client_id=xxx&client_secret=xxx&refresh_token=xxx
=======
    body: client_secret=xxx&client_id=xxx&refresh_token=xxx&grant_type=refresh_token
>>>>>>> 2129f8c8
    headers:
      Accept: ['*/*']
      Accept-Encoding: ['gzip, deflate']
      Connection: [keep-alive]
      Content-Length: ['229']
      content-type: [application/x-www-form-urlencoded]
    method: POST
    uri: https://accounts.google.com/o/oauth2/token
  response:
    body:
      string: !!binary |
<<<<<<< HEAD
        H4sIANtWh1oC/6tWykyJL8nPTs1TslJQqqioUNJRUEpMTk4tLsYQBvPjSyoLUkGCTqmJRalFIPHU
        ioLMotTi+EyQYmMzA4NaAIbFaipWAAAA
=======
        H4sIAMhZh1oC/6tWKsnPTs2LL6ksSFWyUlBySk0sSi1S0lFQykyJB0uBRCsqKkBCicnJqcXFGMKp
        FQWZRanF8ZkgQWMzA4NaAKg7WRNWAAAA
>>>>>>> 2129f8c8
    headers:
      Cache-Control: ['no-cache, no-store, max-age=0, must-revalidate']
      Content-Disposition: [attachment; filename="json.txt"; filename*=UTF-8''json.txt]
      Content-Encoding: [gzip]
      Content-Type: [application/json; charset=utf-8]
      Pragma: [no-cache]
      Server: [ESF]
      Transfer-Encoding: [chunked]
      X-Content-Type-Options: [nosniff]
      X-Frame-Options: [SAMEORIGIN]
      X-XSS-Protection: [1; mode=block]
    status: {code: 200, message: OK}
- request:
    body: null
    headers:
      Accept: ['*/*']
      Accept-Encoding: ['gzip, deflate']
      Connection: [keep-alive]
    method: GET
    uri: https://www.googleapis.com/storage/v1/b/?project=test_project
  response:
    body: {string: "{\n \"kind\": \"storage#buckets\",\n \"items\": [\n  {\n   \"kind\":
        \"storage#bucket\",\n   \"id\": \"artifacts.test_project.appspot.com\",\n
        \  \"selfLink\": \"https://www.googleapis.com/storage/v1/b/artifacts.test_project.appspot.com\",\n
        \  \"projectNumber\": \"353972334481\",\n   \"name\": \"artifacts.test_project.appspot.com\",\n
        \  \"timeCreated\": \"2016-05-17T06:25:43.063Z\",\n   \"updated\": \"2016-05-17T06:25:43.063Z\",\n
<<<<<<< HEAD
=======
        \  \"metageneration\": \"1\",\n   \"location\": \"US\",\n   \"storageClass\":
        \"STANDARD\",\n   \"etag\": \"CAE=\"\n  },\n  {\n   \"kind\": \"storage#bucket\",\n
        \  \"id\": \"gcfs-testing-ipd\",\n   \"selfLink\": \"https://www.googleapis.com/storage/v1/b/gcfs-testing-ipd\",\n
        \  \"projectNumber\": \"353972334481\",\n   \"name\": \"gcfs-testing-ipd\",\n
        \  \"timeCreated\": \"2018-01-03T23:05:41.132Z\",\n   \"updated\": \"2018-01-03T23:05:41.132Z\",\n
        \  \"metageneration\": \"1\",\n   \"location\": \"US\",\n   \"storageClass\":
        \"STANDARD\",\n   \"etag\": \"CAE=\"\n  },\n  {\n   \"kind\": \"storage#bucket\",\n
        \  \"id\": \"gcsfs-testing\",\n   \"selfLink\": \"https://www.googleapis.com/storage/v1/b/gcsfs-testing\",\n
        \  \"projectNumber\": \"353972334481\",\n   \"name\": \"gcsfs-testing\",\n
        \  \"timeCreated\": \"2018-02-14T00:31:53.922Z\",\n   \"updated\": \"2018-02-14T00:31:53.922Z\",\n
        \  \"metageneration\": \"1\",\n   \"location\": \"US\",\n   \"storageClass\":
        \"MULTI_REGIONAL\",\n   \"etag\": \"CAE=\"\n  },\n  {\n   \"kind\": \"storage#bucket\",\n
        \  \"id\": \"protein-design\",\n   \"selfLink\": \"https://www.googleapis.com/storage/v1/b/protein-design\",\n
        \  \"projectNumber\": \"353972334481\",\n   \"name\": \"protein-design\",\n
        \  \"timeCreated\": \"2016-05-03T01:44:55.308Z\",\n   \"updated\": \"2016-05-03T01:44:55.308Z\",\n
        \  \"metageneration\": \"1\",\n   \"location\": \"US\",\n   \"storageClass\":
        \"STANDARD\",\n   \"etag\": \"CAE=\"\n  },\n  {\n   \"kind\": \"storage#bucket\",\n
        \  \"id\": \"test_project\",\n   \"selfLink\": \"https://www.googleapis.com/storage/v1/b/test_project\",\n
        \  \"projectNumber\": \"353972334481\",\n   \"name\": \"test_project\",\n
        \  \"timeCreated\": \"2016-05-11T19:23:04.110Z\",\n   \"updated\": \"2016-05-11T19:23:04.110Z\",\n
        \  \"metageneration\": \"1\",\n   \"location\": \"US-CENTRAL1\",\n   \"storageClass\":
        \"STANDARD\",\n   \"etag\": \"CAE=\"\n  },\n  {\n   \"kind\": \"storage#bucket\",\n
        \  \"id\": \"test_project-public\",\n   \"selfLink\": \"https://www.googleapis.com/storage/v1/b/test_project-public\",\n
        \  \"projectNumber\": \"353972334481\",\n   \"name\": \"test_project-public\",\n
        \  \"timeCreated\": \"2017-11-30T21:49:44.272Z\",\n   \"updated\": \"2017-12-09T08:15:48.368Z\",\n
        \  \"metageneration\": \"2\",\n   \"location\": \"US\",\n   \"storageClass\":
        \"MULTI_REGIONAL\",\n   \"etag\": \"CAI=\"\n  },\n  {\n   \"kind\": \"storage#bucket\",\n
        \  \"id\": \"test_project_cloudbuild\",\n   \"selfLink\": \"https://www.googleapis.com/storage/v1/b/test_project_cloudbuild\",\n
        \  \"projectNumber\": \"353972334481\",\n   \"name\": \"test_project_cloudbuild\",\n
        \  \"timeCreated\": \"2017-12-09T03:43:27.112Z\",\n   \"updated\": \"2017-12-09T03:43:27.112Z\",\n
        \  \"metageneration\": \"1\",\n   \"location\": \"US\",\n   \"storageClass\":
        \"STANDARD\",\n   \"etag\": \"CAE=\"\n  }\n ]\n}\n"}
    headers:
      Cache-Control: ['private, max-age=0, must-revalidate, no-transform']
      Content-Length: ['2959']
      Content-Type: [application/json; charset=UTF-8]
      Server: [UploadServer]
      Vary: [Origin, X-Origin]
    status: {code: 200, message: OK}
- request:
    body: null
    headers:
      Accept: ['*/*']
      Accept-Encoding: ['gzip, deflate']
      Connection: [keep-alive]
      Content-Length: ['0']
    method: DELETE
    uri: https://www.googleapis.com/storage/v1/b/gcsfs-testing/o/tmp%2Ftest%2Fa
  response:
    body: {string: "{\n \"error\": {\n  \"errors\": [\n   {\n    \"domain\": \"global\",\n
        \   \"reason\": \"notFound\",\n    \"message\": \"Not Found\"\n   }\n  ],\n
        \ \"code\": 404,\n  \"message\": \"Not Found\"\n }\n}\n"}
    headers:
      Cache-Control: ['private, max-age=0']
      Content-Length: ['165']
      Content-Type: [application/json; charset=UTF-8]
      Server: [UploadServer]
      Vary: [Origin, X-Origin]
    status: {code: 404, message: Not Found}
- request:
    body: null
    headers:
      Accept: ['*/*']
      Accept-Encoding: ['gzip, deflate']
      Connection: [keep-alive]
      Content-Length: ['0']
    method: DELETE
    uri: https://www.googleapis.com/storage/v1/b/gcsfs-testing/o/tmp%2Ftest%2Fb
  response:
    body: {string: "{\n \"error\": {\n  \"errors\": [\n   {\n    \"domain\": \"global\",\n
        \   \"reason\": \"notFound\",\n    \"message\": \"Not Found\"\n   }\n  ],\n
        \ \"code\": 404,\n  \"message\": \"Not Found\"\n }\n}\n"}
    headers:
      Cache-Control: ['private, max-age=0']
      Content-Length: ['165']
      Content-Type: [application/json; charset=UTF-8]
      Server: [UploadServer]
      Vary: [Origin, X-Origin]
    status: {code: 404, message: Not Found}
- request:
    body: null
    headers:
      Accept: ['*/*']
      Accept-Encoding: ['gzip, deflate']
      Connection: [keep-alive]
      Content-Length: ['0']
    method: DELETE
    uri: https://www.googleapis.com/storage/v1/b/gcsfs-testing/o/tmp%2Ftest%2Fc
  response:
    body: {string: "{\n \"error\": {\n  \"errors\": [\n   {\n    \"domain\": \"global\",\n
        \   \"reason\": \"notFound\",\n    \"message\": \"Not Found\"\n   }\n  ],\n
        \ \"code\": 404,\n  \"message\": \"Not Found\"\n }\n}\n"}
    headers:
      Cache-Control: ['private, max-age=0']
      Content-Length: ['165']
      Content-Type: [application/json; charset=UTF-8]
      Server: [UploadServer]
      Vary: [Origin, X-Origin]
    status: {code: 404, message: Not Found}
- request:
    body: null
    headers:
      Accept: ['*/*']
      Accept-Encoding: ['gzip, deflate']
      Connection: [keep-alive]
      Content-Length: ['0']
    method: DELETE
    uri: https://www.googleapis.com/storage/v1/b/gcsfs-testing/o/tmp%2Ftest%2Fd
  response:
    body: {string: "{\n \"error\": {\n  \"errors\": [\n   {\n    \"domain\": \"global\",\n
        \   \"reason\": \"notFound\",\n    \"message\": \"Not Found\"\n   }\n  ],\n
        \ \"code\": 404,\n  \"message\": \"Not Found\"\n }\n}\n"}
    headers:
      Cache-Control: ['private, max-age=0']
      Content-Length: ['165']
      Content-Type: [application/json; charset=UTF-8]
      Server: [UploadServer]
      Vary: [Origin, X-Origin]
    status: {code: 404, message: Not Found}
- request:
    body: null
    headers:
      Accept: ['*/*']
      Accept-Encoding: ['gzip, deflate']
      Connection: [keep-alive]
    method: GET
    uri: https://www.googleapis.com/storage/v1/b/gcsfs-testing/o/?maxResults=1000
  response:
    body: {string: "{\n \"kind\": \"storage#objects\"\n}\n"}
    headers:
      Cache-Control: ['private, max-age=0, must-revalidate, no-transform']
      Content-Length: ['31']
      Content-Type: [application/json; charset=UTF-8]
      Server: [UploadServer]
      Vary: [Origin, X-Origin]
    status: {code: 200, message: OK}
- request:
    body: grant_type=refresh_token&client_id=xxx&client_secret=xxx&refresh_token=xxx
    headers:
      Accept: ['*/*']
      Accept-Encoding: ['gzip, deflate']
      Connection: [keep-alive]
      Content-Length: ['229']
      content-type: [application/x-www-form-urlencoded]
    method: POST
    uri: https://www.googleapis.com/oauth2/v4/token
  response:
    body:
      string: !!binary |
        H4sIAMhZh1oC/6tWKsnPTs2LL6ksSFWyUlBySk0sSi1S0lFQykyJB0uBRCsqKkBCicnJqcXFGMKp
        FQWZRanF8ZkgQWMzA4NaAKg7WRNWAAAA
    headers:
      Cache-Control: ['no-cache, no-store, max-age=0, must-revalidate']
      Content-Encoding: [gzip]
      Content-Type: [application/json; charset=UTF-8]
      Pragma: [no-cache]
      Server: [GSE]
      Transfer-Encoding: [chunked]
      Vary: [Origin, X-Origin]
      X-Content-Type-Options: [nosniff]
      X-Frame-Options: [SAMEORIGIN]
      X-XSS-Protection: [1; mode=block]
    status: {code: 200, message: OK}
- request:
    body: null
    headers:
      Accept: ['*/*']
      Accept-Encoding: ['gzip, deflate']
      Connection: [keep-alive]
    method: GET
    uri: https://www.googleapis.com/storage/v1/b/?project=test_project
  response:
    body: {string: "{\n \"kind\": \"storage#buckets\",\n \"items\": [\n  {\n   \"kind\":
        \"storage#bucket\",\n   \"id\": \"artifacts.test_project.appspot.com\",\n
        \  \"selfLink\": \"https://www.googleapis.com/storage/v1/b/artifacts.test_project.appspot.com\",\n
        \  \"projectNumber\": \"353972334481\",\n   \"name\": \"artifacts.test_project.appspot.com\",\n
        \  \"timeCreated\": \"2016-05-17T06:25:43.063Z\",\n   \"updated\": \"2016-05-17T06:25:43.063Z\",\n
>>>>>>> 2129f8c8
        \  \"metageneration\": \"1\",\n   \"location\": \"US\",\n   \"storageClass\":
        \"STANDARD\",\n   \"etag\": \"CAE=\"\n  },\n  {\n   \"kind\": \"storage#bucket\",\n
        \  \"id\": \"gcfs-testing-ipd\",\n   \"selfLink\": \"https://www.googleapis.com/storage/v1/b/gcfs-testing-ipd\",\n
        \  \"projectNumber\": \"353972334481\",\n   \"name\": \"gcfs-testing-ipd\",\n
        \  \"timeCreated\": \"2018-01-03T23:05:41.132Z\",\n   \"updated\": \"2018-01-03T23:05:41.132Z\",\n
        \  \"metageneration\": \"1\",\n   \"location\": \"US\",\n   \"storageClass\":
        \"STANDARD\",\n   \"etag\": \"CAE=\"\n  },\n  {\n   \"kind\": \"storage#bucket\",\n
        \  \"id\": \"gcsfs-testing\",\n   \"selfLink\": \"https://www.googleapis.com/storage/v1/b/gcsfs-testing\",\n
        \  \"projectNumber\": \"353972334481\",\n   \"name\": \"gcsfs-testing\",\n
        \  \"timeCreated\": \"2018-02-14T00:31:53.922Z\",\n   \"updated\": \"2018-02-14T00:31:53.922Z\",\n
        \  \"metageneration\": \"1\",\n   \"location\": \"US\",\n   \"storageClass\":
        \"MULTI_REGIONAL\",\n   \"etag\": \"CAE=\"\n  },\n  {\n   \"kind\": \"storage#bucket\",\n
        \  \"id\": \"protein-design\",\n   \"selfLink\": \"https://www.googleapis.com/storage/v1/b/protein-design\",\n
        \  \"projectNumber\": \"353972334481\",\n   \"name\": \"protein-design\",\n
        \  \"timeCreated\": \"2016-05-03T01:44:55.308Z\",\n   \"updated\": \"2016-05-03T01:44:55.308Z\",\n
        \  \"metageneration\": \"1\",\n   \"location\": \"US\",\n   \"storageClass\":
        \"STANDARD\",\n   \"etag\": \"CAE=\"\n  },\n  {\n   \"kind\": \"storage#bucket\",\n
        \  \"id\": \"test_project\",\n   \"selfLink\": \"https://www.googleapis.com/storage/v1/b/test_project\",\n
        \  \"projectNumber\": \"353972334481\",\n   \"name\": \"test_project\",\n
        \  \"timeCreated\": \"2016-05-11T19:23:04.110Z\",\n   \"updated\": \"2016-05-11T19:23:04.110Z\",\n
        \  \"metageneration\": \"1\",\n   \"location\": \"US-CENTRAL1\",\n   \"storageClass\":
        \"STANDARD\",\n   \"etag\": \"CAE=\"\n  },\n  {\n   \"kind\": \"storage#bucket\",\n
        \  \"id\": \"test_project-public\",\n   \"selfLink\": \"https://www.googleapis.com/storage/v1/b/test_project-public\",\n
        \  \"projectNumber\": \"353972334481\",\n   \"name\": \"test_project-public\",\n
        \  \"timeCreated\": \"2017-11-30T21:49:44.272Z\",\n   \"updated\": \"2017-12-09T08:15:48.368Z\",\n
        \  \"metageneration\": \"2\",\n   \"location\": \"US\",\n   \"storageClass\":
        \"MULTI_REGIONAL\",\n   \"etag\": \"CAI=\"\n  },\n  {\n   \"kind\": \"storage#bucket\",\n
        \  \"id\": \"test_project_cloudbuild\",\n   \"selfLink\": \"https://www.googleapis.com/storage/v1/b/test_project_cloudbuild\",\n
        \  \"projectNumber\": \"353972334481\",\n   \"name\": \"test_project_cloudbuild\",\n
        \  \"timeCreated\": \"2017-12-09T03:43:27.112Z\",\n   \"updated\": \"2017-12-09T03:43:27.112Z\",\n
        \  \"metageneration\": \"1\",\n   \"location\": \"US\",\n   \"storageClass\":
        \"STANDARD\",\n   \"etag\": \"CAE=\"\n  }\n ]\n}\n"}
    headers:
      Cache-Control: ['private, max-age=0, must-revalidate, no-transform']
      Content-Length: ['2959']
      Content-Type: [application/json; charset=UTF-8]
      Server: [UploadServer]
      Vary: [Origin, X-Origin]
    status: {code: 200, message: OK}
- request:
    body: null
    headers:
      Accept: ['*/*']
      Accept-Encoding: ['gzip, deflate']
      Connection: [keep-alive]
      Content-Length: ['0']
    method: DELETE
    uri: https://www.googleapis.com/storage/v1/b/gcsfs-testing/o/tmp%2Ftest%2Fa
  response:
    body: {string: "{\n \"error\": {\n  \"errors\": [\n   {\n    \"domain\": \"global\",\n
        \   \"reason\": \"notFound\",\n    \"message\": \"Not Found\"\n   }\n  ],\n
        \ \"code\": 404,\n  \"message\": \"Not Found\"\n }\n}\n"}
    headers:
      Cache-Control: ['private, max-age=0']
      Content-Length: ['165']
      Content-Type: [application/json; charset=UTF-8]
      Server: [UploadServer]
      Vary: [Origin, X-Origin]
    status: {code: 404, message: Not Found}
- request:
    body: null
    headers:
      Accept: ['*/*']
      Accept-Encoding: ['gzip, deflate']
      Connection: [keep-alive]
      Content-Length: ['0']
    method: DELETE
    uri: https://www.googleapis.com/storage/v1/b/gcsfs-testing/o/tmp%2Ftest%2Fb
  response:
    body: {string: "{\n \"error\": {\n  \"errors\": [\n   {\n    \"domain\": \"global\",\n
        \   \"reason\": \"notFound\",\n    \"message\": \"Not Found\"\n   }\n  ],\n
        \ \"code\": 404,\n  \"message\": \"Not Found\"\n }\n}\n"}
    headers:
      Cache-Control: ['private, max-age=0']
      Content-Length: ['165']
      Content-Type: [application/json; charset=UTF-8]
      Server: [UploadServer]
      Vary: [Origin, X-Origin]
    status: {code: 404, message: Not Found}
- request:
    body: null
    headers:
      Accept: ['*/*']
      Accept-Encoding: ['gzip, deflate']
      Connection: [keep-alive]
      Content-Length: ['0']
    method: DELETE
    uri: https://www.googleapis.com/storage/v1/b/gcsfs-testing/o/tmp%2Ftest%2Fc
  response:
    body: {string: "{\n \"error\": {\n  \"errors\": [\n   {\n    \"domain\": \"global\",\n
        \   \"reason\": \"notFound\",\n    \"message\": \"Not Found\"\n   }\n  ],\n
        \ \"code\": 404,\n  \"message\": \"Not Found\"\n }\n}\n"}
    headers:
      Cache-Control: ['private, max-age=0']
      Content-Length: ['165']
      Content-Type: [application/json; charset=UTF-8]
      Server: [UploadServer]
      Vary: [Origin, X-Origin]
    status: {code: 404, message: Not Found}
- request:
    body: null
    headers:
      Accept: ['*/*']
      Accept-Encoding: ['gzip, deflate']
      Connection: [keep-alive]
      Content-Length: ['0']
    method: DELETE
    uri: https://www.googleapis.com/storage/v1/b/gcsfs-testing/o/tmp%2Ftest%2Fd
  response:
    body: {string: "{\n \"error\": {\n  \"errors\": [\n   {\n    \"domain\": \"global\",\n
        \   \"reason\": \"notFound\",\n    \"message\": \"Not Found\"\n   }\n  ],\n
        \ \"code\": 404,\n  \"message\": \"Not Found\"\n }\n}\n"}
    headers:
      Cache-Control: ['private, max-age=0']
      Content-Length: ['165']
      Content-Type: [application/json; charset=UTF-8]
      Server: [UploadServer]
      Vary: [Origin, X-Origin]
    status: {code: 404, message: Not Found}
- request:
    body: null
    headers:
      Accept: ['*/*']
      Accept-Encoding: ['gzip, deflate']
      Connection: [keep-alive]
    method: GET
    uri: https://www.googleapis.com/storage/v1/b/gcsfs-testing/o/?maxResults=1000
  response:
    body: {string: "{\n \"kind\": \"storage#objects\"\n}\n"}
    headers:
      Cache-Control: ['private, max-age=0, must-revalidate, no-transform']
      Content-Length: ['31']
      Content-Type: [application/json; charset=UTF-8]
      Server: [UploadServer]
      Vary: [Origin, X-Origin]
    status: {code: 200, message: OK}
version: 1<|MERGE_RESOLUTION|>--- conflicted
+++ resolved
@@ -1,10 +1,6 @@
 interactions:
 - request:
-<<<<<<< HEAD
-    body: grant_type=refresh_token&client_id=xxx&client_secret=xxx&refresh_token=xxx
-=======
-    body: client_secret=xxx&client_id=xxx&refresh_token=xxx&grant_type=refresh_token
->>>>>>> 2129f8c8
+    body: client_secret=xxx&refresh_token=xxx&grant_type=refresh_token&client_id=xxx
     headers:
       Accept: ['*/*']
       Accept-Encoding: ['gzip, deflate']
@@ -12,25 +8,20 @@
       Content-Length: ['229']
       content-type: [application/x-www-form-urlencoded]
     method: POST
-    uri: https://accounts.google.com/o/oauth2/token
+    uri: https://www.googleapis.com/oauth2/v4/token
   response:
     body:
       string: !!binary |
-<<<<<<< HEAD
-        H4sIANtWh1oC/6tWykyJL8nPTs1TslJQqqioUNJRUEpMTk4tLsYQBvPjSyoLUkGCTqmJRalFIPHU
-        ioLMotTi+EyQYmMzA4NaAIbFaipWAAAA
-=======
-        H4sIAMhZh1oC/6tWKsnPTs2LL6ksSFWyUlBySk0sSi1S0lFQykyJB0uBRCsqKkBCicnJqcXFGMKp
-        FQWZRanF8ZkgQWMzA4NaAKg7WRNWAAAA
->>>>>>> 2129f8c8
+        H4sIABxch1oC/6tWKsnPTs2LL6ksSFWyUlBySk0sSi1S0lFQSkxOTi0ujgdLg2QqKipAwpkpGEKp
+        FQWZRanF8ZkgQWMzA4NaAAUo03FWAAAA
     headers:
       Cache-Control: ['no-cache, no-store, max-age=0, must-revalidate']
-      Content-Disposition: [attachment; filename="json.txt"; filename*=UTF-8''json.txt]
       Content-Encoding: [gzip]
-      Content-Type: [application/json; charset=utf-8]
+      Content-Type: [application/json; charset=UTF-8]
       Pragma: [no-cache]
-      Server: [ESF]
+      Server: [GSE]
       Transfer-Encoding: [chunked]
+      Vary: [Origin, X-Origin]
       X-Content-Type-Options: [nosniff]
       X-Frame-Options: [SAMEORIGIN]
       X-XSS-Protection: [1; mode=block]
@@ -49,8 +40,6 @@
         \  \"selfLink\": \"https://www.googleapis.com/storage/v1/b/artifacts.test_project.appspot.com\",\n
         \  \"projectNumber\": \"353972334481\",\n   \"name\": \"artifacts.test_project.appspot.com\",\n
         \  \"timeCreated\": \"2016-05-17T06:25:43.063Z\",\n   \"updated\": \"2016-05-17T06:25:43.063Z\",\n
-<<<<<<< HEAD
-=======
         \  \"metageneration\": \"1\",\n   \"location\": \"US\",\n   \"storageClass\":
         \"STANDARD\",\n   \"etag\": \"CAE=\"\n  },\n  {\n   \"kind\": \"storage#bucket\",\n
         \  \"id\": \"gcfs-testing-ipd\",\n   \"selfLink\": \"https://www.googleapis.com/storage/v1/b/gcfs-testing-ipd\",\n
@@ -177,50 +166,6 @@
       Accept-Encoding: ['gzip, deflate']
       Connection: [keep-alive]
     method: GET
-    uri: https://www.googleapis.com/storage/v1/b/gcsfs-testing/o/?maxResults=1000
-  response:
-    body: {string: "{\n \"kind\": \"storage#objects\"\n}\n"}
-    headers:
-      Cache-Control: ['private, max-age=0, must-revalidate, no-transform']
-      Content-Length: ['31']
-      Content-Type: [application/json; charset=UTF-8]
-      Server: [UploadServer]
-      Vary: [Origin, X-Origin]
-    status: {code: 200, message: OK}
-- request:
-    body: grant_type=refresh_token&client_id=xxx&client_secret=xxx&refresh_token=xxx
-    headers:
-      Accept: ['*/*']
-      Accept-Encoding: ['gzip, deflate']
-      Connection: [keep-alive]
-      Content-Length: ['229']
-      content-type: [application/x-www-form-urlencoded]
-    method: POST
-    uri: https://www.googleapis.com/oauth2/v4/token
-  response:
-    body:
-      string: !!binary |
-        H4sIAMhZh1oC/6tWKsnPTs2LL6ksSFWyUlBySk0sSi1S0lFQykyJB0uBRCsqKkBCicnJqcXFGMKp
-        FQWZRanF8ZkgQWMzA4NaAKg7WRNWAAAA
-    headers:
-      Cache-Control: ['no-cache, no-store, max-age=0, must-revalidate']
-      Content-Encoding: [gzip]
-      Content-Type: [application/json; charset=UTF-8]
-      Pragma: [no-cache]
-      Server: [GSE]
-      Transfer-Encoding: [chunked]
-      Vary: [Origin, X-Origin]
-      X-Content-Type-Options: [nosniff]
-      X-Frame-Options: [SAMEORIGIN]
-      X-XSS-Protection: [1; mode=block]
-    status: {code: 200, message: OK}
-- request:
-    body: null
-    headers:
-      Accept: ['*/*']
-      Accept-Encoding: ['gzip, deflate']
-      Connection: [keep-alive]
-    method: GET
     uri: https://www.googleapis.com/storage/v1/b/?project=test_project
   response:
     body: {string: "{\n \"kind\": \"storage#buckets\",\n \"items\": [\n  {\n   \"kind\":
@@ -228,7 +173,6 @@
         \  \"selfLink\": \"https://www.googleapis.com/storage/v1/b/artifacts.test_project.appspot.com\",\n
         \  \"projectNumber\": \"353972334481\",\n   \"name\": \"artifacts.test_project.appspot.com\",\n
         \  \"timeCreated\": \"2016-05-17T06:25:43.063Z\",\n   \"updated\": \"2016-05-17T06:25:43.063Z\",\n
->>>>>>> 2129f8c8
         \  \"metageneration\": \"1\",\n   \"location\": \"US\",\n   \"storageClass\":
         \"STANDARD\",\n   \"etag\": \"CAE=\"\n  },\n  {\n   \"kind\": \"storage#bucket\",\n
         \  \"id\": \"gcfs-testing-ipd\",\n   \"selfLink\": \"https://www.googleapis.com/storage/v1/b/gcfs-testing-ipd\",\n
@@ -274,88 +218,8 @@
       Accept: ['*/*']
       Accept-Encoding: ['gzip, deflate']
       Connection: [keep-alive]
-      Content-Length: ['0']
-    method: DELETE
-    uri: https://www.googleapis.com/storage/v1/b/gcsfs-testing/o/tmp%2Ftest%2Fa
-  response:
-    body: {string: "{\n \"error\": {\n  \"errors\": [\n   {\n    \"domain\": \"global\",\n
-        \   \"reason\": \"notFound\",\n    \"message\": \"Not Found\"\n   }\n  ],\n
-        \ \"code\": 404,\n  \"message\": \"Not Found\"\n }\n}\n"}
-    headers:
-      Cache-Control: ['private, max-age=0']
-      Content-Length: ['165']
-      Content-Type: [application/json; charset=UTF-8]
-      Server: [UploadServer]
-      Vary: [Origin, X-Origin]
-    status: {code: 404, message: Not Found}
-- request:
-    body: null
-    headers:
-      Accept: ['*/*']
-      Accept-Encoding: ['gzip, deflate']
-      Connection: [keep-alive]
-      Content-Length: ['0']
-    method: DELETE
-    uri: https://www.googleapis.com/storage/v1/b/gcsfs-testing/o/tmp%2Ftest%2Fb
-  response:
-    body: {string: "{\n \"error\": {\n  \"errors\": [\n   {\n    \"domain\": \"global\",\n
-        \   \"reason\": \"notFound\",\n    \"message\": \"Not Found\"\n   }\n  ],\n
-        \ \"code\": 404,\n  \"message\": \"Not Found\"\n }\n}\n"}
-    headers:
-      Cache-Control: ['private, max-age=0']
-      Content-Length: ['165']
-      Content-Type: [application/json; charset=UTF-8]
-      Server: [UploadServer]
-      Vary: [Origin, X-Origin]
-    status: {code: 404, message: Not Found}
-- request:
-    body: null
-    headers:
-      Accept: ['*/*']
-      Accept-Encoding: ['gzip, deflate']
-      Connection: [keep-alive]
-      Content-Length: ['0']
-    method: DELETE
-    uri: https://www.googleapis.com/storage/v1/b/gcsfs-testing/o/tmp%2Ftest%2Fc
-  response:
-    body: {string: "{\n \"error\": {\n  \"errors\": [\n   {\n    \"domain\": \"global\",\n
-        \   \"reason\": \"notFound\",\n    \"message\": \"Not Found\"\n   }\n  ],\n
-        \ \"code\": 404,\n  \"message\": \"Not Found\"\n }\n}\n"}
-    headers:
-      Cache-Control: ['private, max-age=0']
-      Content-Length: ['165']
-      Content-Type: [application/json; charset=UTF-8]
-      Server: [UploadServer]
-      Vary: [Origin, X-Origin]
-    status: {code: 404, message: Not Found}
-- request:
-    body: null
-    headers:
-      Accept: ['*/*']
-      Accept-Encoding: ['gzip, deflate']
-      Connection: [keep-alive]
-      Content-Length: ['0']
-    method: DELETE
-    uri: https://www.googleapis.com/storage/v1/b/gcsfs-testing/o/tmp%2Ftest%2Fd
-  response:
-    body: {string: "{\n \"error\": {\n  \"errors\": [\n   {\n    \"domain\": \"global\",\n
-        \   \"reason\": \"notFound\",\n    \"message\": \"Not Found\"\n   }\n  ],\n
-        \ \"code\": 404,\n  \"message\": \"Not Found\"\n }\n}\n"}
-    headers:
-      Cache-Control: ['private, max-age=0']
-      Content-Length: ['165']
-      Content-Type: [application/json; charset=UTF-8]
-      Server: [UploadServer]
-      Vary: [Origin, X-Origin]
-    status: {code: 404, message: Not Found}
-- request:
-    body: null
-    headers:
-      Accept: ['*/*']
-      Accept-Encoding: ['gzip, deflate']
-      Connection: [keep-alive]
     method: GET
-    uri: https://www.googleapis.com/storage/v1/b/gcsfs-testing/o/?maxResults=1000
+    uri: https://www.googleapis.com/storage/v1/b/gcsfs-testing/o/?delimiter=%2F
   response:
     body: {string: "{\n \"kind\": \"storage#objects\"\n}\n"}
     headers:
