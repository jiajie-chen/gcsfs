interactions:
- request:
    body: null
    headers:
      Accept: ['*/*']
      Accept-Encoding: ['gzip, deflate']
      Connection: [keep-alive]
      Content-Length: ['0']
      User-Agent: [python-requests/2.13.0]
    method: POST
    uri: https://www.googleapis.com/oauth2/v4/token?grant_type=refresh_token
  response:
    body:
      string: !!binary |
<<<<<<< HEAD
        H4sIAAD35VgC/6tWSkxOTi0uji/Jz07NU7JSUKqoqFDSUVDKTMEQSq0oyCxKLY7PBAkamxkYAMXA
        auJLKgtSQQqdUhOLUouUagFOYrb0VgAAAA==
=======
        H4sIAGtZ5VgC/6tWSq0oyCxKLY7PzFOyUjA2MzDQUVDKTIkvyc9OBYkoVVRUKAGFwPz4ksqCVJCg
        U2piUWoRSDwxOTm1uBhVeS0A03RPm1YAAAA=
>>>>>>> b795204b
    headers:
      Alt-Svc: ['quic=":443"; ma=2592000; v="37,36,35"']
      Cache-Control: ['no-cache, no-store, max-age=0, must-revalidate']
      Content-Encoding: [gzip]
      Content-Type: [application/json; charset=UTF-8]
<<<<<<< HEAD
      Date: ['Thu, 06 Apr 2017 08:06:24 GMT']
=======
      Date: ['Wed, 05 Apr 2017 20:54:03 GMT']
>>>>>>> b795204b
      Expires: ['Mon, 01 Jan 1990 00:00:00 GMT']
      Pragma: [no-cache]
      Server: [GSE]
      Transfer-Encoding: [chunked]
      Vary: [Origin, X-Origin]
      X-Content-Type-Options: [nosniff]
      X-Frame-Options: [SAMEORIGIN]
      X-XSS-Protection: [1; mode=block]
    status: {code: 200, message: OK}
- request:
    body: null
    headers:
      Accept: ['*/*']
      Accept-Encoding: ['gzip, deflate']
      Connection: [keep-alive]
      User-Agent: [python-requests/2.13.0]
    method: GET
    uri: https://www.googleapis.com/storage/v1/b/?project=test_project
  response:
    body: {string: "{\n \"kind\": \"storage#buckets\",\n \"items\": [\n  {\n   \"kind\":
<<<<<<< HEAD
        \"storage#bucket\",\n   \"id\": \"dask-zarr-cache\",\n   \"selfLink\": \"https://www.googleapis.com/storage/v1/b/dask-zarr-cache\",\n
        \  \"projectNumber\": \"211880518801\",\n   \"name\": \"dask-zarr-cache\",\n
        \  \"timeCreated\": \"2017-04-03T14:58:15.917Z\",\n   \"updated\": \"2017-04-03T14:58:15.917Z\",\n
        \  \"metageneration\": \"1\",\n   \"location\": \"EUROPE-WEST1\",\n   \"storageClass\":
        \"REGIONAL\",\n   \"etag\": \"CAE=\"\n  },\n  {\n   \"kind\": \"storage#bucket\",\n
        \  \"id\": \"gcsfs-testing\",\n   \"selfLink\": \"https://www.googleapis.com/storage/v1/b/gcsfs-testing\",\n
        \  \"projectNumber\": \"211880518801\",\n   \"name\": \"gcsfs-testing\",\n
        \  \"timeCreated\": \"2017-04-06T07:16:38.076Z\",\n   \"updated\": \"2017-04-06T07:16:38.076Z\",\n
        \  \"metageneration\": \"1\",\n   \"location\": \"US\",\n   \"storageClass\":
        \"STANDARD\",\n   \"etag\": \"CAE=\"\n  },\n  {\n   \"kind\": \"storage#bucket\",\n
        \  \"id\": \"modis-incoming\",\n   \"selfLink\": \"https://www.googleapis.com/storage/v1/b/modis-incoming\",\n
        \  \"projectNumber\": \"211880518801\",\n   \"name\": \"modis-incoming\",\n
        \  \"timeCreated\": \"2017-03-22T14:30:09.809Z\",\n   \"updated\": \"2017-03-22T14:30:09.809Z\",\n
        \  \"metageneration\": \"1\",\n   \"location\": \"EUROPE-WEST1\",\n   \"storageClass\":
        \"REGIONAL\",\n   \"etag\": \"CAE=\"\n  },\n  {\n   \"kind\": \"storage#bucket\",\n
        \  \"id\": \"satelligence-test\",\n   \"selfLink\": \"https://www.googleapis.com/storage/v1/b/satelligence-test\",\n
        \  \"projectNumber\": \"211880518801\",\n   \"name\": \"satelligence-test\",\n
        \  \"timeCreated\": \"2017-03-22T13:27:09.373Z\",\n   \"updated\": \"2017-03-22T13:27:09.373Z\",\n
        \  \"metageneration\": \"1\",\n   \"location\": \"EUROPE-WEST1\",\n   \"storageClass\":
        \"REGIONAL\",\n   \"etag\": \"CAE=\"\n  }\n ]\n}\n"}
    headers:
      Alt-Svc: ['quic=":443"; ma=2592000; v="37,36,35"']
      Cache-Control: ['private, max-age=0, must-revalidate, no-transform']
      Content-Length: ['1633']
      Content-Type: [application/json; charset=UTF-8]
      Date: ['Thu, 06 Apr 2017 08:06:25 GMT']
      Expires: ['Thu, 06 Apr 2017 08:06:25 GMT']
      Server: [UploadServer]
      Vary: [Origin, X-Origin]
      X-GUploader-UploadID: [AEnB2UpGGx1_PSLCBq9Fud2I9Ct3X1Ou3XINWal0y861UAeYIFohnSDW7h3mGz9IrDqhyPd5XhuzM9OGoQhy2wCWI3Zml78_E22-N860V_9gvK0hf9dB128]
=======
        \"storage#bucket\",\n   \"id\": \"anaconda-enterprise\",\n   \"selfLink\":
        \"https://www.googleapis.com/storage/v1/b/anaconda-enterprise\",\n   \"projectNumber\":
        \"586241054156\",\n   \"name\": \"anaconda-enterprise\",\n   \"timeCreated\":
        \"2017-03-30T22:33:29.085Z\",\n   \"updated\": \"2017-03-30T22:33:29.085Z\",\n
        \  \"metageneration\": \"1\",\n   \"location\": \"US\",\n   \"storageClass\":
        \"MULTI_REGIONAL\",\n   \"etag\": \"CAE=\"\n  },\n  {\n   \"kind\": \"storage#bucket\",\n
        \  \"id\": \"anaconda-public-data\",\n   \"selfLink\": \"https://www.googleapis.com/storage/v1/b/anaconda-public-data\",\n
        \  \"projectNumber\": \"586241054156\",\n   \"name\": \"anaconda-public-data\",\n
        \  \"timeCreated\": \"2017-04-05T20:22:12.865Z\",\n   \"updated\": \"2017-04-05T20:22:12.865Z\",\n
        \  \"metageneration\": \"1\",\n   \"location\": \"US\",\n   \"storageClass\":
        \"MULTI_REGIONAL\",\n   \"etag\": \"CAE=\"\n  },\n  {\n   \"kind\": \"storage#bucket\",\n
        \  \"id\": \"artifacts.test_project.appspot.com\",\n   \"selfLink\": \"https://www.googleapis.com/storage/v1/b/artifacts.test_project.appspot.com\",\n
        \  \"projectNumber\": \"586241054156\",\n   \"name\": \"artifacts.test_project.appspot.com\",\n
        \  \"timeCreated\": \"2016-05-17T18:29:22.774Z\",\n   \"updated\": \"2016-05-17T18:29:22.774Z\",\n
        \  \"metageneration\": \"1\",\n   \"location\": \"US\",\n   \"storageClass\":
        \"STANDARD\",\n   \"etag\": \"CAE=\"\n  },\n  {\n   \"kind\": \"storage#bucket\",\n
        \  \"id\": \"blaze-data\",\n   \"selfLink\": \"https://www.googleapis.com/storage/v1/b/blaze-data\",\n
        \  \"projectNumber\": \"586241054156\",\n   \"name\": \"blaze-data\",\n   \"timeCreated\":
        \"2015-09-06T04:08:21.262Z\",\n   \"updated\": \"2015-09-06T15:55:01.051Z\",\n
        \  \"metageneration\": \"2\",\n   \"location\": \"US\",\n   \"storageClass\":
        \"STANDARD\",\n   \"etag\": \"CAI=\"\n  },\n  {\n   \"kind\": \"storage#bucket\",\n
        \  \"id\": \"dask_example_data\",\n   \"selfLink\": \"https://www.googleapis.com/storage/v1/b/dask_example_data\",\n
        \  \"projectNumber\": \"586241054156\",\n   \"name\": \"dask_example_data\",\n
        \  \"timeCreated\": \"2017-02-15T18:07:45.948Z\",\n   \"updated\": \"2017-02-15T18:07:45.948Z\",\n
        \  \"metageneration\": \"1\",\n   \"location\": \"US\",\n   \"storageClass\":
        \"STANDARD\",\n   \"etag\": \"CAE=\"\n  },\n  {\n   \"kind\": \"storage#bucket\",\n
        \  \"id\": \"dataproc-9a39e84b-a055-4877-9be9-ddd9334e6145-us\",\n   \"selfLink\":
        \"https://www.googleapis.com/storage/v1/b/dataproc-9a39e84b-a055-4877-9be9-ddd9334e6145-us\",\n
        \  \"projectNumber\": \"586241054156\",\n   \"name\": \"dataproc-9a39e84b-a055-4877-9be9-ddd9334e6145-us\",\n
        \  \"timeCreated\": \"2017-04-05T02:56:05.533Z\",\n   \"updated\": \"2017-04-05T02:56:05.533Z\",\n
        \  \"metageneration\": \"1\",\n   \"location\": \"US\",\n   \"storageClass\":
        \"STANDARD\",\n   \"etag\": \"CAE=\"\n  },\n  {\n   \"kind\": \"storage#bucket\",\n
        \  \"id\": \"gcsfs-testing\",\n   \"selfLink\": \"https://www.googleapis.com/storage/v1/b/gcsfs-testing\",\n
        \  \"projectNumber\": \"586241054156\",\n   \"name\": \"gcsfs-testing\",\n
        \  \"timeCreated\": \"2017-04-05T13:45:05.641Z\",\n   \"updated\": \"2017-04-05T13:45:05.641Z\",\n
        \  \"metageneration\": \"1\",\n   \"location\": \"US\",\n   \"storageClass\":
        \"STANDARD\",\n   \"etag\": \"CAE=\"\n  }\n ]\n}\n"}
    headers:
      Alt-Svc: ['quic=":443"; ma=2592000; v="37,36,35"']
      Cache-Control: ['private, max-age=0, must-revalidate, no-transform']
      Content-Length: ['2971']
      Content-Type: [application/json; charset=UTF-8]
      Date: ['Wed, 05 Apr 2017 20:54:04 GMT']
      Expires: ['Wed, 05 Apr 2017 20:54:04 GMT']
      Server: [UploadServer]
      Vary: [Origin, X-Origin]
      X-GUploader-UploadID: [AEnB2Ur0YVUMyl44F8-JKrnUsARr5HtLccZzb01-GjGbtpA2PcBMmhkuHbBjUYMHIBl_CyBz-v-IDrduBXhiyTjsRrkmOVPUUw]
>>>>>>> b795204b
    status: {code: 200, message: OK}
- request:
    body: null
    headers:
      Accept: ['*/*']
      Accept-Encoding: ['gzip, deflate']
      Connection: [keep-alive]
      Content-Length: ['0']
      User-Agent: [python-requests/2.13.0]
    method: DELETE
    uri: https://www.googleapis.com/storage/v1/b/gcsfs-testing/o/tmp%2Ftest%2Fa
  response:
    body: {string: "{\n \"error\": {\n  \"errors\": [\n   {\n    \"domain\": \"global\",\n
        \   \"reason\": \"notFound\",\n    \"message\": \"Not Found\"\n   }\n  ],\n
        \ \"code\": 404,\n  \"message\": \"Not Found\"\n }\n}\n"}
    headers:
      Alt-Svc: ['quic=":443"; ma=2592000; v="37,36,35"']
      Cache-Control: ['private, max-age=0']
      Content-Length: ['165']
      Content-Type: [application/json; charset=UTF-8]
<<<<<<< HEAD
      Date: ['Thu, 06 Apr 2017 08:06:25 GMT']
      Expires: ['Thu, 06 Apr 2017 08:06:25 GMT']
      Server: [UploadServer]
      Vary: [Origin, X-Origin]
      X-GUploader-UploadID: [AEnB2UptL4VYavGQUt0B0UUFLvDltGdCyGUrFGGdIJUq_r7UFayEpzcGRt9vfV01ZwDQkk30sO2-R9YtzWyWkR9jtMQ4cU1F8D3ThOxv_2xSqVZa1wiyKzE]
=======
      Date: ['Wed, 05 Apr 2017 20:54:04 GMT']
      Expires: ['Wed, 05 Apr 2017 20:54:04 GMT']
      Server: [UploadServer]
      Vary: [Origin, X-Origin]
      X-GUploader-UploadID: [AEnB2UpNARvpYnaF_-uU8gLR5HZPiP_b58J9Lq9v74J7WhTftzS3OYSK2MS52skXG5atzk6x5IKawK7i2NJ187vzcy60ZRgqpA]
>>>>>>> b795204b
    status: {code: 404, message: Not Found}
- request:
    body: null
    headers:
      Accept: ['*/*']
      Accept-Encoding: ['gzip, deflate']
      Connection: [keep-alive]
      Content-Length: ['0']
      User-Agent: [python-requests/2.13.0]
    method: DELETE
    uri: https://www.googleapis.com/storage/v1/b/gcsfs-testing/o/tmp%2Ftest%2Fb
  response:
    body: {string: "{\n \"error\": {\n  \"errors\": [\n   {\n    \"domain\": \"global\",\n
        \   \"reason\": \"notFound\",\n    \"message\": \"Not Found\"\n   }\n  ],\n
        \ \"code\": 404,\n  \"message\": \"Not Found\"\n }\n}\n"}
    headers:
      Alt-Svc: ['quic=":443"; ma=2592000; v="37,36,35"']
      Cache-Control: ['private, max-age=0']
      Content-Length: ['165']
      Content-Type: [application/json; charset=UTF-8]
<<<<<<< HEAD
      Date: ['Thu, 06 Apr 2017 08:06:25 GMT']
      Expires: ['Thu, 06 Apr 2017 08:06:25 GMT']
      Server: [UploadServer]
      Vary: [Origin, X-Origin]
      X-GUploader-UploadID: [AEnB2Uq6ZdJaB0_aYcUf4S8T0ZoaJYc6hvQXPEgL7xc2p78I-ltMEsvpsdYro-_cYV0iLfwb1Vil1xkJpvXQCOzXe6mIclGe1M5Qk57-UXChoXqnCpXEBRo]
=======
      Date: ['Wed, 05 Apr 2017 20:54:04 GMT']
      Expires: ['Wed, 05 Apr 2017 20:54:04 GMT']
      Server: [UploadServer]
      Vary: [Origin, X-Origin]
      X-GUploader-UploadID: [AEnB2UpCvHti0yvGhArD1I2ABOQUlOIz4q43lYMQ37bRYpnp2DOrp9IQvhmBUzt5BChGixXPTprDOevzfoWbZIBiGGk82NY1Mg]
>>>>>>> b795204b
    status: {code: 404, message: Not Found}
- request:
    body: null
    headers:
      Accept: ['*/*']
      Accept-Encoding: ['gzip, deflate']
      Connection: [keep-alive]
      Content-Length: ['0']
      User-Agent: [python-requests/2.13.0]
    method: DELETE
    uri: https://www.googleapis.com/storage/v1/b/gcsfs-testing/o/tmp%2Ftest%2Fc
  response:
    body: {string: "{\n \"error\": {\n  \"errors\": [\n   {\n    \"domain\": \"global\",\n
        \   \"reason\": \"notFound\",\n    \"message\": \"Not Found\"\n   }\n  ],\n
        \ \"code\": 404,\n  \"message\": \"Not Found\"\n }\n}\n"}
    headers:
      Alt-Svc: ['quic=":443"; ma=2592000; v="37,36,35"']
      Cache-Control: ['private, max-age=0']
      Content-Length: ['165']
      Content-Type: [application/json; charset=UTF-8]
<<<<<<< HEAD
      Date: ['Thu, 06 Apr 2017 08:06:25 GMT']
      Expires: ['Thu, 06 Apr 2017 08:06:25 GMT']
      Server: [UploadServer]
      Vary: [Origin, X-Origin]
      X-GUploader-UploadID: [AEnB2UraLxmnDEQFzHIpx-E3TfL1RYPwDVyGScTkrdIN4WgGmxtn-W2G4wSk5lj26z6VCdD1glz711zsNvurNQsUqtaD-74PgtVC-uHvRPjXAGMJTDltbcU]
=======
      Date: ['Wed, 05 Apr 2017 20:54:05 GMT']
      Expires: ['Wed, 05 Apr 2017 20:54:05 GMT']
      Server: [UploadServer]
      Vary: [Origin, X-Origin]
      X-GUploader-UploadID: [AEnB2UqB2hLr4vb5e_NvZI3MXF5N9AM-DLLxzngVU7b9cxiUHOqD2nqjJXFxANZ9kDSxzI18vo5K92E3kRPOpb_lNNOfh2YdSQ]
>>>>>>> b795204b
    status: {code: 404, message: Not Found}
- request:
    body: null
    headers:
      Accept: ['*/*']
      Accept-Encoding: ['gzip, deflate']
      Connection: [keep-alive]
      Content-Length: ['0']
      User-Agent: [python-requests/2.13.0]
    method: DELETE
    uri: https://www.googleapis.com/storage/v1/b/gcsfs-testing/o/tmp%2Ftest%2Fd
  response:
    body: {string: "{\n \"error\": {\n  \"errors\": [\n   {\n    \"domain\": \"global\",\n
        \   \"reason\": \"notFound\",\n    \"message\": \"Not Found\"\n   }\n  ],\n
        \ \"code\": 404,\n  \"message\": \"Not Found\"\n }\n}\n"}
    headers:
      Alt-Svc: ['quic=":443"; ma=2592000; v="37,36,35"']
      Cache-Control: ['private, max-age=0']
      Content-Length: ['165']
      Content-Type: [application/json; charset=UTF-8]
<<<<<<< HEAD
      Date: ['Thu, 06 Apr 2017 08:06:25 GMT']
      Expires: ['Thu, 06 Apr 2017 08:06:25 GMT']
      Server: [UploadServer]
      Vary: [Origin, X-Origin]
      X-GUploader-UploadID: [AEnB2Up9qg0UETXyGEUtjpuE8-2CqSJV_Jq6f9PgLt1_4Xc6T3JELQYCVzbirfc4R3kEl7b8FcmgC4HavbgQWvdmNm_-LICOjPRBSBRYsKwa-ypOzCLVKmU]
=======
      Date: ['Wed, 05 Apr 2017 20:54:05 GMT']
      Expires: ['Wed, 05 Apr 2017 20:54:05 GMT']
      Server: [UploadServer]
      Vary: [Origin, X-Origin]
      X-GUploader-UploadID: [AEnB2Uonh1yt3-JLTm89UIGeb92DDKMzD55H7GiS4MZWPZpl0fGsiy4QG1KrkNyHQ7P0HyqhpYcDe3trsk8gnfx4SQXtQWjDSQ]
>>>>>>> b795204b
    status: {code: 404, message: Not Found}
- request:
    body: null
    headers:
      Accept: ['*/*']
      Accept-Encoding: ['gzip, deflate']
      Connection: [keep-alive]
      User-Agent: [python-requests/2.13.0]
    method: GET
    uri: https://www.googleapis.com/storage/v1/b/gcsfs-testing/o/?maxResults=1000
  response:
    body: {string: "{\n \"kind\": \"storage#objects\"\n}\n"}
    headers:
      Alt-Svc: ['quic=":443"; ma=2592000; v="37,36,35"']
      Cache-Control: ['private, max-age=0, must-revalidate, no-transform']
      Content-Length: ['31']
      Content-Type: [application/json; charset=UTF-8]
<<<<<<< HEAD
      Date: ['Thu, 06 Apr 2017 08:06:26 GMT']
      Expires: ['Thu, 06 Apr 2017 08:06:26 GMT']
      Server: [UploadServer]
      Vary: [Origin, X-Origin]
      X-GUploader-UploadID: [AEnB2Ur5z5EwP8ihS2B95x8Y2auww98VD6RihPn_CgGkX3Vq3gMKiTb9rvJx5olqvBYCWq-ZfM5TXAhRoSWh-KHkHZSjmgurhfBj5qqmU2kYqVHDYYxeEZQ]
=======
      Date: ['Wed, 05 Apr 2017 20:54:05 GMT']
      Expires: ['Wed, 05 Apr 2017 20:54:05 GMT']
      Server: [UploadServer]
      Vary: [Origin, X-Origin]
      X-GUploader-UploadID: [AEnB2Upcm-v4LcTVVzWmcj0ciVAaPL_0NIHKkGRf8zILmq1YlYBVSPSCqTh9OyKe1kIARbwSVwfc1CmtQcRSqIfxHwj3q5Apkw]
>>>>>>> b795204b
    status: {code: 200, message: OK}
version: 1<|MERGE_RESOLUTION|>--- conflicted
+++ resolved
@@ -12,23 +12,14 @@
   response:
     body:
       string: !!binary |
-<<<<<<< HEAD
-        H4sIAAD35VgC/6tWSkxOTi0uji/Jz07NU7JSUKqoqFDSUVDKTMEQSq0oyCxKLY7PBAkamxkYAMXA
-        auJLKgtSQQqdUhOLUouUagFOYrb0VgAAAA==
-=======
-        H4sIAGtZ5VgC/6tWSq0oyCxKLY7PzFOyUjA2MzDQUVDKTIkvyc9OBYkoVVRUKAGFwPz4ksqCVJCg
-        U2piUWoRSDwxOTm1uBhVeS0A03RPm1YAAAA=
->>>>>>> b795204b
+        H4sIAGM851gC/6tWSkxOTi0uji/Jz07NU7JSUKqoqFDSUVBKrSjILEotjs8ECRqbGRgAxTJTMJSB
+        +fEllQWpIEGn1MSi1CKlWgA253KRVgAAAA==
     headers:
       Alt-Svc: ['quic=":443"; ma=2592000; v="37,36,35"']
       Cache-Control: ['no-cache, no-store, max-age=0, must-revalidate']
       Content-Encoding: [gzip]
       Content-Type: [application/json; charset=UTF-8]
-<<<<<<< HEAD
-      Date: ['Thu, 06 Apr 2017 08:06:24 GMT']
-=======
-      Date: ['Wed, 05 Apr 2017 20:54:03 GMT']
->>>>>>> b795204b
+      Date: ['Fri, 07 Apr 2017 07:14:43 GMT']
       Expires: ['Mon, 01 Jan 1990 00:00:00 GMT']
       Pragma: [no-cache]
       Server: [GSE]
@@ -49,10 +40,14 @@
     uri: https://www.googleapis.com/storage/v1/b/?project=test_project
   response:
     body: {string: "{\n \"kind\": \"storage#buckets\",\n \"items\": [\n  {\n   \"kind\":
-<<<<<<< HEAD
         \"storage#bucket\",\n   \"id\": \"dask-zarr-cache\",\n   \"selfLink\": \"https://www.googleapis.com/storage/v1/b/dask-zarr-cache\",\n
         \  \"projectNumber\": \"211880518801\",\n   \"name\": \"dask-zarr-cache\",\n
         \  \"timeCreated\": \"2017-04-03T14:58:15.917Z\",\n   \"updated\": \"2017-04-03T14:58:15.917Z\",\n
+        \  \"metageneration\": \"1\",\n   \"location\": \"EUROPE-WEST1\",\n   \"storageClass\":
+        \"REGIONAL\",\n   \"etag\": \"CAE=\"\n  },\n  {\n   \"kind\": \"storage#bucket\",\n
+        \  \"id\": \"dprof-cache\",\n   \"selfLink\": \"https://www.googleapis.com/storage/v1/b/dprof-cache\",\n
+        \  \"projectNumber\": \"211880518801\",\n   \"name\": \"dprof-cache\",\n   \"timeCreated\":
+        \"2017-04-06T09:29:42.248Z\",\n   \"updated\": \"2017-04-06T09:29:42.248Z\",\n
         \  \"metageneration\": \"1\",\n   \"location\": \"EUROPE-WEST1\",\n   \"storageClass\":
         \"REGIONAL\",\n   \"etag\": \"CAE=\"\n  },\n  {\n   \"kind\": \"storage#bucket\",\n
         \  \"id\": \"gcsfs-testing\",\n   \"selfLink\": \"https://www.googleapis.com/storage/v1/b/gcsfs-testing\",\n
@@ -73,62 +68,13 @@
     headers:
       Alt-Svc: ['quic=":443"; ma=2592000; v="37,36,35"']
       Cache-Control: ['private, max-age=0, must-revalidate, no-transform']
-      Content-Length: ['1633']
-      Content-Type: [application/json; charset=UTF-8]
-      Date: ['Thu, 06 Apr 2017 08:06:25 GMT']
-      Expires: ['Thu, 06 Apr 2017 08:06:25 GMT']
-      Server: [UploadServer]
-      Vary: [Origin, X-Origin]
-      X-GUploader-UploadID: [AEnB2UpGGx1_PSLCBq9Fud2I9Ct3X1Ou3XINWal0y861UAeYIFohnSDW7h3mGz9IrDqhyPd5XhuzM9OGoQhy2wCWI3Zml78_E22-N860V_9gvK0hf9dB128]
-=======
-        \"storage#bucket\",\n   \"id\": \"anaconda-enterprise\",\n   \"selfLink\":
-        \"https://www.googleapis.com/storage/v1/b/anaconda-enterprise\",\n   \"projectNumber\":
-        \"586241054156\",\n   \"name\": \"anaconda-enterprise\",\n   \"timeCreated\":
-        \"2017-03-30T22:33:29.085Z\",\n   \"updated\": \"2017-03-30T22:33:29.085Z\",\n
-        \  \"metageneration\": \"1\",\n   \"location\": \"US\",\n   \"storageClass\":
-        \"MULTI_REGIONAL\",\n   \"etag\": \"CAE=\"\n  },\n  {\n   \"kind\": \"storage#bucket\",\n
-        \  \"id\": \"anaconda-public-data\",\n   \"selfLink\": \"https://www.googleapis.com/storage/v1/b/anaconda-public-data\",\n
-        \  \"projectNumber\": \"586241054156\",\n   \"name\": \"anaconda-public-data\",\n
-        \  \"timeCreated\": \"2017-04-05T20:22:12.865Z\",\n   \"updated\": \"2017-04-05T20:22:12.865Z\",\n
-        \  \"metageneration\": \"1\",\n   \"location\": \"US\",\n   \"storageClass\":
-        \"MULTI_REGIONAL\",\n   \"etag\": \"CAE=\"\n  },\n  {\n   \"kind\": \"storage#bucket\",\n
-        \  \"id\": \"artifacts.test_project.appspot.com\",\n   \"selfLink\": \"https://www.googleapis.com/storage/v1/b/artifacts.test_project.appspot.com\",\n
-        \  \"projectNumber\": \"586241054156\",\n   \"name\": \"artifacts.test_project.appspot.com\",\n
-        \  \"timeCreated\": \"2016-05-17T18:29:22.774Z\",\n   \"updated\": \"2016-05-17T18:29:22.774Z\",\n
-        \  \"metageneration\": \"1\",\n   \"location\": \"US\",\n   \"storageClass\":
-        \"STANDARD\",\n   \"etag\": \"CAE=\"\n  },\n  {\n   \"kind\": \"storage#bucket\",\n
-        \  \"id\": \"blaze-data\",\n   \"selfLink\": \"https://www.googleapis.com/storage/v1/b/blaze-data\",\n
-        \  \"projectNumber\": \"586241054156\",\n   \"name\": \"blaze-data\",\n   \"timeCreated\":
-        \"2015-09-06T04:08:21.262Z\",\n   \"updated\": \"2015-09-06T15:55:01.051Z\",\n
-        \  \"metageneration\": \"2\",\n   \"location\": \"US\",\n   \"storageClass\":
-        \"STANDARD\",\n   \"etag\": \"CAI=\"\n  },\n  {\n   \"kind\": \"storage#bucket\",\n
-        \  \"id\": \"dask_example_data\",\n   \"selfLink\": \"https://www.googleapis.com/storage/v1/b/dask_example_data\",\n
-        \  \"projectNumber\": \"586241054156\",\n   \"name\": \"dask_example_data\",\n
-        \  \"timeCreated\": \"2017-02-15T18:07:45.948Z\",\n   \"updated\": \"2017-02-15T18:07:45.948Z\",\n
-        \  \"metageneration\": \"1\",\n   \"location\": \"US\",\n   \"storageClass\":
-        \"STANDARD\",\n   \"etag\": \"CAE=\"\n  },\n  {\n   \"kind\": \"storage#bucket\",\n
-        \  \"id\": \"dataproc-9a39e84b-a055-4877-9be9-ddd9334e6145-us\",\n   \"selfLink\":
-        \"https://www.googleapis.com/storage/v1/b/dataproc-9a39e84b-a055-4877-9be9-ddd9334e6145-us\",\n
-        \  \"projectNumber\": \"586241054156\",\n   \"name\": \"dataproc-9a39e84b-a055-4877-9be9-ddd9334e6145-us\",\n
-        \  \"timeCreated\": \"2017-04-05T02:56:05.533Z\",\n   \"updated\": \"2017-04-05T02:56:05.533Z\",\n
-        \  \"metageneration\": \"1\",\n   \"location\": \"US\",\n   \"storageClass\":
-        \"STANDARD\",\n   \"etag\": \"CAE=\"\n  },\n  {\n   \"kind\": \"storage#bucket\",\n
-        \  \"id\": \"gcsfs-testing\",\n   \"selfLink\": \"https://www.googleapis.com/storage/v1/b/gcsfs-testing\",\n
-        \  \"projectNumber\": \"586241054156\",\n   \"name\": \"gcsfs-testing\",\n
-        \  \"timeCreated\": \"2017-04-05T13:45:05.641Z\",\n   \"updated\": \"2017-04-05T13:45:05.641Z\",\n
-        \  \"metageneration\": \"1\",\n   \"location\": \"US\",\n   \"storageClass\":
-        \"STANDARD\",\n   \"etag\": \"CAE=\"\n  }\n ]\n}\n"}
-    headers:
-      Alt-Svc: ['quic=":443"; ma=2592000; v="37,36,35"']
-      Cache-Control: ['private, max-age=0, must-revalidate, no-transform']
-      Content-Length: ['2971']
-      Content-Type: [application/json; charset=UTF-8]
-      Date: ['Wed, 05 Apr 2017 20:54:04 GMT']
-      Expires: ['Wed, 05 Apr 2017 20:54:04 GMT']
-      Server: [UploadServer]
-      Vary: [Origin, X-Origin]
-      X-GUploader-UploadID: [AEnB2Ur0YVUMyl44F8-JKrnUsARr5HtLccZzb01-GjGbtpA2PcBMmhkuHbBjUYMHIBl_CyBz-v-IDrduBXhiyTjsRrkmOVPUUw]
->>>>>>> b795204b
+      Content-Length: ['2021']
+      Content-Type: [application/json; charset=UTF-8]
+      Date: ['Fri, 07 Apr 2017 07:14:43 GMT']
+      Expires: ['Fri, 07 Apr 2017 07:14:43 GMT']
+      Server: [UploadServer]
+      Vary: [Origin, X-Origin]
+      X-GUploader-UploadID: [AEnB2UocBpZdN1lCdT3ttJeWlRUkI6hFiWKMiOxubCraVDvAvx5fpmv3U1NJHL6M2oVn0TjWG3j6I9lgm6__NCxWT4zbm9doKgmDUaioqk071bQHfUhHN4U]
     status: {code: 200, message: OK}
 - request:
     body: null
@@ -149,19 +95,11 @@
       Cache-Control: ['private, max-age=0']
       Content-Length: ['165']
       Content-Type: [application/json; charset=UTF-8]
-<<<<<<< HEAD
-      Date: ['Thu, 06 Apr 2017 08:06:25 GMT']
-      Expires: ['Thu, 06 Apr 2017 08:06:25 GMT']
-      Server: [UploadServer]
-      Vary: [Origin, X-Origin]
-      X-GUploader-UploadID: [AEnB2UptL4VYavGQUt0B0UUFLvDltGdCyGUrFGGdIJUq_r7UFayEpzcGRt9vfV01ZwDQkk30sO2-R9YtzWyWkR9jtMQ4cU1F8D3ThOxv_2xSqVZa1wiyKzE]
-=======
-      Date: ['Wed, 05 Apr 2017 20:54:04 GMT']
-      Expires: ['Wed, 05 Apr 2017 20:54:04 GMT']
-      Server: [UploadServer]
-      Vary: [Origin, X-Origin]
-      X-GUploader-UploadID: [AEnB2UpNARvpYnaF_-uU8gLR5HZPiP_b58J9Lq9v74J7WhTftzS3OYSK2MS52skXG5atzk6x5IKawK7i2NJ187vzcy60ZRgqpA]
->>>>>>> b795204b
+      Date: ['Fri, 07 Apr 2017 07:14:43 GMT']
+      Expires: ['Fri, 07 Apr 2017 07:14:43 GMT']
+      Server: [UploadServer]
+      Vary: [Origin, X-Origin]
+      X-GUploader-UploadID: [AEnB2UrkaIocNwc73mrphyjpHelGJ7hiiFwpcAxniVWoww2AlML2khnRD8DZyN-Z7J9uLx96uTfSKu79tBVqNyFOiIyccQwQcg]
     status: {code: 404, message: Not Found}
 - request:
     body: null
@@ -182,19 +120,11 @@
       Cache-Control: ['private, max-age=0']
       Content-Length: ['165']
       Content-Type: [application/json; charset=UTF-8]
-<<<<<<< HEAD
-      Date: ['Thu, 06 Apr 2017 08:06:25 GMT']
-      Expires: ['Thu, 06 Apr 2017 08:06:25 GMT']
-      Server: [UploadServer]
-      Vary: [Origin, X-Origin]
-      X-GUploader-UploadID: [AEnB2Uq6ZdJaB0_aYcUf4S8T0ZoaJYc6hvQXPEgL7xc2p78I-ltMEsvpsdYro-_cYV0iLfwb1Vil1xkJpvXQCOzXe6mIclGe1M5Qk57-UXChoXqnCpXEBRo]
-=======
-      Date: ['Wed, 05 Apr 2017 20:54:04 GMT']
-      Expires: ['Wed, 05 Apr 2017 20:54:04 GMT']
-      Server: [UploadServer]
-      Vary: [Origin, X-Origin]
-      X-GUploader-UploadID: [AEnB2UpCvHti0yvGhArD1I2ABOQUlOIz4q43lYMQ37bRYpnp2DOrp9IQvhmBUzt5BChGixXPTprDOevzfoWbZIBiGGk82NY1Mg]
->>>>>>> b795204b
+      Date: ['Fri, 07 Apr 2017 07:14:44 GMT']
+      Expires: ['Fri, 07 Apr 2017 07:14:44 GMT']
+      Server: [UploadServer]
+      Vary: [Origin, X-Origin]
+      X-GUploader-UploadID: [AEnB2Uowalwl3YyxE2zJMmxfEdDIJKiSWHfWs01_tW2-IgybRF6c-ZVHUi5mqEuAEsQA2lrnhovMJQ2EFY7Y9ZO73UKyCgKr-r-3Hj7JRPVEispb1svw-Lc]
     status: {code: 404, message: Not Found}
 - request:
     body: null
@@ -215,19 +145,11 @@
       Cache-Control: ['private, max-age=0']
       Content-Length: ['165']
       Content-Type: [application/json; charset=UTF-8]
-<<<<<<< HEAD
-      Date: ['Thu, 06 Apr 2017 08:06:25 GMT']
-      Expires: ['Thu, 06 Apr 2017 08:06:25 GMT']
-      Server: [UploadServer]
-      Vary: [Origin, X-Origin]
-      X-GUploader-UploadID: [AEnB2UraLxmnDEQFzHIpx-E3TfL1RYPwDVyGScTkrdIN4WgGmxtn-W2G4wSk5lj26z6VCdD1glz711zsNvurNQsUqtaD-74PgtVC-uHvRPjXAGMJTDltbcU]
-=======
-      Date: ['Wed, 05 Apr 2017 20:54:05 GMT']
-      Expires: ['Wed, 05 Apr 2017 20:54:05 GMT']
-      Server: [UploadServer]
-      Vary: [Origin, X-Origin]
-      X-GUploader-UploadID: [AEnB2UqB2hLr4vb5e_NvZI3MXF5N9AM-DLLxzngVU7b9cxiUHOqD2nqjJXFxANZ9kDSxzI18vo5K92E3kRPOpb_lNNOfh2YdSQ]
->>>>>>> b795204b
+      Date: ['Fri, 07 Apr 2017 07:14:44 GMT']
+      Expires: ['Fri, 07 Apr 2017 07:14:44 GMT']
+      Server: [UploadServer]
+      Vary: [Origin, X-Origin]
+      X-GUploader-UploadID: [AEnB2Uo_lHy8bLL--TYi_VU_LA4FotgzYKOq1JEV9qSunGgOcBjqQvM0Ff47bptayTgEbreMFW9KWMUDnywnXZN3ADik6Hc8zKMnDs3GiymbfWlfEfFqoXE]
     status: {code: 404, message: Not Found}
 - request:
     body: null
@@ -248,19 +170,11 @@
       Cache-Control: ['private, max-age=0']
       Content-Length: ['165']
       Content-Type: [application/json; charset=UTF-8]
-<<<<<<< HEAD
-      Date: ['Thu, 06 Apr 2017 08:06:25 GMT']
-      Expires: ['Thu, 06 Apr 2017 08:06:25 GMT']
-      Server: [UploadServer]
-      Vary: [Origin, X-Origin]
-      X-GUploader-UploadID: [AEnB2Up9qg0UETXyGEUtjpuE8-2CqSJV_Jq6f9PgLt1_4Xc6T3JELQYCVzbirfc4R3kEl7b8FcmgC4HavbgQWvdmNm_-LICOjPRBSBRYsKwa-ypOzCLVKmU]
-=======
-      Date: ['Wed, 05 Apr 2017 20:54:05 GMT']
-      Expires: ['Wed, 05 Apr 2017 20:54:05 GMT']
-      Server: [UploadServer]
-      Vary: [Origin, X-Origin]
-      X-GUploader-UploadID: [AEnB2Uonh1yt3-JLTm89UIGeb92DDKMzD55H7GiS4MZWPZpl0fGsiy4QG1KrkNyHQ7P0HyqhpYcDe3trsk8gnfx4SQXtQWjDSQ]
->>>>>>> b795204b
+      Date: ['Fri, 07 Apr 2017 07:14:44 GMT']
+      Expires: ['Fri, 07 Apr 2017 07:14:44 GMT']
+      Server: [UploadServer]
+      Vary: [Origin, X-Origin]
+      X-GUploader-UploadID: [AEnB2UpKJLXiu77pXFm5dy-3pHypFNO40-X-pyAfhtjX_zOOKEwbQlHQXe6MLXQELb1FCrKz0bNNw0RVQAnwDRN8F8NdIAP9Lg]
     status: {code: 404, message: Not Found}
 - request:
     body: null
@@ -278,18 +192,10 @@
       Cache-Control: ['private, max-age=0, must-revalidate, no-transform']
       Content-Length: ['31']
       Content-Type: [application/json; charset=UTF-8]
-<<<<<<< HEAD
-      Date: ['Thu, 06 Apr 2017 08:06:26 GMT']
-      Expires: ['Thu, 06 Apr 2017 08:06:26 GMT']
-      Server: [UploadServer]
-      Vary: [Origin, X-Origin]
-      X-GUploader-UploadID: [AEnB2Ur5z5EwP8ihS2B95x8Y2auww98VD6RihPn_CgGkX3Vq3gMKiTb9rvJx5olqvBYCWq-ZfM5TXAhRoSWh-KHkHZSjmgurhfBj5qqmU2kYqVHDYYxeEZQ]
-=======
-      Date: ['Wed, 05 Apr 2017 20:54:05 GMT']
-      Expires: ['Wed, 05 Apr 2017 20:54:05 GMT']
-      Server: [UploadServer]
-      Vary: [Origin, X-Origin]
-      X-GUploader-UploadID: [AEnB2Upcm-v4LcTVVzWmcj0ciVAaPL_0NIHKkGRf8zILmq1YlYBVSPSCqTh9OyKe1kIARbwSVwfc1CmtQcRSqIfxHwj3q5Apkw]
->>>>>>> b795204b
+      Date: ['Fri, 07 Apr 2017 07:14:45 GMT']
+      Expires: ['Fri, 07 Apr 2017 07:14:45 GMT']
+      Server: [UploadServer]
+      Vary: [Origin, X-Origin]
+      X-GUploader-UploadID: [AEnB2Uq1OSLTMDSoCsEWRvlhp129D5EwcchYYsbw3FzXvyJnmm2k2fT64eC5VpCeFupP1-2QeD4B50W9Q0Tp2RGFNn9sAqKKlYUlUYT9zGhQmqshAjDDR5E]
     status: {code: 200, message: OK}
 version: 1