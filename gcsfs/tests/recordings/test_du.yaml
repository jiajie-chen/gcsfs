--- conflicted
+++ resolved
@@ -1,6 +1,6 @@
 interactions:
 - request:
-    body: grant_type=refresh_token&client_id=xxx&client_secret=xxx&refresh_token=xxx
+    body: client_secret=xxx&refresh_token=xxx&grant_type=refresh_token&client_id=xxx
     headers:
       Accept: ['*/*']
       Accept-Encoding: ['gzip, deflate']
@@ -8,25 +8,20 @@
       Content-Length: ['229']
       content-type: [application/x-www-form-urlencoded]
     method: POST
-    uri: https://accounts.google.com/o/oauth2/token
+    uri: https://www.googleapis.com/oauth2/v4/token
   response:
     body:
       string: !!binary |
-<<<<<<< HEAD
-        H4sIAHJWh1oC/6tWykyJL8nPTs1TslJQqqioUNJRUEpMTk4tLsYQBvPjSyoLUkGCTqmJRalFIPHU
-        ioLMotTi+EyQYmMzA4NaAIbFaipWAAAA
-=======
-        H4sIAG5Zh1oC/6tWKsnPTs2LL6ksSFWyUlBySk0sSi1S0lFQykyJB0uBRCsqKkBCicnJqcXFGMKp
-        FQWZRanF8ZkgQWMzA4NaAKg7WRNWAAAA
->>>>>>> 2129f8c8
-    headers:
-      Cache-Control: ['no-cache, no-store, max-age=0, must-revalidate']
-      Content-Disposition: [attachment; filename="json.txt"; filename*=UTF-8''json.txt]
+        H4sIAMFbh1oC/6tWKsnPTs2LL6ksSFWyUlBySk0sSi1S0lFQSkxOTi0ujgdLg2QqKipAwpkpGEKp
+        FQWZRanF8ZkgQWMzA4NaAAUo03FWAAAA
+    headers:
+      Cache-Control: ['no-cache, no-store, max-age=0, must-revalidate']
       Content-Encoding: [gzip]
-      Content-Type: [application/json; charset=utf-8]
-      Pragma: [no-cache]
-      Server: [ESF]
+      Content-Type: [application/json; charset=UTF-8]
+      Pragma: [no-cache]
+      Server: [GSE]
       Transfer-Encoding: [chunked]
+      Vary: [Origin, X-Origin]
       X-Content-Type-Options: [nosniff]
       X-Frame-Options: [SAMEORIGIN]
       X-XSS-Protection: [1; mode=block]
@@ -182,81 +177,89 @@
     method: POST
     uri: https://www.googleapis.com/upload/storage/v1/b/gcsfs-testing/o?name=test%2Faccounts.2.json&uploadType=media
   response:
-<<<<<<< HEAD
-    body: {string: "{\n \"kind\": \"storage#object\",\n \"id\": \"gcsfs-testing/test/accounts.2.json/1518818930346786\",\n
+    body: {string: "{\n \"kind\": \"storage#object\",\n \"id\": \"gcsfs-testing/test/accounts.2.json/1518820290207990\",\n
         \"selfLink\": \"https://www.googleapis.com/storage/v1/b/gcsfs-testing/o/test%2Faccounts.2.json\",\n
         \"name\": \"test/accounts.2.json\",\n \"bucket\": \"gcsfs-testing\",\n \"generation\":
-        \"1518818930346786\",\n \"metageneration\": \"1\",\n \"timeCreated\": \"2018-02-16T22:08:50.336Z\",\n
-        \"updated\": \"2018-02-16T22:08:50.336Z\",\n \"storageClass\": \"MULTI_REGIONAL\",\n
-        \"timeStorageClassUpdated\": \"2018-02-16T22:08:50.336Z\",\n \"size\": \"133\",\n
-        \"md5Hash\": \"bjhC5OCrzKV+8MGMCF2BQA==\",\n \"mediaLink\": \"https://www.googleapis.com/download/storage/v1/b/gcsfs-testing/o/test%2Faccounts.2.json?generation=1518818930346786&alt=media\",\n
-        \"crc32c\": \"Su+F+g==\",\n \"etag\": \"CKKWyba5q9kCEAE=\"\n}\n"}
-=======
-    body: {string: "{\n \"kind\": \"storage#object\",\n \"id\": \"gcsfs-testing/test/accounts.1.json/1518819695039481\",\n
+        \"1518820290207990\",\n \"metageneration\": \"1\",\n \"timeCreated\": \"2018-02-16T22:31:30.170Z\",\n
+        \"updated\": \"2018-02-16T22:31:30.170Z\",\n \"storageClass\": \"MULTI_REGIONAL\",\n
+        \"timeStorageClassUpdated\": \"2018-02-16T22:31:30.170Z\",\n \"size\": \"133\",\n
+        \"md5Hash\": \"bjhC5OCrzKV+8MGMCF2BQA==\",\n \"mediaLink\": \"https://www.googleapis.com/download/storage/v1/b/gcsfs-testing/o/test%2Faccounts.2.json?generation=1518820290207990&alt=media\",\n
+        \"crc32c\": \"Su+F+g==\",\n \"etag\": \"CPbBgL++q9kCEAE=\"\n}\n"}
+    headers:
+      Cache-Control: ['no-cache, no-store, max-age=0, must-revalidate']
+      Content-Length: ['749']
+      Content-Type: [application/json; charset=UTF-8]
+      ETag: [CPbBgL++q9kCEAE=]
+      Pragma: [no-cache]
+      Server: [UploadServer]
+      Vary: [Origin, X-Origin]
+    status: {code: 200, message: OK}
+- request:
+    body: '{"amount": 100, "name": "Alice"}
+
+      {"amount": 200, "name": "Bob"}
+
+      {"amount": 300, "name": "Charlie"}
+
+      {"amount": 400, "name": "Dennis"}
+
+'
+    headers:
+      Accept: ['*/*']
+      Accept-Encoding: ['gzip, deflate']
+      Connection: [keep-alive]
+      Content-Length: ['133']
+    method: POST
+    uri: https://www.googleapis.com/upload/storage/v1/b/gcsfs-testing/o?name=test%2Faccounts.1.json&uploadType=media
+  response:
+    body: {string: "{\n \"kind\": \"storage#object\",\n \"id\": \"gcsfs-testing/test/accounts.1.json/1518820290350542\",\n
         \"selfLink\": \"https://www.googleapis.com/storage/v1/b/gcsfs-testing/o/test%2Faccounts.1.json\",\n
         \"name\": \"test/accounts.1.json\",\n \"bucket\": \"gcsfs-testing\",\n \"generation\":
-        \"1518819695039481\",\n \"metageneration\": \"1\",\n \"timeCreated\": \"2018-02-16T22:21:35.001Z\",\n
-        \"updated\": \"2018-02-16T22:21:35.001Z\",\n \"storageClass\": \"MULTI_REGIONAL\",\n
-        \"timeStorageClassUpdated\": \"2018-02-16T22:21:35.001Z\",\n \"size\": \"133\",\n
-        \"md5Hash\": \"xK7pmJz/Oj5HGIyfQpYTig==\",\n \"mediaLink\": \"https://www.googleapis.com/download/storage/v1/b/gcsfs-testing/o/test%2Faccounts.1.json?generation=1518819695039481&alt=media\",\n
-        \"crc32c\": \"6wJAgQ==\",\n \"etag\": \"CPmnmqO8q9kCEAE=\"\n}\n"}
->>>>>>> 2129f8c8
+        \"1518820290350542\",\n \"metageneration\": \"1\",\n \"timeCreated\": \"2018-02-16T22:31:30.339Z\",\n
+        \"updated\": \"2018-02-16T22:31:30.339Z\",\n \"storageClass\": \"MULTI_REGIONAL\",\n
+        \"timeStorageClassUpdated\": \"2018-02-16T22:31:30.339Z\",\n \"size\": \"133\",\n
+        \"md5Hash\": \"xK7pmJz/Oj5HGIyfQpYTig==\",\n \"mediaLink\": \"https://www.googleapis.com/download/storage/v1/b/gcsfs-testing/o/test%2Faccounts.1.json?generation=1518820290350542&alt=media\",\n
+        \"crc32c\": \"6wJAgQ==\",\n \"etag\": \"CM6bib++q9kCEAE=\"\n}\n"}
     headers:
       Cache-Control: ['no-cache, no-store, max-age=0, must-revalidate']
       Content-Length: ['749']
       Content-Type: [application/json; charset=UTF-8]
-<<<<<<< HEAD
-      ETag: [CKKWyba5q9kCEAE=]
-=======
-      ETag: [CPmnmqO8q9kCEAE=]
->>>>>>> 2129f8c8
-      Pragma: [no-cache]
-      Server: [UploadServer]
-      Vary: [Origin, X-Origin]
-    status: {code: 200, message: OK}
-- request:
-    body: '{"amount": 100, "name": "Alice"}
-
-      {"amount": 200, "name": "Bob"}
-
-      {"amount": 300, "name": "Charlie"}
-
-      {"amount": 400, "name": "Dennis"}
+      ETag: [CM6bib++q9kCEAE=]
+      Pragma: [no-cache]
+      Server: [UploadServer]
+      Vary: [Origin, X-Origin]
+    status: {code: 200, message: OK}
+- request:
+    body: 'name,amount,id
+
+      Alice,100,1
+
+      Bob,200,2
+
+      Charlie,300,3
 
 '
     headers:
       Accept: ['*/*']
       Accept-Encoding: ['gzip, deflate']
       Connection: [keep-alive]
-      Content-Length: ['133']
-    method: POST
-    uri: https://www.googleapis.com/upload/storage/v1/b/gcsfs-testing/o?name=test%2Faccounts.1.json&uploadType=media
-  response:
-<<<<<<< HEAD
-    body: {string: "{\n \"kind\": \"storage#object\",\n \"id\": \"gcsfs-testing/test/accounts.1.json/1518818930521267\",\n
-        \"selfLink\": \"https://www.googleapis.com/storage/v1/b/gcsfs-testing/o/test%2Faccounts.1.json\",\n
-        \"name\": \"test/accounts.1.json\",\n \"bucket\": \"gcsfs-testing\",\n \"generation\":
-        \"1518818930521267\",\n \"metageneration\": \"1\",\n \"timeCreated\": \"2018-02-16T22:08:50.483Z\",\n
-        \"updated\": \"2018-02-16T22:08:50.483Z\",\n \"storageClass\": \"MULTI_REGIONAL\",\n
-        \"timeStorageClassUpdated\": \"2018-02-16T22:08:50.483Z\",\n \"size\": \"133\",\n
-        \"md5Hash\": \"xK7pmJz/Oj5HGIyfQpYTig==\",\n \"mediaLink\": \"https://www.googleapis.com/download/storage/v1/b/gcsfs-testing/o/test%2Faccounts.1.json?generation=1518818930521267&alt=media\",\n
-        \"crc32c\": \"6wJAgQ==\",\n \"etag\": \"CLPp07a5q9kCEAE=\"\n}\n"}
-=======
-    body: {string: "{\n \"kind\": \"storage#object\",\n \"id\": \"gcsfs-testing/test/accounts.2.json/1518819695294459\",\n
-        \"selfLink\": \"https://www.googleapis.com/storage/v1/b/gcsfs-testing/o/test%2Faccounts.2.json\",\n
-        \"name\": \"test/accounts.2.json\",\n \"bucket\": \"gcsfs-testing\",\n \"generation\":
-        \"1518819695294459\",\n \"metageneration\": \"1\",\n \"timeCreated\": \"2018-02-16T22:21:35.283Z\",\n
-        \"updated\": \"2018-02-16T22:21:35.283Z\",\n \"storageClass\": \"MULTI_REGIONAL\",\n
-        \"timeStorageClassUpdated\": \"2018-02-16T22:21:35.283Z\",\n \"size\": \"133\",\n
-        \"md5Hash\": \"bjhC5OCrzKV+8MGMCF2BQA==\",\n \"mediaLink\": \"https://www.googleapis.com/download/storage/v1/b/gcsfs-testing/o/test%2Faccounts.2.json?generation=1518819695294459&alt=media\",\n
-        \"crc32c\": \"Su+F+g==\",\n \"etag\": \"CPvvqaO8q9kCEAE=\"\n}\n"}
->>>>>>> 2129f8c8
-    headers:
-      Cache-Control: ['no-cache, no-store, max-age=0, must-revalidate']
-      Content-Length: ['749']
-      Content-Type: [application/json; charset=UTF-8]
-<<<<<<< HEAD
-      ETag: [CLPp07a5q9kCEAE=]
+      Content-Length: ['51']
+    method: POST
+    uri: https://www.googleapis.com/upload/storage/v1/b/gcsfs-testing/o?name=2014-01-01.csv&uploadType=media
+  response:
+    body: {string: "{\n \"kind\": \"storage#object\",\n \"id\": \"gcsfs-testing/2014-01-01.csv/1518820290605236\",\n
+        \"selfLink\": \"https://www.googleapis.com/storage/v1/b/gcsfs-testing/o/2014-01-01.csv\",\n
+        \"name\": \"2014-01-01.csv\",\n \"bucket\": \"gcsfs-testing\",\n \"generation\":
+        \"1518820290605236\",\n \"metageneration\": \"1\",\n \"timeCreated\": \"2018-02-16T22:31:30.594Z\",\n
+        \"updated\": \"2018-02-16T22:31:30.594Z\",\n \"storageClass\": \"MULTI_REGIONAL\",\n
+        \"timeStorageClassUpdated\": \"2018-02-16T22:31:30.594Z\",\n \"size\": \"51\",\n
+        \"md5Hash\": \"Auycd2AT7x5m8G1W0NXcuA==\",\n \"mediaLink\": \"https://www.googleapis.com/download/storage/v1/b/gcsfs-testing/o/2014-01-01.csv?generation=1518820290605236&alt=media\",\n
+        \"crc32c\": \"yR1u0w==\",\n \"etag\": \"CLThmL++q9kCEAE=\"\n}\n"}
+    headers:
+      Cache-Control: ['no-cache, no-store, max-age=0, must-revalidate']
+      Content-Length: ['720']
+      Content-Type: [application/json; charset=UTF-8]
+      ETag: [CLThmL++q9kCEAE=]
       Pragma: [no-cache]
       Server: [UploadServer]
       Vary: [Origin, X-Origin]
@@ -279,22 +282,19 @@
     method: POST
     uri: https://www.googleapis.com/upload/storage/v1/b/gcsfs-testing/o?name=2014-01-03.csv&uploadType=media
   response:
-    body: {string: "{\n \"kind\": \"storage#object\",\n \"id\": \"gcsfs-testing/2014-01-03.csv/1518818930802586\",\n
+    body: {string: "{\n \"kind\": \"storage#object\",\n \"id\": \"gcsfs-testing/2014-01-03.csv/1518820290777522\",\n
         \"selfLink\": \"https://www.googleapis.com/storage/v1/b/gcsfs-testing/o/2014-01-03.csv\",\n
         \"name\": \"2014-01-03.csv\",\n \"bucket\": \"gcsfs-testing\",\n \"generation\":
-        \"1518818930802586\",\n \"metageneration\": \"1\",\n \"timeCreated\": \"2018-02-16T22:08:50.764Z\",\n
-        \"updated\": \"2018-02-16T22:08:50.764Z\",\n \"storageClass\": \"MULTI_REGIONAL\",\n
-        \"timeStorageClassUpdated\": \"2018-02-16T22:08:50.764Z\",\n \"size\": \"52\",\n
-        \"md5Hash\": \"9keZXdUu0YtMynECFSOiMg==\",\n \"mediaLink\": \"https://www.googleapis.com/download/storage/v1/b/gcsfs-testing/o/2014-01-03.csv?generation=1518818930802586&alt=media\",\n
-        \"crc32c\": \"x/fq7w==\",\n \"etag\": \"CJr/5La5q9kCEAE=\"\n}\n"}
+        \"1518820290777522\",\n \"metageneration\": \"1\",\n \"timeCreated\": \"2018-02-16T22:31:30.739Z\",\n
+        \"updated\": \"2018-02-16T22:31:30.739Z\",\n \"storageClass\": \"MULTI_REGIONAL\",\n
+        \"timeStorageClassUpdated\": \"2018-02-16T22:31:30.739Z\",\n \"size\": \"52\",\n
+        \"md5Hash\": \"9keZXdUu0YtMynECFSOiMg==\",\n \"mediaLink\": \"https://www.googleapis.com/download/storage/v1/b/gcsfs-testing/o/2014-01-03.csv?generation=1518820290777522&alt=media\",\n
+        \"crc32c\": \"x/fq7w==\",\n \"etag\": \"CLKjo7++q9kCEAE=\"\n}\n"}
     headers:
       Cache-Control: ['no-cache, no-store, max-age=0, must-revalidate']
       Content-Length: ['720']
       Content-Type: [application/json; charset=UTF-8]
-      ETag: [CJr/5La5q9kCEAE=]
-=======
-      ETag: [CPvvqaO8q9kCEAE=]
->>>>>>> 2129f8c8
+      ETag: [CLKjo7++q9kCEAE=]
       Pragma: [no-cache]
       Server: [UploadServer]
       Vary: [Origin, X-Origin]
@@ -302,138 +302,113 @@
 - request:
     body: 'name,amount,id
 
-      Alice,100,1
-
-      Bob,200,2
-
-      Charlie,300,3
-
 '
     headers:
       Accept: ['*/*']
       Accept-Encoding: ['gzip, deflate']
       Connection: [keep-alive]
-      Content-Length: ['51']
-    method: POST
-    uri: https://www.googleapis.com/upload/storage/v1/b/gcsfs-testing/o?name=2014-01-01.csv&uploadType=media
-  response:
-<<<<<<< HEAD
-    body: {string: "{\n \"kind\": \"storage#object\",\n \"id\": \"gcsfs-testing/2014-01-01.csv/1518818930958135\",\n
-        \"selfLink\": \"https://www.googleapis.com/storage/v1/b/gcsfs-testing/o/2014-01-01.csv\",\n
-        \"name\": \"2014-01-01.csv\",\n \"bucket\": \"gcsfs-testing\",\n \"generation\":
-        \"1518818930958135\",\n \"metageneration\": \"1\",\n \"timeCreated\": \"2018-02-16T22:08:50.947Z\",\n
-        \"updated\": \"2018-02-16T22:08:50.947Z\",\n \"storageClass\": \"MULTI_REGIONAL\",\n
-        \"timeStorageClassUpdated\": \"2018-02-16T22:08:50.947Z\",\n \"size\": \"51\",\n
-        \"md5Hash\": \"Auycd2AT7x5m8G1W0NXcuA==\",\n \"mediaLink\": \"https://www.googleapis.com/download/storage/v1/b/gcsfs-testing/o/2014-01-01.csv?generation=1518818930958135&alt=media\",\n
-        \"crc32c\": \"yR1u0w==\",\n \"etag\": \"CLe+7ra5q9kCEAE=\"\n}\n"}
-=======
-    body: {string: "{\n \"kind\": \"storage#object\",\n \"id\": \"gcsfs-testing/2014-01-01.csv/1518819695442326\",\n
-        \"selfLink\": \"https://www.googleapis.com/storage/v1/b/gcsfs-testing/o/2014-01-01.csv\",\n
-        \"name\": \"2014-01-01.csv\",\n \"bucket\": \"gcsfs-testing\",\n \"generation\":
-        \"1518819695442326\",\n \"metageneration\": \"1\",\n \"timeCreated\": \"2018-02-16T22:21:35.431Z\",\n
-        \"updated\": \"2018-02-16T22:21:35.431Z\",\n \"storageClass\": \"MULTI_REGIONAL\",\n
-        \"timeStorageClassUpdated\": \"2018-02-16T22:21:35.431Z\",\n \"size\": \"51\",\n
-        \"md5Hash\": \"Auycd2AT7x5m8G1W0NXcuA==\",\n \"mediaLink\": \"https://www.googleapis.com/download/storage/v1/b/gcsfs-testing/o/2014-01-01.csv?generation=1518819695442326&alt=media\",\n
-        \"crc32c\": \"yR1u0w==\",\n \"etag\": \"CJbzsqO8q9kCEAE=\"\n}\n"}
->>>>>>> 2129f8c8
-    headers:
-      Cache-Control: ['no-cache, no-store, max-age=0, must-revalidate']
-      Content-Length: ['720']
-      Content-Type: [application/json; charset=UTF-8]
-<<<<<<< HEAD
-      ETag: [CLe+7ra5q9kCEAE=]
-=======
-      ETag: [CJbzsqO8q9kCEAE=]
->>>>>>> 2129f8c8
-      Pragma: [no-cache]
-      Server: [UploadServer]
-      Vary: [Origin, X-Origin]
-    status: {code: 200, message: OK}
-- request:
-    body: 'name,amount,id
-
-'
-    headers:
-      Accept: ['*/*']
-      Accept-Encoding: ['gzip, deflate']
-      Connection: [keep-alive]
       Content-Length: ['15']
     method: POST
     uri: https://www.googleapis.com/upload/storage/v1/b/gcsfs-testing/o?name=2014-01-02.csv&uploadType=media
   response:
-<<<<<<< HEAD
-    body: {string: "{\n \"kind\": \"storage#object\",\n \"id\": \"gcsfs-testing/2014-01-02.csv/1518818931137396\",\n
+    body: {string: "{\n \"kind\": \"storage#object\",\n \"id\": \"gcsfs-testing/2014-01-02.csv/1518820290921353\",\n
         \"selfLink\": \"https://www.googleapis.com/storage/v1/b/gcsfs-testing/o/2014-01-02.csv\",\n
         \"name\": \"2014-01-02.csv\",\n \"bucket\": \"gcsfs-testing\",\n \"generation\":
-        \"1518818931137396\",\n \"metageneration\": \"1\",\n \"timeCreated\": \"2018-02-16T22:08:51.097Z\",\n
-        \"updated\": \"2018-02-16T22:08:51.097Z\",\n \"storageClass\": \"MULTI_REGIONAL\",\n
-        \"timeStorageClassUpdated\": \"2018-02-16T22:08:51.097Z\",\n \"size\": \"15\",\n
-        \"md5Hash\": \"cGwL6TebGKiJzgyNBJNb6Q==\",\n \"mediaLink\": \"https://www.googleapis.com/download/storage/v1/b/gcsfs-testing/o/2014-01-02.csv?generation=1518818931137396&alt=media\",\n
-        \"crc32c\": \"Mpt4QQ==\",\n \"etag\": \"CPS2+ba5q9kCEAE=\"\n}\n"}
-=======
-    body: {string: "{\n \"kind\": \"storage#object\",\n \"id\": \"gcsfs-testing/2014-01-03.csv/1518819695604757\",\n
-        \"selfLink\": \"https://www.googleapis.com/storage/v1/b/gcsfs-testing/o/2014-01-03.csv\",\n
-        \"name\": \"2014-01-03.csv\",\n \"bucket\": \"gcsfs-testing\",\n \"generation\":
-        \"1518819695604757\",\n \"metageneration\": \"1\",\n \"timeCreated\": \"2018-02-16T22:21:35.594Z\",\n
-        \"updated\": \"2018-02-16T22:21:35.594Z\",\n \"storageClass\": \"MULTI_REGIONAL\",\n
-        \"timeStorageClassUpdated\": \"2018-02-16T22:21:35.594Z\",\n \"size\": \"52\",\n
-        \"md5Hash\": \"9keZXdUu0YtMynECFSOiMg==\",\n \"mediaLink\": \"https://www.googleapis.com/download/storage/v1/b/gcsfs-testing/o/2014-01-03.csv?generation=1518819695604757&alt=media\",\n
-        \"crc32c\": \"x/fq7w==\",\n \"etag\": \"CJXovKO8q9kCEAE=\"\n}\n"}
->>>>>>> 2129f8c8
+        \"1518820290921353\",\n \"metageneration\": \"1\",\n \"timeCreated\": \"2018-02-16T22:31:30.911Z\",\n
+        \"updated\": \"2018-02-16T22:31:30.911Z\",\n \"storageClass\": \"MULTI_REGIONAL\",\n
+        \"timeStorageClassUpdated\": \"2018-02-16T22:31:30.911Z\",\n \"size\": \"15\",\n
+        \"md5Hash\": \"cGwL6TebGKiJzgyNBJNb6Q==\",\n \"mediaLink\": \"https://www.googleapis.com/download/storage/v1/b/gcsfs-testing/o/2014-01-02.csv?generation=1518820290921353&alt=media\",\n
+        \"crc32c\": \"Mpt4QQ==\",\n \"etag\": \"CImHrL++q9kCEAE=\"\n}\n"}
     headers:
       Cache-Control: ['no-cache, no-store, max-age=0, must-revalidate']
       Content-Length: ['720']
       Content-Type: [application/json; charset=UTF-8]
-<<<<<<< HEAD
-      ETag: [CPS2+ba5q9kCEAE=]
-=======
-      ETag: [CJXovKO8q9kCEAE=]
->>>>>>> 2129f8c8
-      Pragma: [no-cache]
-      Server: [UploadServer]
-      Vary: [Origin, X-Origin]
-    status: {code: 200, message: OK}
-- request:
-    body: 'name,amount,id
+      ETag: [CImHrL++q9kCEAE=]
+      Pragma: [no-cache]
+      Server: [UploadServer]
+      Vary: [Origin, X-Origin]
+    status: {code: 200, message: OK}
+- request:
+    body: 'hello
 
 '
     headers:
       Accept: ['*/*']
       Accept-Encoding: ['gzip, deflate']
       Connection: [keep-alive]
-      Content-Length: ['15']
-    method: POST
-    uri: https://www.googleapis.com/upload/storage/v1/b/gcsfs-testing/o?name=2014-01-02.csv&uploadType=media
-  response:
-<<<<<<< HEAD
-    body: {string: "{\n \"kind\": \"storage#object\",\n \"id\": \"gcsfs-testing/nested/nested2/file2/1518818931393777\",\n
+      Content-Length: ['6']
+    method: POST
+    uri: https://www.googleapis.com/upload/storage/v1/b/gcsfs-testing/o?name=nested%2Fnested2%2Ffile1&uploadType=media
+  response:
+    body: {string: "{\n \"kind\": \"storage#object\",\n \"id\": \"gcsfs-testing/nested/nested2/file1/1518820291175264\",\n
+        \"selfLink\": \"https://www.googleapis.com/storage/v1/b/gcsfs-testing/o/nested%2Fnested2%2Ffile1\",\n
+        \"name\": \"nested/nested2/file1\",\n \"bucket\": \"gcsfs-testing\",\n \"generation\":
+        \"1518820291175264\",\n \"metageneration\": \"1\",\n \"timeCreated\": \"2018-02-16T22:31:31.165Z\",\n
+        \"updated\": \"2018-02-16T22:31:31.165Z\",\n \"storageClass\": \"MULTI_REGIONAL\",\n
+        \"timeStorageClassUpdated\": \"2018-02-16T22:31:31.165Z\",\n \"size\": \"6\",\n
+        \"md5Hash\": \"sZRqySSS0jR8YjW00mERhA==\",\n \"mediaLink\": \"https://www.googleapis.com/download/storage/v1/b/gcsfs-testing/o/nested%2Fnested2%2Ffile1?generation=1518820291175264&alt=media\",\n
+        \"crc32c\": \"NT3Yvg==\",\n \"etag\": \"CODGu7++q9kCEAE=\"\n}\n"}
+    headers:
+      Cache-Control: ['no-cache, no-store, max-age=0, must-revalidate']
+      Content-Length: ['751']
+      Content-Type: [application/json; charset=UTF-8]
+      ETag: [CODGu7++q9kCEAE=]
+      Pragma: [no-cache]
+      Server: [UploadServer]
+      Vary: [Origin, X-Origin]
+    status: {code: 200, message: OK}
+- request:
+    body: 'hello
+
+'
+    headers:
+      Accept: ['*/*']
+      Accept-Encoding: ['gzip, deflate']
+      Connection: [keep-alive]
+      Content-Length: ['6']
+    method: POST
+    uri: https://www.googleapis.com/upload/storage/v1/b/gcsfs-testing/o?name=nested%2Ffile1&uploadType=media
+  response:
+    body: {string: "{\n \"kind\": \"storage#object\",\n \"id\": \"gcsfs-testing/nested/file1/1518820291344395\",\n
+        \"selfLink\": \"https://www.googleapis.com/storage/v1/b/gcsfs-testing/o/nested%2Ffile1\",\n
+        \"name\": \"nested/file1\",\n \"bucket\": \"gcsfs-testing\",\n \"generation\":
+        \"1518820291344395\",\n \"metageneration\": \"1\",\n \"timeCreated\": \"2018-02-16T22:31:31.306Z\",\n
+        \"updated\": \"2018-02-16T22:31:31.306Z\",\n \"storageClass\": \"MULTI_REGIONAL\",\n
+        \"timeStorageClassUpdated\": \"2018-02-16T22:31:31.306Z\",\n \"size\": \"6\",\n
+        \"md5Hash\": \"sZRqySSS0jR8YjW00mERhA==\",\n \"mediaLink\": \"https://www.googleapis.com/download/storage/v1/b/gcsfs-testing/o/nested%2Ffile1?generation=1518820291344395&alt=media\",\n
+        \"crc32c\": \"NT3Yvg==\",\n \"etag\": \"CIvwxb++q9kCEAE=\"\n}\n"}
+    headers:
+      Cache-Control: ['no-cache, no-store, max-age=0, must-revalidate']
+      Content-Length: ['715']
+      Content-Type: [application/json; charset=UTF-8]
+      ETag: [CIvwxb++q9kCEAE=]
+      Pragma: [no-cache]
+      Server: [UploadServer]
+      Vary: [Origin, X-Origin]
+    status: {code: 200, message: OK}
+- request:
+    body: world
+    headers:
+      Accept: ['*/*']
+      Accept-Encoding: ['gzip, deflate']
+      Connection: [keep-alive]
+      Content-Length: ['5']
+    method: POST
+    uri: https://www.googleapis.com/upload/storage/v1/b/gcsfs-testing/o?name=nested%2Fnested2%2Ffile2&uploadType=media
+  response:
+    body: {string: "{\n \"kind\": \"storage#object\",\n \"id\": \"gcsfs-testing/nested/nested2/file2/1518820291608053\",\n
         \"selfLink\": \"https://www.googleapis.com/storage/v1/b/gcsfs-testing/o/nested%2Fnested2%2Ffile2\",\n
         \"name\": \"nested/nested2/file2\",\n \"bucket\": \"gcsfs-testing\",\n \"generation\":
-        \"1518818931393777\",\n \"metageneration\": \"1\",\n \"timeCreated\": \"2018-02-16T22:08:51.382Z\",\n
-        \"updated\": \"2018-02-16T22:08:51.382Z\",\n \"storageClass\": \"MULTI_REGIONAL\",\n
-        \"timeStorageClassUpdated\": \"2018-02-16T22:08:51.382Z\",\n \"size\": \"5\",\n
-        \"md5Hash\": \"fXkwN6B2AYZXSwKC8vQ15w==\",\n \"mediaLink\": \"https://www.googleapis.com/download/storage/v1/b/gcsfs-testing/o/nested%2Fnested2%2Ffile2?generation=1518818931393777&alt=media\",\n
-        \"crc32c\": \"MaqBTg==\",\n \"etag\": \"CPGJibe5q9kCEAE=\"\n}\n"}
+        \"1518820291608053\",\n \"metageneration\": \"1\",\n \"timeCreated\": \"2018-02-16T22:31:31.597Z\",\n
+        \"updated\": \"2018-02-16T22:31:31.597Z\",\n \"storageClass\": \"MULTI_REGIONAL\",\n
+        \"timeStorageClassUpdated\": \"2018-02-16T22:31:31.597Z\",\n \"size\": \"5\",\n
+        \"md5Hash\": \"fXkwN6B2AYZXSwKC8vQ15w==\",\n \"mediaLink\": \"https://www.googleapis.com/download/storage/v1/b/gcsfs-testing/o/nested%2Fnested2%2Ffile2?generation=1518820291608053&alt=media\",\n
+        \"crc32c\": \"MaqBTg==\",\n \"etag\": \"CPX71b++q9kCEAE=\"\n}\n"}
     headers:
       Cache-Control: ['no-cache, no-store, max-age=0, must-revalidate']
       Content-Length: ['751']
       Content-Type: [application/json; charset=UTF-8]
-      ETag: [CPGJibe5q9kCEAE=]
-=======
-    body: {string: "{\n \"kind\": \"storage#object\",\n \"id\": \"gcsfs-testing/2014-01-02.csv/1518819695751015\",\n
-        \"selfLink\": \"https://www.googleapis.com/storage/v1/b/gcsfs-testing/o/2014-01-02.csv\",\n
-        \"name\": \"2014-01-02.csv\",\n \"bucket\": \"gcsfs-testing\",\n \"generation\":
-        \"1518819695751015\",\n \"metageneration\": \"1\",\n \"timeCreated\": \"2018-02-16T22:21:35.740Z\",\n
-        \"updated\": \"2018-02-16T22:21:35.740Z\",\n \"storageClass\": \"MULTI_REGIONAL\",\n
-        \"timeStorageClassUpdated\": \"2018-02-16T22:21:35.740Z\",\n \"size\": \"15\",\n
-        \"md5Hash\": \"cGwL6TebGKiJzgyNBJNb6Q==\",\n \"mediaLink\": \"https://www.googleapis.com/download/storage/v1/b/gcsfs-testing/o/2014-01-02.csv?generation=1518819695751015&alt=media\",\n
-        \"crc32c\": \"Mpt4QQ==\",\n \"etag\": \"COfexaO8q9kCEAE=\"\n}\n"}
-    headers:
-      Cache-Control: ['no-cache, no-store, max-age=0, must-revalidate']
-      Content-Length: ['720']
-      Content-Type: [application/json; charset=UTF-8]
-      ETag: [COfexaO8q9kCEAE=]
->>>>>>> 2129f8c8
+      ETag: [CPX71b++q9kCEAE=]
       Pragma: [no-cache]
       Server: [UploadServer]
       Vary: [Origin, X-Origin]
@@ -448,150 +423,19 @@
     method: POST
     uri: https://www.googleapis.com/upload/storage/v1/b/gcsfs-testing/o?name=nested%2Ffile2&uploadType=media
   response:
-<<<<<<< HEAD
-    body: {string: "{\n \"kind\": \"storage#object\",\n \"id\": \"gcsfs-testing/nested/file2/1518818931536111\",\n
+    body: {string: "{\n \"kind\": \"storage#object\",\n \"id\": \"gcsfs-testing/nested/file2/1518820291744172\",\n
         \"selfLink\": \"https://www.googleapis.com/storage/v1/b/gcsfs-testing/o/nested%2Ffile2\",\n
         \"name\": \"nested/file2\",\n \"bucket\": \"gcsfs-testing\",\n \"generation\":
-        \"1518818931536111\",\n \"metageneration\": \"1\",\n \"timeCreated\": \"2018-02-16T22:08:51.525Z\",\n
-        \"updated\": \"2018-02-16T22:08:51.525Z\",\n \"storageClass\": \"MULTI_REGIONAL\",\n
-        \"timeStorageClassUpdated\": \"2018-02-16T22:08:51.525Z\",\n \"size\": \"5\",\n
-        \"md5Hash\": \"fXkwN6B2AYZXSwKC8vQ15w==\",\n \"mediaLink\": \"https://www.googleapis.com/download/storage/v1/b/gcsfs-testing/o/nested%2Ffile2?generation=1518818931536111&alt=media\",\n
-        \"crc32c\": \"MaqBTg==\",\n \"etag\": \"CO/hkbe5q9kCEAE=\"\n}\n"}
+        \"1518820291744172\",\n \"metageneration\": \"1\",\n \"timeCreated\": \"2018-02-16T22:31:31.733Z\",\n
+        \"updated\": \"2018-02-16T22:31:31.733Z\",\n \"storageClass\": \"MULTI_REGIONAL\",\n
+        \"timeStorageClassUpdated\": \"2018-02-16T22:31:31.733Z\",\n \"size\": \"5\",\n
+        \"md5Hash\": \"fXkwN6B2AYZXSwKC8vQ15w==\",\n \"mediaLink\": \"https://www.googleapis.com/download/storage/v1/b/gcsfs-testing/o/nested%2Ffile2?generation=1518820291744172&alt=media\",\n
+        \"crc32c\": \"MaqBTg==\",\n \"etag\": \"CKyj3r++q9kCEAE=\"\n}\n"}
     headers:
       Cache-Control: ['no-cache, no-store, max-age=0, must-revalidate']
       Content-Length: ['715']
       Content-Type: [application/json; charset=UTF-8]
-      ETag: [CO/hkbe5q9kCEAE=]
-=======
-    body: {string: "{\n \"kind\": \"storage#object\",\n \"id\": \"gcsfs-testing/nested/file2/1518819696039511\",\n
-        \"selfLink\": \"https://www.googleapis.com/storage/v1/b/gcsfs-testing/o/nested%2Ffile2\",\n
-        \"name\": \"nested/file2\",\n \"bucket\": \"gcsfs-testing\",\n \"generation\":
-        \"1518819696039511\",\n \"metageneration\": \"1\",\n \"timeCreated\": \"2018-02-16T22:21:36.027Z\",\n
-        \"updated\": \"2018-02-16T22:21:36.027Z\",\n \"storageClass\": \"MULTI_REGIONAL\",\n
-        \"timeStorageClassUpdated\": \"2018-02-16T22:21:36.027Z\",\n \"size\": \"5\",\n
-        \"md5Hash\": \"fXkwN6B2AYZXSwKC8vQ15w==\",\n \"mediaLink\": \"https://www.googleapis.com/download/storage/v1/b/gcsfs-testing/o/nested%2Ffile2?generation=1518819696039511&alt=media\",\n
-        \"crc32c\": \"MaqBTg==\",\n \"etag\": \"CNes16O8q9kCEAE=\"\n}\n"}
-    headers:
-      Cache-Control: ['no-cache, no-store, max-age=0, must-revalidate']
-      Content-Length: ['715']
-      Content-Type: [application/json; charset=UTF-8]
-      ETag: [CNes16O8q9kCEAE=]
-      Pragma: [no-cache]
-      Server: [UploadServer]
-      Vary: [Origin, X-Origin]
-    status: {code: 200, message: OK}
-- request:
-    body: world
-    headers:
-      Accept: ['*/*']
-      Accept-Encoding: ['gzip, deflate']
-      Connection: [keep-alive]
-      Content-Length: ['5']
-    method: POST
-    uri: https://www.googleapis.com/upload/storage/v1/b/gcsfs-testing/o?name=nested%2Fnested2%2Ffile2&uploadType=media
-  response:
-    body: {string: "{\n \"kind\": \"storage#object\",\n \"id\": \"gcsfs-testing/nested/nested2/file2/1518819696222308\",\n
-        \"selfLink\": \"https://www.googleapis.com/storage/v1/b/gcsfs-testing/o/nested%2Fnested2%2Ffile2\",\n
-        \"name\": \"nested/nested2/file2\",\n \"bucket\": \"gcsfs-testing\",\n \"generation\":
-        \"1518819696222308\",\n \"metageneration\": \"1\",\n \"timeCreated\": \"2018-02-16T22:21:36.211Z\",\n
-        \"updated\": \"2018-02-16T22:21:36.211Z\",\n \"storageClass\": \"MULTI_REGIONAL\",\n
-        \"timeStorageClassUpdated\": \"2018-02-16T22:21:36.211Z\",\n \"size\": \"5\",\n
-        \"md5Hash\": \"fXkwN6B2AYZXSwKC8vQ15w==\",\n \"mediaLink\": \"https://www.googleapis.com/download/storage/v1/b/gcsfs-testing/o/nested%2Fnested2%2Ffile2?generation=1518819696222308&alt=media\",\n
-        \"crc32c\": \"MaqBTg==\",\n \"etag\": \"COTA4qO8q9kCEAE=\"\n}\n"}
-    headers:
-      Cache-Control: ['no-cache, no-store, max-age=0, must-revalidate']
-      Content-Length: ['751']
-      Content-Type: [application/json; charset=UTF-8]
-      ETag: [COTA4qO8q9kCEAE=]
->>>>>>> 2129f8c8
-      Pragma: [no-cache]
-      Server: [UploadServer]
-      Vary: [Origin, X-Origin]
-    status: {code: 200, message: OK}
-- request:
-    body: 'hello
-
-'
-    headers:
-      Accept: ['*/*']
-      Accept-Encoding: ['gzip, deflate']
-      Connection: [keep-alive]
-      Content-Length: ['6']
-    method: POST
-    uri: https://www.googleapis.com/upload/storage/v1/b/gcsfs-testing/o?name=nested%2Ffile1&uploadType=media
-  response:
-<<<<<<< HEAD
-    body: {string: "{\n \"kind\": \"storage#object\",\n \"id\": \"gcsfs-testing/nested/file1/1518818931788047\",\n
-        \"selfLink\": \"https://www.googleapis.com/storage/v1/b/gcsfs-testing/o/nested%2Ffile1\",\n
-        \"name\": \"nested/file1\",\n \"bucket\": \"gcsfs-testing\",\n \"generation\":
-        \"1518818931788047\",\n \"metageneration\": \"1\",\n \"timeCreated\": \"2018-02-16T22:08:51.777Z\",\n
-        \"updated\": \"2018-02-16T22:08:51.777Z\",\n \"storageClass\": \"MULTI_REGIONAL\",\n
-        \"timeStorageClassUpdated\": \"2018-02-16T22:08:51.777Z\",\n \"size\": \"6\",\n
-        \"md5Hash\": \"sZRqySSS0jR8YjW00mERhA==\",\n \"mediaLink\": \"https://www.googleapis.com/download/storage/v1/b/gcsfs-testing/o/nested%2Ffile1?generation=1518818931788047&alt=media\",\n
-        \"crc32c\": \"NT3Yvg==\",\n \"etag\": \"CI+Sobe5q9kCEAE=\"\n}\n"}
-=======
-    body: {string: "{\n \"kind\": \"storage#object\",\n \"id\": \"gcsfs-testing/nested/file1/1518819696378219\",\n
-        \"selfLink\": \"https://www.googleapis.com/storage/v1/b/gcsfs-testing/o/nested%2Ffile1\",\n
-        \"name\": \"nested/file1\",\n \"bucket\": \"gcsfs-testing\",\n \"generation\":
-        \"1518819696378219\",\n \"metageneration\": \"1\",\n \"timeCreated\": \"2018-02-16T22:21:36.367Z\",\n
-        \"updated\": \"2018-02-16T22:21:36.367Z\",\n \"storageClass\": \"MULTI_REGIONAL\",\n
-        \"timeStorageClassUpdated\": \"2018-02-16T22:21:36.367Z\",\n \"size\": \"6\",\n
-        \"md5Hash\": \"sZRqySSS0jR8YjW00mERhA==\",\n \"mediaLink\": \"https://www.googleapis.com/download/storage/v1/b/gcsfs-testing/o/nested%2Ffile1?generation=1518819696378219&alt=media\",\n
-        \"crc32c\": \"NT3Yvg==\",\n \"etag\": \"COuC7KO8q9kCEAE=\"\n}\n"}
->>>>>>> 2129f8c8
-    headers:
-      Cache-Control: ['no-cache, no-store, max-age=0, must-revalidate']
-      Content-Length: ['715']
-      Content-Type: [application/json; charset=UTF-8]
-<<<<<<< HEAD
-      ETag: [CI+Sobe5q9kCEAE=]
-=======
-      ETag: [COuC7KO8q9kCEAE=]
->>>>>>> 2129f8c8
-      Pragma: [no-cache]
-      Server: [UploadServer]
-      Vary: [Origin, X-Origin]
-    status: {code: 200, message: OK}
-- request:
-    body: 'hello
-
-'
-    headers:
-      Accept: ['*/*']
-      Accept-Encoding: ['gzip, deflate']
-      Connection: [keep-alive]
-      Content-Length: ['6']
-    method: POST
-    uri: https://www.googleapis.com/upload/storage/v1/b/gcsfs-testing/o?name=nested%2Fnested2%2Ffile1&uploadType=media
-  response:
-<<<<<<< HEAD
-    body: {string: "{\n \"kind\": \"storage#object\",\n \"id\": \"gcsfs-testing/nested/nested2/file1/1518818932112781\",\n
-        \"selfLink\": \"https://www.googleapis.com/storage/v1/b/gcsfs-testing/o/nested%2Fnested2%2Ffile1\",\n
-        \"name\": \"nested/nested2/file1\",\n \"bucket\": \"gcsfs-testing\",\n \"generation\":
-        \"1518818932112781\",\n \"metageneration\": \"1\",\n \"timeCreated\": \"2018-02-16T22:08:52.072Z\",\n
-        \"updated\": \"2018-02-16T22:08:52.072Z\",\n \"storageClass\": \"MULTI_REGIONAL\",\n
-        \"timeStorageClassUpdated\": \"2018-02-16T22:08:52.072Z\",\n \"size\": \"6\",\n
-        \"md5Hash\": \"sZRqySSS0jR8YjW00mERhA==\",\n \"mediaLink\": \"https://www.googleapis.com/download/storage/v1/b/gcsfs-testing/o/nested%2Fnested2%2Ffile1?generation=1518818932112781&alt=media\",\n
-        \"crc32c\": \"NT3Yvg==\",\n \"etag\": \"CI37tLe5q9kCEAE=\"\n}\n"}
-=======
-    body: {string: "{\n \"kind\": \"storage#object\",\n \"id\": \"gcsfs-testing/nested/nested2/file1/1518819696640813\",\n
-        \"selfLink\": \"https://www.googleapis.com/storage/v1/b/gcsfs-testing/o/nested%2Fnested2%2Ffile1\",\n
-        \"name\": \"nested/nested2/file1\",\n \"bucket\": \"gcsfs-testing\",\n \"generation\":
-        \"1518819696640813\",\n \"metageneration\": \"1\",\n \"timeCreated\": \"2018-02-16T22:21:36.630Z\",\n
-        \"updated\": \"2018-02-16T22:21:36.630Z\",\n \"storageClass\": \"MULTI_REGIONAL\",\n
-        \"timeStorageClassUpdated\": \"2018-02-16T22:21:36.630Z\",\n \"size\": \"6\",\n
-        \"md5Hash\": \"sZRqySSS0jR8YjW00mERhA==\",\n \"mediaLink\": \"https://www.googleapis.com/download/storage/v1/b/gcsfs-testing/o/nested%2Fnested2%2Ffile1?generation=1518819696640813&alt=media\",\n
-        \"crc32c\": \"NT3Yvg==\",\n \"etag\": \"CK2G/KO8q9kCEAE=\"\n}\n"}
->>>>>>> 2129f8c8
-    headers:
-      Cache-Control: ['no-cache, no-store, max-age=0, must-revalidate']
-      Content-Length: ['751']
-      Content-Type: [application/json; charset=UTF-8]
-<<<<<<< HEAD
-      ETag: [CI37tLe5q9kCEAE=]
-=======
-      ETag: [CK2G/KO8q9kCEAE=]
->>>>>>> 2129f8c8
+      ETag: [CKyj3r++q9kCEAE=]
       Pragma: [no-cache]
       Server: [UploadServer]
       Vary: [Origin, X-Origin]
@@ -603,177 +447,144 @@
       Accept-Encoding: ['gzip, deflate']
       Connection: [keep-alive]
     method: GET
-    uri: https://www.googleapis.com/storage/v1/b/gcsfs-testing/o/?maxResults=1000
-  response:
-    body: {string: "{\n \"kind\": \"storage#objects\",\n \"items\": [\n  {\n   \"kind\":
-<<<<<<< HEAD
-        \"storage#object\",\n   \"id\": \"gcsfs-testing/2014-01-01.csv/1518818930958135\",\n
-        \  \"selfLink\": \"https://www.googleapis.com/storage/v1/b/gcsfs-testing/o/2014-01-01.csv\",\n
+    uri: https://www.googleapis.com/storage/v1/b/gcsfs-testing/o/?delimiter=%2F
+  response:
+    body: {string: "{\n \"kind\": \"storage#objects\",\n \"prefixes\": [\n  \"nested/\",\n
+        \ \"test/\"\n ],\n \"items\": [\n  {\n   \"kind\": \"storage#object\",\n   \"id\":
+        \"gcsfs-testing/2014-01-01.csv/1518820290605236\",\n   \"selfLink\": \"https://www.googleapis.com/storage/v1/b/gcsfs-testing/o/2014-01-01.csv\",\n
         \  \"name\": \"2014-01-01.csv\",\n   \"bucket\": \"gcsfs-testing\",\n   \"generation\":
-        \"1518818930958135\",\n   \"metageneration\": \"1\",\n   \"timeCreated\":
-        \"2018-02-16T22:08:50.947Z\",\n   \"updated\": \"2018-02-16T22:08:50.947Z\",\n
-        \  \"storageClass\": \"MULTI_REGIONAL\",\n   \"timeStorageClassUpdated\":
-        \"2018-02-16T22:08:50.947Z\",\n   \"size\": \"51\",\n   \"md5Hash\": \"Auycd2AT7x5m8G1W0NXcuA==\",\n
-        \  \"mediaLink\": \"https://www.googleapis.com/download/storage/v1/b/gcsfs-testing/o/2014-01-01.csv?generation=1518818930958135&alt=media\",\n
-        \  \"crc32c\": \"yR1u0w==\",\n   \"etag\": \"CLe+7ra5q9kCEAE=\"\n  },\n  {\n
-        \  \"kind\": \"storage#object\",\n   \"id\": \"gcsfs-testing/2014-01-02.csv/1518818931137396\",\n
+        \"1518820290605236\",\n   \"metageneration\": \"1\",\n   \"timeCreated\":
+        \"2018-02-16T22:31:30.594Z\",\n   \"updated\": \"2018-02-16T22:31:30.594Z\",\n
+        \  \"storageClass\": \"MULTI_REGIONAL\",\n   \"timeStorageClassUpdated\":
+        \"2018-02-16T22:31:30.594Z\",\n   \"size\": \"51\",\n   \"md5Hash\": \"Auycd2AT7x5m8G1W0NXcuA==\",\n
+        \  \"mediaLink\": \"https://www.googleapis.com/download/storage/v1/b/gcsfs-testing/o/2014-01-01.csv?generation=1518820290605236&alt=media\",\n
+        \  \"crc32c\": \"yR1u0w==\",\n   \"etag\": \"CLThmL++q9kCEAE=\"\n  },\n  {\n
+        \  \"kind\": \"storage#object\",\n   \"id\": \"gcsfs-testing/2014-01-02.csv/1518820290921353\",\n
         \  \"selfLink\": \"https://www.googleapis.com/storage/v1/b/gcsfs-testing/o/2014-01-02.csv\",\n
         \  \"name\": \"2014-01-02.csv\",\n   \"bucket\": \"gcsfs-testing\",\n   \"generation\":
-        \"1518818931137396\",\n   \"metageneration\": \"1\",\n   \"timeCreated\":
-        \"2018-02-16T22:08:51.097Z\",\n   \"updated\": \"2018-02-16T22:08:51.097Z\",\n
-        \  \"storageClass\": \"MULTI_REGIONAL\",\n   \"timeStorageClassUpdated\":
-        \"2018-02-16T22:08:51.097Z\",\n   \"size\": \"15\",\n   \"md5Hash\": \"cGwL6TebGKiJzgyNBJNb6Q==\",\n
-        \  \"mediaLink\": \"https://www.googleapis.com/download/storage/v1/b/gcsfs-testing/o/2014-01-02.csv?generation=1518818931137396&alt=media\",\n
-        \  \"crc32c\": \"Mpt4QQ==\",\n   \"etag\": \"CPS2+ba5q9kCEAE=\"\n  },\n  {\n
-        \  \"kind\": \"storage#object\",\n   \"id\": \"gcsfs-testing/2014-01-03.csv/1518818930802586\",\n
+        \"1518820290921353\",\n   \"metageneration\": \"1\",\n   \"timeCreated\":
+        \"2018-02-16T22:31:30.911Z\",\n   \"updated\": \"2018-02-16T22:31:30.911Z\",\n
+        \  \"storageClass\": \"MULTI_REGIONAL\",\n   \"timeStorageClassUpdated\":
+        \"2018-02-16T22:31:30.911Z\",\n   \"size\": \"15\",\n   \"md5Hash\": \"cGwL6TebGKiJzgyNBJNb6Q==\",\n
+        \  \"mediaLink\": \"https://www.googleapis.com/download/storage/v1/b/gcsfs-testing/o/2014-01-02.csv?generation=1518820290921353&alt=media\",\n
+        \  \"crc32c\": \"Mpt4QQ==\",\n   \"etag\": \"CImHrL++q9kCEAE=\"\n  },\n  {\n
+        \  \"kind\": \"storage#object\",\n   \"id\": \"gcsfs-testing/2014-01-03.csv/1518820290777522\",\n
         \  \"selfLink\": \"https://www.googleapis.com/storage/v1/b/gcsfs-testing/o/2014-01-03.csv\",\n
         \  \"name\": \"2014-01-03.csv\",\n   \"bucket\": \"gcsfs-testing\",\n   \"generation\":
-        \"1518818930802586\",\n   \"metageneration\": \"1\",\n   \"timeCreated\":
-        \"2018-02-16T22:08:50.764Z\",\n   \"updated\": \"2018-02-16T22:08:50.764Z\",\n
-        \  \"storageClass\": \"MULTI_REGIONAL\",\n   \"timeStorageClassUpdated\":
-        \"2018-02-16T22:08:50.764Z\",\n   \"size\": \"52\",\n   \"md5Hash\": \"9keZXdUu0YtMynECFSOiMg==\",\n
-        \  \"mediaLink\": \"https://www.googleapis.com/download/storage/v1/b/gcsfs-testing/o/2014-01-03.csv?generation=1518818930802586&alt=media\",\n
-        \  \"crc32c\": \"x/fq7w==\",\n   \"etag\": \"CJr/5La5q9kCEAE=\"\n  },\n  {\n
-        \  \"kind\": \"storage#object\",\n   \"id\": \"gcsfs-testing/nested/file1/1518818931788047\",\n
+        \"1518820290777522\",\n   \"metageneration\": \"1\",\n   \"timeCreated\":
+        \"2018-02-16T22:31:30.739Z\",\n   \"updated\": \"2018-02-16T22:31:30.739Z\",\n
+        \  \"storageClass\": \"MULTI_REGIONAL\",\n   \"timeStorageClassUpdated\":
+        \"2018-02-16T22:31:30.739Z\",\n   \"size\": \"52\",\n   \"md5Hash\": \"9keZXdUu0YtMynECFSOiMg==\",\n
+        \  \"mediaLink\": \"https://www.googleapis.com/download/storage/v1/b/gcsfs-testing/o/2014-01-03.csv?generation=1518820290777522&alt=media\",\n
+        \  \"crc32c\": \"x/fq7w==\",\n   \"etag\": \"CLKjo7++q9kCEAE=\"\n  }\n ]\n}\n"}
+    headers:
+      Cache-Control: ['private, max-age=0, must-revalidate, no-transform']
+      Content-Length: ['2359']
+      Content-Type: [application/json; charset=UTF-8]
+      Server: [UploadServer]
+      Vary: [Origin, X-Origin]
+    status: {code: 200, message: OK}
+- request:
+    body: null
+    headers:
+      Accept: ['*/*']
+      Accept-Encoding: ['gzip, deflate']
+      Connection: [keep-alive]
+    method: GET
+    uri: https://www.googleapis.com/storage/v1/b/gcsfs-testing/o/?delimiter=%2F&prefix=nested%2F
+  response:
+    body: {string: "{\n \"kind\": \"storage#objects\",\n \"prefixes\": [\n  \"nested/nested2/\"\n
+        ],\n \"items\": [\n  {\n   \"kind\": \"storage#object\",\n   \"id\": \"gcsfs-testing/nested/file1/1518820291344395\",\n
         \  \"selfLink\": \"https://www.googleapis.com/storage/v1/b/gcsfs-testing/o/nested%2Ffile1\",\n
         \  \"name\": \"nested/file1\",\n   \"bucket\": \"gcsfs-testing\",\n   \"generation\":
-        \"1518818931788047\",\n   \"metageneration\": \"1\",\n   \"timeCreated\":
-        \"2018-02-16T22:08:51.777Z\",\n   \"updated\": \"2018-02-16T22:08:51.777Z\",\n
-        \  \"storageClass\": \"MULTI_REGIONAL\",\n   \"timeStorageClassUpdated\":
-        \"2018-02-16T22:08:51.777Z\",\n   \"size\": \"6\",\n   \"md5Hash\": \"sZRqySSS0jR8YjW00mERhA==\",\n
-        \  \"mediaLink\": \"https://www.googleapis.com/download/storage/v1/b/gcsfs-testing/o/nested%2Ffile1?generation=1518818931788047&alt=media\",\n
-        \  \"crc32c\": \"NT3Yvg==\",\n   \"etag\": \"CI+Sobe5q9kCEAE=\"\n  },\n  {\n
-        \  \"kind\": \"storage#object\",\n   \"id\": \"gcsfs-testing/nested/file2/1518818931536111\",\n
+        \"1518820291344395\",\n   \"metageneration\": \"1\",\n   \"timeCreated\":
+        \"2018-02-16T22:31:31.306Z\",\n   \"updated\": \"2018-02-16T22:31:31.306Z\",\n
+        \  \"storageClass\": \"MULTI_REGIONAL\",\n   \"timeStorageClassUpdated\":
+        \"2018-02-16T22:31:31.306Z\",\n   \"size\": \"6\",\n   \"md5Hash\": \"sZRqySSS0jR8YjW00mERhA==\",\n
+        \  \"mediaLink\": \"https://www.googleapis.com/download/storage/v1/b/gcsfs-testing/o/nested%2Ffile1?generation=1518820291344395&alt=media\",\n
+        \  \"crc32c\": \"NT3Yvg==\",\n   \"etag\": \"CIvwxb++q9kCEAE=\"\n  },\n  {\n
+        \  \"kind\": \"storage#object\",\n   \"id\": \"gcsfs-testing/nested/file2/1518820291744172\",\n
         \  \"selfLink\": \"https://www.googleapis.com/storage/v1/b/gcsfs-testing/o/nested%2Ffile2\",\n
         \  \"name\": \"nested/file2\",\n   \"bucket\": \"gcsfs-testing\",\n   \"generation\":
-        \"1518818931536111\",\n   \"metageneration\": \"1\",\n   \"timeCreated\":
-        \"2018-02-16T22:08:51.525Z\",\n   \"updated\": \"2018-02-16T22:08:51.525Z\",\n
-        \  \"storageClass\": \"MULTI_REGIONAL\",\n   \"timeStorageClassUpdated\":
-        \"2018-02-16T22:08:51.525Z\",\n   \"size\": \"5\",\n   \"md5Hash\": \"fXkwN6B2AYZXSwKC8vQ15w==\",\n
-        \  \"mediaLink\": \"https://www.googleapis.com/download/storage/v1/b/gcsfs-testing/o/nested%2Ffile2?generation=1518818931536111&alt=media\",\n
-        \  \"crc32c\": \"MaqBTg==\",\n   \"etag\": \"CO/hkbe5q9kCEAE=\"\n  },\n  {\n
-        \  \"kind\": \"storage#object\",\n   \"id\": \"gcsfs-testing/nested/nested2/file1/1518818932112781\",\n
+        \"1518820291744172\",\n   \"metageneration\": \"1\",\n   \"timeCreated\":
+        \"2018-02-16T22:31:31.733Z\",\n   \"updated\": \"2018-02-16T22:31:31.733Z\",\n
+        \  \"storageClass\": \"MULTI_REGIONAL\",\n   \"timeStorageClassUpdated\":
+        \"2018-02-16T22:31:31.733Z\",\n   \"size\": \"5\",\n   \"md5Hash\": \"fXkwN6B2AYZXSwKC8vQ15w==\",\n
+        \  \"mediaLink\": \"https://www.googleapis.com/download/storage/v1/b/gcsfs-testing/o/nested%2Ffile2?generation=1518820291744172&alt=media\",\n
+        \  \"crc32c\": \"MaqBTg==\",\n   \"etag\": \"CKyj3r++q9kCEAE=\"\n  }\n ]\n}\n"}
+    headers:
+      Cache-Control: ['private, max-age=0, must-revalidate, no-transform']
+      Content-Length: ['1589']
+      Content-Type: [application/json; charset=UTF-8]
+      Server: [UploadServer]
+      Vary: [Origin, X-Origin]
+    status: {code: 200, message: OK}
+- request:
+    body: null
+    headers:
+      Accept: ['*/*']
+      Accept-Encoding: ['gzip, deflate']
+      Connection: [keep-alive]
+    method: GET
+    uri: https://www.googleapis.com/storage/v1/b/gcsfs-testing/o/?delimiter=%2F&prefix=nested%2Fnested2%2F
+  response:
+    body: {string: "{\n \"kind\": \"storage#objects\",\n \"items\": [\n  {\n   \"kind\":
+        \"storage#object\",\n   \"id\": \"gcsfs-testing/nested/nested2/file1/1518820291175264\",\n
         \  \"selfLink\": \"https://www.googleapis.com/storage/v1/b/gcsfs-testing/o/nested%2Fnested2%2Ffile1\",\n
         \  \"name\": \"nested/nested2/file1\",\n   \"bucket\": \"gcsfs-testing\",\n
-        \  \"generation\": \"1518818932112781\",\n   \"metageneration\": \"1\",\n
-        \  \"timeCreated\": \"2018-02-16T22:08:52.072Z\",\n   \"updated\": \"2018-02-16T22:08:52.072Z\",\n
-        \  \"storageClass\": \"MULTI_REGIONAL\",\n   \"timeStorageClassUpdated\":
-        \"2018-02-16T22:08:52.072Z\",\n   \"size\": \"6\",\n   \"md5Hash\": \"sZRqySSS0jR8YjW00mERhA==\",\n
-        \  \"mediaLink\": \"https://www.googleapis.com/download/storage/v1/b/gcsfs-testing/o/nested%2Fnested2%2Ffile1?generation=1518818932112781&alt=media\",\n
-        \  \"crc32c\": \"NT3Yvg==\",\n   \"etag\": \"CI37tLe5q9kCEAE=\"\n  },\n  {\n
-        \  \"kind\": \"storage#object\",\n   \"id\": \"gcsfs-testing/nested/nested2/file2/1518818931393777\",\n
+        \  \"generation\": \"1518820291175264\",\n   \"metageneration\": \"1\",\n
+        \  \"timeCreated\": \"2018-02-16T22:31:31.165Z\",\n   \"updated\": \"2018-02-16T22:31:31.165Z\",\n
+        \  \"storageClass\": \"MULTI_REGIONAL\",\n   \"timeStorageClassUpdated\":
+        \"2018-02-16T22:31:31.165Z\",\n   \"size\": \"6\",\n   \"md5Hash\": \"sZRqySSS0jR8YjW00mERhA==\",\n
+        \  \"mediaLink\": \"https://www.googleapis.com/download/storage/v1/b/gcsfs-testing/o/nested%2Fnested2%2Ffile1?generation=1518820291175264&alt=media\",\n
+        \  \"crc32c\": \"NT3Yvg==\",\n   \"etag\": \"CODGu7++q9kCEAE=\"\n  },\n  {\n
+        \  \"kind\": \"storage#object\",\n   \"id\": \"gcsfs-testing/nested/nested2/file2/1518820291608053\",\n
         \  \"selfLink\": \"https://www.googleapis.com/storage/v1/b/gcsfs-testing/o/nested%2Fnested2%2Ffile2\",\n
         \  \"name\": \"nested/nested2/file2\",\n   \"bucket\": \"gcsfs-testing\",\n
-        \  \"generation\": \"1518818931393777\",\n   \"metageneration\": \"1\",\n
-        \  \"timeCreated\": \"2018-02-16T22:08:51.382Z\",\n   \"updated\": \"2018-02-16T22:08:51.382Z\",\n
-        \  \"storageClass\": \"MULTI_REGIONAL\",\n   \"timeStorageClassUpdated\":
-        \"2018-02-16T22:08:51.382Z\",\n   \"size\": \"5\",\n   \"md5Hash\": \"fXkwN6B2AYZXSwKC8vQ15w==\",\n
-        \  \"mediaLink\": \"https://www.googleapis.com/download/storage/v1/b/gcsfs-testing/o/nested%2Fnested2%2Ffile2?generation=1518818931393777&alt=media\",\n
-        \  \"crc32c\": \"MaqBTg==\",\n   \"etag\": \"CPGJibe5q9kCEAE=\"\n  },\n  {\n
-        \  \"kind\": \"storage#object\",\n   \"id\": \"gcsfs-testing/test/accounts.1.json/1518818930521267\",\n
+        \  \"generation\": \"1518820291608053\",\n   \"metageneration\": \"1\",\n
+        \  \"timeCreated\": \"2018-02-16T22:31:31.597Z\",\n   \"updated\": \"2018-02-16T22:31:31.597Z\",\n
+        \  \"storageClass\": \"MULTI_REGIONAL\",\n   \"timeStorageClassUpdated\":
+        \"2018-02-16T22:31:31.597Z\",\n   \"size\": \"5\",\n   \"md5Hash\": \"fXkwN6B2AYZXSwKC8vQ15w==\",\n
+        \  \"mediaLink\": \"https://www.googleapis.com/download/storage/v1/b/gcsfs-testing/o/nested%2Fnested2%2Ffile2?generation=1518820291608053&alt=media\",\n
+        \  \"crc32c\": \"MaqBTg==\",\n   \"etag\": \"CPX71b++q9kCEAE=\"\n  }\n ]\n}\n"}
+    headers:
+      Cache-Control: ['private, max-age=0, must-revalidate, no-transform']
+      Content-Length: ['1622']
+      Content-Type: [application/json; charset=UTF-8]
+      Server: [UploadServer]
+      Vary: [Origin, X-Origin]
+    status: {code: 200, message: OK}
+- request:
+    body: null
+    headers:
+      Accept: ['*/*']
+      Accept-Encoding: ['gzip, deflate']
+      Connection: [keep-alive]
+    method: GET
+    uri: https://www.googleapis.com/storage/v1/b/gcsfs-testing/o/?delimiter=%2F&prefix=test%2F
+  response:
+    body: {string: "{\n \"kind\": \"storage#objects\",\n \"items\": [\n  {\n   \"kind\":
+        \"storage#object\",\n   \"id\": \"gcsfs-testing/test/accounts.1.json/1518820290350542\",\n
         \  \"selfLink\": \"https://www.googleapis.com/storage/v1/b/gcsfs-testing/o/test%2Faccounts.1.json\",\n
         \  \"name\": \"test/accounts.1.json\",\n   \"bucket\": \"gcsfs-testing\",\n
-        \  \"generation\": \"1518818930521267\",\n   \"metageneration\": \"1\",\n
-        \  \"timeCreated\": \"2018-02-16T22:08:50.483Z\",\n   \"updated\": \"2018-02-16T22:08:50.483Z\",\n
-        \  \"storageClass\": \"MULTI_REGIONAL\",\n   \"timeStorageClassUpdated\":
-        \"2018-02-16T22:08:50.483Z\",\n   \"size\": \"133\",\n   \"md5Hash\": \"xK7pmJz/Oj5HGIyfQpYTig==\",\n
-        \  \"mediaLink\": \"https://www.googleapis.com/download/storage/v1/b/gcsfs-testing/o/test%2Faccounts.1.json?generation=1518818930521267&alt=media\",\n
-        \  \"crc32c\": \"6wJAgQ==\",\n   \"etag\": \"CLPp07a5q9kCEAE=\"\n  },\n  {\n
-        \  \"kind\": \"storage#object\",\n   \"id\": \"gcsfs-testing/test/accounts.2.json/1518818930346786\",\n
+        \  \"generation\": \"1518820290350542\",\n   \"metageneration\": \"1\",\n
+        \  \"timeCreated\": \"2018-02-16T22:31:30.339Z\",\n   \"updated\": \"2018-02-16T22:31:30.339Z\",\n
+        \  \"storageClass\": \"MULTI_REGIONAL\",\n   \"timeStorageClassUpdated\":
+        \"2018-02-16T22:31:30.339Z\",\n   \"size\": \"133\",\n   \"md5Hash\": \"xK7pmJz/Oj5HGIyfQpYTig==\",\n
+        \  \"mediaLink\": \"https://www.googleapis.com/download/storage/v1/b/gcsfs-testing/o/test%2Faccounts.1.json?generation=1518820290350542&alt=media\",\n
+        \  \"crc32c\": \"6wJAgQ==\",\n   \"etag\": \"CM6bib++q9kCEAE=\"\n  },\n  {\n
+        \  \"kind\": \"storage#object\",\n   \"id\": \"gcsfs-testing/test/accounts.2.json/1518820290207990\",\n
         \  \"selfLink\": \"https://www.googleapis.com/storage/v1/b/gcsfs-testing/o/test%2Faccounts.2.json\",\n
         \  \"name\": \"test/accounts.2.json\",\n   \"bucket\": \"gcsfs-testing\",\n
-        \  \"generation\": \"1518818930346786\",\n   \"metageneration\": \"1\",\n
-        \  \"timeCreated\": \"2018-02-16T22:08:50.336Z\",\n   \"updated\": \"2018-02-16T22:08:50.336Z\",\n
-        \  \"storageClass\": \"MULTI_REGIONAL\",\n   \"timeStorageClassUpdated\":
-        \"2018-02-16T22:08:50.336Z\",\n   \"size\": \"133\",\n   \"md5Hash\": \"bjhC5OCrzKV+8MGMCF2BQA==\",\n
-        \  \"mediaLink\": \"https://www.googleapis.com/download/storage/v1/b/gcsfs-testing/o/test%2Faccounts.2.json?generation=1518818930346786&alt=media\",\n
-        \  \"crc32c\": \"Su+F+g==\",\n   \"etag\": \"CKKWyba5q9kCEAE=\"\n  }\n ]\n}\n"}
-=======
-        \"storage#object\",\n   \"id\": \"gcsfs-testing/2014-01-01.csv/1518819695442326\",\n
-        \  \"selfLink\": \"https://www.googleapis.com/storage/v1/b/gcsfs-testing/o/2014-01-01.csv\",\n
-        \  \"name\": \"2014-01-01.csv\",\n   \"bucket\": \"gcsfs-testing\",\n   \"generation\":
-        \"1518819695442326\",\n   \"metageneration\": \"1\",\n   \"timeCreated\":
-        \"2018-02-16T22:21:35.431Z\",\n   \"updated\": \"2018-02-16T22:21:35.431Z\",\n
-        \  \"storageClass\": \"MULTI_REGIONAL\",\n   \"timeStorageClassUpdated\":
-        \"2018-02-16T22:21:35.431Z\",\n   \"size\": \"51\",\n   \"md5Hash\": \"Auycd2AT7x5m8G1W0NXcuA==\",\n
-        \  \"mediaLink\": \"https://www.googleapis.com/download/storage/v1/b/gcsfs-testing/o/2014-01-01.csv?generation=1518819695442326&alt=media\",\n
-        \  \"crc32c\": \"yR1u0w==\",\n   \"etag\": \"CJbzsqO8q9kCEAE=\"\n  },\n  {\n
-        \  \"kind\": \"storage#object\",\n   \"id\": \"gcsfs-testing/2014-01-02.csv/1518819695751015\",\n
-        \  \"selfLink\": \"https://www.googleapis.com/storage/v1/b/gcsfs-testing/o/2014-01-02.csv\",\n
-        \  \"name\": \"2014-01-02.csv\",\n   \"bucket\": \"gcsfs-testing\",\n   \"generation\":
-        \"1518819695751015\",\n   \"metageneration\": \"1\",\n   \"timeCreated\":
-        \"2018-02-16T22:21:35.740Z\",\n   \"updated\": \"2018-02-16T22:21:35.740Z\",\n
-        \  \"storageClass\": \"MULTI_REGIONAL\",\n   \"timeStorageClassUpdated\":
-        \"2018-02-16T22:21:35.740Z\",\n   \"size\": \"15\",\n   \"md5Hash\": \"cGwL6TebGKiJzgyNBJNb6Q==\",\n
-        \  \"mediaLink\": \"https://www.googleapis.com/download/storage/v1/b/gcsfs-testing/o/2014-01-02.csv?generation=1518819695751015&alt=media\",\n
-        \  \"crc32c\": \"Mpt4QQ==\",\n   \"etag\": \"COfexaO8q9kCEAE=\"\n  },\n  {\n
-        \  \"kind\": \"storage#object\",\n   \"id\": \"gcsfs-testing/2014-01-03.csv/1518819695604757\",\n
-        \  \"selfLink\": \"https://www.googleapis.com/storage/v1/b/gcsfs-testing/o/2014-01-03.csv\",\n
-        \  \"name\": \"2014-01-03.csv\",\n   \"bucket\": \"gcsfs-testing\",\n   \"generation\":
-        \"1518819695604757\",\n   \"metageneration\": \"1\",\n   \"timeCreated\":
-        \"2018-02-16T22:21:35.594Z\",\n   \"updated\": \"2018-02-16T22:21:35.594Z\",\n
-        \  \"storageClass\": \"MULTI_REGIONAL\",\n   \"timeStorageClassUpdated\":
-        \"2018-02-16T22:21:35.594Z\",\n   \"size\": \"52\",\n   \"md5Hash\": \"9keZXdUu0YtMynECFSOiMg==\",\n
-        \  \"mediaLink\": \"https://www.googleapis.com/download/storage/v1/b/gcsfs-testing/o/2014-01-03.csv?generation=1518819695604757&alt=media\",\n
-        \  \"crc32c\": \"x/fq7w==\",\n   \"etag\": \"CJXovKO8q9kCEAE=\"\n  },\n  {\n
-        \  \"kind\": \"storage#object\",\n   \"id\": \"gcsfs-testing/nested/file1/1518819696378219\",\n
-        \  \"selfLink\": \"https://www.googleapis.com/storage/v1/b/gcsfs-testing/o/nested%2Ffile1\",\n
-        \  \"name\": \"nested/file1\",\n   \"bucket\": \"gcsfs-testing\",\n   \"generation\":
-        \"1518819696378219\",\n   \"metageneration\": \"1\",\n   \"timeCreated\":
-        \"2018-02-16T22:21:36.367Z\",\n   \"updated\": \"2018-02-16T22:21:36.367Z\",\n
-        \  \"storageClass\": \"MULTI_REGIONAL\",\n   \"timeStorageClassUpdated\":
-        \"2018-02-16T22:21:36.367Z\",\n   \"size\": \"6\",\n   \"md5Hash\": \"sZRqySSS0jR8YjW00mERhA==\",\n
-        \  \"mediaLink\": \"https://www.googleapis.com/download/storage/v1/b/gcsfs-testing/o/nested%2Ffile1?generation=1518819696378219&alt=media\",\n
-        \  \"crc32c\": \"NT3Yvg==\",\n   \"etag\": \"COuC7KO8q9kCEAE=\"\n  },\n  {\n
-        \  \"kind\": \"storage#object\",\n   \"id\": \"gcsfs-testing/nested/file2/1518819696039511\",\n
-        \  \"selfLink\": \"https://www.googleapis.com/storage/v1/b/gcsfs-testing/o/nested%2Ffile2\",\n
-        \  \"name\": \"nested/file2\",\n   \"bucket\": \"gcsfs-testing\",\n   \"generation\":
-        \"1518819696039511\",\n   \"metageneration\": \"1\",\n   \"timeCreated\":
-        \"2018-02-16T22:21:36.027Z\",\n   \"updated\": \"2018-02-16T22:21:36.027Z\",\n
-        \  \"storageClass\": \"MULTI_REGIONAL\",\n   \"timeStorageClassUpdated\":
-        \"2018-02-16T22:21:36.027Z\",\n   \"size\": \"5\",\n   \"md5Hash\": \"fXkwN6B2AYZXSwKC8vQ15w==\",\n
-        \  \"mediaLink\": \"https://www.googleapis.com/download/storage/v1/b/gcsfs-testing/o/nested%2Ffile2?generation=1518819696039511&alt=media\",\n
-        \  \"crc32c\": \"MaqBTg==\",\n   \"etag\": \"CNes16O8q9kCEAE=\"\n  },\n  {\n
-        \  \"kind\": \"storage#object\",\n   \"id\": \"gcsfs-testing/nested/nested2/file1/1518819696640813\",\n
-        \  \"selfLink\": \"https://www.googleapis.com/storage/v1/b/gcsfs-testing/o/nested%2Fnested2%2Ffile1\",\n
-        \  \"name\": \"nested/nested2/file1\",\n   \"bucket\": \"gcsfs-testing\",\n
-        \  \"generation\": \"1518819696640813\",\n   \"metageneration\": \"1\",\n
-        \  \"timeCreated\": \"2018-02-16T22:21:36.630Z\",\n   \"updated\": \"2018-02-16T22:21:36.630Z\",\n
-        \  \"storageClass\": \"MULTI_REGIONAL\",\n   \"timeStorageClassUpdated\":
-        \"2018-02-16T22:21:36.630Z\",\n   \"size\": \"6\",\n   \"md5Hash\": \"sZRqySSS0jR8YjW00mERhA==\",\n
-        \  \"mediaLink\": \"https://www.googleapis.com/download/storage/v1/b/gcsfs-testing/o/nested%2Fnested2%2Ffile1?generation=1518819696640813&alt=media\",\n
-        \  \"crc32c\": \"NT3Yvg==\",\n   \"etag\": \"CK2G/KO8q9kCEAE=\"\n  },\n  {\n
-        \  \"kind\": \"storage#object\",\n   \"id\": \"gcsfs-testing/nested/nested2/file2/1518819696222308\",\n
-        \  \"selfLink\": \"https://www.googleapis.com/storage/v1/b/gcsfs-testing/o/nested%2Fnested2%2Ffile2\",\n
-        \  \"name\": \"nested/nested2/file2\",\n   \"bucket\": \"gcsfs-testing\",\n
-        \  \"generation\": \"1518819696222308\",\n   \"metageneration\": \"1\",\n
-        \  \"timeCreated\": \"2018-02-16T22:21:36.211Z\",\n   \"updated\": \"2018-02-16T22:21:36.211Z\",\n
-        \  \"storageClass\": \"MULTI_REGIONAL\",\n   \"timeStorageClassUpdated\":
-        \"2018-02-16T22:21:36.211Z\",\n   \"size\": \"5\",\n   \"md5Hash\": \"fXkwN6B2AYZXSwKC8vQ15w==\",\n
-        \  \"mediaLink\": \"https://www.googleapis.com/download/storage/v1/b/gcsfs-testing/o/nested%2Fnested2%2Ffile2?generation=1518819696222308&alt=media\",\n
-        \  \"crc32c\": \"MaqBTg==\",\n   \"etag\": \"COTA4qO8q9kCEAE=\"\n  },\n  {\n
-        \  \"kind\": \"storage#object\",\n   \"id\": \"gcsfs-testing/test/accounts.1.json/1518819695039481\",\n
-        \  \"selfLink\": \"https://www.googleapis.com/storage/v1/b/gcsfs-testing/o/test%2Faccounts.1.json\",\n
-        \  \"name\": \"test/accounts.1.json\",\n   \"bucket\": \"gcsfs-testing\",\n
-        \  \"generation\": \"1518819695039481\",\n   \"metageneration\": \"1\",\n
-        \  \"timeCreated\": \"2018-02-16T22:21:35.001Z\",\n   \"updated\": \"2018-02-16T22:21:35.001Z\",\n
-        \  \"storageClass\": \"MULTI_REGIONAL\",\n   \"timeStorageClassUpdated\":
-        \"2018-02-16T22:21:35.001Z\",\n   \"size\": \"133\",\n   \"md5Hash\": \"xK7pmJz/Oj5HGIyfQpYTig==\",\n
-        \  \"mediaLink\": \"https://www.googleapis.com/download/storage/v1/b/gcsfs-testing/o/test%2Faccounts.1.json?generation=1518819695039481&alt=media\",\n
-        \  \"crc32c\": \"6wJAgQ==\",\n   \"etag\": \"CPmnmqO8q9kCEAE=\"\n  },\n  {\n
-        \  \"kind\": \"storage#object\",\n   \"id\": \"gcsfs-testing/test/accounts.2.json/1518819695294459\",\n
-        \  \"selfLink\": \"https://www.googleapis.com/storage/v1/b/gcsfs-testing/o/test%2Faccounts.2.json\",\n
-        \  \"name\": \"test/accounts.2.json\",\n   \"bucket\": \"gcsfs-testing\",\n
-        \  \"generation\": \"1518819695294459\",\n   \"metageneration\": \"1\",\n
-        \  \"timeCreated\": \"2018-02-16T22:21:35.283Z\",\n   \"updated\": \"2018-02-16T22:21:35.283Z\",\n
-        \  \"storageClass\": \"MULTI_REGIONAL\",\n   \"timeStorageClassUpdated\":
-        \"2018-02-16T22:21:35.283Z\",\n   \"size\": \"133\",\n   \"md5Hash\": \"bjhC5OCrzKV+8MGMCF2BQA==\",\n
-        \  \"mediaLink\": \"https://www.googleapis.com/download/storage/v1/b/gcsfs-testing/o/test%2Faccounts.2.json?generation=1518819695294459&alt=media\",\n
-        \  \"crc32c\": \"Su+F+g==\",\n   \"etag\": \"CPvvqaO8q9kCEAE=\"\n  }\n ]\n}\n"}
->>>>>>> 2129f8c8
+        \  \"generation\": \"1518820290207990\",\n   \"metageneration\": \"1\",\n
+        \  \"timeCreated\": \"2018-02-16T22:31:30.170Z\",\n   \"updated\": \"2018-02-16T22:31:30.170Z\",\n
+        \  \"storageClass\": \"MULTI_REGIONAL\",\n   \"timeStorageClassUpdated\":
+        \"2018-02-16T22:31:30.170Z\",\n   \"size\": \"133\",\n   \"md5Hash\": \"bjhC5OCrzKV+8MGMCF2BQA==\",\n
+        \  \"mediaLink\": \"https://www.googleapis.com/download/storage/v1/b/gcsfs-testing/o/test%2Faccounts.2.json?generation=1518820290207990&alt=media\",\n
+        \  \"crc32c\": \"Su+F+g==\",\n   \"etag\": \"CPbBgL++q9kCEAE=\"\n  }\n ]\n}\n"}
     headers:
       Cache-Control: ['private, max-age=0, must-revalidate, no-transform']
-      Content-Length: ['6969']
+      Content-Length: ['1618']
       Content-Type: [application/json; charset=UTF-8]
       Server: [UploadServer]
       Vary: [Origin, X-Origin]
