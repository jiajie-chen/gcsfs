interactions:
- request:
    body: grant_type=refresh_token&client_id=xxx&client_secret=xxx&refresh_token=xxx
    headers:
      Accept: ['*/*']
      Accept-Encoding: ['gzip, deflate']
      Connection: [keep-alive]
      Content-Length: ['229']
      content-type: [application/x-www-form-urlencoded]
    method: POST
    uri: https://accounts.google.com/o/oauth2/token
  response:
    body:
      string: !!binary |
<<<<<<< HEAD
        H4sIAMpWh1oC/6tWykyJL8nPTs1TslJQqqioUNJRUEpMTk4tLsYQBvPjSyoLUkGCTqmJRalFIPHU
        ioLMotTi+EyQYmMzA4NaAIbFaipWAAAA
=======
        H4sIALxZh1oC/6tWKsnPTs2LL6ksSFWyUlBySk0sSi1S0lFQykyJB0uBRCsqKkBCicnJqcXFGMKp
        FQWZRanF8ZkgQWMzA4NaAKg7WRNWAAAA
>>>>>>> 2129f8c8
    headers:
      Cache-Control: ['no-cache, no-store, max-age=0, must-revalidate']
      Content-Disposition: [attachment; filename="json.txt"; filename*=UTF-8''json.txt]
      Content-Encoding: [gzip]
      Content-Type: [application/json; charset=utf-8]
      Pragma: [no-cache]
      Server: [ESF]
      Transfer-Encoding: [chunked]
      X-Content-Type-Options: [nosniff]
      X-Frame-Options: [SAMEORIGIN]
      X-XSS-Protection: [1; mode=block]
    status: {code: 200, message: OK}
- request:
    body: null
    headers:
      Accept: ['*/*']
      Accept-Encoding: ['gzip, deflate']
      Connection: [keep-alive]
    method: GET
    uri: https://www.googleapis.com/storage/v1/b/?project=test_project
  response:
    body: {string: "{\n \"kind\": \"storage#buckets\",\n \"items\": [\n  {\n   \"kind\":
        \"storage#bucket\",\n   \"id\": \"artifacts.test_project.appspot.com\",\n
        \  \"selfLink\": \"https://www.googleapis.com/storage/v1/b/artifacts.test_project.appspot.com\",\n
        \  \"projectNumber\": \"353972334481\",\n   \"name\": \"artifacts.test_project.appspot.com\",\n
        \  \"timeCreated\": \"2016-05-17T06:25:43.063Z\",\n   \"updated\": \"2016-05-17T06:25:43.063Z\",\n
        \  \"metageneration\": \"1\",\n   \"location\": \"US\",\n   \"storageClass\":
        \"STANDARD\",\n   \"etag\": \"CAE=\"\n  },\n  {\n   \"kind\": \"storage#bucket\",\n
        \  \"id\": \"gcfs-testing-ipd\",\n   \"selfLink\": \"https://www.googleapis.com/storage/v1/b/gcfs-testing-ipd\",\n
        \  \"projectNumber\": \"353972334481\",\n   \"name\": \"gcfs-testing-ipd\",\n
        \  \"timeCreated\": \"2018-01-03T23:05:41.132Z\",\n   \"updated\": \"2018-01-03T23:05:41.132Z\",\n
        \  \"metageneration\": \"1\",\n   \"location\": \"US\",\n   \"storageClass\":
        \"STANDARD\",\n   \"etag\": \"CAE=\"\n  },\n  {\n   \"kind\": \"storage#bucket\",\n
        \  \"id\": \"gcsfs-testing\",\n   \"selfLink\": \"https://www.googleapis.com/storage/v1/b/gcsfs-testing\",\n
        \  \"projectNumber\": \"353972334481\",\n   \"name\": \"gcsfs-testing\",\n
        \  \"timeCreated\": \"2018-02-14T00:31:53.922Z\",\n   \"updated\": \"2018-02-14T00:31:53.922Z\",\n
        \  \"metageneration\": \"1\",\n   \"location\": \"US\",\n   \"storageClass\":
        \"MULTI_REGIONAL\",\n   \"etag\": \"CAE=\"\n  },\n  {\n   \"kind\": \"storage#bucket\",\n
        \  \"id\": \"protein-design\",\n   \"selfLink\": \"https://www.googleapis.com/storage/v1/b/protein-design\",\n
        \  \"projectNumber\": \"353972334481\",\n   \"name\": \"protein-design\",\n
        \  \"timeCreated\": \"2016-05-03T01:44:55.308Z\",\n   \"updated\": \"2016-05-03T01:44:55.308Z\",\n
        \  \"metageneration\": \"1\",\n   \"location\": \"US\",\n   \"storageClass\":
        \"STANDARD\",\n   \"etag\": \"CAE=\"\n  },\n  {\n   \"kind\": \"storage#bucket\",\n
        \  \"id\": \"test_project\",\n   \"selfLink\": \"https://www.googleapis.com/storage/v1/b/test_project\",\n
        \  \"projectNumber\": \"353972334481\",\n   \"name\": \"test_project\",\n
        \  \"timeCreated\": \"2016-05-11T19:23:04.110Z\",\n   \"updated\": \"2016-05-11T19:23:04.110Z\",\n
        \  \"metageneration\": \"1\",\n   \"location\": \"US-CENTRAL1\",\n   \"storageClass\":
        \"STANDARD\",\n   \"etag\": \"CAE=\"\n  },\n  {\n   \"kind\": \"storage#bucket\",\n
        \  \"id\": \"test_project-public\",\n   \"selfLink\": \"https://www.googleapis.com/storage/v1/b/test_project-public\",\n
        \  \"projectNumber\": \"353972334481\",\n   \"name\": \"test_project-public\",\n
        \  \"timeCreated\": \"2017-11-30T21:49:44.272Z\",\n   \"updated\": \"2017-12-09T08:15:48.368Z\",\n
        \  \"metageneration\": \"2\",\n   \"location\": \"US\",\n   \"storageClass\":
        \"MULTI_REGIONAL\",\n   \"etag\": \"CAI=\"\n  },\n  {\n   \"kind\": \"storage#bucket\",\n
        \  \"id\": \"test_project_cloudbuild\",\n   \"selfLink\": \"https://www.googleapis.com/storage/v1/b/test_project_cloudbuild\",\n
        \  \"projectNumber\": \"353972334481\",\n   \"name\": \"test_project_cloudbuild\",\n
        \  \"timeCreated\": \"2017-12-09T03:43:27.112Z\",\n   \"updated\": \"2017-12-09T03:43:27.112Z\",\n
        \  \"metageneration\": \"1\",\n   \"location\": \"US\",\n   \"storageClass\":
        \"STANDARD\",\n   \"etag\": \"CAE=\"\n  }\n ]\n}\n"}
    headers:
      Cache-Control: ['private, max-age=0, must-revalidate, no-transform']
      Content-Length: ['2959']
      Content-Type: [application/json; charset=UTF-8]
      Server: [UploadServer]
      Vary: [Origin, X-Origin]
    status: {code: 200, message: OK}
- request:
    body: null
    headers:
      Accept: ['*/*']
      Accept-Encoding: ['gzip, deflate']
      Connection: [keep-alive]
      Content-Length: ['0']
    method: DELETE
    uri: https://www.googleapis.com/storage/v1/b/gcsfs-testing/o/tmp%2Ftest%2Fa
  response:
    body: {string: "{\n \"error\": {\n  \"errors\": [\n   {\n    \"domain\": \"global\",\n
        \   \"reason\": \"notFound\",\n    \"message\": \"Not Found\"\n   }\n  ],\n
        \ \"code\": 404,\n  \"message\": \"Not Found\"\n }\n}\n"}
    headers:
      Cache-Control: ['private, max-age=0']
      Content-Length: ['165']
      Content-Type: [application/json; charset=UTF-8]
      Server: [UploadServer]
      Vary: [Origin, X-Origin]
    status: {code: 404, message: Not Found}
- request:
    body: null
    headers:
      Accept: ['*/*']
      Accept-Encoding: ['gzip, deflate']
      Connection: [keep-alive]
      Content-Length: ['0']
    method: DELETE
    uri: https://www.googleapis.com/storage/v1/b/gcsfs-testing/o/tmp%2Ftest%2Fb
  response:
    body: {string: "{\n \"error\": {\n  \"errors\": [\n   {\n    \"domain\": \"global\",\n
        \   \"reason\": \"notFound\",\n    \"message\": \"Not Found\"\n   }\n  ],\n
        \ \"code\": 404,\n  \"message\": \"Not Found\"\n }\n}\n"}
    headers:
      Cache-Control: ['private, max-age=0']
      Content-Length: ['165']
      Content-Type: [application/json; charset=UTF-8]
      Server: [UploadServer]
      Vary: [Origin, X-Origin]
    status: {code: 404, message: Not Found}
- request:
    body: null
    headers:
      Accept: ['*/*']
      Accept-Encoding: ['gzip, deflate']
      Connection: [keep-alive]
      Content-Length: ['0']
    method: DELETE
    uri: https://www.googleapis.com/storage/v1/b/gcsfs-testing/o/tmp%2Ftest%2Fc
  response:
    body: {string: "{\n \"error\": {\n  \"errors\": [\n   {\n    \"domain\": \"global\",\n
        \   \"reason\": \"notFound\",\n    \"message\": \"Not Found\"\n   }\n  ],\n
        \ \"code\": 404,\n  \"message\": \"Not Found\"\n }\n}\n"}
    headers:
      Cache-Control: ['private, max-age=0']
      Content-Length: ['165']
      Content-Type: [application/json; charset=UTF-8]
      Server: [UploadServer]
      Vary: [Origin, X-Origin]
    status: {code: 404, message: Not Found}
- request:
    body: null
    headers:
      Accept: ['*/*']
      Accept-Encoding: ['gzip, deflate']
      Connection: [keep-alive]
      Content-Length: ['0']
    method: DELETE
    uri: https://www.googleapis.com/storage/v1/b/gcsfs-testing/o/tmp%2Ftest%2Fd
  response:
    body: {string: "{\n \"error\": {\n  \"errors\": [\n   {\n    \"domain\": \"global\",\n
        \   \"reason\": \"notFound\",\n    \"message\": \"Not Found\"\n   }\n  ],\n
        \ \"code\": 404,\n  \"message\": \"Not Found\"\n }\n}\n"}
    headers:
      Cache-Control: ['private, max-age=0']
      Content-Length: ['165']
      Content-Type: [application/json; charset=UTF-8]
      Server: [UploadServer]
      Vary: [Origin, X-Origin]
    status: {code: 404, message: Not Found}
- request:
    body: null
    headers:
      Accept: ['*/*']
      Accept-Encoding: ['gzip, deflate']
      Connection: [keep-alive]
      Content-Length: ['0']
    method: POST
    uri: https://www.googleapis.com/upload/storage/v1/b/gcsfs-testing/o?name=tmp%2Ftest%2Fa&uploadType=media
  response:
<<<<<<< HEAD
    body: {string: "{\n \"kind\": \"storage#object\",\n \"id\": \"gcsfs-testing/tmp/test/a/1518819019156470\",\n
        \"selfLink\": \"https://www.googleapis.com/storage/v1/b/gcsfs-testing/o/tmp%2Ftest%2Fa\",\n
        \"name\": \"tmp/test/a\",\n \"bucket\": \"gcsfs-testing\",\n \"generation\":
        \"1518819019156470\",\n \"metageneration\": \"1\",\n \"timeCreated\": \"2018-02-16T22:10:19.145Z\",\n
        \"updated\": \"2018-02-16T22:10:19.145Z\",\n \"storageClass\": \"MULTI_REGIONAL\",\n
        \"timeStorageClassUpdated\": \"2018-02-16T22:10:19.145Z\",\n \"size\": \"0\",\n
        \"md5Hash\": \"1B2M2Y8AsgTpgAmY7PhCfg==\",\n \"mediaLink\": \"https://www.googleapis.com/download/storage/v1/b/gcsfs-testing/o/tmp%2Ftest%2Fa?generation=1518819019156470&alt=media\",\n
        \"crc32c\": \"AAAAAA==\",\n \"etag\": \"CPbX9eC5q9kCEAE=\"\n}\n"}
=======
    body: {string: "{\n \"kind\": \"storage#object\",\n \"id\": \"gcsfs-testing/tmp/test/a/1518819772329448\",\n
        \"selfLink\": \"https://www.googleapis.com/storage/v1/b/gcsfs-testing/o/tmp%2Ftest%2Fa\",\n
        \"name\": \"tmp/test/a\",\n \"bucket\": \"gcsfs-testing\",\n \"generation\":
        \"1518819772329448\",\n \"metageneration\": \"1\",\n \"timeCreated\": \"2018-02-16T22:22:52.318Z\",\n
        \"updated\": \"2018-02-16T22:22:52.318Z\",\n \"storageClass\": \"MULTI_REGIONAL\",\n
        \"timeStorageClassUpdated\": \"2018-02-16T22:22:52.318Z\",\n \"size\": \"0\",\n
        \"md5Hash\": \"1B2M2Y8AsgTpgAmY7PhCfg==\",\n \"mediaLink\": \"https://www.googleapis.com/download/storage/v1/b/gcsfs-testing/o/tmp%2Ftest%2Fa?generation=1518819772329448&alt=media\",\n
        \"crc32c\": \"AAAAAA==\",\n \"etag\": \"COjbh8i8q9kCEAE=\"\n}\n"}
>>>>>>> 2129f8c8
    headers:
      Cache-Control: ['no-cache, no-store, max-age=0, must-revalidate']
      Content-Length: ['711']
      Content-Type: [application/json; charset=UTF-8]
<<<<<<< HEAD
      ETag: [CPbX9eC5q9kCEAE=]
=======
      ETag: [COjbh8i8q9kCEAE=]
>>>>>>> 2129f8c8
      Pragma: [no-cache]
      Server: [UploadServer]
      Vary: [Origin, X-Origin]
    status: {code: 200, message: OK}
- request:
    body: null
    headers:
      Accept: ['*/*']
      Accept-Encoding: ['gzip, deflate']
      Connection: [keep-alive]
    method: GET
    uri: https://www.googleapis.com/storage/v1/b/gcsfs-testing/o/tmp%2Ftest%2Fa
  response:
<<<<<<< HEAD
    body: {string: "{\n \"kind\": \"storage#object\",\n \"id\": \"gcsfs-testing/tmp/test/a/1518819019156470\",\n
        \"selfLink\": \"https://www.googleapis.com/storage/v1/b/gcsfs-testing/o/tmp%2Ftest%2Fa\",\n
        \"name\": \"tmp/test/a\",\n \"bucket\": \"gcsfs-testing\",\n \"generation\":
        \"1518819019156470\",\n \"metageneration\": \"1\",\n \"timeCreated\": \"2018-02-16T22:10:19.145Z\",\n
        \"updated\": \"2018-02-16T22:10:19.145Z\",\n \"storageClass\": \"MULTI_REGIONAL\",\n
        \"timeStorageClassUpdated\": \"2018-02-16T22:10:19.145Z\",\n \"size\": \"0\",\n
        \"md5Hash\": \"1B2M2Y8AsgTpgAmY7PhCfg==\",\n \"mediaLink\": \"https://www.googleapis.com/download/storage/v1/b/gcsfs-testing/o/tmp%2Ftest%2Fa?generation=1518819019156470&alt=media\",\n
        \"crc32c\": \"AAAAAA==\",\n \"etag\": \"CPbX9eC5q9kCEAE=\"\n}\n"}
=======
    body: {string: "{\n \"kind\": \"storage#object\",\n \"id\": \"gcsfs-testing/tmp/test/a/1518819772329448\",\n
        \"selfLink\": \"https://www.googleapis.com/storage/v1/b/gcsfs-testing/o/tmp%2Ftest%2Fa\",\n
        \"name\": \"tmp/test/a\",\n \"bucket\": \"gcsfs-testing\",\n \"generation\":
        \"1518819772329448\",\n \"metageneration\": \"1\",\n \"timeCreated\": \"2018-02-16T22:22:52.318Z\",\n
        \"updated\": \"2018-02-16T22:22:52.318Z\",\n \"storageClass\": \"MULTI_REGIONAL\",\n
        \"timeStorageClassUpdated\": \"2018-02-16T22:22:52.318Z\",\n \"size\": \"0\",\n
        \"md5Hash\": \"1B2M2Y8AsgTpgAmY7PhCfg==\",\n \"mediaLink\": \"https://www.googleapis.com/download/storage/v1/b/gcsfs-testing/o/tmp%2Ftest%2Fa?generation=1518819772329448&alt=media\",\n
        \"crc32c\": \"AAAAAA==\",\n \"etag\": \"COjbh8i8q9kCEAE=\"\n}\n"}
>>>>>>> 2129f8c8
    headers:
      Cache-Control: ['no-cache, no-store, max-age=0, must-revalidate']
      Content-Length: ['711']
      Content-Type: [application/json; charset=UTF-8]
<<<<<<< HEAD
      ETag: [CPbX9eC5q9kCEAE=]
=======
      ETag: [COjbh8i8q9kCEAE=]
>>>>>>> 2129f8c8
      Pragma: [no-cache]
      Server: [UploadServer]
      Vary: [Origin, X-Origin]
    status: {code: 200, message: OK}
- request:
    body: null
    headers:
      Accept: ['*/*']
      Accept-Encoding: ['gzip, deflate']
      Connection: [keep-alive]
    method: GET
    uri: https://www.googleapis.com/storage/v1/b/gcsfs-testing/o/?maxResults=1000
  response:
    body: {string: "{\n \"kind\": \"storage#objects\",\n \"items\": [\n  {\n   \"kind\":
<<<<<<< HEAD
        \"storage#object\",\n   \"id\": \"gcsfs-testing/tmp/test/a/1518819019156470\",\n
        \  \"selfLink\": \"https://www.googleapis.com/storage/v1/b/gcsfs-testing/o/tmp%2Ftest%2Fa\",\n
        \  \"name\": \"tmp/test/a\",\n   \"bucket\": \"gcsfs-testing\",\n   \"generation\":
        \"1518819019156470\",\n   \"metageneration\": \"1\",\n   \"timeCreated\":
        \"2018-02-16T22:10:19.145Z\",\n   \"updated\": \"2018-02-16T22:10:19.145Z\",\n
        \  \"storageClass\": \"MULTI_REGIONAL\",\n   \"timeStorageClassUpdated\":
        \"2018-02-16T22:10:19.145Z\",\n   \"size\": \"0\",\n   \"md5Hash\": \"1B2M2Y8AsgTpgAmY7PhCfg==\",\n
        \  \"mediaLink\": \"https://www.googleapis.com/download/storage/v1/b/gcsfs-testing/o/tmp%2Ftest%2Fa?generation=1518819019156470&alt=media\",\n
        \  \"crc32c\": \"AAAAAA==\",\n   \"etag\": \"CPbX9eC5q9kCEAE=\"\n  }\n ]\n}\n"}
=======
        \"storage#object\",\n   \"id\": \"gcsfs-testing/tmp/test/a/1518819772329448\",\n
        \  \"selfLink\": \"https://www.googleapis.com/storage/v1/b/gcsfs-testing/o/tmp%2Ftest%2Fa\",\n
        \  \"name\": \"tmp/test/a\",\n   \"bucket\": \"gcsfs-testing\",\n   \"generation\":
        \"1518819772329448\",\n   \"metageneration\": \"1\",\n   \"timeCreated\":
        \"2018-02-16T22:22:52.318Z\",\n   \"updated\": \"2018-02-16T22:22:52.318Z\",\n
        \  \"storageClass\": \"MULTI_REGIONAL\",\n   \"timeStorageClassUpdated\":
        \"2018-02-16T22:22:52.318Z\",\n   \"size\": \"0\",\n   \"md5Hash\": \"1B2M2Y8AsgTpgAmY7PhCfg==\",\n
        \  \"mediaLink\": \"https://www.googleapis.com/download/storage/v1/b/gcsfs-testing/o/tmp%2Ftest%2Fa?generation=1518819772329448&alt=media\",\n
        \  \"crc32c\": \"AAAAAA==\",\n   \"etag\": \"COjbh8i8q9kCEAE=\"\n  }\n ]\n}\n"}
>>>>>>> 2129f8c8
    headers:
      Cache-Control: ['private, max-age=0, must-revalidate, no-transform']
      Content-Length: ['794']
      Content-Type: [application/json; charset=UTF-8]
      Server: [UploadServer]
      Vary: [Origin, X-Origin]
    status: {code: 200, message: OK}
- request:
    body: null
    headers:
      Accept: ['*/*']
      Accept-Encoding: ['gzip, deflate']
      Connection: [keep-alive]
      Content-Length: ['0']
    method: DELETE
    uri: https://www.googleapis.com/storage/v1/b/gcsfs-testing/o/tmp%2Ftest%2Fa
  response:
    body: {string: ''}
    headers:
      Cache-Control: ['no-cache, no-store, max-age=0, must-revalidate']
      Content-Length: ['0']
      Content-Type: [application/json]
      Pragma: [no-cache]
      Server: [UploadServer]
      Vary: [Origin, X-Origin]
    status: {code: 204, message: No Content}
version: 1<|MERGE_RESOLUTION|>--- conflicted
+++ resolved
@@ -1,6 +1,6 @@
 interactions:
 - request:
-    body: grant_type=refresh_token&client_id=xxx&client_secret=xxx&refresh_token=xxx
+    body: client_secret=xxx&refresh_token=xxx&grant_type=refresh_token&client_id=xxx
     headers:
       Accept: ['*/*']
       Accept-Encoding: ['gzip, deflate']
@@ -8,25 +8,20 @@
       Content-Length: ['229']
       content-type: [application/x-www-form-urlencoded]
     method: POST
-    uri: https://accounts.google.com/o/oauth2/token
+    uri: https://www.googleapis.com/oauth2/v4/token
   response:
     body:
       string: !!binary |
-<<<<<<< HEAD
-        H4sIAMpWh1oC/6tWykyJL8nPTs1TslJQqqioUNJRUEpMTk4tLsYQBvPjSyoLUkGCTqmJRalFIPHU
-        ioLMotTi+EyQYmMzA4NaAIbFaipWAAAA
-=======
-        H4sIALxZh1oC/6tWKsnPTs2LL6ksSFWyUlBySk0sSi1S0lFQykyJB0uBRCsqKkBCicnJqcXFGMKp
-        FQWZRanF8ZkgQWMzA4NaAKg7WRNWAAAA
->>>>>>> 2129f8c8
-    headers:
-      Cache-Control: ['no-cache, no-store, max-age=0, must-revalidate']
-      Content-Disposition: [attachment; filename="json.txt"; filename*=UTF-8''json.txt]
+        H4sIABBch1oC/6tWKsnPTs2LL6ksSFWyUlBySk0sSi1S0lFQSkxOTi0ujgdLg2QqKipAwpkpGEKp
+        FQWZRanF8ZkgQWMzA4NaAAUo03FWAAAA
+    headers:
+      Cache-Control: ['no-cache, no-store, max-age=0, must-revalidate']
       Content-Encoding: [gzip]
-      Content-Type: [application/json; charset=utf-8]
-      Pragma: [no-cache]
-      Server: [ESF]
+      Content-Type: [application/json; charset=UTF-8]
+      Pragma: [no-cache]
+      Server: [GSE]
       Transfer-Encoding: [chunked]
+      Vary: [Origin, X-Origin]
       X-Content-Type-Options: [nosniff]
       X-Frame-Options: [SAMEORIGIN]
       X-XSS-Protection: [1; mode=block]
@@ -174,110 +169,104 @@
     method: POST
     uri: https://www.googleapis.com/upload/storage/v1/b/gcsfs-testing/o?name=tmp%2Ftest%2Fa&uploadType=media
   response:
-<<<<<<< HEAD
-    body: {string: "{\n \"kind\": \"storage#object\",\n \"id\": \"gcsfs-testing/tmp/test/a/1518819019156470\",\n
+    body: {string: "{\n \"kind\": \"storage#object\",\n \"id\": \"gcsfs-testing/tmp/test/a/1518820368319529\",\n
         \"selfLink\": \"https://www.googleapis.com/storage/v1/b/gcsfs-testing/o/tmp%2Ftest%2Fa\",\n
         \"name\": \"tmp/test/a\",\n \"bucket\": \"gcsfs-testing\",\n \"generation\":
-        \"1518819019156470\",\n \"metageneration\": \"1\",\n \"timeCreated\": \"2018-02-16T22:10:19.145Z\",\n
-        \"updated\": \"2018-02-16T22:10:19.145Z\",\n \"storageClass\": \"MULTI_REGIONAL\",\n
-        \"timeStorageClassUpdated\": \"2018-02-16T22:10:19.145Z\",\n \"size\": \"0\",\n
-        \"md5Hash\": \"1B2M2Y8AsgTpgAmY7PhCfg==\",\n \"mediaLink\": \"https://www.googleapis.com/download/storage/v1/b/gcsfs-testing/o/tmp%2Ftest%2Fa?generation=1518819019156470&alt=media\",\n
-        \"crc32c\": \"AAAAAA==\",\n \"etag\": \"CPbX9eC5q9kCEAE=\"\n}\n"}
-=======
-    body: {string: "{\n \"kind\": \"storage#object\",\n \"id\": \"gcsfs-testing/tmp/test/a/1518819772329448\",\n
+        \"1518820368319529\",\n \"metageneration\": \"1\",\n \"timeCreated\": \"2018-02-16T22:32:48.309Z\",\n
+        \"updated\": \"2018-02-16T22:32:48.309Z\",\n \"storageClass\": \"MULTI_REGIONAL\",\n
+        \"timeStorageClassUpdated\": \"2018-02-16T22:32:48.309Z\",\n \"size\": \"0\",\n
+        \"md5Hash\": \"1B2M2Y8AsgTpgAmY7PhCfg==\",\n \"mediaLink\": \"https://www.googleapis.com/download/storage/v1/b/gcsfs-testing/o/tmp%2Ftest%2Fa?generation=1518820368319529&alt=media\",\n
+        \"crc32c\": \"AAAAAA==\",\n \"etag\": \"CKmIoOS+q9kCEAE=\"\n}\n"}
+    headers:
+      Cache-Control: ['no-cache, no-store, max-age=0, must-revalidate']
+      Content-Length: ['711']
+      Content-Type: [application/json; charset=UTF-8]
+      ETag: [CKmIoOS+q9kCEAE=]
+      Pragma: [no-cache]
+      Server: [UploadServer]
+      Vary: [Origin, X-Origin]
+    status: {code: 200, message: OK}
+- request:
+    body: null
+    headers:
+      Accept: ['*/*']
+      Accept-Encoding: ['gzip, deflate']
+      Connection: [keep-alive]
+    method: GET
+    uri: https://www.googleapis.com/storage/v1/b/gcsfs-testing/o/tmp%2Ftest%2Fa
+  response:
+    body: {string: "{\n \"kind\": \"storage#object\",\n \"id\": \"gcsfs-testing/tmp/test/a/1518820368319529\",\n
         \"selfLink\": \"https://www.googleapis.com/storage/v1/b/gcsfs-testing/o/tmp%2Ftest%2Fa\",\n
         \"name\": \"tmp/test/a\",\n \"bucket\": \"gcsfs-testing\",\n \"generation\":
-        \"1518819772329448\",\n \"metageneration\": \"1\",\n \"timeCreated\": \"2018-02-16T22:22:52.318Z\",\n
-        \"updated\": \"2018-02-16T22:22:52.318Z\",\n \"storageClass\": \"MULTI_REGIONAL\",\n
-        \"timeStorageClassUpdated\": \"2018-02-16T22:22:52.318Z\",\n \"size\": \"0\",\n
-        \"md5Hash\": \"1B2M2Y8AsgTpgAmY7PhCfg==\",\n \"mediaLink\": \"https://www.googleapis.com/download/storage/v1/b/gcsfs-testing/o/tmp%2Ftest%2Fa?generation=1518819772329448&alt=media\",\n
-        \"crc32c\": \"AAAAAA==\",\n \"etag\": \"COjbh8i8q9kCEAE=\"\n}\n"}
->>>>>>> 2129f8c8
+        \"1518820368319529\",\n \"metageneration\": \"1\",\n \"timeCreated\": \"2018-02-16T22:32:48.309Z\",\n
+        \"updated\": \"2018-02-16T22:32:48.309Z\",\n \"storageClass\": \"MULTI_REGIONAL\",\n
+        \"timeStorageClassUpdated\": \"2018-02-16T22:32:48.309Z\",\n \"size\": \"0\",\n
+        \"md5Hash\": \"1B2M2Y8AsgTpgAmY7PhCfg==\",\n \"mediaLink\": \"https://www.googleapis.com/download/storage/v1/b/gcsfs-testing/o/tmp%2Ftest%2Fa?generation=1518820368319529&alt=media\",\n
+        \"crc32c\": \"AAAAAA==\",\n \"etag\": \"CKmIoOS+q9kCEAE=\"\n}\n"}
     headers:
       Cache-Control: ['no-cache, no-store, max-age=0, must-revalidate']
       Content-Length: ['711']
       Content-Type: [application/json; charset=UTF-8]
-<<<<<<< HEAD
-      ETag: [CPbX9eC5q9kCEAE=]
-=======
-      ETag: [COjbh8i8q9kCEAE=]
->>>>>>> 2129f8c8
-      Pragma: [no-cache]
-      Server: [UploadServer]
-      Vary: [Origin, X-Origin]
-    status: {code: 200, message: OK}
-- request:
-    body: null
-    headers:
-      Accept: ['*/*']
-      Accept-Encoding: ['gzip, deflate']
-      Connection: [keep-alive]
-    method: GET
-    uri: https://www.googleapis.com/storage/v1/b/gcsfs-testing/o/tmp%2Ftest%2Fa
-  response:
-<<<<<<< HEAD
-    body: {string: "{\n \"kind\": \"storage#object\",\n \"id\": \"gcsfs-testing/tmp/test/a/1518819019156470\",\n
-        \"selfLink\": \"https://www.googleapis.com/storage/v1/b/gcsfs-testing/o/tmp%2Ftest%2Fa\",\n
-        \"name\": \"tmp/test/a\",\n \"bucket\": \"gcsfs-testing\",\n \"generation\":
-        \"1518819019156470\",\n \"metageneration\": \"1\",\n \"timeCreated\": \"2018-02-16T22:10:19.145Z\",\n
-        \"updated\": \"2018-02-16T22:10:19.145Z\",\n \"storageClass\": \"MULTI_REGIONAL\",\n
-        \"timeStorageClassUpdated\": \"2018-02-16T22:10:19.145Z\",\n \"size\": \"0\",\n
-        \"md5Hash\": \"1B2M2Y8AsgTpgAmY7PhCfg==\",\n \"mediaLink\": \"https://www.googleapis.com/download/storage/v1/b/gcsfs-testing/o/tmp%2Ftest%2Fa?generation=1518819019156470&alt=media\",\n
-        \"crc32c\": \"AAAAAA==\",\n \"etag\": \"CPbX9eC5q9kCEAE=\"\n}\n"}
-=======
-    body: {string: "{\n \"kind\": \"storage#object\",\n \"id\": \"gcsfs-testing/tmp/test/a/1518819772329448\",\n
-        \"selfLink\": \"https://www.googleapis.com/storage/v1/b/gcsfs-testing/o/tmp%2Ftest%2Fa\",\n
-        \"name\": \"tmp/test/a\",\n \"bucket\": \"gcsfs-testing\",\n \"generation\":
-        \"1518819772329448\",\n \"metageneration\": \"1\",\n \"timeCreated\": \"2018-02-16T22:22:52.318Z\",\n
-        \"updated\": \"2018-02-16T22:22:52.318Z\",\n \"storageClass\": \"MULTI_REGIONAL\",\n
-        \"timeStorageClassUpdated\": \"2018-02-16T22:22:52.318Z\",\n \"size\": \"0\",\n
-        \"md5Hash\": \"1B2M2Y8AsgTpgAmY7PhCfg==\",\n \"mediaLink\": \"https://www.googleapis.com/download/storage/v1/b/gcsfs-testing/o/tmp%2Ftest%2Fa?generation=1518819772329448&alt=media\",\n
-        \"crc32c\": \"AAAAAA==\",\n \"etag\": \"COjbh8i8q9kCEAE=\"\n}\n"}
->>>>>>> 2129f8c8
-    headers:
-      Cache-Control: ['no-cache, no-store, max-age=0, must-revalidate']
-      Content-Length: ['711']
-      Content-Type: [application/json; charset=UTF-8]
-<<<<<<< HEAD
-      ETag: [CPbX9eC5q9kCEAE=]
-=======
-      ETag: [COjbh8i8q9kCEAE=]
->>>>>>> 2129f8c8
-      Pragma: [no-cache]
-      Server: [UploadServer]
-      Vary: [Origin, X-Origin]
-    status: {code: 200, message: OK}
-- request:
-    body: null
-    headers:
-      Accept: ['*/*']
-      Accept-Encoding: ['gzip, deflate']
-      Connection: [keep-alive]
-    method: GET
-    uri: https://www.googleapis.com/storage/v1/b/gcsfs-testing/o/?maxResults=1000
+      ETag: [CKmIoOS+q9kCEAE=]
+      Pragma: [no-cache]
+      Server: [UploadServer]
+      Vary: [Origin, X-Origin]
+    status: {code: 200, message: OK}
+- request:
+    body: null
+    headers:
+      Accept: ['*/*']
+      Accept-Encoding: ['gzip, deflate']
+      Connection: [keep-alive]
+    method: GET
+    uri: https://www.googleapis.com/storage/v1/b/gcsfs-testing/o/?delimiter=%2F
+  response:
+    body: {string: "{\n \"kind\": \"storage#objects\",\n \"prefixes\": [\n  \"tmp/\"\n
+        ]\n}\n"}
+    headers:
+      Cache-Control: ['private, max-age=0, must-revalidate, no-transform']
+      Content-Length: ['59']
+      Content-Type: [application/json; charset=UTF-8]
+      Server: [UploadServer]
+      Vary: [Origin, X-Origin]
+    status: {code: 200, message: OK}
+- request:
+    body: null
+    headers:
+      Accept: ['*/*']
+      Accept-Encoding: ['gzip, deflate']
+      Connection: [keep-alive]
+    method: GET
+    uri: https://www.googleapis.com/storage/v1/b/gcsfs-testing/o/?delimiter=%2F&prefix=tmp%2F
+  response:
+    body: {string: "{\n \"kind\": \"storage#objects\",\n \"prefixes\": [\n  \"tmp/test/\"\n
+        ]\n}\n"}
+    headers:
+      Cache-Control: ['private, max-age=0, must-revalidate, no-transform']
+      Content-Length: ['64']
+      Content-Type: [application/json; charset=UTF-8]
+      Server: [UploadServer]
+      Vary: [Origin, X-Origin]
+    status: {code: 200, message: OK}
+- request:
+    body: null
+    headers:
+      Accept: ['*/*']
+      Accept-Encoding: ['gzip, deflate']
+      Connection: [keep-alive]
+    method: GET
+    uri: https://www.googleapis.com/storage/v1/b/gcsfs-testing/o/?delimiter=%2F&prefix=tmp%2Ftest%2F
   response:
     body: {string: "{\n \"kind\": \"storage#objects\",\n \"items\": [\n  {\n   \"kind\":
-<<<<<<< HEAD
-        \"storage#object\",\n   \"id\": \"gcsfs-testing/tmp/test/a/1518819019156470\",\n
+        \"storage#object\",\n   \"id\": \"gcsfs-testing/tmp/test/a/1518820368319529\",\n
         \  \"selfLink\": \"https://www.googleapis.com/storage/v1/b/gcsfs-testing/o/tmp%2Ftest%2Fa\",\n
         \  \"name\": \"tmp/test/a\",\n   \"bucket\": \"gcsfs-testing\",\n   \"generation\":
-        \"1518819019156470\",\n   \"metageneration\": \"1\",\n   \"timeCreated\":
-        \"2018-02-16T22:10:19.145Z\",\n   \"updated\": \"2018-02-16T22:10:19.145Z\",\n
+        \"1518820368319529\",\n   \"metageneration\": \"1\",\n   \"timeCreated\":
+        \"2018-02-16T22:32:48.309Z\",\n   \"updated\": \"2018-02-16T22:32:48.309Z\",\n
         \  \"storageClass\": \"MULTI_REGIONAL\",\n   \"timeStorageClassUpdated\":
-        \"2018-02-16T22:10:19.145Z\",\n   \"size\": \"0\",\n   \"md5Hash\": \"1B2M2Y8AsgTpgAmY7PhCfg==\",\n
-        \  \"mediaLink\": \"https://www.googleapis.com/download/storage/v1/b/gcsfs-testing/o/tmp%2Ftest%2Fa?generation=1518819019156470&alt=media\",\n
-        \  \"crc32c\": \"AAAAAA==\",\n   \"etag\": \"CPbX9eC5q9kCEAE=\"\n  }\n ]\n}\n"}
-=======
-        \"storage#object\",\n   \"id\": \"gcsfs-testing/tmp/test/a/1518819772329448\",\n
-        \  \"selfLink\": \"https://www.googleapis.com/storage/v1/b/gcsfs-testing/o/tmp%2Ftest%2Fa\",\n
-        \  \"name\": \"tmp/test/a\",\n   \"bucket\": \"gcsfs-testing\",\n   \"generation\":
-        \"1518819772329448\",\n   \"metageneration\": \"1\",\n   \"timeCreated\":
-        \"2018-02-16T22:22:52.318Z\",\n   \"updated\": \"2018-02-16T22:22:52.318Z\",\n
-        \  \"storageClass\": \"MULTI_REGIONAL\",\n   \"timeStorageClassUpdated\":
-        \"2018-02-16T22:22:52.318Z\",\n   \"size\": \"0\",\n   \"md5Hash\": \"1B2M2Y8AsgTpgAmY7PhCfg==\",\n
-        \  \"mediaLink\": \"https://www.googleapis.com/download/storage/v1/b/gcsfs-testing/o/tmp%2Ftest%2Fa?generation=1518819772329448&alt=media\",\n
-        \  \"crc32c\": \"AAAAAA==\",\n   \"etag\": \"COjbh8i8q9kCEAE=\"\n  }\n ]\n}\n"}
->>>>>>> 2129f8c8
+        \"2018-02-16T22:32:48.309Z\",\n   \"size\": \"0\",\n   \"md5Hash\": \"1B2M2Y8AsgTpgAmY7PhCfg==\",\n
+        \  \"mediaLink\": \"https://www.googleapis.com/download/storage/v1/b/gcsfs-testing/o/tmp%2Ftest%2Fa?generation=1518820368319529&alt=media\",\n
+        \  \"crc32c\": \"AAAAAA==\",\n   \"etag\": \"CKmIoOS+q9kCEAE=\"\n  }\n ]\n}\n"}
     headers:
       Cache-Control: ['private, max-age=0, must-revalidate, no-transform']
       Content-Length: ['794']
