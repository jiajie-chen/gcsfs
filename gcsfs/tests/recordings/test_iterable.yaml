--- conflicted
+++ resolved
@@ -12,16 +12,6 @@
   response:
     body:
       string: !!binary |
-<<<<<<< HEAD
-        H4sIACIKMFoC/6tWykyJL8nPTs1TslJQqqioUNJRUALz40sqC1JBgk6piUWpRSDxxOTk1OJiDOWp
-        FQWZRanF8ZkgQWMzA4NaAMCTibZWAAAA
-    headers:
-      Alt-Svc: ['quic=":443"; ma=2592000; v="39,38,37,35"']
-      Cache-Control: ['no-cache, no-store, max-age=0, must-revalidate']
-      Content-Encoding: [gzip]
-      Content-Type: [application/json; charset=UTF-8]
-      Date: ['Wed, 11 Oct 2017 14:35:16 GMT']
-=======
         H4sIAFqTTloC/6tWykyJL8nPTs1TslJQqqioUNJRUEqtKMgsSi2OzwQJGpsZGADFEpOTU4uLMZSC
         +fEllQWpIEGn1MSi1CKlWgDtYoPeVgAAAA==
     headers:
@@ -31,743 +21,6 @@
       Content-Encoding: [gzip]
       Content-Type: [application/json; charset=UTF-8]
       Date: ['Thu, 04 Jan 2018 20:49:30 GMT']
->>>>>>> 899a4518
-      Expires: ['Mon, 01 Jan 1990 00:00:00 GMT']
-      Pragma: [no-cache]
-      Server: [GSE]
-      Transfer-Encoding: [chunked]
-      Vary: [Origin, X-Origin]
-      X-Content-Type-Options: [nosniff]
-      X-Frame-Options: [SAMEORIGIN]
-      X-XSS-Protection: [1; mode=block]
-    status: {code: 200, message: OK}
-- request:
-    body: null
-    headers:
-      Accept: ['*/*']
-      Accept-Encoding: ['gzip, deflate']
-      Connection: [keep-alive]
-      User-Agent: [python-requests/2.18.4]
-    method: GET
-    uri: https://www.googleapis.com/storage/v1/b/?project=test_project
-  response:
-    body: {string: "{\n \"kind\": \"storage#buckets\",\n \"items\": [\n  {\n   \"kind\":
-        \"storage#bucket\",\n   \"id\": \"anaconda-enterprise\",\n   \"selfLink\":
-        \"https://www.googleapis.com/storage/v1/b/anaconda-enterprise\",\n   \"projectNumber\":
-        \"586241054156\",\n   \"name\": \"anaconda-enterprise\",\n   \"timeCreated\":
-        \"2017-07-05T23:53:06.552Z\",\n   \"updated\": \"2017-07-14T17:39:54.178Z\",\n
-        \  \"metageneration\": \"3\",\n   \"location\": \"US\",\n   \"storageClass\":
-        \"MULTI_REGIONAL\",\n   \"etag\": \"CAM=\"\n  },\n  {\n   \"kind\": \"storage#bucket\",\n
-        \  \"id\": \"anaconda-public-data\",\n   \"selfLink\": \"https://www.googleapis.com/storage/v1/b/anaconda-public-data\",\n
-        \  \"projectNumber\": \"586241054156\",\n   \"name\": \"anaconda-public-data\",\n
-        \  \"timeCreated\": \"2017-04-05T20:22:12.865Z\",\n   \"updated\": \"2017-07-10T16:32:07.980Z\",\n
-        \  \"metageneration\": \"2\",\n   \"location\": \"US\",\n   \"storageClass\":
-        \"MULTI_REGIONAL\",\n   \"etag\": \"CAI=\"\n  },\n  {\n   \"kind\": \"storage#bucket\",\n
-        \  \"id\": \"artifacts.test_project.appspot.com\",\n   \"selfLink\": \"https://www.googleapis.com/storage/v1/b/artifacts.test_project.appspot.com\",\n
-        \  \"projectNumber\": \"586241054156\",\n   \"name\": \"artifacts.test_project.appspot.com\",\n
-        \  \"timeCreated\": \"2016-05-17T18:29:22.774Z\",\n   \"updated\": \"2016-05-17T18:29:22.774Z\",\n
-        \  \"metageneration\": \"1\",\n   \"location\": \"US\",\n   \"storageClass\":
-        \"STANDARD\",\n   \"etag\": \"CAE=\"\n  },\n  {\n   \"kind\": \"storage#bucket\",\n
-<<<<<<< HEAD
-        \  \"id\": \"dataflow-anaconda-compute\",\n   \"selfLink\": \"https://www.googleapis.com/storage/v1/b/dataflow-anaconda-compute\",\n
-        \  \"projectNumber\": \"586241054156\",\n   \"name\": \"dataflow-anaconda-compute\",\n
-        \  \"timeCreated\": \"2017-09-14T18:55:42.848Z\",\n   \"updated\": \"2017-09-14T18:55:42.848Z\",\n
-        \  \"metageneration\": \"1\",\n   \"location\": \"US\",\n   \"storageClass\":
-        \"MULTI_REGIONAL\",\n   \"etag\": \"CAE=\"\n  },\n  {\n   \"kind\": \"storage#bucket\",\n
-        \  \"id\": \"gcsfs-testing\",\n   \"selfLink\": \"https://www.googleapis.com/storage/v1/b/gcsfs-testing\",\n
-        \  \"projectNumber\": \"586241054156\",\n   \"name\": \"gcsfs-testing\",\n
-        \  \"timeCreated\": \"2017-10-11T14:25:41.055Z\",\n   \"updated\": \"2017-10-11T14:25:41.055Z\",\n
-        \  \"metageneration\": \"1\",\n   \"location\": \"US\",\n   \"storageClass\":
-        \"STANDARD\",\n   \"etag\": \"CAE=\"\n  },\n  {\n   \"kind\": \"storage#bucket\",\n
-        \  \"id\": \"mytempdir\",\n   \"selfLink\": \"https://www.googleapis.com/storage/v1/b/mytempdir\",\n
-        \  \"projectNumber\": \"586241054156\",\n   \"name\": \"mytempdir\",\n   \"timeCreated\":
-        \"2017-10-02T20:32:40.893Z\",\n   \"updated\": \"2017-10-02T20:32:40.893Z\",\n
-        \  \"metageneration\": \"1\",\n   \"location\": \"US\",\n   \"storageClass\":
-        \"STANDARD\",\n   \"etag\": \"CAE=\"\n  }\n ]\n}\n"}
-    headers:
-      Alt-Svc: ['quic=":443"; ma=2592000; v="39,38,37,35"']
-      Cache-Control: ['private, max-age=0, must-revalidate, no-transform']
-      Content-Length: ['2512']
-      Content-Type: [application/json; charset=UTF-8]
-      Date: ['Wed, 11 Oct 2017 14:35:16 GMT']
-      Expires: ['Wed, 11 Oct 2017 14:35:16 GMT']
-      Server: [UploadServer]
-      Vary: [Origin, X-Origin]
-      X-GUploader-UploadID: [AEnB2UrKBbfCxZYGzDUOKPJhBBbJwTciIfu_sznRagSFJ1ocBn9nyerXGp2kPBD9sbRHQroFBEuBJeUZRmfRhOpGCZFT7ApCUQ]
-=======
-        \  \"id\": \"test_project_cloudbuild\",\n   \"selfLink\": \"https://www.googleapis.com/storage/v1/b/test_project_cloudbuild\",\n
-        \  \"projectNumber\": \"586241054156\",\n   \"name\": \"test_project_cloudbuild\",\n
-        \  \"timeCreated\": \"2017-11-03T20:06:49.744Z\",\n   \"updated\": \"2017-11-03T20:06:49.744Z\",\n
-        \  \"metageneration\": \"1\",\n   \"location\": \"US\",\n   \"storageClass\":
-        \"STANDARD\",\n   \"etag\": \"CAE=\"\n  },\n  {\n   \"kind\": \"storage#bucket\",\n
-        \  \"id\": \"dataflow-anaconda-compute\",\n   \"selfLink\": \"https://www.googleapis.com/storage/v1/b/dataflow-anaconda-compute\",\n
-        \  \"projectNumber\": \"586241054156\",\n   \"name\": \"dataflow-anaconda-compute\",\n
-        \  \"timeCreated\": \"2017-09-14T18:55:42.848Z\",\n   \"updated\": \"2017-09-14T18:55:42.848Z\",\n
-        \  \"metageneration\": \"1\",\n   \"location\": \"US\",\n   \"storageClass\":
-        \"MULTI_REGIONAL\",\n   \"etag\": \"CAE=\"\n  },\n  {\n   \"kind\": \"storage#bucket\",\n
-        \  \"id\": \"gcsfs-test\",\n   \"selfLink\": \"https://www.googleapis.com/storage/v1/b/gcsfs-test\",\n
-        \  \"projectNumber\": \"586241054156\",\n   \"name\": \"gcsfs-test\",\n   \"timeCreated\":
-        \"2017-12-02T23:25:23.058Z\",\n   \"updated\": \"2018-01-04T14:07:08.519Z\",\n
-        \  \"metageneration\": \"2\",\n   \"location\": \"US\",\n   \"storageClass\":
-        \"MULTI_REGIONAL\",\n   \"etag\": \"CAI=\"\n  },\n  {\n   \"kind\": \"storage#bucket\",\n
-        \  \"id\": \"gcsfs-testing\",\n   \"selfLink\": \"https://www.googleapis.com/storage/v1/b/gcsfs-testing\",\n
-        \  \"projectNumber\": \"586241054156\",\n   \"name\": \"gcsfs-testing\",\n
-        \  \"timeCreated\": \"2017-12-12T16:52:13.675Z\",\n   \"updated\": \"2017-12-12T16:52:13.675Z\",\n
-        \  \"metageneration\": \"1\",\n   \"location\": \"US\",\n   \"storageClass\":
-        \"STANDARD\",\n   \"etag\": \"CAE=\"\n  }\n ]\n}\n"}
-    headers:
-      Alt-Svc: ['hq=":443"; ma=2592000; quic=51303431; quic=51303339; quic=51303338;
-          quic=51303337; quic=51303335,quic=":443"; ma=2592000; v="41,39,38,37,35"']
-      Cache-Control: ['private, max-age=0, must-revalidate, no-transform']
-      Content-Length: ['2944']
-      Content-Type: [application/json; charset=UTF-8]
-      Date: ['Thu, 04 Jan 2018 20:49:30 GMT']
-      Expires: ['Thu, 04 Jan 2018 20:49:30 GMT']
-      Server: [UploadServer]
-      Vary: [Origin, X-Origin]
-      X-GUploader-UploadID: [AEnB2Uom6FBfef8zB1XdEG8HObK9HdvC8T1XCoaLLZDezyksQOpVNXACFzVTk3stIxFdIeO9WhQtjO1WQuymTvpVk0ieHOaRcQ]
->>>>>>> 899a4518
-    status: {code: 200, message: OK}
-- request:
-    body: null
-    headers:
-      Accept: ['*/*']
-      Accept-Encoding: ['gzip, deflate']
-      Connection: [keep-alive]
-      Content-Length: ['0']
-      User-Agent: [python-requests/2.18.4]
-    method: DELETE
-    uri: https://www.googleapis.com/storage/v1/b/gcsfs-testing/o/tmp%2Ftest%2Fa
-  response:
-    body: {string: "{\n \"error\": {\n  \"errors\": [\n   {\n    \"domain\": \"global\",\n
-        \   \"reason\": \"notFound\",\n    \"message\": \"Not Found\"\n   }\n  ],\n
-        \ \"code\": 404,\n  \"message\": \"Not Found\"\n }\n}\n"}
-    headers:
-<<<<<<< HEAD
-      Alt-Svc: ['quic=":443"; ma=2592000; v="39,38,37,35"']
-      Cache-Control: ['private, max-age=0']
-      Content-Length: ['165']
-      Content-Type: [application/json; charset=UTF-8]
-      Date: ['Wed, 11 Oct 2017 14:35:16 GMT']
-      Expires: ['Wed, 11 Oct 2017 14:35:16 GMT']
-      Server: [UploadServer]
-      Vary: [Origin, X-Origin]
-      X-GUploader-UploadID: [AEnB2UpZZz2bRJJCdf8cWc7JD6i17ZS95ZB-Vhn5xH0c0u-RTZrIuSkSHTnmf8uNq3asAi8a4siWRYrWUdKz2EZ16jsAXr5_NA]
-=======
-      Alt-Svc: ['hq=":443"; ma=2592000; quic=51303431; quic=51303339; quic=51303338;
-          quic=51303337; quic=51303335,quic=":443"; ma=2592000; v="41,39,38,37,35"']
-      Cache-Control: ['private, max-age=0']
-      Content-Length: ['165']
-      Content-Type: [application/json; charset=UTF-8]
-      Date: ['Thu, 04 Jan 2018 20:49:30 GMT']
-      Expires: ['Thu, 04 Jan 2018 20:49:30 GMT']
-      Server: [UploadServer]
-      Vary: [Origin, X-Origin]
-      X-GUploader-UploadID: [AEnB2Up7_wxSGycQoJws4tcXi7LTEizCN3udWyPhU7YxxkSFD81BT8706yF4aq1Ukrgyl8mHIfm5eQOmOb2cHCZPPHfhoQ_dgg]
->>>>>>> 899a4518
-    status: {code: 404, message: Not Found}
-- request:
-    body: null
-    headers:
-      Accept: ['*/*']
-      Accept-Encoding: ['gzip, deflate']
-      Connection: [keep-alive]
-      Content-Length: ['0']
-      User-Agent: [python-requests/2.18.4]
-    method: DELETE
-    uri: https://www.googleapis.com/storage/v1/b/gcsfs-testing/o/tmp%2Ftest%2Fb
-  response:
-    body: {string: "{\n \"error\": {\n  \"errors\": [\n   {\n    \"domain\": \"global\",\n
-        \   \"reason\": \"notFound\",\n    \"message\": \"Not Found\"\n   }\n  ],\n
-        \ \"code\": 404,\n  \"message\": \"Not Found\"\n }\n}\n"}
-    headers:
-<<<<<<< HEAD
-      Alt-Svc: ['quic=":443"; ma=2592000; v="39,38,37,35"']
-      Cache-Control: ['private, max-age=0']
-      Content-Length: ['165']
-      Content-Type: [application/json; charset=UTF-8]
-      Date: ['Wed, 11 Oct 2017 14:35:16 GMT']
-      Expires: ['Wed, 11 Oct 2017 14:35:16 GMT']
-      Server: [UploadServer]
-      Vary: [Origin, X-Origin]
-      X-GUploader-UploadID: [AEnB2UoDAmV8tBWTejqfOvYnKFapewVI4IRXuC8Ww9gOUNHenT85WdTTiKV6coKyG7BneNswH6r-5TIzeHv8Z5Ndo-dzJbTj7Q]
-=======
-      Alt-Svc: ['hq=":443"; ma=2592000; quic=51303431; quic=51303339; quic=51303338;
-          quic=51303337; quic=51303335,quic=":443"; ma=2592000; v="41,39,38,37,35"']
-      Cache-Control: ['private, max-age=0']
-      Content-Length: ['165']
-      Content-Type: [application/json; charset=UTF-8]
-      Date: ['Thu, 04 Jan 2018 20:49:31 GMT']
-      Expires: ['Thu, 04 Jan 2018 20:49:31 GMT']
-      Server: [UploadServer]
-      Vary: [Origin, X-Origin]
-      X-GUploader-UploadID: [AEnB2Ur0VUjfSQKoz_oBrDMx9-lp6q_9QPpcu2UfiH27SVWc0gHjfsiA2W7HkUSSlQ0t0UMTB4xigHVqj1Pr6RdcTgfccuQOIQ]
->>>>>>> 899a4518
-    status: {code: 404, message: Not Found}
-- request:
-    body: null
-    headers:
-      Accept: ['*/*']
-      Accept-Encoding: ['gzip, deflate']
-      Connection: [keep-alive]
-      Content-Length: ['0']
-      User-Agent: [python-requests/2.18.4]
-    method: DELETE
-    uri: https://www.googleapis.com/storage/v1/b/gcsfs-testing/o/tmp%2Ftest%2Fc
-  response:
-    body: {string: "{\n \"error\": {\n  \"errors\": [\n   {\n    \"domain\": \"global\",\n
-        \   \"reason\": \"notFound\",\n    \"message\": \"Not Found\"\n   }\n  ],\n
-        \ \"code\": 404,\n  \"message\": \"Not Found\"\n }\n}\n"}
-    headers:
-<<<<<<< HEAD
-      Alt-Svc: ['quic=":443"; ma=2592000; v="39,38,37,35"']
-      Cache-Control: ['private, max-age=0']
-      Content-Length: ['165']
-      Content-Type: [application/json; charset=UTF-8]
-      Date: ['Wed, 11 Oct 2017 14:35:16 GMT']
-      Expires: ['Wed, 11 Oct 2017 14:35:16 GMT']
-      Server: [UploadServer]
-      Vary: [Origin, X-Origin]
-      X-GUploader-UploadID: [AEnB2Uqjv5BNjEyCqlOlcTsVJrlJE2GiUUJcmP1LFX82snrnUOZGdCVn7zxLeVBd7LNaDNrZA0iPS2Qy_BzC3LI5Tw_lQXT9vw]
-=======
-      Alt-Svc: ['hq=":443"; ma=2592000; quic=51303431; quic=51303339; quic=51303338;
-          quic=51303337; quic=51303335,quic=":443"; ma=2592000; v="41,39,38,37,35"']
-      Cache-Control: ['private, max-age=0']
-      Content-Length: ['165']
-      Content-Type: [application/json; charset=UTF-8]
-      Date: ['Thu, 04 Jan 2018 20:49:31 GMT']
-      Expires: ['Thu, 04 Jan 2018 20:49:31 GMT']
-      Server: [UploadServer]
-      Vary: [Origin, X-Origin]
-      X-GUploader-UploadID: [AEnB2UojRDdsjUuE-IG6Ifx1j2PcAbG3miGmX-qBc48-MRhalFe_I7dMzkBnzPT9Kk04Ww8pswniExFaOYnBK-yLfgiclijTRQ]
->>>>>>> 899a4518
-    status: {code: 404, message: Not Found}
-- request:
-    body: null
-    headers:
-      Accept: ['*/*']
-      Accept-Encoding: ['gzip, deflate']
-      Connection: [keep-alive]
-      Content-Length: ['0']
-      User-Agent: [python-requests/2.18.4]
-    method: DELETE
-    uri: https://www.googleapis.com/storage/v1/b/gcsfs-testing/o/tmp%2Ftest%2Fd
-  response:
-    body: {string: "{\n \"error\": {\n  \"errors\": [\n   {\n    \"domain\": \"global\",\n
-        \   \"reason\": \"notFound\",\n    \"message\": \"Not Found\"\n   }\n  ],\n
-        \ \"code\": 404,\n  \"message\": \"Not Found\"\n }\n}\n"}
-    headers:
-<<<<<<< HEAD
-      Alt-Svc: ['quic=":443"; ma=2592000; v="39,38,37,35"']
-      Cache-Control: ['private, max-age=0']
-      Content-Length: ['165']
-      Content-Type: [application/json; charset=UTF-8]
-      Date: ['Wed, 11 Oct 2017 14:35:17 GMT']
-      Expires: ['Wed, 11 Oct 2017 14:35:17 GMT']
-      Server: [UploadServer]
-      Vary: [Origin, X-Origin]
-      X-GUploader-UploadID: [AEnB2UowenXNfayLw3MxqL_cG1qgoDr1GEjg8xo4ZEEwZd_5hlwJYs0DvIHoK1E6aMNsRBcxhJxTGFFLVRENhgrMsslqh7aquA]
-=======
-      Alt-Svc: ['hq=":443"; ma=2592000; quic=51303431; quic=51303339; quic=51303338;
-          quic=51303337; quic=51303335,quic=":443"; ma=2592000; v="41,39,38,37,35"']
-      Cache-Control: ['private, max-age=0']
-      Content-Length: ['165']
-      Content-Type: [application/json; charset=UTF-8]
-      Date: ['Thu, 04 Jan 2018 20:49:31 GMT']
-      Expires: ['Thu, 04 Jan 2018 20:49:31 GMT']
-      Server: [UploadServer]
-      Vary: [Origin, X-Origin]
-      X-GUploader-UploadID: [AEnB2UqcSxQPJB4_nRZeLp6I1sy3kfdGMA15-85JbgSzrqCCDbMrqxznsEVMsW3vivMjMc0BFMQRYi0js6orE_xK0ONQxi7ppw]
->>>>>>> 899a4518
-    status: {code: 404, message: Not Found}
-- request:
-    body: 'abc
-
-      123'
-    headers:
-      Accept: ['*/*']
-      Accept-Encoding: ['gzip, deflate']
-      Connection: [keep-alive]
-      Content-Length: ['7']
-      User-Agent: [python-requests/2.18.4]
-    method: POST
-    uri: https://www.googleapis.com/upload/storage/v1/b/gcsfs-testing/o?name=tmp%2Ftest%2Fa&uploadType=media
-  response:
-<<<<<<< HEAD
-    body: {string: "{\n \"kind\": \"storage#object\",\n \"id\": \"gcsfs-testing/tmp/test/a/1507732517306947\",\n
-        \"selfLink\": \"https://www.googleapis.com/storage/v1/b/gcsfs-testing/o/tmp%2Ftest%2Fa\",\n
-        \"name\": \"tmp/test/a\",\n \"bucket\": \"gcsfs-testing\",\n \"generation\":
-        \"1507732517306947\",\n \"metageneration\": \"1\",\n \"timeCreated\": \"2017-10-11T14:35:17.254Z\",\n
-        \"updated\": \"2017-10-11T14:35:17.254Z\",\n \"storageClass\": \"STANDARD\",\n
-        \"timeStorageClassUpdated\": \"2017-10-11T14:35:17.254Z\",\n \"size\": \"7\",\n
-        \"md5Hash\": \"Ct0kHHIwoO7B0dUWsMUiZA==\",\n \"mediaLink\": \"https://www.googleapis.com/download/storage/v1/b/gcsfs-testing/o/tmp%2Ftest%2Fa?generation=1507732517306947&alt=media\",\n
-        \"crc32c\": \"mVuMZQ==\",\n \"etag\": \"CMOE8ajl6NYCEAE=\"\n}\n"}
-    headers:
-      Alt-Svc: ['quic=":443"; ma=2592000; v="39,38,37,35"']
-      Cache-Control: ['no-cache, no-store, max-age=0, must-revalidate']
-      Content-Length: ['693']
-      Content-Type: [application/json; charset=UTF-8]
-      Date: ['Wed, 11 Oct 2017 14:35:17 GMT']
-      ETag: [CMOE8ajl6NYCEAE=]
-=======
-    body: {string: "{\n \"kind\": \"storage#object\",\n \"id\": \"gcsfs-testing/tmp/test/a/1515098971295401\",\n
-        \"selfLink\": \"https://www.googleapis.com/storage/v1/b/gcsfs-testing/o/tmp%2Ftest%2Fa\",\n
-        \"name\": \"tmp/test/a\",\n \"bucket\": \"gcsfs-testing\",\n \"generation\":
-        \"1515098971295401\",\n \"metageneration\": \"1\",\n \"timeCreated\": \"2018-01-04T20:49:31.242Z\",\n
-        \"updated\": \"2018-01-04T20:49:31.242Z\",\n \"storageClass\": \"STANDARD\",\n
-        \"timeStorageClassUpdated\": \"2018-01-04T20:49:31.242Z\",\n \"size\": \"7\",\n
-        \"md5Hash\": \"Ct0kHHIwoO7B0dUWsMUiZA==\",\n \"mediaLink\": \"https://www.googleapis.com/download/storage/v1/b/gcsfs-testing/o/tmp%2Ftest%2Fa?generation=1515098971295401&alt=media\",\n
-        \"crc32c\": \"mVuMZQ==\",\n \"etag\": \"CKmd77+Xv9gCEAE=\"\n}\n"}
-    headers:
-      Alt-Svc: ['hq=":443"; ma=2592000; quic=51303431; quic=51303339; quic=51303338;
-          quic=51303337; quic=51303335,quic=":443"; ma=2592000; v="41,39,38,37,35"']
-      Cache-Control: ['no-cache, no-store, max-age=0, must-revalidate']
-      Content-Length: ['685']
-      Content-Type: [application/json; charset=UTF-8]
-      Date: ['Thu, 04 Jan 2018 20:49:31 GMT']
-      ETag: [CKmd77+Xv9gCEAE=]
->>>>>>> 899a4518
-      Expires: ['Mon, 01 Jan 1990 00:00:00 GMT']
-      Pragma: [no-cache]
-      Server: [UploadServer]
-      Vary: [Origin, X-Origin]
-<<<<<<< HEAD
-      X-GUploader-UploadID: [AEnB2UqI8iZNgN_YTX-_Cth4NpJr2Ez6BosSne0b_ch9e1UGkowqB4uSr2nfXzhmwPQ0UYA_5ua_MVb0jdm5Jq9JIW-738-VDQ]
-=======
-      X-GUploader-UploadID: [AEnB2UoAc2LsYC8z-yQseVndQ3JdqMwh5-YeuXfyywt7K2n152B0ySqBsnxW3VM_Q25h_k4AR-bto_-JZ7EabkswgE9FWa5ZpA]
->>>>>>> 899a4518
-    status: {code: 200, message: OK}
-- request:
-    body: null
-    headers:
-      Accept: ['*/*']
-      Accept-Encoding: ['gzip, deflate']
-      Connection: [keep-alive]
-      User-Agent: [python-requests/2.18.4]
-    method: GET
-    uri: https://www.googleapis.com/storage/v1/b/gcsfs-testing/o/tmp%2Ftest%2Fa
-  response:
-<<<<<<< HEAD
-    body: {string: "{\n \"kind\": \"storage#object\",\n \"id\": \"gcsfs-testing/tmp/test/a/1507732517306947\",\n
-        \"selfLink\": \"https://www.googleapis.com/storage/v1/b/gcsfs-testing/o/tmp%2Ftest%2Fa\",\n
-        \"name\": \"tmp/test/a\",\n \"bucket\": \"gcsfs-testing\",\n \"generation\":
-        \"1507732517306947\",\n \"metageneration\": \"1\",\n \"timeCreated\": \"2017-10-11T14:35:17.254Z\",\n
-        \"updated\": \"2017-10-11T14:35:17.254Z\",\n \"storageClass\": \"STANDARD\",\n
-        \"timeStorageClassUpdated\": \"2017-10-11T14:35:17.254Z\",\n \"size\": \"7\",\n
-        \"md5Hash\": \"Ct0kHHIwoO7B0dUWsMUiZA==\",\n \"mediaLink\": \"https://www.googleapis.com/download/storage/v1/b/gcsfs-testing/o/tmp%2Ftest%2Fa?generation=1507732517306947&alt=media\",\n
-        \"crc32c\": \"mVuMZQ==\",\n \"etag\": \"CMOE8ajl6NYCEAE=\"\n}\n"}
-    headers:
-      Alt-Svc: ['quic=":443"; ma=2592000; v="39,38,37,35"']
-      Cache-Control: ['no-cache, no-store, max-age=0, must-revalidate']
-      Content-Length: ['693']
-      Content-Type: [application/json; charset=UTF-8]
-      Date: ['Wed, 11 Oct 2017 14:35:17 GMT']
-      ETag: [CMOE8ajl6NYCEAE=]
-=======
-    body: {string: "{\n \"kind\": \"storage#object\",\n \"id\": \"gcsfs-testing/tmp/test/a/1515098971295401\",\n
-        \"selfLink\": \"https://www.googleapis.com/storage/v1/b/gcsfs-testing/o/tmp%2Ftest%2Fa\",\n
-        \"name\": \"tmp/test/a\",\n \"bucket\": \"gcsfs-testing\",\n \"generation\":
-        \"1515098971295401\",\n \"metageneration\": \"1\",\n \"timeCreated\": \"2018-01-04T20:49:31.242Z\",\n
-        \"updated\": \"2018-01-04T20:49:31.242Z\",\n \"storageClass\": \"STANDARD\",\n
-        \"timeStorageClassUpdated\": \"2018-01-04T20:49:31.242Z\",\n \"size\": \"7\",\n
-        \"md5Hash\": \"Ct0kHHIwoO7B0dUWsMUiZA==\",\n \"mediaLink\": \"https://www.googleapis.com/download/storage/v1/b/gcsfs-testing/o/tmp%2Ftest%2Fa?generation=1515098971295401&alt=media\",\n
-        \"crc32c\": \"mVuMZQ==\",\n \"etag\": \"CKmd77+Xv9gCEAE=\"\n}\n"}
-    headers:
-      Alt-Svc: ['hq=":443"; ma=2592000; quic=51303431; quic=51303339; quic=51303338;
-          quic=51303337; quic=51303335,quic=":443"; ma=2592000; v="41,39,38,37,35"']
-      Cache-Control: ['no-cache, no-store, max-age=0, must-revalidate']
-      Content-Length: ['685']
-      Content-Type: [application/json; charset=UTF-8]
-      Date: ['Thu, 04 Jan 2018 20:49:31 GMT']
-      ETag: [CKmd77+Xv9gCEAE=]
->>>>>>> 899a4518
-      Expires: ['Mon, 01 Jan 1990 00:00:00 GMT']
-      Pragma: [no-cache]
-      Server: [UploadServer]
-      Vary: [Origin, X-Origin]
-<<<<<<< HEAD
-      X-GUploader-UploadID: [AEnB2UoIdXOCGtYiYmZsc0uQn54bhSpsSrit3nceU-hoKtXyNgAxV6HRcHxN8OZb5-EXeHCWf7AEdurGdp9Vjio_Y8fntZ9GtQ]
-=======
-      X-GUploader-UploadID: [AEnB2UoY-EmEQsEUkxRrS3tvPQAq0QfgjK6oZD3tv6wf0SBL3lT6ebiP5ijYyE7bIDRYlse_f79Pb7i_dSPMT406pQNQ43BUQQ]
->>>>>>> 899a4518
-    status: {code: 200, message: OK}
-- request:
-    body: null
-    headers:
-      Accept: ['*/*']
-      Accept-Encoding: ['gzip, deflate']
-      Connection: [keep-alive]
-      Range: [bytes=0-10485759]
-      User-Agent: [python-requests/2.18.4]
-    method: GET
-<<<<<<< HEAD
-    uri: https://www.googleapis.com/download/storage/v1/b/gcsfs-testing/o/tmp%2Ftest%2Fa?alt=media&generation=1507732517306947
-=======
-    uri: https://www.googleapis.com/download/storage/v1/b/gcsfs-testing/o/tmp%2Ftest%2Fa?alt=media&generation=1515098971295401
->>>>>>> 899a4518
-  response:
-    body: {string: 'abc
-
-        123'}
-    headers:
-<<<<<<< HEAD
-      Alt-Svc: ['quic=":443"; ma=2592000; v="39,38,37,35"']
-=======
-      Alt-Svc: ['hq=":443"; ma=2592000; quic=51303431; quic=51303339; quic=51303338;
-          quic=51303337; quic=51303335,quic=":443"; ma=2592000; v="41,39,38,37,35"']
->>>>>>> 899a4518
-      Cache-Control: ['no-cache, no-store, max-age=0, must-revalidate']
-      Content-Disposition: [attachment]
-      Content-Length: ['7']
-      Content-Range: [bytes 0-6/7]
-      Content-Type: [application/octet-stream]
-<<<<<<< HEAD
-      Date: ['Wed, 11 Oct 2017 14:35:17 GMT']
-      ETag: [CMOE8ajl6NYCEAE=]
-=======
-      Date: ['Thu, 04 Jan 2018 20:49:31 GMT']
-      ETag: [CKmd77+Xv9gCEAE=]
->>>>>>> 899a4518
-      Expires: ['Mon, 01 Jan 1990 00:00:00 GMT']
-      Pragma: [no-cache]
-      Server: [UploadServer]
-      Vary: [Origin, X-Origin]
-<<<<<<< HEAD
-      X-GUploader-UploadID: [AEnB2Uod-BSVaaroIxTMB4x8QpAyq_yVZZzUwOlKVsj8e6gOWb0eml5OWlmpFiPB78C0363E5kivxmcIL6H4s8k2Vp2TB2jmQQ]
-      X-Goog-Generation: ['1507732517306947']
-      X-Goog-Hash: [crc32c=mVuMZQ==]
-=======
-      X-GUploader-UploadID: [AEnB2Uoh6MHtbtQyIKOjiyUXLaM5SQxOg5La93Mwm4UnxKYyiCCNbexsP1MO7WLH9g_0MhIoTRSMCeuJPrVXGSy8b0AVt-d5Fw]
-      X-Goog-Generation: ['1515098971295401']
->>>>>>> 899a4518
-      X-Goog-Metageneration: ['1']
-      X-Goog-Storage-Class: [STANDARD]
-    status: {code: 206, message: Partial Content}
-- request:
-    body: null
-    headers:
-      Accept: ['*/*']
-      Accept-Encoding: ['gzip, deflate']
-      Connection: [keep-alive]
-<<<<<<< HEAD
-      User-Agent: [python-requests/2.13.0]
-    method: GET
-    uri: https://www.googleapis.com/storage/v1/b/gcsfs-testing/o/tmp%2Ftest%2Fa
-  response:
-    body: {string: "{\n \"kind\": \"storage#object\",\n \"id\": \"gcsfs-testing/tmp/test/a/1507732517306947\",\n
-        \"selfLink\": \"https://www.googleapis.com/storage/v1/b/gcsfs-testing/o/tmp%2Ftest%2Fa\",\n
-        \"name\": \"tmp/test/a\",\n \"bucket\": \"gcsfs-testing\",\n \"generation\":
-        \"1507732517306947\",\n \"metageneration\": \"1\",\n \"timeCreated\": \"2017-10-11T14:35:17.254Z\",\n
-        \"updated\": \"2017-10-11T14:35:17.254Z\",\n \"storageClass\": \"STANDARD\",\n
-        \"timeStorageClassUpdated\": \"2017-10-11T14:35:17.254Z\",\n \"size\": \"7\",\n
-        \"md5Hash\": \"Ct0kHHIwoO7B0dUWsMUiZA==\",\n \"mediaLink\": \"https://www.googleapis.com/download/storage/v1/b/gcsfs-testing/o/tmp%2Ftest%2Fa?generation=1507732517306947&alt=media\",\n
-        \"crc32c\": \"mVuMZQ==\",\n \"etag\": \"CMOE8ajl6NYCEAE=\"\n}\n"}
-    headers:
-      Alt-Svc: ['quic=":443"; ma=2592000; v="39,38,37,35"']
-      Cache-Control: ['no-cache, no-store, max-age=0, must-revalidate']
-      Content-Length: ['693']
-      Content-Type: [application/json; charset=UTF-8]
-      Date: ['Wed, 11 Oct 2017 14:35:18 GMT']
-      ETag: [CMOE8ajl6NYCEAE=]
-=======
-      User-Agent: [python-requests/2.18.4]
-    method: GET
-    uri: https://www.googleapis.com/storage/v1/b/gcsfs-testing/o/tmp%2Ftest%2Fa
-  response:
-    body: {string: "{\n \"kind\": \"storage#object\",\n \"id\": \"gcsfs-testing/tmp/test/a/1515098971295401\",\n
-        \"selfLink\": \"https://www.googleapis.com/storage/v1/b/gcsfs-testing/o/tmp%2Ftest%2Fa\",\n
-        \"name\": \"tmp/test/a\",\n \"bucket\": \"gcsfs-testing\",\n \"generation\":
-        \"1515098971295401\",\n \"metageneration\": \"1\",\n \"timeCreated\": \"2018-01-04T20:49:31.242Z\",\n
-        \"updated\": \"2018-01-04T20:49:31.242Z\",\n \"storageClass\": \"STANDARD\",\n
-        \"timeStorageClassUpdated\": \"2018-01-04T20:49:31.242Z\",\n \"size\": \"7\",\n
-        \"md5Hash\": \"Ct0kHHIwoO7B0dUWsMUiZA==\",\n \"mediaLink\": \"https://www.googleapis.com/download/storage/v1/b/gcsfs-testing/o/tmp%2Ftest%2Fa?generation=1515098971295401&alt=media\",\n
-        \"crc32c\": \"mVuMZQ==\",\n \"etag\": \"CKmd77+Xv9gCEAE=\"\n}\n"}
-    headers:
-      Alt-Svc: ['hq=":443"; ma=2592000; quic=51303431; quic=51303339; quic=51303338;
-          quic=51303337; quic=51303335,quic=":443"; ma=2592000; v="41,39,38,37,35"']
-      Cache-Control: ['no-cache, no-store, max-age=0, must-revalidate']
-      Content-Length: ['685']
-      Content-Type: [application/json; charset=UTF-8]
-      Date: ['Thu, 04 Jan 2018 20:49:31 GMT']
-      ETag: [CKmd77+Xv9gCEAE=]
->>>>>>> 899a4518
-      Expires: ['Mon, 01 Jan 1990 00:00:00 GMT']
-      Pragma: [no-cache]
-      Server: [UploadServer]
-      Vary: [Origin, X-Origin]
-<<<<<<< HEAD
-      X-GUploader-UploadID: [AEnB2UqHqcLLbzTshaNhrnhAgtUB7LqmOwH8nsTjzMM0KzGAGbLAdvT8OZTAhpdIiHN8Y85WZ1v7ixnFGlb-s_BshBd8WBWuUg]
-=======
-      X-GUploader-UploadID: [AEnB2Upkpl48ap8oyPCij5-aJUKbMHcCqwnQogHq89tEwoqUt1DrK5TRaKAXvKF77DGvCsLoDk9xyQ10XoYgAEPojM4SrPas-A]
->>>>>>> 899a4518
-    status: {code: 200, message: OK}
-- request:
-    body: null
-    headers:
-      Accept: ['*/*']
-      Accept-Encoding: ['gzip, deflate']
-      Connection: [keep-alive]
-      Range: [bytes=0-10485759]
-      User-Agent: [python-requests/2.18.4]
-    method: GET
-<<<<<<< HEAD
-    uri: https://www.googleapis.com/download/storage/v1/b/gcsfs-testing/o/tmp%2Ftest%2Fa?alt=media&generation=1507732517306947
-=======
-    uri: https://www.googleapis.com/download/storage/v1/b/gcsfs-testing/o/tmp%2Ftest%2Fa?alt=media&generation=1515098971295401
->>>>>>> 899a4518
-  response:
-    body: {string: 'abc
-
-        123'}
-    headers:
-<<<<<<< HEAD
-      Alt-Svc: ['quic=":443"; ma=2592000; v="39,38,37,35"']
-=======
-      Alt-Svc: ['hq=":443"; ma=2592000; quic=51303431; quic=51303339; quic=51303338;
-          quic=51303337; quic=51303335,quic=":443"; ma=2592000; v="41,39,38,37,35"']
->>>>>>> 899a4518
-      Cache-Control: ['no-cache, no-store, max-age=0, must-revalidate']
-      Content-Disposition: [attachment]
-      Content-Length: ['7']
-      Content-Range: [bytes 0-6/7]
-      Content-Type: [application/octet-stream]
-<<<<<<< HEAD
-      Date: ['Wed, 11 Oct 2017 14:35:18 GMT']
-      ETag: [CMOE8ajl6NYCEAE=]
-=======
-      Date: ['Thu, 04 Jan 2018 20:49:32 GMT']
-      ETag: [CKmd77+Xv9gCEAE=]
->>>>>>> 899a4518
-      Expires: ['Mon, 01 Jan 1990 00:00:00 GMT']
-      Pragma: [no-cache]
-      Server: [UploadServer]
-      Vary: [Origin, X-Origin]
-<<<<<<< HEAD
-      X-GUploader-UploadID: [AEnB2UpoYgggyEjoS5MSzCTagZp8M-8qZTyJiuRbO5Jv9drB24IEt8ElqphsfiW5xerxTDUjxDWEXmthAYRUG6FWPnuoIe_Ijw]
-      X-Goog-Generation: ['1507732517306947']
-      X-Goog-Hash: [crc32c=mVuMZQ==]
-=======
-      X-GUploader-UploadID: [AEnB2UpF2IUGb8vw5agSg-8VhVG80-aYOBv8jPoZVsAAVYB_PK5jgc4cENdv_YMRytBWP1Sn_SRoSX6TUaUMQ1GM05OAOvCeUQ]
-      X-Goog-Generation: ['1515098971295401']
->>>>>>> 899a4518
-      X-Goog-Metageneration: ['1']
-      X-Goog-Storage-Class: [STANDARD]
-    status: {code: 206, message: Partial Content}
-- request:
-    body: null
-    headers:
-      Accept: ['*/*']
-      Accept-Encoding: ['gzip, deflate']
-      Connection: [keep-alive]
-<<<<<<< HEAD
-      User-Agent: [python-requests/2.13.0]
-    method: GET
-    uri: https://www.googleapis.com/storage/v1/b/gcsfs-testing/o/tmp%2Ftest%2Fa
-  response:
-    body: {string: "{\n \"kind\": \"storage#object\",\n \"id\": \"gcsfs-testing/tmp/test/a/1507732517306947\",\n
-        \"selfLink\": \"https://www.googleapis.com/storage/v1/b/gcsfs-testing/o/tmp%2Ftest%2Fa\",\n
-        \"name\": \"tmp/test/a\",\n \"bucket\": \"gcsfs-testing\",\n \"generation\":
-        \"1507732517306947\",\n \"metageneration\": \"1\",\n \"timeCreated\": \"2017-10-11T14:35:17.254Z\",\n
-        \"updated\": \"2017-10-11T14:35:17.254Z\",\n \"storageClass\": \"STANDARD\",\n
-        \"timeStorageClassUpdated\": \"2017-10-11T14:35:17.254Z\",\n \"size\": \"7\",\n
-        \"md5Hash\": \"Ct0kHHIwoO7B0dUWsMUiZA==\",\n \"mediaLink\": \"https://www.googleapis.com/download/storage/v1/b/gcsfs-testing/o/tmp%2Ftest%2Fa?generation=1507732517306947&alt=media\",\n
-        \"crc32c\": \"mVuMZQ==\",\n \"etag\": \"CMOE8ajl6NYCEAE=\"\n}\n"}
-    headers:
-      Alt-Svc: ['quic=":443"; ma=2592000; v="39,38,37,35"']
-      Cache-Control: ['no-cache, no-store, max-age=0, must-revalidate']
-      Content-Length: ['693']
-      Content-Type: [application/json; charset=UTF-8]
-      Date: ['Wed, 11 Oct 2017 14:35:18 GMT']
-      ETag: [CMOE8ajl6NYCEAE=]
-=======
-      User-Agent: [python-requests/2.18.4]
-    method: GET
-    uri: https://www.googleapis.com/storage/v1/b/gcsfs-testing/o/tmp%2Ftest%2Fa
-  response:
-    body: {string: "{\n \"kind\": \"storage#object\",\n \"id\": \"gcsfs-testing/tmp/test/a/1515098971295401\",\n
-        \"selfLink\": \"https://www.googleapis.com/storage/v1/b/gcsfs-testing/o/tmp%2Ftest%2Fa\",\n
-        \"name\": \"tmp/test/a\",\n \"bucket\": \"gcsfs-testing\",\n \"generation\":
-        \"1515098971295401\",\n \"metageneration\": \"1\",\n \"timeCreated\": \"2018-01-04T20:49:31.242Z\",\n
-        \"updated\": \"2018-01-04T20:49:31.242Z\",\n \"storageClass\": \"STANDARD\",\n
-        \"timeStorageClassUpdated\": \"2018-01-04T20:49:31.242Z\",\n \"size\": \"7\",\n
-        \"md5Hash\": \"Ct0kHHIwoO7B0dUWsMUiZA==\",\n \"mediaLink\": \"https://www.googleapis.com/download/storage/v1/b/gcsfs-testing/o/tmp%2Ftest%2Fa?generation=1515098971295401&alt=media\",\n
-        \"crc32c\": \"mVuMZQ==\",\n \"etag\": \"CKmd77+Xv9gCEAE=\"\n}\n"}
-    headers:
-      Alt-Svc: ['hq=":443"; ma=2592000; quic=51303431; quic=51303339; quic=51303338;
-          quic=51303337; quic=51303335,quic=":443"; ma=2592000; v="41,39,38,37,35"']
-      Cache-Control: ['no-cache, no-store, max-age=0, must-revalidate']
-      Content-Length: ['685']
-      Content-Type: [application/json; charset=UTF-8]
-      Date: ['Thu, 04 Jan 2018 20:49:32 GMT']
-      ETag: [CKmd77+Xv9gCEAE=]
->>>>>>> 899a4518
-      Expires: ['Mon, 01 Jan 1990 00:00:00 GMT']
-      Pragma: [no-cache]
-      Server: [UploadServer]
-      Vary: [Origin, X-Origin]
-<<<<<<< HEAD
-      X-GUploader-UploadID: [AEnB2UqCl_VWRav75Tdj76HmtKezN6-BwBb-Udyj1EeHIQk0eVYyQ0SuQQHmDWrVEZmzYWtO6tUOyNLbVOIFkceS9qScXLK_5Q]
-=======
-      X-GUploader-UploadID: [AEnB2UpwsVAgI6Tkv81dcYSO288vhNFkYkn1Lw8_kb0BKtARW0JdbUyctumnkIKCKqbzRy1dXaD0zmc_jXnMqj528I6E35ntig]
->>>>>>> 899a4518
-    status: {code: 200, message: OK}
-- request:
-    body: null
-    headers:
-      Accept: ['*/*']
-      Accept-Encoding: ['gzip, deflate']
-      Connection: [keep-alive]
-      Range: [bytes=0-10485759]
-      User-Agent: [python-requests/2.18.4]
-    method: GET
-<<<<<<< HEAD
-    uri: https://www.googleapis.com/download/storage/v1/b/gcsfs-testing/o/tmp%2Ftest%2Fa?alt=media&generation=1507732517306947
-=======
-    uri: https://www.googleapis.com/download/storage/v1/b/gcsfs-testing/o/tmp%2Ftest%2Fa?alt=media&generation=1515098971295401
->>>>>>> 899a4518
-  response:
-    body: {string: 'abc
-
-        123'}
-    headers:
-<<<<<<< HEAD
-      Alt-Svc: ['quic=":443"; ma=2592000; v="39,38,37,35"']
-=======
-      Alt-Svc: ['hq=":443"; ma=2592000; quic=51303431; quic=51303339; quic=51303338;
-          quic=51303337; quic=51303335,quic=":443"; ma=2592000; v="41,39,38,37,35"']
->>>>>>> 899a4518
-      Cache-Control: ['no-cache, no-store, max-age=0, must-revalidate']
-      Content-Disposition: [attachment]
-      Content-Length: ['7']
-      Content-Range: [bytes 0-6/7]
-      Content-Type: [application/octet-stream]
-<<<<<<< HEAD
-      Date: ['Wed, 11 Oct 2017 14:35:18 GMT']
-      ETag: [CMOE8ajl6NYCEAE=]
-=======
-      Date: ['Thu, 04 Jan 2018 20:49:32 GMT']
-      ETag: [CKmd77+Xv9gCEAE=]
->>>>>>> 899a4518
-      Expires: ['Mon, 01 Jan 1990 00:00:00 GMT']
-      Pragma: [no-cache]
-      Server: [UploadServer]
-      Vary: [Origin, X-Origin]
-<<<<<<< HEAD
-      X-GUploader-UploadID: [AEnB2UqIcqlwewcfKB9gr-0AP_cnTbLdRyGEPRMsQ-a7JrDKghlP3PrRMpaHGahX0lIPkSqYY47UztTyZ1JVllawF1jeLAvPrA]
-      X-Goog-Generation: ['1507732517306947']
-      X-Goog-Hash: [crc32c=mVuMZQ==]
-=======
-      X-GUploader-UploadID: [AEnB2Up1xdR-DRYLdzcVOmXEv83SD_ilsPJrkJrHyNmFpA22JuNPqEja_YGjHjrcUKhCC1FH5T312xXYDDYnYCn3P2qvRnpXSw]
-      X-Goog-Generation: ['1515098971295401']
->>>>>>> 899a4518
-      X-Goog-Metageneration: ['1']
-      X-Goog-Storage-Class: [STANDARD]
-    status: {code: 206, message: Partial Content}
-- request:
-    body: null
-    headers:
-      Accept: ['*/*']
-      Accept-Encoding: ['gzip, deflate']
-      Connection: [keep-alive]
-<<<<<<< HEAD
-      User-Agent: [python-requests/2.13.0]
-=======
-      User-Agent: [python-requests/2.18.4]
->>>>>>> 899a4518
-    method: GET
-    uri: https://www.googleapis.com/storage/v1/b/gcsfs-testing/o/?maxResults=1000
-  response:
-    body: {string: "{\n \"kind\": \"storage#objects\",\n \"items\": [\n  {\n   \"kind\":
-<<<<<<< HEAD
-        \"storage#object\",\n   \"id\": \"gcsfs-testing/tmp/test/a/1507732517306947\",\n
-        \  \"selfLink\": \"https://www.googleapis.com/storage/v1/b/gcsfs-testing/o/tmp%2Ftest%2Fa\",\n
-        \  \"name\": \"tmp/test/a\",\n   \"bucket\": \"gcsfs-testing\",\n   \"generation\":
-        \"1507732517306947\",\n   \"metageneration\": \"1\",\n   \"timeCreated\":
-        \"2017-10-11T14:35:17.254Z\",\n   \"updated\": \"2017-10-11T14:35:17.254Z\",\n
-        \  \"storageClass\": \"STANDARD\",\n   \"timeStorageClassUpdated\": \"2017-10-11T14:35:17.254Z\",\n
-        \  \"size\": \"7\",\n   \"md5Hash\": \"Ct0kHHIwoO7B0dUWsMUiZA==\",\n   \"mediaLink\":
-        \"https://www.googleapis.com/download/storage/v1/b/gcsfs-testing/o/tmp%2Ftest%2Fa?generation=1507732517306947&alt=media\",\n
-        \  \"crc32c\": \"mVuMZQ==\",\n   \"etag\": \"CMOE8ajl6NYCEAE=\"\n  }\n ]\n}\n"}
-    headers:
-      Alt-Svc: ['quic=":443"; ma=2592000; v="39,38,37,35"']
-      Cache-Control: ['private, max-age=0, must-revalidate, no-transform']
-      Content-Length: ['776']
-      Content-Type: [application/json; charset=UTF-8]
-      Date: ['Wed, 11 Oct 2017 14:35:19 GMT']
-      Expires: ['Wed, 11 Oct 2017 14:35:19 GMT']
-      Server: [UploadServer]
-      Vary: [Origin, X-Origin]
-      X-GUploader-UploadID: [AEnB2Ur34x-Htq1W1A9snBgmok7IPXbrryo2LcJMHd-Le2gI1FqsWJo5Kjkkj4aFjqQjsD4MdS-HIX7se7dI-h7ow1ejPj4Ckg]
-=======
-        \"storage#object\",\n   \"id\": \"gcsfs-testing/tmp/test/a/1515098971295401\",\n
-        \  \"selfLink\": \"https://www.googleapis.com/storage/v1/b/gcsfs-testing/o/tmp%2Ftest%2Fa\",\n
-        \  \"name\": \"tmp/test/a\",\n   \"bucket\": \"gcsfs-testing\",\n   \"generation\":
-        \"1515098971295401\",\n   \"metageneration\": \"1\",\n   \"timeCreated\":
-        \"2018-01-04T20:49:31.242Z\",\n   \"updated\": \"2018-01-04T20:49:31.242Z\",\n
-        \  \"storageClass\": \"STANDARD\",\n   \"timeStorageClassUpdated\": \"2018-01-04T20:49:31.242Z\",\n
-        \  \"size\": \"7\",\n   \"md5Hash\": \"Ct0kHHIwoO7B0dUWsMUiZA==\",\n   \"mediaLink\":
-        \"https://www.googleapis.com/download/storage/v1/b/gcsfs-testing/o/tmp%2Ftest%2Fa?generation=1515098971295401&alt=media\",\n
-        \  \"crc32c\": \"mVuMZQ==\",\n   \"etag\": \"CKmd77+Xv9gCEAE=\"\n  }\n ]\n}\n"}
-    headers:
-      Alt-Svc: ['hq=":443"; ma=2592000; quic=51303431; quic=51303339; quic=51303338;
-          quic=51303337; quic=51303335,quic=":443"; ma=2592000; v="41,39,38,37,35"']
-      Cache-Control: ['private, max-age=0, must-revalidate, no-transform']
-      Content-Length: ['768']
-      Content-Type: [application/json; charset=UTF-8]
-      Date: ['Thu, 04 Jan 2018 20:49:32 GMT']
-      Expires: ['Thu, 04 Jan 2018 20:49:32 GMT']
-      Server: [UploadServer]
-      Vary: [Origin, X-Origin]
-      X-GUploader-UploadID: [AEnB2Up6k74SmLQhLVPwa9or350g1C9csJaiIoWnXEKDGlT8bU72qty0uLf4dAhw_GmJ6sunW3_dKAj4wToLdHkS9QbFxK0xQQ]
->>>>>>> 899a4518
-    status: {code: 200, message: OK}
-- request:
-    body: null
-    headers:
-      Accept: ['*/*']
-      Accept-Encoding: ['gzip, deflate']
-      Connection: [keep-alive]
-      Content-Length: ['0']
-      User-Agent: [python-requests/2.18.4]
-    method: DELETE
-    uri: https://www.googleapis.com/storage/v1/b/gcsfs-testing/o/tmp%2Ftest%2Fa
-  response:
-    body: {string: ''}
-    headers:
-<<<<<<< HEAD
-      Alt-Svc: ['quic=":443"; ma=2592000; v="39,38,37,35"']
-      Cache-Control: ['no-cache, no-store, max-age=0, must-revalidate']
-      Content-Length: ['0']
-      Content-Type: [application/json]
-      Date: ['Wed, 11 Oct 2017 14:35:19 GMT']
-      Expires: ['Mon, 01 Jan 1990 00:00:00 GMT']
-      Pragma: [no-cache]
-      Server: [UploadServer]
-      Vary: [Origin, X-Origin]
-      X-GUploader-UploadID: [AEnB2Uqw9imDV6gMD29TNu1Bqp1KFHElMNSdFUGHDfAAlb6xO2K9UPZ8oLYMTmln602kVPKJRvPohxD4S9rigZhKtJuN1r028A]
-    status: {code: 204, message: No Content}
-- request:
-    body: null
-    headers:
-      Accept: ['*/*']
-      Accept-Encoding: ['gzip, deflate']
-      Connection: [keep-alive]
-      Content-Length: ['0']
-      User-Agent: [python-requests/2.18.4]
-    method: POST
-    uri: https://www.googleapis.com/oauth2/v4/token?grant_type=refresh_token
-  response:
-    body:
-      string: !!binary |
-        H4sIACMKMFoC/6tWykyJL8nPTs1TslJQqqioUNJRUALz40sqC1JBgk6piUWpRSDx1IqCzKLU4vhM
-        kGJjMwMDoFhicnJqcTGqEbUAnoD1nVYAAAA=
-    headers:
-      Alt-Svc: ['hq=":443"; ma=2592000; quic=51303431; quic=51303339; quic=51303338;
-          quic=51303337; quic=51303335,quic=":443"; ma=2592000; v="41,39,38,37,35"']
-      Cache-Control: ['no-cache, no-store, max-age=0, must-revalidate']
-      Content-Encoding: [gzip]
-      Content-Type: [application/json; charset=UTF-8]
-      Date: ['Tue, 12 Dec 2017 16:56:03 GMT']
       Expires: ['Mon, 01 Jan 1990 00:00:00 GMT']
       Pragma: [no-cache]
       Server: [GSE]
@@ -816,9 +69,9 @@
         \"MULTI_REGIONAL\",\n   \"etag\": \"CAE=\"\n  },\n  {\n   \"kind\": \"storage#bucket\",\n
         \  \"id\": \"gcsfs-test\",\n   \"selfLink\": \"https://www.googleapis.com/storage/v1/b/gcsfs-test\",\n
         \  \"projectNumber\": \"586241054156\",\n   \"name\": \"gcsfs-test\",\n   \"timeCreated\":
-        \"2017-12-02T23:25:23.058Z\",\n   \"updated\": \"2017-12-02T23:25:23.058Z\",\n
-        \  \"metageneration\": \"1\",\n   \"location\": \"US\",\n   \"storageClass\":
-        \"MULTI_REGIONAL\",\n   \"etag\": \"CAE=\"\n  },\n  {\n   \"kind\": \"storage#bucket\",\n
+        \"2017-12-02T23:25:23.058Z\",\n   \"updated\": \"2018-01-04T14:07:08.519Z\",\n
+        \  \"metageneration\": \"2\",\n   \"location\": \"US\",\n   \"storageClass\":
+        \"MULTI_REGIONAL\",\n   \"etag\": \"CAI=\"\n  },\n  {\n   \"kind\": \"storage#bucket\",\n
         \  \"id\": \"gcsfs-testing\",\n   \"selfLink\": \"https://www.googleapis.com/storage/v1/b/gcsfs-testing\",\n
         \  \"projectNumber\": \"586241054156\",\n   \"name\": \"gcsfs-testing\",\n
         \  \"timeCreated\": \"2017-12-12T16:52:13.675Z\",\n   \"updated\": \"2017-12-12T16:52:13.675Z\",\n
@@ -830,11 +83,11 @@
       Cache-Control: ['private, max-age=0, must-revalidate, no-transform']
       Content-Length: ['2944']
       Content-Type: [application/json; charset=UTF-8]
-      Date: ['Tue, 12 Dec 2017 16:56:03 GMT']
-      Expires: ['Tue, 12 Dec 2017 16:56:03 GMT']
-      Server: [UploadServer]
-      Vary: [Origin, X-Origin]
-      X-GUploader-UploadID: [AEnB2UojNAvFkojKamTaSEYGvTmFm2IA9OmHmduElqOLAO9IdlO8VgMicj_5NZMCz0R3J7tTfm-Omaw7q6BXvaeUXKh9SuheyQ]
+      Date: ['Thu, 04 Jan 2018 20:49:30 GMT']
+      Expires: ['Thu, 04 Jan 2018 20:49:30 GMT']
+      Server: [UploadServer]
+      Vary: [Origin, X-Origin]
+      X-GUploader-UploadID: [AEnB2Uom6FBfef8zB1XdEG8HObK9HdvC8T1XCoaLLZDezyksQOpVNXACFzVTk3stIxFdIeO9WhQtjO1WQuymTvpVk0ieHOaRcQ]
     status: {code: 200, message: OK}
 - request:
     body: null
@@ -856,11 +109,11 @@
       Cache-Control: ['private, max-age=0']
       Content-Length: ['165']
       Content-Type: [application/json; charset=UTF-8]
-      Date: ['Tue, 12 Dec 2017 16:56:03 GMT']
-      Expires: ['Tue, 12 Dec 2017 16:56:03 GMT']
-      Server: [UploadServer]
-      Vary: [Origin, X-Origin]
-      X-GUploader-UploadID: [AEnB2UqUaxUelboPM-gd-DdFFMU-h2Q5Ar0pXnUONtiLxaWzl8JS8ybcARk8Magd5jP7k3LaUaqp-EJdW2dnMBbfWi455HOcaQ]
+      Date: ['Thu, 04 Jan 2018 20:49:30 GMT']
+      Expires: ['Thu, 04 Jan 2018 20:49:30 GMT']
+      Server: [UploadServer]
+      Vary: [Origin, X-Origin]
+      X-GUploader-UploadID: [AEnB2Up7_wxSGycQoJws4tcXi7LTEizCN3udWyPhU7YxxkSFD81BT8706yF4aq1Ukrgyl8mHIfm5eQOmOb2cHCZPPHfhoQ_dgg]
     status: {code: 404, message: Not Found}
 - request:
     body: null
@@ -882,11 +135,11 @@
       Cache-Control: ['private, max-age=0']
       Content-Length: ['165']
       Content-Type: [application/json; charset=UTF-8]
-      Date: ['Tue, 12 Dec 2017 16:56:03 GMT']
-      Expires: ['Tue, 12 Dec 2017 16:56:03 GMT']
-      Server: [UploadServer]
-      Vary: [Origin, X-Origin]
-      X-GUploader-UploadID: [AEnB2UrDIpYC7VrSCAg_zCJgFxKxPjAdU_pr5sDbEpZ_PgfxwTsE-iQy2WHLgO0YYik22a5D4y8tvNWTH64mKi84tXQettEg7g]
+      Date: ['Thu, 04 Jan 2018 20:49:31 GMT']
+      Expires: ['Thu, 04 Jan 2018 20:49:31 GMT']
+      Server: [UploadServer]
+      Vary: [Origin, X-Origin]
+      X-GUploader-UploadID: [AEnB2Ur0VUjfSQKoz_oBrDMx9-lp6q_9QPpcu2UfiH27SVWc0gHjfsiA2W7HkUSSlQ0t0UMTB4xigHVqj1Pr6RdcTgfccuQOIQ]
     status: {code: 404, message: Not Found}
 - request:
     body: null
@@ -908,11 +161,11 @@
       Cache-Control: ['private, max-age=0']
       Content-Length: ['165']
       Content-Type: [application/json; charset=UTF-8]
-      Date: ['Tue, 12 Dec 2017 16:56:03 GMT']
-      Expires: ['Tue, 12 Dec 2017 16:56:03 GMT']
-      Server: [UploadServer]
-      Vary: [Origin, X-Origin]
-      X-GUploader-UploadID: [AEnB2UoeMA5Ko96mx8HhM-19-iVnas4UOzHeGt1q5RbM_l0XZ1pyvqwIj8Pb4Yusw1raPGaVF5vReOVy0YstqXgRYLgSs3iByw]
+      Date: ['Thu, 04 Jan 2018 20:49:31 GMT']
+      Expires: ['Thu, 04 Jan 2018 20:49:31 GMT']
+      Server: [UploadServer]
+      Vary: [Origin, X-Origin]
+      X-GUploader-UploadID: [AEnB2UojRDdsjUuE-IG6Ifx1j2PcAbG3miGmX-qBc48-MRhalFe_I7dMzkBnzPT9Kk04Ww8pswniExFaOYnBK-yLfgiclijTRQ]
     status: {code: 404, message: Not Found}
 - request:
     body: null
@@ -934,11 +187,11 @@
       Cache-Control: ['private, max-age=0']
       Content-Length: ['165']
       Content-Type: [application/json; charset=UTF-8]
-      Date: ['Tue, 12 Dec 2017 16:56:04 GMT']
-      Expires: ['Tue, 12 Dec 2017 16:56:04 GMT']
-      Server: [UploadServer]
-      Vary: [Origin, X-Origin]
-      X-GUploader-UploadID: [AEnB2UrvENQ0Kog56F0-NCNnoRHrJNn1PahPG6HkNamkNSo4NROh7cz3jV7J_Sy2w_iVTGNTf2DlhIzmFGttFOuAPjrArtlMIg]
+      Date: ['Thu, 04 Jan 2018 20:49:31 GMT']
+      Expires: ['Thu, 04 Jan 2018 20:49:31 GMT']
+      Server: [UploadServer]
+      Vary: [Origin, X-Origin]
+      X-GUploader-UploadID: [AEnB2UqcSxQPJB4_nRZeLp6I1sy3kfdGMA15-85JbgSzrqCCDbMrqxznsEVMsW3vivMjMc0BFMQRYi0js6orE_xK0ONQxi7ppw]
     status: {code: 404, message: Not Found}
 - request:
     body: 'abc
@@ -953,27 +206,27 @@
     method: POST
     uri: https://www.googleapis.com/upload/storage/v1/b/gcsfs-testing/o?name=tmp%2Ftest%2Fa&uploadType=media
   response:
-    body: {string: "{\n \"kind\": \"storage#object\",\n \"id\": \"gcsfs-testing/tmp/test/a/1513097764356549\",\n
+    body: {string: "{\n \"kind\": \"storage#object\",\n \"id\": \"gcsfs-testing/tmp/test/a/1515098971295401\",\n
         \"selfLink\": \"https://www.googleapis.com/storage/v1/b/gcsfs-testing/o/tmp%2Ftest%2Fa\",\n
         \"name\": \"tmp/test/a\",\n \"bucket\": \"gcsfs-testing\",\n \"generation\":
-        \"1513097764356549\",\n \"metageneration\": \"1\",\n \"timeCreated\": \"2017-12-12T16:56:04.293Z\",\n
-        \"updated\": \"2017-12-12T16:56:04.293Z\",\n \"storageClass\": \"STANDARD\",\n
-        \"timeStorageClassUpdated\": \"2017-12-12T16:56:04.293Z\",\n \"size\": \"7\",\n
-        \"md5Hash\": \"Ct0kHHIwoO7B0dUWsMUiZA==\",\n \"mediaLink\": \"https://www.googleapis.com/download/storage/v1/b/gcsfs-testing/o/tmp%2Ftest%2Fa?generation=1513097764356549&alt=media\",\n
-        \"crc32c\": \"mVuMZQ==\",\n \"etag\": \"CMWDhbb4hNgCEAE=\"\n}\n"}
+        \"1515098971295401\",\n \"metageneration\": \"1\",\n \"timeCreated\": \"2018-01-04T20:49:31.242Z\",\n
+        \"updated\": \"2018-01-04T20:49:31.242Z\",\n \"storageClass\": \"STANDARD\",\n
+        \"timeStorageClassUpdated\": \"2018-01-04T20:49:31.242Z\",\n \"size\": \"7\",\n
+        \"md5Hash\": \"Ct0kHHIwoO7B0dUWsMUiZA==\",\n \"mediaLink\": \"https://www.googleapis.com/download/storage/v1/b/gcsfs-testing/o/tmp%2Ftest%2Fa?generation=1515098971295401&alt=media\",\n
+        \"crc32c\": \"mVuMZQ==\",\n \"etag\": \"CKmd77+Xv9gCEAE=\"\n}\n"}
     headers:
       Alt-Svc: ['hq=":443"; ma=2592000; quic=51303431; quic=51303339; quic=51303338;
           quic=51303337; quic=51303335,quic=":443"; ma=2592000; v="41,39,38,37,35"']
       Cache-Control: ['no-cache, no-store, max-age=0, must-revalidate']
       Content-Length: ['685']
       Content-Type: [application/json; charset=UTF-8]
-      Date: ['Tue, 12 Dec 2017 16:56:04 GMT']
-      ETag: [CMWDhbb4hNgCEAE=]
-      Expires: ['Mon, 01 Jan 1990 00:00:00 GMT']
-      Pragma: [no-cache]
-      Server: [UploadServer]
-      Vary: [Origin, X-Origin]
-      X-GUploader-UploadID: [AEnB2UqHSAb4BeIQPtZLstTeQ7T8GQ6PV5lmtT_Q9AwnbzRsz1aZ3n4dIyqow07PvOsPZrSb2xoUaVM-L6D7CDE-uL7wC58ZNQ]
+      Date: ['Thu, 04 Jan 2018 20:49:31 GMT']
+      ETag: [CKmd77+Xv9gCEAE=]
+      Expires: ['Mon, 01 Jan 1990 00:00:00 GMT']
+      Pragma: [no-cache]
+      Server: [UploadServer]
+      Vary: [Origin, X-Origin]
+      X-GUploader-UploadID: [AEnB2UoAc2LsYC8z-yQseVndQ3JdqMwh5-YeuXfyywt7K2n152B0ySqBsnxW3VM_Q25h_k4AR-bto_-JZ7EabkswgE9FWa5ZpA]
     status: {code: 200, message: OK}
 - request:
     body: null
@@ -985,27 +238,27 @@
     method: GET
     uri: https://www.googleapis.com/storage/v1/b/gcsfs-testing/o/tmp%2Ftest%2Fa
   response:
-    body: {string: "{\n \"kind\": \"storage#object\",\n \"id\": \"gcsfs-testing/tmp/test/a/1513097764356549\",\n
+    body: {string: "{\n \"kind\": \"storage#object\",\n \"id\": \"gcsfs-testing/tmp/test/a/1515098971295401\",\n
         \"selfLink\": \"https://www.googleapis.com/storage/v1/b/gcsfs-testing/o/tmp%2Ftest%2Fa\",\n
         \"name\": \"tmp/test/a\",\n \"bucket\": \"gcsfs-testing\",\n \"generation\":
-        \"1513097764356549\",\n \"metageneration\": \"1\",\n \"timeCreated\": \"2017-12-12T16:56:04.293Z\",\n
-        \"updated\": \"2017-12-12T16:56:04.293Z\",\n \"storageClass\": \"STANDARD\",\n
-        \"timeStorageClassUpdated\": \"2017-12-12T16:56:04.293Z\",\n \"size\": \"7\",\n
-        \"md5Hash\": \"Ct0kHHIwoO7B0dUWsMUiZA==\",\n \"mediaLink\": \"https://www.googleapis.com/download/storage/v1/b/gcsfs-testing/o/tmp%2Ftest%2Fa?generation=1513097764356549&alt=media\",\n
-        \"crc32c\": \"mVuMZQ==\",\n \"etag\": \"CMWDhbb4hNgCEAE=\"\n}\n"}
+        \"1515098971295401\",\n \"metageneration\": \"1\",\n \"timeCreated\": \"2018-01-04T20:49:31.242Z\",\n
+        \"updated\": \"2018-01-04T20:49:31.242Z\",\n \"storageClass\": \"STANDARD\",\n
+        \"timeStorageClassUpdated\": \"2018-01-04T20:49:31.242Z\",\n \"size\": \"7\",\n
+        \"md5Hash\": \"Ct0kHHIwoO7B0dUWsMUiZA==\",\n \"mediaLink\": \"https://www.googleapis.com/download/storage/v1/b/gcsfs-testing/o/tmp%2Ftest%2Fa?generation=1515098971295401&alt=media\",\n
+        \"crc32c\": \"mVuMZQ==\",\n \"etag\": \"CKmd77+Xv9gCEAE=\"\n}\n"}
     headers:
       Alt-Svc: ['hq=":443"; ma=2592000; quic=51303431; quic=51303339; quic=51303338;
           quic=51303337; quic=51303335,quic=":443"; ma=2592000; v="41,39,38,37,35"']
       Cache-Control: ['no-cache, no-store, max-age=0, must-revalidate']
       Content-Length: ['685']
       Content-Type: [application/json; charset=UTF-8]
-      Date: ['Tue, 12 Dec 2017 16:56:04 GMT']
-      ETag: [CMWDhbb4hNgCEAE=]
-      Expires: ['Mon, 01 Jan 1990 00:00:00 GMT']
-      Pragma: [no-cache]
-      Server: [UploadServer]
-      Vary: [Origin, X-Origin]
-      X-GUploader-UploadID: [AEnB2UrWHpaJe7MEfH5sj8o9FS7WdLbDqE6GNNAXGdy-7Pr03ucpOps8Ar0n4e_KZbgUAEeWK3iMXG1lb-stnTG6K4AuuLXBbQ]
+      Date: ['Thu, 04 Jan 2018 20:49:31 GMT']
+      ETag: [CKmd77+Xv9gCEAE=]
+      Expires: ['Mon, 01 Jan 1990 00:00:00 GMT']
+      Pragma: [no-cache]
+      Server: [UploadServer]
+      Vary: [Origin, X-Origin]
+      X-GUploader-UploadID: [AEnB2UoY-EmEQsEUkxRrS3tvPQAq0QfgjK6oZD3tv6wf0SBL3lT6ebiP5ijYyE7bIDRYlse_f79Pb7i_dSPMT406pQNQ43BUQQ]
     status: {code: 200, message: OK}
 - request:
     body: null
@@ -1016,7 +269,7 @@
       Range: [bytes=0-10485759]
       User-Agent: [python-requests/2.18.4]
     method: GET
-    uri: https://www.googleapis.com/download/storage/v1/b/gcsfs-testing/o/tmp%2Ftest%2Fa?alt=media&generation=1513097764356549
+    uri: https://www.googleapis.com/download/storage/v1/b/gcsfs-testing/o/tmp%2Ftest%2Fa?alt=media&generation=1515098971295401
   response:
     body: {string: 'abc
 
@@ -1029,14 +282,14 @@
       Content-Length: ['7']
       Content-Range: [bytes 0-6/7]
       Content-Type: [application/octet-stream]
-      Date: ['Tue, 12 Dec 2017 16:56:04 GMT']
-      ETag: [CMWDhbb4hNgCEAE=]
-      Expires: ['Mon, 01 Jan 1990 00:00:00 GMT']
-      Pragma: [no-cache]
-      Server: [UploadServer]
-      Vary: [Origin, X-Origin]
-      X-GUploader-UploadID: [AEnB2UouM_ax9nwjGbPmkGdOJ-SAsIrehO4tP_lzEuGj-asfQX34prfCIqgLFx5CH-FTexUI_edJew35rgt4SApSXG9FZp4K2w]
-      X-Goog-Generation: ['1513097764356549']
+      Date: ['Thu, 04 Jan 2018 20:49:31 GMT']
+      ETag: [CKmd77+Xv9gCEAE=]
+      Expires: ['Mon, 01 Jan 1990 00:00:00 GMT']
+      Pragma: [no-cache]
+      Server: [UploadServer]
+      Vary: [Origin, X-Origin]
+      X-GUploader-UploadID: [AEnB2Uoh6MHtbtQyIKOjiyUXLaM5SQxOg5La93Mwm4UnxKYyiCCNbexsP1MO7WLH9g_0MhIoTRSMCeuJPrVXGSy8b0AVt-d5Fw]
+      X-Goog-Generation: ['1515098971295401']
       X-Goog-Metageneration: ['1']
       X-Goog-Storage-Class: [STANDARD]
     status: {code: 206, message: Partial Content}
@@ -1050,27 +303,27 @@
     method: GET
     uri: https://www.googleapis.com/storage/v1/b/gcsfs-testing/o/tmp%2Ftest%2Fa
   response:
-    body: {string: "{\n \"kind\": \"storage#object\",\n \"id\": \"gcsfs-testing/tmp/test/a/1513097764356549\",\n
+    body: {string: "{\n \"kind\": \"storage#object\",\n \"id\": \"gcsfs-testing/tmp/test/a/1515098971295401\",\n
         \"selfLink\": \"https://www.googleapis.com/storage/v1/b/gcsfs-testing/o/tmp%2Ftest%2Fa\",\n
         \"name\": \"tmp/test/a\",\n \"bucket\": \"gcsfs-testing\",\n \"generation\":
-        \"1513097764356549\",\n \"metageneration\": \"1\",\n \"timeCreated\": \"2017-12-12T16:56:04.293Z\",\n
-        \"updated\": \"2017-12-12T16:56:04.293Z\",\n \"storageClass\": \"STANDARD\",\n
-        \"timeStorageClassUpdated\": \"2017-12-12T16:56:04.293Z\",\n \"size\": \"7\",\n
-        \"md5Hash\": \"Ct0kHHIwoO7B0dUWsMUiZA==\",\n \"mediaLink\": \"https://www.googleapis.com/download/storage/v1/b/gcsfs-testing/o/tmp%2Ftest%2Fa?generation=1513097764356549&alt=media\",\n
-        \"crc32c\": \"mVuMZQ==\",\n \"etag\": \"CMWDhbb4hNgCEAE=\"\n}\n"}
+        \"1515098971295401\",\n \"metageneration\": \"1\",\n \"timeCreated\": \"2018-01-04T20:49:31.242Z\",\n
+        \"updated\": \"2018-01-04T20:49:31.242Z\",\n \"storageClass\": \"STANDARD\",\n
+        \"timeStorageClassUpdated\": \"2018-01-04T20:49:31.242Z\",\n \"size\": \"7\",\n
+        \"md5Hash\": \"Ct0kHHIwoO7B0dUWsMUiZA==\",\n \"mediaLink\": \"https://www.googleapis.com/download/storage/v1/b/gcsfs-testing/o/tmp%2Ftest%2Fa?generation=1515098971295401&alt=media\",\n
+        \"crc32c\": \"mVuMZQ==\",\n \"etag\": \"CKmd77+Xv9gCEAE=\"\n}\n"}
     headers:
       Alt-Svc: ['hq=":443"; ma=2592000; quic=51303431; quic=51303339; quic=51303338;
           quic=51303337; quic=51303335,quic=":443"; ma=2592000; v="41,39,38,37,35"']
       Cache-Control: ['no-cache, no-store, max-age=0, must-revalidate']
       Content-Length: ['685']
       Content-Type: [application/json; charset=UTF-8]
-      Date: ['Tue, 12 Dec 2017 16:56:05 GMT']
-      ETag: [CMWDhbb4hNgCEAE=]
-      Expires: ['Mon, 01 Jan 1990 00:00:00 GMT']
-      Pragma: [no-cache]
-      Server: [UploadServer]
-      Vary: [Origin, X-Origin]
-      X-GUploader-UploadID: [AEnB2Uqp4gwr8nhQZevd6vZlcp23pA3Q4_jVQTkXoOlarKXUCXM9F-7R0JkiHvs3Fvsgx7yUzOST0QyMStlzn801Bwa44AEicQ]
+      Date: ['Thu, 04 Jan 2018 20:49:31 GMT']
+      ETag: [CKmd77+Xv9gCEAE=]
+      Expires: ['Mon, 01 Jan 1990 00:00:00 GMT']
+      Pragma: [no-cache]
+      Server: [UploadServer]
+      Vary: [Origin, X-Origin]
+      X-GUploader-UploadID: [AEnB2Upkpl48ap8oyPCij5-aJUKbMHcCqwnQogHq89tEwoqUt1DrK5TRaKAXvKF77DGvCsLoDk9xyQ10XoYgAEPojM4SrPas-A]
     status: {code: 200, message: OK}
 - request:
     body: null
@@ -1081,7 +334,7 @@
       Range: [bytes=0-10485759]
       User-Agent: [python-requests/2.18.4]
     method: GET
-    uri: https://www.googleapis.com/download/storage/v1/b/gcsfs-testing/o/tmp%2Ftest%2Fa?alt=media&generation=1513097764356549
+    uri: https://www.googleapis.com/download/storage/v1/b/gcsfs-testing/o/tmp%2Ftest%2Fa?alt=media&generation=1515098971295401
   response:
     body: {string: 'abc
 
@@ -1094,14 +347,14 @@
       Content-Length: ['7']
       Content-Range: [bytes 0-6/7]
       Content-Type: [application/octet-stream]
-      Date: ['Tue, 12 Dec 2017 16:56:05 GMT']
-      ETag: [CMWDhbb4hNgCEAE=]
-      Expires: ['Mon, 01 Jan 1990 00:00:00 GMT']
-      Pragma: [no-cache]
-      Server: [UploadServer]
-      Vary: [Origin, X-Origin]
-      X-GUploader-UploadID: [AEnB2Uq412czoGZGpbzTFz5torjR387AAXD-KLlsyuz4h-aEFUVZCARnXuxZ5HrgkCrzH7lWm3EKlDxYxmcqIHvwtS_DDtPdNw]
-      X-Goog-Generation: ['1513097764356549']
+      Date: ['Thu, 04 Jan 2018 20:49:32 GMT']
+      ETag: [CKmd77+Xv9gCEAE=]
+      Expires: ['Mon, 01 Jan 1990 00:00:00 GMT']
+      Pragma: [no-cache]
+      Server: [UploadServer]
+      Vary: [Origin, X-Origin]
+      X-GUploader-UploadID: [AEnB2UpF2IUGb8vw5agSg-8VhVG80-aYOBv8jPoZVsAAVYB_PK5jgc4cENdv_YMRytBWP1Sn_SRoSX6TUaUMQ1GM05OAOvCeUQ]
+      X-Goog-Generation: ['1515098971295401']
       X-Goog-Metageneration: ['1']
       X-Goog-Storage-Class: [STANDARD]
     status: {code: 206, message: Partial Content}
@@ -1115,27 +368,27 @@
     method: GET
     uri: https://www.googleapis.com/storage/v1/b/gcsfs-testing/o/tmp%2Ftest%2Fa
   response:
-    body: {string: "{\n \"kind\": \"storage#object\",\n \"id\": \"gcsfs-testing/tmp/test/a/1513097764356549\",\n
+    body: {string: "{\n \"kind\": \"storage#object\",\n \"id\": \"gcsfs-testing/tmp/test/a/1515098971295401\",\n
         \"selfLink\": \"https://www.googleapis.com/storage/v1/b/gcsfs-testing/o/tmp%2Ftest%2Fa\",\n
         \"name\": \"tmp/test/a\",\n \"bucket\": \"gcsfs-testing\",\n \"generation\":
-        \"1513097764356549\",\n \"metageneration\": \"1\",\n \"timeCreated\": \"2017-12-12T16:56:04.293Z\",\n
-        \"updated\": \"2017-12-12T16:56:04.293Z\",\n \"storageClass\": \"STANDARD\",\n
-        \"timeStorageClassUpdated\": \"2017-12-12T16:56:04.293Z\",\n \"size\": \"7\",\n
-        \"md5Hash\": \"Ct0kHHIwoO7B0dUWsMUiZA==\",\n \"mediaLink\": \"https://www.googleapis.com/download/storage/v1/b/gcsfs-testing/o/tmp%2Ftest%2Fa?generation=1513097764356549&alt=media\",\n
-        \"crc32c\": \"mVuMZQ==\",\n \"etag\": \"CMWDhbb4hNgCEAE=\"\n}\n"}
+        \"1515098971295401\",\n \"metageneration\": \"1\",\n \"timeCreated\": \"2018-01-04T20:49:31.242Z\",\n
+        \"updated\": \"2018-01-04T20:49:31.242Z\",\n \"storageClass\": \"STANDARD\",\n
+        \"timeStorageClassUpdated\": \"2018-01-04T20:49:31.242Z\",\n \"size\": \"7\",\n
+        \"md5Hash\": \"Ct0kHHIwoO7B0dUWsMUiZA==\",\n \"mediaLink\": \"https://www.googleapis.com/download/storage/v1/b/gcsfs-testing/o/tmp%2Ftest%2Fa?generation=1515098971295401&alt=media\",\n
+        \"crc32c\": \"mVuMZQ==\",\n \"etag\": \"CKmd77+Xv9gCEAE=\"\n}\n"}
     headers:
       Alt-Svc: ['hq=":443"; ma=2592000; quic=51303431; quic=51303339; quic=51303338;
           quic=51303337; quic=51303335,quic=":443"; ma=2592000; v="41,39,38,37,35"']
       Cache-Control: ['no-cache, no-store, max-age=0, must-revalidate']
       Content-Length: ['685']
       Content-Type: [application/json; charset=UTF-8]
-      Date: ['Tue, 12 Dec 2017 16:56:05 GMT']
-      ETag: [CMWDhbb4hNgCEAE=]
-      Expires: ['Mon, 01 Jan 1990 00:00:00 GMT']
-      Pragma: [no-cache]
-      Server: [UploadServer]
-      Vary: [Origin, X-Origin]
-      X-GUploader-UploadID: [AEnB2Uo4o3kBGmvAAEUzRa0g77OX9LPectvWFu_xY7zKGsb_aDtWkS055Rddf_jzpteofnL3IefcGpHDIY1lUvBY2Sz-DnL54g]
+      Date: ['Thu, 04 Jan 2018 20:49:32 GMT']
+      ETag: [CKmd77+Xv9gCEAE=]
+      Expires: ['Mon, 01 Jan 1990 00:00:00 GMT']
+      Pragma: [no-cache]
+      Server: [UploadServer]
+      Vary: [Origin, X-Origin]
+      X-GUploader-UploadID: [AEnB2UpwsVAgI6Tkv81dcYSO288vhNFkYkn1Lw8_kb0BKtARW0JdbUyctumnkIKCKqbzRy1dXaD0zmc_jXnMqj528I6E35ntig]
     status: {code: 200, message: OK}
 - request:
     body: null
@@ -1146,7 +399,7 @@
       Range: [bytes=0-10485759]
       User-Agent: [python-requests/2.18.4]
     method: GET
-    uri: https://www.googleapis.com/download/storage/v1/b/gcsfs-testing/o/tmp%2Ftest%2Fa?alt=media&generation=1513097764356549
+    uri: https://www.googleapis.com/download/storage/v1/b/gcsfs-testing/o/tmp%2Ftest%2Fa?alt=media&generation=1515098971295401
   response:
     body: {string: 'abc
 
@@ -1159,14 +412,14 @@
       Content-Length: ['7']
       Content-Range: [bytes 0-6/7]
       Content-Type: [application/octet-stream]
-      Date: ['Tue, 12 Dec 2017 16:56:05 GMT']
-      ETag: [CMWDhbb4hNgCEAE=]
-      Expires: ['Mon, 01 Jan 1990 00:00:00 GMT']
-      Pragma: [no-cache]
-      Server: [UploadServer]
-      Vary: [Origin, X-Origin]
-      X-GUploader-UploadID: [AEnB2Upk0qShrMOIjavh1jrxkMWZDHrFRq4TrsWZVHytlySuP1n0MfogTvGXXUJusTKaeElM0ioY_dhaW7qNY7sorBsG5Ul_qA]
-      X-Goog-Generation: ['1513097764356549']
+      Date: ['Thu, 04 Jan 2018 20:49:32 GMT']
+      ETag: [CKmd77+Xv9gCEAE=]
+      Expires: ['Mon, 01 Jan 1990 00:00:00 GMT']
+      Pragma: [no-cache]
+      Server: [UploadServer]
+      Vary: [Origin, X-Origin]
+      X-GUploader-UploadID: [AEnB2Up1xdR-DRYLdzcVOmXEv83SD_ilsPJrkJrHyNmFpA22JuNPqEja_YGjHjrcUKhCC1FH5T312xXYDDYnYCn3P2qvRnpXSw]
+      X-Goog-Generation: ['1515098971295401']
       X-Goog-Metageneration: ['1']
       X-Goog-Storage-Class: [STANDARD]
     status: {code: 206, message: Partial Content}
@@ -1181,26 +434,26 @@
     uri: https://www.googleapis.com/storage/v1/b/gcsfs-testing/o/?maxResults=1000
   response:
     body: {string: "{\n \"kind\": \"storage#objects\",\n \"items\": [\n  {\n   \"kind\":
-        \"storage#object\",\n   \"id\": \"gcsfs-testing/tmp/test/a/1513097764356549\",\n
+        \"storage#object\",\n   \"id\": \"gcsfs-testing/tmp/test/a/1515098971295401\",\n
         \  \"selfLink\": \"https://www.googleapis.com/storage/v1/b/gcsfs-testing/o/tmp%2Ftest%2Fa\",\n
         \  \"name\": \"tmp/test/a\",\n   \"bucket\": \"gcsfs-testing\",\n   \"generation\":
-        \"1513097764356549\",\n   \"metageneration\": \"1\",\n   \"timeCreated\":
-        \"2017-12-12T16:56:04.293Z\",\n   \"updated\": \"2017-12-12T16:56:04.293Z\",\n
-        \  \"storageClass\": \"STANDARD\",\n   \"timeStorageClassUpdated\": \"2017-12-12T16:56:04.293Z\",\n
+        \"1515098971295401\",\n   \"metageneration\": \"1\",\n   \"timeCreated\":
+        \"2018-01-04T20:49:31.242Z\",\n   \"updated\": \"2018-01-04T20:49:31.242Z\",\n
+        \  \"storageClass\": \"STANDARD\",\n   \"timeStorageClassUpdated\": \"2018-01-04T20:49:31.242Z\",\n
         \  \"size\": \"7\",\n   \"md5Hash\": \"Ct0kHHIwoO7B0dUWsMUiZA==\",\n   \"mediaLink\":
-        \"https://www.googleapis.com/download/storage/v1/b/gcsfs-testing/o/tmp%2Ftest%2Fa?generation=1513097764356549&alt=media\",\n
-        \  \"crc32c\": \"mVuMZQ==\",\n   \"etag\": \"CMWDhbb4hNgCEAE=\"\n  }\n ]\n}\n"}
+        \"https://www.googleapis.com/download/storage/v1/b/gcsfs-testing/o/tmp%2Ftest%2Fa?generation=1515098971295401&alt=media\",\n
+        \  \"crc32c\": \"mVuMZQ==\",\n   \"etag\": \"CKmd77+Xv9gCEAE=\"\n  }\n ]\n}\n"}
     headers:
       Alt-Svc: ['hq=":443"; ma=2592000; quic=51303431; quic=51303339; quic=51303338;
           quic=51303337; quic=51303335,quic=":443"; ma=2592000; v="41,39,38,37,35"']
       Cache-Control: ['private, max-age=0, must-revalidate, no-transform']
       Content-Length: ['768']
       Content-Type: [application/json; charset=UTF-8]
-      Date: ['Tue, 12 Dec 2017 16:56:05 GMT']
-      Expires: ['Tue, 12 Dec 2017 16:56:05 GMT']
-      Server: [UploadServer]
-      Vary: [Origin, X-Origin]
-      X-GUploader-UploadID: [AEnB2UqbOrp2x_mNfw5rdvWNw2V0cbzq-aUht4rPE_2A3-ngDyo6DUOfzh72uzYRINEZJqogQfs1LWvp2HRZcavT8vxagfDj5w]
+      Date: ['Thu, 04 Jan 2018 20:49:32 GMT']
+      Expires: ['Thu, 04 Jan 2018 20:49:32 GMT']
+      Server: [UploadServer]
+      Vary: [Origin, X-Origin]
+      X-GUploader-UploadID: [AEnB2Up6k74SmLQhLVPwa9or350g1C9csJaiIoWnXEKDGlT8bU72qty0uLf4dAhw_GmJ6sunW3_dKAj4wToLdHkS9QbFxK0xQQ]
     status: {code: 200, message: OK}
 - request:
     body: null
@@ -1215,26 +468,16 @@
   response:
     body: {string: ''}
     headers:
-=======
->>>>>>> 899a4518
       Alt-Svc: ['hq=":443"; ma=2592000; quic=51303431; quic=51303339; quic=51303338;
           quic=51303337; quic=51303335,quic=":443"; ma=2592000; v="41,39,38,37,35"']
       Cache-Control: ['no-cache, no-store, max-age=0, must-revalidate']
       Content-Length: ['0']
       Content-Type: [application/json]
-<<<<<<< HEAD
-      Date: ['Tue, 12 Dec 2017 16:56:06 GMT']
-=======
       Date: ['Thu, 04 Jan 2018 20:49:32 GMT']
->>>>>>> 899a4518
-      Expires: ['Mon, 01 Jan 1990 00:00:00 GMT']
-      Pragma: [no-cache]
-      Server: [UploadServer]
-      Vary: [Origin, X-Origin]
-<<<<<<< HEAD
-      X-GUploader-UploadID: [AEnB2UrOJHR2HaSHepRStsGes94tWv5FvuaD13oCx6yeTCd5juVhthj36KZBs_tcrCbLk5JD17OB22cInsjBpe1RDc69RCBm9A]
-=======
+      Expires: ['Mon, 01 Jan 1990 00:00:00 GMT']
+      Pragma: [no-cache]
+      Server: [UploadServer]
+      Vary: [Origin, X-Origin]
       X-GUploader-UploadID: [AEnB2UopKOwDiYpPwRbyJEAtFn_ggIPwh2CbUYXpr9j4LvLOENFvPbUUu2eq7KEo9Uns59j3akUpLaeN3niqaX1Ng4T45xBSGg]
->>>>>>> 899a4518
     status: {code: 204, message: No Content}
 version: 1