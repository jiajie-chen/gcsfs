--- conflicted
+++ resolved
@@ -12,593 +12,15 @@
   response:
     body:
       string: !!binary |
-<<<<<<< HEAD
-        H4sIAF0JMFoC/6tWykyJL8nPTs1TslJQqqioUNJRUALz40sqC1JBgk6piUWpRSDxxOTk1OJiDOWp
-        FQWZRanF8ZkgQWMzA4NaAMCTibZWAAAA
-    headers:
-      Alt-Svc: ['quic=":443"; ma=2592000; v="39,38,37,35"']
+        H4sIAOiSTloC/6tWykyJL8nPTs1TslJQqqioUNJRUEqtKMgsSi2OzwQJGpsZGADFEpOTU4uLMZSC
+        +fEllQWpIEGn1MSi1CKlWgDtYoPeVgAAAA==
+    headers:
+      Alt-Svc: ['hq=":443"; ma=2592000; quic=51303431; quic=51303339; quic=51303338;
+          quic=51303337; quic=51303335,quic=":443"; ma=2592000; v="41,39,38,37,35"']
       Cache-Control: ['no-cache, no-store, max-age=0, must-revalidate']
       Content-Encoding: [gzip]
       Content-Type: [application/json; charset=UTF-8]
-      Date: ['Wed, 11 Oct 2017 14:32:26 GMT']
-=======
-        H4sIAOiSTloC/6tWykyJL8nPTs1TslJQqqioUNJRUEqtKMgsSi2OzwQJGpsZGADFEpOTU4uLMZSC
-        +fEllQWpIEGn1MSi1CKlWgDtYoPeVgAAAA==
-    headers:
-      Alt-Svc: ['hq=":443"; ma=2592000; quic=51303431; quic=51303339; quic=51303338;
-          quic=51303337; quic=51303335,quic=":443"; ma=2592000; v="41,39,38,37,35"']
-      Cache-Control: ['no-cache, no-store, max-age=0, must-revalidate']
-      Content-Encoding: [gzip]
-      Content-Type: [application/json; charset=UTF-8]
-      Date: ['Thu, 04 Jan 2018 20:47:36 GMT']
->>>>>>> 899a4518
-      Expires: ['Mon, 01 Jan 1990 00:00:00 GMT']
-      Pragma: [no-cache]
-      Server: [GSE]
-      Transfer-Encoding: [chunked]
-      Vary: [Origin, X-Origin]
-      X-Content-Type-Options: [nosniff]
-      X-Frame-Options: [SAMEORIGIN]
-      X-XSS-Protection: [1; mode=block]
-    status: {code: 200, message: OK}
-- request:
-    body: null
-    headers:
-      Accept: ['*/*']
-      Accept-Encoding: ['gzip, deflate']
-      Connection: [keep-alive]
-      User-Agent: [python-requests/2.18.4]
-    method: GET
-    uri: https://www.googleapis.com/storage/v1/b/?project=test_project
-  response:
-    body: {string: "{\n \"kind\": \"storage#buckets\",\n \"items\": [\n  {\n   \"kind\":
-        \"storage#bucket\",\n   \"id\": \"anaconda-enterprise\",\n   \"selfLink\":
-        \"https://www.googleapis.com/storage/v1/b/anaconda-enterprise\",\n   \"projectNumber\":
-        \"586241054156\",\n   \"name\": \"anaconda-enterprise\",\n   \"timeCreated\":
-        \"2017-07-05T23:53:06.552Z\",\n   \"updated\": \"2017-07-14T17:39:54.178Z\",\n
-        \  \"metageneration\": \"3\",\n   \"location\": \"US\",\n   \"storageClass\":
-        \"MULTI_REGIONAL\",\n   \"etag\": \"CAM=\"\n  },\n  {\n   \"kind\": \"storage#bucket\",\n
-        \  \"id\": \"anaconda-public-data\",\n   \"selfLink\": \"https://www.googleapis.com/storage/v1/b/anaconda-public-data\",\n
-        \  \"projectNumber\": \"586241054156\",\n   \"name\": \"anaconda-public-data\",\n
-        \  \"timeCreated\": \"2017-04-05T20:22:12.865Z\",\n   \"updated\": \"2017-07-10T16:32:07.980Z\",\n
-        \  \"metageneration\": \"2\",\n   \"location\": \"US\",\n   \"storageClass\":
-        \"MULTI_REGIONAL\",\n   \"etag\": \"CAI=\"\n  },\n  {\n   \"kind\": \"storage#bucket\",\n
-        \  \"id\": \"artifacts.test_project.appspot.com\",\n   \"selfLink\": \"https://www.googleapis.com/storage/v1/b/artifacts.test_project.appspot.com\",\n
-        \  \"projectNumber\": \"586241054156\",\n   \"name\": \"artifacts.test_project.appspot.com\",\n
-        \  \"timeCreated\": \"2016-05-17T18:29:22.774Z\",\n   \"updated\": \"2016-05-17T18:29:22.774Z\",\n
-        \  \"metageneration\": \"1\",\n   \"location\": \"US\",\n   \"storageClass\":
-        \"STANDARD\",\n   \"etag\": \"CAE=\"\n  },\n  {\n   \"kind\": \"storage#bucket\",\n
-<<<<<<< HEAD
-        \  \"id\": \"dataflow-anaconda-compute\",\n   \"selfLink\": \"https://www.googleapis.com/storage/v1/b/dataflow-anaconda-compute\",\n
-        \  \"projectNumber\": \"586241054156\",\n   \"name\": \"dataflow-anaconda-compute\",\n
-        \  \"timeCreated\": \"2017-09-14T18:55:42.848Z\",\n   \"updated\": \"2017-09-14T18:55:42.848Z\",\n
-        \  \"metageneration\": \"1\",\n   \"location\": \"US\",\n   \"storageClass\":
-        \"MULTI_REGIONAL\",\n   \"etag\": \"CAE=\"\n  },\n  {\n   \"kind\": \"storage#bucket\",\n
-        \  \"id\": \"gcsfs-testing\",\n   \"selfLink\": \"https://www.googleapis.com/storage/v1/b/gcsfs-testing\",\n
-        \  \"projectNumber\": \"586241054156\",\n   \"name\": \"gcsfs-testing\",\n
-        \  \"timeCreated\": \"2017-10-11T14:25:41.055Z\",\n   \"updated\": \"2017-10-11T14:25:41.055Z\",\n
-        \  \"metageneration\": \"1\",\n   \"location\": \"US\",\n   \"storageClass\":
-        \"STANDARD\",\n   \"etag\": \"CAE=\"\n  },\n  {\n   \"kind\": \"storage#bucket\",\n
-        \  \"id\": \"mytempdir\",\n   \"selfLink\": \"https://www.googleapis.com/storage/v1/b/mytempdir\",\n
-        \  \"projectNumber\": \"586241054156\",\n   \"name\": \"mytempdir\",\n   \"timeCreated\":
-        \"2017-10-02T20:32:40.893Z\",\n   \"updated\": \"2017-10-02T20:32:40.893Z\",\n
-        \  \"metageneration\": \"1\",\n   \"location\": \"US\",\n   \"storageClass\":
-        \"STANDARD\",\n   \"etag\": \"CAE=\"\n  }\n ]\n}\n"}
-    headers:
-      Alt-Svc: ['quic=":443"; ma=2592000; v="39,38,37,35"']
-      Cache-Control: ['private, max-age=0, must-revalidate, no-transform']
-      Content-Length: ['2512']
-      Content-Type: [application/json; charset=UTF-8]
-      Date: ['Wed, 11 Oct 2017 14:32:26 GMT']
-      Expires: ['Wed, 11 Oct 2017 14:32:26 GMT']
-      Server: [UploadServer]
-      Vary: [Origin, X-Origin]
-      X-GUploader-UploadID: [AEnB2UrLn5EOaZQ5vUKyP_oxuLcNIdIDeKDQDLKr_tBevpQ3lsl9-hri7uFWHi56DWrHhjZGwvMBNgwLCAtlcG0rr5NiF0Prcg]
-=======
-        \  \"id\": \"test_project_cloudbuild\",\n   \"selfLink\": \"https://www.googleapis.com/storage/v1/b/test_project_cloudbuild\",\n
-        \  \"projectNumber\": \"586241054156\",\n   \"name\": \"test_project_cloudbuild\",\n
-        \  \"timeCreated\": \"2017-11-03T20:06:49.744Z\",\n   \"updated\": \"2017-11-03T20:06:49.744Z\",\n
-        \  \"metageneration\": \"1\",\n   \"location\": \"US\",\n   \"storageClass\":
-        \"STANDARD\",\n   \"etag\": \"CAE=\"\n  },\n  {\n   \"kind\": \"storage#bucket\",\n
-        \  \"id\": \"dataflow-anaconda-compute\",\n   \"selfLink\": \"https://www.googleapis.com/storage/v1/b/dataflow-anaconda-compute\",\n
-        \  \"projectNumber\": \"586241054156\",\n   \"name\": \"dataflow-anaconda-compute\",\n
-        \  \"timeCreated\": \"2017-09-14T18:55:42.848Z\",\n   \"updated\": \"2017-09-14T18:55:42.848Z\",\n
-        \  \"metageneration\": \"1\",\n   \"location\": \"US\",\n   \"storageClass\":
-        \"MULTI_REGIONAL\",\n   \"etag\": \"CAE=\"\n  },\n  {\n   \"kind\": \"storage#bucket\",\n
-        \  \"id\": \"gcsfs-test\",\n   \"selfLink\": \"https://www.googleapis.com/storage/v1/b/gcsfs-test\",\n
-        \  \"projectNumber\": \"586241054156\",\n   \"name\": \"gcsfs-test\",\n   \"timeCreated\":
-        \"2017-12-02T23:25:23.058Z\",\n   \"updated\": \"2018-01-04T14:07:08.519Z\",\n
-        \  \"metageneration\": \"2\",\n   \"location\": \"US\",\n   \"storageClass\":
-        \"MULTI_REGIONAL\",\n   \"etag\": \"CAI=\"\n  },\n  {\n   \"kind\": \"storage#bucket\",\n
-        \  \"id\": \"gcsfs-testing\",\n   \"selfLink\": \"https://www.googleapis.com/storage/v1/b/gcsfs-testing\",\n
-        \  \"projectNumber\": \"586241054156\",\n   \"name\": \"gcsfs-testing\",\n
-        \  \"timeCreated\": \"2017-12-12T16:52:13.675Z\",\n   \"updated\": \"2017-12-12T16:52:13.675Z\",\n
-        \  \"metageneration\": \"1\",\n   \"location\": \"US\",\n   \"storageClass\":
-        \"STANDARD\",\n   \"etag\": \"CAE=\"\n  }\n ]\n}\n"}
-    headers:
-      Alt-Svc: ['hq=":443"; ma=2592000; quic=51303431; quic=51303339; quic=51303338;
-          quic=51303337; quic=51303335,quic=":443"; ma=2592000; v="41,39,38,37,35"']
-      Cache-Control: ['private, max-age=0, must-revalidate, no-transform']
-      Content-Length: ['2944']
-      Content-Type: [application/json; charset=UTF-8]
-      Date: ['Thu, 04 Jan 2018 20:47:36 GMT']
-      Expires: ['Thu, 04 Jan 2018 20:47:36 GMT']
-      Server: [UploadServer]
-      Vary: [Origin, X-Origin]
-      X-GUploader-UploadID: [AEnB2Up5f-uWP9PNRQYdCiXdgIGDdJM4BsTF473sYVzQfSWSr-vujZQJG21vsBdegaPpV2AkvKGnpUnNWtPt0c51sV3MKmd0mQ]
->>>>>>> 899a4518
-    status: {code: 200, message: OK}
-- request:
-    body: null
-    headers:
-      Accept: ['*/*']
-      Accept-Encoding: ['gzip, deflate']
-      Connection: [keep-alive]
-      Content-Length: ['0']
-      User-Agent: [python-requests/2.18.4]
-    method: DELETE
-    uri: https://www.googleapis.com/storage/v1/b/gcsfs-testing/o/tmp%2Ftest%2Fa
-  response:
-    body: {string: "{\n \"error\": {\n  \"errors\": [\n   {\n    \"domain\": \"global\",\n
-        \   \"reason\": \"notFound\",\n    \"message\": \"Not Found\"\n   }\n  ],\n
-        \ \"code\": 404,\n  \"message\": \"Not Found\"\n }\n}\n"}
-    headers:
-<<<<<<< HEAD
-      Alt-Svc: ['quic=":443"; ma=2592000; v="39,38,37,35"']
-      Cache-Control: ['private, max-age=0']
-      Content-Length: ['165']
-      Content-Type: [application/json; charset=UTF-8]
-      Date: ['Wed, 11 Oct 2017 14:32:26 GMT']
-      Expires: ['Wed, 11 Oct 2017 14:32:26 GMT']
-      Server: [UploadServer]
-      Vary: [Origin, X-Origin]
-      X-GUploader-UploadID: [AEnB2Uq_91UYdXIpT2xbm0lJUdQcXwGZmPoCynaghs03EpbT2tcjjQsyXGbbIrQdXN8_K2VWgYLYd8jxtjXI4sfDiKZ3RSPpYQ]
-=======
-      Alt-Svc: ['hq=":443"; ma=2592000; quic=51303431; quic=51303339; quic=51303338;
-          quic=51303337; quic=51303335,quic=":443"; ma=2592000; v="41,39,38,37,35"']
-      Cache-Control: ['private, max-age=0']
-      Content-Length: ['165']
-      Content-Type: [application/json; charset=UTF-8]
-      Date: ['Thu, 04 Jan 2018 20:47:36 GMT']
-      Expires: ['Thu, 04 Jan 2018 20:47:36 GMT']
-      Server: [UploadServer]
-      Vary: [Origin, X-Origin]
-      X-GUploader-UploadID: [AEnB2UpBIUjmiOSUKnLxVz9-qcGeyxdYxSWvvjTKMOuk5AlJULcK_tJ9KSO9LcKWeMJv85gGcKo0pbwlqUq_8oFfh0GtNr8SPA]
->>>>>>> 899a4518
-    status: {code: 404, message: Not Found}
-- request:
-    body: null
-    headers:
-      Accept: ['*/*']
-      Accept-Encoding: ['gzip, deflate']
-      Connection: [keep-alive]
-      Content-Length: ['0']
-      User-Agent: [python-requests/2.18.4]
-    method: DELETE
-    uri: https://www.googleapis.com/storage/v1/b/gcsfs-testing/o/tmp%2Ftest%2Fb
-  response:
-    body: {string: "{\n \"error\": {\n  \"errors\": [\n   {\n    \"domain\": \"global\",\n
-        \   \"reason\": \"notFound\",\n    \"message\": \"Not Found\"\n   }\n  ],\n
-        \ \"code\": 404,\n  \"message\": \"Not Found\"\n }\n}\n"}
-    headers:
-<<<<<<< HEAD
-      Alt-Svc: ['quic=":443"; ma=2592000; v="39,38,37,35"']
-      Cache-Control: ['private, max-age=0']
-      Content-Length: ['165']
-      Content-Type: [application/json; charset=UTF-8]
-      Date: ['Wed, 11 Oct 2017 14:32:26 GMT']
-      Expires: ['Wed, 11 Oct 2017 14:32:26 GMT']
-      Server: [UploadServer]
-      Vary: [Origin, X-Origin]
-      X-GUploader-UploadID: [AEnB2UpMUZP1fSMJVITAwBvvVECP1ekdG-23dm55vxQWDkTL9Yp4QiEt12t0teOe4ATMSEqpWnYLPPiawAmquiZwZcivpLAlwg]
-=======
-      Alt-Svc: ['hq=":443"; ma=2592000; quic=51303431; quic=51303339; quic=51303338;
-          quic=51303337; quic=51303335,quic=":443"; ma=2592000; v="41,39,38,37,35"']
-      Cache-Control: ['private, max-age=0']
-      Content-Length: ['165']
-      Content-Type: [application/json; charset=UTF-8]
-      Date: ['Thu, 04 Jan 2018 20:47:36 GMT']
-      Expires: ['Thu, 04 Jan 2018 20:47:36 GMT']
-      Server: [UploadServer]
-      Vary: [Origin, X-Origin]
-      X-GUploader-UploadID: [AEnB2Uq5FERlATMjPdMujH4caySwni9Zm4HCffLM_iv_rOIUh832TNCEkZSeSCnaCogEnHgEqvApvUURsgQQWdLcWAVnuMhiIw]
->>>>>>> 899a4518
-    status: {code: 404, message: Not Found}
-- request:
-    body: null
-    headers:
-      Accept: ['*/*']
-      Accept-Encoding: ['gzip, deflate']
-      Connection: [keep-alive]
-      Content-Length: ['0']
-      User-Agent: [python-requests/2.18.4]
-    method: DELETE
-    uri: https://www.googleapis.com/storage/v1/b/gcsfs-testing/o/tmp%2Ftest%2Fc
-  response:
-    body: {string: "{\n \"error\": {\n  \"errors\": [\n   {\n    \"domain\": \"global\",\n
-        \   \"reason\": \"notFound\",\n    \"message\": \"Not Found\"\n   }\n  ],\n
-        \ \"code\": 404,\n  \"message\": \"Not Found\"\n }\n}\n"}
-    headers:
-<<<<<<< HEAD
-      Alt-Svc: ['quic=":443"; ma=2592000; v="39,38,37,35"']
-      Cache-Control: ['private, max-age=0']
-      Content-Length: ['165']
-      Content-Type: [application/json; charset=UTF-8]
-      Date: ['Wed, 11 Oct 2017 14:32:27 GMT']
-      Expires: ['Wed, 11 Oct 2017 14:32:27 GMT']
-      Server: [UploadServer]
-      Vary: [Origin, X-Origin]
-      X-GUploader-UploadID: [AEnB2Uo5DrP2mlv-pzVvp-81AMkR2HHJEAYp3ICBxjJyQdl42m3cmoLDb74dYrv3haHRA-WYja3KDA9sU5wJcxc9qPHFdxWF2A]
-=======
-      Alt-Svc: ['hq=":443"; ma=2592000; quic=51303431; quic=51303339; quic=51303338;
-          quic=51303337; quic=51303335,quic=":443"; ma=2592000; v="41,39,38,37,35"']
-      Cache-Control: ['private, max-age=0']
-      Content-Length: ['165']
-      Content-Type: [application/json; charset=UTF-8]
-      Date: ['Thu, 04 Jan 2018 20:47:36 GMT']
-      Expires: ['Thu, 04 Jan 2018 20:47:36 GMT']
-      Server: [UploadServer]
-      Vary: [Origin, X-Origin]
-      X-GUploader-UploadID: [AEnB2Up4xzGUfb4nshrjSpuj5wdJ_4Kkpyr7cBoBsPAjhWY57hu38MUMGbAoRzMuWxkIetS9_dKpeLTBNwNIuV8tFLBhNs3hKA]
->>>>>>> 899a4518
-    status: {code: 404, message: Not Found}
-- request:
-    body: null
-    headers:
-      Accept: ['*/*']
-      Accept-Encoding: ['gzip, deflate']
-      Connection: [keep-alive]
-      Content-Length: ['0']
-      User-Agent: [python-requests/2.18.4]
-    method: DELETE
-    uri: https://www.googleapis.com/storage/v1/b/gcsfs-testing/o/tmp%2Ftest%2Fd
-  response:
-    body: {string: "{\n \"error\": {\n  \"errors\": [\n   {\n    \"domain\": \"global\",\n
-        \   \"reason\": \"notFound\",\n    \"message\": \"Not Found\"\n   }\n  ],\n
-        \ \"code\": 404,\n  \"message\": \"Not Found\"\n }\n}\n"}
-    headers:
-<<<<<<< HEAD
-      Alt-Svc: ['quic=":443"; ma=2592000; v="39,38,37,35"']
-      Cache-Control: ['private, max-age=0']
-      Content-Length: ['165']
-      Content-Type: [application/json; charset=UTF-8]
-      Date: ['Wed, 11 Oct 2017 14:32:27 GMT']
-      Expires: ['Wed, 11 Oct 2017 14:32:27 GMT']
-      Server: [UploadServer]
-      Vary: [Origin, X-Origin]
-      X-GUploader-UploadID: [AEnB2UoFBSEUL4qmt4v5ojBbflAnjFJSzqA2tfQujUsv8EDjKdTP5Ke4348Hd_-wYxFYw23F1qjgb-KOcC1dUlXED8DCX4Ys5w]
-=======
-      Alt-Svc: ['hq=":443"; ma=2592000; quic=51303431; quic=51303339; quic=51303338;
-          quic=51303337; quic=51303335,quic=":443"; ma=2592000; v="41,39,38,37,35"']
-      Cache-Control: ['private, max-age=0']
-      Content-Length: ['165']
-      Content-Type: [application/json; charset=UTF-8]
-      Date: ['Thu, 04 Jan 2018 20:47:36 GMT']
-      Expires: ['Thu, 04 Jan 2018 20:47:36 GMT']
-      Server: [UploadServer]
-      Vary: [Origin, X-Origin]
-      X-GUploader-UploadID: [AEnB2UrfbhyVdBOFO-aEkkxxJpMb4QxvNcRucvnF610Eqe0PFegzclj58GIA5zmg7DtRZ5uRlkTSOrMeXJE1i9QZb9AaF74Qxw]
->>>>>>> 899a4518
-    status: {code: 404, message: Not Found}
-- request:
-    body: null
-    headers:
-      Accept: ['*/*']
-      Accept-Encoding: ['gzip, deflate']
-      Connection: [keep-alive]
-      User-Agent: [python-requests/2.18.4]
-    method: GET
-    uri: https://www.googleapis.com/storage/v1/b/gcsfs-testing/o/tmp%2Ftest%2Fa
-  response:
-    body: {string: "{\n \"error\": {\n  \"errors\": [\n   {\n    \"domain\": \"global\",\n
-        \   \"reason\": \"notFound\",\n    \"message\": \"Not Found\"\n   }\n  ],\n
-        \ \"code\": 404,\n  \"message\": \"Not Found\"\n }\n}\n"}
-    headers:
-<<<<<<< HEAD
-      Alt-Svc: ['quic=":443"; ma=2592000; v="39,38,37,35"']
-      Cache-Control: ['private, max-age=0']
-      Content-Length: ['165']
-      Content-Type: [application/json; charset=UTF-8]
-      Date: ['Wed, 11 Oct 2017 14:32:27 GMT']
-      Expires: ['Wed, 11 Oct 2017 14:32:27 GMT']
-      Server: [UploadServer]
-      Vary: [Origin, X-Origin]
-      X-GUploader-UploadID: [AEnB2UpvL69W4-chqE7RL6Szmd2G7KhV_n_eYauw9cnwiJfxGSH9va3T9edQTqoJG3yOMyvXfR_eqn_jVtyTq6iPlU6VU3BnMg]
-=======
-      Alt-Svc: ['hq=":443"; ma=2592000; quic=51303431; quic=51303339; quic=51303338;
-          quic=51303337; quic=51303335,quic=":443"; ma=2592000; v="41,39,38,37,35"']
-      Cache-Control: ['private, max-age=0']
-      Content-Length: ['165']
-      Content-Type: [application/json; charset=UTF-8]
-      Date: ['Thu, 04 Jan 2018 20:47:36 GMT']
-      Expires: ['Thu, 04 Jan 2018 20:47:36 GMT']
-      Server: [UploadServer]
-      Vary: [Origin, X-Origin]
-      X-GUploader-UploadID: [AEnB2UqbO3mbBWIoyXNFMY7bfCAXVKr4pJobHPmEoEoC0Ts1CCmozkYmSe5fT4JhUCCvPJHCNDF-aWnE3miy2YvdEU47WJosyw]
->>>>>>> 899a4518
-    status: {code: 404, message: Not Found}
-- request:
-    body: null
-    headers:
-      Accept: ['*/*']
-      Accept-Encoding: ['gzip, deflate']
-      Connection: [keep-alive]
-      Content-Length: ['0']
-      User-Agent: [python-requests/2.18.4]
-    method: POST
-    uri: https://www.googleapis.com/upload/storage/v1/b/gcsfs-testing/o?name=tmp%2Ftest%2Fa&uploadType=media
-  response:
-<<<<<<< HEAD
-    body: {string: "{\n \"kind\": \"storage#object\",\n \"id\": \"gcsfs-testing/tmp/test/a/1507732347576686\",\n
-        \"selfLink\": \"https://www.googleapis.com/storage/v1/b/gcsfs-testing/o/tmp%2Ftest%2Fa\",\n
-        \"name\": \"tmp/test/a\",\n \"bucket\": \"gcsfs-testing\",\n \"generation\":
-        \"1507732347576686\",\n \"metageneration\": \"1\",\n \"timeCreated\": \"2017-10-11T14:32:27.527Z\",\n
-        \"updated\": \"2017-10-11T14:32:27.527Z\",\n \"storageClass\": \"STANDARD\",\n
-        \"timeStorageClassUpdated\": \"2017-10-11T14:32:27.527Z\",\n \"size\": \"0\",\n
-        \"md5Hash\": \"1B2M2Y8AsgTpgAmY7PhCfg==\",\n \"mediaLink\": \"https://www.googleapis.com/download/storage/v1/b/gcsfs-testing/o/tmp%2Ftest%2Fa?generation=1507732347576686&alt=media\",\n
-        \"crc32c\": \"AAAAAA==\",\n \"etag\": \"CO7C+dfk6NYCEAE=\"\n}\n"}
-    headers:
-      Alt-Svc: ['quic=":443"; ma=2592000; v="39,38,37,35"']
-      Cache-Control: ['no-cache, no-store, max-age=0, must-revalidate']
-      Content-Length: ['693']
-      Content-Type: [application/json; charset=UTF-8]
-      Date: ['Wed, 11 Oct 2017 14:32:27 GMT']
-      ETag: [CO7C+dfk6NYCEAE=]
-=======
-    body: {string: "{\n \"kind\": \"storage#object\",\n \"id\": \"gcsfs-testing/tmp/test/a/1515098856886830\",\n
-        \"selfLink\": \"https://www.googleapis.com/storage/v1/b/gcsfs-testing/o/tmp%2Ftest%2Fa\",\n
-        \"name\": \"tmp/test/a\",\n \"bucket\": \"gcsfs-testing\",\n \"generation\":
-        \"1515098856886830\",\n \"metageneration\": \"1\",\n \"timeCreated\": \"2018-01-04T20:47:36.830Z\",\n
-        \"updated\": \"2018-01-04T20:47:36.830Z\",\n \"storageClass\": \"STANDARD\",\n
-        \"timeStorageClassUpdated\": \"2018-01-04T20:47:36.830Z\",\n \"size\": \"0\",\n
-        \"md5Hash\": \"1B2M2Y8AsgTpgAmY7PhCfg==\",\n \"mediaLink\": \"https://www.googleapis.com/download/storage/v1/b/gcsfs-testing/o/tmp%2Ftest%2Fa?generation=1515098856886830&alt=media\",\n
-        \"crc32c\": \"AAAAAA==\",\n \"etag\": \"CK6kqImXv9gCEAE=\"\n}\n"}
-    headers:
-      Alt-Svc: ['hq=":443"; ma=2592000; quic=51303431; quic=51303339; quic=51303338;
-          quic=51303337; quic=51303335,quic=":443"; ma=2592000; v="41,39,38,37,35"']
-      Cache-Control: ['no-cache, no-store, max-age=0, must-revalidate']
-      Content-Length: ['685']
-      Content-Type: [application/json; charset=UTF-8]
-      Date: ['Thu, 04 Jan 2018 20:47:37 GMT']
-      ETag: [CK6kqImXv9gCEAE=]
->>>>>>> 899a4518
-      Expires: ['Mon, 01 Jan 1990 00:00:00 GMT']
-      Pragma: [no-cache]
-      Server: [UploadServer]
-      Vary: [Origin, X-Origin]
-<<<<<<< HEAD
-      X-GUploader-UploadID: [AEnB2UpiIKPtPgWiulpfK0jpwoExTv_BS8OIfx_EGlGriY7haI-ZeAyCpeY8_ITtrbOdn4iqUA5XICw5uknODCZQCANkc3q5mw]
-=======
-      X-GUploader-UploadID: [AEnB2UoO2nioaJLrmv5DPNTL0fEtY5slEB5cz3oLmarOCywaqHAXZrBwf2BYIuPWjhjaqAxozJFpztoEJjIvkGPGEwVr9blEDw]
->>>>>>> 899a4518
-    status: {code: 200, message: OK}
-- request:
-    body: null
-    headers:
-      Accept: ['*/*']
-      Accept-Encoding: ['gzip, deflate']
-      Connection: [keep-alive]
-      User-Agent: [python-requests/2.18.4]
-    method: GET
-    uri: https://www.googleapis.com/storage/v1/b/gcsfs-testing/o/tmp%2Ftest%2Fa
-  response:
-<<<<<<< HEAD
-    body: {string: "{\n \"kind\": \"storage#object\",\n \"id\": \"gcsfs-testing/tmp/test/a/1507732347576686\",\n
-        \"selfLink\": \"https://www.googleapis.com/storage/v1/b/gcsfs-testing/o/tmp%2Ftest%2Fa\",\n
-        \"name\": \"tmp/test/a\",\n \"bucket\": \"gcsfs-testing\",\n \"generation\":
-        \"1507732347576686\",\n \"metageneration\": \"1\",\n \"timeCreated\": \"2017-10-11T14:32:27.527Z\",\n
-        \"updated\": \"2017-10-11T14:32:27.527Z\",\n \"storageClass\": \"STANDARD\",\n
-        \"timeStorageClassUpdated\": \"2017-10-11T14:32:27.527Z\",\n \"size\": \"0\",\n
-        \"md5Hash\": \"1B2M2Y8AsgTpgAmY7PhCfg==\",\n \"mediaLink\": \"https://www.googleapis.com/download/storage/v1/b/gcsfs-testing/o/tmp%2Ftest%2Fa?generation=1507732347576686&alt=media\",\n
-        \"crc32c\": \"AAAAAA==\",\n \"etag\": \"CO7C+dfk6NYCEAE=\"\n}\n"}
-    headers:
-      Alt-Svc: ['quic=":443"; ma=2592000; v="39,38,37,35"']
-      Cache-Control: ['no-cache, no-store, max-age=0, must-revalidate']
-      Content-Length: ['693']
-      Content-Type: [application/json; charset=UTF-8]
-      Date: ['Wed, 11 Oct 2017 14:32:27 GMT']
-      ETag: [CO7C+dfk6NYCEAE=]
-=======
-    body: {string: "{\n \"kind\": \"storage#object\",\n \"id\": \"gcsfs-testing/tmp/test/a/1515098856886830\",\n
-        \"selfLink\": \"https://www.googleapis.com/storage/v1/b/gcsfs-testing/o/tmp%2Ftest%2Fa\",\n
-        \"name\": \"tmp/test/a\",\n \"bucket\": \"gcsfs-testing\",\n \"generation\":
-        \"1515098856886830\",\n \"metageneration\": \"1\",\n \"timeCreated\": \"2018-01-04T20:47:36.830Z\",\n
-        \"updated\": \"2018-01-04T20:47:36.830Z\",\n \"storageClass\": \"STANDARD\",\n
-        \"timeStorageClassUpdated\": \"2018-01-04T20:47:36.830Z\",\n \"size\": \"0\",\n
-        \"md5Hash\": \"1B2M2Y8AsgTpgAmY7PhCfg==\",\n \"mediaLink\": \"https://www.googleapis.com/download/storage/v1/b/gcsfs-testing/o/tmp%2Ftest%2Fa?generation=1515098856886830&alt=media\",\n
-        \"crc32c\": \"AAAAAA==\",\n \"etag\": \"CK6kqImXv9gCEAE=\"\n}\n"}
-    headers:
-      Alt-Svc: ['hq=":443"; ma=2592000; quic=51303431; quic=51303339; quic=51303338;
-          quic=51303337; quic=51303335,quic=":443"; ma=2592000; v="41,39,38,37,35"']
-      Cache-Control: ['no-cache, no-store, max-age=0, must-revalidate']
-      Content-Length: ['685']
-      Content-Type: [application/json; charset=UTF-8]
-      Date: ['Thu, 04 Jan 2018 20:47:37 GMT']
-      ETag: [CK6kqImXv9gCEAE=]
->>>>>>> 899a4518
-      Expires: ['Mon, 01 Jan 1990 00:00:00 GMT']
-      Pragma: [no-cache]
-      Server: [UploadServer]
-      Vary: [Origin, X-Origin]
-<<<<<<< HEAD
-      X-GUploader-UploadID: [AEnB2UrLfA2bUpYCyiPWGtKX63HSr7gm1aOMWvDVK287iIbOxc9Whs-w6yMtM6X0D8xsHbwfwXqV9cG3d2i9pUAt2f_oECFxkg]
-=======
-      X-GUploader-UploadID: [AEnB2UoAKFy__dAKBLxf0RjWsPHNER8thtOXCaS2daU6bquirQ3FTEM4enl3Idc9PCK9TfnBjUYzY3BUDxuOB-xnBjT92t2OAA]
->>>>>>> 899a4518
-    status: {code: 200, message: OK}
-- request:
-    body: null
-    headers:
-      Accept: ['*/*']
-      Accept-Encoding: ['gzip, deflate']
-      Connection: [keep-alive]
-      Content-Length: ['0']
-      User-Agent: [python-requests/2.18.4]
-    method: DELETE
-    uri: https://www.googleapis.com/storage/v1/b/gcsfs-testing/o/tmp%2Ftest%2Fa
-  response:
-    body: {string: ''}
-    headers:
-<<<<<<< HEAD
-      Alt-Svc: ['quic=":443"; ma=2592000; v="39,38,37,35"']
-      Cache-Control: ['no-cache, no-store, max-age=0, must-revalidate']
-      Content-Length: ['0']
-      Content-Type: [application/json]
-      Date: ['Wed, 11 Oct 2017 14:32:28 GMT']
-=======
-      Alt-Svc: ['hq=":443"; ma=2592000; quic=51303431; quic=51303339; quic=51303338;
-          quic=51303337; quic=51303335,quic=":443"; ma=2592000; v="41,39,38,37,35"']
-      Cache-Control: ['no-cache, no-store, max-age=0, must-revalidate']
-      Content-Length: ['0']
-      Content-Type: [application/json]
-      Date: ['Thu, 04 Jan 2018 20:47:37 GMT']
->>>>>>> 899a4518
-      Expires: ['Mon, 01 Jan 1990 00:00:00 GMT']
-      Pragma: [no-cache]
-      Server: [UploadServer]
-      Vary: [Origin, X-Origin]
-<<<<<<< HEAD
-      X-GUploader-UploadID: [AEnB2Uoo3SIRjS9q_l7P05p9yxbT51hgF9oERrLacFp0Rpddg2t1hM1FgUhSJLqVMTWBkQgrZFIP2wlfhhkQzi2cDRV3-EakQw]
-=======
-      X-GUploader-UploadID: [AEnB2UrxYWp5tMPXSe_fGi2SjCJk3IhzUqkoIb-tyQZdz2HEnSpERQ-sh3UdaIpOUfei0VhZviRl_-kY63em6n9kDhR8_5x-QQ]
->>>>>>> 899a4518
-    status: {code: 204, message: No Content}
-- request:
-    body: null
-    headers:
-      Accept: ['*/*']
-      Accept-Encoding: ['gzip, deflate']
-      Connection: [keep-alive]
-      User-Agent: [python-requests/2.18.4]
-    method: GET
-    uri: https://www.googleapis.com/storage/v1/b/gcsfs-testing/o/tmp%2Ftest%2Fa
-<<<<<<< HEAD
-  response:
-    body: {string: "{\n \"error\": {\n  \"errors\": [\n   {\n    \"domain\": \"global\",\n
-        \   \"reason\": \"notFound\",\n    \"message\": \"Not Found\"\n   }\n  ],\n
-        \ \"code\": 404,\n  \"message\": \"Not Found\"\n }\n}\n"}
-    headers:
-      Alt-Svc: ['quic=":443"; ma=2592000; v="39,38,37,35"']
-      Cache-Control: ['private, max-age=0']
-      Content-Length: ['165']
-      Content-Type: [application/json; charset=UTF-8]
-      Date: ['Wed, 11 Oct 2017 14:32:28 GMT']
-      Expires: ['Wed, 11 Oct 2017 14:32:28 GMT']
-      Server: [UploadServer]
-      Vary: [Origin, X-Origin]
-      X-GUploader-UploadID: [AEnB2UouwcQryFhDQCsRYfnhqg1znZoRp98LbISA-aXxCgOGZidvK4irWZTBDYG0j557y7Fxht1jrvHxXDNFggF_k2xDeO5Gbw]
-    status: {code: 404, message: Not Found}
-- request:
-    body: null
-    headers:
-      Accept: ['*/*']
-      Accept-Encoding: ['gzip, deflate']
-      Connection: [keep-alive]
-      Content-Length: ['0']
-      User-Agent: [python-requests/2.13.0]
-    method: DELETE
-    uri: https://www.googleapis.com/storage/v1/b/gcsfs-testing/o/nonexistent
-  response:
-    body: {string: "{\n \"error\": {\n  \"errors\": [\n   {\n    \"domain\": \"global\",\n
-        \   \"reason\": \"notFound\",\n    \"message\": \"Not Found\"\n   }\n  ],\n
-        \ \"code\": 404,\n  \"message\": \"Not Found\"\n }\n}\n"}
-    headers:
-      Alt-Svc: ['quic=":443"; ma=2592000; v="39,38,37,35"']
-      Cache-Control: ['private, max-age=0']
-      Content-Length: ['165']
-      Content-Type: [application/json; charset=UTF-8]
-      Date: ['Wed, 11 Oct 2017 14:32:28 GMT']
-      Expires: ['Wed, 11 Oct 2017 14:32:28 GMT']
-      Server: [UploadServer]
-      Vary: [Origin, X-Origin]
-      X-GUploader-UploadID: [AEnB2UqEkJaFxeuGKX_SBUe0Trzk32QUkK7j3dmaCbtaAeJu2AB0RnZRQZRuqkpEtI21vMrVjtBpXsrH4-BgbXxD6UMFbAn2Gw]
-    status: {code: 404, message: Not Found}
-- request:
-    body: null
-    headers:
-      Accept: ['*/*']
-      Accept-Encoding: ['gzip, deflate']
-      Connection: [keep-alive]
-      Content-Length: ['0']
-      User-Agent: [python-requests/2.13.0]
-    method: DELETE
-    uri: https://www.googleapis.com/storage/v1/b/nonexistent/o/
-  response:
-    body: {string: Not Found}
-    headers:
-      Alt-Svc: ['quic=":443"; ma=2592000; v="39,38,37,35"']
-      Cache-Control: ['private, max-age=0']
-      Content-Length: ['9']
-      Content-Type: [text/html; charset=UTF-8]
-      Date: ['Wed, 11 Oct 2017 14:32:28 GMT']
-      Expires: ['Wed, 11 Oct 2017 14:32:28 GMT']
-      Server: [UploadServer]
-      Vary: [Origin, X-Origin]
-      X-GUploader-UploadID: [AEnB2UodVVep7gobH9KgKnGRGtGSFpb6qEqGiNLLfP1no27oGfI1x9Q9sseZLwR-jIfpuaDnqKf24Qj_-dIi9Y30wPtTIorQFw]
-    status: {code: 404, message: Not Found}
-- request:
-    body: null
-    headers:
-      Accept: ['*/*']
-      Accept-Encoding: ['gzip, deflate']
-      Connection: [keep-alive]
-      User-Agent: [python-requests/2.13.0]
-    method: GET
-    uri: https://www.googleapis.com/storage/v1/b/gcsfs-testing/o/?maxResults=1000
-=======
->>>>>>> 899a4518
-  response:
-    body: {string: "{\n \"error\": {\n  \"errors\": [\n   {\n    \"domain\": \"global\",\n
-        \   \"reason\": \"notFound\",\n    \"message\": \"Not Found\"\n   }\n  ],\n
-        \ \"code\": 404,\n  \"message\": \"Not Found\"\n }\n}\n"}
-    headers:
-<<<<<<< HEAD
-      Alt-Svc: ['quic=":443"; ma=2592000; v="39,38,37,35"']
-      Cache-Control: ['private, max-age=0, must-revalidate, no-transform']
-      Content-Length: ['31']
-      Content-Type: [application/json; charset=UTF-8]
-      Date: ['Wed, 11 Oct 2017 14:32:28 GMT']
-      Expires: ['Wed, 11 Oct 2017 14:32:28 GMT']
-      Server: [UploadServer]
-      Vary: [Origin, X-Origin]
-      X-GUploader-UploadID: [AEnB2UomWF-MjZLJZLSsMZDQQkbi04vv_fddsl43-DWDkiZMyXelGqKwa7rL8_WUscV2uY7kAm4nCpNij2ZO7anVePLBz50JNg]
-    status: {code: 200, message: OK}
-=======
-      Alt-Svc: ['hq=":443"; ma=2592000; quic=51303431; quic=51303339; quic=51303338;
-          quic=51303337; quic=51303335,quic=":443"; ma=2592000; v="41,39,38,37,35"']
-      Cache-Control: ['private, max-age=0']
-      Content-Length: ['165']
-      Content-Type: [application/json; charset=UTF-8]
-      Date: ['Thu, 04 Jan 2018 20:47:37 GMT']
-      Expires: ['Thu, 04 Jan 2018 20:47:37 GMT']
-      Server: [UploadServer]
-      Vary: [Origin, X-Origin]
-      X-GUploader-UploadID: [AEnB2UoYR6tcJ8TYT9KCXrspNbRdtT8D4AV2ZqaB6v78KhP-suQoI-kFvO6uuUD02tvFeGj-5n9f7Fs23cRZbpCUYQcrQL24-A]
-    status: {code: 404, message: Not Found}
->>>>>>> 899a4518
-- request:
-    body: null
-    headers:
-      Accept: ['*/*']
-      Accept-Encoding: ['gzip, deflate']
-      Connection: [keep-alive]
-      Content-Length: ['0']
-      User-Agent: [python-requests/2.18.4]
-<<<<<<< HEAD
-    method: POST
-    uri: https://www.googleapis.com/oauth2/v4/token?grant_type=refresh_token
-  response:
-    body:
-      string: !!binary |
-        H4sIAF0JMFoC/6tWykyJL8nPTs1TslJQqqioUNJRUALz40sqC1JBgk6piUWpRSDx1IqCzKLU4vhM
-        kGJjMwMDoFhicnJqcTGqEbUAnoD1nVYAAAA=
-    headers:
-      Alt-Svc: ['hq=":443"; ma=2592000; quic=51303431; quic=51303339; quic=51303338;
-          quic=51303337; quic=51303335,quic=":443"; ma=2592000; v="41,39,38,37,35"']
-      Cache-Control: ['no-cache, no-store, max-age=0, must-revalidate']
-      Content-Encoding: [gzip]
-      Content-Type: [application/json; charset=UTF-8]
-      Date: ['Tue, 12 Dec 2017 16:52:45 GMT']
+      Date: ['Thu, 04 Jan 2018 20:47:36 GMT']
       Expires: ['Mon, 01 Jan 1990 00:00:00 GMT']
       Pragma: [no-cache]
       Server: [GSE]
@@ -647,9 +69,9 @@
         \"MULTI_REGIONAL\",\n   \"etag\": \"CAE=\"\n  },\n  {\n   \"kind\": \"storage#bucket\",\n
         \  \"id\": \"gcsfs-test\",\n   \"selfLink\": \"https://www.googleapis.com/storage/v1/b/gcsfs-test\",\n
         \  \"projectNumber\": \"586241054156\",\n   \"name\": \"gcsfs-test\",\n   \"timeCreated\":
-        \"2017-12-02T23:25:23.058Z\",\n   \"updated\": \"2017-12-02T23:25:23.058Z\",\n
-        \  \"metageneration\": \"1\",\n   \"location\": \"US\",\n   \"storageClass\":
-        \"MULTI_REGIONAL\",\n   \"etag\": \"CAE=\"\n  },\n  {\n   \"kind\": \"storage#bucket\",\n
+        \"2017-12-02T23:25:23.058Z\",\n   \"updated\": \"2018-01-04T14:07:08.519Z\",\n
+        \  \"metageneration\": \"2\",\n   \"location\": \"US\",\n   \"storageClass\":
+        \"MULTI_REGIONAL\",\n   \"etag\": \"CAI=\"\n  },\n  {\n   \"kind\": \"storage#bucket\",\n
         \  \"id\": \"gcsfs-testing\",\n   \"selfLink\": \"https://www.googleapis.com/storage/v1/b/gcsfs-testing\",\n
         \  \"projectNumber\": \"586241054156\",\n   \"name\": \"gcsfs-testing\",\n
         \  \"timeCreated\": \"2017-12-12T16:52:13.675Z\",\n   \"updated\": \"2017-12-12T16:52:13.675Z\",\n
@@ -661,11 +83,11 @@
       Cache-Control: ['private, max-age=0, must-revalidate, no-transform']
       Content-Length: ['2944']
       Content-Type: [application/json; charset=UTF-8]
-      Date: ['Tue, 12 Dec 2017 16:52:45 GMT']
-      Expires: ['Tue, 12 Dec 2017 16:52:45 GMT']
-      Server: [UploadServer]
-      Vary: [Origin, X-Origin]
-      X-GUploader-UploadID: [AEnB2UoIqQwVrlCSG-_ro-aEM7hCNRMxDo3entz2tfk-smZa28IgbchTWCNYC8r4PZcWT-PaQP7ZyaMdfHane0PsdWopxjmhNw]
+      Date: ['Thu, 04 Jan 2018 20:47:36 GMT']
+      Expires: ['Thu, 04 Jan 2018 20:47:36 GMT']
+      Server: [UploadServer]
+      Vary: [Origin, X-Origin]
+      X-GUploader-UploadID: [AEnB2Up5f-uWP9PNRQYdCiXdgIGDdJM4BsTF473sYVzQfSWSr-vujZQJG21vsBdegaPpV2AkvKGnpUnNWtPt0c51sV3MKmd0mQ]
     status: {code: 200, message: OK}
 - request:
     body: null
@@ -687,11 +109,11 @@
       Cache-Control: ['private, max-age=0']
       Content-Length: ['165']
       Content-Type: [application/json; charset=UTF-8]
-      Date: ['Tue, 12 Dec 2017 16:52:46 GMT']
-      Expires: ['Tue, 12 Dec 2017 16:52:46 GMT']
-      Server: [UploadServer]
-      Vary: [Origin, X-Origin]
-      X-GUploader-UploadID: [AEnB2Uq-eqlCgN5FmT1NEdGP0QI2aarbeo4rrXAo2nWMezXg2WNSp9wia88qtF_5y_F9wLYcQTy53TRkpCZyXzsF3BCCio_A0g]
+      Date: ['Thu, 04 Jan 2018 20:47:36 GMT']
+      Expires: ['Thu, 04 Jan 2018 20:47:36 GMT']
+      Server: [UploadServer]
+      Vary: [Origin, X-Origin]
+      X-GUploader-UploadID: [AEnB2UpBIUjmiOSUKnLxVz9-qcGeyxdYxSWvvjTKMOuk5AlJULcK_tJ9KSO9LcKWeMJv85gGcKo0pbwlqUq_8oFfh0GtNr8SPA]
     status: {code: 404, message: Not Found}
 - request:
     body: null
@@ -713,11 +135,11 @@
       Cache-Control: ['private, max-age=0']
       Content-Length: ['165']
       Content-Type: [application/json; charset=UTF-8]
-      Date: ['Tue, 12 Dec 2017 16:52:46 GMT']
-      Expires: ['Tue, 12 Dec 2017 16:52:46 GMT']
-      Server: [UploadServer]
-      Vary: [Origin, X-Origin]
-      X-GUploader-UploadID: [AEnB2UrhHekk3ECSsUXX6ep-JUs3Wm-puD8RH5ep_4dI0F9RfwtwDclbMUD1PBwUy3s-e6WS39MjiZveYjGRVUt65YXXjFqO7g]
+      Date: ['Thu, 04 Jan 2018 20:47:36 GMT']
+      Expires: ['Thu, 04 Jan 2018 20:47:36 GMT']
+      Server: [UploadServer]
+      Vary: [Origin, X-Origin]
+      X-GUploader-UploadID: [AEnB2Uq5FERlATMjPdMujH4caySwni9Zm4HCffLM_iv_rOIUh832TNCEkZSeSCnaCogEnHgEqvApvUURsgQQWdLcWAVnuMhiIw]
     status: {code: 404, message: Not Found}
 - request:
     body: null
@@ -739,11 +161,11 @@
       Cache-Control: ['private, max-age=0']
       Content-Length: ['165']
       Content-Type: [application/json; charset=UTF-8]
-      Date: ['Tue, 12 Dec 2017 16:52:46 GMT']
-      Expires: ['Tue, 12 Dec 2017 16:52:46 GMT']
-      Server: [UploadServer]
-      Vary: [Origin, X-Origin]
-      X-GUploader-UploadID: [AEnB2UogTKTXuHD7dKK73E4xclckSuyXDcHs8-IoDuDCKIaHQTaFleTH00Vueokjzp60Go3o-VvH3JZBK4dCnnEvKPIw_NsS_g]
+      Date: ['Thu, 04 Jan 2018 20:47:36 GMT']
+      Expires: ['Thu, 04 Jan 2018 20:47:36 GMT']
+      Server: [UploadServer]
+      Vary: [Origin, X-Origin]
+      X-GUploader-UploadID: [AEnB2Up4xzGUfb4nshrjSpuj5wdJ_4Kkpyr7cBoBsPAjhWY57hu38MUMGbAoRzMuWxkIetS9_dKpeLTBNwNIuV8tFLBhNs3hKA]
     status: {code: 404, message: Not Found}
 - request:
     body: null
@@ -765,11 +187,11 @@
       Cache-Control: ['private, max-age=0']
       Content-Length: ['165']
       Content-Type: [application/json; charset=UTF-8]
-      Date: ['Tue, 12 Dec 2017 16:52:46 GMT']
-      Expires: ['Tue, 12 Dec 2017 16:52:46 GMT']
-      Server: [UploadServer]
-      Vary: [Origin, X-Origin]
-      X-GUploader-UploadID: [AEnB2UoeAqbZhCNHiDr6KvQ1gqo_5Vl6VHsVbHQjp7UBM6oJCuey41RcKZEdR9IWx39RiWNEaA6lIhngKcqaibhXjCl0hXN3uQ]
+      Date: ['Thu, 04 Jan 2018 20:47:36 GMT']
+      Expires: ['Thu, 04 Jan 2018 20:47:36 GMT']
+      Server: [UploadServer]
+      Vary: [Origin, X-Origin]
+      X-GUploader-UploadID: [AEnB2UrfbhyVdBOFO-aEkkxxJpMb4QxvNcRucvnF610Eqe0PFegzclj58GIA5zmg7DtRZ5uRlkTSOrMeXJE1i9QZb9AaF74Qxw]
     status: {code: 404, message: Not Found}
 - request:
     body: null
@@ -790,11 +212,11 @@
       Cache-Control: ['private, max-age=0']
       Content-Length: ['165']
       Content-Type: [application/json; charset=UTF-8]
-      Date: ['Tue, 12 Dec 2017 16:52:46 GMT']
-      Expires: ['Tue, 12 Dec 2017 16:52:46 GMT']
-      Server: [UploadServer]
-      Vary: [Origin, X-Origin]
-      X-GUploader-UploadID: [AEnB2UqPAW-VL-Fib4pj0-hyq1KywDbeyBLypNn1Ihc0Z0yMtTUEIas-2KcMQRiPrkB9yqJ--P9aTRyUjaXsGTnQj-Ltwak8vQ]
+      Date: ['Thu, 04 Jan 2018 20:47:36 GMT']
+      Expires: ['Thu, 04 Jan 2018 20:47:36 GMT']
+      Server: [UploadServer]
+      Vary: [Origin, X-Origin]
+      X-GUploader-UploadID: [AEnB2UqbO3mbBWIoyXNFMY7bfCAXVKr4pJobHPmEoEoC0Ts1CCmozkYmSe5fT4JhUCCvPJHCNDF-aWnE3miy2YvdEU47WJosyw]
     status: {code: 404, message: Not Found}
 - request:
     body: null
@@ -807,27 +229,27 @@
     method: POST
     uri: https://www.googleapis.com/upload/storage/v1/b/gcsfs-testing/o?name=tmp%2Ftest%2Fa&uploadType=media
   response:
-    body: {string: "{\n \"kind\": \"storage#object\",\n \"id\": \"gcsfs-testing/tmp/test/a/1513097567353478\",\n
+    body: {string: "{\n \"kind\": \"storage#object\",\n \"id\": \"gcsfs-testing/tmp/test/a/1515098856886830\",\n
         \"selfLink\": \"https://www.googleapis.com/storage/v1/b/gcsfs-testing/o/tmp%2Ftest%2Fa\",\n
         \"name\": \"tmp/test/a\",\n \"bucket\": \"gcsfs-testing\",\n \"generation\":
-        \"1513097567353478\",\n \"metageneration\": \"1\",\n \"timeCreated\": \"2017-12-12T16:52:47.287Z\",\n
-        \"updated\": \"2017-12-12T16:52:47.287Z\",\n \"storageClass\": \"STANDARD\",\n
-        \"timeStorageClassUpdated\": \"2017-12-12T16:52:47.287Z\",\n \"size\": \"0\",\n
-        \"md5Hash\": \"1B2M2Y8AsgTpgAmY7PhCfg==\",\n \"mediaLink\": \"https://www.googleapis.com/download/storage/v1/b/gcsfs-testing/o/tmp%2Ftest%2Fa?generation=1513097567353478&alt=media\",\n
-        \"crc32c\": \"AAAAAA==\",\n \"etag\": \"CIb1jNj3hNgCEAE=\"\n}\n"}
+        \"1515098856886830\",\n \"metageneration\": \"1\",\n \"timeCreated\": \"2018-01-04T20:47:36.830Z\",\n
+        \"updated\": \"2018-01-04T20:47:36.830Z\",\n \"storageClass\": \"STANDARD\",\n
+        \"timeStorageClassUpdated\": \"2018-01-04T20:47:36.830Z\",\n \"size\": \"0\",\n
+        \"md5Hash\": \"1B2M2Y8AsgTpgAmY7PhCfg==\",\n \"mediaLink\": \"https://www.googleapis.com/download/storage/v1/b/gcsfs-testing/o/tmp%2Ftest%2Fa?generation=1515098856886830&alt=media\",\n
+        \"crc32c\": \"AAAAAA==\",\n \"etag\": \"CK6kqImXv9gCEAE=\"\n}\n"}
     headers:
       Alt-Svc: ['hq=":443"; ma=2592000; quic=51303431; quic=51303339; quic=51303338;
           quic=51303337; quic=51303335,quic=":443"; ma=2592000; v="41,39,38,37,35"']
       Cache-Control: ['no-cache, no-store, max-age=0, must-revalidate']
       Content-Length: ['685']
       Content-Type: [application/json; charset=UTF-8]
-      Date: ['Tue, 12 Dec 2017 16:52:47 GMT']
-      ETag: [CIb1jNj3hNgCEAE=]
+      Date: ['Thu, 04 Jan 2018 20:47:37 GMT']
+      ETag: [CK6kqImXv9gCEAE=]
       Expires: ['Mon, 01 Jan 1990 00:00:00 GMT']
       Pragma: [no-cache]
       Server: [UploadServer]
       Vary: [Origin, X-Origin]
-      X-GUploader-UploadID: [AEnB2UpQFmrJq94esdXUbC1t96NZEotYkhmNeJGywcWtUnwO-eHRIdAabcG3LJoMmnWpEGzsDqjBRLcDul1O4O--yfBUcq_wxw]
+      X-GUploader-UploadID: [AEnB2UoO2nioaJLrmv5DPNTL0fEtY5slEB5cz3oLmarOCywaqHAXZrBwf2BYIuPWjhjaqAxozJFpztoEJjIvkGPGEwVr9blEDw]
     status: {code: 200, message: OK}
 - request:
     body: null
@@ -839,27 +261,27 @@
     method: GET
     uri: https://www.googleapis.com/storage/v1/b/gcsfs-testing/o/tmp%2Ftest%2Fa
   response:
-    body: {string: "{\n \"kind\": \"storage#object\",\n \"id\": \"gcsfs-testing/tmp/test/a/1513097567353478\",\n
+    body: {string: "{\n \"kind\": \"storage#object\",\n \"id\": \"gcsfs-testing/tmp/test/a/1515098856886830\",\n
         \"selfLink\": \"https://www.googleapis.com/storage/v1/b/gcsfs-testing/o/tmp%2Ftest%2Fa\",\n
         \"name\": \"tmp/test/a\",\n \"bucket\": \"gcsfs-testing\",\n \"generation\":
-        \"1513097567353478\",\n \"metageneration\": \"1\",\n \"timeCreated\": \"2017-12-12T16:52:47.287Z\",\n
-        \"updated\": \"2017-12-12T16:52:47.287Z\",\n \"storageClass\": \"STANDARD\",\n
-        \"timeStorageClassUpdated\": \"2017-12-12T16:52:47.287Z\",\n \"size\": \"0\",\n
-        \"md5Hash\": \"1B2M2Y8AsgTpgAmY7PhCfg==\",\n \"mediaLink\": \"https://www.googleapis.com/download/storage/v1/b/gcsfs-testing/o/tmp%2Ftest%2Fa?generation=1513097567353478&alt=media\",\n
-        \"crc32c\": \"AAAAAA==\",\n \"etag\": \"CIb1jNj3hNgCEAE=\"\n}\n"}
+        \"1515098856886830\",\n \"metageneration\": \"1\",\n \"timeCreated\": \"2018-01-04T20:47:36.830Z\",\n
+        \"updated\": \"2018-01-04T20:47:36.830Z\",\n \"storageClass\": \"STANDARD\",\n
+        \"timeStorageClassUpdated\": \"2018-01-04T20:47:36.830Z\",\n \"size\": \"0\",\n
+        \"md5Hash\": \"1B2M2Y8AsgTpgAmY7PhCfg==\",\n \"mediaLink\": \"https://www.googleapis.com/download/storage/v1/b/gcsfs-testing/o/tmp%2Ftest%2Fa?generation=1515098856886830&alt=media\",\n
+        \"crc32c\": \"AAAAAA==\",\n \"etag\": \"CK6kqImXv9gCEAE=\"\n}\n"}
     headers:
       Alt-Svc: ['hq=":443"; ma=2592000; quic=51303431; quic=51303339; quic=51303338;
           quic=51303337; quic=51303335,quic=":443"; ma=2592000; v="41,39,38,37,35"']
       Cache-Control: ['no-cache, no-store, max-age=0, must-revalidate']
       Content-Length: ['685']
       Content-Type: [application/json; charset=UTF-8]
-      Date: ['Tue, 12 Dec 2017 16:52:47 GMT']
-      ETag: [CIb1jNj3hNgCEAE=]
+      Date: ['Thu, 04 Jan 2018 20:47:37 GMT']
+      ETag: [CK6kqImXv9gCEAE=]
       Expires: ['Mon, 01 Jan 1990 00:00:00 GMT']
       Pragma: [no-cache]
       Server: [UploadServer]
       Vary: [Origin, X-Origin]
-      X-GUploader-UploadID: [AEnB2UpCTIu9xhoweZReCLRJe5gV3uVc6Rq3dz0js1_8VFoKtYiQW0Rof75DwgPfYnNnuF_Xh9rfoqX0FiL0923E_k4QXYRE6A]
+      X-GUploader-UploadID: [AEnB2UoAKFy__dAKBLxf0RjWsPHNER8thtOXCaS2daU6bquirQ3FTEM4enl3Idc9PCK9TfnBjUYzY3BUDxuOB-xnBjT92t2OAA]
     status: {code: 200, message: OK}
 - request:
     body: null
@@ -879,12 +301,12 @@
       Cache-Control: ['no-cache, no-store, max-age=0, must-revalidate']
       Content-Length: ['0']
       Content-Type: [application/json]
-      Date: ['Tue, 12 Dec 2017 16:52:48 GMT']
+      Date: ['Thu, 04 Jan 2018 20:47:37 GMT']
       Expires: ['Mon, 01 Jan 1990 00:00:00 GMT']
       Pragma: [no-cache]
       Server: [UploadServer]
       Vary: [Origin, X-Origin]
-      X-GUploader-UploadID: [AEnB2UqeI4zC3GVtsB6m9bBuTy7faTwS_mPam8uDrratlXU_KNcTfigXd9h9a4ScEVU3OqZctUpTZra_n7vNtc5kbJMe56tX2A]
+      X-GUploader-UploadID: [AEnB2UrxYWp5tMPXSe_fGi2SjCJk3IhzUqkoIb-tyQZdz2HEnSpERQ-sh3UdaIpOUfei0VhZviRl_-kY63em6n9kDhR8_5x-QQ]
     status: {code: 204, message: No Content}
 - request:
     body: null
@@ -905,22 +327,20 @@
       Cache-Control: ['private, max-age=0']
       Content-Length: ['165']
       Content-Type: [application/json; charset=UTF-8]
-      Date: ['Tue, 12 Dec 2017 16:52:48 GMT']
-      Expires: ['Tue, 12 Dec 2017 16:52:48 GMT']
-      Server: [UploadServer]
-      Vary: [Origin, X-Origin]
-      X-GUploader-UploadID: [AEnB2UoBv6S7AWaIB2QTeJQqGzv_414qubdXBexxEROmUa1GfeH0-wlpjMVuXOUHxRdaT0EH-6P2NNCMlgARG6x_2Z1U0NB5CA]
-    status: {code: 404, message: Not Found}
-- request:
-    body: null
-    headers:
-      Accept: ['*/*']
-      Accept-Encoding: ['gzip, deflate']
-      Connection: [keep-alive]
-      Content-Length: ['0']
-      User-Agent: [python-requests/2.18.4]
-=======
->>>>>>> 899a4518
+      Date: ['Thu, 04 Jan 2018 20:47:37 GMT']
+      Expires: ['Thu, 04 Jan 2018 20:47:37 GMT']
+      Server: [UploadServer]
+      Vary: [Origin, X-Origin]
+      X-GUploader-UploadID: [AEnB2UoYR6tcJ8TYT9KCXrspNbRdtT8D4AV2ZqaB6v78KhP-suQoI-kFvO6uuUD02tvFeGj-5n9f7Fs23cRZbpCUYQcrQL24-A]
+    status: {code: 404, message: Not Found}
+- request:
+    body: null
+    headers:
+      Accept: ['*/*']
+      Accept-Encoding: ['gzip, deflate']
+      Connection: [keep-alive]
+      Content-Length: ['0']
+      User-Agent: [python-requests/2.18.4]
     method: DELETE
     uri: https://www.googleapis.com/storage/v1/b/gcsfs-testing/o/nonexistent
   response:
@@ -933,19 +353,11 @@
       Cache-Control: ['private, max-age=0']
       Content-Length: ['165']
       Content-Type: [application/json; charset=UTF-8]
-<<<<<<< HEAD
-      Date: ['Tue, 12 Dec 2017 16:52:48 GMT']
-      Expires: ['Tue, 12 Dec 2017 16:52:48 GMT']
-      Server: [UploadServer]
-      Vary: [Origin, X-Origin]
-      X-GUploader-UploadID: [AEnB2UrAp1Oop0CjXutrlLjtXHHQ2jzfRcQRXdQZwaA51tsgY16-CEf9XN4VLInNsvPCTGD_V0gs_7c5AaIMtmtr2bALobV9wA]
-=======
       Date: ['Thu, 04 Jan 2018 20:47:37 GMT']
       Expires: ['Thu, 04 Jan 2018 20:47:37 GMT']
       Server: [UploadServer]
       Vary: [Origin, X-Origin]
       X-GUploader-UploadID: [AEnB2UpDERGCe_DBzV-5BlavE4uhfZhMY1ZgmTTAbT8ts4W6NbHDF3L0h6-rDYIQAoy-BmbEkxm9_C1UyOERb5PAjcaqihmUfQ]
->>>>>>> 899a4518
     status: {code: 404, message: Not Found}
 - request:
     body: null
@@ -965,19 +377,11 @@
       Cache-Control: ['private, max-age=0']
       Content-Length: ['9']
       Content-Type: [text/html; charset=UTF-8]
-<<<<<<< HEAD
-      Date: ['Tue, 12 Dec 2017 16:52:48 GMT']
-      Expires: ['Tue, 12 Dec 2017 16:52:48 GMT']
-      Server: [UploadServer]
-      Vary: [Origin, X-Origin]
-      X-GUploader-UploadID: [AEnB2UpPTNaH1niDuMt56xI1XSJZRy34BQRHY2K-F1XxdhRvwIbZMR5bP4NhBisfBwB_qAd-ucRvSkludWPpS6iWu9fGnk00cA]
-=======
       Date: ['Thu, 04 Jan 2018 20:47:37 GMT']
       Expires: ['Thu, 04 Jan 2018 20:47:37 GMT']
       Server: [UploadServer]
       Vary: [Origin, X-Origin]
       X-GUploader-UploadID: [AEnB2UrTrUMKMI3B4dsJ05001Wl-zttlWOivQ-fO5Is6DPAviwBn-rnCITeYjudEjXKQ1dGCRtbpbRxC5r_fAeVOgR-OjsFEmg]
->>>>>>> 899a4518
     status: {code: 404, message: Not Found}
 - request:
     body: null
@@ -996,18 +400,10 @@
       Cache-Control: ['private, max-age=0, must-revalidate, no-transform']
       Content-Length: ['31']
       Content-Type: [application/json; charset=UTF-8]
-<<<<<<< HEAD
-      Date: ['Tue, 12 Dec 2017 16:52:49 GMT']
-      Expires: ['Tue, 12 Dec 2017 16:52:49 GMT']
-      Server: [UploadServer]
-      Vary: [Origin, X-Origin]
-      X-GUploader-UploadID: [AEnB2Uqx8f2Lo6MGf5qDL_wKxGISeLEDuDm0QvP1EXaUxrEWcxGtfEpfFl5wDw34BZUTjPwf4d3zjUy0XbNpvQLrBNHlXtDt2g]
-=======
       Date: ['Thu, 04 Jan 2018 20:47:37 GMT']
       Expires: ['Thu, 04 Jan 2018 20:47:37 GMT']
       Server: [UploadServer]
       Vary: [Origin, X-Origin]
       X-GUploader-UploadID: [AEnB2Uonmy4jpGde5l2qyGws8zHERNBG8o-DMq8ok1UolHiHUUedK8AtQ4SZyaeVB6MzWuKu16sOXAX7MEzzqX_uVp2qLPyhtQ]
->>>>>>> 899a4518
     status: {code: 200, message: OK}
 version: 1