interactions:
- request:
    body: null
    headers:
      Accept: ['*/*']
      Accept-Encoding: ['gzip, deflate']
      Connection: [keep-alive]
      Content-Length: ['0']
      User-Agent: [python-requests/2.13.0]
    method: POST
    uri: https://www.googleapis.com/oauth2/v4/token?grant_type=refresh_token
  response:
    body:
      string: !!binary |
<<<<<<< HEAD
        H4sIAB/25VgC/6tWSkxOTi0uji/Jz07NU7JSUKqoqFDSUVDKTMEQSq0oyCxKLY7PBAkamxkYAMXA
        auJLKgtSQQqdUhOLUouUagFOYrb0VgAAAA==
=======
        H4sIAIRY5VgC/6tWSq0oyCxKLY7PzFOyUjA2MzDQUVDKTIkvyc9OBYkoVVRUKAGFwPz4ksqCVJCg
        U2piUWoRSDwxOTm1uBhVeS0A03RPm1YAAAA=
>>>>>>> b795204b
    headers:
      Alt-Svc: ['quic=":443"; ma=2592000; v="37,36,35"']
      Cache-Control: ['no-cache, no-store, max-age=0, must-revalidate']
      Content-Encoding: [gzip]
      Content-Type: [application/json; charset=UTF-8]
<<<<<<< HEAD
      Date: ['Thu, 06 Apr 2017 08:02:39 GMT']
=======
      Date: ['Wed, 05 Apr 2017 20:50:12 GMT']
>>>>>>> b795204b
      Expires: ['Mon, 01 Jan 1990 00:00:00 GMT']
      Pragma: [no-cache]
      Server: [GSE]
      Transfer-Encoding: [chunked]
      Vary: [Origin, X-Origin]
      X-Content-Type-Options: [nosniff]
      X-Frame-Options: [SAMEORIGIN]
      X-XSS-Protection: [1; mode=block]
    status: {code: 200, message: OK}
- request:
    body: null
    headers:
      Accept: ['*/*']
      Accept-Encoding: ['gzip, deflate']
      Connection: [keep-alive]
      User-Agent: [python-requests/2.13.0]
    method: GET
    uri: https://www.googleapis.com/storage/v1/b/?project=test_project
  response:
    body: {string: "{\n \"kind\": \"storage#buckets\",\n \"items\": [\n  {\n   \"kind\":
<<<<<<< HEAD
        \"storage#bucket\",\n   \"id\": \"dask-zarr-cache\",\n   \"selfLink\": \"https://www.googleapis.com/storage/v1/b/dask-zarr-cache\",\n
        \  \"projectNumber\": \"211880518801\",\n   \"name\": \"dask-zarr-cache\",\n
        \  \"timeCreated\": \"2017-04-03T14:58:15.917Z\",\n   \"updated\": \"2017-04-03T14:58:15.917Z\",\n
        \  \"metageneration\": \"1\",\n   \"location\": \"EUROPE-WEST1\",\n   \"storageClass\":
        \"REGIONAL\",\n   \"etag\": \"CAE=\"\n  },\n  {\n   \"kind\": \"storage#bucket\",\n
        \  \"id\": \"gcsfs-testing\",\n   \"selfLink\": \"https://www.googleapis.com/storage/v1/b/gcsfs-testing\",\n
        \  \"projectNumber\": \"211880518801\",\n   \"name\": \"gcsfs-testing\",\n
        \  \"timeCreated\": \"2017-04-06T07:16:38.076Z\",\n   \"updated\": \"2017-04-06T07:16:38.076Z\",\n
        \  \"metageneration\": \"1\",\n   \"location\": \"US\",\n   \"storageClass\":
        \"STANDARD\",\n   \"etag\": \"CAE=\"\n  },\n  {\n   \"kind\": \"storage#bucket\",\n
        \  \"id\": \"modis-incoming\",\n   \"selfLink\": \"https://www.googleapis.com/storage/v1/b/modis-incoming\",\n
        \  \"projectNumber\": \"211880518801\",\n   \"name\": \"modis-incoming\",\n
        \  \"timeCreated\": \"2017-03-22T14:30:09.809Z\",\n   \"updated\": \"2017-03-22T14:30:09.809Z\",\n
        \  \"metageneration\": \"1\",\n   \"location\": \"EUROPE-WEST1\",\n   \"storageClass\":
        \"REGIONAL\",\n   \"etag\": \"CAE=\"\n  },\n  {\n   \"kind\": \"storage#bucket\",\n
        \  \"id\": \"satelligence-test\",\n   \"selfLink\": \"https://www.googleapis.com/storage/v1/b/satelligence-test\",\n
        \  \"projectNumber\": \"211880518801\",\n   \"name\": \"satelligence-test\",\n
        \  \"timeCreated\": \"2017-03-22T13:27:09.373Z\",\n   \"updated\": \"2017-03-22T13:27:09.373Z\",\n
        \  \"metageneration\": \"1\",\n   \"location\": \"EUROPE-WEST1\",\n   \"storageClass\":
        \"REGIONAL\",\n   \"etag\": \"CAE=\"\n  }\n ]\n}\n"}
    headers:
      Alt-Svc: ['quic=":443"; ma=2592000; v="37,36,35"']
      Cache-Control: ['private, max-age=0, must-revalidate, no-transform']
      Content-Length: ['1633']
      Content-Type: [application/json; charset=UTF-8]
      Date: ['Thu, 06 Apr 2017 08:02:39 GMT']
      Expires: ['Thu, 06 Apr 2017 08:02:39 GMT']
      Server: [UploadServer]
      Vary: [Origin, X-Origin]
      X-GUploader-UploadID: [AEnB2UoznaKYNGtlZFfuOaL5alJxXBaxxcC_qPTyjiHGXmwOnh2NL6v6Fm__JQ8s8-_Ior6xKbTGDe-Lejs1ZJK-5i2R2VOAsNiv5VXIeUGpGAh5h3XrEvI]
=======
        \"storage#bucket\",\n   \"id\": \"anaconda-enterprise\",\n   \"selfLink\":
        \"https://www.googleapis.com/storage/v1/b/anaconda-enterprise\",\n   \"projectNumber\":
        \"586241054156\",\n   \"name\": \"anaconda-enterprise\",\n   \"timeCreated\":
        \"2017-03-30T22:33:29.085Z\",\n   \"updated\": \"2017-03-30T22:33:29.085Z\",\n
        \  \"metageneration\": \"1\",\n   \"location\": \"US\",\n   \"storageClass\":
        \"MULTI_REGIONAL\",\n   \"etag\": \"CAE=\"\n  },\n  {\n   \"kind\": \"storage#bucket\",\n
        \  \"id\": \"anaconda-public-data\",\n   \"selfLink\": \"https://www.googleapis.com/storage/v1/b/anaconda-public-data\",\n
        \  \"projectNumber\": \"586241054156\",\n   \"name\": \"anaconda-public-data\",\n
        \  \"timeCreated\": \"2017-04-05T20:22:12.865Z\",\n   \"updated\": \"2017-04-05T20:22:12.865Z\",\n
        \  \"metageneration\": \"1\",\n   \"location\": \"US\",\n   \"storageClass\":
        \"MULTI_REGIONAL\",\n   \"etag\": \"CAE=\"\n  },\n  {\n   \"kind\": \"storage#bucket\",\n
        \  \"id\": \"artifacts.test_project.appspot.com\",\n   \"selfLink\": \"https://www.googleapis.com/storage/v1/b/artifacts.test_project.appspot.com\",\n
        \  \"projectNumber\": \"586241054156\",\n   \"name\": \"artifacts.test_project.appspot.com\",\n
        \  \"timeCreated\": \"2016-05-17T18:29:22.774Z\",\n   \"updated\": \"2016-05-17T18:29:22.774Z\",\n
        \  \"metageneration\": \"1\",\n   \"location\": \"US\",\n   \"storageClass\":
        \"STANDARD\",\n   \"etag\": \"CAE=\"\n  },\n  {\n   \"kind\": \"storage#bucket\",\n
        \  \"id\": \"blaze-data\",\n   \"selfLink\": \"https://www.googleapis.com/storage/v1/b/blaze-data\",\n
        \  \"projectNumber\": \"586241054156\",\n   \"name\": \"blaze-data\",\n   \"timeCreated\":
        \"2015-09-06T04:08:21.262Z\",\n   \"updated\": \"2015-09-06T15:55:01.051Z\",\n
        \  \"metageneration\": \"2\",\n   \"location\": \"US\",\n   \"storageClass\":
        \"STANDARD\",\n   \"etag\": \"CAI=\"\n  },\n  {\n   \"kind\": \"storage#bucket\",\n
        \  \"id\": \"dask_example_data\",\n   \"selfLink\": \"https://www.googleapis.com/storage/v1/b/dask_example_data\",\n
        \  \"projectNumber\": \"586241054156\",\n   \"name\": \"dask_example_data\",\n
        \  \"timeCreated\": \"2017-02-15T18:07:45.948Z\",\n   \"updated\": \"2017-02-15T18:07:45.948Z\",\n
        \  \"metageneration\": \"1\",\n   \"location\": \"US\",\n   \"storageClass\":
        \"STANDARD\",\n   \"etag\": \"CAE=\"\n  },\n  {\n   \"kind\": \"storage#bucket\",\n
        \  \"id\": \"dataproc-9a39e84b-a055-4877-9be9-ddd9334e6145-us\",\n   \"selfLink\":
        \"https://www.googleapis.com/storage/v1/b/dataproc-9a39e84b-a055-4877-9be9-ddd9334e6145-us\",\n
        \  \"projectNumber\": \"586241054156\",\n   \"name\": \"dataproc-9a39e84b-a055-4877-9be9-ddd9334e6145-us\",\n
        \  \"timeCreated\": \"2017-04-05T02:56:05.533Z\",\n   \"updated\": \"2017-04-05T02:56:05.533Z\",\n
        \  \"metageneration\": \"1\",\n   \"location\": \"US\",\n   \"storageClass\":
        \"STANDARD\",\n   \"etag\": \"CAE=\"\n  },\n  {\n   \"kind\": \"storage#bucket\",\n
        \  \"id\": \"gcsfs-testing\",\n   \"selfLink\": \"https://www.googleapis.com/storage/v1/b/gcsfs-testing\",\n
        \  \"projectNumber\": \"586241054156\",\n   \"name\": \"gcsfs-testing\",\n
        \  \"timeCreated\": \"2017-04-05T13:45:05.641Z\",\n   \"updated\": \"2017-04-05T13:45:05.641Z\",\n
        \  \"metageneration\": \"1\",\n   \"location\": \"US\",\n   \"storageClass\":
        \"STANDARD\",\n   \"etag\": \"CAE=\"\n  }\n ]\n}\n"}
    headers:
      Alt-Svc: ['quic=":443"; ma=2592000; v="37,36,35"']
      Cache-Control: ['private, max-age=0, must-revalidate, no-transform']
      Content-Length: ['2971']
      Content-Type: [application/json; charset=UTF-8]
      Date: ['Wed, 05 Apr 2017 20:50:13 GMT']
      Expires: ['Wed, 05 Apr 2017 20:50:13 GMT']
      Server: [UploadServer]
      Vary: [Origin, X-Origin]
      X-GUploader-UploadID: [AEnB2UoZIk0HP9nnZfi_MPmgvF7B4e1hGIi3WQ7aJUF1Cra-1113PR-Riap6qQaWXt51ARJ4Lrr-p7yPFnQJIxaygFirKzMM2Q]
>>>>>>> b795204b
    status: {code: 200, message: OK}
- request:
    body: null
    headers:
      Accept: ['*/*']
      Accept-Encoding: ['gzip, deflate']
      Connection: [keep-alive]
      Content-Length: ['0']
      User-Agent: [python-requests/2.13.0]
    method: DELETE
    uri: https://www.googleapis.com/storage/v1/b/gcsfs-testing/o/tmp%2Ftest%2Fa
  response:
    body: {string: "{\n \"error\": {\n  \"errors\": [\n   {\n    \"domain\": \"global\",\n
        \   \"reason\": \"notFound\",\n    \"message\": \"Not Found\"\n   }\n  ],\n
        \ \"code\": 404,\n  \"message\": \"Not Found\"\n }\n}\n"}
    headers:
      Alt-Svc: ['quic=":443"; ma=2592000; v="37,36,35"']
      Cache-Control: ['private, max-age=0']
      Content-Length: ['165']
      Content-Type: [application/json; charset=UTF-8]
<<<<<<< HEAD
      Date: ['Thu, 06 Apr 2017 08:02:40 GMT']
      Expires: ['Thu, 06 Apr 2017 08:02:40 GMT']
      Server: [UploadServer]
      Vary: [Origin, X-Origin]
      X-GUploader-UploadID: [AEnB2UqSSAmMUTZ2Lz80XnSm6oArjk_snvUOIS7861FtEcEBKFyAo9MzliIeFP_ds723wC6UlYZmsG5sIlFILtbQmkWTMfxzGfIJxDQ98C99bRZFBVTVG0s]
=======
      Date: ['Wed, 05 Apr 2017 20:50:13 GMT']
      Expires: ['Wed, 05 Apr 2017 20:50:13 GMT']
      Server: [UploadServer]
      Vary: [Origin, X-Origin]
      X-GUploader-UploadID: [AEnB2UqzVqb_tOKbf0gN3AYDlGhOWLEOofHH0vGb11Qans7RQsh1ZxmVFcqasf5JVLuJJJIShWi786o4c_TlNqfDrJPolqyF7g]
>>>>>>> b795204b
    status: {code: 404, message: Not Found}
- request:
    body: null
    headers:
      Accept: ['*/*']
      Accept-Encoding: ['gzip, deflate']
      Connection: [keep-alive]
      Content-Length: ['0']
      User-Agent: [python-requests/2.13.0]
    method: DELETE
    uri: https://www.googleapis.com/storage/v1/b/gcsfs-testing/o/tmp%2Ftest%2Fb
  response:
    body: {string: "{\n \"error\": {\n  \"errors\": [\n   {\n    \"domain\": \"global\",\n
        \   \"reason\": \"notFound\",\n    \"message\": \"Not Found\"\n   }\n  ],\n
        \ \"code\": 404,\n  \"message\": \"Not Found\"\n }\n}\n"}
    headers:
      Alt-Svc: ['quic=":443"; ma=2592000; v="37,36,35"']
      Cache-Control: ['private, max-age=0']
      Content-Length: ['165']
      Content-Type: [application/json; charset=UTF-8]
<<<<<<< HEAD
      Date: ['Thu, 06 Apr 2017 08:02:40 GMT']
      Expires: ['Thu, 06 Apr 2017 08:02:40 GMT']
      Server: [UploadServer]
      Vary: [Origin, X-Origin]
      X-GUploader-UploadID: [AEnB2Uop1_GCOVio8kf5kUKGsMF0Muy9h7sCUVI652bgAeK3tA_HaDMHZ99RKdNxWZ6ta7HvG_26EvNg6Zg1e2KWEPBjFdq60DJIcT7dJgAtkLEXJgQ0jS8]
=======
      Date: ['Wed, 05 Apr 2017 20:50:13 GMT']
      Expires: ['Wed, 05 Apr 2017 20:50:13 GMT']
      Server: [UploadServer]
      Vary: [Origin, X-Origin]
      X-GUploader-UploadID: [AEnB2UqUHRqVdLZVFYgujZDOGN_giNK05PwkI1xOVRFNAuwGYPdgpth2I-q7k0ex0VZUW5GhFZnbhhDwq_fNJi67DTiqWslNzA]
>>>>>>> b795204b
    status: {code: 404, message: Not Found}
- request:
    body: null
    headers:
      Accept: ['*/*']
      Accept-Encoding: ['gzip, deflate']
      Connection: [keep-alive]
      Content-Length: ['0']
      User-Agent: [python-requests/2.13.0]
    method: DELETE
    uri: https://www.googleapis.com/storage/v1/b/gcsfs-testing/o/tmp%2Ftest%2Fc
  response:
    body: {string: "{\n \"error\": {\n  \"errors\": [\n   {\n    \"domain\": \"global\",\n
        \   \"reason\": \"notFound\",\n    \"message\": \"Not Found\"\n   }\n  ],\n
        \ \"code\": 404,\n  \"message\": \"Not Found\"\n }\n}\n"}
    headers:
      Alt-Svc: ['quic=":443"; ma=2592000; v="37,36,35"']
      Cache-Control: ['private, max-age=0']
      Content-Length: ['165']
      Content-Type: [application/json; charset=UTF-8]
<<<<<<< HEAD
      Date: ['Thu, 06 Apr 2017 08:02:40 GMT']
      Expires: ['Thu, 06 Apr 2017 08:02:40 GMT']
      Server: [UploadServer]
      Vary: [Origin, X-Origin]
      X-GUploader-UploadID: [AEnB2Uqdxgf3msxYSwgH5ClfFX6oEbNeZ5u2HD8g7MyT2CcSU1eFCBezmYMByp-BGg9x1YXMSieJ2ndAegWqEfEllr2T-vQ7Qhl_-1ZK6GIgJqVuaYmw8-w]
=======
      Date: ['Wed, 05 Apr 2017 20:50:13 GMT']
      Expires: ['Wed, 05 Apr 2017 20:50:13 GMT']
      Server: [UploadServer]
      Vary: [Origin, X-Origin]
      X-GUploader-UploadID: [AEnB2Uo3yew4wMTmYktSgFZtvD7cyJ4Pdw0M0DdeTIyBe7GTdL6FH3xr-ZwTOLdwWnDzr-6S2mpmki0UXywdbqPxmI8ago7DQA]
>>>>>>> b795204b
    status: {code: 404, message: Not Found}
- request:
    body: null
    headers:
      Accept: ['*/*']
      Accept-Encoding: ['gzip, deflate']
      Connection: [keep-alive]
      Content-Length: ['0']
      User-Agent: [python-requests/2.13.0]
    method: DELETE
    uri: https://www.googleapis.com/storage/v1/b/gcsfs-testing/o/tmp%2Ftest%2Fd
  response:
    body: {string: "{\n \"error\": {\n  \"errors\": [\n   {\n    \"domain\": \"global\",\n
        \   \"reason\": \"notFound\",\n    \"message\": \"Not Found\"\n   }\n  ],\n
        \ \"code\": 404,\n  \"message\": \"Not Found\"\n }\n}\n"}
    headers:
      Alt-Svc: ['quic=":443"; ma=2592000; v="37,36,35"']
      Cache-Control: ['private, max-age=0']
      Content-Length: ['165']
      Content-Type: [application/json; charset=UTF-8]
<<<<<<< HEAD
      Date: ['Thu, 06 Apr 2017 08:02:40 GMT']
      Expires: ['Thu, 06 Apr 2017 08:02:40 GMT']
      Server: [UploadServer]
      Vary: [Origin, X-Origin]
      X-GUploader-UploadID: [AEnB2Up4vfT-RH6Cei2ltrzGwI91kx4rKNdvAXLJuOfRwIr4n6PNaexxDsgi_gYEXaDPajlQpgfOVkTvGUagWLYAgzgfQwVwX6q4FCpE9Y_GHtsE_GxXi54]
=======
      Date: ['Wed, 05 Apr 2017 20:50:13 GMT']
      Expires: ['Wed, 05 Apr 2017 20:50:13 GMT']
      Server: [UploadServer]
      Vary: [Origin, X-Origin]
      X-GUploader-UploadID: [AEnB2Urvm8NG4lLXdIHZT6axi7a5EXGSilGSf7c26R_NF4Cp54ndMFKQyFppoJl6pj7oBLIAGjLzWs5w-k4octuxJYJAlyaEPQ]
>>>>>>> b795204b
    status: {code: 404, message: Not Found}
- request:
    body: null
    headers:
      Accept: ['*/*']
      Accept-Encoding: ['gzip, deflate']
      Connection: [keep-alive]
      User-Agent: [python-requests/2.13.0]
    method: GET
    uri: https://www.googleapis.com/storage/v1/b/gcsfs-testing/o/?maxResults=1000
  response:
    body: {string: "{\n \"kind\": \"storage#objects\"\n}\n"}
    headers:
      Alt-Svc: ['quic=":443"; ma=2592000; v="37,36,35"']
      Cache-Control: ['private, max-age=0, must-revalidate, no-transform']
      Content-Length: ['31']
      Content-Type: [application/json; charset=UTF-8]
<<<<<<< HEAD
      Date: ['Thu, 06 Apr 2017 08:02:40 GMT']
      Expires: ['Thu, 06 Apr 2017 08:02:40 GMT']
      Server: [UploadServer]
      Vary: [Origin, X-Origin]
      X-GUploader-UploadID: [AEnB2UqtT-6lGDr9vbFJYg9IgRg9j9ouCxVb53E3Y-viVXox2cT1yjQFTtafrZek1j8PrTZSCg9GAK4nWOYdjWGFiyLRtRWqdcex7vcPXG11xPnS5eY8Vaw]
=======
      Date: ['Wed, 05 Apr 2017 20:50:14 GMT']
      Expires: ['Wed, 05 Apr 2017 20:50:14 GMT']
      Server: [UploadServer]
      Vary: [Origin, X-Origin]
      X-GUploader-UploadID: [AEnB2Ure71VHrU3lRDElAkhODIndZvX6dg7-WgzmgqsEZVW4KnxCEAooNmv333VvIOKxjD07vvrNUwZCq2U-sHXmk5qwOoLGbQ]
>>>>>>> b795204b
    status: {code: 200, message: OK}
- request:
    body: null
    headers:
      Accept: ['*/*']
      Accept-Encoding: ['gzip, deflate']
      Connection: [keep-alive]
      Content-Length: ['0']
      User-Agent: [python-requests/2.13.0]
    method: POST
    uri: https://www.googleapis.com/upload/storage/v1/b/gcsfs-testing/o?name=tmp%2Ftest%2Fa&uploadType=media
  response:
<<<<<<< HEAD
    body: {string: "{\n \"kind\": \"storage#object\",\n \"id\": \"gcsfs-testing/tmp/test/a/1491465761111288\",\n
        \"selfLink\": \"https://www.googleapis.com/storage/v1/b/gcsfs-testing/o/tmp%2Ftest%2Fa\",\n
        \"name\": \"tmp/test/a\",\n \"bucket\": \"gcsfs-testing\",\n \"generation\":
        \"1491465761111288\",\n \"metageneration\": \"1\",\n \"timeCreated\": \"2017-04-06T08:02:41.037Z\",\n
        \"updated\": \"2017-04-06T08:02:41.037Z\",\n \"storageClass\": \"STANDARD\",\n
        \"timeStorageClassUpdated\": \"2017-04-06T08:02:41.037Z\",\n \"size\": \"0\",\n
        \"md5Hash\": \"1B2M2Y8AsgTpgAmY7PhCfg==\",\n \"mediaLink\": \"https://www.googleapis.com/download/storage/v1/b/gcsfs-testing/o/tmp%2Ftest%2Fa?generation=1491465761111288&alt=media\",\n
        \"crc32c\": \"AAAAAA==\",\n \"etag\": \"CPj5iveuj9MCEAE=\"\n}\n"}
=======
    body: {string: "{\n \"kind\": \"storage#object\",\n \"id\": \"gcsfs-testing/tmp/test/a/1491425414431937\",\n
        \"selfLink\": \"https://www.googleapis.com/storage/v1/b/gcsfs-testing/o/tmp%2Ftest%2Fa\",\n
        \"name\": \"tmp/test/a\",\n \"bucket\": \"gcsfs-testing\",\n \"generation\":
        \"1491425414431937\",\n \"metageneration\": \"1\",\n \"timeCreated\": \"2017-04-05T20:50:14.415Z\",\n
        \"updated\": \"2017-04-05T20:50:14.415Z\",\n \"storageClass\": \"STANDARD\",\n
        \"timeStorageClassUpdated\": \"2017-04-05T20:50:14.415Z\",\n \"size\": \"0\",\n
        \"md5Hash\": \"1B2M2Y8AsgTpgAmY7PhCfg==\",\n \"mediaLink\": \"https://www.googleapis.com/download/storage/v1/b/gcsfs-testing/o/tmp%2Ftest%2Fa?generation=1491425414431937&alt=media\",\n
        \"crc32c\": \"AAAAAA==\",\n \"etag\": \"CMGJpdCYjtMCEAE=\"\n}\n"}
>>>>>>> b795204b
    headers:
      Alt-Svc: ['quic=":443"; ma=2592000; v="37,36,35"']
      Cache-Control: ['no-cache, no-store, max-age=0, must-revalidate']
      Content-Length: ['689']
      Content-Type: [application/json; charset=UTF-8]
<<<<<<< HEAD
      Date: ['Thu, 06 Apr 2017 08:02:41 GMT']
      ETag: [CPj5iveuj9MCEAE=]
=======
      Date: ['Wed, 05 Apr 2017 20:50:14 GMT']
      ETag: [CMGJpdCYjtMCEAE=]
>>>>>>> b795204b
      Expires: ['Mon, 01 Jan 1990 00:00:00 GMT']
      Pragma: [no-cache]
      Server: [UploadServer]
      Vary: [Origin, X-Origin]
<<<<<<< HEAD
      X-GUploader-UploadID: [AEnB2UpEcV8l3V_VaOsy-czlvm8Skb4Ysv571SrofTJwmASl9MD2D_Q6aK8Dc9n96ZCDpduER3DVIN9h-RIo2cOzR6l2UjabR5jVrvJwgoGzdV0bMlfWYf8]
=======
      X-GUploader-UploadID: [AEnB2Up1sH72719cs3WjwxaN0eEd8lJ8nqMZiv1L8wCiWOllmoh8-FETMBiKiTFCCbtKUE3r9pwCpy_m6sAZKdyYrXwGJPuOoQ]
>>>>>>> b795204b
    status: {code: 200, message: OK}
- request:
    body: null
    headers:
      Accept: ['*/*']
      Accept-Encoding: ['gzip, deflate']
      Connection: [keep-alive]
      User-Agent: [python-requests/2.13.0]
    method: GET
    uri: https://www.googleapis.com/storage/v1/b/gcsfs-testing/o/?maxResults=1000
  response:
    body: {string: "{\n \"kind\": \"storage#objects\",\n \"items\": [\n  {\n   \"kind\":
<<<<<<< HEAD
        \"storage#object\",\n   \"id\": \"gcsfs-testing/tmp/test/a/1491465761111288\",\n
        \  \"selfLink\": \"https://www.googleapis.com/storage/v1/b/gcsfs-testing/o/tmp%2Ftest%2Fa\",\n
        \  \"name\": \"tmp/test/a\",\n   \"bucket\": \"gcsfs-testing\",\n   \"generation\":
        \"1491465761111288\",\n   \"metageneration\": \"1\",\n   \"timeCreated\":
        \"2017-04-06T08:02:41.037Z\",\n   \"updated\": \"2017-04-06T08:02:41.037Z\",\n
        \  \"storageClass\": \"STANDARD\",\n   \"timeStorageClassUpdated\": \"2017-04-06T08:02:41.037Z\",\n
        \  \"size\": \"0\",\n   \"md5Hash\": \"1B2M2Y8AsgTpgAmY7PhCfg==\",\n   \"mediaLink\":
        \"https://www.googleapis.com/download/storage/v1/b/gcsfs-testing/o/tmp%2Ftest%2Fa?generation=1491465761111288&alt=media\",\n
        \  \"crc32c\": \"AAAAAA==\",\n   \"etag\": \"CPj5iveuj9MCEAE=\"\n  }\n ]\n}\n"}
=======
        \"storage#object\",\n   \"id\": \"gcsfs-testing/tmp/test/a/1491425414431937\",\n
        \  \"selfLink\": \"https://www.googleapis.com/storage/v1/b/gcsfs-testing/o/tmp%2Ftest%2Fa\",\n
        \  \"name\": \"tmp/test/a\",\n   \"bucket\": \"gcsfs-testing\",\n   \"generation\":
        \"1491425414431937\",\n   \"metageneration\": \"1\",\n   \"timeCreated\":
        \"2017-04-05T20:50:14.415Z\",\n   \"updated\": \"2017-04-05T20:50:14.415Z\",\n
        \  \"storageClass\": \"STANDARD\",\n   \"timeStorageClassUpdated\": \"2017-04-05T20:50:14.415Z\",\n
        \  \"size\": \"0\",\n   \"md5Hash\": \"1B2M2Y8AsgTpgAmY7PhCfg==\",\n   \"mediaLink\":
        \"https://www.googleapis.com/download/storage/v1/b/gcsfs-testing/o/tmp%2Ftest%2Fa?generation=1491425414431937&alt=media\",\n
        \  \"crc32c\": \"AAAAAA==\",\n   \"etag\": \"CMGJpdCYjtMCEAE=\"\n  }\n ]\n}\n"}
>>>>>>> b795204b
    headers:
      Alt-Svc: ['quic=":443"; ma=2592000; v="37,36,35"']
      Cache-Control: ['private, max-age=0, must-revalidate, no-transform']
      Content-Length: ['772']
      Content-Type: [application/json; charset=UTF-8]
<<<<<<< HEAD
      Date: ['Thu, 06 Apr 2017 08:02:41 GMT']
      Expires: ['Thu, 06 Apr 2017 08:02:41 GMT']
      Server: [UploadServer]
      Vary: [Origin, X-Origin]
      X-GUploader-UploadID: [AEnB2UpNHpW1YGTY5YEtvFWinBeVyCLNlPiKRpu2zVSEsXY45DmsZC405mIhbR6i59MRLcTBxt-Y-5_Cd2oBPlhlaEP6uUJIJ3zd3lod3kZZhLm5jEg4xU8]
=======
      Date: ['Wed, 05 Apr 2017 20:50:14 GMT']
      Expires: ['Wed, 05 Apr 2017 20:50:14 GMT']
      Server: [UploadServer]
      Vary: [Origin, X-Origin]
      X-GUploader-UploadID: [AEnB2Urg1salWvNAX36LkBW_CIHph4J4eOJS3T6mCNbFDikVmLhaW9RBhC287Fr88d_Uy1PHlcbjNkj0A8BKvurSM_g-syMCfw]
>>>>>>> b795204b
    status: {code: 200, message: OK}
- request:
    body: null
    headers:
      Accept: ['*/*']
      Accept-Encoding: ['gzip, deflate']
      Connection: [keep-alive]
      Content-Length: ['0']
      User-Agent: [python-requests/2.13.0]
    method: DELETE
    uri: https://www.googleapis.com/storage/v1/b/gcsfs-testing/o/tmp%2Ftest%2Fa
  response:
    body: {string: ''}
    headers:
      Alt-Svc: ['quic=":443"; ma=2592000; v="37,36,35"']
      Cache-Control: ['no-cache, no-store, max-age=0, must-revalidate']
      Content-Length: ['0']
      Content-Type: [application/json]
<<<<<<< HEAD
      Date: ['Thu, 06 Apr 2017 08:02:41 GMT']
=======
      Date: ['Wed, 05 Apr 2017 20:50:15 GMT']
>>>>>>> b795204b
      Expires: ['Mon, 01 Jan 1990 00:00:00 GMT']
      Pragma: [no-cache]
      Server: [UploadServer]
      Vary: [Origin, X-Origin]
<<<<<<< HEAD
      X-GUploader-UploadID: [AEnB2UqGyGee9Z8l7gV5D3UHPTpWCS7aiAHOMNatchRlYakwKoJZt3LuAsZSLK-15-ti0UKatP_HDbh0-jLY6JSvgHzyQktZdPvVPhGd_4Y-MON_fVuzDV4]
=======
      X-GUploader-UploadID: [AEnB2Uo_vMVEYdnhI81-N7kiAEv4q1V0bRpeGJckXg8LVWy1n2sJis4MOjmRt2w0q01AfenU1awfufUuUYKip-fiQCDqWRG7HA]
>>>>>>> b795204b
    status: {code: 204, message: No Content}
- request:
    body: null
    headers:
      Accept: ['*/*']
      Accept-Encoding: ['gzip, deflate']
      Connection: [keep-alive]
      User-Agent: [python-requests/2.13.0]
    method: GET
    uri: https://www.googleapis.com/storage/v1/b/gcsfs-testing/o/?maxResults=1000
  response:
    body: {string: "{\n \"kind\": \"storage#objects\"\n}\n"}
    headers:
      Alt-Svc: ['quic=":443"; ma=2592000; v="37,36,35"']
      Cache-Control: ['private, max-age=0, must-revalidate, no-transform']
      Content-Length: ['31']
      Content-Type: [application/json; charset=UTF-8]
<<<<<<< HEAD
      Date: ['Thu, 06 Apr 2017 08:02:42 GMT']
      Expires: ['Thu, 06 Apr 2017 08:02:42 GMT']
      Server: [UploadServer]
      Vary: [Origin, X-Origin]
      X-GUploader-UploadID: [AEnB2UpVEsJEz5EdN0m4waepkdt-OSwtrVtPQoy5z7ivmXM2e4L7Ol2624CjDvPgctczl4ZSs3qGAVmM2DyxpprotX5TkM8_2lczvEoiNv8liShSHjkE1w0]
=======
      Date: ['Wed, 05 Apr 2017 20:50:15 GMT']
      Expires: ['Wed, 05 Apr 2017 20:50:15 GMT']
      Server: [UploadServer]
      Vary: [Origin, X-Origin]
      X-GUploader-UploadID: [AEnB2UqiVdiU2ftBmrChl8BACKL82gRecAEcBGmu7Hc99AIzOE73qAfuGCc1qXsECYpP_xavdj7O2EkpLJmpqKuwLS5XtcaykQ]
>>>>>>> b795204b
    status: {code: 200, message: OK}
- request:
    body: null
    headers:
      Accept: ['*/*']
      Accept-Encoding: ['gzip, deflate']
      Connection: [keep-alive]
      Content-Length: ['0']
      User-Agent: [python-requests/2.13.0]
    method: DELETE
    uri: https://www.googleapis.com/storage/v1/b/gcsfs-testing/o/nonexistent
  response:
    body: {string: "{\n \"error\": {\n  \"errors\": [\n   {\n    \"domain\": \"global\",\n
        \   \"reason\": \"notFound\",\n    \"message\": \"Not Found\"\n   }\n  ],\n
        \ \"code\": 404,\n  \"message\": \"Not Found\"\n }\n}\n"}
    headers:
      Alt-Svc: ['quic=":443"; ma=2592000; v="37,36,35"']
      Cache-Control: ['private, max-age=0']
      Content-Length: ['165']
      Content-Type: [application/json; charset=UTF-8]
<<<<<<< HEAD
      Date: ['Thu, 06 Apr 2017 08:02:42 GMT']
      Expires: ['Thu, 06 Apr 2017 08:02:42 GMT']
      Server: [UploadServer]
      Vary: [Origin, X-Origin]
      X-GUploader-UploadID: [AEnB2Uq_5KTJ_aMSsnKYJxtkOgd_hCGK7bwvY81gUQA8hprTfE6RtgKOItHt-3RH0rsXQpoTqPjFj0CshVGvqMDoBkso58svnsl-H31hWA1ZVgsNUhfR440]
=======
      Date: ['Wed, 05 Apr 2017 20:50:15 GMT']
      Expires: ['Wed, 05 Apr 2017 20:50:15 GMT']
      Server: [UploadServer]
      Vary: [Origin, X-Origin]
      X-GUploader-UploadID: [AEnB2Up8jb4828uc1I6ekQDRxzuZL4sBMoXnx_MMI00ximDpua6Bwe-CrcDM8ZnFAKDioB7MwECaCIm2VxsRsifGkXsrUTThNg]
>>>>>>> b795204b
    status: {code: 404, message: Not Found}
- request:
    body: null
    headers:
      Accept: ['*/*']
      Accept-Encoding: ['gzip, deflate']
      Connection: [keep-alive]
      Content-Length: ['0']
      User-Agent: [python-requests/2.13.0]
    method: DELETE
    uri: https://www.googleapis.com/storage/v1/b/nonexistent/o/
  response:
    body: {string: Not Found}
    headers:
      Alt-Svc: ['quic=":443"; ma=2592000; v="37,36,35"']
      Cache-Control: ['private, max-age=0']
      Content-Length: ['9']
      Content-Type: [text/html; charset=UTF-8]
<<<<<<< HEAD
      Date: ['Thu, 06 Apr 2017 08:02:42 GMT']
      Expires: ['Thu, 06 Apr 2017 08:02:42 GMT']
      Server: [UploadServer]
      Vary: [Origin, X-Origin]
      X-GUploader-UploadID: [AEnB2Uob8vAEcZtWHC3XEo2gHhb8dzpOM-Y1xDIt7RPAkM-HqOiqDuCbg7XASRBrs7ucwiR7a-0TVBLZTv4piRxijcOmZj7UPnhoG3TxAi4dE_aJYFT-Amw]
=======
      Date: ['Wed, 05 Apr 2017 20:50:15 GMT']
      Expires: ['Wed, 05 Apr 2017 20:50:15 GMT']
      Server: [UploadServer]
      Vary: [Origin, X-Origin]
      X-GUploader-UploadID: [AEnB2UoYzBEfppOaxi0SNO0LdOWhsaunIW_XGJulkI-5OPpc9Mf3d4ry0CNo6qWdygVMsxh18DfbxfFGISu-mrqGxA-wlmXTow]
>>>>>>> b795204b
    status: {code: 404, message: Not Found}
version: 1<|MERGE_RESOLUTION|>--- conflicted
+++ resolved
@@ -12,23 +12,14 @@
   response:
     body:
       string: !!binary |
-<<<<<<< HEAD
-        H4sIAB/25VgC/6tWSkxOTi0uji/Jz07NU7JSUKqoqFDSUVDKTMEQSq0oyCxKLY7PBAkamxkYAMXA
-        auJLKgtSQQqdUhOLUouUagFOYrb0VgAAAA==
-=======
-        H4sIAIRY5VgC/6tWSq0oyCxKLY7PzFOyUjA2MzDQUVDKTIkvyc9OBYkoVVRUKAGFwPz4ksqCVJCg
-        U2piUWoRSDwxOTm1uBhVeS0A03RPm1YAAAA=
->>>>>>> b795204b
+        H4sIAEA751gC/6tWSkxOTi0uji/Jz07NU7JSUKqoqFDSUVBKrSjILEotjs8ECRqbGRgAxTJTMJSB
+        +fEllQWpIEGn1MSi1CKlWgA253KRVgAAAA==
     headers:
       Alt-Svc: ['quic=":443"; ma=2592000; v="37,36,35"']
       Cache-Control: ['no-cache, no-store, max-age=0, must-revalidate']
       Content-Encoding: [gzip]
       Content-Type: [application/json; charset=UTF-8]
-<<<<<<< HEAD
-      Date: ['Thu, 06 Apr 2017 08:02:39 GMT']
-=======
-      Date: ['Wed, 05 Apr 2017 20:50:12 GMT']
->>>>>>> b795204b
+      Date: ['Fri, 07 Apr 2017 07:09:52 GMT']
       Expires: ['Mon, 01 Jan 1990 00:00:00 GMT']
       Pragma: [no-cache]
       Server: [GSE]
@@ -49,10 +40,14 @@
     uri: https://www.googleapis.com/storage/v1/b/?project=test_project
   response:
     body: {string: "{\n \"kind\": \"storage#buckets\",\n \"items\": [\n  {\n   \"kind\":
-<<<<<<< HEAD
         \"storage#bucket\",\n   \"id\": \"dask-zarr-cache\",\n   \"selfLink\": \"https://www.googleapis.com/storage/v1/b/dask-zarr-cache\",\n
         \  \"projectNumber\": \"211880518801\",\n   \"name\": \"dask-zarr-cache\",\n
         \  \"timeCreated\": \"2017-04-03T14:58:15.917Z\",\n   \"updated\": \"2017-04-03T14:58:15.917Z\",\n
+        \  \"metageneration\": \"1\",\n   \"location\": \"EUROPE-WEST1\",\n   \"storageClass\":
+        \"REGIONAL\",\n   \"etag\": \"CAE=\"\n  },\n  {\n   \"kind\": \"storage#bucket\",\n
+        \  \"id\": \"dprof-cache\",\n   \"selfLink\": \"https://www.googleapis.com/storage/v1/b/dprof-cache\",\n
+        \  \"projectNumber\": \"211880518801\",\n   \"name\": \"dprof-cache\",\n   \"timeCreated\":
+        \"2017-04-06T09:29:42.248Z\",\n   \"updated\": \"2017-04-06T09:29:42.248Z\",\n
         \  \"metageneration\": \"1\",\n   \"location\": \"EUROPE-WEST1\",\n   \"storageClass\":
         \"REGIONAL\",\n   \"etag\": \"CAE=\"\n  },\n  {\n   \"kind\": \"storage#bucket\",\n
         \  \"id\": \"gcsfs-testing\",\n   \"selfLink\": \"https://www.googleapis.com/storage/v1/b/gcsfs-testing\",\n
@@ -73,62 +68,13 @@
     headers:
       Alt-Svc: ['quic=":443"; ma=2592000; v="37,36,35"']
       Cache-Control: ['private, max-age=0, must-revalidate, no-transform']
-      Content-Length: ['1633']
-      Content-Type: [application/json; charset=UTF-8]
-      Date: ['Thu, 06 Apr 2017 08:02:39 GMT']
-      Expires: ['Thu, 06 Apr 2017 08:02:39 GMT']
-      Server: [UploadServer]
-      Vary: [Origin, X-Origin]
-      X-GUploader-UploadID: [AEnB2UoznaKYNGtlZFfuOaL5alJxXBaxxcC_qPTyjiHGXmwOnh2NL6v6Fm__JQ8s8-_Ior6xKbTGDe-Lejs1ZJK-5i2R2VOAsNiv5VXIeUGpGAh5h3XrEvI]
-=======
-        \"storage#bucket\",\n   \"id\": \"anaconda-enterprise\",\n   \"selfLink\":
-        \"https://www.googleapis.com/storage/v1/b/anaconda-enterprise\",\n   \"projectNumber\":
-        \"586241054156\",\n   \"name\": \"anaconda-enterprise\",\n   \"timeCreated\":
-        \"2017-03-30T22:33:29.085Z\",\n   \"updated\": \"2017-03-30T22:33:29.085Z\",\n
-        \  \"metageneration\": \"1\",\n   \"location\": \"US\",\n   \"storageClass\":
-        \"MULTI_REGIONAL\",\n   \"etag\": \"CAE=\"\n  },\n  {\n   \"kind\": \"storage#bucket\",\n
-        \  \"id\": \"anaconda-public-data\",\n   \"selfLink\": \"https://www.googleapis.com/storage/v1/b/anaconda-public-data\",\n
-        \  \"projectNumber\": \"586241054156\",\n   \"name\": \"anaconda-public-data\",\n
-        \  \"timeCreated\": \"2017-04-05T20:22:12.865Z\",\n   \"updated\": \"2017-04-05T20:22:12.865Z\",\n
-        \  \"metageneration\": \"1\",\n   \"location\": \"US\",\n   \"storageClass\":
-        \"MULTI_REGIONAL\",\n   \"etag\": \"CAE=\"\n  },\n  {\n   \"kind\": \"storage#bucket\",\n
-        \  \"id\": \"artifacts.test_project.appspot.com\",\n   \"selfLink\": \"https://www.googleapis.com/storage/v1/b/artifacts.test_project.appspot.com\",\n
-        \  \"projectNumber\": \"586241054156\",\n   \"name\": \"artifacts.test_project.appspot.com\",\n
-        \  \"timeCreated\": \"2016-05-17T18:29:22.774Z\",\n   \"updated\": \"2016-05-17T18:29:22.774Z\",\n
-        \  \"metageneration\": \"1\",\n   \"location\": \"US\",\n   \"storageClass\":
-        \"STANDARD\",\n   \"etag\": \"CAE=\"\n  },\n  {\n   \"kind\": \"storage#bucket\",\n
-        \  \"id\": \"blaze-data\",\n   \"selfLink\": \"https://www.googleapis.com/storage/v1/b/blaze-data\",\n
-        \  \"projectNumber\": \"586241054156\",\n   \"name\": \"blaze-data\",\n   \"timeCreated\":
-        \"2015-09-06T04:08:21.262Z\",\n   \"updated\": \"2015-09-06T15:55:01.051Z\",\n
-        \  \"metageneration\": \"2\",\n   \"location\": \"US\",\n   \"storageClass\":
-        \"STANDARD\",\n   \"etag\": \"CAI=\"\n  },\n  {\n   \"kind\": \"storage#bucket\",\n
-        \  \"id\": \"dask_example_data\",\n   \"selfLink\": \"https://www.googleapis.com/storage/v1/b/dask_example_data\",\n
-        \  \"projectNumber\": \"586241054156\",\n   \"name\": \"dask_example_data\",\n
-        \  \"timeCreated\": \"2017-02-15T18:07:45.948Z\",\n   \"updated\": \"2017-02-15T18:07:45.948Z\",\n
-        \  \"metageneration\": \"1\",\n   \"location\": \"US\",\n   \"storageClass\":
-        \"STANDARD\",\n   \"etag\": \"CAE=\"\n  },\n  {\n   \"kind\": \"storage#bucket\",\n
-        \  \"id\": \"dataproc-9a39e84b-a055-4877-9be9-ddd9334e6145-us\",\n   \"selfLink\":
-        \"https://www.googleapis.com/storage/v1/b/dataproc-9a39e84b-a055-4877-9be9-ddd9334e6145-us\",\n
-        \  \"projectNumber\": \"586241054156\",\n   \"name\": \"dataproc-9a39e84b-a055-4877-9be9-ddd9334e6145-us\",\n
-        \  \"timeCreated\": \"2017-04-05T02:56:05.533Z\",\n   \"updated\": \"2017-04-05T02:56:05.533Z\",\n
-        \  \"metageneration\": \"1\",\n   \"location\": \"US\",\n   \"storageClass\":
-        \"STANDARD\",\n   \"etag\": \"CAE=\"\n  },\n  {\n   \"kind\": \"storage#bucket\",\n
-        \  \"id\": \"gcsfs-testing\",\n   \"selfLink\": \"https://www.googleapis.com/storage/v1/b/gcsfs-testing\",\n
-        \  \"projectNumber\": \"586241054156\",\n   \"name\": \"gcsfs-testing\",\n
-        \  \"timeCreated\": \"2017-04-05T13:45:05.641Z\",\n   \"updated\": \"2017-04-05T13:45:05.641Z\",\n
-        \  \"metageneration\": \"1\",\n   \"location\": \"US\",\n   \"storageClass\":
-        \"STANDARD\",\n   \"etag\": \"CAE=\"\n  }\n ]\n}\n"}
-    headers:
-      Alt-Svc: ['quic=":443"; ma=2592000; v="37,36,35"']
-      Cache-Control: ['private, max-age=0, must-revalidate, no-transform']
-      Content-Length: ['2971']
-      Content-Type: [application/json; charset=UTF-8]
-      Date: ['Wed, 05 Apr 2017 20:50:13 GMT']
-      Expires: ['Wed, 05 Apr 2017 20:50:13 GMT']
-      Server: [UploadServer]
-      Vary: [Origin, X-Origin]
-      X-GUploader-UploadID: [AEnB2UoZIk0HP9nnZfi_MPmgvF7B4e1hGIi3WQ7aJUF1Cra-1113PR-Riap6qQaWXt51ARJ4Lrr-p7yPFnQJIxaygFirKzMM2Q]
->>>>>>> b795204b
+      Content-Length: ['2021']
+      Content-Type: [application/json; charset=UTF-8]
+      Date: ['Fri, 07 Apr 2017 07:09:52 GMT']
+      Expires: ['Fri, 07 Apr 2017 07:09:52 GMT']
+      Server: [UploadServer]
+      Vary: [Origin, X-Origin]
+      X-GUploader-UploadID: [AEnB2Upi6dvBaaYEaEmbuh4udxo1jzdyhk8_UZpqx3-bcqkP84A3EN-7nXJnCIHqHyBMyGEsoTHpPkpBFYX5Rjfxbz95uCXuvA]
     status: {code: 200, message: OK}
 - request:
     body: null
@@ -149,19 +95,11 @@
       Cache-Control: ['private, max-age=0']
       Content-Length: ['165']
       Content-Type: [application/json; charset=UTF-8]
-<<<<<<< HEAD
-      Date: ['Thu, 06 Apr 2017 08:02:40 GMT']
-      Expires: ['Thu, 06 Apr 2017 08:02:40 GMT']
-      Server: [UploadServer]
-      Vary: [Origin, X-Origin]
-      X-GUploader-UploadID: [AEnB2UqSSAmMUTZ2Lz80XnSm6oArjk_snvUOIS7861FtEcEBKFyAo9MzliIeFP_ds723wC6UlYZmsG5sIlFILtbQmkWTMfxzGfIJxDQ98C99bRZFBVTVG0s]
-=======
-      Date: ['Wed, 05 Apr 2017 20:50:13 GMT']
-      Expires: ['Wed, 05 Apr 2017 20:50:13 GMT']
-      Server: [UploadServer]
-      Vary: [Origin, X-Origin]
-      X-GUploader-UploadID: [AEnB2UqzVqb_tOKbf0gN3AYDlGhOWLEOofHH0vGb11Qans7RQsh1ZxmVFcqasf5JVLuJJJIShWi786o4c_TlNqfDrJPolqyF7g]
->>>>>>> b795204b
+      Date: ['Fri, 07 Apr 2017 07:09:53 GMT']
+      Expires: ['Fri, 07 Apr 2017 07:09:53 GMT']
+      Server: [UploadServer]
+      Vary: [Origin, X-Origin]
+      X-GUploader-UploadID: [AEnB2UrgUoemYv436p1ByGuOngCAeCt5HZFoqa0EaueG6v_DZy47YXWlPcduhkhERc1LgzezeqBwAX5UlwSx-2_UNMO6tN_KPw]
     status: {code: 404, message: Not Found}
 - request:
     body: null
@@ -182,19 +120,11 @@
       Cache-Control: ['private, max-age=0']
       Content-Length: ['165']
       Content-Type: [application/json; charset=UTF-8]
-<<<<<<< HEAD
-      Date: ['Thu, 06 Apr 2017 08:02:40 GMT']
-      Expires: ['Thu, 06 Apr 2017 08:02:40 GMT']
-      Server: [UploadServer]
-      Vary: [Origin, X-Origin]
-      X-GUploader-UploadID: [AEnB2Uop1_GCOVio8kf5kUKGsMF0Muy9h7sCUVI652bgAeK3tA_HaDMHZ99RKdNxWZ6ta7HvG_26EvNg6Zg1e2KWEPBjFdq60DJIcT7dJgAtkLEXJgQ0jS8]
-=======
-      Date: ['Wed, 05 Apr 2017 20:50:13 GMT']
-      Expires: ['Wed, 05 Apr 2017 20:50:13 GMT']
-      Server: [UploadServer]
-      Vary: [Origin, X-Origin]
-      X-GUploader-UploadID: [AEnB2UqUHRqVdLZVFYgujZDOGN_giNK05PwkI1xOVRFNAuwGYPdgpth2I-q7k0ex0VZUW5GhFZnbhhDwq_fNJi67DTiqWslNzA]
->>>>>>> b795204b
+      Date: ['Fri, 07 Apr 2017 07:09:53 GMT']
+      Expires: ['Fri, 07 Apr 2017 07:09:53 GMT']
+      Server: [UploadServer]
+      Vary: [Origin, X-Origin]
+      X-GUploader-UploadID: [AEnB2UpKoRhIGv4iFM03Ubkq1mIKWGA1VExgYKjyQKZF9CuvrJSuIgjoZKgB9odhes5a7T0LD5gkJYt2zngFA4hbe9Xa0-1QLw]
     status: {code: 404, message: Not Found}
 - request:
     body: null
@@ -215,19 +145,11 @@
       Cache-Control: ['private, max-age=0']
       Content-Length: ['165']
       Content-Type: [application/json; charset=UTF-8]
-<<<<<<< HEAD
-      Date: ['Thu, 06 Apr 2017 08:02:40 GMT']
-      Expires: ['Thu, 06 Apr 2017 08:02:40 GMT']
-      Server: [UploadServer]
-      Vary: [Origin, X-Origin]
-      X-GUploader-UploadID: [AEnB2Uqdxgf3msxYSwgH5ClfFX6oEbNeZ5u2HD8g7MyT2CcSU1eFCBezmYMByp-BGg9x1YXMSieJ2ndAegWqEfEllr2T-vQ7Qhl_-1ZK6GIgJqVuaYmw8-w]
-=======
-      Date: ['Wed, 05 Apr 2017 20:50:13 GMT']
-      Expires: ['Wed, 05 Apr 2017 20:50:13 GMT']
-      Server: [UploadServer]
-      Vary: [Origin, X-Origin]
-      X-GUploader-UploadID: [AEnB2Uo3yew4wMTmYktSgFZtvD7cyJ4Pdw0M0DdeTIyBe7GTdL6FH3xr-ZwTOLdwWnDzr-6S2mpmki0UXywdbqPxmI8ago7DQA]
->>>>>>> b795204b
+      Date: ['Fri, 07 Apr 2017 07:09:53 GMT']
+      Expires: ['Fri, 07 Apr 2017 07:09:53 GMT']
+      Server: [UploadServer]
+      Vary: [Origin, X-Origin]
+      X-GUploader-UploadID: [AEnB2Up1FEgPbru-9blN_EHUgKHLmjWu0UFEpgruWeYkyif23ESzxAUoVyqVOZ98PsnS-7ZAY79TJS00MBezH_HwiehVkOfd5Q]
     status: {code: 404, message: Not Found}
 - request:
     body: null
@@ -248,19 +170,11 @@
       Cache-Control: ['private, max-age=0']
       Content-Length: ['165']
       Content-Type: [application/json; charset=UTF-8]
-<<<<<<< HEAD
-      Date: ['Thu, 06 Apr 2017 08:02:40 GMT']
-      Expires: ['Thu, 06 Apr 2017 08:02:40 GMT']
-      Server: [UploadServer]
-      Vary: [Origin, X-Origin]
-      X-GUploader-UploadID: [AEnB2Up4vfT-RH6Cei2ltrzGwI91kx4rKNdvAXLJuOfRwIr4n6PNaexxDsgi_gYEXaDPajlQpgfOVkTvGUagWLYAgzgfQwVwX6q4FCpE9Y_GHtsE_GxXi54]
-=======
-      Date: ['Wed, 05 Apr 2017 20:50:13 GMT']
-      Expires: ['Wed, 05 Apr 2017 20:50:13 GMT']
-      Server: [UploadServer]
-      Vary: [Origin, X-Origin]
-      X-GUploader-UploadID: [AEnB2Urvm8NG4lLXdIHZT6axi7a5EXGSilGSf7c26R_NF4Cp54ndMFKQyFppoJl6pj7oBLIAGjLzWs5w-k4octuxJYJAlyaEPQ]
->>>>>>> b795204b
+      Date: ['Fri, 07 Apr 2017 07:09:54 GMT']
+      Expires: ['Fri, 07 Apr 2017 07:09:54 GMT']
+      Server: [UploadServer]
+      Vary: [Origin, X-Origin]
+      X-GUploader-UploadID: [AEnB2Uo_koOfSKfD7tIjAoJZGSiBDLb6sXw5KsrwEB69f4Fkwhtl3zpPAYW1coObKuIyhToJfpW8bQ7m5IYaejHY6wytS3B_uKGoP9K5P6sH_kaQIf-Q88E]
     status: {code: 404, message: Not Found}
 - request:
     body: null
@@ -278,19 +192,11 @@
       Cache-Control: ['private, max-age=0, must-revalidate, no-transform']
       Content-Length: ['31']
       Content-Type: [application/json; charset=UTF-8]
-<<<<<<< HEAD
-      Date: ['Thu, 06 Apr 2017 08:02:40 GMT']
-      Expires: ['Thu, 06 Apr 2017 08:02:40 GMT']
-      Server: [UploadServer]
-      Vary: [Origin, X-Origin]
-      X-GUploader-UploadID: [AEnB2UqtT-6lGDr9vbFJYg9IgRg9j9ouCxVb53E3Y-viVXox2cT1yjQFTtafrZek1j8PrTZSCg9GAK4nWOYdjWGFiyLRtRWqdcex7vcPXG11xPnS5eY8Vaw]
-=======
-      Date: ['Wed, 05 Apr 2017 20:50:14 GMT']
-      Expires: ['Wed, 05 Apr 2017 20:50:14 GMT']
-      Server: [UploadServer]
-      Vary: [Origin, X-Origin]
-      X-GUploader-UploadID: [AEnB2Ure71VHrU3lRDElAkhODIndZvX6dg7-WgzmgqsEZVW4KnxCEAooNmv333VvIOKxjD07vvrNUwZCq2U-sHXmk5qwOoLGbQ]
->>>>>>> b795204b
+      Date: ['Fri, 07 Apr 2017 07:09:54 GMT']
+      Expires: ['Fri, 07 Apr 2017 07:09:54 GMT']
+      Server: [UploadServer]
+      Vary: [Origin, X-Origin]
+      X-GUploader-UploadID: [AEnB2UpjSIvWe61SuUqhG9HVhgt6RKbG_fMX6izy2rjk1TrRC7q6WMk5Xz-HpvqH5eedDcXnwhdTxpnx1Zm8HjJlGihO9xE3ww]
     status: {code: 200, message: OK}
 - request:
     body: null
@@ -303,46 +209,26 @@
     method: POST
     uri: https://www.googleapis.com/upload/storage/v1/b/gcsfs-testing/o?name=tmp%2Ftest%2Fa&uploadType=media
   response:
-<<<<<<< HEAD
-    body: {string: "{\n \"kind\": \"storage#object\",\n \"id\": \"gcsfs-testing/tmp/test/a/1491465761111288\",\n
+    body: {string: "{\n \"kind\": \"storage#object\",\n \"id\": \"gcsfs-testing/tmp/test/a/1491548994739544\",\n
         \"selfLink\": \"https://www.googleapis.com/storage/v1/b/gcsfs-testing/o/tmp%2Ftest%2Fa\",\n
         \"name\": \"tmp/test/a\",\n \"bucket\": \"gcsfs-testing\",\n \"generation\":
-        \"1491465761111288\",\n \"metageneration\": \"1\",\n \"timeCreated\": \"2017-04-06T08:02:41.037Z\",\n
-        \"updated\": \"2017-04-06T08:02:41.037Z\",\n \"storageClass\": \"STANDARD\",\n
-        \"timeStorageClassUpdated\": \"2017-04-06T08:02:41.037Z\",\n \"size\": \"0\",\n
-        \"md5Hash\": \"1B2M2Y8AsgTpgAmY7PhCfg==\",\n \"mediaLink\": \"https://www.googleapis.com/download/storage/v1/b/gcsfs-testing/o/tmp%2Ftest%2Fa?generation=1491465761111288&alt=media\",\n
-        \"crc32c\": \"AAAAAA==\",\n \"etag\": \"CPj5iveuj9MCEAE=\"\n}\n"}
-=======
-    body: {string: "{\n \"kind\": \"storage#object\",\n \"id\": \"gcsfs-testing/tmp/test/a/1491425414431937\",\n
-        \"selfLink\": \"https://www.googleapis.com/storage/v1/b/gcsfs-testing/o/tmp%2Ftest%2Fa\",\n
-        \"name\": \"tmp/test/a\",\n \"bucket\": \"gcsfs-testing\",\n \"generation\":
-        \"1491425414431937\",\n \"metageneration\": \"1\",\n \"timeCreated\": \"2017-04-05T20:50:14.415Z\",\n
-        \"updated\": \"2017-04-05T20:50:14.415Z\",\n \"storageClass\": \"STANDARD\",\n
-        \"timeStorageClassUpdated\": \"2017-04-05T20:50:14.415Z\",\n \"size\": \"0\",\n
-        \"md5Hash\": \"1B2M2Y8AsgTpgAmY7PhCfg==\",\n \"mediaLink\": \"https://www.googleapis.com/download/storage/v1/b/gcsfs-testing/o/tmp%2Ftest%2Fa?generation=1491425414431937&alt=media\",\n
-        \"crc32c\": \"AAAAAA==\",\n \"etag\": \"CMGJpdCYjtMCEAE=\"\n}\n"}
->>>>>>> b795204b
+        \"1491548994739544\",\n \"metageneration\": \"1\",\n \"timeCreated\": \"2017-04-07T07:09:54.666Z\",\n
+        \"updated\": \"2017-04-07T07:09:54.666Z\",\n \"storageClass\": \"STANDARD\",\n
+        \"timeStorageClassUpdated\": \"2017-04-07T07:09:54.666Z\",\n \"size\": \"0\",\n
+        \"md5Hash\": \"1B2M2Y8AsgTpgAmY7PhCfg==\",\n \"mediaLink\": \"https://www.googleapis.com/download/storage/v1/b/gcsfs-testing/o/tmp%2Ftest%2Fa?generation=1491548994739544&alt=media\",\n
+        \"crc32c\": \"AAAAAA==\",\n \"etag\": \"CNi6/P/kkdMCEAE=\"\n}\n"}
     headers:
       Alt-Svc: ['quic=":443"; ma=2592000; v="37,36,35"']
       Cache-Control: ['no-cache, no-store, max-age=0, must-revalidate']
       Content-Length: ['689']
       Content-Type: [application/json; charset=UTF-8]
-<<<<<<< HEAD
-      Date: ['Thu, 06 Apr 2017 08:02:41 GMT']
-      ETag: [CPj5iveuj9MCEAE=]
-=======
-      Date: ['Wed, 05 Apr 2017 20:50:14 GMT']
-      ETag: [CMGJpdCYjtMCEAE=]
->>>>>>> b795204b
+      Date: ['Fri, 07 Apr 2017 07:09:55 GMT']
+      ETag: [CNi6/P/kkdMCEAE=]
       Expires: ['Mon, 01 Jan 1990 00:00:00 GMT']
       Pragma: [no-cache]
       Server: [UploadServer]
       Vary: [Origin, X-Origin]
-<<<<<<< HEAD
-      X-GUploader-UploadID: [AEnB2UpEcV8l3V_VaOsy-czlvm8Skb4Ysv571SrofTJwmASl9MD2D_Q6aK8Dc9n96ZCDpduER3DVIN9h-RIo2cOzR6l2UjabR5jVrvJwgoGzdV0bMlfWYf8]
-=======
-      X-GUploader-UploadID: [AEnB2Up1sH72719cs3WjwxaN0eEd8lJ8nqMZiv1L8wCiWOllmoh8-FETMBiKiTFCCbtKUE3r9pwCpy_m6sAZKdyYrXwGJPuOoQ]
->>>>>>> b795204b
+      X-GUploader-UploadID: [AEnB2UqD7emu15oeVCJEAivlclPJMlRQfCNKW35bwHFYJcywjOG_h2-_ToWfaAQpBQUvhGT1mAMJ34dRJABe2Uvhh51vDEyvbE-uZbovO-bnt3Fj2yQ69Zo]
     status: {code: 200, message: OK}
 - request:
     body: null
@@ -355,45 +241,25 @@
     uri: https://www.googleapis.com/storage/v1/b/gcsfs-testing/o/?maxResults=1000
   response:
     body: {string: "{\n \"kind\": \"storage#objects\",\n \"items\": [\n  {\n   \"kind\":
-<<<<<<< HEAD
-        \"storage#object\",\n   \"id\": \"gcsfs-testing/tmp/test/a/1491465761111288\",\n
+        \"storage#object\",\n   \"id\": \"gcsfs-testing/tmp/test/a/1491548994739544\",\n
         \  \"selfLink\": \"https://www.googleapis.com/storage/v1/b/gcsfs-testing/o/tmp%2Ftest%2Fa\",\n
         \  \"name\": \"tmp/test/a\",\n   \"bucket\": \"gcsfs-testing\",\n   \"generation\":
-        \"1491465761111288\",\n   \"metageneration\": \"1\",\n   \"timeCreated\":
-        \"2017-04-06T08:02:41.037Z\",\n   \"updated\": \"2017-04-06T08:02:41.037Z\",\n
-        \  \"storageClass\": \"STANDARD\",\n   \"timeStorageClassUpdated\": \"2017-04-06T08:02:41.037Z\",\n
+        \"1491548994739544\",\n   \"metageneration\": \"1\",\n   \"timeCreated\":
+        \"2017-04-07T07:09:54.666Z\",\n   \"updated\": \"2017-04-07T07:09:54.666Z\",\n
+        \  \"storageClass\": \"STANDARD\",\n   \"timeStorageClassUpdated\": \"2017-04-07T07:09:54.666Z\",\n
         \  \"size\": \"0\",\n   \"md5Hash\": \"1B2M2Y8AsgTpgAmY7PhCfg==\",\n   \"mediaLink\":
-        \"https://www.googleapis.com/download/storage/v1/b/gcsfs-testing/o/tmp%2Ftest%2Fa?generation=1491465761111288&alt=media\",\n
-        \  \"crc32c\": \"AAAAAA==\",\n   \"etag\": \"CPj5iveuj9MCEAE=\"\n  }\n ]\n}\n"}
-=======
-        \"storage#object\",\n   \"id\": \"gcsfs-testing/tmp/test/a/1491425414431937\",\n
-        \  \"selfLink\": \"https://www.googleapis.com/storage/v1/b/gcsfs-testing/o/tmp%2Ftest%2Fa\",\n
-        \  \"name\": \"tmp/test/a\",\n   \"bucket\": \"gcsfs-testing\",\n   \"generation\":
-        \"1491425414431937\",\n   \"metageneration\": \"1\",\n   \"timeCreated\":
-        \"2017-04-05T20:50:14.415Z\",\n   \"updated\": \"2017-04-05T20:50:14.415Z\",\n
-        \  \"storageClass\": \"STANDARD\",\n   \"timeStorageClassUpdated\": \"2017-04-05T20:50:14.415Z\",\n
-        \  \"size\": \"0\",\n   \"md5Hash\": \"1B2M2Y8AsgTpgAmY7PhCfg==\",\n   \"mediaLink\":
-        \"https://www.googleapis.com/download/storage/v1/b/gcsfs-testing/o/tmp%2Ftest%2Fa?generation=1491425414431937&alt=media\",\n
-        \  \"crc32c\": \"AAAAAA==\",\n   \"etag\": \"CMGJpdCYjtMCEAE=\"\n  }\n ]\n}\n"}
->>>>>>> b795204b
+        \"https://www.googleapis.com/download/storage/v1/b/gcsfs-testing/o/tmp%2Ftest%2Fa?generation=1491548994739544&alt=media\",\n
+        \  \"crc32c\": \"AAAAAA==\",\n   \"etag\": \"CNi6/P/kkdMCEAE=\"\n  }\n ]\n}\n"}
     headers:
       Alt-Svc: ['quic=":443"; ma=2592000; v="37,36,35"']
       Cache-Control: ['private, max-age=0, must-revalidate, no-transform']
       Content-Length: ['772']
       Content-Type: [application/json; charset=UTF-8]
-<<<<<<< HEAD
-      Date: ['Thu, 06 Apr 2017 08:02:41 GMT']
-      Expires: ['Thu, 06 Apr 2017 08:02:41 GMT']
-      Server: [UploadServer]
-      Vary: [Origin, X-Origin]
-      X-GUploader-UploadID: [AEnB2UpNHpW1YGTY5YEtvFWinBeVyCLNlPiKRpu2zVSEsXY45DmsZC405mIhbR6i59MRLcTBxt-Y-5_Cd2oBPlhlaEP6uUJIJ3zd3lod3kZZhLm5jEg4xU8]
-=======
-      Date: ['Wed, 05 Apr 2017 20:50:14 GMT']
-      Expires: ['Wed, 05 Apr 2017 20:50:14 GMT']
-      Server: [UploadServer]
-      Vary: [Origin, X-Origin]
-      X-GUploader-UploadID: [AEnB2Urg1salWvNAX36LkBW_CIHph4J4eOJS3T6mCNbFDikVmLhaW9RBhC287Fr88d_Uy1PHlcbjNkj0A8BKvurSM_g-syMCfw]
->>>>>>> b795204b
+      Date: ['Fri, 07 Apr 2017 07:09:55 GMT']
+      Expires: ['Fri, 07 Apr 2017 07:09:55 GMT']
+      Server: [UploadServer]
+      Vary: [Origin, X-Origin]
+      X-GUploader-UploadID: [AEnB2UonoO8zOQWDkUk9QF4JMWY3HblLEzqC83ZFQDVTWUxKkmOI9kxkHmFsY-Rir30Te7At0kuNusp_pUPNP_8rF4Vnhno23A]
     status: {code: 200, message: OK}
 - request:
     body: null
@@ -412,20 +278,12 @@
       Cache-Control: ['no-cache, no-store, max-age=0, must-revalidate']
       Content-Length: ['0']
       Content-Type: [application/json]
-<<<<<<< HEAD
-      Date: ['Thu, 06 Apr 2017 08:02:41 GMT']
-=======
-      Date: ['Wed, 05 Apr 2017 20:50:15 GMT']
->>>>>>> b795204b
+      Date: ['Fri, 07 Apr 2017 07:09:55 GMT']
       Expires: ['Mon, 01 Jan 1990 00:00:00 GMT']
       Pragma: [no-cache]
       Server: [UploadServer]
       Vary: [Origin, X-Origin]
-<<<<<<< HEAD
-      X-GUploader-UploadID: [AEnB2UqGyGee9Z8l7gV5D3UHPTpWCS7aiAHOMNatchRlYakwKoJZt3LuAsZSLK-15-ti0UKatP_HDbh0-jLY6JSvgHzyQktZdPvVPhGd_4Y-MON_fVuzDV4]
-=======
-      X-GUploader-UploadID: [AEnB2Uo_vMVEYdnhI81-N7kiAEv4q1V0bRpeGJckXg8LVWy1n2sJis4MOjmRt2w0q01AfenU1awfufUuUYKip-fiQCDqWRG7HA]
->>>>>>> b795204b
+      X-GUploader-UploadID: [AEnB2UpHOvgPbcNX2rlMhJsoyy9EWsZW9sJ14BHVR2-oufi7HAneXSW8nAGe4LsLuy-xn94WypaCsXF3T7g7xJEXr80sA7dkfg]
     status: {code: 204, message: No Content}
 - request:
     body: null
@@ -443,19 +301,11 @@
       Cache-Control: ['private, max-age=0, must-revalidate, no-transform']
       Content-Length: ['31']
       Content-Type: [application/json; charset=UTF-8]
-<<<<<<< HEAD
-      Date: ['Thu, 06 Apr 2017 08:02:42 GMT']
-      Expires: ['Thu, 06 Apr 2017 08:02:42 GMT']
-      Server: [UploadServer]
-      Vary: [Origin, X-Origin]
-      X-GUploader-UploadID: [AEnB2UpVEsJEz5EdN0m4waepkdt-OSwtrVtPQoy5z7ivmXM2e4L7Ol2624CjDvPgctczl4ZSs3qGAVmM2DyxpprotX5TkM8_2lczvEoiNv8liShSHjkE1w0]
-=======
-      Date: ['Wed, 05 Apr 2017 20:50:15 GMT']
-      Expires: ['Wed, 05 Apr 2017 20:50:15 GMT']
-      Server: [UploadServer]
-      Vary: [Origin, X-Origin]
-      X-GUploader-UploadID: [AEnB2UqiVdiU2ftBmrChl8BACKL82gRecAEcBGmu7Hc99AIzOE73qAfuGCc1qXsECYpP_xavdj7O2EkpLJmpqKuwLS5XtcaykQ]
->>>>>>> b795204b
+      Date: ['Fri, 07 Apr 2017 07:09:56 GMT']
+      Expires: ['Fri, 07 Apr 2017 07:09:56 GMT']
+      Server: [UploadServer]
+      Vary: [Origin, X-Origin]
+      X-GUploader-UploadID: [AEnB2UppefXGIPt6QVVQqjhT9zCAyPHVlfAXODjBesWUoHt7gf3EV1KkSV13FGVwqxYcGD-o-iG-_O1OsDkZkwFaZ4EF8wOQBCrO4EEZev26lyuTNShBc_0]
     status: {code: 200, message: OK}
 - request:
     body: null
@@ -476,19 +326,11 @@
       Cache-Control: ['private, max-age=0']
       Content-Length: ['165']
       Content-Type: [application/json; charset=UTF-8]
-<<<<<<< HEAD
-      Date: ['Thu, 06 Apr 2017 08:02:42 GMT']
-      Expires: ['Thu, 06 Apr 2017 08:02:42 GMT']
-      Server: [UploadServer]
-      Vary: [Origin, X-Origin]
-      X-GUploader-UploadID: [AEnB2Uq_5KTJ_aMSsnKYJxtkOgd_hCGK7bwvY81gUQA8hprTfE6RtgKOItHt-3RH0rsXQpoTqPjFj0CshVGvqMDoBkso58svnsl-H31hWA1ZVgsNUhfR440]
-=======
-      Date: ['Wed, 05 Apr 2017 20:50:15 GMT']
-      Expires: ['Wed, 05 Apr 2017 20:50:15 GMT']
-      Server: [UploadServer]
-      Vary: [Origin, X-Origin]
-      X-GUploader-UploadID: [AEnB2Up8jb4828uc1I6ekQDRxzuZL4sBMoXnx_MMI00ximDpua6Bwe-CrcDM8ZnFAKDioB7MwECaCIm2VxsRsifGkXsrUTThNg]
->>>>>>> b795204b
+      Date: ['Fri, 07 Apr 2017 07:09:56 GMT']
+      Expires: ['Fri, 07 Apr 2017 07:09:56 GMT']
+      Server: [UploadServer]
+      Vary: [Origin, X-Origin]
+      X-GUploader-UploadID: [AEnB2Upj82CxDVaA9QD3KzcbTfw5_Ryls3bTwUclsKemuV1s6YdN1UJx6H19NlAnH0jYPNFNwKBaAygWxHbGHqgd6OqATRbHkGWeq_uM0aiK32r472-M890]
     status: {code: 404, message: Not Found}
 - request:
     body: null
@@ -507,18 +349,10 @@
       Cache-Control: ['private, max-age=0']
       Content-Length: ['9']
       Content-Type: [text/html; charset=UTF-8]
-<<<<<<< HEAD
-      Date: ['Thu, 06 Apr 2017 08:02:42 GMT']
-      Expires: ['Thu, 06 Apr 2017 08:02:42 GMT']
-      Server: [UploadServer]
-      Vary: [Origin, X-Origin]
-      X-GUploader-UploadID: [AEnB2Uob8vAEcZtWHC3XEo2gHhb8dzpOM-Y1xDIt7RPAkM-HqOiqDuCbg7XASRBrs7ucwiR7a-0TVBLZTv4piRxijcOmZj7UPnhoG3TxAi4dE_aJYFT-Amw]
-=======
-      Date: ['Wed, 05 Apr 2017 20:50:15 GMT']
-      Expires: ['Wed, 05 Apr 2017 20:50:15 GMT']
-      Server: [UploadServer]
-      Vary: [Origin, X-Origin]
-      X-GUploader-UploadID: [AEnB2UoYzBEfppOaxi0SNO0LdOWhsaunIW_XGJulkI-5OPpc9Mf3d4ry0CNo6qWdygVMsxh18DfbxfFGISu-mrqGxA-wlmXTow]
->>>>>>> b795204b
+      Date: ['Fri, 07 Apr 2017 07:09:56 GMT']
+      Expires: ['Fri, 07 Apr 2017 07:09:56 GMT']
+      Server: [UploadServer]
+      Vary: [Origin, X-Origin]
+      X-GUploader-UploadID: [AEnB2Ur7YSQ6HZyR0Icn3lExn62fmBn6MYVXFMx-MwA11cPsWwA-KAiNi5kwPRp-h1W6IiPuEiMKNxdzaApIrZM97c1iNAqJFA]
     status: {code: 404, message: Not Found}
 version: 1