--- conflicted
+++ resolved
@@ -12,23 +12,14 @@
   response:
     body:
       string: !!binary |
-<<<<<<< HEAD
-        H4sIAM725VgC/6tWSkxOTi0uji/Jz07NU7JSUKqoqFDSUVDKTMEQSq0oyCxKLY7PBAkamxkYAMXA
-        auJLKgtSQQqdUhOLUouUagFOYrb0VgAAAA==
-=======
-        H4sIADJZ5VgC/6tWSq0oyCxKLY7PzFOyUjA2MzDQUVDKTIkvyc9OBYkoVVRUKAGFwPz4ksqCVJCg
-        U2piUWoRSDwxOTm1uBhVeS0A03RPm1YAAAA=
->>>>>>> b795204b
+        H4sIACA851gC/6tWSkxOTi0uji/Jz07NU7JSUKqoqFDSUVBKrSjILEotjs8ECRqbGRgAxTJTMJSB
+        +fEllQWpIEGn1MSi1CKlWgA253KRVgAAAA==
     headers:
       Alt-Svc: ['quic=":443"; ma=2592000; v="37,36,35"']
       Cache-Control: ['no-cache, no-store, max-age=0, must-revalidate']
       Content-Encoding: [gzip]
       Content-Type: [application/json; charset=UTF-8]
-<<<<<<< HEAD
-      Date: ['Thu, 06 Apr 2017 08:05:34 GMT']
-=======
-      Date: ['Wed, 05 Apr 2017 20:53:06 GMT']
->>>>>>> b795204b
+      Date: ['Fri, 07 Apr 2017 07:13:36 GMT']
       Expires: ['Mon, 01 Jan 1990 00:00:00 GMT']
       Pragma: [no-cache]
       Server: [GSE]
@@ -49,10 +40,14 @@
     uri: https://www.googleapis.com/storage/v1/b/?project=test_project
   response:
     body: {string: "{\n \"kind\": \"storage#buckets\",\n \"items\": [\n  {\n   \"kind\":
-<<<<<<< HEAD
         \"storage#bucket\",\n   \"id\": \"dask-zarr-cache\",\n   \"selfLink\": \"https://www.googleapis.com/storage/v1/b/dask-zarr-cache\",\n
         \  \"projectNumber\": \"211880518801\",\n   \"name\": \"dask-zarr-cache\",\n
         \  \"timeCreated\": \"2017-04-03T14:58:15.917Z\",\n   \"updated\": \"2017-04-03T14:58:15.917Z\",\n
+        \  \"metageneration\": \"1\",\n   \"location\": \"EUROPE-WEST1\",\n   \"storageClass\":
+        \"REGIONAL\",\n   \"etag\": \"CAE=\"\n  },\n  {\n   \"kind\": \"storage#bucket\",\n
+        \  \"id\": \"dprof-cache\",\n   \"selfLink\": \"https://www.googleapis.com/storage/v1/b/dprof-cache\",\n
+        \  \"projectNumber\": \"211880518801\",\n   \"name\": \"dprof-cache\",\n   \"timeCreated\":
+        \"2017-04-06T09:29:42.248Z\",\n   \"updated\": \"2017-04-06T09:29:42.248Z\",\n
         \  \"metageneration\": \"1\",\n   \"location\": \"EUROPE-WEST1\",\n   \"storageClass\":
         \"REGIONAL\",\n   \"etag\": \"CAE=\"\n  },\n  {\n   \"kind\": \"storage#bucket\",\n
         \  \"id\": \"gcsfs-testing\",\n   \"selfLink\": \"https://www.googleapis.com/storage/v1/b/gcsfs-testing\",\n
@@ -73,62 +68,13 @@
     headers:
       Alt-Svc: ['quic=":443"; ma=2592000; v="37,36,35"']
       Cache-Control: ['private, max-age=0, must-revalidate, no-transform']
-      Content-Length: ['1633']
-      Content-Type: [application/json; charset=UTF-8]
-      Date: ['Thu, 06 Apr 2017 08:05:35 GMT']
-      Expires: ['Thu, 06 Apr 2017 08:05:35 GMT']
-      Server: [UploadServer]
-      Vary: [Origin, X-Origin]
-      X-GUploader-UploadID: [AEnB2UpAO0KDRQ8dpeEozyohpsgKKnY3ql3DGTgEdo1_8BqvLpyggrCmsOT7HpIXvZajLbrCjFusnwQsH4Nt-LZYDxF2kXxYkpA8L_HKp49JdQYsQVQu7CY]
-=======
-        \"storage#bucket\",\n   \"id\": \"anaconda-enterprise\",\n   \"selfLink\":
-        \"https://www.googleapis.com/storage/v1/b/anaconda-enterprise\",\n   \"projectNumber\":
-        \"586241054156\",\n   \"name\": \"anaconda-enterprise\",\n   \"timeCreated\":
-        \"2017-03-30T22:33:29.085Z\",\n   \"updated\": \"2017-03-30T22:33:29.085Z\",\n
-        \  \"metageneration\": \"1\",\n   \"location\": \"US\",\n   \"storageClass\":
-        \"MULTI_REGIONAL\",\n   \"etag\": \"CAE=\"\n  },\n  {\n   \"kind\": \"storage#bucket\",\n
-        \  \"id\": \"anaconda-public-data\",\n   \"selfLink\": \"https://www.googleapis.com/storage/v1/b/anaconda-public-data\",\n
-        \  \"projectNumber\": \"586241054156\",\n   \"name\": \"anaconda-public-data\",\n
-        \  \"timeCreated\": \"2017-04-05T20:22:12.865Z\",\n   \"updated\": \"2017-04-05T20:22:12.865Z\",\n
-        \  \"metageneration\": \"1\",\n   \"location\": \"US\",\n   \"storageClass\":
-        \"MULTI_REGIONAL\",\n   \"etag\": \"CAE=\"\n  },\n  {\n   \"kind\": \"storage#bucket\",\n
-        \  \"id\": \"artifacts.test_project.appspot.com\",\n   \"selfLink\": \"https://www.googleapis.com/storage/v1/b/artifacts.test_project.appspot.com\",\n
-        \  \"projectNumber\": \"586241054156\",\n   \"name\": \"artifacts.test_project.appspot.com\",\n
-        \  \"timeCreated\": \"2016-05-17T18:29:22.774Z\",\n   \"updated\": \"2016-05-17T18:29:22.774Z\",\n
-        \  \"metageneration\": \"1\",\n   \"location\": \"US\",\n   \"storageClass\":
-        \"STANDARD\",\n   \"etag\": \"CAE=\"\n  },\n  {\n   \"kind\": \"storage#bucket\",\n
-        \  \"id\": \"blaze-data\",\n   \"selfLink\": \"https://www.googleapis.com/storage/v1/b/blaze-data\",\n
-        \  \"projectNumber\": \"586241054156\",\n   \"name\": \"blaze-data\",\n   \"timeCreated\":
-        \"2015-09-06T04:08:21.262Z\",\n   \"updated\": \"2015-09-06T15:55:01.051Z\",\n
-        \  \"metageneration\": \"2\",\n   \"location\": \"US\",\n   \"storageClass\":
-        \"STANDARD\",\n   \"etag\": \"CAI=\"\n  },\n  {\n   \"kind\": \"storage#bucket\",\n
-        \  \"id\": \"dask_example_data\",\n   \"selfLink\": \"https://www.googleapis.com/storage/v1/b/dask_example_data\",\n
-        \  \"projectNumber\": \"586241054156\",\n   \"name\": \"dask_example_data\",\n
-        \  \"timeCreated\": \"2017-02-15T18:07:45.948Z\",\n   \"updated\": \"2017-02-15T18:07:45.948Z\",\n
-        \  \"metageneration\": \"1\",\n   \"location\": \"US\",\n   \"storageClass\":
-        \"STANDARD\",\n   \"etag\": \"CAE=\"\n  },\n  {\n   \"kind\": \"storage#bucket\",\n
-        \  \"id\": \"dataproc-9a39e84b-a055-4877-9be9-ddd9334e6145-us\",\n   \"selfLink\":
-        \"https://www.googleapis.com/storage/v1/b/dataproc-9a39e84b-a055-4877-9be9-ddd9334e6145-us\",\n
-        \  \"projectNumber\": \"586241054156\",\n   \"name\": \"dataproc-9a39e84b-a055-4877-9be9-ddd9334e6145-us\",\n
-        \  \"timeCreated\": \"2017-04-05T02:56:05.533Z\",\n   \"updated\": \"2017-04-05T02:56:05.533Z\",\n
-        \  \"metageneration\": \"1\",\n   \"location\": \"US\",\n   \"storageClass\":
-        \"STANDARD\",\n   \"etag\": \"CAE=\"\n  },\n  {\n   \"kind\": \"storage#bucket\",\n
-        \  \"id\": \"gcsfs-testing\",\n   \"selfLink\": \"https://www.googleapis.com/storage/v1/b/gcsfs-testing\",\n
-        \  \"projectNumber\": \"586241054156\",\n   \"name\": \"gcsfs-testing\",\n
-        \  \"timeCreated\": \"2017-04-05T13:45:05.641Z\",\n   \"updated\": \"2017-04-05T13:45:05.641Z\",\n
-        \  \"metageneration\": \"1\",\n   \"location\": \"US\",\n   \"storageClass\":
-        \"STANDARD\",\n   \"etag\": \"CAE=\"\n  }\n ]\n}\n"}
-    headers:
-      Alt-Svc: ['quic=":443"; ma=2592000; v="37,36,35"']
-      Cache-Control: ['private, max-age=0, must-revalidate, no-transform']
-      Content-Length: ['2971']
-      Content-Type: [application/json; charset=UTF-8]
-      Date: ['Wed, 05 Apr 2017 20:53:07 GMT']
-      Expires: ['Wed, 05 Apr 2017 20:53:07 GMT']
-      Server: [UploadServer]
-      Vary: [Origin, X-Origin]
-      X-GUploader-UploadID: [AEnB2Ur-X7lpMd4KlU66S1Oh8s9u7VNIcNy6mTmHcX1Qxtxum2LZDmTKhwTaQLISujb1QCFf1P0seLtzl0vJsATuqReXXZuc4A]
->>>>>>> b795204b
+      Content-Length: ['2021']
+      Content-Type: [application/json; charset=UTF-8]
+      Date: ['Fri, 07 Apr 2017 07:13:36 GMT']
+      Expires: ['Fri, 07 Apr 2017 07:13:36 GMT']
+      Server: [UploadServer]
+      Vary: [Origin, X-Origin]
+      X-GUploader-UploadID: [AEnB2UojzWTswGuJlZyTw_Pa7JhSKbKPJI2TQm1--hedSyNeUw16PDJDWC9zoQNjiCYh7mXBd1QDa36nrf80k_RdrS8JDxJyi0o9tSNaZUtPEvle21KQXAQ]
     status: {code: 200, message: OK}
 - request:
     body: null
@@ -149,19 +95,11 @@
       Cache-Control: ['private, max-age=0']
       Content-Length: ['165']
       Content-Type: [application/json; charset=UTF-8]
-<<<<<<< HEAD
-      Date: ['Thu, 06 Apr 2017 08:05:35 GMT']
-      Expires: ['Thu, 06 Apr 2017 08:05:35 GMT']
-      Server: [UploadServer]
-      Vary: [Origin, X-Origin]
-      X-GUploader-UploadID: [AEnB2Uqnb83ziYKt17pQOngGRucQVZatMaDREAI41iilTWGSfLR3anh8D7lsccrf8xUh3BT0OCkTkoxe8Y67rAONP6lg30UXGGgTLy8EzzOOAxmfNM-BZUA]
-=======
-      Date: ['Wed, 05 Apr 2017 20:53:07 GMT']
-      Expires: ['Wed, 05 Apr 2017 20:53:07 GMT']
-      Server: [UploadServer]
-      Vary: [Origin, X-Origin]
-      X-GUploader-UploadID: [AEnB2UrMB0mCtoKFJZLD3s_Vg34nS6oC9x5BF6mr7d4-sHWuUwadpHpvrmHwZs3UmXNw0KB7l6DNt02h0DlFdudBWLNEYxnBcQ]
->>>>>>> b795204b
+      Date: ['Fri, 07 Apr 2017 07:13:37 GMT']
+      Expires: ['Fri, 07 Apr 2017 07:13:37 GMT']
+      Server: [UploadServer]
+      Vary: [Origin, X-Origin]
+      X-GUploader-UploadID: [AEnB2Up8K2Zk-v7ueKsiuiUdcGDzuou7grsuLS1A2TGm1xz_mv-mZfeC-8U_CAd01kTpDDKzmy5chOViYYvrQXEuyu4btf4tj2X0___ETDJB_bSxI6Y347s]
     status: {code: 404, message: Not Found}
 - request:
     body: null
@@ -182,19 +120,11 @@
       Cache-Control: ['private, max-age=0']
       Content-Length: ['165']
       Content-Type: [application/json; charset=UTF-8]
-<<<<<<< HEAD
-      Date: ['Thu, 06 Apr 2017 08:05:35 GMT']
-      Expires: ['Thu, 06 Apr 2017 08:05:35 GMT']
-      Server: [UploadServer]
-      Vary: [Origin, X-Origin]
-      X-GUploader-UploadID: [AEnB2UrRKDgvRInkag2AtlHcUEXaTti6zHvLiMzoBn8RbXoDsEt4e3QTSeS6V63FFql517ZeA4ltiW7aYVO3ihsBBcVNKwNEL9c6_kNRozTI6VNxL0lXb_U]
-=======
-      Date: ['Wed, 05 Apr 2017 20:53:07 GMT']
-      Expires: ['Wed, 05 Apr 2017 20:53:07 GMT']
-      Server: [UploadServer]
-      Vary: [Origin, X-Origin]
-      X-GUploader-UploadID: [AEnB2Uq-LlytZ8ns1-Wnkh7dKlIfO_6s7xDGR1DwO9zo70touVYB2f4wQVevWmYzeYUVWEloh5I-ESYqID6XzteIe9gEUYAxTg]
->>>>>>> b795204b
+      Date: ['Fri, 07 Apr 2017 07:13:37 GMT']
+      Expires: ['Fri, 07 Apr 2017 07:13:37 GMT']
+      Server: [UploadServer]
+      Vary: [Origin, X-Origin]
+      X-GUploader-UploadID: [AEnB2UrikGEqsfgGrLG-T0kfNdvkjT-s4eiloqPgP6-R3UIMS-opR0TI2o29IWrzolzL_UtAEcQ60vYW4tXu9wnmZlKGZIzhXErXc90LIJW4BJwwtjK23i0]
     status: {code: 404, message: Not Found}
 - request:
     body: null
@@ -215,19 +145,11 @@
       Cache-Control: ['private, max-age=0']
       Content-Length: ['165']
       Content-Type: [application/json; charset=UTF-8]
-<<<<<<< HEAD
-      Date: ['Thu, 06 Apr 2017 08:05:35 GMT']
-      Expires: ['Thu, 06 Apr 2017 08:05:35 GMT']
-      Server: [UploadServer]
-      Vary: [Origin, X-Origin]
-      X-GUploader-UploadID: [AEnB2UoKDgJ3RbGvsahXWN6f99UK0Mh9I7dwekHrSLKIuf1BR076WOZu9OfwKl9kiL737tyFEsAFcJwVCEmDnG4uC9_Cq395Hd0jlLbFUwkHRIhcOTP_CEA]
-=======
-      Date: ['Wed, 05 Apr 2017 20:53:07 GMT']
-      Expires: ['Wed, 05 Apr 2017 20:53:07 GMT']
-      Server: [UploadServer]
-      Vary: [Origin, X-Origin]
-      X-GUploader-UploadID: [AEnB2Up24ACVHL6xAWsbqd0MOSTiHAmYwK4ADaiYtOgXEnNDHg9NOjKFUyj1THyZc2yKx7JZj2GkwAyqY7e3RqP_E9UI_501cQ]
->>>>>>> b795204b
+      Date: ['Fri, 07 Apr 2017 07:13:37 GMT']
+      Expires: ['Fri, 07 Apr 2017 07:13:37 GMT']
+      Server: [UploadServer]
+      Vary: [Origin, X-Origin]
+      X-GUploader-UploadID: [AEnB2UoFAcZveoADYRk-BZoe86EiuIK8YIdziJBlO07i5i1d6aqZQMGlaNwLnzyRn_-0wI2pwBj5CC9ItBi4zkuZX1Pyg27K7mKIP5goyCmADDzzD2pn_M0]
     status: {code: 404, message: Not Found}
 - request:
     body: null
@@ -248,19 +170,11 @@
       Cache-Control: ['private, max-age=0']
       Content-Length: ['165']
       Content-Type: [application/json; charset=UTF-8]
-<<<<<<< HEAD
-      Date: ['Thu, 06 Apr 2017 08:05:35 GMT']
-      Expires: ['Thu, 06 Apr 2017 08:05:35 GMT']
-      Server: [UploadServer]
-      Vary: [Origin, X-Origin]
-      X-GUploader-UploadID: [AEnB2UoUGOLSUUetmHf6V9XohpS1rEqSvRoLwg7ZYJMGJ2J-6mt_5OQpNorQuwXqxm7VEjeqIXe8KCsIWMQICzjlvp37anb3iBiaX9vK12LUYWhhwc2EhSc]
-=======
-      Date: ['Wed, 05 Apr 2017 20:53:08 GMT']
-      Expires: ['Wed, 05 Apr 2017 20:53:08 GMT']
-      Server: [UploadServer]
-      Vary: [Origin, X-Origin]
-      X-GUploader-UploadID: [AEnB2UpqQdufzqssVImLGbmoSx410vMWXxErzZm3bkhhEwNkCRHXRQ96Q_1tXoAQno-gBGZ9mwFiyXfdQuAoTiYdPxgi3O14XA]
->>>>>>> b795204b
+      Date: ['Fri, 07 Apr 2017 07:13:38 GMT']
+      Expires: ['Fri, 07 Apr 2017 07:13:38 GMT']
+      Server: [UploadServer]
+      Vary: [Origin, X-Origin]
+      X-GUploader-UploadID: [AEnB2Up7qxmM5z_qRUljiZnHMt3CpbZtZJgL_fwVxZdAvcjL89WtG2yjzDenL2VwstYiTezGHthp_WI9yPE1qWxlpSh5nCF2P1JhcBMFinoHO-d7XEFzqzA]
     status: {code: 404, message: Not Found}
 - request:
     body: 'aaaaa,bbbbb
@@ -277,46 +191,26 @@
     method: POST
     uri: https://www.googleapis.com/upload/storage/v1/b/gcsfs-testing/o?name=tmp%2Ftest%2Fa&uploadType=media
   response:
-<<<<<<< HEAD
-    body: {string: "{\n \"kind\": \"storage#object\",\n \"id\": \"gcsfs-testing/tmp/test/a/1491465935958638\",\n
+    body: {string: "{\n \"kind\": \"storage#object\",\n \"id\": \"gcsfs-testing/tmp/test/a/1491549218402347\",\n
         \"selfLink\": \"https://www.googleapis.com/storage/v1/b/gcsfs-testing/o/tmp%2Ftest%2Fa\",\n
         \"name\": \"tmp/test/a\",\n \"bucket\": \"gcsfs-testing\",\n \"generation\":
-        \"1491465935958638\",\n \"metageneration\": \"1\",\n \"timeCreated\": \"2017-04-06T08:05:35.893Z\",\n
-        \"updated\": \"2017-04-06T08:05:35.893Z\",\n \"storageClass\": \"STANDARD\",\n
-        \"timeStorageClassUpdated\": \"2017-04-06T08:05:35.893Z\",\n \"size\": \"23\",\n
-        \"md5Hash\": \"VUsdGrKFqN13x/7g6ouMAQ==\",\n \"mediaLink\": \"https://www.googleapis.com/download/storage/v1/b/gcsfs-testing/o/tmp%2Ftest%2Fa?generation=1491465935958638&alt=media\",\n
-        \"crc32c\": \"OOrdaA==\",\n \"etag\": \"CO7kusqvj9MCEAE=\"\n}\n"}
-=======
-    body: {string: "{\n \"kind\": \"storage#object\",\n \"id\": \"gcsfs-testing/tmp/test/a/1491425588422506\",\n
-        \"selfLink\": \"https://www.googleapis.com/storage/v1/b/gcsfs-testing/o/tmp%2Ftest%2Fa\",\n
-        \"name\": \"tmp/test/a\",\n \"bucket\": \"gcsfs-testing\",\n \"generation\":
-        \"1491425588422506\",\n \"metageneration\": \"1\",\n \"timeCreated\": \"2017-04-05T20:53:08.405Z\",\n
-        \"updated\": \"2017-04-05T20:53:08.405Z\",\n \"storageClass\": \"STANDARD\",\n
-        \"timeStorageClassUpdated\": \"2017-04-05T20:53:08.405Z\",\n \"size\": \"23\",\n
-        \"md5Hash\": \"VUsdGrKFqN13x/7g6ouMAQ==\",\n \"mediaLink\": \"https://www.googleapis.com/download/storage/v1/b/gcsfs-testing/o/tmp%2Ftest%2Fa?generation=1491425588422506&alt=media\",\n
-        \"crc32c\": \"OOrdaA==\",\n \"etag\": \"COrOoKOZjtMCEAE=\"\n}\n"}
->>>>>>> b795204b
+        \"1491549218402347\",\n \"metageneration\": \"1\",\n \"timeCreated\": \"2017-04-07T07:13:38.315Z\",\n
+        \"updated\": \"2017-04-07T07:13:38.315Z\",\n \"storageClass\": \"STANDARD\",\n
+        \"timeStorageClassUpdated\": \"2017-04-07T07:13:38.315Z\",\n \"size\": \"23\",\n
+        \"md5Hash\": \"VUsdGrKFqN13x/7g6ouMAQ==\",\n \"mediaLink\": \"https://www.googleapis.com/download/storage/v1/b/gcsfs-testing/o/tmp%2Ftest%2Fa?generation=1491549218402347&alt=media\",\n
+        \"crc32c\": \"OOrdaA==\",\n \"etag\": \"CKvgz+rlkdMCEAE=\"\n}\n"}
     headers:
       Alt-Svc: ['quic=":443"; ma=2592000; v="37,36,35"']
       Cache-Control: ['no-cache, no-store, max-age=0, must-revalidate']
       Content-Length: ['690']
       Content-Type: [application/json; charset=UTF-8]
-<<<<<<< HEAD
-      Date: ['Thu, 06 Apr 2017 08:05:36 GMT']
-      ETag: [CO7kusqvj9MCEAE=]
-=======
-      Date: ['Wed, 05 Apr 2017 20:53:08 GMT']
-      ETag: [COrOoKOZjtMCEAE=]
->>>>>>> b795204b
+      Date: ['Fri, 07 Apr 2017 07:13:38 GMT']
+      ETag: [CKvgz+rlkdMCEAE=]
       Expires: ['Mon, 01 Jan 1990 00:00:00 GMT']
       Pragma: [no-cache]
       Server: [UploadServer]
       Vary: [Origin, X-Origin]
-<<<<<<< HEAD
-      X-GUploader-UploadID: [AEnB2UpNlYZ_gva3WzqQmtDloUqtQ1nNepyS9QbSOVuaRkjfyOBVW8CFVcyKn8dgHLT7hyuH-5zauNjPI56ZunpSPJwmpbVQI0nFGpyp0IW6mYSRA14t6pk]
-=======
-      X-GUploader-UploadID: [AEnB2UrhqmwDWbUVZjyCrsEknpKGO78pnIADnwFbISzIavRrTOfhLqOjHvABIXgj0s-EwXKi0GcLRwLVuU73jH_VRqIaq5thkw]
->>>>>>> b795204b
+      X-GUploader-UploadID: [AEnB2UoXbk-HpOWHNjU0LhWRmer7diWASai6aHRsjFr0zG7FUOH2QRuscdx_twgDng0wc4kx_SoivzNi_DGVS76gIh0pBj_g9w]
     status: {code: 200, message: OK}
 - request:
     body: null
@@ -329,45 +223,25 @@
     uri: https://www.googleapis.com/storage/v1/b/gcsfs-testing/o/?maxResults=1000
   response:
     body: {string: "{\n \"kind\": \"storage#objects\",\n \"items\": [\n  {\n   \"kind\":
-<<<<<<< HEAD
-        \"storage#object\",\n   \"id\": \"gcsfs-testing/tmp/test/a/1491465935958638\",\n
+        \"storage#object\",\n   \"id\": \"gcsfs-testing/tmp/test/a/1491549218402347\",\n
         \  \"selfLink\": \"https://www.googleapis.com/storage/v1/b/gcsfs-testing/o/tmp%2Ftest%2Fa\",\n
         \  \"name\": \"tmp/test/a\",\n   \"bucket\": \"gcsfs-testing\",\n   \"generation\":
-        \"1491465935958638\",\n   \"metageneration\": \"1\",\n   \"timeCreated\":
-        \"2017-04-06T08:05:35.893Z\",\n   \"updated\": \"2017-04-06T08:05:35.893Z\",\n
-        \  \"storageClass\": \"STANDARD\",\n   \"timeStorageClassUpdated\": \"2017-04-06T08:05:35.893Z\",\n
+        \"1491549218402347\",\n   \"metageneration\": \"1\",\n   \"timeCreated\":
+        \"2017-04-07T07:13:38.315Z\",\n   \"updated\": \"2017-04-07T07:13:38.315Z\",\n
+        \  \"storageClass\": \"STANDARD\",\n   \"timeStorageClassUpdated\": \"2017-04-07T07:13:38.315Z\",\n
         \  \"size\": \"23\",\n   \"md5Hash\": \"VUsdGrKFqN13x/7g6ouMAQ==\",\n   \"mediaLink\":
-        \"https://www.googleapis.com/download/storage/v1/b/gcsfs-testing/o/tmp%2Ftest%2Fa?generation=1491465935958638&alt=media\",\n
-        \  \"crc32c\": \"OOrdaA==\",\n   \"etag\": \"CO7kusqvj9MCEAE=\"\n  }\n ]\n}\n"}
-=======
-        \"storage#object\",\n   \"id\": \"gcsfs-testing/tmp/test/a/1491425588422506\",\n
-        \  \"selfLink\": \"https://www.googleapis.com/storage/v1/b/gcsfs-testing/o/tmp%2Ftest%2Fa\",\n
-        \  \"name\": \"tmp/test/a\",\n   \"bucket\": \"gcsfs-testing\",\n   \"generation\":
-        \"1491425588422506\",\n   \"metageneration\": \"1\",\n   \"timeCreated\":
-        \"2017-04-05T20:53:08.405Z\",\n   \"updated\": \"2017-04-05T20:53:08.405Z\",\n
-        \  \"storageClass\": \"STANDARD\",\n   \"timeStorageClassUpdated\": \"2017-04-05T20:53:08.405Z\",\n
-        \  \"size\": \"23\",\n   \"md5Hash\": \"VUsdGrKFqN13x/7g6ouMAQ==\",\n   \"mediaLink\":
-        \"https://www.googleapis.com/download/storage/v1/b/gcsfs-testing/o/tmp%2Ftest%2Fa?generation=1491425588422506&alt=media\",\n
-        \  \"crc32c\": \"OOrdaA==\",\n   \"etag\": \"COrOoKOZjtMCEAE=\"\n  }\n ]\n}\n"}
->>>>>>> b795204b
+        \"https://www.googleapis.com/download/storage/v1/b/gcsfs-testing/o/tmp%2Ftest%2Fa?generation=1491549218402347&alt=media\",\n
+        \  \"crc32c\": \"OOrdaA==\",\n   \"etag\": \"CKvgz+rlkdMCEAE=\"\n  }\n ]\n}\n"}
     headers:
       Alt-Svc: ['quic=":443"; ma=2592000; v="37,36,35"']
       Cache-Control: ['private, max-age=0, must-revalidate, no-transform']
       Content-Length: ['773']
       Content-Type: [application/json; charset=UTF-8]
-<<<<<<< HEAD
-      Date: ['Thu, 06 Apr 2017 08:05:36 GMT']
-      Expires: ['Thu, 06 Apr 2017 08:05:36 GMT']
-      Server: [UploadServer]
-      Vary: [Origin, X-Origin]
-      X-GUploader-UploadID: [AEnB2Uq0XDtRFnY-smeDw4-QNpq30ERGT0Zv7zrMzxQ6uc4lmzI9plClNbNYbC41u7BVDtRt0GeWrbm7G1wIKAqE_AfxgYzsC8Zhm9A2SxBG2X9OXFbysGQ]
-=======
-      Date: ['Wed, 05 Apr 2017 20:53:08 GMT']
-      Expires: ['Wed, 05 Apr 2017 20:53:08 GMT']
-      Server: [UploadServer]
-      Vary: [Origin, X-Origin]
-      X-GUploader-UploadID: [AEnB2UoVO4ONzrj292hKdUZz1eHz-3OPC8YSlEkHRMf1IxKkb4lhrCN2GwJ8NQ5-9G4pcfjb3vaVycpafQTl4ggL7nzpJblLOA]
->>>>>>> b795204b
+      Date: ['Fri, 07 Apr 2017 07:13:38 GMT']
+      Expires: ['Fri, 07 Apr 2017 07:13:38 GMT']
+      Server: [UploadServer]
+      Vary: [Origin, X-Origin]
+      X-GUploader-UploadID: [AEnB2Up98F1lUULD-7sRwjYCjU6hvTmr5LbRiZHnjgwu2WYABx2e-UOk14SWh8WvqWltCAxIFflVQup_ID-dq7sC20bwR5k09Q]
     status: {code: 200, message: OK}
 - request:
     body: null
@@ -378,11 +252,7 @@
       Range: [bytes=0-10485759]
       User-Agent: [python-requests/2.13.0]
     method: GET
-<<<<<<< HEAD
-    uri: https://www.googleapis.com/download/storage/v1/b/gcsfs-testing/o/tmp%2Ftest%2Fa?alt=media&generation=1491465935958638
-=======
-    uri: https://www.googleapis.com/download/storage/v1/b/gcsfs-testing/o/tmp%2Ftest%2Fa?alt=media&generation=1491425588422506
->>>>>>> b795204b
+    uri: https://www.googleapis.com/download/storage/v1/b/gcsfs-testing/o/tmp%2Ftest%2Fa?alt=media&generation=1491549218402347
   response:
     body: {string: 'aaaaa,bbbbb
 
@@ -396,24 +266,14 @@
       Content-Length: ['23']
       Content-Range: [bytes 0-22/23]
       Content-Type: [application/octet-stream]
-<<<<<<< HEAD
-      Date: ['Thu, 06 Apr 2017 08:05:36 GMT']
-      ETag: [CO7kusqvj9MCEAE=]
-=======
-      Date: ['Wed, 05 Apr 2017 20:53:09 GMT']
-      ETag: [COrOoKOZjtMCEAE=]
->>>>>>> b795204b
+      Date: ['Fri, 07 Apr 2017 07:13:39 GMT']
+      ETag: [CKvgz+rlkdMCEAE=]
       Expires: ['Mon, 01 Jan 1990 00:00:00 GMT']
       Pragma: [no-cache]
       Server: [UploadServer]
       Vary: [Origin, X-Origin]
-<<<<<<< HEAD
-      X-GUploader-UploadID: [AEnB2UrOv3q4m6HDdC-NCOi1pwDaTXZ7oFIj1wR13fD-M1IWlb7cw3_CfBxHAsV49wypdDQGwDlryX0wtko0_vHYiFZ6oo6v_eLTfGtuIavw-ba73RG5WNU]
-      X-Goog-Generation: ['1491465935958638']
-=======
-      X-GUploader-UploadID: [AEnB2UpI0Pr30mSaPpzY6G6otwK7WFAiPPDs0dwFHSkpESwXEhTi2xVF85F8-aoPfmvX44ayURGE2zT0KT0b6_9bfFD05V9cqg]
-      X-Goog-Generation: ['1491425588422506']
->>>>>>> b795204b
+      X-GUploader-UploadID: [AEnB2UpFVJUZNbHT6X2BSD7g5MMeo_1yP_mdpYRfjozoFAwHugdNOdDur6gjKT8fhdMNmD8JXob7PxtmQT4koNg1AJzhGn9KTTA4PIV5dDGj_bW_VtZnDIM]
+      X-Goog-Generation: ['1491549218402347']
       X-Goog-Hash: [crc32c=OOrdaA==]
       X-Goog-Metageneration: ['1']
       X-Goog-Storage-Class: [STANDARD]
@@ -435,19 +295,11 @@
       Cache-Control: ['no-cache, no-store, max-age=0, must-revalidate']
       Content-Length: ['0']
       Content-Type: [application/json]
-<<<<<<< HEAD
-      Date: ['Thu, 06 Apr 2017 08:05:37 GMT']
-=======
-      Date: ['Wed, 05 Apr 2017 20:53:09 GMT']
->>>>>>> b795204b
+      Date: ['Fri, 07 Apr 2017 07:13:39 GMT']
       Expires: ['Mon, 01 Jan 1990 00:00:00 GMT']
       Pragma: [no-cache]
       Server: [UploadServer]
       Vary: [Origin, X-Origin]
-<<<<<<< HEAD
-      X-GUploader-UploadID: [AEnB2UqkI8s2_a_oZ_xIFkHSSzMzSyWIrOtDF7FuM5bQGoMEqRHbBYdAKSZH26uw1vpQRn0d0wSeZ-pMdwH3jiA_kHFgCZvFHgy3iUF_sswovDTpp4pCO4A]
-=======
-      X-GUploader-UploadID: [AEnB2UqcW2CqnWVSPi8ef6rcouykbqSwUX1l0-aVwXn414lv5CYyrZvG6dXKKjVrhCKbrNt6LPdCTOZUoOIwuCMZ1k-2Z1PjgA]
->>>>>>> b795204b
+      X-GUploader-UploadID: [AEnB2UpU8mVmCAcMbeoNs9oDiJLD-VbLPCkdXhelwVUOr2jrNxdFUBbnCJBpfOV6eyJYipfwgyw2sTAAwxZ9zVWXWF-bOoZ-Xw]
     status: {code: 204, message: No Content}
 version: 1