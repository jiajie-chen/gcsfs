interactions:
- request:
    body: null
    headers:
      Accept: ['*/*']
      Accept-Encoding: ['gzip, deflate']
      Connection: [keep-alive]
      Content-Length: ['0']
      User-Agent: [python-requests/2.18.4]
    method: POST
    uri: https://www.googleapis.com/oauth2/v4/token?grant_type=refresh_token
  response:
    body:
      string: !!binary |
<<<<<<< HEAD
        H4sIABEKMFoC/6tWykyJL8nPTs1TslJQqqioUNJRUALz40sqC1JBgk6piUWpRSDxxOTk1OJiDOWp
        FQWZRanF8ZkgQWMzA4NaAMCTibZWAAAA
    headers:
      Alt-Svc: ['quic=":443"; ma=2592000; v="39,38,37,35"']
      Cache-Control: ['no-cache, no-store, max-age=0, must-revalidate']
      Content-Encoding: [gzip]
      Content-Type: [application/json; charset=UTF-8]
      Date: ['Wed, 11 Oct 2017 14:34:59 GMT']
=======
        H4sIAFCTTloC/6tWykyJL8nPTs1TslJQqqioUNJRUEqtKMgsSi2OzwQJGpsZGADFEpOTU4uLMZSC
        +fEllQWpIEGn1MSi1CKlWgDtYoPeVgAAAA==
    headers:
      Alt-Svc: ['hq=":443"; ma=2592000; quic=51303431; quic=51303339; quic=51303338;
          quic=51303337; quic=51303335,quic=":443"; ma=2592000; v="41,39,38,37,35"']
      Cache-Control: ['no-cache, no-store, max-age=0, must-revalidate']
      Content-Encoding: [gzip]
      Content-Type: [application/json; charset=UTF-8]
      Date: ['Thu, 04 Jan 2018 20:49:20 GMT']
>>>>>>> 899a4518
      Expires: ['Mon, 01 Jan 1990 00:00:00 GMT']
      Pragma: [no-cache]
      Server: [GSE]
      Transfer-Encoding: [chunked]
      Vary: [Origin, X-Origin]
      X-Content-Type-Options: [nosniff]
      X-Frame-Options: [SAMEORIGIN]
      X-XSS-Protection: [1; mode=block]
    status: {code: 200, message: OK}
- request:
    body: null
    headers:
      Accept: ['*/*']
      Accept-Encoding: ['gzip, deflate']
      Connection: [keep-alive]
      User-Agent: [python-requests/2.18.4]
    method: GET
    uri: https://www.googleapis.com/storage/v1/b/?project=test_project
  response:
    body: {string: "{\n \"kind\": \"storage#buckets\",\n \"items\": [\n  {\n   \"kind\":
        \"storage#bucket\",\n   \"id\": \"anaconda-enterprise\",\n   \"selfLink\":
        \"https://www.googleapis.com/storage/v1/b/anaconda-enterprise\",\n   \"projectNumber\":
        \"586241054156\",\n   \"name\": \"anaconda-enterprise\",\n   \"timeCreated\":
        \"2017-07-05T23:53:06.552Z\",\n   \"updated\": \"2017-07-14T17:39:54.178Z\",\n
        \  \"metageneration\": \"3\",\n   \"location\": \"US\",\n   \"storageClass\":
        \"MULTI_REGIONAL\",\n   \"etag\": \"CAM=\"\n  },\n  {\n   \"kind\": \"storage#bucket\",\n
        \  \"id\": \"anaconda-public-data\",\n   \"selfLink\": \"https://www.googleapis.com/storage/v1/b/anaconda-public-data\",\n
        \  \"projectNumber\": \"586241054156\",\n   \"name\": \"anaconda-public-data\",\n
        \  \"timeCreated\": \"2017-04-05T20:22:12.865Z\",\n   \"updated\": \"2017-07-10T16:32:07.980Z\",\n
        \  \"metageneration\": \"2\",\n   \"location\": \"US\",\n   \"storageClass\":
        \"MULTI_REGIONAL\",\n   \"etag\": \"CAI=\"\n  },\n  {\n   \"kind\": \"storage#bucket\",\n
        \  \"id\": \"artifacts.test_project.appspot.com\",\n   \"selfLink\": \"https://www.googleapis.com/storage/v1/b/artifacts.test_project.appspot.com\",\n
        \  \"projectNumber\": \"586241054156\",\n   \"name\": \"artifacts.test_project.appspot.com\",\n
        \  \"timeCreated\": \"2016-05-17T18:29:22.774Z\",\n   \"updated\": \"2016-05-17T18:29:22.774Z\",\n
        \  \"metageneration\": \"1\",\n   \"location\": \"US\",\n   \"storageClass\":
        \"STANDARD\",\n   \"etag\": \"CAE=\"\n  },\n  {\n   \"kind\": \"storage#bucket\",\n
<<<<<<< HEAD
        \  \"id\": \"dataflow-anaconda-compute\",\n   \"selfLink\": \"https://www.googleapis.com/storage/v1/b/dataflow-anaconda-compute\",\n
        \  \"projectNumber\": \"586241054156\",\n   \"name\": \"dataflow-anaconda-compute\",\n
        \  \"timeCreated\": \"2017-09-14T18:55:42.848Z\",\n   \"updated\": \"2017-09-14T18:55:42.848Z\",\n
        \  \"metageneration\": \"1\",\n   \"location\": \"US\",\n   \"storageClass\":
        \"MULTI_REGIONAL\",\n   \"etag\": \"CAE=\"\n  },\n  {\n   \"kind\": \"storage#bucket\",\n
        \  \"id\": \"gcsfs-testing\",\n   \"selfLink\": \"https://www.googleapis.com/storage/v1/b/gcsfs-testing\",\n
        \  \"projectNumber\": \"586241054156\",\n   \"name\": \"gcsfs-testing\",\n
        \  \"timeCreated\": \"2017-10-11T14:25:41.055Z\",\n   \"updated\": \"2017-10-11T14:25:41.055Z\",\n
        \  \"metageneration\": \"1\",\n   \"location\": \"US\",\n   \"storageClass\":
        \"STANDARD\",\n   \"etag\": \"CAE=\"\n  },\n  {\n   \"kind\": \"storage#bucket\",\n
        \  \"id\": \"mytempdir\",\n   \"selfLink\": \"https://www.googleapis.com/storage/v1/b/mytempdir\",\n
        \  \"projectNumber\": \"586241054156\",\n   \"name\": \"mytempdir\",\n   \"timeCreated\":
        \"2017-10-02T20:32:40.893Z\",\n   \"updated\": \"2017-10-02T20:32:40.893Z\",\n
        \  \"metageneration\": \"1\",\n   \"location\": \"US\",\n   \"storageClass\":
        \"STANDARD\",\n   \"etag\": \"CAE=\"\n  }\n ]\n}\n"}
    headers:
      Alt-Svc: ['quic=":443"; ma=2592000; v="39,38,37,35"']
      Cache-Control: ['private, max-age=0, must-revalidate, no-transform']
      Content-Length: ['2512']
      Content-Type: [application/json; charset=UTF-8]
      Date: ['Wed, 11 Oct 2017 14:34:59 GMT']
      Expires: ['Wed, 11 Oct 2017 14:34:59 GMT']
      Server: [UploadServer]
      Vary: [Origin, X-Origin]
      X-GUploader-UploadID: [AEnB2UrCLxgxbuyQcORcBQxsZ8S0XxG-5aYbJkuMP48SQ805NcBQuD3rh9d1YN6kjepQHXAnmqrfdY6-Orvj9ghS0eIMAwiwow]
=======
        \  \"id\": \"test_project_cloudbuild\",\n   \"selfLink\": \"https://www.googleapis.com/storage/v1/b/test_project_cloudbuild\",\n
        \  \"projectNumber\": \"586241054156\",\n   \"name\": \"test_project_cloudbuild\",\n
        \  \"timeCreated\": \"2017-11-03T20:06:49.744Z\",\n   \"updated\": \"2017-11-03T20:06:49.744Z\",\n
        \  \"metageneration\": \"1\",\n   \"location\": \"US\",\n   \"storageClass\":
        \"STANDARD\",\n   \"etag\": \"CAE=\"\n  },\n  {\n   \"kind\": \"storage#bucket\",\n
        \  \"id\": \"dataflow-anaconda-compute\",\n   \"selfLink\": \"https://www.googleapis.com/storage/v1/b/dataflow-anaconda-compute\",\n
        \  \"projectNumber\": \"586241054156\",\n   \"name\": \"dataflow-anaconda-compute\",\n
        \  \"timeCreated\": \"2017-09-14T18:55:42.848Z\",\n   \"updated\": \"2017-09-14T18:55:42.848Z\",\n
        \  \"metageneration\": \"1\",\n   \"location\": \"US\",\n   \"storageClass\":
        \"MULTI_REGIONAL\",\n   \"etag\": \"CAE=\"\n  },\n  {\n   \"kind\": \"storage#bucket\",\n
        \  \"id\": \"gcsfs-test\",\n   \"selfLink\": \"https://www.googleapis.com/storage/v1/b/gcsfs-test\",\n
        \  \"projectNumber\": \"586241054156\",\n   \"name\": \"gcsfs-test\",\n   \"timeCreated\":
        \"2017-12-02T23:25:23.058Z\",\n   \"updated\": \"2018-01-04T14:07:08.519Z\",\n
        \  \"metageneration\": \"2\",\n   \"location\": \"US\",\n   \"storageClass\":
        \"MULTI_REGIONAL\",\n   \"etag\": \"CAI=\"\n  },\n  {\n   \"kind\": \"storage#bucket\",\n
        \  \"id\": \"gcsfs-testing\",\n   \"selfLink\": \"https://www.googleapis.com/storage/v1/b/gcsfs-testing\",\n
        \  \"projectNumber\": \"586241054156\",\n   \"name\": \"gcsfs-testing\",\n
        \  \"timeCreated\": \"2017-12-12T16:52:13.675Z\",\n   \"updated\": \"2017-12-12T16:52:13.675Z\",\n
        \  \"metageneration\": \"1\",\n   \"location\": \"US\",\n   \"storageClass\":
        \"STANDARD\",\n   \"etag\": \"CAE=\"\n  }\n ]\n}\n"}
    headers:
      Alt-Svc: ['hq=":443"; ma=2592000; quic=51303431; quic=51303339; quic=51303338;
          quic=51303337; quic=51303335,quic=":443"; ma=2592000; v="41,39,38,37,35"']
      Cache-Control: ['private, max-age=0, must-revalidate, no-transform']
      Content-Length: ['2944']
      Content-Type: [application/json; charset=UTF-8]
      Date: ['Thu, 04 Jan 2018 20:49:20 GMT']
      Expires: ['Thu, 04 Jan 2018 20:49:20 GMT']
      Server: [UploadServer]
      Vary: [Origin, X-Origin]
      X-GUploader-UploadID: [AEnB2Ure91KLPlfm7ZHdwAHHcxYU6QrwB4txS035KPJ2iIfGuXlTYn4t0mGm18bOy1cLAt0tFm_dVCBeC1e_dkQwSYGZqzQ4Og]
>>>>>>> 899a4518
    status: {code: 200, message: OK}
- request:
    body: null
    headers:
      Accept: ['*/*']
      Accept-Encoding: ['gzip, deflate']
      Connection: [keep-alive]
      Content-Length: ['0']
      User-Agent: [python-requests/2.18.4]
    method: DELETE
    uri: https://www.googleapis.com/storage/v1/b/gcsfs-testing/o/tmp%2Ftest%2Fa
  response:
    body: {string: "{\n \"error\": {\n  \"errors\": [\n   {\n    \"domain\": \"global\",\n
        \   \"reason\": \"notFound\",\n    \"message\": \"Not Found\"\n   }\n  ],\n
        \ \"code\": 404,\n  \"message\": \"Not Found\"\n }\n}\n"}
    headers:
<<<<<<< HEAD
      Alt-Svc: ['quic=":443"; ma=2592000; v="39,38,37,35"']
      Cache-Control: ['private, max-age=0']
      Content-Length: ['165']
      Content-Type: [application/json; charset=UTF-8]
      Date: ['Wed, 11 Oct 2017 14:35:00 GMT']
      Expires: ['Wed, 11 Oct 2017 14:35:00 GMT']
      Server: [UploadServer]
      Vary: [Origin, X-Origin]
      X-GUploader-UploadID: [AEnB2UrTKZYv7WBlSCs0boHottcZOOPXl1yvnqHFxyoLhxFKwxYDOoRpmgYQtg27LMsYyRqxWQJJhR7L0RKer8Y4kJ6fyeCTqA]
=======
      Alt-Svc: ['hq=":443"; ma=2592000; quic=51303431; quic=51303339; quic=51303338;
          quic=51303337; quic=51303335,quic=":443"; ma=2592000; v="41,39,38,37,35"']
      Cache-Control: ['private, max-age=0']
      Content-Length: ['165']
      Content-Type: [application/json; charset=UTF-8]
      Date: ['Thu, 04 Jan 2018 20:49:20 GMT']
      Expires: ['Thu, 04 Jan 2018 20:49:20 GMT']
      Server: [UploadServer]
      Vary: [Origin, X-Origin]
      X-GUploader-UploadID: [AEnB2Ur0QoTvqIABueWuvzfJGfDTBLY0z2BMy7oDn768Pb2pJao0jv9cAuPWxexhdlVwuoVSOOvmTk7wt-N1P5fI9SKKivMrEg]
>>>>>>> 899a4518
    status: {code: 404, message: Not Found}
- request:
    body: null
    headers:
      Accept: ['*/*']
      Accept-Encoding: ['gzip, deflate']
      Connection: [keep-alive]
      Content-Length: ['0']
      User-Agent: [python-requests/2.18.4]
    method: DELETE
    uri: https://www.googleapis.com/storage/v1/b/gcsfs-testing/o/tmp%2Ftest%2Fb
  response:
    body: {string: "{\n \"error\": {\n  \"errors\": [\n   {\n    \"domain\": \"global\",\n
        \   \"reason\": \"notFound\",\n    \"message\": \"Not Found\"\n   }\n  ],\n
        \ \"code\": 404,\n  \"message\": \"Not Found\"\n }\n}\n"}
    headers:
<<<<<<< HEAD
      Alt-Svc: ['quic=":443"; ma=2592000; v="39,38,37,35"']
      Cache-Control: ['private, max-age=0']
      Content-Length: ['165']
      Content-Type: [application/json; charset=UTF-8]
      Date: ['Wed, 11 Oct 2017 14:35:00 GMT']
      Expires: ['Wed, 11 Oct 2017 14:35:00 GMT']
      Server: [UploadServer]
      Vary: [Origin, X-Origin]
      X-GUploader-UploadID: [AEnB2Up__REVcP5otY7QIpr8jF0R0IBvtTGvOXdSMF2m2Sh_Mz290fuDKTS9Rq5Sk5t0aXBaH0y5IkCraJRxzTTiqAb1Do4tMg]
=======
      Alt-Svc: ['hq=":443"; ma=2592000; quic=51303431; quic=51303339; quic=51303338;
          quic=51303337; quic=51303335,quic=":443"; ma=2592000; v="41,39,38,37,35"']
      Cache-Control: ['private, max-age=0']
      Content-Length: ['165']
      Content-Type: [application/json; charset=UTF-8]
      Date: ['Thu, 04 Jan 2018 20:49:20 GMT']
      Expires: ['Thu, 04 Jan 2018 20:49:20 GMT']
      Server: [UploadServer]
      Vary: [Origin, X-Origin]
      X-GUploader-UploadID: [AEnB2Uq6JGgBgjBpZKM8fDZCn9AutJFNrlIPqVMcmAzXxsx4m5L9A-0f_Y0jk6dFJC_XG--Oyp34W9J816mnJpPte3Nx-zOsBg]
>>>>>>> 899a4518
    status: {code: 404, message: Not Found}
- request:
    body: null
    headers:
      Accept: ['*/*']
      Accept-Encoding: ['gzip, deflate']
      Connection: [keep-alive]
      Content-Length: ['0']
      User-Agent: [python-requests/2.18.4]
    method: DELETE
    uri: https://www.googleapis.com/storage/v1/b/gcsfs-testing/o/tmp%2Ftest%2Fc
  response:
    body: {string: "{\n \"error\": {\n  \"errors\": [\n   {\n    \"domain\": \"global\",\n
        \   \"reason\": \"notFound\",\n    \"message\": \"Not Found\"\n   }\n  ],\n
        \ \"code\": 404,\n  \"message\": \"Not Found\"\n }\n}\n"}
    headers:
<<<<<<< HEAD
      Alt-Svc: ['quic=":443"; ma=2592000; v="39,38,37,35"']
      Cache-Control: ['private, max-age=0']
      Content-Length: ['165']
      Content-Type: [application/json; charset=UTF-8]
      Date: ['Wed, 11 Oct 2017 14:35:00 GMT']
      Expires: ['Wed, 11 Oct 2017 14:35:00 GMT']
      Server: [UploadServer]
      Vary: [Origin, X-Origin]
      X-GUploader-UploadID: [AEnB2UoWp2JCvrGY3o1FoDqV7oZEtmfpJ3rem2Fa8pAPrcYJnBYanAaJCtsIAU_p6FJqGphg5UrsF3n7iWb5rQsTszU4RMDCyg]
=======
      Alt-Svc: ['hq=":443"; ma=2592000; quic=51303431; quic=51303339; quic=51303338;
          quic=51303337; quic=51303335,quic=":443"; ma=2592000; v="41,39,38,37,35"']
      Cache-Control: ['private, max-age=0']
      Content-Length: ['165']
      Content-Type: [application/json; charset=UTF-8]
      Date: ['Thu, 04 Jan 2018 20:49:20 GMT']
      Expires: ['Thu, 04 Jan 2018 20:49:20 GMT']
      Server: [UploadServer]
      Vary: [Origin, X-Origin]
      X-GUploader-UploadID: [AEnB2UrCabD6jQuKnxQGRZlG59YpFUaFOgo472NLxDmoGl4hsgmaX_naBFwiwSd7dslqlX7ng1SsZBlqsBTLRPPwBp2MvWL9NQ]
>>>>>>> 899a4518
    status: {code: 404, message: Not Found}
- request:
    body: null
    headers:
      Accept: ['*/*']
      Accept-Encoding: ['gzip, deflate']
      Connection: [keep-alive]
      Content-Length: ['0']
      User-Agent: [python-requests/2.18.4]
    method: DELETE
    uri: https://www.googleapis.com/storage/v1/b/gcsfs-testing/o/tmp%2Ftest%2Fd
  response:
    body: {string: "{\n \"error\": {\n  \"errors\": [\n   {\n    \"domain\": \"global\",\n
        \   \"reason\": \"notFound\",\n    \"message\": \"Not Found\"\n   }\n  ],\n
        \ \"code\": 404,\n  \"message\": \"Not Found\"\n }\n}\n"}
    headers:
<<<<<<< HEAD
      Alt-Svc: ['quic=":443"; ma=2592000; v="39,38,37,35"']
      Cache-Control: ['private, max-age=0']
      Content-Length: ['165']
      Content-Type: [application/json; charset=UTF-8]
      Date: ['Wed, 11 Oct 2017 14:35:00 GMT']
      Expires: ['Wed, 11 Oct 2017 14:35:00 GMT']
      Server: [UploadServer]
      Vary: [Origin, X-Origin]
      X-GUploader-UploadID: [AEnB2Uoz_wh_T1aiz_Mv9lOmIiSZCoQ5lgHVx_TUGQSw_95VxsOBasoOZltu5BNhL8-XSqTIwiD7NNMR2gPUOeLxeQ4dpiekmA]
=======
      Alt-Svc: ['hq=":443"; ma=2592000; quic=51303431; quic=51303339; quic=51303338;
          quic=51303337; quic=51303335,quic=":443"; ma=2592000; v="41,39,38,37,35"']
      Cache-Control: ['private, max-age=0']
      Content-Length: ['165']
      Content-Type: [application/json; charset=UTF-8]
      Date: ['Thu, 04 Jan 2018 20:49:20 GMT']
      Expires: ['Thu, 04 Jan 2018 20:49:20 GMT']
      Server: [UploadServer]
      Vary: [Origin, X-Origin]
      X-GUploader-UploadID: [AEnB2UqXqP2Hh7tFsFApJK5wAOqdSBqpuF8-dC9q-WCjUBMy1gZ4IpZmFX-Tx6X4IcWwKANmBxhtJJTm7UyCkbxrmgbD6cZvNA]
>>>>>>> 899a4518
    status: {code: 404, message: Not Found}
- request:
    body: 'aaaaa,bbbbb

      12345,6789

'
    headers:
      Accept: ['*/*']
      Accept-Encoding: ['gzip, deflate']
      Connection: [keep-alive]
      Content-Length: ['23']
      User-Agent: [python-requests/2.18.4]
    method: POST
    uri: https://www.googleapis.com/upload/storage/v1/b/gcsfs-testing/o?name=tmp%2Ftest%2Fa&uploadType=media
  response:
<<<<<<< HEAD
    body: {string: "{\n \"kind\": \"storage#object\",\n \"id\": \"gcsfs-testing/tmp/test/a/1507732500915194\",\n
        \"selfLink\": \"https://www.googleapis.com/storage/v1/b/gcsfs-testing/o/tmp%2Ftest%2Fa\",\n
        \"name\": \"tmp/test/a\",\n \"bucket\": \"gcsfs-testing\",\n \"generation\":
        \"1507732500915194\",\n \"metageneration\": \"1\",\n \"timeCreated\": \"2017-10-11T14:35:00.865Z\",\n
        \"updated\": \"2017-10-11T14:35:00.865Z\",\n \"storageClass\": \"STANDARD\",\n
        \"timeStorageClassUpdated\": \"2017-10-11T14:35:00.865Z\",\n \"size\": \"23\",\n
        \"md5Hash\": \"VUsdGrKFqN13x/7g6ouMAQ==\",\n \"mediaLink\": \"https://www.googleapis.com/download/storage/v1/b/gcsfs-testing/o/tmp%2Ftest%2Fa?generation=1507732500915194&alt=media\",\n
        \"crc32c\": \"OOrdaA==\",\n \"etag\": \"CPrHiKHl6NYCEAE=\"\n}\n"}
    headers:
      Alt-Svc: ['quic=":443"; ma=2592000; v="39,38,37,35"']
      Cache-Control: ['no-cache, no-store, max-age=0, must-revalidate']
      Content-Length: ['694']
      Content-Type: [application/json; charset=UTF-8]
      Date: ['Wed, 11 Oct 2017 14:35:01 GMT']
      ETag: [CPrHiKHl6NYCEAE=]
      Expires: ['Mon, 01 Jan 1990 00:00:00 GMT']
      Pragma: [no-cache]
      Server: [UploadServer]
      Vary: [Origin, X-Origin]
      X-GUploader-UploadID: [AEnB2UrAl355Eep93-C6Tkbb0KL2UNk0FTc5JSlmPi5-c6G0J2mh_pvX-ojzyAFdJ6nn_ALDr8Jl2_HL0uTqSz9WKnf4pIyrIg]
    status: {code: 200, message: OK}
- request:
    body: null
    headers:
      Accept: ['*/*']
      Accept-Encoding: ['gzip, deflate']
      Connection: [keep-alive]
      User-Agent: [python-requests/2.13.0]
    method: GET
    uri: https://www.googleapis.com/storage/v1/b/gcsfs-testing/o/tmp%2Ftest%2Fa
  response:
    body: {string: "{\n \"kind\": \"storage#object\",\n \"id\": \"gcsfs-testing/tmp/test/a/1507732500915194\",\n
        \"selfLink\": \"https://www.googleapis.com/storage/v1/b/gcsfs-testing/o/tmp%2Ftest%2Fa\",\n
        \"name\": \"tmp/test/a\",\n \"bucket\": \"gcsfs-testing\",\n \"generation\":
        \"1507732500915194\",\n \"metageneration\": \"1\",\n \"timeCreated\": \"2017-10-11T14:35:00.865Z\",\n
        \"updated\": \"2017-10-11T14:35:00.865Z\",\n \"storageClass\": \"STANDARD\",\n
        \"timeStorageClassUpdated\": \"2017-10-11T14:35:00.865Z\",\n \"size\": \"23\",\n
        \"md5Hash\": \"VUsdGrKFqN13x/7g6ouMAQ==\",\n \"mediaLink\": \"https://www.googleapis.com/download/storage/v1/b/gcsfs-testing/o/tmp%2Ftest%2Fa?generation=1507732500915194&alt=media\",\n
        \"crc32c\": \"OOrdaA==\",\n \"etag\": \"CPrHiKHl6NYCEAE=\"\n}\n"}
    headers:
      Alt-Svc: ['quic=":443"; ma=2592000; v="39,38,37,35"']
      Cache-Control: ['no-cache, no-store, max-age=0, must-revalidate']
      Content-Length: ['694']
      Content-Type: [application/json; charset=UTF-8]
      Date: ['Wed, 11 Oct 2017 14:35:01 GMT']
      ETag: [CPrHiKHl6NYCEAE=]
=======
    body: {string: "{\n \"kind\": \"storage#object\",\n \"id\": \"gcsfs-testing/tmp/test/a/1515098960885514\",\n
        \"selfLink\": \"https://www.googleapis.com/storage/v1/b/gcsfs-testing/o/tmp%2Ftest%2Fa\",\n
        \"name\": \"tmp/test/a\",\n \"bucket\": \"gcsfs-testing\",\n \"generation\":
        \"1515098960885514\",\n \"metageneration\": \"1\",\n \"timeCreated\": \"2018-01-04T20:49:20.826Z\",\n
        \"updated\": \"2018-01-04T20:49:20.826Z\",\n \"storageClass\": \"STANDARD\",\n
        \"timeStorageClassUpdated\": \"2018-01-04T20:49:20.826Z\",\n \"size\": \"23\",\n
        \"md5Hash\": \"VUsdGrKFqN13x/7g6ouMAQ==\",\n \"mediaLink\": \"https://www.googleapis.com/download/storage/v1/b/gcsfs-testing/o/tmp%2Ftest%2Fa?generation=1515098960885514&alt=media\",\n
        \"crc32c\": \"OOrdaA==\",\n \"etag\": \"CIru87qXv9gCEAE=\"\n}\n"}
    headers:
      Alt-Svc: ['hq=":443"; ma=2592000; quic=51303431; quic=51303339; quic=51303338;
          quic=51303337; quic=51303335,quic=":443"; ma=2592000; v="41,39,38,37,35"']
      Cache-Control: ['no-cache, no-store, max-age=0, must-revalidate']
      Content-Length: ['686']
      Content-Type: [application/json; charset=UTF-8]
      Date: ['Thu, 04 Jan 2018 20:49:20 GMT']
      ETag: [CIru87qXv9gCEAE=]
>>>>>>> 899a4518
      Expires: ['Mon, 01 Jan 1990 00:00:00 GMT']
      Pragma: [no-cache]
      Server: [UploadServer]
      Vary: [Origin, X-Origin]
<<<<<<< HEAD
      X-GUploader-UploadID: [AEnB2UpDTHZHjNoh9ovwGoAs4xM1UOMSpProsyVsnGfPzZkd-o9LSEgnVyJWsQipsfxvI8L4eWGQu6pw1bxWiHi16ADG22ZrIA]
=======
      X-GUploader-UploadID: [AEnB2UqWqpS4qC1Hqwm1SdWaL4H5NoKZwUcGQB2ljyLGa1C3toTUZYsAxu6VYzyStZp9TcHZwyonaP0Ff6_ZrGViN2JNRYaG3Q]
>>>>>>> 899a4518
    status: {code: 200, message: OK}
- request:
    body: null
    headers:
      Accept: ['*/*']
      Accept-Encoding: ['gzip, deflate']
      Connection: [keep-alive]
<<<<<<< HEAD
      Range: [bytes=0-10485759]
      User-Agent: [python-requests/2.13.0]
    method: GET
    uri: https://www.googleapis.com/download/storage/v1/b/gcsfs-testing/o/tmp%2Ftest%2Fa?alt=media&generation=1507732500915194
  response:
    body: {string: 'aaaaa,bbbbb

        12345,6789

'}
    headers:
      Alt-Svc: ['quic=":443"; ma=2592000; v="39,38,37,35"']
      Cache-Control: ['no-cache, no-store, max-age=0, must-revalidate']
      Content-Disposition: [attachment]
      Content-Length: ['23']
      Content-Range: [bytes 0-22/23]
      Content-Type: [application/octet-stream]
      Date: ['Wed, 11 Oct 2017 14:35:01 GMT']
      ETag: [CPrHiKHl6NYCEAE=]
      Expires: ['Mon, 01 Jan 1990 00:00:00 GMT']
      Pragma: [no-cache]
      Server: [UploadServer]
      Vary: [Origin, X-Origin]
      X-GUploader-UploadID: [AEnB2UpdR4dkX1Eb4i3ITH5UaL_2imeE67Drm1bHgqhJJTXhASPXlk--LhF0koYIv9KGzgs-Dt1Fi1hAZFX7qc_Fc_aqdHPQjQ]
      X-Goog-Generation: ['1507732500915194']
      X-Goog-Hash: [crc32c=OOrdaA==]
      X-Goog-Metageneration: ['1']
      X-Goog-Storage-Class: [STANDARD]
    status: {code: 206, message: Partial Content}
- request:
    body: null
    headers:
      Accept: ['*/*']
      Accept-Encoding: ['gzip, deflate']
      Connection: [keep-alive]
      User-Agent: [python-requests/2.13.0]
=======
      User-Agent: [python-requests/2.18.4]
>>>>>>> 899a4518
    method: GET
    uri: https://www.googleapis.com/storage/v1/b/gcsfs-testing/o/tmp%2Ftest%2Fa
  response:
<<<<<<< HEAD
    body: {string: "{\n \"kind\": \"storage#objects\",\n \"items\": [\n  {\n   \"kind\":
        \"storage#object\",\n   \"id\": \"gcsfs-testing/tmp/test/a/1507732500915194\",\n
        \  \"selfLink\": \"https://www.googleapis.com/storage/v1/b/gcsfs-testing/o/tmp%2Ftest%2Fa\",\n
        \  \"name\": \"tmp/test/a\",\n   \"bucket\": \"gcsfs-testing\",\n   \"generation\":
        \"1507732500915194\",\n   \"metageneration\": \"1\",\n   \"timeCreated\":
        \"2017-10-11T14:35:00.865Z\",\n   \"updated\": \"2017-10-11T14:35:00.865Z\",\n
        \  \"storageClass\": \"STANDARD\",\n   \"timeStorageClassUpdated\": \"2017-10-11T14:35:00.865Z\",\n
        \  \"size\": \"23\",\n   \"md5Hash\": \"VUsdGrKFqN13x/7g6ouMAQ==\",\n   \"mediaLink\":
        \"https://www.googleapis.com/download/storage/v1/b/gcsfs-testing/o/tmp%2Ftest%2Fa?generation=1507732500915194&alt=media\",\n
        \  \"crc32c\": \"OOrdaA==\",\n   \"etag\": \"CPrHiKHl6NYCEAE=\"\n  }\n ]\n}\n"}
    headers:
      Alt-Svc: ['quic=":443"; ma=2592000; v="39,38,37,35"']
      Cache-Control: ['private, max-age=0, must-revalidate, no-transform']
      Content-Length: ['777']
      Content-Type: [application/json; charset=UTF-8]
      Date: ['Wed, 11 Oct 2017 14:35:01 GMT']
      Expires: ['Wed, 11 Oct 2017 14:35:01 GMT']
      Server: [UploadServer]
      Vary: [Origin, X-Origin]
      X-GUploader-UploadID: [AEnB2Uq8ZfJ7GVStufZwDrG7PDA_3Qr7S8SGKc99dqWBInsutb6GRrGP4KOUvQNI_FBTOr3tYlh2OhwuzB7Wa_feV7pTq8bbTQ]
=======
    body: {string: "{\n \"kind\": \"storage#object\",\n \"id\": \"gcsfs-testing/tmp/test/a/1515098960885514\",\n
        \"selfLink\": \"https://www.googleapis.com/storage/v1/b/gcsfs-testing/o/tmp%2Ftest%2Fa\",\n
        \"name\": \"tmp/test/a\",\n \"bucket\": \"gcsfs-testing\",\n \"generation\":
        \"1515098960885514\",\n \"metageneration\": \"1\",\n \"timeCreated\": \"2018-01-04T20:49:20.826Z\",\n
        \"updated\": \"2018-01-04T20:49:20.826Z\",\n \"storageClass\": \"STANDARD\",\n
        \"timeStorageClassUpdated\": \"2018-01-04T20:49:20.826Z\",\n \"size\": \"23\",\n
        \"md5Hash\": \"VUsdGrKFqN13x/7g6ouMAQ==\",\n \"mediaLink\": \"https://www.googleapis.com/download/storage/v1/b/gcsfs-testing/o/tmp%2Ftest%2Fa?generation=1515098960885514&alt=media\",\n
        \"crc32c\": \"OOrdaA==\",\n \"etag\": \"CIru87qXv9gCEAE=\"\n}\n"}
    headers:
      Alt-Svc: ['hq=":443"; ma=2592000; quic=51303431; quic=51303339; quic=51303338;
          quic=51303337; quic=51303335,quic=":443"; ma=2592000; v="41,39,38,37,35"']
      Cache-Control: ['no-cache, no-store, max-age=0, must-revalidate']
      Content-Length: ['686']
      Content-Type: [application/json; charset=UTF-8]
      Date: ['Thu, 04 Jan 2018 20:49:21 GMT']
      ETag: [CIru87qXv9gCEAE=]
      Expires: ['Mon, 01 Jan 1990 00:00:00 GMT']
      Pragma: [no-cache]
      Server: [UploadServer]
      Vary: [Origin, X-Origin]
      X-GUploader-UploadID: [AEnB2UroWWNssO2hoCN7sPqpvbTocyNgjtZc1O1mXTjA2coYm8trw39oZULCZEIWm80prH6vZFffYbZ330GKaERQQLnCywdh7Q]
>>>>>>> 899a4518
    status: {code: 200, message: OK}
- request:
    body: null
    headers:
      Accept: ['*/*']
      Accept-Encoding: ['gzip, deflate']
      Connection: [keep-alive]
<<<<<<< HEAD
      Content-Length: ['0']
      User-Agent: [python-requests/2.13.0]
    method: DELETE
    uri: https://www.googleapis.com/storage/v1/b/gcsfs-testing/o/tmp%2Ftest%2Fa
  response:
    body: {string: ''}
    headers:
      Alt-Svc: ['quic=":443"; ma=2592000; v="39,38,37,35"']
      Cache-Control: ['no-cache, no-store, max-age=0, must-revalidate']
      Content-Length: ['0']
      Content-Type: [application/json]
      Date: ['Wed, 11 Oct 2017 14:35:02 GMT']
      Expires: ['Mon, 01 Jan 1990 00:00:00 GMT']
      Pragma: [no-cache]
      Server: [UploadServer]
      Vary: [Origin, X-Origin]
      X-GUploader-UploadID: [AEnB2UpzXcDDpckA-7z4WMftYcxm1msKH4ty6jUABT7Zum4fcxiJ14j_H9tIkfE9CfucgBMql8h-8oiOg5Spq80hiNw4YHQDig]
    status: {code: 204, message: No Content}
- request:
    body: null
    headers:
      Accept: ['*/*']
      Accept-Encoding: ['gzip, deflate']
      Connection: [keep-alive]
      Content-Length: ['0']
      User-Agent: [python-requests/2.18.4]
    method: POST
    uri: https://www.googleapis.com/oauth2/v4/token?grant_type=refresh_token
  response:
    body:
      string: !!binary |
        H4sIABEKMFoC/6tWykyJL8nPTs1TslJQqqioUNJRUALz40sqC1JBgk6piUWpRSDx1IqCzKLU4vhM
        kGJjMwMDoFhicnJqcTGqEbUAnoD1nVYAAAA=
    headers:
      Alt-Svc: ['hq=":443"; ma=2592000; quic=51303431; quic=51303339; quic=51303338;
          quic=51303337; quic=51303335,quic=":443"; ma=2592000; v="41,39,38,37,35"']
      Cache-Control: ['no-cache, no-store, max-age=0, must-revalidate']
      Content-Encoding: [gzip]
      Content-Type: [application/json; charset=UTF-8]
      Date: ['Tue, 12 Dec 2017 16:55:45 GMT']
      Expires: ['Mon, 01 Jan 1990 00:00:00 GMT']
      Pragma: [no-cache]
      Server: [GSE]
      Transfer-Encoding: [chunked]
      Vary: [Origin, X-Origin]
      X-Content-Type-Options: [nosniff]
      X-Frame-Options: [SAMEORIGIN]
      X-XSS-Protection: [1; mode=block]
    status: {code: 200, message: OK}
- request:
    body: null
    headers:
      Accept: ['*/*']
      Accept-Encoding: ['gzip, deflate']
      Connection: [keep-alive]
      User-Agent: [python-requests/2.18.4]
    method: GET
    uri: https://www.googleapis.com/storage/v1/b/?project=test_project
  response:
    body: {string: "{\n \"kind\": \"storage#buckets\",\n \"items\": [\n  {\n   \"kind\":
        \"storage#bucket\",\n   \"id\": \"anaconda-enterprise\",\n   \"selfLink\":
        \"https://www.googleapis.com/storage/v1/b/anaconda-enterprise\",\n   \"projectNumber\":
        \"586241054156\",\n   \"name\": \"anaconda-enterprise\",\n   \"timeCreated\":
        \"2017-07-05T23:53:06.552Z\",\n   \"updated\": \"2017-07-14T17:39:54.178Z\",\n
        \  \"metageneration\": \"3\",\n   \"location\": \"US\",\n   \"storageClass\":
        \"MULTI_REGIONAL\",\n   \"etag\": \"CAM=\"\n  },\n  {\n   \"kind\": \"storage#bucket\",\n
        \  \"id\": \"anaconda-public-data\",\n   \"selfLink\": \"https://www.googleapis.com/storage/v1/b/anaconda-public-data\",\n
        \  \"projectNumber\": \"586241054156\",\n   \"name\": \"anaconda-public-data\",\n
        \  \"timeCreated\": \"2017-04-05T20:22:12.865Z\",\n   \"updated\": \"2017-07-10T16:32:07.980Z\",\n
        \  \"metageneration\": \"2\",\n   \"location\": \"US\",\n   \"storageClass\":
        \"MULTI_REGIONAL\",\n   \"etag\": \"CAI=\"\n  },\n  {\n   \"kind\": \"storage#bucket\",\n
        \  \"id\": \"artifacts.test_project.appspot.com\",\n   \"selfLink\": \"https://www.googleapis.com/storage/v1/b/artifacts.test_project.appspot.com\",\n
        \  \"projectNumber\": \"586241054156\",\n   \"name\": \"artifacts.test_project.appspot.com\",\n
        \  \"timeCreated\": \"2016-05-17T18:29:22.774Z\",\n   \"updated\": \"2016-05-17T18:29:22.774Z\",\n
        \  \"metageneration\": \"1\",\n   \"location\": \"US\",\n   \"storageClass\":
        \"STANDARD\",\n   \"etag\": \"CAE=\"\n  },\n  {\n   \"kind\": \"storage#bucket\",\n
        \  \"id\": \"test_project_cloudbuild\",\n   \"selfLink\": \"https://www.googleapis.com/storage/v1/b/test_project_cloudbuild\",\n
        \  \"projectNumber\": \"586241054156\",\n   \"name\": \"test_project_cloudbuild\",\n
        \  \"timeCreated\": \"2017-11-03T20:06:49.744Z\",\n   \"updated\": \"2017-11-03T20:06:49.744Z\",\n
        \  \"metageneration\": \"1\",\n   \"location\": \"US\",\n   \"storageClass\":
        \"STANDARD\",\n   \"etag\": \"CAE=\"\n  },\n  {\n   \"kind\": \"storage#bucket\",\n
        \  \"id\": \"dataflow-anaconda-compute\",\n   \"selfLink\": \"https://www.googleapis.com/storage/v1/b/dataflow-anaconda-compute\",\n
        \  \"projectNumber\": \"586241054156\",\n   \"name\": \"dataflow-anaconda-compute\",\n
        \  \"timeCreated\": \"2017-09-14T18:55:42.848Z\",\n   \"updated\": \"2017-09-14T18:55:42.848Z\",\n
        \  \"metageneration\": \"1\",\n   \"location\": \"US\",\n   \"storageClass\":
        \"MULTI_REGIONAL\",\n   \"etag\": \"CAE=\"\n  },\n  {\n   \"kind\": \"storage#bucket\",\n
        \  \"id\": \"gcsfs-test\",\n   \"selfLink\": \"https://www.googleapis.com/storage/v1/b/gcsfs-test\",\n
        \  \"projectNumber\": \"586241054156\",\n   \"name\": \"gcsfs-test\",\n   \"timeCreated\":
        \"2017-12-02T23:25:23.058Z\",\n   \"updated\": \"2017-12-02T23:25:23.058Z\",\n
        \  \"metageneration\": \"1\",\n   \"location\": \"US\",\n   \"storageClass\":
        \"MULTI_REGIONAL\",\n   \"etag\": \"CAE=\"\n  },\n  {\n   \"kind\": \"storage#bucket\",\n
        \  \"id\": \"gcsfs-testing\",\n   \"selfLink\": \"https://www.googleapis.com/storage/v1/b/gcsfs-testing\",\n
        \  \"projectNumber\": \"586241054156\",\n   \"name\": \"gcsfs-testing\",\n
        \  \"timeCreated\": \"2017-12-12T16:52:13.675Z\",\n   \"updated\": \"2017-12-12T16:52:13.675Z\",\n
        \  \"metageneration\": \"1\",\n   \"location\": \"US\",\n   \"storageClass\":
        \"STANDARD\",\n   \"etag\": \"CAE=\"\n  }\n ]\n}\n"}
    headers:
      Alt-Svc: ['hq=":443"; ma=2592000; quic=51303431; quic=51303339; quic=51303338;
          quic=51303337; quic=51303335,quic=":443"; ma=2592000; v="41,39,38,37,35"']
      Cache-Control: ['private, max-age=0, must-revalidate, no-transform']
      Content-Length: ['2944']
      Content-Type: [application/json; charset=UTF-8]
      Date: ['Tue, 12 Dec 2017 16:55:45 GMT']
      Expires: ['Tue, 12 Dec 2017 16:55:45 GMT']
      Server: [UploadServer]
      Vary: [Origin, X-Origin]
      X-GUploader-UploadID: [AEnB2UoidB0dZP3Mx4SEaDOIAdQ1EmTqlsP9fWQxlzsss514JXZBucA6VCVgFOed_CnwwBfF_KoWl5-IjIbzFxKs2t4B4Ykvpg]
    status: {code: 200, message: OK}
- request:
    body: null
    headers:
      Accept: ['*/*']
      Accept-Encoding: ['gzip, deflate']
      Connection: [keep-alive]
      Content-Length: ['0']
      User-Agent: [python-requests/2.18.4]
    method: DELETE
    uri: https://www.googleapis.com/storage/v1/b/gcsfs-testing/o/tmp%2Ftest%2Fa
  response:
    body: {string: "{\n \"error\": {\n  \"errors\": [\n   {\n    \"domain\": \"global\",\n
        \   \"reason\": \"notFound\",\n    \"message\": \"Not Found\"\n   }\n  ],\n
        \ \"code\": 404,\n  \"message\": \"Not Found\"\n }\n}\n"}
    headers:
      Alt-Svc: ['hq=":443"; ma=2592000; quic=51303431; quic=51303339; quic=51303338;
          quic=51303337; quic=51303335,quic=":443"; ma=2592000; v="41,39,38,37,35"']
      Cache-Control: ['private, max-age=0']
      Content-Length: ['165']
      Content-Type: [application/json; charset=UTF-8]
      Date: ['Tue, 12 Dec 2017 16:55:46 GMT']
      Expires: ['Tue, 12 Dec 2017 16:55:46 GMT']
      Server: [UploadServer]
      Vary: [Origin, X-Origin]
      X-GUploader-UploadID: [AEnB2Uqt3EHgL2mTdO0Z5gkixiDDtH7XFg2BQKIY_OMhTWJCTv5g7TlMvEEOBsbHX7V9l0p4-78x93mqk-JAwCI9OYlBngvU6Q]
    status: {code: 404, message: Not Found}
- request:
    body: null
    headers:
      Accept: ['*/*']
      Accept-Encoding: ['gzip, deflate']
      Connection: [keep-alive]
      Content-Length: ['0']
      User-Agent: [python-requests/2.18.4]
    method: DELETE
    uri: https://www.googleapis.com/storage/v1/b/gcsfs-testing/o/tmp%2Ftest%2Fb
  response:
    body: {string: "{\n \"error\": {\n  \"errors\": [\n   {\n    \"domain\": \"global\",\n
        \   \"reason\": \"notFound\",\n    \"message\": \"Not Found\"\n   }\n  ],\n
        \ \"code\": 404,\n  \"message\": \"Not Found\"\n }\n}\n"}
    headers:
      Alt-Svc: ['hq=":443"; ma=2592000; quic=51303431; quic=51303339; quic=51303338;
          quic=51303337; quic=51303335,quic=":443"; ma=2592000; v="41,39,38,37,35"']
      Cache-Control: ['private, max-age=0']
      Content-Length: ['165']
      Content-Type: [application/json; charset=UTF-8]
      Date: ['Tue, 12 Dec 2017 16:55:46 GMT']
      Expires: ['Tue, 12 Dec 2017 16:55:46 GMT']
      Server: [UploadServer]
      Vary: [Origin, X-Origin]
      X-GUploader-UploadID: [AEnB2UqHh9_FWn7IfLCvm-FNS-CqOzER4Drvv3ayo28eo-bKwnUYLMxBCHWuujTiqb0ck0igxxumw-lDdG-CedEfRRk1m1EyPA]
    status: {code: 404, message: Not Found}
- request:
    body: null
    headers:
      Accept: ['*/*']
      Accept-Encoding: ['gzip, deflate']
      Connection: [keep-alive]
      Content-Length: ['0']
      User-Agent: [python-requests/2.18.4]
    method: DELETE
    uri: https://www.googleapis.com/storage/v1/b/gcsfs-testing/o/tmp%2Ftest%2Fc
  response:
    body: {string: "{\n \"error\": {\n  \"errors\": [\n   {\n    \"domain\": \"global\",\n
        \   \"reason\": \"notFound\",\n    \"message\": \"Not Found\"\n   }\n  ],\n
        \ \"code\": 404,\n  \"message\": \"Not Found\"\n }\n}\n"}
    headers:
      Alt-Svc: ['hq=":443"; ma=2592000; quic=51303431; quic=51303339; quic=51303338;
          quic=51303337; quic=51303335,quic=":443"; ma=2592000; v="41,39,38,37,35"']
      Cache-Control: ['private, max-age=0']
      Content-Length: ['165']
      Content-Type: [application/json; charset=UTF-8]
      Date: ['Tue, 12 Dec 2017 16:55:46 GMT']
      Expires: ['Tue, 12 Dec 2017 16:55:46 GMT']
      Server: [UploadServer]
      Vary: [Origin, X-Origin]
      X-GUploader-UploadID: [AEnB2Uo9ZW2fdCojxfqE8DRzXPnGyjYosrRrcOXWts95fxAaHmaFA672qZCyVVPfgCBCw8bQexjTaCnrSWhd_CJzZSPawSEHKQ]
    status: {code: 404, message: Not Found}
- request:
    body: null
    headers:
      Accept: ['*/*']
      Accept-Encoding: ['gzip, deflate']
      Connection: [keep-alive]
      Content-Length: ['0']
      User-Agent: [python-requests/2.18.4]
    method: DELETE
    uri: https://www.googleapis.com/storage/v1/b/gcsfs-testing/o/tmp%2Ftest%2Fd
  response:
    body: {string: "{\n \"error\": {\n  \"errors\": [\n   {\n    \"domain\": \"global\",\n
        \   \"reason\": \"notFound\",\n    \"message\": \"Not Found\"\n   }\n  ],\n
        \ \"code\": 404,\n  \"message\": \"Not Found\"\n }\n}\n"}
    headers:
      Alt-Svc: ['hq=":443"; ma=2592000; quic=51303431; quic=51303339; quic=51303338;
          quic=51303337; quic=51303335,quic=":443"; ma=2592000; v="41,39,38,37,35"']
      Cache-Control: ['private, max-age=0']
      Content-Length: ['165']
      Content-Type: [application/json; charset=UTF-8]
      Date: ['Tue, 12 Dec 2017 16:55:46 GMT']
      Expires: ['Tue, 12 Dec 2017 16:55:46 GMT']
      Server: [UploadServer]
      Vary: [Origin, X-Origin]
      X-GUploader-UploadID: [AEnB2UoZ9cHDy2FrC-WLY-q6Zruq4XOfcCT0U_-hp8mzCgghZRcqeqb_lx8p68xdMuMAHyofLXAhppd3lM8_1wjKHMcZPztvfg]
    status: {code: 404, message: Not Found}
- request:
    body: 'aaaaa,bbbbb

      12345,6789

'
    headers:
      Accept: ['*/*']
      Accept-Encoding: ['gzip, deflate']
      Connection: [keep-alive]
      Content-Length: ['23']
      User-Agent: [python-requests/2.18.4]
    method: POST
    uri: https://www.googleapis.com/upload/storage/v1/b/gcsfs-testing/o?name=tmp%2Ftest%2Fa&uploadType=media
  response:
    body: {string: "{\n \"kind\": \"storage#object\",\n \"id\": \"gcsfs-testing/tmp/test/a/1513097746981952\",\n
        \"selfLink\": \"https://www.googleapis.com/storage/v1/b/gcsfs-testing/o/tmp%2Ftest%2Fa\",\n
        \"name\": \"tmp/test/a\",\n \"bucket\": \"gcsfs-testing\",\n \"generation\":
        \"1513097746981952\",\n \"metageneration\": \"1\",\n \"timeCreated\": \"2017-12-12T16:55:46.920Z\",\n
        \"updated\": \"2017-12-12T16:55:46.920Z\",\n \"storageClass\": \"STANDARD\",\n
        \"timeStorageClassUpdated\": \"2017-12-12T16:55:46.920Z\",\n \"size\": \"23\",\n
        \"md5Hash\": \"VUsdGrKFqN13x/7g6ouMAQ==\",\n \"mediaLink\": \"https://www.googleapis.com/download/storage/v1/b/gcsfs-testing/o/tmp%2Ftest%2Fa?generation=1513097746981952&alt=media\",\n
        \"crc32c\": \"OOrdaA==\",\n \"etag\": \"CMDI4K34hNgCEAE=\"\n}\n"}
    headers:
      Alt-Svc: ['hq=":443"; ma=2592000; quic=51303431; quic=51303339; quic=51303338;
          quic=51303337; quic=51303335,quic=":443"; ma=2592000; v="41,39,38,37,35"']
      Cache-Control: ['no-cache, no-store, max-age=0, must-revalidate']
      Content-Length: ['686']
      Content-Type: [application/json; charset=UTF-8]
      Date: ['Tue, 12 Dec 2017 16:55:47 GMT']
      ETag: [CMDI4K34hNgCEAE=]
      Expires: ['Mon, 01 Jan 1990 00:00:00 GMT']
      Pragma: [no-cache]
      Server: [UploadServer]
      Vary: [Origin, X-Origin]
      X-GUploader-UploadID: [AEnB2Uq93MCDhaRNi3iBQrpAkwBzFFjokcR5D_yoq5W7JRvJZZhc1ITvqQ1Jl31qF84ay3BQu1uPLoM6cVN5FR8UOv22avJ3pg]
    status: {code: 200, message: OK}
- request:
    body: null
    headers:
      Accept: ['*/*']
      Accept-Encoding: ['gzip, deflate']
      Connection: [keep-alive]
      User-Agent: [python-requests/2.18.4]
    method: GET
    uri: https://www.googleapis.com/storage/v1/b/gcsfs-testing/o/tmp%2Ftest%2Fa
  response:
    body: {string: "{\n \"kind\": \"storage#object\",\n \"id\": \"gcsfs-testing/tmp/test/a/1513097746981952\",\n
        \"selfLink\": \"https://www.googleapis.com/storage/v1/b/gcsfs-testing/o/tmp%2Ftest%2Fa\",\n
        \"name\": \"tmp/test/a\",\n \"bucket\": \"gcsfs-testing\",\n \"generation\":
        \"1513097746981952\",\n \"metageneration\": \"1\",\n \"timeCreated\": \"2017-12-12T16:55:46.920Z\",\n
        \"updated\": \"2017-12-12T16:55:46.920Z\",\n \"storageClass\": \"STANDARD\",\n
        \"timeStorageClassUpdated\": \"2017-12-12T16:55:46.920Z\",\n \"size\": \"23\",\n
        \"md5Hash\": \"VUsdGrKFqN13x/7g6ouMAQ==\",\n \"mediaLink\": \"https://www.googleapis.com/download/storage/v1/b/gcsfs-testing/o/tmp%2Ftest%2Fa?generation=1513097746981952&alt=media\",\n
        \"crc32c\": \"OOrdaA==\",\n \"etag\": \"CMDI4K34hNgCEAE=\"\n}\n"}
    headers:
      Alt-Svc: ['hq=":443"; ma=2592000; quic=51303431; quic=51303339; quic=51303338;
          quic=51303337; quic=51303335,quic=":443"; ma=2592000; v="41,39,38,37,35"']
      Cache-Control: ['no-cache, no-store, max-age=0, must-revalidate']
      Content-Length: ['686']
      Content-Type: [application/json; charset=UTF-8]
      Date: ['Tue, 12 Dec 2017 16:55:47 GMT']
      ETag: [CMDI4K34hNgCEAE=]
      Expires: ['Mon, 01 Jan 1990 00:00:00 GMT']
      Pragma: [no-cache]
      Server: [UploadServer]
      Vary: [Origin, X-Origin]
      X-GUploader-UploadID: [AEnB2UozfA6qsdygMM5_tZQOVFLXocIccJ9sAlofjCX-PKq9WYSlu70A99ZJY-RrBElYhww1GYYZ8pTbwaBcT30prkkL8ixwVw]
    status: {code: 200, message: OK}
- request:
    body: null
    headers:
      Accept: ['*/*']
      Accept-Encoding: ['gzip, deflate']
      Connection: [keep-alive]
      Range: [bytes=0-10485759]
      User-Agent: [python-requests/2.18.4]
    method: GET
    uri: https://www.googleapis.com/download/storage/v1/b/gcsfs-testing/o/tmp%2Ftest%2Fa?alt=media&generation=1513097746981952
=======
      Range: [bytes=0-10485759]
      User-Agent: [python-requests/2.18.4]
    method: GET
    uri: https://www.googleapis.com/download/storage/v1/b/gcsfs-testing/o/tmp%2Ftest%2Fa?alt=media&generation=1515098960885514
>>>>>>> 899a4518
  response:
    body: {string: 'aaaaa,bbbbb

        12345,6789

'}
    headers:
      Alt-Svc: ['hq=":443"; ma=2592000; quic=51303431; quic=51303339; quic=51303338;
          quic=51303337; quic=51303335,quic=":443"; ma=2592000; v="41,39,38,37,35"']
      Cache-Control: ['no-cache, no-store, max-age=0, must-revalidate']
      Content-Disposition: [attachment]
      Content-Length: ['23']
      Content-Range: [bytes 0-22/23]
      Content-Type: [application/octet-stream]
<<<<<<< HEAD
      Date: ['Tue, 12 Dec 2017 16:55:47 GMT']
      ETag: [CMDI4K34hNgCEAE=]
=======
      Date: ['Thu, 04 Jan 2018 20:49:21 GMT']
      ETag: [CIru87qXv9gCEAE=]
>>>>>>> 899a4518
      Expires: ['Mon, 01 Jan 1990 00:00:00 GMT']
      Pragma: [no-cache]
      Server: [UploadServer]
      Vary: [Origin, X-Origin]
<<<<<<< HEAD
      X-GUploader-UploadID: [AEnB2Up9JRlosv2sw2Znz8nC4zfF-jQehav_8E7lVWo21A-DFxNpFLXH2T2nxXKYH7DO3VfyzABsBc-IBSyeCG48HcrvcUjpSw]
      X-Goog-Generation: ['1513097746981952']
=======
      X-GUploader-UploadID: [AEnB2UpexMBoGBjbMqycpNec0ONVSqEwrWXyvFIqvhNGJ2lRA2Qhd2aEzO-__xu9I9PoUTeAxIiENdqh-GX0euszFKi5xu1dSA]
      X-Goog-Generation: ['1515098960885514']
>>>>>>> 899a4518
      X-Goog-Metageneration: ['1']
      X-Goog-Storage-Class: [STANDARD]
    status: {code: 206, message: Partial Content}
- request:
    body: null
    headers:
      Accept: ['*/*']
      Accept-Encoding: ['gzip, deflate']
      Connection: [keep-alive]
      User-Agent: [python-requests/2.18.4]
    method: GET
    uri: https://www.googleapis.com/storage/v1/b/gcsfs-testing/o/?maxResults=1000
  response:
    body: {string: "{\n \"kind\": \"storage#objects\",\n \"items\": [\n  {\n   \"kind\":
<<<<<<< HEAD
        \"storage#object\",\n   \"id\": \"gcsfs-testing/tmp/test/a/1513097746981952\",\n
        \  \"selfLink\": \"https://www.googleapis.com/storage/v1/b/gcsfs-testing/o/tmp%2Ftest%2Fa\",\n
        \  \"name\": \"tmp/test/a\",\n   \"bucket\": \"gcsfs-testing\",\n   \"generation\":
        \"1513097746981952\",\n   \"metageneration\": \"1\",\n   \"timeCreated\":
        \"2017-12-12T16:55:46.920Z\",\n   \"updated\": \"2017-12-12T16:55:46.920Z\",\n
        \  \"storageClass\": \"STANDARD\",\n   \"timeStorageClassUpdated\": \"2017-12-12T16:55:46.920Z\",\n
        \  \"size\": \"23\",\n   \"md5Hash\": \"VUsdGrKFqN13x/7g6ouMAQ==\",\n   \"mediaLink\":
        \"https://www.googleapis.com/download/storage/v1/b/gcsfs-testing/o/tmp%2Ftest%2Fa?generation=1513097746981952&alt=media\",\n
        \  \"crc32c\": \"OOrdaA==\",\n   \"etag\": \"CMDI4K34hNgCEAE=\"\n  }\n ]\n}\n"}
=======
        \"storage#object\",\n   \"id\": \"gcsfs-testing/tmp/test/a/1515098960885514\",\n
        \  \"selfLink\": \"https://www.googleapis.com/storage/v1/b/gcsfs-testing/o/tmp%2Ftest%2Fa\",\n
        \  \"name\": \"tmp/test/a\",\n   \"bucket\": \"gcsfs-testing\",\n   \"generation\":
        \"1515098960885514\",\n   \"metageneration\": \"1\",\n   \"timeCreated\":
        \"2018-01-04T20:49:20.826Z\",\n   \"updated\": \"2018-01-04T20:49:20.826Z\",\n
        \  \"storageClass\": \"STANDARD\",\n   \"timeStorageClassUpdated\": \"2018-01-04T20:49:20.826Z\",\n
        \  \"size\": \"23\",\n   \"md5Hash\": \"VUsdGrKFqN13x/7g6ouMAQ==\",\n   \"mediaLink\":
        \"https://www.googleapis.com/download/storage/v1/b/gcsfs-testing/o/tmp%2Ftest%2Fa?generation=1515098960885514&alt=media\",\n
        \  \"crc32c\": \"OOrdaA==\",\n   \"etag\": \"CIru87qXv9gCEAE=\"\n  }\n ]\n}\n"}
>>>>>>> 899a4518
    headers:
      Alt-Svc: ['hq=":443"; ma=2592000; quic=51303431; quic=51303339; quic=51303338;
          quic=51303337; quic=51303335,quic=":443"; ma=2592000; v="41,39,38,37,35"']
      Cache-Control: ['private, max-age=0, must-revalidate, no-transform']
      Content-Length: ['769']
      Content-Type: [application/json; charset=UTF-8]
<<<<<<< HEAD
      Date: ['Tue, 12 Dec 2017 16:55:47 GMT']
      Expires: ['Tue, 12 Dec 2017 16:55:47 GMT']
      Server: [UploadServer]
      Vary: [Origin, X-Origin]
      X-GUploader-UploadID: [AEnB2Ur_PnkijYfZwO_8lfYza8XR8IVrCmBjor4INGNPjjg-luJUPMXN0X0JXD4C5JpayN117L0R1TxwLB4jYQAgPoKCizZzhw]
=======
      Date: ['Thu, 04 Jan 2018 20:49:21 GMT']
      Expires: ['Thu, 04 Jan 2018 20:49:21 GMT']
      Server: [UploadServer]
      Vary: [Origin, X-Origin]
      X-GUploader-UploadID: [AEnB2UpolIatwnBmV-XAWRHnOW8p2--DCD_INLf4XGe50Htcpspbrst9ATCb_vL_uOWJ6OIzuqd7AyzjdpmeaD6KEjY-0w4Tsw]
>>>>>>> 899a4518
    status: {code: 200, message: OK}
- request:
    body: null
    headers:
      Accept: ['*/*']
      Accept-Encoding: ['gzip, deflate']
      Connection: [keep-alive]
      Content-Length: ['0']
      User-Agent: [python-requests/2.18.4]
    method: DELETE
    uri: https://www.googleapis.com/storage/v1/b/gcsfs-testing/o/tmp%2Ftest%2Fa
  response:
    body: {string: ''}
    headers:
      Alt-Svc: ['hq=":443"; ma=2592000; quic=51303431; quic=51303339; quic=51303338;
          quic=51303337; quic=51303335,quic=":443"; ma=2592000; v="41,39,38,37,35"']
      Cache-Control: ['no-cache, no-store, max-age=0, must-revalidate']
      Content-Length: ['0']
      Content-Type: [application/json]
<<<<<<< HEAD
      Date: ['Tue, 12 Dec 2017 16:55:48 GMT']
=======
      Date: ['Thu, 04 Jan 2018 20:49:21 GMT']
>>>>>>> 899a4518
      Expires: ['Mon, 01 Jan 1990 00:00:00 GMT']
      Pragma: [no-cache]
      Server: [UploadServer]
      Vary: [Origin, X-Origin]
<<<<<<< HEAD
      X-GUploader-UploadID: [AEnB2UqqQTHVaddZ7XTNKSdx3x4C5yPRcuuVlaHMQkk4yFftHhjdm5obaEkFQWiXJEww1yEdsF6-d7QOXmYPrW3jXgS1_scYcQ]
=======
      X-GUploader-UploadID: [AEnB2UrMGq_uoMCVvRGMAmFrSYXwAXKdoTOffU9K2sWn6WGfZkZnYfxz4II2PMKn4j1EPXyFYRM9Q81mm13PEzZv8ZfOlzdaog]
>>>>>>> 899a4518
    status: {code: 204, message: No Content}
version: 1<|MERGE_RESOLUTION|>--- conflicted
+++ resolved
@@ -12,16 +12,6 @@
   response:
     body:
       string: !!binary |
-<<<<<<< HEAD
-        H4sIABEKMFoC/6tWykyJL8nPTs1TslJQqqioUNJRUALz40sqC1JBgk6piUWpRSDxxOTk1OJiDOWp
-        FQWZRanF8ZkgQWMzA4NaAMCTibZWAAAA
-    headers:
-      Alt-Svc: ['quic=":443"; ma=2592000; v="39,38,37,35"']
-      Cache-Control: ['no-cache, no-store, max-age=0, must-revalidate']
-      Content-Encoding: [gzip]
-      Content-Type: [application/json; charset=UTF-8]
-      Date: ['Wed, 11 Oct 2017 14:34:59 GMT']
-=======
         H4sIAFCTTloC/6tWykyJL8nPTs1TslJQqqioUNJRUEqtKMgsSi2OzwQJGpsZGADFEpOTU4uLMZSC
         +fEllQWpIEGn1MSi1CKlWgDtYoPeVgAAAA==
     headers:
@@ -31,486 +21,6 @@
       Content-Encoding: [gzip]
       Content-Type: [application/json; charset=UTF-8]
       Date: ['Thu, 04 Jan 2018 20:49:20 GMT']
->>>>>>> 899a4518
-      Expires: ['Mon, 01 Jan 1990 00:00:00 GMT']
-      Pragma: [no-cache]
-      Server: [GSE]
-      Transfer-Encoding: [chunked]
-      Vary: [Origin, X-Origin]
-      X-Content-Type-Options: [nosniff]
-      X-Frame-Options: [SAMEORIGIN]
-      X-XSS-Protection: [1; mode=block]
-    status: {code: 200, message: OK}
-- request:
-    body: null
-    headers:
-      Accept: ['*/*']
-      Accept-Encoding: ['gzip, deflate']
-      Connection: [keep-alive]
-      User-Agent: [python-requests/2.18.4]
-    method: GET
-    uri: https://www.googleapis.com/storage/v1/b/?project=test_project
-  response:
-    body: {string: "{\n \"kind\": \"storage#buckets\",\n \"items\": [\n  {\n   \"kind\":
-        \"storage#bucket\",\n   \"id\": \"anaconda-enterprise\",\n   \"selfLink\":
-        \"https://www.googleapis.com/storage/v1/b/anaconda-enterprise\",\n   \"projectNumber\":
-        \"586241054156\",\n   \"name\": \"anaconda-enterprise\",\n   \"timeCreated\":
-        \"2017-07-05T23:53:06.552Z\",\n   \"updated\": \"2017-07-14T17:39:54.178Z\",\n
-        \  \"metageneration\": \"3\",\n   \"location\": \"US\",\n   \"storageClass\":
-        \"MULTI_REGIONAL\",\n   \"etag\": \"CAM=\"\n  },\n  {\n   \"kind\": \"storage#bucket\",\n
-        \  \"id\": \"anaconda-public-data\",\n   \"selfLink\": \"https://www.googleapis.com/storage/v1/b/anaconda-public-data\",\n
-        \  \"projectNumber\": \"586241054156\",\n   \"name\": \"anaconda-public-data\",\n
-        \  \"timeCreated\": \"2017-04-05T20:22:12.865Z\",\n   \"updated\": \"2017-07-10T16:32:07.980Z\",\n
-        \  \"metageneration\": \"2\",\n   \"location\": \"US\",\n   \"storageClass\":
-        \"MULTI_REGIONAL\",\n   \"etag\": \"CAI=\"\n  },\n  {\n   \"kind\": \"storage#bucket\",\n
-        \  \"id\": \"artifacts.test_project.appspot.com\",\n   \"selfLink\": \"https://www.googleapis.com/storage/v1/b/artifacts.test_project.appspot.com\",\n
-        \  \"projectNumber\": \"586241054156\",\n   \"name\": \"artifacts.test_project.appspot.com\",\n
-        \  \"timeCreated\": \"2016-05-17T18:29:22.774Z\",\n   \"updated\": \"2016-05-17T18:29:22.774Z\",\n
-        \  \"metageneration\": \"1\",\n   \"location\": \"US\",\n   \"storageClass\":
-        \"STANDARD\",\n   \"etag\": \"CAE=\"\n  },\n  {\n   \"kind\": \"storage#bucket\",\n
-<<<<<<< HEAD
-        \  \"id\": \"dataflow-anaconda-compute\",\n   \"selfLink\": \"https://www.googleapis.com/storage/v1/b/dataflow-anaconda-compute\",\n
-        \  \"projectNumber\": \"586241054156\",\n   \"name\": \"dataflow-anaconda-compute\",\n
-        \  \"timeCreated\": \"2017-09-14T18:55:42.848Z\",\n   \"updated\": \"2017-09-14T18:55:42.848Z\",\n
-        \  \"metageneration\": \"1\",\n   \"location\": \"US\",\n   \"storageClass\":
-        \"MULTI_REGIONAL\",\n   \"etag\": \"CAE=\"\n  },\n  {\n   \"kind\": \"storage#bucket\",\n
-        \  \"id\": \"gcsfs-testing\",\n   \"selfLink\": \"https://www.googleapis.com/storage/v1/b/gcsfs-testing\",\n
-        \  \"projectNumber\": \"586241054156\",\n   \"name\": \"gcsfs-testing\",\n
-        \  \"timeCreated\": \"2017-10-11T14:25:41.055Z\",\n   \"updated\": \"2017-10-11T14:25:41.055Z\",\n
-        \  \"metageneration\": \"1\",\n   \"location\": \"US\",\n   \"storageClass\":
-        \"STANDARD\",\n   \"etag\": \"CAE=\"\n  },\n  {\n   \"kind\": \"storage#bucket\",\n
-        \  \"id\": \"mytempdir\",\n   \"selfLink\": \"https://www.googleapis.com/storage/v1/b/mytempdir\",\n
-        \  \"projectNumber\": \"586241054156\",\n   \"name\": \"mytempdir\",\n   \"timeCreated\":
-        \"2017-10-02T20:32:40.893Z\",\n   \"updated\": \"2017-10-02T20:32:40.893Z\",\n
-        \  \"metageneration\": \"1\",\n   \"location\": \"US\",\n   \"storageClass\":
-        \"STANDARD\",\n   \"etag\": \"CAE=\"\n  }\n ]\n}\n"}
-    headers:
-      Alt-Svc: ['quic=":443"; ma=2592000; v="39,38,37,35"']
-      Cache-Control: ['private, max-age=0, must-revalidate, no-transform']
-      Content-Length: ['2512']
-      Content-Type: [application/json; charset=UTF-8]
-      Date: ['Wed, 11 Oct 2017 14:34:59 GMT']
-      Expires: ['Wed, 11 Oct 2017 14:34:59 GMT']
-      Server: [UploadServer]
-      Vary: [Origin, X-Origin]
-      X-GUploader-UploadID: [AEnB2UrCLxgxbuyQcORcBQxsZ8S0XxG-5aYbJkuMP48SQ805NcBQuD3rh9d1YN6kjepQHXAnmqrfdY6-Orvj9ghS0eIMAwiwow]
-=======
-        \  \"id\": \"test_project_cloudbuild\",\n   \"selfLink\": \"https://www.googleapis.com/storage/v1/b/test_project_cloudbuild\",\n
-        \  \"projectNumber\": \"586241054156\",\n   \"name\": \"test_project_cloudbuild\",\n
-        \  \"timeCreated\": \"2017-11-03T20:06:49.744Z\",\n   \"updated\": \"2017-11-03T20:06:49.744Z\",\n
-        \  \"metageneration\": \"1\",\n   \"location\": \"US\",\n   \"storageClass\":
-        \"STANDARD\",\n   \"etag\": \"CAE=\"\n  },\n  {\n   \"kind\": \"storage#bucket\",\n
-        \  \"id\": \"dataflow-anaconda-compute\",\n   \"selfLink\": \"https://www.googleapis.com/storage/v1/b/dataflow-anaconda-compute\",\n
-        \  \"projectNumber\": \"586241054156\",\n   \"name\": \"dataflow-anaconda-compute\",\n
-        \  \"timeCreated\": \"2017-09-14T18:55:42.848Z\",\n   \"updated\": \"2017-09-14T18:55:42.848Z\",\n
-        \  \"metageneration\": \"1\",\n   \"location\": \"US\",\n   \"storageClass\":
-        \"MULTI_REGIONAL\",\n   \"etag\": \"CAE=\"\n  },\n  {\n   \"kind\": \"storage#bucket\",\n
-        \  \"id\": \"gcsfs-test\",\n   \"selfLink\": \"https://www.googleapis.com/storage/v1/b/gcsfs-test\",\n
-        \  \"projectNumber\": \"586241054156\",\n   \"name\": \"gcsfs-test\",\n   \"timeCreated\":
-        \"2017-12-02T23:25:23.058Z\",\n   \"updated\": \"2018-01-04T14:07:08.519Z\",\n
-        \  \"metageneration\": \"2\",\n   \"location\": \"US\",\n   \"storageClass\":
-        \"MULTI_REGIONAL\",\n   \"etag\": \"CAI=\"\n  },\n  {\n   \"kind\": \"storage#bucket\",\n
-        \  \"id\": \"gcsfs-testing\",\n   \"selfLink\": \"https://www.googleapis.com/storage/v1/b/gcsfs-testing\",\n
-        \  \"projectNumber\": \"586241054156\",\n   \"name\": \"gcsfs-testing\",\n
-        \  \"timeCreated\": \"2017-12-12T16:52:13.675Z\",\n   \"updated\": \"2017-12-12T16:52:13.675Z\",\n
-        \  \"metageneration\": \"1\",\n   \"location\": \"US\",\n   \"storageClass\":
-        \"STANDARD\",\n   \"etag\": \"CAE=\"\n  }\n ]\n}\n"}
-    headers:
-      Alt-Svc: ['hq=":443"; ma=2592000; quic=51303431; quic=51303339; quic=51303338;
-          quic=51303337; quic=51303335,quic=":443"; ma=2592000; v="41,39,38,37,35"']
-      Cache-Control: ['private, max-age=0, must-revalidate, no-transform']
-      Content-Length: ['2944']
-      Content-Type: [application/json; charset=UTF-8]
-      Date: ['Thu, 04 Jan 2018 20:49:20 GMT']
-      Expires: ['Thu, 04 Jan 2018 20:49:20 GMT']
-      Server: [UploadServer]
-      Vary: [Origin, X-Origin]
-      X-GUploader-UploadID: [AEnB2Ure91KLPlfm7ZHdwAHHcxYU6QrwB4txS035KPJ2iIfGuXlTYn4t0mGm18bOy1cLAt0tFm_dVCBeC1e_dkQwSYGZqzQ4Og]
->>>>>>> 899a4518
-    status: {code: 200, message: OK}
-- request:
-    body: null
-    headers:
-      Accept: ['*/*']
-      Accept-Encoding: ['gzip, deflate']
-      Connection: [keep-alive]
-      Content-Length: ['0']
-      User-Agent: [python-requests/2.18.4]
-    method: DELETE
-    uri: https://www.googleapis.com/storage/v1/b/gcsfs-testing/o/tmp%2Ftest%2Fa
-  response:
-    body: {string: "{\n \"error\": {\n  \"errors\": [\n   {\n    \"domain\": \"global\",\n
-        \   \"reason\": \"notFound\",\n    \"message\": \"Not Found\"\n   }\n  ],\n
-        \ \"code\": 404,\n  \"message\": \"Not Found\"\n }\n}\n"}
-    headers:
-<<<<<<< HEAD
-      Alt-Svc: ['quic=":443"; ma=2592000; v="39,38,37,35"']
-      Cache-Control: ['private, max-age=0']
-      Content-Length: ['165']
-      Content-Type: [application/json; charset=UTF-8]
-      Date: ['Wed, 11 Oct 2017 14:35:00 GMT']
-      Expires: ['Wed, 11 Oct 2017 14:35:00 GMT']
-      Server: [UploadServer]
-      Vary: [Origin, X-Origin]
-      X-GUploader-UploadID: [AEnB2UrTKZYv7WBlSCs0boHottcZOOPXl1yvnqHFxyoLhxFKwxYDOoRpmgYQtg27LMsYyRqxWQJJhR7L0RKer8Y4kJ6fyeCTqA]
-=======
-      Alt-Svc: ['hq=":443"; ma=2592000; quic=51303431; quic=51303339; quic=51303338;
-          quic=51303337; quic=51303335,quic=":443"; ma=2592000; v="41,39,38,37,35"']
-      Cache-Control: ['private, max-age=0']
-      Content-Length: ['165']
-      Content-Type: [application/json; charset=UTF-8]
-      Date: ['Thu, 04 Jan 2018 20:49:20 GMT']
-      Expires: ['Thu, 04 Jan 2018 20:49:20 GMT']
-      Server: [UploadServer]
-      Vary: [Origin, X-Origin]
-      X-GUploader-UploadID: [AEnB2Ur0QoTvqIABueWuvzfJGfDTBLY0z2BMy7oDn768Pb2pJao0jv9cAuPWxexhdlVwuoVSOOvmTk7wt-N1P5fI9SKKivMrEg]
->>>>>>> 899a4518
-    status: {code: 404, message: Not Found}
-- request:
-    body: null
-    headers:
-      Accept: ['*/*']
-      Accept-Encoding: ['gzip, deflate']
-      Connection: [keep-alive]
-      Content-Length: ['0']
-      User-Agent: [python-requests/2.18.4]
-    method: DELETE
-    uri: https://www.googleapis.com/storage/v1/b/gcsfs-testing/o/tmp%2Ftest%2Fb
-  response:
-    body: {string: "{\n \"error\": {\n  \"errors\": [\n   {\n    \"domain\": \"global\",\n
-        \   \"reason\": \"notFound\",\n    \"message\": \"Not Found\"\n   }\n  ],\n
-        \ \"code\": 404,\n  \"message\": \"Not Found\"\n }\n}\n"}
-    headers:
-<<<<<<< HEAD
-      Alt-Svc: ['quic=":443"; ma=2592000; v="39,38,37,35"']
-      Cache-Control: ['private, max-age=0']
-      Content-Length: ['165']
-      Content-Type: [application/json; charset=UTF-8]
-      Date: ['Wed, 11 Oct 2017 14:35:00 GMT']
-      Expires: ['Wed, 11 Oct 2017 14:35:00 GMT']
-      Server: [UploadServer]
-      Vary: [Origin, X-Origin]
-      X-GUploader-UploadID: [AEnB2Up__REVcP5otY7QIpr8jF0R0IBvtTGvOXdSMF2m2Sh_Mz290fuDKTS9Rq5Sk5t0aXBaH0y5IkCraJRxzTTiqAb1Do4tMg]
-=======
-      Alt-Svc: ['hq=":443"; ma=2592000; quic=51303431; quic=51303339; quic=51303338;
-          quic=51303337; quic=51303335,quic=":443"; ma=2592000; v="41,39,38,37,35"']
-      Cache-Control: ['private, max-age=0']
-      Content-Length: ['165']
-      Content-Type: [application/json; charset=UTF-8]
-      Date: ['Thu, 04 Jan 2018 20:49:20 GMT']
-      Expires: ['Thu, 04 Jan 2018 20:49:20 GMT']
-      Server: [UploadServer]
-      Vary: [Origin, X-Origin]
-      X-GUploader-UploadID: [AEnB2Uq6JGgBgjBpZKM8fDZCn9AutJFNrlIPqVMcmAzXxsx4m5L9A-0f_Y0jk6dFJC_XG--Oyp34W9J816mnJpPte3Nx-zOsBg]
->>>>>>> 899a4518
-    status: {code: 404, message: Not Found}
-- request:
-    body: null
-    headers:
-      Accept: ['*/*']
-      Accept-Encoding: ['gzip, deflate']
-      Connection: [keep-alive]
-      Content-Length: ['0']
-      User-Agent: [python-requests/2.18.4]
-    method: DELETE
-    uri: https://www.googleapis.com/storage/v1/b/gcsfs-testing/o/tmp%2Ftest%2Fc
-  response:
-    body: {string: "{\n \"error\": {\n  \"errors\": [\n   {\n    \"domain\": \"global\",\n
-        \   \"reason\": \"notFound\",\n    \"message\": \"Not Found\"\n   }\n  ],\n
-        \ \"code\": 404,\n  \"message\": \"Not Found\"\n }\n}\n"}
-    headers:
-<<<<<<< HEAD
-      Alt-Svc: ['quic=":443"; ma=2592000; v="39,38,37,35"']
-      Cache-Control: ['private, max-age=0']
-      Content-Length: ['165']
-      Content-Type: [application/json; charset=UTF-8]
-      Date: ['Wed, 11 Oct 2017 14:35:00 GMT']
-      Expires: ['Wed, 11 Oct 2017 14:35:00 GMT']
-      Server: [UploadServer]
-      Vary: [Origin, X-Origin]
-      X-GUploader-UploadID: [AEnB2UoWp2JCvrGY3o1FoDqV7oZEtmfpJ3rem2Fa8pAPrcYJnBYanAaJCtsIAU_p6FJqGphg5UrsF3n7iWb5rQsTszU4RMDCyg]
-=======
-      Alt-Svc: ['hq=":443"; ma=2592000; quic=51303431; quic=51303339; quic=51303338;
-          quic=51303337; quic=51303335,quic=":443"; ma=2592000; v="41,39,38,37,35"']
-      Cache-Control: ['private, max-age=0']
-      Content-Length: ['165']
-      Content-Type: [application/json; charset=UTF-8]
-      Date: ['Thu, 04 Jan 2018 20:49:20 GMT']
-      Expires: ['Thu, 04 Jan 2018 20:49:20 GMT']
-      Server: [UploadServer]
-      Vary: [Origin, X-Origin]
-      X-GUploader-UploadID: [AEnB2UrCabD6jQuKnxQGRZlG59YpFUaFOgo472NLxDmoGl4hsgmaX_naBFwiwSd7dslqlX7ng1SsZBlqsBTLRPPwBp2MvWL9NQ]
->>>>>>> 899a4518
-    status: {code: 404, message: Not Found}
-- request:
-    body: null
-    headers:
-      Accept: ['*/*']
-      Accept-Encoding: ['gzip, deflate']
-      Connection: [keep-alive]
-      Content-Length: ['0']
-      User-Agent: [python-requests/2.18.4]
-    method: DELETE
-    uri: https://www.googleapis.com/storage/v1/b/gcsfs-testing/o/tmp%2Ftest%2Fd
-  response:
-    body: {string: "{\n \"error\": {\n  \"errors\": [\n   {\n    \"domain\": \"global\",\n
-        \   \"reason\": \"notFound\",\n    \"message\": \"Not Found\"\n   }\n  ],\n
-        \ \"code\": 404,\n  \"message\": \"Not Found\"\n }\n}\n"}
-    headers:
-<<<<<<< HEAD
-      Alt-Svc: ['quic=":443"; ma=2592000; v="39,38,37,35"']
-      Cache-Control: ['private, max-age=0']
-      Content-Length: ['165']
-      Content-Type: [application/json; charset=UTF-8]
-      Date: ['Wed, 11 Oct 2017 14:35:00 GMT']
-      Expires: ['Wed, 11 Oct 2017 14:35:00 GMT']
-      Server: [UploadServer]
-      Vary: [Origin, X-Origin]
-      X-GUploader-UploadID: [AEnB2Uoz_wh_T1aiz_Mv9lOmIiSZCoQ5lgHVx_TUGQSw_95VxsOBasoOZltu5BNhL8-XSqTIwiD7NNMR2gPUOeLxeQ4dpiekmA]
-=======
-      Alt-Svc: ['hq=":443"; ma=2592000; quic=51303431; quic=51303339; quic=51303338;
-          quic=51303337; quic=51303335,quic=":443"; ma=2592000; v="41,39,38,37,35"']
-      Cache-Control: ['private, max-age=0']
-      Content-Length: ['165']
-      Content-Type: [application/json; charset=UTF-8]
-      Date: ['Thu, 04 Jan 2018 20:49:20 GMT']
-      Expires: ['Thu, 04 Jan 2018 20:49:20 GMT']
-      Server: [UploadServer]
-      Vary: [Origin, X-Origin]
-      X-GUploader-UploadID: [AEnB2UqXqP2Hh7tFsFApJK5wAOqdSBqpuF8-dC9q-WCjUBMy1gZ4IpZmFX-Tx6X4IcWwKANmBxhtJJTm7UyCkbxrmgbD6cZvNA]
->>>>>>> 899a4518
-    status: {code: 404, message: Not Found}
-- request:
-    body: 'aaaaa,bbbbb
-
-      12345,6789
-
-'
-    headers:
-      Accept: ['*/*']
-      Accept-Encoding: ['gzip, deflate']
-      Connection: [keep-alive]
-      Content-Length: ['23']
-      User-Agent: [python-requests/2.18.4]
-    method: POST
-    uri: https://www.googleapis.com/upload/storage/v1/b/gcsfs-testing/o?name=tmp%2Ftest%2Fa&uploadType=media
-  response:
-<<<<<<< HEAD
-    body: {string: "{\n \"kind\": \"storage#object\",\n \"id\": \"gcsfs-testing/tmp/test/a/1507732500915194\",\n
-        \"selfLink\": \"https://www.googleapis.com/storage/v1/b/gcsfs-testing/o/tmp%2Ftest%2Fa\",\n
-        \"name\": \"tmp/test/a\",\n \"bucket\": \"gcsfs-testing\",\n \"generation\":
-        \"1507732500915194\",\n \"metageneration\": \"1\",\n \"timeCreated\": \"2017-10-11T14:35:00.865Z\",\n
-        \"updated\": \"2017-10-11T14:35:00.865Z\",\n \"storageClass\": \"STANDARD\",\n
-        \"timeStorageClassUpdated\": \"2017-10-11T14:35:00.865Z\",\n \"size\": \"23\",\n
-        \"md5Hash\": \"VUsdGrKFqN13x/7g6ouMAQ==\",\n \"mediaLink\": \"https://www.googleapis.com/download/storage/v1/b/gcsfs-testing/o/tmp%2Ftest%2Fa?generation=1507732500915194&alt=media\",\n
-        \"crc32c\": \"OOrdaA==\",\n \"etag\": \"CPrHiKHl6NYCEAE=\"\n}\n"}
-    headers:
-      Alt-Svc: ['quic=":443"; ma=2592000; v="39,38,37,35"']
-      Cache-Control: ['no-cache, no-store, max-age=0, must-revalidate']
-      Content-Length: ['694']
-      Content-Type: [application/json; charset=UTF-8]
-      Date: ['Wed, 11 Oct 2017 14:35:01 GMT']
-      ETag: [CPrHiKHl6NYCEAE=]
-      Expires: ['Mon, 01 Jan 1990 00:00:00 GMT']
-      Pragma: [no-cache]
-      Server: [UploadServer]
-      Vary: [Origin, X-Origin]
-      X-GUploader-UploadID: [AEnB2UrAl355Eep93-C6Tkbb0KL2UNk0FTc5JSlmPi5-c6G0J2mh_pvX-ojzyAFdJ6nn_ALDr8Jl2_HL0uTqSz9WKnf4pIyrIg]
-    status: {code: 200, message: OK}
-- request:
-    body: null
-    headers:
-      Accept: ['*/*']
-      Accept-Encoding: ['gzip, deflate']
-      Connection: [keep-alive]
-      User-Agent: [python-requests/2.13.0]
-    method: GET
-    uri: https://www.googleapis.com/storage/v1/b/gcsfs-testing/o/tmp%2Ftest%2Fa
-  response:
-    body: {string: "{\n \"kind\": \"storage#object\",\n \"id\": \"gcsfs-testing/tmp/test/a/1507732500915194\",\n
-        \"selfLink\": \"https://www.googleapis.com/storage/v1/b/gcsfs-testing/o/tmp%2Ftest%2Fa\",\n
-        \"name\": \"tmp/test/a\",\n \"bucket\": \"gcsfs-testing\",\n \"generation\":
-        \"1507732500915194\",\n \"metageneration\": \"1\",\n \"timeCreated\": \"2017-10-11T14:35:00.865Z\",\n
-        \"updated\": \"2017-10-11T14:35:00.865Z\",\n \"storageClass\": \"STANDARD\",\n
-        \"timeStorageClassUpdated\": \"2017-10-11T14:35:00.865Z\",\n \"size\": \"23\",\n
-        \"md5Hash\": \"VUsdGrKFqN13x/7g6ouMAQ==\",\n \"mediaLink\": \"https://www.googleapis.com/download/storage/v1/b/gcsfs-testing/o/tmp%2Ftest%2Fa?generation=1507732500915194&alt=media\",\n
-        \"crc32c\": \"OOrdaA==\",\n \"etag\": \"CPrHiKHl6NYCEAE=\"\n}\n"}
-    headers:
-      Alt-Svc: ['quic=":443"; ma=2592000; v="39,38,37,35"']
-      Cache-Control: ['no-cache, no-store, max-age=0, must-revalidate']
-      Content-Length: ['694']
-      Content-Type: [application/json; charset=UTF-8]
-      Date: ['Wed, 11 Oct 2017 14:35:01 GMT']
-      ETag: [CPrHiKHl6NYCEAE=]
-=======
-    body: {string: "{\n \"kind\": \"storage#object\",\n \"id\": \"gcsfs-testing/tmp/test/a/1515098960885514\",\n
-        \"selfLink\": \"https://www.googleapis.com/storage/v1/b/gcsfs-testing/o/tmp%2Ftest%2Fa\",\n
-        \"name\": \"tmp/test/a\",\n \"bucket\": \"gcsfs-testing\",\n \"generation\":
-        \"1515098960885514\",\n \"metageneration\": \"1\",\n \"timeCreated\": \"2018-01-04T20:49:20.826Z\",\n
-        \"updated\": \"2018-01-04T20:49:20.826Z\",\n \"storageClass\": \"STANDARD\",\n
-        \"timeStorageClassUpdated\": \"2018-01-04T20:49:20.826Z\",\n \"size\": \"23\",\n
-        \"md5Hash\": \"VUsdGrKFqN13x/7g6ouMAQ==\",\n \"mediaLink\": \"https://www.googleapis.com/download/storage/v1/b/gcsfs-testing/o/tmp%2Ftest%2Fa?generation=1515098960885514&alt=media\",\n
-        \"crc32c\": \"OOrdaA==\",\n \"etag\": \"CIru87qXv9gCEAE=\"\n}\n"}
-    headers:
-      Alt-Svc: ['hq=":443"; ma=2592000; quic=51303431; quic=51303339; quic=51303338;
-          quic=51303337; quic=51303335,quic=":443"; ma=2592000; v="41,39,38,37,35"']
-      Cache-Control: ['no-cache, no-store, max-age=0, must-revalidate']
-      Content-Length: ['686']
-      Content-Type: [application/json; charset=UTF-8]
-      Date: ['Thu, 04 Jan 2018 20:49:20 GMT']
-      ETag: [CIru87qXv9gCEAE=]
->>>>>>> 899a4518
-      Expires: ['Mon, 01 Jan 1990 00:00:00 GMT']
-      Pragma: [no-cache]
-      Server: [UploadServer]
-      Vary: [Origin, X-Origin]
-<<<<<<< HEAD
-      X-GUploader-UploadID: [AEnB2UpDTHZHjNoh9ovwGoAs4xM1UOMSpProsyVsnGfPzZkd-o9LSEgnVyJWsQipsfxvI8L4eWGQu6pw1bxWiHi16ADG22ZrIA]
-=======
-      X-GUploader-UploadID: [AEnB2UqWqpS4qC1Hqwm1SdWaL4H5NoKZwUcGQB2ljyLGa1C3toTUZYsAxu6VYzyStZp9TcHZwyonaP0Ff6_ZrGViN2JNRYaG3Q]
->>>>>>> 899a4518
-    status: {code: 200, message: OK}
-- request:
-    body: null
-    headers:
-      Accept: ['*/*']
-      Accept-Encoding: ['gzip, deflate']
-      Connection: [keep-alive]
-<<<<<<< HEAD
-      Range: [bytes=0-10485759]
-      User-Agent: [python-requests/2.13.0]
-    method: GET
-    uri: https://www.googleapis.com/download/storage/v1/b/gcsfs-testing/o/tmp%2Ftest%2Fa?alt=media&generation=1507732500915194
-  response:
-    body: {string: 'aaaaa,bbbbb
-
-        12345,6789
-
-'}
-    headers:
-      Alt-Svc: ['quic=":443"; ma=2592000; v="39,38,37,35"']
-      Cache-Control: ['no-cache, no-store, max-age=0, must-revalidate']
-      Content-Disposition: [attachment]
-      Content-Length: ['23']
-      Content-Range: [bytes 0-22/23]
-      Content-Type: [application/octet-stream]
-      Date: ['Wed, 11 Oct 2017 14:35:01 GMT']
-      ETag: [CPrHiKHl6NYCEAE=]
-      Expires: ['Mon, 01 Jan 1990 00:00:00 GMT']
-      Pragma: [no-cache]
-      Server: [UploadServer]
-      Vary: [Origin, X-Origin]
-      X-GUploader-UploadID: [AEnB2UpdR4dkX1Eb4i3ITH5UaL_2imeE67Drm1bHgqhJJTXhASPXlk--LhF0koYIv9KGzgs-Dt1Fi1hAZFX7qc_Fc_aqdHPQjQ]
-      X-Goog-Generation: ['1507732500915194']
-      X-Goog-Hash: [crc32c=OOrdaA==]
-      X-Goog-Metageneration: ['1']
-      X-Goog-Storage-Class: [STANDARD]
-    status: {code: 206, message: Partial Content}
-- request:
-    body: null
-    headers:
-      Accept: ['*/*']
-      Accept-Encoding: ['gzip, deflate']
-      Connection: [keep-alive]
-      User-Agent: [python-requests/2.13.0]
-=======
-      User-Agent: [python-requests/2.18.4]
->>>>>>> 899a4518
-    method: GET
-    uri: https://www.googleapis.com/storage/v1/b/gcsfs-testing/o/tmp%2Ftest%2Fa
-  response:
-<<<<<<< HEAD
-    body: {string: "{\n \"kind\": \"storage#objects\",\n \"items\": [\n  {\n   \"kind\":
-        \"storage#object\",\n   \"id\": \"gcsfs-testing/tmp/test/a/1507732500915194\",\n
-        \  \"selfLink\": \"https://www.googleapis.com/storage/v1/b/gcsfs-testing/o/tmp%2Ftest%2Fa\",\n
-        \  \"name\": \"tmp/test/a\",\n   \"bucket\": \"gcsfs-testing\",\n   \"generation\":
-        \"1507732500915194\",\n   \"metageneration\": \"1\",\n   \"timeCreated\":
-        \"2017-10-11T14:35:00.865Z\",\n   \"updated\": \"2017-10-11T14:35:00.865Z\",\n
-        \  \"storageClass\": \"STANDARD\",\n   \"timeStorageClassUpdated\": \"2017-10-11T14:35:00.865Z\",\n
-        \  \"size\": \"23\",\n   \"md5Hash\": \"VUsdGrKFqN13x/7g6ouMAQ==\",\n   \"mediaLink\":
-        \"https://www.googleapis.com/download/storage/v1/b/gcsfs-testing/o/tmp%2Ftest%2Fa?generation=1507732500915194&alt=media\",\n
-        \  \"crc32c\": \"OOrdaA==\",\n   \"etag\": \"CPrHiKHl6NYCEAE=\"\n  }\n ]\n}\n"}
-    headers:
-      Alt-Svc: ['quic=":443"; ma=2592000; v="39,38,37,35"']
-      Cache-Control: ['private, max-age=0, must-revalidate, no-transform']
-      Content-Length: ['777']
-      Content-Type: [application/json; charset=UTF-8]
-      Date: ['Wed, 11 Oct 2017 14:35:01 GMT']
-      Expires: ['Wed, 11 Oct 2017 14:35:01 GMT']
-      Server: [UploadServer]
-      Vary: [Origin, X-Origin]
-      X-GUploader-UploadID: [AEnB2Uq8ZfJ7GVStufZwDrG7PDA_3Qr7S8SGKc99dqWBInsutb6GRrGP4KOUvQNI_FBTOr3tYlh2OhwuzB7Wa_feV7pTq8bbTQ]
-=======
-    body: {string: "{\n \"kind\": \"storage#object\",\n \"id\": \"gcsfs-testing/tmp/test/a/1515098960885514\",\n
-        \"selfLink\": \"https://www.googleapis.com/storage/v1/b/gcsfs-testing/o/tmp%2Ftest%2Fa\",\n
-        \"name\": \"tmp/test/a\",\n \"bucket\": \"gcsfs-testing\",\n \"generation\":
-        \"1515098960885514\",\n \"metageneration\": \"1\",\n \"timeCreated\": \"2018-01-04T20:49:20.826Z\",\n
-        \"updated\": \"2018-01-04T20:49:20.826Z\",\n \"storageClass\": \"STANDARD\",\n
-        \"timeStorageClassUpdated\": \"2018-01-04T20:49:20.826Z\",\n \"size\": \"23\",\n
-        \"md5Hash\": \"VUsdGrKFqN13x/7g6ouMAQ==\",\n \"mediaLink\": \"https://www.googleapis.com/download/storage/v1/b/gcsfs-testing/o/tmp%2Ftest%2Fa?generation=1515098960885514&alt=media\",\n
-        \"crc32c\": \"OOrdaA==\",\n \"etag\": \"CIru87qXv9gCEAE=\"\n}\n"}
-    headers:
-      Alt-Svc: ['hq=":443"; ma=2592000; quic=51303431; quic=51303339; quic=51303338;
-          quic=51303337; quic=51303335,quic=":443"; ma=2592000; v="41,39,38,37,35"']
-      Cache-Control: ['no-cache, no-store, max-age=0, must-revalidate']
-      Content-Length: ['686']
-      Content-Type: [application/json; charset=UTF-8]
-      Date: ['Thu, 04 Jan 2018 20:49:21 GMT']
-      ETag: [CIru87qXv9gCEAE=]
-      Expires: ['Mon, 01 Jan 1990 00:00:00 GMT']
-      Pragma: [no-cache]
-      Server: [UploadServer]
-      Vary: [Origin, X-Origin]
-      X-GUploader-UploadID: [AEnB2UroWWNssO2hoCN7sPqpvbTocyNgjtZc1O1mXTjA2coYm8trw39oZULCZEIWm80prH6vZFffYbZ330GKaERQQLnCywdh7Q]
->>>>>>> 899a4518
-    status: {code: 200, message: OK}
-- request:
-    body: null
-    headers:
-      Accept: ['*/*']
-      Accept-Encoding: ['gzip, deflate']
-      Connection: [keep-alive]
-<<<<<<< HEAD
-      Content-Length: ['0']
-      User-Agent: [python-requests/2.13.0]
-    method: DELETE
-    uri: https://www.googleapis.com/storage/v1/b/gcsfs-testing/o/tmp%2Ftest%2Fa
-  response:
-    body: {string: ''}
-    headers:
-      Alt-Svc: ['quic=":443"; ma=2592000; v="39,38,37,35"']
-      Cache-Control: ['no-cache, no-store, max-age=0, must-revalidate']
-      Content-Length: ['0']
-      Content-Type: [application/json]
-      Date: ['Wed, 11 Oct 2017 14:35:02 GMT']
-      Expires: ['Mon, 01 Jan 1990 00:00:00 GMT']
-      Pragma: [no-cache]
-      Server: [UploadServer]
-      Vary: [Origin, X-Origin]
-      X-GUploader-UploadID: [AEnB2UpzXcDDpckA-7z4WMftYcxm1msKH4ty6jUABT7Zum4fcxiJ14j_H9tIkfE9CfucgBMql8h-8oiOg5Spq80hiNw4YHQDig]
-    status: {code: 204, message: No Content}
-- request:
-    body: null
-    headers:
-      Accept: ['*/*']
-      Accept-Encoding: ['gzip, deflate']
-      Connection: [keep-alive]
-      Content-Length: ['0']
-      User-Agent: [python-requests/2.18.4]
-    method: POST
-    uri: https://www.googleapis.com/oauth2/v4/token?grant_type=refresh_token
-  response:
-    body:
-      string: !!binary |
-        H4sIABEKMFoC/6tWykyJL8nPTs1TslJQqqioUNJRUALz40sqC1JBgk6piUWpRSDx1IqCzKLU4vhM
-        kGJjMwMDoFhicnJqcTGqEbUAnoD1nVYAAAA=
-    headers:
-      Alt-Svc: ['hq=":443"; ma=2592000; quic=51303431; quic=51303339; quic=51303338;
-          quic=51303337; quic=51303335,quic=":443"; ma=2592000; v="41,39,38,37,35"']
-      Cache-Control: ['no-cache, no-store, max-age=0, must-revalidate']
-      Content-Encoding: [gzip]
-      Content-Type: [application/json; charset=UTF-8]
-      Date: ['Tue, 12 Dec 2017 16:55:45 GMT']
       Expires: ['Mon, 01 Jan 1990 00:00:00 GMT']
       Pragma: [no-cache]
       Server: [GSE]
@@ -559,9 +69,9 @@
         \"MULTI_REGIONAL\",\n   \"etag\": \"CAE=\"\n  },\n  {\n   \"kind\": \"storage#bucket\",\n
         \  \"id\": \"gcsfs-test\",\n   \"selfLink\": \"https://www.googleapis.com/storage/v1/b/gcsfs-test\",\n
         \  \"projectNumber\": \"586241054156\",\n   \"name\": \"gcsfs-test\",\n   \"timeCreated\":
-        \"2017-12-02T23:25:23.058Z\",\n   \"updated\": \"2017-12-02T23:25:23.058Z\",\n
-        \  \"metageneration\": \"1\",\n   \"location\": \"US\",\n   \"storageClass\":
-        \"MULTI_REGIONAL\",\n   \"etag\": \"CAE=\"\n  },\n  {\n   \"kind\": \"storage#bucket\",\n
+        \"2017-12-02T23:25:23.058Z\",\n   \"updated\": \"2018-01-04T14:07:08.519Z\",\n
+        \  \"metageneration\": \"2\",\n   \"location\": \"US\",\n   \"storageClass\":
+        \"MULTI_REGIONAL\",\n   \"etag\": \"CAI=\"\n  },\n  {\n   \"kind\": \"storage#bucket\",\n
         \  \"id\": \"gcsfs-testing\",\n   \"selfLink\": \"https://www.googleapis.com/storage/v1/b/gcsfs-testing\",\n
         \  \"projectNumber\": \"586241054156\",\n   \"name\": \"gcsfs-testing\",\n
         \  \"timeCreated\": \"2017-12-12T16:52:13.675Z\",\n   \"updated\": \"2017-12-12T16:52:13.675Z\",\n
@@ -573,11 +83,11 @@
       Cache-Control: ['private, max-age=0, must-revalidate, no-transform']
       Content-Length: ['2944']
       Content-Type: [application/json; charset=UTF-8]
-      Date: ['Tue, 12 Dec 2017 16:55:45 GMT']
-      Expires: ['Tue, 12 Dec 2017 16:55:45 GMT']
-      Server: [UploadServer]
-      Vary: [Origin, X-Origin]
-      X-GUploader-UploadID: [AEnB2UoidB0dZP3Mx4SEaDOIAdQ1EmTqlsP9fWQxlzsss514JXZBucA6VCVgFOed_CnwwBfF_KoWl5-IjIbzFxKs2t4B4Ykvpg]
+      Date: ['Thu, 04 Jan 2018 20:49:20 GMT']
+      Expires: ['Thu, 04 Jan 2018 20:49:20 GMT']
+      Server: [UploadServer]
+      Vary: [Origin, X-Origin]
+      X-GUploader-UploadID: [AEnB2Ure91KLPlfm7ZHdwAHHcxYU6QrwB4txS035KPJ2iIfGuXlTYn4t0mGm18bOy1cLAt0tFm_dVCBeC1e_dkQwSYGZqzQ4Og]
     status: {code: 200, message: OK}
 - request:
     body: null
@@ -599,11 +109,11 @@
       Cache-Control: ['private, max-age=0']
       Content-Length: ['165']
       Content-Type: [application/json; charset=UTF-8]
-      Date: ['Tue, 12 Dec 2017 16:55:46 GMT']
-      Expires: ['Tue, 12 Dec 2017 16:55:46 GMT']
-      Server: [UploadServer]
-      Vary: [Origin, X-Origin]
-      X-GUploader-UploadID: [AEnB2Uqt3EHgL2mTdO0Z5gkixiDDtH7XFg2BQKIY_OMhTWJCTv5g7TlMvEEOBsbHX7V9l0p4-78x93mqk-JAwCI9OYlBngvU6Q]
+      Date: ['Thu, 04 Jan 2018 20:49:20 GMT']
+      Expires: ['Thu, 04 Jan 2018 20:49:20 GMT']
+      Server: [UploadServer]
+      Vary: [Origin, X-Origin]
+      X-GUploader-UploadID: [AEnB2Ur0QoTvqIABueWuvzfJGfDTBLY0z2BMy7oDn768Pb2pJao0jv9cAuPWxexhdlVwuoVSOOvmTk7wt-N1P5fI9SKKivMrEg]
     status: {code: 404, message: Not Found}
 - request:
     body: null
@@ -625,11 +135,11 @@
       Cache-Control: ['private, max-age=0']
       Content-Length: ['165']
       Content-Type: [application/json; charset=UTF-8]
-      Date: ['Tue, 12 Dec 2017 16:55:46 GMT']
-      Expires: ['Tue, 12 Dec 2017 16:55:46 GMT']
-      Server: [UploadServer]
-      Vary: [Origin, X-Origin]
-      X-GUploader-UploadID: [AEnB2UqHh9_FWn7IfLCvm-FNS-CqOzER4Drvv3ayo28eo-bKwnUYLMxBCHWuujTiqb0ck0igxxumw-lDdG-CedEfRRk1m1EyPA]
+      Date: ['Thu, 04 Jan 2018 20:49:20 GMT']
+      Expires: ['Thu, 04 Jan 2018 20:49:20 GMT']
+      Server: [UploadServer]
+      Vary: [Origin, X-Origin]
+      X-GUploader-UploadID: [AEnB2Uq6JGgBgjBpZKM8fDZCn9AutJFNrlIPqVMcmAzXxsx4m5L9A-0f_Y0jk6dFJC_XG--Oyp34W9J816mnJpPte3Nx-zOsBg]
     status: {code: 404, message: Not Found}
 - request:
     body: null
@@ -651,11 +161,11 @@
       Cache-Control: ['private, max-age=0']
       Content-Length: ['165']
       Content-Type: [application/json; charset=UTF-8]
-      Date: ['Tue, 12 Dec 2017 16:55:46 GMT']
-      Expires: ['Tue, 12 Dec 2017 16:55:46 GMT']
-      Server: [UploadServer]
-      Vary: [Origin, X-Origin]
-      X-GUploader-UploadID: [AEnB2Uo9ZW2fdCojxfqE8DRzXPnGyjYosrRrcOXWts95fxAaHmaFA672qZCyVVPfgCBCw8bQexjTaCnrSWhd_CJzZSPawSEHKQ]
+      Date: ['Thu, 04 Jan 2018 20:49:20 GMT']
+      Expires: ['Thu, 04 Jan 2018 20:49:20 GMT']
+      Server: [UploadServer]
+      Vary: [Origin, X-Origin]
+      X-GUploader-UploadID: [AEnB2UrCabD6jQuKnxQGRZlG59YpFUaFOgo472NLxDmoGl4hsgmaX_naBFwiwSd7dslqlX7ng1SsZBlqsBTLRPPwBp2MvWL9NQ]
     status: {code: 404, message: Not Found}
 - request:
     body: null
@@ -677,11 +187,11 @@
       Cache-Control: ['private, max-age=0']
       Content-Length: ['165']
       Content-Type: [application/json; charset=UTF-8]
-      Date: ['Tue, 12 Dec 2017 16:55:46 GMT']
-      Expires: ['Tue, 12 Dec 2017 16:55:46 GMT']
-      Server: [UploadServer]
-      Vary: [Origin, X-Origin]
-      X-GUploader-UploadID: [AEnB2UoZ9cHDy2FrC-WLY-q6Zruq4XOfcCT0U_-hp8mzCgghZRcqeqb_lx8p68xdMuMAHyofLXAhppd3lM8_1wjKHMcZPztvfg]
+      Date: ['Thu, 04 Jan 2018 20:49:20 GMT']
+      Expires: ['Thu, 04 Jan 2018 20:49:20 GMT']
+      Server: [UploadServer]
+      Vary: [Origin, X-Origin]
+      X-GUploader-UploadID: [AEnB2UqXqP2Hh7tFsFApJK5wAOqdSBqpuF8-dC9q-WCjUBMy1gZ4IpZmFX-Tx6X4IcWwKANmBxhtJJTm7UyCkbxrmgbD6cZvNA]
     status: {code: 404, message: Not Found}
 - request:
     body: 'aaaaa,bbbbb
@@ -698,27 +208,27 @@
     method: POST
     uri: https://www.googleapis.com/upload/storage/v1/b/gcsfs-testing/o?name=tmp%2Ftest%2Fa&uploadType=media
   response:
-    body: {string: "{\n \"kind\": \"storage#object\",\n \"id\": \"gcsfs-testing/tmp/test/a/1513097746981952\",\n
+    body: {string: "{\n \"kind\": \"storage#object\",\n \"id\": \"gcsfs-testing/tmp/test/a/1515098960885514\",\n
         \"selfLink\": \"https://www.googleapis.com/storage/v1/b/gcsfs-testing/o/tmp%2Ftest%2Fa\",\n
         \"name\": \"tmp/test/a\",\n \"bucket\": \"gcsfs-testing\",\n \"generation\":
-        \"1513097746981952\",\n \"metageneration\": \"1\",\n \"timeCreated\": \"2017-12-12T16:55:46.920Z\",\n
-        \"updated\": \"2017-12-12T16:55:46.920Z\",\n \"storageClass\": \"STANDARD\",\n
-        \"timeStorageClassUpdated\": \"2017-12-12T16:55:46.920Z\",\n \"size\": \"23\",\n
-        \"md5Hash\": \"VUsdGrKFqN13x/7g6ouMAQ==\",\n \"mediaLink\": \"https://www.googleapis.com/download/storage/v1/b/gcsfs-testing/o/tmp%2Ftest%2Fa?generation=1513097746981952&alt=media\",\n
-        \"crc32c\": \"OOrdaA==\",\n \"etag\": \"CMDI4K34hNgCEAE=\"\n}\n"}
+        \"1515098960885514\",\n \"metageneration\": \"1\",\n \"timeCreated\": \"2018-01-04T20:49:20.826Z\",\n
+        \"updated\": \"2018-01-04T20:49:20.826Z\",\n \"storageClass\": \"STANDARD\",\n
+        \"timeStorageClassUpdated\": \"2018-01-04T20:49:20.826Z\",\n \"size\": \"23\",\n
+        \"md5Hash\": \"VUsdGrKFqN13x/7g6ouMAQ==\",\n \"mediaLink\": \"https://www.googleapis.com/download/storage/v1/b/gcsfs-testing/o/tmp%2Ftest%2Fa?generation=1515098960885514&alt=media\",\n
+        \"crc32c\": \"OOrdaA==\",\n \"etag\": \"CIru87qXv9gCEAE=\"\n}\n"}
     headers:
       Alt-Svc: ['hq=":443"; ma=2592000; quic=51303431; quic=51303339; quic=51303338;
           quic=51303337; quic=51303335,quic=":443"; ma=2592000; v="41,39,38,37,35"']
       Cache-Control: ['no-cache, no-store, max-age=0, must-revalidate']
       Content-Length: ['686']
       Content-Type: [application/json; charset=UTF-8]
-      Date: ['Tue, 12 Dec 2017 16:55:47 GMT']
-      ETag: [CMDI4K34hNgCEAE=]
-      Expires: ['Mon, 01 Jan 1990 00:00:00 GMT']
-      Pragma: [no-cache]
-      Server: [UploadServer]
-      Vary: [Origin, X-Origin]
-      X-GUploader-UploadID: [AEnB2Uq93MCDhaRNi3iBQrpAkwBzFFjokcR5D_yoq5W7JRvJZZhc1ITvqQ1Jl31qF84ay3BQu1uPLoM6cVN5FR8UOv22avJ3pg]
+      Date: ['Thu, 04 Jan 2018 20:49:20 GMT']
+      ETag: [CIru87qXv9gCEAE=]
+      Expires: ['Mon, 01 Jan 1990 00:00:00 GMT']
+      Pragma: [no-cache]
+      Server: [UploadServer]
+      Vary: [Origin, X-Origin]
+      X-GUploader-UploadID: [AEnB2UqWqpS4qC1Hqwm1SdWaL4H5NoKZwUcGQB2ljyLGa1C3toTUZYsAxu6VYzyStZp9TcHZwyonaP0Ff6_ZrGViN2JNRYaG3Q]
     status: {code: 200, message: OK}
 - request:
     body: null
@@ -730,44 +240,38 @@
     method: GET
     uri: https://www.googleapis.com/storage/v1/b/gcsfs-testing/o/tmp%2Ftest%2Fa
   response:
-    body: {string: "{\n \"kind\": \"storage#object\",\n \"id\": \"gcsfs-testing/tmp/test/a/1513097746981952\",\n
+    body: {string: "{\n \"kind\": \"storage#object\",\n \"id\": \"gcsfs-testing/tmp/test/a/1515098960885514\",\n
         \"selfLink\": \"https://www.googleapis.com/storage/v1/b/gcsfs-testing/o/tmp%2Ftest%2Fa\",\n
         \"name\": \"tmp/test/a\",\n \"bucket\": \"gcsfs-testing\",\n \"generation\":
-        \"1513097746981952\",\n \"metageneration\": \"1\",\n \"timeCreated\": \"2017-12-12T16:55:46.920Z\",\n
-        \"updated\": \"2017-12-12T16:55:46.920Z\",\n \"storageClass\": \"STANDARD\",\n
-        \"timeStorageClassUpdated\": \"2017-12-12T16:55:46.920Z\",\n \"size\": \"23\",\n
-        \"md5Hash\": \"VUsdGrKFqN13x/7g6ouMAQ==\",\n \"mediaLink\": \"https://www.googleapis.com/download/storage/v1/b/gcsfs-testing/o/tmp%2Ftest%2Fa?generation=1513097746981952&alt=media\",\n
-        \"crc32c\": \"OOrdaA==\",\n \"etag\": \"CMDI4K34hNgCEAE=\"\n}\n"}
+        \"1515098960885514\",\n \"metageneration\": \"1\",\n \"timeCreated\": \"2018-01-04T20:49:20.826Z\",\n
+        \"updated\": \"2018-01-04T20:49:20.826Z\",\n \"storageClass\": \"STANDARD\",\n
+        \"timeStorageClassUpdated\": \"2018-01-04T20:49:20.826Z\",\n \"size\": \"23\",\n
+        \"md5Hash\": \"VUsdGrKFqN13x/7g6ouMAQ==\",\n \"mediaLink\": \"https://www.googleapis.com/download/storage/v1/b/gcsfs-testing/o/tmp%2Ftest%2Fa?generation=1515098960885514&alt=media\",\n
+        \"crc32c\": \"OOrdaA==\",\n \"etag\": \"CIru87qXv9gCEAE=\"\n}\n"}
     headers:
       Alt-Svc: ['hq=":443"; ma=2592000; quic=51303431; quic=51303339; quic=51303338;
           quic=51303337; quic=51303335,quic=":443"; ma=2592000; v="41,39,38,37,35"']
       Cache-Control: ['no-cache, no-store, max-age=0, must-revalidate']
       Content-Length: ['686']
       Content-Type: [application/json; charset=UTF-8]
-      Date: ['Tue, 12 Dec 2017 16:55:47 GMT']
-      ETag: [CMDI4K34hNgCEAE=]
-      Expires: ['Mon, 01 Jan 1990 00:00:00 GMT']
-      Pragma: [no-cache]
-      Server: [UploadServer]
-      Vary: [Origin, X-Origin]
-      X-GUploader-UploadID: [AEnB2UozfA6qsdygMM5_tZQOVFLXocIccJ9sAlofjCX-PKq9WYSlu70A99ZJY-RrBElYhww1GYYZ8pTbwaBcT30prkkL8ixwVw]
-    status: {code: 200, message: OK}
-- request:
-    body: null
-    headers:
-      Accept: ['*/*']
-      Accept-Encoding: ['gzip, deflate']
-      Connection: [keep-alive]
-      Range: [bytes=0-10485759]
-      User-Agent: [python-requests/2.18.4]
-    method: GET
-    uri: https://www.googleapis.com/download/storage/v1/b/gcsfs-testing/o/tmp%2Ftest%2Fa?alt=media&generation=1513097746981952
-=======
+      Date: ['Thu, 04 Jan 2018 20:49:21 GMT']
+      ETag: [CIru87qXv9gCEAE=]
+      Expires: ['Mon, 01 Jan 1990 00:00:00 GMT']
+      Pragma: [no-cache]
+      Server: [UploadServer]
+      Vary: [Origin, X-Origin]
+      X-GUploader-UploadID: [AEnB2UroWWNssO2hoCN7sPqpvbTocyNgjtZc1O1mXTjA2coYm8trw39oZULCZEIWm80prH6vZFffYbZ330GKaERQQLnCywdh7Q]
+    status: {code: 200, message: OK}
+- request:
+    body: null
+    headers:
+      Accept: ['*/*']
+      Accept-Encoding: ['gzip, deflate']
+      Connection: [keep-alive]
       Range: [bytes=0-10485759]
       User-Agent: [python-requests/2.18.4]
     method: GET
     uri: https://www.googleapis.com/download/storage/v1/b/gcsfs-testing/o/tmp%2Ftest%2Fa?alt=media&generation=1515098960885514
->>>>>>> 899a4518
   response:
     body: {string: 'aaaaa,bbbbb
 
@@ -782,24 +286,14 @@
       Content-Length: ['23']
       Content-Range: [bytes 0-22/23]
       Content-Type: [application/octet-stream]
-<<<<<<< HEAD
-      Date: ['Tue, 12 Dec 2017 16:55:47 GMT']
-      ETag: [CMDI4K34hNgCEAE=]
-=======
       Date: ['Thu, 04 Jan 2018 20:49:21 GMT']
       ETag: [CIru87qXv9gCEAE=]
->>>>>>> 899a4518
-      Expires: ['Mon, 01 Jan 1990 00:00:00 GMT']
-      Pragma: [no-cache]
-      Server: [UploadServer]
-      Vary: [Origin, X-Origin]
-<<<<<<< HEAD
-      X-GUploader-UploadID: [AEnB2Up9JRlosv2sw2Znz8nC4zfF-jQehav_8E7lVWo21A-DFxNpFLXH2T2nxXKYH7DO3VfyzABsBc-IBSyeCG48HcrvcUjpSw]
-      X-Goog-Generation: ['1513097746981952']
-=======
+      Expires: ['Mon, 01 Jan 1990 00:00:00 GMT']
+      Pragma: [no-cache]
+      Server: [UploadServer]
+      Vary: [Origin, X-Origin]
       X-GUploader-UploadID: [AEnB2UpexMBoGBjbMqycpNec0ONVSqEwrWXyvFIqvhNGJ2lRA2Qhd2aEzO-__xu9I9PoUTeAxIiENdqh-GX0euszFKi5xu1dSA]
       X-Goog-Generation: ['1515098960885514']
->>>>>>> 899a4518
       X-Goog-Metageneration: ['1']
       X-Goog-Storage-Class: [STANDARD]
     status: {code: 206, message: Partial Content}
@@ -814,17 +308,6 @@
     uri: https://www.googleapis.com/storage/v1/b/gcsfs-testing/o/?maxResults=1000
   response:
     body: {string: "{\n \"kind\": \"storage#objects\",\n \"items\": [\n  {\n   \"kind\":
-<<<<<<< HEAD
-        \"storage#object\",\n   \"id\": \"gcsfs-testing/tmp/test/a/1513097746981952\",\n
-        \  \"selfLink\": \"https://www.googleapis.com/storage/v1/b/gcsfs-testing/o/tmp%2Ftest%2Fa\",\n
-        \  \"name\": \"tmp/test/a\",\n   \"bucket\": \"gcsfs-testing\",\n   \"generation\":
-        \"1513097746981952\",\n   \"metageneration\": \"1\",\n   \"timeCreated\":
-        \"2017-12-12T16:55:46.920Z\",\n   \"updated\": \"2017-12-12T16:55:46.920Z\",\n
-        \  \"storageClass\": \"STANDARD\",\n   \"timeStorageClassUpdated\": \"2017-12-12T16:55:46.920Z\",\n
-        \  \"size\": \"23\",\n   \"md5Hash\": \"VUsdGrKFqN13x/7g6ouMAQ==\",\n   \"mediaLink\":
-        \"https://www.googleapis.com/download/storage/v1/b/gcsfs-testing/o/tmp%2Ftest%2Fa?generation=1513097746981952&alt=media\",\n
-        \  \"crc32c\": \"OOrdaA==\",\n   \"etag\": \"CMDI4K34hNgCEAE=\"\n  }\n ]\n}\n"}
-=======
         \"storage#object\",\n   \"id\": \"gcsfs-testing/tmp/test/a/1515098960885514\",\n
         \  \"selfLink\": \"https://www.googleapis.com/storage/v1/b/gcsfs-testing/o/tmp%2Ftest%2Fa\",\n
         \  \"name\": \"tmp/test/a\",\n   \"bucket\": \"gcsfs-testing\",\n   \"generation\":
@@ -834,26 +317,17 @@
         \  \"size\": \"23\",\n   \"md5Hash\": \"VUsdGrKFqN13x/7g6ouMAQ==\",\n   \"mediaLink\":
         \"https://www.googleapis.com/download/storage/v1/b/gcsfs-testing/o/tmp%2Ftest%2Fa?generation=1515098960885514&alt=media\",\n
         \  \"crc32c\": \"OOrdaA==\",\n   \"etag\": \"CIru87qXv9gCEAE=\"\n  }\n ]\n}\n"}
->>>>>>> 899a4518
     headers:
       Alt-Svc: ['hq=":443"; ma=2592000; quic=51303431; quic=51303339; quic=51303338;
           quic=51303337; quic=51303335,quic=":443"; ma=2592000; v="41,39,38,37,35"']
       Cache-Control: ['private, max-age=0, must-revalidate, no-transform']
       Content-Length: ['769']
       Content-Type: [application/json; charset=UTF-8]
-<<<<<<< HEAD
-      Date: ['Tue, 12 Dec 2017 16:55:47 GMT']
-      Expires: ['Tue, 12 Dec 2017 16:55:47 GMT']
-      Server: [UploadServer]
-      Vary: [Origin, X-Origin]
-      X-GUploader-UploadID: [AEnB2Ur_PnkijYfZwO_8lfYza8XR8IVrCmBjor4INGNPjjg-luJUPMXN0X0JXD4C5JpayN117L0R1TxwLB4jYQAgPoKCizZzhw]
-=======
       Date: ['Thu, 04 Jan 2018 20:49:21 GMT']
       Expires: ['Thu, 04 Jan 2018 20:49:21 GMT']
       Server: [UploadServer]
       Vary: [Origin, X-Origin]
       X-GUploader-UploadID: [AEnB2UpolIatwnBmV-XAWRHnOW8p2--DCD_INLf4XGe50Htcpspbrst9ATCb_vL_uOWJ6OIzuqd7AyzjdpmeaD6KEjY-0w4Tsw]
->>>>>>> 899a4518
     status: {code: 200, message: OK}
 - request:
     body: null
@@ -873,19 +347,11 @@
       Cache-Control: ['no-cache, no-store, max-age=0, must-revalidate']
       Content-Length: ['0']
       Content-Type: [application/json]
-<<<<<<< HEAD
-      Date: ['Tue, 12 Dec 2017 16:55:48 GMT']
-=======
       Date: ['Thu, 04 Jan 2018 20:49:21 GMT']
->>>>>>> 899a4518
-      Expires: ['Mon, 01 Jan 1990 00:00:00 GMT']
-      Pragma: [no-cache]
-      Server: [UploadServer]
-      Vary: [Origin, X-Origin]
-<<<<<<< HEAD
-      X-GUploader-UploadID: [AEnB2UqqQTHVaddZ7XTNKSdx3x4C5yPRcuuVlaHMQkk4yFftHhjdm5obaEkFQWiXJEww1yEdsF6-d7QOXmYPrW3jXgS1_scYcQ]
-=======
+      Expires: ['Mon, 01 Jan 1990 00:00:00 GMT']
+      Pragma: [no-cache]
+      Server: [UploadServer]
+      Vary: [Origin, X-Origin]
       X-GUploader-UploadID: [AEnB2UrMGq_uoMCVvRGMAmFrSYXwAXKdoTOffU9K2sWn6WGfZkZnYfxz4II2PMKn4j1EPXyFYRM9Q81mm13PEzZv8ZfOlzdaog]
->>>>>>> 899a4518
     status: {code: 204, message: No Content}
 version: 1