--- conflicted
+++ resolved
@@ -12,23 +12,14 @@
   response:
     body:
       string: !!binary |
-<<<<<<< HEAD
-        H4sIAMv25VgC/6tWSkxOTi0uji/Jz07NU7JSUKqoqFDSUVDKTMEQSq0oyCxKLY7PBAkamxkYAMXA
-        auJLKgtSQQqdUhOLUouUagFOYrb0VgAAAA==
-=======
-        H4sIADBZ5VgC/6tWSq0oyCxKLY7PzFOyUjA2MzDQUVDKTIkvyc9OBYkoVVRUKAGFwPz4ksqCVJCg
-        U2piUWoRSDwxOTm1uBhVeS0A03RPm1YAAAA=
->>>>>>> b795204b
+        H4sIABw851gC/6tWSkxOTi0uji/Jz07NU7JSUKqoqFDSUVBKrSjILEotjs8ECRqbGRgAxTJTMJSB
+        +fEllQWpIEGn1MSi1CKlWgA253KRVgAAAA==
     headers:
       Alt-Svc: ['quic=":443"; ma=2592000; v="37,36,35"']
       Cache-Control: ['no-cache, no-store, max-age=0, must-revalidate']
       Content-Encoding: [gzip]
       Content-Type: [application/json; charset=UTF-8]
-<<<<<<< HEAD
-      Date: ['Thu, 06 Apr 2017 08:05:31 GMT']
-=======
-      Date: ['Wed, 05 Apr 2017 20:53:04 GMT']
->>>>>>> b795204b
+      Date: ['Fri, 07 Apr 2017 07:13:32 GMT']
       Expires: ['Mon, 01 Jan 1990 00:00:00 GMT']
       Pragma: [no-cache]
       Server: [GSE]
@@ -49,10 +40,14 @@
     uri: https://www.googleapis.com/storage/v1/b/?project=test_project
   response:
     body: {string: "{\n \"kind\": \"storage#buckets\",\n \"items\": [\n  {\n   \"kind\":
-<<<<<<< HEAD
         \"storage#bucket\",\n   \"id\": \"dask-zarr-cache\",\n   \"selfLink\": \"https://www.googleapis.com/storage/v1/b/dask-zarr-cache\",\n
         \  \"projectNumber\": \"211880518801\",\n   \"name\": \"dask-zarr-cache\",\n
         \  \"timeCreated\": \"2017-04-03T14:58:15.917Z\",\n   \"updated\": \"2017-04-03T14:58:15.917Z\",\n
+        \  \"metageneration\": \"1\",\n   \"location\": \"EUROPE-WEST1\",\n   \"storageClass\":
+        \"REGIONAL\",\n   \"etag\": \"CAE=\"\n  },\n  {\n   \"kind\": \"storage#bucket\",\n
+        \  \"id\": \"dprof-cache\",\n   \"selfLink\": \"https://www.googleapis.com/storage/v1/b/dprof-cache\",\n
+        \  \"projectNumber\": \"211880518801\",\n   \"name\": \"dprof-cache\",\n   \"timeCreated\":
+        \"2017-04-06T09:29:42.248Z\",\n   \"updated\": \"2017-04-06T09:29:42.248Z\",\n
         \  \"metageneration\": \"1\",\n   \"location\": \"EUROPE-WEST1\",\n   \"storageClass\":
         \"REGIONAL\",\n   \"etag\": \"CAE=\"\n  },\n  {\n   \"kind\": \"storage#bucket\",\n
         \  \"id\": \"gcsfs-testing\",\n   \"selfLink\": \"https://www.googleapis.com/storage/v1/b/gcsfs-testing\",\n
@@ -73,62 +68,13 @@
     headers:
       Alt-Svc: ['quic=":443"; ma=2592000; v="37,36,35"']
       Cache-Control: ['private, max-age=0, must-revalidate, no-transform']
-      Content-Length: ['1633']
-      Content-Type: [application/json; charset=UTF-8]
-      Date: ['Thu, 06 Apr 2017 08:05:32 GMT']
-      Expires: ['Thu, 06 Apr 2017 08:05:32 GMT']
-      Server: [UploadServer]
-      Vary: [Origin, X-Origin]
-      X-GUploader-UploadID: [AEnB2UqYkqHMebBWW_-8S7Oky1uwPG5CV2kBrXa_J3Y7nPuCdGEgjxzaIegfFWZxq_RTvIirSRkCXQXbCfKvtu4ML98yHc75XwmVoS3Ed-5ttFCqfdYcMjw]
-=======
-        \"storage#bucket\",\n   \"id\": \"anaconda-enterprise\",\n   \"selfLink\":
-        \"https://www.googleapis.com/storage/v1/b/anaconda-enterprise\",\n   \"projectNumber\":
-        \"586241054156\",\n   \"name\": \"anaconda-enterprise\",\n   \"timeCreated\":
-        \"2017-03-30T22:33:29.085Z\",\n   \"updated\": \"2017-03-30T22:33:29.085Z\",\n
-        \  \"metageneration\": \"1\",\n   \"location\": \"US\",\n   \"storageClass\":
-        \"MULTI_REGIONAL\",\n   \"etag\": \"CAE=\"\n  },\n  {\n   \"kind\": \"storage#bucket\",\n
-        \  \"id\": \"anaconda-public-data\",\n   \"selfLink\": \"https://www.googleapis.com/storage/v1/b/anaconda-public-data\",\n
-        \  \"projectNumber\": \"586241054156\",\n   \"name\": \"anaconda-public-data\",\n
-        \  \"timeCreated\": \"2017-04-05T20:22:12.865Z\",\n   \"updated\": \"2017-04-05T20:22:12.865Z\",\n
-        \  \"metageneration\": \"1\",\n   \"location\": \"US\",\n   \"storageClass\":
-        \"MULTI_REGIONAL\",\n   \"etag\": \"CAE=\"\n  },\n  {\n   \"kind\": \"storage#bucket\",\n
-        \  \"id\": \"artifacts.test_project.appspot.com\",\n   \"selfLink\": \"https://www.googleapis.com/storage/v1/b/artifacts.test_project.appspot.com\",\n
-        \  \"projectNumber\": \"586241054156\",\n   \"name\": \"artifacts.test_project.appspot.com\",\n
-        \  \"timeCreated\": \"2016-05-17T18:29:22.774Z\",\n   \"updated\": \"2016-05-17T18:29:22.774Z\",\n
-        \  \"metageneration\": \"1\",\n   \"location\": \"US\",\n   \"storageClass\":
-        \"STANDARD\",\n   \"etag\": \"CAE=\"\n  },\n  {\n   \"kind\": \"storage#bucket\",\n
-        \  \"id\": \"blaze-data\",\n   \"selfLink\": \"https://www.googleapis.com/storage/v1/b/blaze-data\",\n
-        \  \"projectNumber\": \"586241054156\",\n   \"name\": \"blaze-data\",\n   \"timeCreated\":
-        \"2015-09-06T04:08:21.262Z\",\n   \"updated\": \"2015-09-06T15:55:01.051Z\",\n
-        \  \"metageneration\": \"2\",\n   \"location\": \"US\",\n   \"storageClass\":
-        \"STANDARD\",\n   \"etag\": \"CAI=\"\n  },\n  {\n   \"kind\": \"storage#bucket\",\n
-        \  \"id\": \"dask_example_data\",\n   \"selfLink\": \"https://www.googleapis.com/storage/v1/b/dask_example_data\",\n
-        \  \"projectNumber\": \"586241054156\",\n   \"name\": \"dask_example_data\",\n
-        \  \"timeCreated\": \"2017-02-15T18:07:45.948Z\",\n   \"updated\": \"2017-02-15T18:07:45.948Z\",\n
-        \  \"metageneration\": \"1\",\n   \"location\": \"US\",\n   \"storageClass\":
-        \"STANDARD\",\n   \"etag\": \"CAE=\"\n  },\n  {\n   \"kind\": \"storage#bucket\",\n
-        \  \"id\": \"dataproc-9a39e84b-a055-4877-9be9-ddd9334e6145-us\",\n   \"selfLink\":
-        \"https://www.googleapis.com/storage/v1/b/dataproc-9a39e84b-a055-4877-9be9-ddd9334e6145-us\",\n
-        \  \"projectNumber\": \"586241054156\",\n   \"name\": \"dataproc-9a39e84b-a055-4877-9be9-ddd9334e6145-us\",\n
-        \  \"timeCreated\": \"2017-04-05T02:56:05.533Z\",\n   \"updated\": \"2017-04-05T02:56:05.533Z\",\n
-        \  \"metageneration\": \"1\",\n   \"location\": \"US\",\n   \"storageClass\":
-        \"STANDARD\",\n   \"etag\": \"CAE=\"\n  },\n  {\n   \"kind\": \"storage#bucket\",\n
-        \  \"id\": \"gcsfs-testing\",\n   \"selfLink\": \"https://www.googleapis.com/storage/v1/b/gcsfs-testing\",\n
-        \  \"projectNumber\": \"586241054156\",\n   \"name\": \"gcsfs-testing\",\n
-        \  \"timeCreated\": \"2017-04-05T13:45:05.641Z\",\n   \"updated\": \"2017-04-05T13:45:05.641Z\",\n
-        \  \"metageneration\": \"1\",\n   \"location\": \"US\",\n   \"storageClass\":
-        \"STANDARD\",\n   \"etag\": \"CAE=\"\n  }\n ]\n}\n"}
-    headers:
-      Alt-Svc: ['quic=":443"; ma=2592000; v="37,36,35"']
-      Cache-Control: ['private, max-age=0, must-revalidate, no-transform']
-      Content-Length: ['2971']
-      Content-Type: [application/json; charset=UTF-8]
-      Date: ['Wed, 05 Apr 2017 20:53:04 GMT']
-      Expires: ['Wed, 05 Apr 2017 20:53:04 GMT']
-      Server: [UploadServer]
-      Vary: [Origin, X-Origin]
-      X-GUploader-UploadID: [AEnB2UonITtu6l_AGuQMzpSu7yd4j6x1J21u31KJ5me_OupD33wj9nMuTRqVs7QZjIBjFDk2BqfWRd0UeDS6KTWG8pr5-sG30w]
->>>>>>> b795204b
+      Content-Length: ['2021']
+      Content-Type: [application/json; charset=UTF-8]
+      Date: ['Fri, 07 Apr 2017 07:13:32 GMT']
+      Expires: ['Fri, 07 Apr 2017 07:13:32 GMT']
+      Server: [UploadServer]
+      Vary: [Origin, X-Origin]
+      X-GUploader-UploadID: [AEnB2UrlnDA7Iy9-C45gdHK5pfbK8U9b-d4CZbmgoF6EqS0pNMl9mY_ZM4fLdJxjyc_n4Kb-FuMCUnc9PSzaXTBZ5RfEtYyScumX0FwQyLpSdCu3yMkGAOc]
     status: {code: 200, message: OK}
 - request:
     body: null
@@ -149,19 +95,11 @@
       Cache-Control: ['private, max-age=0']
       Content-Length: ['165']
       Content-Type: [application/json; charset=UTF-8]
-<<<<<<< HEAD
-      Date: ['Thu, 06 Apr 2017 08:05:32 GMT']
-      Expires: ['Thu, 06 Apr 2017 08:05:32 GMT']
-      Server: [UploadServer]
-      Vary: [Origin, X-Origin]
-      X-GUploader-UploadID: [AEnB2UrJt8sKLWKWvyi2xxCBL_Q9nKkZaTmHHw1KGlQEyqACniYPqLyUsZGOF4IhJFVW0lcN_cHOXYGnNjLko-_D3n7bKdnLOR-XuNhuucy2Ln4YI_74o-Q]
-=======
-      Date: ['Wed, 05 Apr 2017 20:53:04 GMT']
-      Expires: ['Wed, 05 Apr 2017 20:53:04 GMT']
-      Server: [UploadServer]
-      Vary: [Origin, X-Origin]
-      X-GUploader-UploadID: [AEnB2UpOTBtWfYuqGak9zWLH2SI3RH5cFb0EUdXt8IAZfDJ_-bf2ku0VCGh-E6qiJH4ANm0Rb_Egs5KD9UKsQhlz85TVdQUzVw]
->>>>>>> b795204b
+      Date: ['Fri, 07 Apr 2017 07:13:33 GMT']
+      Expires: ['Fri, 07 Apr 2017 07:13:33 GMT']
+      Server: [UploadServer]
+      Vary: [Origin, X-Origin]
+      X-GUploader-UploadID: [AEnB2Up-jD4DmZ4SIN_AZ0A-GjGgC9fxKU6JU9ARU8bLJ14rPxopkRhCu5vVdEMa3k5yTb9VJvquiupULPwxXeAFjzjxhkUA6A]
     status: {code: 404, message: Not Found}
 - request:
     body: null
@@ -182,19 +120,11 @@
       Cache-Control: ['private, max-age=0']
       Content-Length: ['165']
       Content-Type: [application/json; charset=UTF-8]
-<<<<<<< HEAD
-      Date: ['Thu, 06 Apr 2017 08:05:32 GMT']
-      Expires: ['Thu, 06 Apr 2017 08:05:32 GMT']
-      Server: [UploadServer]
-      Vary: [Origin, X-Origin]
-      X-GUploader-UploadID: [AEnB2UpP4Z-qVR_oiPQna-eWdHmEPBJ4S4hfG-jZFu-_KVasPHPz3k7265xGSqisHZGhpWn3ThfiHpjMqi4W7e05N5pWMlYjTSdfAjlMn3suSiCCC4S5OeU]
-=======
-      Date: ['Wed, 05 Apr 2017 20:53:05 GMT']
-      Expires: ['Wed, 05 Apr 2017 20:53:05 GMT']
-      Server: [UploadServer]
-      Vary: [Origin, X-Origin]
-      X-GUploader-UploadID: [AEnB2Uq8P9EhlCkGFfDpWt3T2M1YkJ_jxgh_pDnUCRzfgqpByR51jjG0q1MGtDvHlyZKYP6k2LpMGHSQ3msICctI91JnApZnbw]
->>>>>>> b795204b
+      Date: ['Fri, 07 Apr 2017 07:13:33 GMT']
+      Expires: ['Fri, 07 Apr 2017 07:13:33 GMT']
+      Server: [UploadServer]
+      Vary: [Origin, X-Origin]
+      X-GUploader-UploadID: [AEnB2UohminFyUUOL_60MGvw-qX1Au0Roc8iUX1UsqlhSk43045ndKf0QXyoWfuimXFs3tItwobABk7NR-u0OY43f4KGlxgNZBGxDmKC5mpuL1-9_PRMqDc]
     status: {code: 404, message: Not Found}
 - request:
     body: null
@@ -215,19 +145,11 @@
       Cache-Control: ['private, max-age=0']
       Content-Length: ['165']
       Content-Type: [application/json; charset=UTF-8]
-<<<<<<< HEAD
-      Date: ['Thu, 06 Apr 2017 08:05:32 GMT']
-      Expires: ['Thu, 06 Apr 2017 08:05:32 GMT']
-      Server: [UploadServer]
-      Vary: [Origin, X-Origin]
-      X-GUploader-UploadID: [AEnB2UpuH-hRabmYinsYINaY7t78F3xzAVRjiXwvQ98afR-GigDEdWr9g5xMEDEHhQK3YqCLaDumaVgAH4sTpOKScHvK2M6Nmx3FkzVAZhjApLOLY_h8VjE]
-=======
-      Date: ['Wed, 05 Apr 2017 20:53:05 GMT']
-      Expires: ['Wed, 05 Apr 2017 20:53:05 GMT']
-      Server: [UploadServer]
-      Vary: [Origin, X-Origin]
-      X-GUploader-UploadID: [AEnB2Up_0nv47V-mf7EEgsT9IPyEBs7gT20TgVqtJMgbCjF9spYG8V4SvLex5Dri_as9rjb4rsMNmYv6z647weegFg2Hlc5r0A]
->>>>>>> b795204b
+      Date: ['Fri, 07 Apr 2017 07:13:33 GMT']
+      Expires: ['Fri, 07 Apr 2017 07:13:33 GMT']
+      Server: [UploadServer]
+      Vary: [Origin, X-Origin]
+      X-GUploader-UploadID: [AEnB2UrApqjh71IwYSGnCnnfHWbJSfa1EF3-eFdKWFxBwSUKymLN7qsTLbNosD1Q1PEKxtcwH6UAq5NdrONfCd5wmdxUuCDXaqU63Pj3tCXYw62eb9QPD70]
     status: {code: 404, message: Not Found}
 - request:
     body: null
@@ -248,19 +170,11 @@
       Cache-Control: ['private, max-age=0']
       Content-Length: ['165']
       Content-Type: [application/json; charset=UTF-8]
-<<<<<<< HEAD
-      Date: ['Thu, 06 Apr 2017 08:05:33 GMT']
-      Expires: ['Thu, 06 Apr 2017 08:05:33 GMT']
-      Server: [UploadServer]
-      Vary: [Origin, X-Origin]
-      X-GUploader-UploadID: [AEnB2UrFHdnZh8_0jctMLGdrz5w8FvaoB_gXTouOGDP5JpmI2Ti6PtXWwzTA7ByULiEbJnMvFFvRx3p8huDjAk6Ai7vb1PlFjo4TlmDANyPzrvL_nw-RLvg]
-=======
-      Date: ['Wed, 05 Apr 2017 20:53:05 GMT']
-      Expires: ['Wed, 05 Apr 2017 20:53:05 GMT']
-      Server: [UploadServer]
-      Vary: [Origin, X-Origin]
-      X-GUploader-UploadID: [AEnB2Uqkap1yXRlluKUQoZwj1-7VhK6CmyyZ8Cjt34GNuAXqFVmkWmqE_ZwocMFWk-7AV3b8Aut9cK-FXtHZUCQv0h_M3yJ2eQ]
->>>>>>> b795204b
+      Date: ['Fri, 07 Apr 2017 07:13:34 GMT']
+      Expires: ['Fri, 07 Apr 2017 07:13:34 GMT']
+      Server: [UploadServer]
+      Vary: [Origin, X-Origin]
+      X-GUploader-UploadID: [AEnB2UryS5ll7OiR8w1KtiDNPVBz_Qnb0ZTCuXaYP8-ZbyOrm2x-MLLXmFg84ZLglG12PlDaVhErjVMn15fJqBHN7GmVyA6svw]
     status: {code: 404, message: Not Found}
 - request:
     body: 'a,b
@@ -277,46 +191,26 @@
     method: POST
     uri: https://www.googleapis.com/upload/storage/v1/b/gcsfs-testing/o?name=tmp%2Ftest%2Fa&uploadType=media
   response:
-<<<<<<< HEAD
-    body: {string: "{\n \"kind\": \"storage#object\",\n \"id\": \"gcsfs-testing/tmp/test/a/1491465933232500\",\n
+    body: {string: "{\n \"kind\": \"storage#object\",\n \"id\": \"gcsfs-testing/tmp/test/a/1491549214384306\",\n
         \"selfLink\": \"https://www.googleapis.com/storage/v1/b/gcsfs-testing/o/tmp%2Ftest%2Fa\",\n
         \"name\": \"tmp/test/a\",\n \"bucket\": \"gcsfs-testing\",\n \"generation\":
-        \"1491465933232500\",\n \"metageneration\": \"1\",\n \"timeCreated\": \"2017-04-06T08:05:33.160Z\",\n
-        \"updated\": \"2017-04-06T08:05:33.160Z\",\n \"storageClass\": \"STANDARD\",\n
-        \"timeStorageClassUpdated\": \"2017-04-06T08:05:33.160Z\",\n \"size\": \"13\",\n
-        \"md5Hash\": \"haMTXX21LuO+jssGPHetPQ==\",\n \"mediaLink\": \"https://www.googleapis.com/download/storage/v1/b/gcsfs-testing/o/tmp%2Ftest%2Fa?generation=1491465933232500&alt=media\",\n
-        \"crc32c\": \"p7IzLw==\",\n \"etag\": \"CPSylMmvj9MCEAE=\"\n}\n"}
-=======
-    body: {string: "{\n \"kind\": \"storage#object\",\n \"id\": \"gcsfs-testing/tmp/test/a/1491425585903828\",\n
-        \"selfLink\": \"https://www.googleapis.com/storage/v1/b/gcsfs-testing/o/tmp%2Ftest%2Fa\",\n
-        \"name\": \"tmp/test/a\",\n \"bucket\": \"gcsfs-testing\",\n \"generation\":
-        \"1491425585903828\",\n \"metageneration\": \"1\",\n \"timeCreated\": \"2017-04-05T20:53:05.875Z\",\n
-        \"updated\": \"2017-04-05T20:53:05.875Z\",\n \"storageClass\": \"STANDARD\",\n
-        \"timeStorageClassUpdated\": \"2017-04-05T20:53:05.875Z\",\n \"size\": \"13\",\n
-        \"md5Hash\": \"haMTXX21LuO+jssGPHetPQ==\",\n \"mediaLink\": \"https://www.googleapis.com/download/storage/v1/b/gcsfs-testing/o/tmp%2Ftest%2Fa?generation=1491425585903828&alt=media\",\n
-        \"crc32c\": \"p7IzLw==\",\n \"etag\": \"CNTxhqKZjtMCEAE=\"\n}\n"}
->>>>>>> b795204b
+        \"1491549214384306\",\n \"metageneration\": \"1\",\n \"timeCreated\": \"2017-04-07T07:13:34.303Z\",\n
+        \"updated\": \"2017-04-07T07:13:34.303Z\",\n \"storageClass\": \"STANDARD\",\n
+        \"timeStorageClassUpdated\": \"2017-04-07T07:13:34.303Z\",\n \"size\": \"13\",\n
+        \"md5Hash\": \"haMTXX21LuO+jssGPHetPQ==\",\n \"mediaLink\": \"https://www.googleapis.com/download/storage/v1/b/gcsfs-testing/o/tmp%2Ftest%2Fa?generation=1491549214384306&alt=media\",\n
+        \"crc32c\": \"p7IzLw==\",\n \"etag\": \"CLLB2ujlkdMCEAE=\"\n}\n"}
     headers:
       Alt-Svc: ['quic=":443"; ma=2592000; v="37,36,35"']
       Cache-Control: ['no-cache, no-store, max-age=0, must-revalidate']
       Content-Length: ['690']
       Content-Type: [application/json; charset=UTF-8]
-<<<<<<< HEAD
-      Date: ['Thu, 06 Apr 2017 08:05:33 GMT']
-      ETag: [CPSylMmvj9MCEAE=]
-=======
-      Date: ['Wed, 05 Apr 2017 20:53:05 GMT']
-      ETag: [CNTxhqKZjtMCEAE=]
->>>>>>> b795204b
+      Date: ['Fri, 07 Apr 2017 07:13:34 GMT']
+      ETag: [CLLB2ujlkdMCEAE=]
       Expires: ['Mon, 01 Jan 1990 00:00:00 GMT']
       Pragma: [no-cache]
       Server: [UploadServer]
       Vary: [Origin, X-Origin]
-<<<<<<< HEAD
-      X-GUploader-UploadID: [AEnB2UrWzj7l_i2m8lcYJNZZ1uKyJTybmlFCLaALNZjko7UP8RUZKCsNEuCZXmACNIrdhrmgP0LfB0-IWitd8Af54-boRVRbDZSJKc91b2Zg_1hRRnLKkPg]
-=======
-      X-GUploader-UploadID: [AEnB2UoKOb1BLdubJvYISdPls8LLtEUUB2ZtVH038Sw2LUOoPWWoAiZXzfVuEqgOTmpPbLUrOHlBFOFidq6sn3toC-VgeUHQ3g]
->>>>>>> b795204b
+      X-GUploader-UploadID: [AEnB2UpZ7nTDtDVIdYmgosUvHey7mKX3nItItkEAaCLOCFsll-aiK-Ko4a0mjxuZ8Ea9NSU4-_y5ENoPHb_EnrJg221X0n2oKcdMT1hRrH0vVmW9FLL2VH4]
     status: {code: 200, message: OK}
 - request:
     body: null
@@ -329,45 +223,25 @@
     uri: https://www.googleapis.com/storage/v1/b/gcsfs-testing/o/?maxResults=1000
   response:
     body: {string: "{\n \"kind\": \"storage#objects\",\n \"items\": [\n  {\n   \"kind\":
-<<<<<<< HEAD
-        \"storage#object\",\n   \"id\": \"gcsfs-testing/tmp/test/a/1491465933232500\",\n
+        \"storage#object\",\n   \"id\": \"gcsfs-testing/tmp/test/a/1491549214384306\",\n
         \  \"selfLink\": \"https://www.googleapis.com/storage/v1/b/gcsfs-testing/o/tmp%2Ftest%2Fa\",\n
         \  \"name\": \"tmp/test/a\",\n   \"bucket\": \"gcsfs-testing\",\n   \"generation\":
-        \"1491465933232500\",\n   \"metageneration\": \"1\",\n   \"timeCreated\":
-        \"2017-04-06T08:05:33.160Z\",\n   \"updated\": \"2017-04-06T08:05:33.160Z\",\n
-        \  \"storageClass\": \"STANDARD\",\n   \"timeStorageClassUpdated\": \"2017-04-06T08:05:33.160Z\",\n
+        \"1491549214384306\",\n   \"metageneration\": \"1\",\n   \"timeCreated\":
+        \"2017-04-07T07:13:34.303Z\",\n   \"updated\": \"2017-04-07T07:13:34.303Z\",\n
+        \  \"storageClass\": \"STANDARD\",\n   \"timeStorageClassUpdated\": \"2017-04-07T07:13:34.303Z\",\n
         \  \"size\": \"13\",\n   \"md5Hash\": \"haMTXX21LuO+jssGPHetPQ==\",\n   \"mediaLink\":
-        \"https://www.googleapis.com/download/storage/v1/b/gcsfs-testing/o/tmp%2Ftest%2Fa?generation=1491465933232500&alt=media\",\n
-        \  \"crc32c\": \"p7IzLw==\",\n   \"etag\": \"CPSylMmvj9MCEAE=\"\n  }\n ]\n}\n"}
-=======
-        \"storage#object\",\n   \"id\": \"gcsfs-testing/tmp/test/a/1491425585903828\",\n
-        \  \"selfLink\": \"https://www.googleapis.com/storage/v1/b/gcsfs-testing/o/tmp%2Ftest%2Fa\",\n
-        \  \"name\": \"tmp/test/a\",\n   \"bucket\": \"gcsfs-testing\",\n   \"generation\":
-        \"1491425585903828\",\n   \"metageneration\": \"1\",\n   \"timeCreated\":
-        \"2017-04-05T20:53:05.875Z\",\n   \"updated\": \"2017-04-05T20:53:05.875Z\",\n
-        \  \"storageClass\": \"STANDARD\",\n   \"timeStorageClassUpdated\": \"2017-04-05T20:53:05.875Z\",\n
-        \  \"size\": \"13\",\n   \"md5Hash\": \"haMTXX21LuO+jssGPHetPQ==\",\n   \"mediaLink\":
-        \"https://www.googleapis.com/download/storage/v1/b/gcsfs-testing/o/tmp%2Ftest%2Fa?generation=1491425585903828&alt=media\",\n
-        \  \"crc32c\": \"p7IzLw==\",\n   \"etag\": \"CNTxhqKZjtMCEAE=\"\n  }\n ]\n}\n"}
->>>>>>> b795204b
+        \"https://www.googleapis.com/download/storage/v1/b/gcsfs-testing/o/tmp%2Ftest%2Fa?generation=1491549214384306&alt=media\",\n
+        \  \"crc32c\": \"p7IzLw==\",\n   \"etag\": \"CLLB2ujlkdMCEAE=\"\n  }\n ]\n}\n"}
     headers:
       Alt-Svc: ['quic=":443"; ma=2592000; v="37,36,35"']
       Cache-Control: ['private, max-age=0, must-revalidate, no-transform']
       Content-Length: ['773']
       Content-Type: [application/json; charset=UTF-8]
-<<<<<<< HEAD
-      Date: ['Thu, 06 Apr 2017 08:05:33 GMT']
-      Expires: ['Thu, 06 Apr 2017 08:05:33 GMT']
-      Server: [UploadServer]
-      Vary: [Origin, X-Origin]
-      X-GUploader-UploadID: [AEnB2UpjQHlOrCKAZewroL2aeE7ppdobYdLJSlz9-V2DTlSifryMfpYGyImRYVAfIASHMIIPlU8J5E3InOdhMAAU2p1nIytkRe92yu3z3zF4L5BDxO0yQ-k]
-=======
-      Date: ['Wed, 05 Apr 2017 20:53:06 GMT']
-      Expires: ['Wed, 05 Apr 2017 20:53:06 GMT']
-      Server: [UploadServer]
-      Vary: [Origin, X-Origin]
-      X-GUploader-UploadID: [AEnB2UqCv8vb9EzUntrZE8FebyIUkLbrr9H9jj_rLsyte5rPaQUpWq_OroQfeQxpjqUNLFp_iWEHLPaY4vTPIYifb9uVp5kYVw]
->>>>>>> b795204b
+      Date: ['Fri, 07 Apr 2017 07:13:35 GMT']
+      Expires: ['Fri, 07 Apr 2017 07:13:35 GMT']
+      Server: [UploadServer]
+      Vary: [Origin, X-Origin]
+      X-GUploader-UploadID: [AEnB2Uo2aDwC91O0-cqwmCnjjOhJUswj7zQPnM9YK-S_0a0M3uw4C8cwRQbmbrc47tArvynYyUisZZoPhuM_8Rng65IbjqKix3xn7gXM7iEjRxxtlO9vY98]
     status: {code: 200, message: OK}
 - request:
     body: null
@@ -378,11 +252,7 @@
       Range: [bytes=0-10485759]
       User-Agent: [python-requests/2.13.0]
     method: GET
-<<<<<<< HEAD
-    uri: https://www.googleapis.com/download/storage/v1/b/gcsfs-testing/o/tmp%2Ftest%2Fa?alt=media&generation=1491465933232500
-=======
-    uri: https://www.googleapis.com/download/storage/v1/b/gcsfs-testing/o/tmp%2Ftest%2Fa?alt=media&generation=1491425585903828
->>>>>>> b795204b
+    uri: https://www.googleapis.com/download/storage/v1/b/gcsfs-testing/o/tmp%2Ftest%2Fa?alt=media&generation=1491549214384306
   response:
     body: {string: 'a,b
 
@@ -396,24 +266,14 @@
       Content-Length: ['13']
       Content-Range: [bytes 0-12/13]
       Content-Type: [application/octet-stream]
-<<<<<<< HEAD
-      Date: ['Thu, 06 Apr 2017 08:05:34 GMT']
-      ETag: [CPSylMmvj9MCEAE=]
-=======
-      Date: ['Wed, 05 Apr 2017 20:53:06 GMT']
-      ETag: [CNTxhqKZjtMCEAE=]
->>>>>>> b795204b
+      Date: ['Fri, 07 Apr 2017 07:13:35 GMT']
+      ETag: [CLLB2ujlkdMCEAE=]
       Expires: ['Mon, 01 Jan 1990 00:00:00 GMT']
       Pragma: [no-cache]
       Server: [UploadServer]
       Vary: [Origin, X-Origin]
-<<<<<<< HEAD
-      X-GUploader-UploadID: [AEnB2Uq_Ia3uymPto7gSPpp-9XkZp7zLysNn6dqbtM-Mk8PwSFlQNU8nTPB_qUSB2p24UxHJTPv7kjEOSo8Dhk9LH7kXe_fLIdlmZnm7n6RskPqqL_F81sg]
-      X-Goog-Generation: ['1491465933232500']
-=======
-      X-GUploader-UploadID: [AEnB2Ur2DL_YRSjnPTAqyeIHcUUyGsq2nYQkVxbt00BI9onQgwhhE6d7RdyF_0FuQ_Na-XwVfw1wZu8eOnPUMvhfbicPgIbemw]
-      X-Goog-Generation: ['1491425585903828']
->>>>>>> b795204b
+      X-GUploader-UploadID: [AEnB2UpaatiLChX4eSorCM13DZuq16EheuGKepCtHh9PlH7hbPJ8qQvrPJrxs3B5eH5jVWSWf448dACckIxLHu9uZv77kzuXvA]
+      X-Goog-Generation: ['1491549214384306']
       X-Goog-Hash: [crc32c=p7IzLw==]
       X-Goog-Metageneration: ['1']
       X-Goog-Storage-Class: [STANDARD]
@@ -435,19 +295,11 @@
       Cache-Control: ['no-cache, no-store, max-age=0, must-revalidate']
       Content-Length: ['0']
       Content-Type: [application/json]
-<<<<<<< HEAD
-      Date: ['Thu, 06 Apr 2017 08:05:34 GMT']
-=======
-      Date: ['Wed, 05 Apr 2017 20:53:06 GMT']
->>>>>>> b795204b
+      Date: ['Fri, 07 Apr 2017 07:13:36 GMT']
       Expires: ['Mon, 01 Jan 1990 00:00:00 GMT']
       Pragma: [no-cache]
       Server: [UploadServer]
       Vary: [Origin, X-Origin]
-<<<<<<< HEAD
-      X-GUploader-UploadID: [AEnB2UprW1uGN_wzKdJsHtHMus3WQK1D9t9tkft_jWj9v9PtqsTf_nBOdCVT77FY0enKq3yfT_9ScRVc46szs2S8MArQEL4nbHvcunAvlRPL-7bJEUyU6Mw]
-=======
-      X-GUploader-UploadID: [AEnB2Upeo1lWOXpTly1X_yDxVzz3LNOEasvOd6k91I2GEgsqce-Xd0JSEO5T5Uy-uaFtWQxS11BoZcixTbYJWRuYW_5Ay_hesQ]
->>>>>>> b795204b
+      X-GUploader-UploadID: [AEnB2UpFN7dEaCGXujIpgB8SJ4y9zw50P0SlJX1vSyhTGrISWYsU_GRuA_o9mePeJDK4bM3mYSihOdEd4djaytz1qu7NH1aiPA]
     status: {code: 204, message: No Content}
 version: 1