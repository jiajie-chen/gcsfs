--- conflicted
+++ resolved
@@ -12,16 +12,6 @@
   response:
     body:
       string: !!binary |
-<<<<<<< HEAD
-        H4sIAMQJMFoC/6tWykyJL8nPTs1TslJQqqioUNJRUALz40sqC1JBgk6piUWpRSDxxOTk1OJiDOWp
-        FQWZRanF8ZkgQWMzA4NaAMCTibZWAAAA
-    headers:
-      Alt-Svc: ['quic=":443"; ma=2592000; v="39,38,37,35"']
-      Cache-Control: ['no-cache, no-store, max-age=0, must-revalidate']
-      Content-Encoding: [gzip]
-      Content-Type: [application/json; charset=UTF-8]
-      Date: ['Wed, 11 Oct 2017 14:33:51 GMT']
-=======
         H4sIACSTTloC/6tWykyJL8nPTs1TslJQqqioUNJRUEqtKMgsSi2OzwQJGpsZGADFEpOTU4uLMZSC
         +fEllQWpIEGn1MSi1CKlWgDtYoPeVgAAAA==
     headers:
@@ -31,7 +21,6 @@
       Content-Encoding: [gzip]
       Content-Type: [application/json; charset=UTF-8]
       Date: ['Thu, 04 Jan 2018 20:48:36 GMT']
->>>>>>> 899a4518
       Expires: ['Mon, 01 Jan 1990 00:00:00 GMT']
       Pragma: [no-cache]
       Server: [GSE]
@@ -68,33 +57,6 @@
         \  \"timeCreated\": \"2016-05-17T18:29:22.774Z\",\n   \"updated\": \"2016-05-17T18:29:22.774Z\",\n
         \  \"metageneration\": \"1\",\n   \"location\": \"US\",\n   \"storageClass\":
         \"STANDARD\",\n   \"etag\": \"CAE=\"\n  },\n  {\n   \"kind\": \"storage#bucket\",\n
-<<<<<<< HEAD
-        \  \"id\": \"dataflow-anaconda-compute\",\n   \"selfLink\": \"https://www.googleapis.com/storage/v1/b/dataflow-anaconda-compute\",\n
-        \  \"projectNumber\": \"586241054156\",\n   \"name\": \"dataflow-anaconda-compute\",\n
-        \  \"timeCreated\": \"2017-09-14T18:55:42.848Z\",\n   \"updated\": \"2017-09-14T18:55:42.848Z\",\n
-        \  \"metageneration\": \"1\",\n   \"location\": \"US\",\n   \"storageClass\":
-        \"MULTI_REGIONAL\",\n   \"etag\": \"CAE=\"\n  },\n  {\n   \"kind\": \"storage#bucket\",\n
-        \  \"id\": \"gcsfs-testing\",\n   \"selfLink\": \"https://www.googleapis.com/storage/v1/b/gcsfs-testing\",\n
-        \  \"projectNumber\": \"586241054156\",\n   \"name\": \"gcsfs-testing\",\n
-        \  \"timeCreated\": \"2017-10-11T14:25:41.055Z\",\n   \"updated\": \"2017-10-11T14:25:41.055Z\",\n
-        \  \"metageneration\": \"1\",\n   \"location\": \"US\",\n   \"storageClass\":
-        \"STANDARD\",\n   \"etag\": \"CAE=\"\n  },\n  {\n   \"kind\": \"storage#bucket\",\n
-        \  \"id\": \"mytempdir\",\n   \"selfLink\": \"https://www.googleapis.com/storage/v1/b/mytempdir\",\n
-        \  \"projectNumber\": \"586241054156\",\n   \"name\": \"mytempdir\",\n   \"timeCreated\":
-        \"2017-10-02T20:32:40.893Z\",\n   \"updated\": \"2017-10-02T20:32:40.893Z\",\n
-        \  \"metageneration\": \"1\",\n   \"location\": \"US\",\n   \"storageClass\":
-        \"STANDARD\",\n   \"etag\": \"CAE=\"\n  }\n ]\n}\n"}
-    headers:
-      Alt-Svc: ['quic=":443"; ma=2592000; v="39,38,37,35"']
-      Cache-Control: ['private, max-age=0, must-revalidate, no-transform']
-      Content-Length: ['2512']
-      Content-Type: [application/json; charset=UTF-8]
-      Date: ['Wed, 11 Oct 2017 14:33:51 GMT']
-      Expires: ['Wed, 11 Oct 2017 14:33:51 GMT']
-      Server: [UploadServer]
-      Vary: [Origin, X-Origin]
-      X-GUploader-UploadID: [AEnB2Updr-_M62mf-uRoBPN-MTJTGF-Q83O8Zt1GbgqxPH7C7QDK5pKZSMA52VXBSUdLZe7bzlPXzKG2aJ3GI2ptwjcjcoDBgg]
-=======
         \  \"id\": \"test_project_cloudbuild\",\n   \"selfLink\": \"https://www.googleapis.com/storage/v1/b/test_project_cloudbuild\",\n
         \  \"projectNumber\": \"586241054156\",\n   \"name\": \"test_project_cloudbuild\",\n
         \  \"timeCreated\": \"2017-11-03T20:06:49.744Z\",\n   \"updated\": \"2017-11-03T20:06:49.744Z\",\n
@@ -126,7 +88,6 @@
       Server: [UploadServer]
       Vary: [Origin, X-Origin]
       X-GUploader-UploadID: [AEnB2UoXUQabOVqiGfezI3gLC0zg2hp9p7VyZGp1YmYJN0mZoSrYxDtNpy5Nw-bWvI1bXtrnRDL4p4rEZVicMJnRz5etukTKAg]
->>>>>>> 899a4518
     status: {code: 200, message: OK}
 - request:
     body: null
@@ -143,28 +104,16 @@
         \   \"reason\": \"notFound\",\n    \"message\": \"Not Found\"\n   }\n  ],\n
         \ \"code\": 404,\n  \"message\": \"Not Found\"\n }\n}\n"}
     headers:
-<<<<<<< HEAD
-      Alt-Svc: ['quic=":443"; ma=2592000; v="39,38,37,35"']
+      Alt-Svc: ['hq=":443"; ma=2592000; quic=51303431; quic=51303339; quic=51303338;
+          quic=51303337; quic=51303335,quic=":443"; ma=2592000; v="41,39,38,37,35"']
       Cache-Control: ['private, max-age=0']
       Content-Length: ['165']
       Content-Type: [application/json; charset=UTF-8]
-      Date: ['Wed, 11 Oct 2017 14:33:51 GMT']
-      Expires: ['Wed, 11 Oct 2017 14:33:51 GMT']
-      Server: [UploadServer]
-      Vary: [Origin, X-Origin]
-      X-GUploader-UploadID: [AEnB2UoTUROYWyYZ5vTynkbEbbG6DmnV1ZiVnZJYEhExbU2lBsMbN8Axuq7pBI4qA6j_KmV5JfxYxPjTkzT5xH5e8jVMG0G44g]
-=======
-      Alt-Svc: ['hq=":443"; ma=2592000; quic=51303431; quic=51303339; quic=51303338;
-          quic=51303337; quic=51303335,quic=":443"; ma=2592000; v="41,39,38,37,35"']
-      Cache-Control: ['private, max-age=0']
-      Content-Length: ['165']
-      Content-Type: [application/json; charset=UTF-8]
       Date: ['Thu, 04 Jan 2018 20:48:37 GMT']
       Expires: ['Thu, 04 Jan 2018 20:48:37 GMT']
       Server: [UploadServer]
       Vary: [Origin, X-Origin]
       X-GUploader-UploadID: [AEnB2UqFOTdlRYSnFsn1Y1RPOJjWCpseAf7ItOe2mpa6K77UFc4BDDHVkm-fLMfSE0Bg7zYt5JUDyOiHFqrQmZFNSxmFpST9Xw]
->>>>>>> 899a4518
     status: {code: 404, message: Not Found}
 - request:
     body: null
@@ -181,28 +130,16 @@
         \   \"reason\": \"notFound\",\n    \"message\": \"Not Found\"\n   }\n  ],\n
         \ \"code\": 404,\n  \"message\": \"Not Found\"\n }\n}\n"}
     headers:
-<<<<<<< HEAD
-      Alt-Svc: ['quic=":443"; ma=2592000; v="39,38,37,35"']
+      Alt-Svc: ['hq=":443"; ma=2592000; quic=51303431; quic=51303339; quic=51303338;
+          quic=51303337; quic=51303335,quic=":443"; ma=2592000; v="41,39,38,37,35"']
       Cache-Control: ['private, max-age=0']
       Content-Length: ['165']
       Content-Type: [application/json; charset=UTF-8]
-      Date: ['Wed, 11 Oct 2017 14:33:52 GMT']
-      Expires: ['Wed, 11 Oct 2017 14:33:52 GMT']
-      Server: [UploadServer]
-      Vary: [Origin, X-Origin]
-      X-GUploader-UploadID: [AEnB2Up5nVshJ8CTT_YcNGaogV3skUI7bCwX5Lk_W9aFEogmdGhkEie3WbalVyMrLlRo4xDrL8yvFyf6IcKYkJDMB7T5PAr--Q]
-=======
-      Alt-Svc: ['hq=":443"; ma=2592000; quic=51303431; quic=51303339; quic=51303338;
-          quic=51303337; quic=51303335,quic=":443"; ma=2592000; v="41,39,38,37,35"']
-      Cache-Control: ['private, max-age=0']
-      Content-Length: ['165']
-      Content-Type: [application/json; charset=UTF-8]
       Date: ['Thu, 04 Jan 2018 20:48:37 GMT']
       Expires: ['Thu, 04 Jan 2018 20:48:37 GMT']
       Server: [UploadServer]
       Vary: [Origin, X-Origin]
       X-GUploader-UploadID: [AEnB2UpJkU_5920UbJSTuoCWEFwacQIoBIn7ZS_dSzz-DZ9QHsndBzT_xMTfshTC6IieWY1YdNQyZMHr7TWZJh63RIkdnyjviw]
->>>>>>> 899a4518
     status: {code: 404, message: Not Found}
 - request:
     body: null
@@ -219,28 +156,16 @@
         \   \"reason\": \"notFound\",\n    \"message\": \"Not Found\"\n   }\n  ],\n
         \ \"code\": 404,\n  \"message\": \"Not Found\"\n }\n}\n"}
     headers:
-<<<<<<< HEAD
-      Alt-Svc: ['quic=":443"; ma=2592000; v="39,38,37,35"']
+      Alt-Svc: ['hq=":443"; ma=2592000; quic=51303431; quic=51303339; quic=51303338;
+          quic=51303337; quic=51303335,quic=":443"; ma=2592000; v="41,39,38,37,35"']
       Cache-Control: ['private, max-age=0']
       Content-Length: ['165']
       Content-Type: [application/json; charset=UTF-8]
-      Date: ['Wed, 11 Oct 2017 14:33:52 GMT']
-      Expires: ['Wed, 11 Oct 2017 14:33:52 GMT']
-      Server: [UploadServer]
-      Vary: [Origin, X-Origin]
-      X-GUploader-UploadID: [AEnB2UoUt2u_8Kbvhs5_P0pglNS44_A-rxGmI0hh1_ApDXSP8gNILr8oZ3VxXS9Gw1E2FeUpTMybX2-WOKcnUthed-W2jYrdLg]
-=======
-      Alt-Svc: ['hq=":443"; ma=2592000; quic=51303431; quic=51303339; quic=51303338;
-          quic=51303337; quic=51303335,quic=":443"; ma=2592000; v="41,39,38,37,35"']
-      Cache-Control: ['private, max-age=0']
-      Content-Length: ['165']
-      Content-Type: [application/json; charset=UTF-8]
       Date: ['Thu, 04 Jan 2018 20:48:37 GMT']
       Expires: ['Thu, 04 Jan 2018 20:48:37 GMT']
       Server: [UploadServer]
       Vary: [Origin, X-Origin]
       X-GUploader-UploadID: [AEnB2UqJ8cV4xEQiOiXMX_LufFNDE7IUo0argBsh6pNbUTaZY55N2XLuk7-E9fJK9F9abUW0ABVvjdgI5Tgo-05RbBjGRG9lvA]
->>>>>>> 899a4518
     status: {code: 404, message: Not Found}
 - request:
     body: null
@@ -257,28 +182,16 @@
         \   \"reason\": \"notFound\",\n    \"message\": \"Not Found\"\n   }\n  ],\n
         \ \"code\": 404,\n  \"message\": \"Not Found\"\n }\n}\n"}
     headers:
-<<<<<<< HEAD
-      Alt-Svc: ['quic=":443"; ma=2592000; v="39,38,37,35"']
+      Alt-Svc: ['hq=":443"; ma=2592000; quic=51303431; quic=51303339; quic=51303338;
+          quic=51303337; quic=51303335,quic=":443"; ma=2592000; v="41,39,38,37,35"']
       Cache-Control: ['private, max-age=0']
       Content-Length: ['165']
       Content-Type: [application/json; charset=UTF-8]
-      Date: ['Wed, 11 Oct 2017 14:33:52 GMT']
-      Expires: ['Wed, 11 Oct 2017 14:33:52 GMT']
-      Server: [UploadServer]
-      Vary: [Origin, X-Origin]
-      X-GUploader-UploadID: [AEnB2UoBEhfliKaVGuIQhxGU0vofoHdDXppa8yfoNCXbiwmf57rynxJTuVMmQ54OLmGQ6Xbz8eYCaI9i0_7t3ZFtQbcRZQW2DA]
-=======
-      Alt-Svc: ['hq=":443"; ma=2592000; quic=51303431; quic=51303339; quic=51303338;
-          quic=51303337; quic=51303335,quic=":443"; ma=2592000; v="41,39,38,37,35"']
-      Cache-Control: ['private, max-age=0']
-      Content-Length: ['165']
-      Content-Type: [application/json; charset=UTF-8]
       Date: ['Thu, 04 Jan 2018 20:48:37 GMT']
       Expires: ['Thu, 04 Jan 2018 20:48:37 GMT']
       Server: [UploadServer]
       Vary: [Origin, X-Origin]
       X-GUploader-UploadID: [AEnB2Uqq6A66a3IO5Rt5wDGVlwdfliSPgS7kPe_Og5sej-soTL4rtqJKzOfSC6kI6IGzpbccentNfZqjl_SAH6MJGz0B6R2JVg]
->>>>>>> 899a4518
     status: {code: 404, message: Not Found}
 - request:
     body: '{"amount": 100, "name": "Alice"}
@@ -299,23 +212,6 @@
     method: POST
     uri: https://www.googleapis.com/upload/storage/v1/b/gcsfs-testing/o?name=test%2Faccounts.1.json&uploadType=media
   response:
-<<<<<<< HEAD
-    body: {string: "{\n \"kind\": \"storage#object\",\n \"id\": \"gcsfs-testing/test/accounts.1.json/1507732432674878\",\n
-        \"selfLink\": \"https://www.googleapis.com/storage/v1/b/gcsfs-testing/o/test%2Faccounts.1.json\",\n
-        \"name\": \"test/accounts.1.json\",\n \"bucket\": \"gcsfs-testing\",\n \"generation\":
-        \"1507732432674878\",\n \"metageneration\": \"1\",\n \"timeCreated\": \"2017-10-11T14:33:52.619Z\",\n
-        \"updated\": \"2017-10-11T14:33:52.619Z\",\n \"storageClass\": \"STANDARD\",\n
-        \"timeStorageClassUpdated\": \"2017-10-11T14:33:52.619Z\",\n \"size\": \"133\",\n
-        \"md5Hash\": \"xK7pmJz/Oj5HGIyfQpYTig==\",\n \"mediaLink\": \"https://www.googleapis.com/download/storage/v1/b/gcsfs-testing/o/test%2Faccounts.1.json?generation=1507732432674878&alt=media\",\n
-        \"crc32c\": \"6wJAgQ==\",\n \"etag\": \"CL7Aw4Dl6NYCEAE=\"\n}\n"}
-    headers:
-      Alt-Svc: ['quic=":443"; ma=2592000; v="39,38,37,35"']
-      Cache-Control: ['no-cache, no-store, max-age=0, must-revalidate']
-      Content-Length: ['731']
-      Content-Type: [application/json; charset=UTF-8]
-      Date: ['Wed, 11 Oct 2017 14:33:52 GMT']
-      ETag: [CL7Aw4Dl6NYCEAE=]
-=======
     body: {string: "{\n \"kind\": \"storage#object\",\n \"id\": \"gcsfs-testing/test/accounts.1.json/1515098917333637\",\n
         \"selfLink\": \"https://www.googleapis.com/storage/v1/b/gcsfs-testing/o/test%2Faccounts.1.json\",\n
         \"name\": \"test/accounts.1.json\",\n \"bucket\": \"gcsfs-testing\",\n \"generation\":
@@ -332,16 +228,11 @@
       Content-Type: [application/json; charset=UTF-8]
       Date: ['Thu, 04 Jan 2018 20:48:37 GMT']
       ETag: [CIXVkaaXv9gCEAE=]
->>>>>>> 899a4518
-      Expires: ['Mon, 01 Jan 1990 00:00:00 GMT']
-      Pragma: [no-cache]
-      Server: [UploadServer]
-      Vary: [Origin, X-Origin]
-<<<<<<< HEAD
-      X-GUploader-UploadID: [AEnB2UqbXMLTiRTp869UtzIJt0UNT77GjZvhhBM5asiZBdfSaoot3Ug_dG4M-T0JzaUohM8pNvZr2PoJkXLeSbJOlIU9SPp2fg]
-=======
+      Expires: ['Mon, 01 Jan 1990 00:00:00 GMT']
+      Pragma: [no-cache]
+      Server: [UploadServer]
+      Vary: [Origin, X-Origin]
       X-GUploader-UploadID: [AEnB2Uqqng9oAB9jRXkbX4KiXExvMtj8XTdASPya1owjX9xa0zq64Rcxv8RP4V9wghpgrv1pzbS2MXUkXnCw0c4JAtmLreu6sw]
->>>>>>> 899a4518
     status: {code: 200, message: OK}
 - request:
     body: '{"amount": 500, "name": "Alice"}
@@ -362,23 +253,6 @@
     method: POST
     uri: https://www.googleapis.com/upload/storage/v1/b/gcsfs-testing/o?name=test%2Faccounts.2.json&uploadType=media
   response:
-<<<<<<< HEAD
-    body: {string: "{\n \"kind\": \"storage#object\",\n \"id\": \"gcsfs-testing/test/accounts.2.json/1507732433002743\",\n
-        \"selfLink\": \"https://www.googleapis.com/storage/v1/b/gcsfs-testing/o/test%2Faccounts.2.json\",\n
-        \"name\": \"test/accounts.2.json\",\n \"bucket\": \"gcsfs-testing\",\n \"generation\":
-        \"1507732433002743\",\n \"metageneration\": \"1\",\n \"timeCreated\": \"2017-10-11T14:33:52.944Z\",\n
-        \"updated\": \"2017-10-11T14:33:52.944Z\",\n \"storageClass\": \"STANDARD\",\n
-        \"timeStorageClassUpdated\": \"2017-10-11T14:33:52.944Z\",\n \"size\": \"133\",\n
-        \"md5Hash\": \"bjhC5OCrzKV+8MGMCF2BQA==\",\n \"mediaLink\": \"https://www.googleapis.com/download/storage/v1/b/gcsfs-testing/o/test%2Faccounts.2.json?generation=1507732433002743&alt=media\",\n
-        \"crc32c\": \"Su+F+g==\",\n \"etag\": \"CPfB14Dl6NYCEAE=\"\n}\n"}
-    headers:
-      Alt-Svc: ['quic=":443"; ma=2592000; v="39,38,37,35"']
-      Cache-Control: ['no-cache, no-store, max-age=0, must-revalidate']
-      Content-Length: ['731']
-      Content-Type: [application/json; charset=UTF-8]
-      Date: ['Wed, 11 Oct 2017 14:33:53 GMT']
-      ETag: [CPfB14Dl6NYCEAE=]
-=======
     body: {string: "{\n \"kind\": \"storage#object\",\n \"id\": \"gcsfs-testing/test/accounts.2.json/1515098917544509\",\n
         \"selfLink\": \"https://www.googleapis.com/storage/v1/b/gcsfs-testing/o/test%2Faccounts.2.json\",\n
         \"name\": \"test/accounts.2.json\",\n \"bucket\": \"gcsfs-testing\",\n \"generation\":
@@ -395,16 +269,11 @@
       Content-Type: [application/json; charset=UTF-8]
       Date: ['Thu, 04 Jan 2018 20:48:37 GMT']
       ETag: [CL3EnqaXv9gCEAE=]
->>>>>>> 899a4518
-      Expires: ['Mon, 01 Jan 1990 00:00:00 GMT']
-      Pragma: [no-cache]
-      Server: [UploadServer]
-      Vary: [Origin, X-Origin]
-<<<<<<< HEAD
-      X-GUploader-UploadID: [AEnB2UrDNLdHvrgya-JgA8QZcBznZ4WmvwjnfjdB3FEa2Permz4Wc1FzcKCO5RiTFjnzEPOmYX6c_3oliAA2HNj2uxmcA8kP6g]
-=======
+      Expires: ['Mon, 01 Jan 1990 00:00:00 GMT']
+      Pragma: [no-cache]
+      Server: [UploadServer]
+      Vary: [Origin, X-Origin]
       X-GUploader-UploadID: [AEnB2UovGAW8US9vUYEUwy7004Pg-u9Lt3e86ZzoElU1NKEjDGEDahlTP_U-iDNc3VfD0OEjDs8DwKcyYV6rPdNsRx-xToshRQ]
->>>>>>> 899a4518
     status: {code: 200, message: OK}
 - request:
     body: 'name,amount,id
@@ -425,23 +294,6 @@
     method: POST
     uri: https://www.googleapis.com/upload/storage/v1/b/gcsfs-testing/o?name=2014-01-01.csv&uploadType=media
   response:
-<<<<<<< HEAD
-    body: {string: "{\n \"kind\": \"storage#object\",\n \"id\": \"gcsfs-testing/2014-01-03.csv/1507732433334173\",\n
-        \"selfLink\": \"https://www.googleapis.com/storage/v1/b/gcsfs-testing/o/2014-01-03.csv\",\n
-        \"name\": \"2014-01-03.csv\",\n \"bucket\": \"gcsfs-testing\",\n \"generation\":
-        \"1507732433334173\",\n \"metageneration\": \"1\",\n \"timeCreated\": \"2017-10-11T14:33:53.281Z\",\n
-        \"updated\": \"2017-10-11T14:33:53.281Z\",\n \"storageClass\": \"STANDARD\",\n
-        \"timeStorageClassUpdated\": \"2017-10-11T14:33:53.281Z\",\n \"size\": \"52\",\n
-        \"md5Hash\": \"9keZXdUu0YtMynECFSOiMg==\",\n \"mediaLink\": \"https://www.googleapis.com/download/storage/v1/b/gcsfs-testing/o/2014-01-03.csv?generation=1507732433334173&alt=media\",\n
-        \"crc32c\": \"x/fq7w==\",\n \"etag\": \"CJ3f64Dl6NYCEAE=\"\n}\n"}
-    headers:
-      Alt-Svc: ['quic=":443"; ma=2592000; v="39,38,37,35"']
-      Cache-Control: ['no-cache, no-store, max-age=0, must-revalidate']
-      Content-Length: ['702']
-      Content-Type: [application/json; charset=UTF-8]
-      Date: ['Wed, 11 Oct 2017 14:33:53 GMT']
-      ETag: [CJ3f64Dl6NYCEAE=]
-=======
     body: {string: "{\n \"kind\": \"storage#object\",\n \"id\": \"gcsfs-testing/2014-01-01.csv/1515098917862522\",\n
         \"selfLink\": \"https://www.googleapis.com/storage/v1/b/gcsfs-testing/o/2014-01-01.csv\",\n
         \"name\": \"2014-01-01.csv\",\n \"bucket\": \"gcsfs-testing\",\n \"generation\":
@@ -458,16 +310,11 @@
       Content-Type: [application/json; charset=UTF-8]
       Date: ['Thu, 04 Jan 2018 20:48:38 GMT']
       ETag: [CPr4saaXv9gCEAE=]
->>>>>>> 899a4518
-      Expires: ['Mon, 01 Jan 1990 00:00:00 GMT']
-      Pragma: [no-cache]
-      Server: [UploadServer]
-      Vary: [Origin, X-Origin]
-<<<<<<< HEAD
-      X-GUploader-UploadID: [AEnB2UpKxwMJy9hdklFc4b361LoUbNxJAsWK0K45zm2rYBGXwEbqDbMAwkdCialu9yX7YNP61skzR3Ty6_He3Xsii9DcbDCJWg]
-=======
+      Expires: ['Mon, 01 Jan 1990 00:00:00 GMT']
+      Pragma: [no-cache]
+      Server: [UploadServer]
+      Vary: [Origin, X-Origin]
       X-GUploader-UploadID: [AEnB2UrxkKcOPnAByULDXNKw7wHX_zKWo3zzjm2qsyofI21DwCqO5n4075rpBvl21OkPWVT6wEAn8YMJyorK7aBCz6RqPHna1A]
->>>>>>> 899a4518
     status: {code: 200, message: OK}
 - request:
     body: 'name,amount,id
@@ -478,27 +325,6 @@
       Accept-Encoding: ['gzip, deflate']
       Connection: [keep-alive]
       Content-Length: ['15']
-<<<<<<< HEAD
-      User-Agent: [python-requests/2.13.0]
-    method: POST
-    uri: https://www.googleapis.com/upload/storage/v1/b/gcsfs-testing/o?name=2014-01-02.csv&uploadType=media
-  response:
-    body: {string: "{\n \"kind\": \"storage#object\",\n \"id\": \"gcsfs-testing/2014-01-02.csv/1507732433650583\",\n
-        \"selfLink\": \"https://www.googleapis.com/storage/v1/b/gcsfs-testing/o/2014-01-02.csv\",\n
-        \"name\": \"2014-01-02.csv\",\n \"bucket\": \"gcsfs-testing\",\n \"generation\":
-        \"1507732433650583\",\n \"metageneration\": \"1\",\n \"timeCreated\": \"2017-10-11T14:33:53.597Z\",\n
-        \"updated\": \"2017-10-11T14:33:53.597Z\",\n \"storageClass\": \"STANDARD\",\n
-        \"timeStorageClassUpdated\": \"2017-10-11T14:33:53.597Z\",\n \"size\": \"15\",\n
-        \"md5Hash\": \"cGwL6TebGKiJzgyNBJNb6Q==\",\n \"mediaLink\": \"https://www.googleapis.com/download/storage/v1/b/gcsfs-testing/o/2014-01-02.csv?generation=1507732433650583&alt=media\",\n
-        \"crc32c\": \"Mpt4QQ==\",\n \"etag\": \"CJeH/4Dl6NYCEAE=\"\n}\n"}
-    headers:
-      Alt-Svc: ['quic=":443"; ma=2592000; v="39,38,37,35"']
-      Cache-Control: ['no-cache, no-store, max-age=0, must-revalidate']
-      Content-Length: ['702']
-      Content-Type: [application/json; charset=UTF-8]
-      Date: ['Wed, 11 Oct 2017 14:33:53 GMT']
-      ETag: [CJeH/4Dl6NYCEAE=]
-=======
       User-Agent: [python-requests/2.18.4]
     method: POST
     uri: https://www.googleapis.com/upload/storage/v1/b/gcsfs-testing/o?name=2014-01-02.csv&uploadType=media
@@ -519,61 +345,26 @@
       Content-Type: [application/json; charset=UTF-8]
       Date: ['Thu, 04 Jan 2018 20:48:38 GMT']
       ETag: [CI3PzqaXv9gCEAE=]
->>>>>>> 899a4518
-      Expires: ['Mon, 01 Jan 1990 00:00:00 GMT']
-      Pragma: [no-cache]
-      Server: [UploadServer]
-      Vary: [Origin, X-Origin]
-<<<<<<< HEAD
-      X-GUploader-UploadID: [AEnB2Urvq9UcBWJ4Kj7ISpBzU1xPOhvTbpqdv5vh3I1v6KzF7bl60nLbPjtdRLvZQTXe4UV1Wvd7cFB7ryYt8IMOpZcJHk2GYw]
-=======
+      Expires: ['Mon, 01 Jan 1990 00:00:00 GMT']
+      Pragma: [no-cache]
+      Server: [UploadServer]
+      Vary: [Origin, X-Origin]
       X-GUploader-UploadID: [AEnB2Uo26ArxlXFWelsy5ZYI4a5usTK--n53iWE_4XzLGYM4kHeokkbHlH1yxmb8lcaR9HJh_FzqONRPrtf-RJPBcjiPPNu6yw]
->>>>>>> 899a4518
     status: {code: 200, message: OK}
 - request:
     body: 'name,amount,id
 
-<<<<<<< HEAD
-      Alice,100,1
-
-      Bob,200,2
-
-      Charlie,300,3
-=======
       Dennis,400,4
 
       Edith,500,5
 
       Frank,600,6
->>>>>>> 899a4518
 
 '
     headers:
       Accept: ['*/*']
       Accept-Encoding: ['gzip, deflate']
       Connection: [keep-alive]
-<<<<<<< HEAD
-      Content-Length: ['51']
-      User-Agent: [python-requests/2.13.0]
-    method: POST
-    uri: https://www.googleapis.com/upload/storage/v1/b/gcsfs-testing/o?name=2014-01-01.csv&uploadType=media
-  response:
-    body: {string: "{\n \"kind\": \"storage#object\",\n \"id\": \"gcsfs-testing/2014-01-01.csv/1507732433961326\",\n
-        \"selfLink\": \"https://www.googleapis.com/storage/v1/b/gcsfs-testing/o/2014-01-01.csv\",\n
-        \"name\": \"2014-01-01.csv\",\n \"bucket\": \"gcsfs-testing\",\n \"generation\":
-        \"1507732433961326\",\n \"metageneration\": \"1\",\n \"timeCreated\": \"2017-10-11T14:33:53.907Z\",\n
-        \"updated\": \"2017-10-11T14:33:53.907Z\",\n \"storageClass\": \"STANDARD\",\n
-        \"timeStorageClassUpdated\": \"2017-10-11T14:33:53.907Z\",\n \"size\": \"51\",\n
-        \"md5Hash\": \"Auycd2AT7x5m8G1W0NXcuA==\",\n \"mediaLink\": \"https://www.googleapis.com/download/storage/v1/b/gcsfs-testing/o/2014-01-01.csv?generation=1507732433961326&alt=media\",\n
-        \"crc32c\": \"yR1u0w==\",\n \"etag\": \"CO6CkoHl6NYCEAE=\"\n}\n"}
-    headers:
-      Alt-Svc: ['quic=":443"; ma=2592000; v="39,38,37,35"']
-      Cache-Control: ['no-cache, no-store, max-age=0, must-revalidate']
-      Content-Length: ['702']
-      Content-Type: [application/json; charset=UTF-8]
-      Date: ['Wed, 11 Oct 2017 14:33:54 GMT']
-      ETag: [CO6CkoHl6NYCEAE=]
-=======
       Content-Length: ['52']
       User-Agent: [python-requests/2.18.4]
     method: POST
@@ -595,16 +386,11 @@
       Content-Type: [application/json; charset=UTF-8]
       Date: ['Thu, 04 Jan 2018 20:48:38 GMT']
       ETag: [CK6c5KaXv9gCEAE=]
->>>>>>> 899a4518
-      Expires: ['Mon, 01 Jan 1990 00:00:00 GMT']
-      Pragma: [no-cache]
-      Server: [UploadServer]
-      Vary: [Origin, X-Origin]
-<<<<<<< HEAD
-      X-GUploader-UploadID: [AEnB2UqnDUAR1tIOzlKqiz96Sin_nm2UADvRGchWbNNWeQMPrXX-MotO8JalsBa09lFjpaBGXQESB8__5oQHG1OJ6Un5H1BfOQ]
-=======
+      Expires: ['Mon, 01 Jan 1990 00:00:00 GMT']
+      Pragma: [no-cache]
+      Server: [UploadServer]
+      Vary: [Origin, X-Origin]
       X-GUploader-UploadID: [AEnB2UpBdQ9o5HortfucTodl7LMghMDhdye2FFT7ygjp7F_7TZXW3i1Mb9GVvvwUy0BFRVAwN75QAy5T4yBVtma5-fWeu8-CNg]
->>>>>>> 899a4518
     status: {code: 200, message: OK}
 - request:
     body: 'hello
@@ -619,23 +405,6 @@
     method: POST
     uri: https://www.googleapis.com/upload/storage/v1/b/gcsfs-testing/o?name=nested%2Fnested2%2Ffile1&uploadType=media
   response:
-<<<<<<< HEAD
-    body: {string: "{\n \"kind\": \"storage#object\",\n \"id\": \"gcsfs-testing/nested/nested2/file1/1507732434494729\",\n
-        \"selfLink\": \"https://www.googleapis.com/storage/v1/b/gcsfs-testing/o/nested%2Fnested2%2Ffile1\",\n
-        \"name\": \"nested/nested2/file1\",\n \"bucket\": \"gcsfs-testing\",\n \"generation\":
-        \"1507732434494729\",\n \"metageneration\": \"1\",\n \"timeCreated\": \"2017-10-11T14:33:54.385Z\",\n
-        \"updated\": \"2017-10-11T14:33:54.385Z\",\n \"storageClass\": \"STANDARD\",\n
-        \"timeStorageClassUpdated\": \"2017-10-11T14:33:54.385Z\",\n \"size\": \"6\",\n
-        \"md5Hash\": \"sZRqySSS0jR8YjW00mERhA==\",\n \"mediaLink\": \"https://www.googleapis.com/download/storage/v1/b/gcsfs-testing/o/nested%2Fnested2%2Ffile1?generation=1507732434494729&alt=media\",\n
-        \"crc32c\": \"NT3Yvg==\",\n \"etag\": \"CInKsoHl6NYCEAE=\"\n}\n"}
-    headers:
-      Alt-Svc: ['quic=":443"; ma=2592000; v="39,38,37,35"']
-      Cache-Control: ['no-cache, no-store, max-age=0, must-revalidate']
-      Content-Length: ['733']
-      Content-Type: [application/json; charset=UTF-8]
-      Date: ['Wed, 11 Oct 2017 14:33:54 GMT']
-      ETag: [CInKsoHl6NYCEAE=]
-=======
     body: {string: "{\n \"kind\": \"storage#object\",\n \"id\": \"gcsfs-testing/nested/nested2/file1/1515098918899934\",\n
         \"selfLink\": \"https://www.googleapis.com/storage/v1/b/gcsfs-testing/o/nested%2Fnested2%2Ffile1\",\n
         \"name\": \"nested/nested2/file1\",\n \"bucket\": \"gcsfs-testing\",\n \"generation\":
@@ -652,16 +421,11 @@
       Content-Type: [application/json; charset=UTF-8]
       Date: ['Thu, 04 Jan 2018 20:48:38 GMT']
       ETag: [CN6h8aaXv9gCEAE=]
->>>>>>> 899a4518
-      Expires: ['Mon, 01 Jan 1990 00:00:00 GMT']
-      Pragma: [no-cache]
-      Server: [UploadServer]
-      Vary: [Origin, X-Origin]
-<<<<<<< HEAD
-      X-GUploader-UploadID: [AEnB2UqYmvjvG6qZ9l6o_TIzc44M53FwyLQJWVG1xUqWRqEWSi60R4Ji7Kiexiw1Hb5jEASdP-67_ffcPQFIVpG9BzDxr6nUyg]
-=======
+      Expires: ['Mon, 01 Jan 1990 00:00:00 GMT']
+      Pragma: [no-cache]
+      Server: [UploadServer]
+      Vary: [Origin, X-Origin]
       X-GUploader-UploadID: [AEnB2UpPXaooO9PWAn9uRPXOTfJnCBXorozrzVKhii9PPMpXgai3_XHiHNWUe6y58do6oKuOW9VkY7-IDM7K_uweJJdBm55w_A]
->>>>>>> 899a4518
     status: {code: 200, message: OK}
 - request:
     body: world
@@ -674,23 +438,6 @@
     method: POST
     uri: https://www.googleapis.com/upload/storage/v1/b/gcsfs-testing/o?name=nested%2Fnested2%2Ffile2&uploadType=media
   response:
-<<<<<<< HEAD
-    body: {string: "{\n \"kind\": \"storage#object\",\n \"id\": \"gcsfs-testing/nested/nested2/file2/1507732434838765\",\n
-        \"selfLink\": \"https://www.googleapis.com/storage/v1/b/gcsfs-testing/o/nested%2Fnested2%2Ffile2\",\n
-        \"name\": \"nested/nested2/file2\",\n \"bucket\": \"gcsfs-testing\",\n \"generation\":
-        \"1507732434838765\",\n \"metageneration\": \"1\",\n \"timeCreated\": \"2017-10-11T14:33:54.788Z\",\n
-        \"updated\": \"2017-10-11T14:33:54.788Z\",\n \"storageClass\": \"STANDARD\",\n
-        \"timeStorageClassUpdated\": \"2017-10-11T14:33:54.788Z\",\n \"size\": \"5\",\n
-        \"md5Hash\": \"fXkwN6B2AYZXSwKC8vQ15w==\",\n \"mediaLink\": \"https://www.googleapis.com/download/storage/v1/b/gcsfs-testing/o/nested%2Fnested2%2Ffile2?generation=1507732434838765&alt=media\",\n
-        \"crc32c\": \"MaqBTg==\",\n \"etag\": \"CO3Jx4Hl6NYCEAE=\"\n}\n"}
-    headers:
-      Alt-Svc: ['quic=":443"; ma=2592000; v="39,38,37,35"']
-      Cache-Control: ['no-cache, no-store, max-age=0, must-revalidate']
-      Content-Length: ['733']
-      Content-Type: [application/json; charset=UTF-8]
-      Date: ['Wed, 11 Oct 2017 14:33:54 GMT']
-      ETag: [CO3Jx4Hl6NYCEAE=]
-=======
     body: {string: "{\n \"kind\": \"storage#object\",\n \"id\": \"gcsfs-testing/nested/nested2/file2/1515098919103629\",\n
         \"selfLink\": \"https://www.googleapis.com/storage/v1/b/gcsfs-testing/o/nested%2Fnested2%2Ffile2\",\n
         \"name\": \"nested/nested2/file2\",\n \"bucket\": \"gcsfs-testing\",\n \"generation\":
@@ -707,50 +454,25 @@
       Content-Type: [application/json; charset=UTF-8]
       Date: ['Thu, 04 Jan 2018 20:48:39 GMT']
       ETag: [CI3Z/aaXv9gCEAE=]
->>>>>>> 899a4518
-      Expires: ['Mon, 01 Jan 1990 00:00:00 GMT']
-      Pragma: [no-cache]
-      Server: [UploadServer]
-      Vary: [Origin, X-Origin]
-<<<<<<< HEAD
-      X-GUploader-UploadID: [AEnB2Uo0xuQI3kuoeClzupchr5MIOsnhhqGWvmrj41VeueFTYR2U3shsZWtJPh9VhoBsIK0DmCBb7IRQWUmWu9LCkB-ZIM8DPg]
-=======
+      Expires: ['Mon, 01 Jan 1990 00:00:00 GMT']
+      Pragma: [no-cache]
+      Server: [UploadServer]
+      Vary: [Origin, X-Origin]
       X-GUploader-UploadID: [AEnB2Ur0y6W15uyS_T0CZj6tCaWmFiLHhQJvzf521EZWlx8GX5CNBAHOK711ZGqkXkOhRuiXV7PUwQYFxG_Mu_4dk-KYemU8_w]
->>>>>>> 899a4518
-    status: {code: 200, message: OK}
-- request:
-    body: world
-    headers:
-      Accept: ['*/*']
-      Accept-Encoding: ['gzip, deflate']
-      Connection: [keep-alive]
-<<<<<<< HEAD
-      Content-Length: ['5']
-      User-Agent: [python-requests/2.13.0]
-=======
+    status: {code: 200, message: OK}
+- request:
+    body: 'hello
+
+'
+    headers:
+      Accept: ['*/*']
+      Accept-Encoding: ['gzip, deflate']
+      Connection: [keep-alive]
       Content-Length: ['6']
       User-Agent: [python-requests/2.18.4]
->>>>>>> 899a4518
     method: POST
-    uri: https://www.googleapis.com/upload/storage/v1/b/gcsfs-testing/o?name=nested%2Ffile2&uploadType=media
-  response:
-<<<<<<< HEAD
-    body: {string: "{\n \"kind\": \"storage#object\",\n \"id\": \"gcsfs-testing/nested/file2/1507732435218189\",\n
-        \"selfLink\": \"https://www.googleapis.com/storage/v1/b/gcsfs-testing/o/nested%2Ffile2\",\n
-        \"name\": \"nested/file2\",\n \"bucket\": \"gcsfs-testing\",\n \"generation\":
-        \"1507732435218189\",\n \"metageneration\": \"1\",\n \"timeCreated\": \"2017-10-11T14:33:55.158Z\",\n
-        \"updated\": \"2017-10-11T14:33:55.158Z\",\n \"storageClass\": \"STANDARD\",\n
-        \"timeStorageClassUpdated\": \"2017-10-11T14:33:55.158Z\",\n \"size\": \"5\",\n
-        \"md5Hash\": \"fXkwN6B2AYZXSwKC8vQ15w==\",\n \"mediaLink\": \"https://www.googleapis.com/download/storage/v1/b/gcsfs-testing/o/nested%2Ffile2?generation=1507732435218189&alt=media\",\n
-        \"crc32c\": \"MaqBTg==\",\n \"etag\": \"CI3e3oHl6NYCEAE=\"\n}\n"}
-    headers:
-      Alt-Svc: ['quic=":443"; ma=2592000; v="39,38,37,35"']
-      Cache-Control: ['no-cache, no-store, max-age=0, must-revalidate']
-      Content-Length: ['697']
-      Content-Type: [application/json; charset=UTF-8]
-      Date: ['Wed, 11 Oct 2017 14:33:55 GMT']
-      ETag: [CI3e3oHl6NYCEAE=]
-=======
+    uri: https://www.googleapis.com/upload/storage/v1/b/gcsfs-testing/o?name=nested%2Ffile1&uploadType=media
+  response:
     body: {string: "{\n \"kind\": \"storage#object\",\n \"id\": \"gcsfs-testing/nested/file1/1515098919465137\",\n
         \"selfLink\": \"https://www.googleapis.com/storage/v1/b/gcsfs-testing/o/nested%2Ffile1\",\n
         \"name\": \"nested/file1\",\n \"bucket\": \"gcsfs-testing\",\n \"generation\":
@@ -767,47 +489,18 @@
       Content-Type: [application/json; charset=UTF-8]
       Date: ['Thu, 04 Jan 2018 20:48:39 GMT']
       ETag: [CLHhk6eXv9gCEAE=]
->>>>>>> 899a4518
-      Expires: ['Mon, 01 Jan 1990 00:00:00 GMT']
-      Pragma: [no-cache]
-      Server: [UploadServer]
-      Vary: [Origin, X-Origin]
-<<<<<<< HEAD
-      X-GUploader-UploadID: [AEnB2UoGQilmc7mL14BADgaupMo-8zX56cdCYvOyvFej2LZF0wy1lXN0OOX5b6WuN464KjfBe1btgug1TRhLaXxfKyKfTN6vFw]
-=======
+      Expires: ['Mon, 01 Jan 1990 00:00:00 GMT']
+      Pragma: [no-cache]
+      Server: [UploadServer]
+      Vary: [Origin, X-Origin]
       X-GUploader-UploadID: [AEnB2Up0-gmEnVqtgYjvzdjaEluS8E0gqbsb0_VkP_qAE5xLmJmLNab-tIrV27DGgQL4B3oPtooRnj7H0_0KRcx-oJ9DHPBkAQ]
->>>>>>> 899a4518
-    status: {code: 200, message: OK}
-- request:
-    body: 'hello
-
-'
-    headers:
-      Accept: ['*/*']
-      Accept-Encoding: ['gzip, deflate']
-      Connection: [keep-alive]
-<<<<<<< HEAD
-      Content-Length: ['6']
-      User-Agent: [python-requests/2.13.0]
-    method: POST
-    uri: https://www.googleapis.com/upload/storage/v1/b/gcsfs-testing/o?name=nested%2Ffile1&uploadType=media
-  response:
-    body: {string: "{\n \"kind\": \"storage#object\",\n \"id\": \"gcsfs-testing/nested/file1/1507732435681418\",\n
-        \"selfLink\": \"https://www.googleapis.com/storage/v1/b/gcsfs-testing/o/nested%2Ffile1\",\n
-        \"name\": \"nested/file1\",\n \"bucket\": \"gcsfs-testing\",\n \"generation\":
-        \"1507732435681418\",\n \"metageneration\": \"1\",\n \"timeCreated\": \"2017-10-11T14:33:55.610Z\",\n
-        \"updated\": \"2017-10-11T14:33:55.610Z\",\n \"storageClass\": \"STANDARD\",\n
-        \"timeStorageClassUpdated\": \"2017-10-11T14:33:55.610Z\",\n \"size\": \"6\",\n
-        \"md5Hash\": \"sZRqySSS0jR8YjW00mERhA==\",\n \"mediaLink\": \"https://www.googleapis.com/download/storage/v1/b/gcsfs-testing/o/nested%2Ffile1?generation=1507732435681418&alt=media\",\n
-        \"crc32c\": \"NT3Yvg==\",\n \"etag\": \"CIqB+4Hl6NYCEAE=\"\n}\n"}
-    headers:
-      Alt-Svc: ['quic=":443"; ma=2592000; v="39,38,37,35"']
-      Cache-Control: ['no-cache, no-store, max-age=0, must-revalidate']
-      Content-Length: ['697']
-      Content-Type: [application/json; charset=UTF-8]
-      Date: ['Wed, 11 Oct 2017 14:33:55 GMT']
-      ETag: [CIqB+4Hl6NYCEAE=]
-=======
+    status: {code: 200, message: OK}
+- request:
+    body: world
+    headers:
+      Accept: ['*/*']
+      Accept-Encoding: ['gzip, deflate']
+      Connection: [keep-alive]
       Content-Length: ['5']
       User-Agent: [python-requests/2.18.4]
     method: POST
@@ -829,16 +522,11 @@
       Content-Type: [application/json; charset=UTF-8]
       Date: ['Thu, 04 Jan 2018 20:48:39 GMT']
       ETag: [CLuKoqeXv9gCEAE=]
->>>>>>> 899a4518
-      Expires: ['Mon, 01 Jan 1990 00:00:00 GMT']
-      Pragma: [no-cache]
-      Server: [UploadServer]
-      Vary: [Origin, X-Origin]
-<<<<<<< HEAD
-      X-GUploader-UploadID: [AEnB2UqP-mChJFqbwi-ris1N11-GjOyrleuP9Lo4bWuuKI_LdqYckRHYtm1iIJUGKGqBP7iURTO_-WcY_-jOCokbpjR6rTjO_A]
-=======
+      Expires: ['Mon, 01 Jan 1990 00:00:00 GMT']
+      Pragma: [no-cache]
+      Server: [UploadServer]
+      Vary: [Origin, X-Origin]
       X-GUploader-UploadID: [AEnB2Uq5QCiV7F5mdERr12-mOovVkJhCy0ZHjaZO0GNbudeOSvao1PW8elmeaNZlU_8fHmHOmDoP0rqIWBdBJCbmdbKjZkFZCQ]
->>>>>>> 899a4518
     status: {code: 200, message: OK}
 - request:
     body: null
@@ -850,23 +538,6 @@
     method: GET
     uri: https://www.googleapis.com/storage/v1/b/gcsfs-testing/o/test%2Faccounts.1.json
   response:
-<<<<<<< HEAD
-    body: {string: "{\n \"kind\": \"storage#object\",\n \"id\": \"gcsfs-testing/test/accounts.1.json/1507732432674878\",\n
-        \"selfLink\": \"https://www.googleapis.com/storage/v1/b/gcsfs-testing/o/test%2Faccounts.1.json\",\n
-        \"name\": \"test/accounts.1.json\",\n \"bucket\": \"gcsfs-testing\",\n \"generation\":
-        \"1507732432674878\",\n \"metageneration\": \"1\",\n \"timeCreated\": \"2017-10-11T14:33:52.619Z\",\n
-        \"updated\": \"2017-10-11T14:33:52.619Z\",\n \"storageClass\": \"STANDARD\",\n
-        \"timeStorageClassUpdated\": \"2017-10-11T14:33:52.619Z\",\n \"size\": \"133\",\n
-        \"md5Hash\": \"xK7pmJz/Oj5HGIyfQpYTig==\",\n \"mediaLink\": \"https://www.googleapis.com/download/storage/v1/b/gcsfs-testing/o/test%2Faccounts.1.json?generation=1507732432674878&alt=media\",\n
-        \"crc32c\": \"6wJAgQ==\",\n \"etag\": \"CL7Aw4Dl6NYCEAE=\"\n}\n"}
-    headers:
-      Alt-Svc: ['quic=":443"; ma=2592000; v="39,38,37,35"']
-      Cache-Control: ['no-cache, no-store, max-age=0, must-revalidate']
-      Content-Length: ['731']
-      Content-Type: [application/json; charset=UTF-8]
-      Date: ['Wed, 11 Oct 2017 14:33:55 GMT']
-      ETag: [CL7Aw4Dl6NYCEAE=]
-=======
     body: {string: "{\n \"kind\": \"storage#object\",\n \"id\": \"gcsfs-testing/test/accounts.1.json/1515098917333637\",\n
         \"selfLink\": \"https://www.googleapis.com/storage/v1/b/gcsfs-testing/o/test%2Faccounts.1.json\",\n
         \"name\": \"test/accounts.1.json\",\n \"bucket\": \"gcsfs-testing\",\n \"generation\":
@@ -883,16 +554,11 @@
       Content-Type: [application/json; charset=UTF-8]
       Date: ['Thu, 04 Jan 2018 20:48:39 GMT']
       ETag: [CIXVkaaXv9gCEAE=]
->>>>>>> 899a4518
-      Expires: ['Mon, 01 Jan 1990 00:00:00 GMT']
-      Pragma: [no-cache]
-      Server: [UploadServer]
-      Vary: [Origin, X-Origin]
-<<<<<<< HEAD
-      X-GUploader-UploadID: [AEnB2UqQZHxty070sDE4MbkspDVrL1hTccnYDlByvU3AP3gnT8-yPTqJ_BvhsVQ9kBzNkX74CGe3xJcSLXyw47mGjEFlikPVaQ]
-=======
+      Expires: ['Mon, 01 Jan 1990 00:00:00 GMT']
+      Pragma: [no-cache]
+      Server: [UploadServer]
+      Vary: [Origin, X-Origin]
       X-GUploader-UploadID: [AEnB2UogHiJ_6T3cvmu-PJKrDKgWkt_MeNLzfJ-P17Ola78UDf0r0A9p2Do9HHxi8f1_bOa5MT0344K8VhlYbJ0hr9LD5EdqwA]
->>>>>>> 899a4518
     status: {code: 200, message: OK}
 - request:
     body: null
@@ -903,11 +569,7 @@
       Range: [bytes=0-15728639]
       User-Agent: [python-requests/2.18.4]
     method: GET
-<<<<<<< HEAD
-    uri: https://www.googleapis.com/download/storage/v1/b/gcsfs-testing/o/test%2Faccounts.1.json?alt=media&generation=1507732432674878
-=======
     uri: https://www.googleapis.com/download/storage/v1/b/gcsfs-testing/o/test%2Faccounts.1.json?alt=media&generation=1515098917333637
->>>>>>> 899a4518
   response:
     body: {string: '{"amount": 100, "name": "Alice"}
 
@@ -919,36 +581,21 @@
 
 '}
     headers:
-<<<<<<< HEAD
-      Alt-Svc: ['quic=":443"; ma=2592000; v="39,38,37,35"']
-=======
-      Alt-Svc: ['hq=":443"; ma=2592000; quic=51303431; quic=51303339; quic=51303338;
-          quic=51303337; quic=51303335,quic=":443"; ma=2592000; v="41,39,38,37,35"']
->>>>>>> 899a4518
+      Alt-Svc: ['hq=":443"; ma=2592000; quic=51303431; quic=51303339; quic=51303338;
+          quic=51303337; quic=51303335,quic=":443"; ma=2592000; v="41,39,38,37,35"']
       Cache-Control: ['no-cache, no-store, max-age=0, must-revalidate']
       Content-Disposition: [attachment]
       Content-Length: ['133']
       Content-Range: [bytes 0-132/133]
       Content-Type: [application/octet-stream]
-<<<<<<< HEAD
-      Date: ['Wed, 11 Oct 2017 14:33:56 GMT']
-      ETag: [CL7Aw4Dl6NYCEAE=]
-=======
       Date: ['Thu, 04 Jan 2018 20:48:40 GMT']
       ETag: [CIXVkaaXv9gCEAE=]
->>>>>>> 899a4518
-      Expires: ['Mon, 01 Jan 1990 00:00:00 GMT']
-      Pragma: [no-cache]
-      Server: [UploadServer]
-      Vary: [Origin, X-Origin]
-<<<<<<< HEAD
-      X-GUploader-UploadID: [AEnB2UpSTXmCyL40qIXimDy1isjjtjR6xL_CK8nv5oQZKShZcUY8K7Gw6N8DdpqV2hbjD2pCU8MbPnidhgL2KIgfP89wbR773w]
-      X-Goog-Generation: ['1507732432674878']
-      X-Goog-Hash: [crc32c=6wJAgQ==]
-=======
+      Expires: ['Mon, 01 Jan 1990 00:00:00 GMT']
+      Pragma: [no-cache]
+      Server: [UploadServer]
+      Vary: [Origin, X-Origin]
       X-GUploader-UploadID: [AEnB2UpVaTcKdk8cbxM2dk4jOX6n7mVGNbG8Nd0FwDXfONqcp9XVTSudVy72aRypdbpE30m7N0iIcr-JdfnHc-IeEiBf_YSrbw]
       X-Goog-Generation: ['1515098917333637']
->>>>>>> 899a4518
       X-Goog-Metageneration: ['1']
       X-Goog-Storage-Class: [STANDARD]
     status: {code: 206, message: Partial Content}
@@ -971,23 +618,6 @@
     method: POST
     uri: https://www.googleapis.com/upload/storage/v1/b/gcsfs-testing/o?name=temp&uploadType=media
   response:
-<<<<<<< HEAD
-    body: {string: "{\n \"kind\": \"storage#object\",\n \"id\": \"gcsfs-testing/temp/1507732436516903\",\n
-        \"selfLink\": \"https://www.googleapis.com/storage/v1/b/gcsfs-testing/o/temp\",\n
-        \"name\": \"temp\",\n \"bucket\": \"gcsfs-testing\",\n \"generation\": \"1507732436516903\",\n
-        \"metageneration\": \"1\",\n \"timeCreated\": \"2017-10-11T14:33:56.461Z\",\n
-        \"updated\": \"2017-10-11T14:33:56.461Z\",\n \"storageClass\": \"STANDARD\",\n
-        \"timeStorageClassUpdated\": \"2017-10-11T14:33:56.461Z\",\n \"size\": \"133\",\n
-        \"md5Hash\": \"xK7pmJz/Oj5HGIyfQpYTig==\",\n \"mediaLink\": \"https://www.googleapis.com/download/storage/v1/b/gcsfs-testing/o/temp?generation=1507732436516903&alt=media\",\n
-        \"crc32c\": \"6wJAgQ==\",\n \"etag\": \"CKeAroLl6NYCEAE=\"\n}\n"}
-    headers:
-      Alt-Svc: ['quic=":443"; ma=2592000; v="39,38,37,35"']
-      Cache-Control: ['no-cache, no-store, max-age=0, must-revalidate']
-      Content-Length: ['663']
-      Content-Type: [application/json; charset=UTF-8]
-      Date: ['Wed, 11 Oct 2017 14:33:56 GMT']
-      ETag: [CKeAroLl6NYCEAE=]
-=======
     body: {string: "{\n \"kind\": \"storage#object\",\n \"id\": \"gcsfs-testing/temp/1515098920205266\",\n
         \"selfLink\": \"https://www.googleapis.com/storage/v1/b/gcsfs-testing/o/temp\",\n
         \"name\": \"temp\",\n \"bucket\": \"gcsfs-testing\",\n \"generation\": \"1515098920205266\",\n
@@ -1004,16 +634,11 @@
       Content-Type: [application/json; charset=UTF-8]
       Date: ['Thu, 04 Jan 2018 20:48:40 GMT']
       ETag: [CNL3wKeXv9gCEAE=]
->>>>>>> 899a4518
-      Expires: ['Mon, 01 Jan 1990 00:00:00 GMT']
-      Pragma: [no-cache]
-      Server: [UploadServer]
-      Vary: [Origin, X-Origin]
-<<<<<<< HEAD
-      X-GUploader-UploadID: [AEnB2UojXW2bT5tM3joq_4JzYantW7_Zn0Lr9q8gjVsjqoruufRXoT2YZRtNqY2EIMtAloHeFQE7fW5RhZbgc46O98CVP_CTLQ]
-=======
+      Expires: ['Mon, 01 Jan 1990 00:00:00 GMT']
+      Pragma: [no-cache]
+      Server: [UploadServer]
+      Vary: [Origin, X-Origin]
       X-GUploader-UploadID: [AEnB2Up_otIgfrpyh1xQRi7WmIdmS3HHpHp2W-YJKbCLWj0L8Neyh3VUVYACAjc6QBN4tkRhRQvB719jaye0j8-s02UN5N30KA]
->>>>>>> 899a4518
     status: {code: 200, message: OK}
 - request:
     body: null
@@ -1026,108 +651,6 @@
     uri: https://www.googleapis.com/storage/v1/b/gcsfs-testing/o/?maxResults=1000
   response:
     body: {string: "{\n \"kind\": \"storage#objects\",\n \"items\": [\n  {\n   \"kind\":
-<<<<<<< HEAD
-        \"storage#object\",\n   \"id\": \"gcsfs-testing/2014-01-01.csv/1507732433961326\",\n
-        \  \"selfLink\": \"https://www.googleapis.com/storage/v1/b/gcsfs-testing/o/2014-01-01.csv\",\n
-        \  \"name\": \"2014-01-01.csv\",\n   \"bucket\": \"gcsfs-testing\",\n   \"generation\":
-        \"1507732433961326\",\n   \"metageneration\": \"1\",\n   \"timeCreated\":
-        \"2017-10-11T14:33:53.907Z\",\n   \"updated\": \"2017-10-11T14:33:53.907Z\",\n
-        \  \"storageClass\": \"STANDARD\",\n   \"timeStorageClassUpdated\": \"2017-10-11T14:33:53.907Z\",\n
-        \  \"size\": \"51\",\n   \"md5Hash\": \"Auycd2AT7x5m8G1W0NXcuA==\",\n   \"mediaLink\":
-        \"https://www.googleapis.com/download/storage/v1/b/gcsfs-testing/o/2014-01-01.csv?generation=1507732433961326&alt=media\",\n
-        \  \"crc32c\": \"yR1u0w==\",\n   \"etag\": \"CO6CkoHl6NYCEAE=\"\n  },\n  {\n
-        \  \"kind\": \"storage#object\",\n   \"id\": \"gcsfs-testing/2014-01-02.csv/1507732433650583\",\n
-        \  \"selfLink\": \"https://www.googleapis.com/storage/v1/b/gcsfs-testing/o/2014-01-02.csv\",\n
-        \  \"name\": \"2014-01-02.csv\",\n   \"bucket\": \"gcsfs-testing\",\n   \"generation\":
-        \"1507732433650583\",\n   \"metageneration\": \"1\",\n   \"timeCreated\":
-        \"2017-10-11T14:33:53.597Z\",\n   \"updated\": \"2017-10-11T14:33:53.597Z\",\n
-        \  \"storageClass\": \"STANDARD\",\n   \"timeStorageClassUpdated\": \"2017-10-11T14:33:53.597Z\",\n
-        \  \"size\": \"15\",\n   \"md5Hash\": \"cGwL6TebGKiJzgyNBJNb6Q==\",\n   \"mediaLink\":
-        \"https://www.googleapis.com/download/storage/v1/b/gcsfs-testing/o/2014-01-02.csv?generation=1507732433650583&alt=media\",\n
-        \  \"crc32c\": \"Mpt4QQ==\",\n   \"etag\": \"CJeH/4Dl6NYCEAE=\"\n  },\n  {\n
-        \  \"kind\": \"storage#object\",\n   \"id\": \"gcsfs-testing/2014-01-03.csv/1507732433334173\",\n
-        \  \"selfLink\": \"https://www.googleapis.com/storage/v1/b/gcsfs-testing/o/2014-01-03.csv\",\n
-        \  \"name\": \"2014-01-03.csv\",\n   \"bucket\": \"gcsfs-testing\",\n   \"generation\":
-        \"1507732433334173\",\n   \"metageneration\": \"1\",\n   \"timeCreated\":
-        \"2017-10-11T14:33:53.281Z\",\n   \"updated\": \"2017-10-11T14:33:53.281Z\",\n
-        \  \"storageClass\": \"STANDARD\",\n   \"timeStorageClassUpdated\": \"2017-10-11T14:33:53.281Z\",\n
-        \  \"size\": \"52\",\n   \"md5Hash\": \"9keZXdUu0YtMynECFSOiMg==\",\n   \"mediaLink\":
-        \"https://www.googleapis.com/download/storage/v1/b/gcsfs-testing/o/2014-01-03.csv?generation=1507732433334173&alt=media\",\n
-        \  \"crc32c\": \"x/fq7w==\",\n   \"etag\": \"CJ3f64Dl6NYCEAE=\"\n  },\n  {\n
-        \  \"kind\": \"storage#object\",\n   \"id\": \"gcsfs-testing/nested/file1/1507732435681418\",\n
-        \  \"selfLink\": \"https://www.googleapis.com/storage/v1/b/gcsfs-testing/o/nested%2Ffile1\",\n
-        \  \"name\": \"nested/file1\",\n   \"bucket\": \"gcsfs-testing\",\n   \"generation\":
-        \"1507732435681418\",\n   \"metageneration\": \"1\",\n   \"timeCreated\":
-        \"2017-10-11T14:33:55.610Z\",\n   \"updated\": \"2017-10-11T14:33:55.610Z\",\n
-        \  \"storageClass\": \"STANDARD\",\n   \"timeStorageClassUpdated\": \"2017-10-11T14:33:55.610Z\",\n
-        \  \"size\": \"6\",\n   \"md5Hash\": \"sZRqySSS0jR8YjW00mERhA==\",\n   \"mediaLink\":
-        \"https://www.googleapis.com/download/storage/v1/b/gcsfs-testing/o/nested%2Ffile1?generation=1507732435681418&alt=media\",\n
-        \  \"crc32c\": \"NT3Yvg==\",\n   \"etag\": \"CIqB+4Hl6NYCEAE=\"\n  },\n  {\n
-        \  \"kind\": \"storage#object\",\n   \"id\": \"gcsfs-testing/nested/file2/1507732435218189\",\n
-        \  \"selfLink\": \"https://www.googleapis.com/storage/v1/b/gcsfs-testing/o/nested%2Ffile2\",\n
-        \  \"name\": \"nested/file2\",\n   \"bucket\": \"gcsfs-testing\",\n   \"generation\":
-        \"1507732435218189\",\n   \"metageneration\": \"1\",\n   \"timeCreated\":
-        \"2017-10-11T14:33:55.158Z\",\n   \"updated\": \"2017-10-11T14:33:55.158Z\",\n
-        \  \"storageClass\": \"STANDARD\",\n   \"timeStorageClassUpdated\": \"2017-10-11T14:33:55.158Z\",\n
-        \  \"size\": \"5\",\n   \"md5Hash\": \"fXkwN6B2AYZXSwKC8vQ15w==\",\n   \"mediaLink\":
-        \"https://www.googleapis.com/download/storage/v1/b/gcsfs-testing/o/nested%2Ffile2?generation=1507732435218189&alt=media\",\n
-        \  \"crc32c\": \"MaqBTg==\",\n   \"etag\": \"CI3e3oHl6NYCEAE=\"\n  },\n  {\n
-        \  \"kind\": \"storage#object\",\n   \"id\": \"gcsfs-testing/nested/nested2/file1/1507732434494729\",\n
-        \  \"selfLink\": \"https://www.googleapis.com/storage/v1/b/gcsfs-testing/o/nested%2Fnested2%2Ffile1\",\n
-        \  \"name\": \"nested/nested2/file1\",\n   \"bucket\": \"gcsfs-testing\",\n
-        \  \"generation\": \"1507732434494729\",\n   \"metageneration\": \"1\",\n
-        \  \"timeCreated\": \"2017-10-11T14:33:54.385Z\",\n   \"updated\": \"2017-10-11T14:33:54.385Z\",\n
-        \  \"storageClass\": \"STANDARD\",\n   \"timeStorageClassUpdated\": \"2017-10-11T14:33:54.385Z\",\n
-        \  \"size\": \"6\",\n   \"md5Hash\": \"sZRqySSS0jR8YjW00mERhA==\",\n   \"mediaLink\":
-        \"https://www.googleapis.com/download/storage/v1/b/gcsfs-testing/o/nested%2Fnested2%2Ffile1?generation=1507732434494729&alt=media\",\n
-        \  \"crc32c\": \"NT3Yvg==\",\n   \"etag\": \"CInKsoHl6NYCEAE=\"\n  },\n  {\n
-        \  \"kind\": \"storage#object\",\n   \"id\": \"gcsfs-testing/nested/nested2/file2/1507732434838765\",\n
-        \  \"selfLink\": \"https://www.googleapis.com/storage/v1/b/gcsfs-testing/o/nested%2Fnested2%2Ffile2\",\n
-        \  \"name\": \"nested/nested2/file2\",\n   \"bucket\": \"gcsfs-testing\",\n
-        \  \"generation\": \"1507732434838765\",\n   \"metageneration\": \"1\",\n
-        \  \"timeCreated\": \"2017-10-11T14:33:54.788Z\",\n   \"updated\": \"2017-10-11T14:33:54.788Z\",\n
-        \  \"storageClass\": \"STANDARD\",\n   \"timeStorageClassUpdated\": \"2017-10-11T14:33:54.788Z\",\n
-        \  \"size\": \"5\",\n   \"md5Hash\": \"fXkwN6B2AYZXSwKC8vQ15w==\",\n   \"mediaLink\":
-        \"https://www.googleapis.com/download/storage/v1/b/gcsfs-testing/o/nested%2Fnested2%2Ffile2?generation=1507732434838765&alt=media\",\n
-        \  \"crc32c\": \"MaqBTg==\",\n   \"etag\": \"CO3Jx4Hl6NYCEAE=\"\n  },\n  {\n
-        \  \"kind\": \"storage#object\",\n   \"id\": \"gcsfs-testing/temp/1507732436516903\",\n
-        \  \"selfLink\": \"https://www.googleapis.com/storage/v1/b/gcsfs-testing/o/temp\",\n
-        \  \"name\": \"temp\",\n   \"bucket\": \"gcsfs-testing\",\n   \"generation\":
-        \"1507732436516903\",\n   \"metageneration\": \"1\",\n   \"timeCreated\":
-        \"2017-10-11T14:33:56.461Z\",\n   \"updated\": \"2017-10-11T14:33:56.461Z\",\n
-        \  \"storageClass\": \"STANDARD\",\n   \"timeStorageClassUpdated\": \"2017-10-11T14:33:56.461Z\",\n
-        \  \"size\": \"133\",\n   \"md5Hash\": \"xK7pmJz/Oj5HGIyfQpYTig==\",\n   \"mediaLink\":
-        \"https://www.googleapis.com/download/storage/v1/b/gcsfs-testing/o/temp?generation=1507732436516903&alt=media\",\n
-        \  \"crc32c\": \"6wJAgQ==\",\n   \"etag\": \"CKeAroLl6NYCEAE=\"\n  },\n  {\n
-        \  \"kind\": \"storage#object\",\n   \"id\": \"gcsfs-testing/test/accounts.1.json/1507732432674878\",\n
-        \  \"selfLink\": \"https://www.googleapis.com/storage/v1/b/gcsfs-testing/o/test%2Faccounts.1.json\",\n
-        \  \"name\": \"test/accounts.1.json\",\n   \"bucket\": \"gcsfs-testing\",\n
-        \  \"generation\": \"1507732432674878\",\n   \"metageneration\": \"1\",\n
-        \  \"timeCreated\": \"2017-10-11T14:33:52.619Z\",\n   \"updated\": \"2017-10-11T14:33:52.619Z\",\n
-        \  \"storageClass\": \"STANDARD\",\n   \"timeStorageClassUpdated\": \"2017-10-11T14:33:52.619Z\",\n
-        \  \"size\": \"133\",\n   \"md5Hash\": \"xK7pmJz/Oj5HGIyfQpYTig==\",\n   \"mediaLink\":
-        \"https://www.googleapis.com/download/storage/v1/b/gcsfs-testing/o/test%2Faccounts.1.json?generation=1507732432674878&alt=media\",\n
-        \  \"crc32c\": \"6wJAgQ==\",\n   \"etag\": \"CL7Aw4Dl6NYCEAE=\"\n  },\n  {\n
-        \  \"kind\": \"storage#object\",\n   \"id\": \"gcsfs-testing/test/accounts.2.json/1507732433002743\",\n
-        \  \"selfLink\": \"https://www.googleapis.com/storage/v1/b/gcsfs-testing/o/test%2Faccounts.2.json\",\n
-        \  \"name\": \"test/accounts.2.json\",\n   \"bucket\": \"gcsfs-testing\",\n
-        \  \"generation\": \"1507732433002743\",\n   \"metageneration\": \"1\",\n
-        \  \"timeCreated\": \"2017-10-11T14:33:52.944Z\",\n   \"updated\": \"2017-10-11T14:33:52.944Z\",\n
-        \  \"storageClass\": \"STANDARD\",\n   \"timeStorageClassUpdated\": \"2017-10-11T14:33:52.944Z\",\n
-        \  \"size\": \"133\",\n   \"md5Hash\": \"bjhC5OCrzKV+8MGMCF2BQA==\",\n   \"mediaLink\":
-        \"https://www.googleapis.com/download/storage/v1/b/gcsfs-testing/o/test%2Faccounts.2.json?generation=1507732433002743&alt=media\",\n
-        \  \"crc32c\": \"Su+F+g==\",\n   \"etag\": \"CPfB14Dl6NYCEAE=\"\n  }\n ]\n}\n"}
-    headers:
-      Alt-Svc: ['quic=":443"; ma=2592000; v="39,38,37,35"']
-      Cache-Control: ['private, max-age=0, must-revalidate, no-transform']
-      Content-Length: ['7507']
-      Content-Type: [application/json; charset=UTF-8]
-      Date: ['Wed, 11 Oct 2017 14:33:56 GMT']
-      Expires: ['Wed, 11 Oct 2017 14:33:56 GMT']
-      Server: [UploadServer]
-      Vary: [Origin, X-Origin]
-      X-GUploader-UploadID: [AEnB2Uo6VNZsL7waFKPXQCKBbD6HmxOcEACOvIL_rTKKoasCr0KI-ZZgiN7YfG07yU0r5vANYCWbGbFVpjbxxi8GPxx2hfVuzA]
-=======
         \"storage#object\",\n   \"id\": \"gcsfs-testing/2014-01-01.csv/1515098917862522\",\n
         \  \"selfLink\": \"https://www.googleapis.com/storage/v1/b/gcsfs-testing/o/2014-01-01.csv\",\n
         \  \"name\": \"2014-01-01.csv\",\n   \"bucket\": \"gcsfs-testing\",\n   \"generation\":
@@ -1229,7 +752,6 @@
       Server: [UploadServer]
       Vary: [Origin, X-Origin]
       X-GUploader-UploadID: [AEnB2Uqe5-eu4QMwCk8ADzVEHLjV75sPP8YoHi2R-dt8aPKq3NkvHGkJQOPZkI5iVmn4UvIYV7C1apdOlo5nbYucAlMDXGbsug]
->>>>>>> 899a4518
     status: {code: 200, message: OK}
 - request:
     body: null
@@ -1239,11 +761,7 @@
       Connection: [keep-alive]
       User-Agent: [python-requests/2.18.4]
     method: GET
-<<<<<<< HEAD
-    uri: https://www.googleapis.com/download/storage/v1/b/gcsfs-testing/o/temp?alt=media&generation=1507732436516903
-=======
     uri: https://www.googleapis.com/download/storage/v1/b/gcsfs-testing/o/temp?alt=media&generation=1515098920205266
->>>>>>> 899a4518
   response:
     body: {string: '{"amount": 100, "name": "Alice"}
 
@@ -1255,34 +773,20 @@
 
 '}
     headers:
-<<<<<<< HEAD
-      Alt-Svc: ['quic=":443"; ma=2592000; v="39,38,37,35"']
-=======
-      Alt-Svc: ['hq=":443"; ma=2592000; quic=51303431; quic=51303339; quic=51303338;
-          quic=51303337; quic=51303335,quic=":443"; ma=2592000; v="41,39,38,37,35"']
->>>>>>> 899a4518
+      Alt-Svc: ['hq=":443"; ma=2592000; quic=51303431; quic=51303339; quic=51303338;
+          quic=51303337; quic=51303335,quic=":443"; ma=2592000; v="41,39,38,37,35"']
       Cache-Control: ['no-cache, no-store, max-age=0, must-revalidate']
       Content-Disposition: [attachment]
       Content-Length: ['133']
       Content-Type: [application/octet-stream]
-<<<<<<< HEAD
-      Date: ['Wed, 11 Oct 2017 14:33:57 GMT']
-      ETag: [CKeAroLl6NYCEAE=]
-=======
       Date: ['Thu, 04 Jan 2018 20:48:40 GMT']
       ETag: [CNL3wKeXv9gCEAE=]
->>>>>>> 899a4518
-      Expires: ['Mon, 01 Jan 1990 00:00:00 GMT']
-      Pragma: [no-cache]
-      Server: [UploadServer]
-      Vary: [Origin, X-Origin]
-<<<<<<< HEAD
-      X-GUploader-UploadID: [AEnB2Uq8-IBZ_JE6vyRjql4Im9M_aCJM9zJtmlgEw3aCHesZV7wVNqZa3QKO_yAWDUqYB9xZitO0G-XxRYyt8pyPm2HG2PwdHQ]
-      X-Goog-Generation: ['1507732436516903']
-=======
+      Expires: ['Mon, 01 Jan 1990 00:00:00 GMT']
+      Pragma: [no-cache]
+      Server: [UploadServer]
+      Vary: [Origin, X-Origin]
       X-GUploader-UploadID: [AEnB2Uo24vQHz1hWlAvAFw8EcrXcXgYg8VrCuOM4i3F8PznBWyyKxtutCtkCSRiWSX-slwH9TOPCfbNsE13jta1Xngq-HlzwDw]
       X-Goog-Generation: ['1515098920205266']
->>>>>>> 899a4518
       X-Goog-Hash: ['crc32c=6wJAgQ==,md5=xK7pmJz/Oj5HGIyfQpYTig==']
       X-Goog-Metageneration: ['1']
       X-Goog-Storage-Class: [STANDARD]
@@ -1300,29 +804,17 @@
   response:
     body: {string: ''}
     headers:
-<<<<<<< HEAD
-      Alt-Svc: ['quic=":443"; ma=2592000; v="39,38,37,35"']
-      Cache-Control: ['no-cache, no-store, max-age=0, must-revalidate']
-      Content-Length: ['0']
-      Content-Type: [application/json]
-      Date: ['Wed, 11 Oct 2017 14:33:57 GMT']
-=======
       Alt-Svc: ['hq=":443"; ma=2592000; quic=51303431; quic=51303339; quic=51303338;
           quic=51303337; quic=51303335,quic=":443"; ma=2592000; v="41,39,38,37,35"']
       Cache-Control: ['no-cache, no-store, max-age=0, must-revalidate']
       Content-Length: ['0']
       Content-Type: [application/json]
       Date: ['Thu, 04 Jan 2018 20:48:40 GMT']
->>>>>>> 899a4518
-      Expires: ['Mon, 01 Jan 1990 00:00:00 GMT']
-      Pragma: [no-cache]
-      Server: [UploadServer]
-      Vary: [Origin, X-Origin]
-<<<<<<< HEAD
-      X-GUploader-UploadID: [AEnB2UrW5FCGX7ZwC1d3jTotRGCpWiF1Xogn6IHhR-un8erGoasEBwCUZ-wbi-2bOmDXb_PdDZgsUUU3zLQ4mWMddxbF9tedvg]
-=======
+      Expires: ['Mon, 01 Jan 1990 00:00:00 GMT']
+      Pragma: [no-cache]
+      Server: [UploadServer]
+      Vary: [Origin, X-Origin]
       X-GUploader-UploadID: [AEnB2Ups3pPder4qis2PIho5NiT8-8FybiMgM9xgSmg_sLx4I4FuCTusPaRnMYTcyHuK8aLlfRAxlWkyOGs-vg9ed3pRGS9QVQ]
->>>>>>> 899a4518
     status: {code: 204, message: No Content}
 - request:
     body: null
@@ -1337,29 +829,17 @@
   response:
     body: {string: ''}
     headers:
-<<<<<<< HEAD
-      Alt-Svc: ['quic=":443"; ma=2592000; v="39,38,37,35"']
-      Cache-Control: ['no-cache, no-store, max-age=0, must-revalidate']
-      Content-Length: ['0']
-      Content-Type: [application/json]
-      Date: ['Wed, 11 Oct 2017 14:33:57 GMT']
-=======
       Alt-Svc: ['hq=":443"; ma=2592000; quic=51303431; quic=51303339; quic=51303338;
           quic=51303337; quic=51303335,quic=":443"; ma=2592000; v="41,39,38,37,35"']
       Cache-Control: ['no-cache, no-store, max-age=0, must-revalidate']
       Content-Length: ['0']
       Content-Type: [application/json]
       Date: ['Thu, 04 Jan 2018 20:48:41 GMT']
->>>>>>> 899a4518
-      Expires: ['Mon, 01 Jan 1990 00:00:00 GMT']
-      Pragma: [no-cache]
-      Server: [UploadServer]
-      Vary: [Origin, X-Origin]
-<<<<<<< HEAD
-      X-GUploader-UploadID: [AEnB2UqsgsSG63EMvBVJc7fBhABErvos-snK5g-k178s5_I09CIqO5rbx9KGodkuLbrAD1pQtyQPAnJcMMIWwouUBNTDV6lhRA]
-=======
+      Expires: ['Mon, 01 Jan 1990 00:00:00 GMT']
+      Pragma: [no-cache]
+      Server: [UploadServer]
+      Vary: [Origin, X-Origin]
       X-GUploader-UploadID: [AEnB2Uoq-qiQVv5skcetQIzPHxZyzSUgpptxNptSufIES9ub7rG3JWRk4JTZo8C4ui13bEfgnQdhlDvagV0IBSlOdXkSepI4Tw]
->>>>>>> 899a4518
     status: {code: 204, message: No Content}
 - request:
     body: null
@@ -1374,29 +854,17 @@
   response:
     body: {string: ''}
     headers:
-<<<<<<< HEAD
-      Alt-Svc: ['quic=":443"; ma=2592000; v="39,38,37,35"']
-      Cache-Control: ['no-cache, no-store, max-age=0, must-revalidate']
-      Content-Length: ['0']
-      Content-Type: [application/json]
-      Date: ['Wed, 11 Oct 2017 14:33:58 GMT']
-=======
       Alt-Svc: ['hq=":443"; ma=2592000; quic=51303431; quic=51303339; quic=51303338;
           quic=51303337; quic=51303335,quic=":443"; ma=2592000; v="41,39,38,37,35"']
       Cache-Control: ['no-cache, no-store, max-age=0, must-revalidate']
       Content-Length: ['0']
       Content-Type: [application/json]
       Date: ['Thu, 04 Jan 2018 20:48:41 GMT']
->>>>>>> 899a4518
-      Expires: ['Mon, 01 Jan 1990 00:00:00 GMT']
-      Pragma: [no-cache]
-      Server: [UploadServer]
-      Vary: [Origin, X-Origin]
-<<<<<<< HEAD
-      X-GUploader-UploadID: [AEnB2UocmfTG8Tk6si4e3q7YHXk7uJUkWGi22s3m1hb42904kIBmanpogFvNkEudkXvCr2jlC-gjnvZPY6QQ28vdXHGEEaGNyg]
-=======
+      Expires: ['Mon, 01 Jan 1990 00:00:00 GMT']
+      Pragma: [no-cache]
+      Server: [UploadServer]
+      Vary: [Origin, X-Origin]
       X-GUploader-UploadID: [AEnB2UpC1xZyaB3Vxoq7EQo_51umOurK6JgNF51rFXK5ebXxN3ZW5eL4WObrAXIrZ5Mcn2Zqg9z_xcy1vOXuvnV0oh2mbe2NGA]
->>>>>>> 899a4518
     status: {code: 204, message: No Content}
 - request:
     body: null
@@ -1411,29 +879,17 @@
   response:
     body: {string: ''}
     headers:
-<<<<<<< HEAD
-      Alt-Svc: ['quic=":443"; ma=2592000; v="39,38,37,35"']
-      Cache-Control: ['no-cache, no-store, max-age=0, must-revalidate']
-      Content-Length: ['0']
-      Content-Type: [application/json]
-      Date: ['Wed, 11 Oct 2017 14:33:58 GMT']
-=======
       Alt-Svc: ['hq=":443"; ma=2592000; quic=51303431; quic=51303339; quic=51303338;
           quic=51303337; quic=51303335,quic=":443"; ma=2592000; v="41,39,38,37,35"']
       Cache-Control: ['no-cache, no-store, max-age=0, must-revalidate']
       Content-Length: ['0']
       Content-Type: [application/json]
       Date: ['Thu, 04 Jan 2018 20:48:41 GMT']
->>>>>>> 899a4518
-      Expires: ['Mon, 01 Jan 1990 00:00:00 GMT']
-      Pragma: [no-cache]
-      Server: [UploadServer]
-      Vary: [Origin, X-Origin]
-<<<<<<< HEAD
-      X-GUploader-UploadID: [AEnB2UrKyWov_ba0XW-q0BuKet797-PgMBuFcyjRYU_OK7jVocfuUv7DI9Kofxem_PIW1uNbW3xL7uxmo-aBZSJa1jEEAH5iJQ]
-=======
+      Expires: ['Mon, 01 Jan 1990 00:00:00 GMT']
+      Pragma: [no-cache]
+      Server: [UploadServer]
+      Vary: [Origin, X-Origin]
       X-GUploader-UploadID: [AEnB2UomFAJzuB93po31270jp5nvBecC91j3r8NvNypmo6tCJI_rlZkS-_1ySfIQzCqZLny9oQFa_8VUJTjNFDZDPitIfIhwtg]
->>>>>>> 899a4518
     status: {code: 204, message: No Content}
 - request:
     body: null
@@ -1448,29 +904,17 @@
   response:
     body: {string: ''}
     headers:
-<<<<<<< HEAD
-      Alt-Svc: ['quic=":443"; ma=2592000; v="39,38,37,35"']
-      Cache-Control: ['no-cache, no-store, max-age=0, must-revalidate']
-      Content-Length: ['0']
-      Content-Type: [application/json]
-      Date: ['Wed, 11 Oct 2017 14:33:58 GMT']
-=======
       Alt-Svc: ['hq=":443"; ma=2592000; quic=51303431; quic=51303339; quic=51303338;
           quic=51303337; quic=51303335,quic=":443"; ma=2592000; v="41,39,38,37,35"']
       Cache-Control: ['no-cache, no-store, max-age=0, must-revalidate']
       Content-Length: ['0']
       Content-Type: [application/json]
       Date: ['Thu, 04 Jan 2018 20:48:41 GMT']
->>>>>>> 899a4518
-      Expires: ['Mon, 01 Jan 1990 00:00:00 GMT']
-      Pragma: [no-cache]
-      Server: [UploadServer]
-      Vary: [Origin, X-Origin]
-<<<<<<< HEAD
-      X-GUploader-UploadID: [AEnB2Uqkg9kI2QLTRLjUR52cEzE1lf4wNkmSsGBFtmEfszEhjr4fzT0T55XVBqVnoQlKmTOIXWtQ_LZjBwpOmhipVRyRMH2fqQ]
-=======
+      Expires: ['Mon, 01 Jan 1990 00:00:00 GMT']
+      Pragma: [no-cache]
+      Server: [UploadServer]
+      Vary: [Origin, X-Origin]
       X-GUploader-UploadID: [AEnB2UpvaZ8fR01IXY4RFx9J0PRrt7TYEU8q6qhT3uutfRbVMOEdEg172a3U3kYXCKvWPPLmVs6TwFfThvqgOndhSk7kH-XL3w]
->>>>>>> 899a4518
     status: {code: 204, message: No Content}
 - request:
     body: null
@@ -1485,29 +929,17 @@
   response:
     body: {string: ''}
     headers:
-<<<<<<< HEAD
-      Alt-Svc: ['quic=":443"; ma=2592000; v="39,38,37,35"']
-      Cache-Control: ['no-cache, no-store, max-age=0, must-revalidate']
-      Content-Length: ['0']
-      Content-Type: [application/json]
-      Date: ['Wed, 11 Oct 2017 14:33:59 GMT']
-=======
       Alt-Svc: ['hq=":443"; ma=2592000; quic=51303431; quic=51303339; quic=51303338;
           quic=51303337; quic=51303335,quic=":443"; ma=2592000; v="41,39,38,37,35"']
       Cache-Control: ['no-cache, no-store, max-age=0, must-revalidate']
       Content-Length: ['0']
       Content-Type: [application/json]
       Date: ['Thu, 04 Jan 2018 20:48:42 GMT']
->>>>>>> 899a4518
-      Expires: ['Mon, 01 Jan 1990 00:00:00 GMT']
-      Pragma: [no-cache]
-      Server: [UploadServer]
-      Vary: [Origin, X-Origin]
-<<<<<<< HEAD
-      X-GUploader-UploadID: [AEnB2Upd26g4zWavsOJr_qX1FzYOySwW4maYggfTqNvKdcOi7BCXNtBZQNG6Jaml0HaBiDhyM4XjStI9pgV8RLYHIypTadvoJQ]
-=======
+      Expires: ['Mon, 01 Jan 1990 00:00:00 GMT']
+      Pragma: [no-cache]
+      Server: [UploadServer]
+      Vary: [Origin, X-Origin]
       X-GUploader-UploadID: [AEnB2UrU9al1vUx5odJ2Mecv2iiw2m4LVPCS88dyNIyBPttUC06oiCIIqB7FDQayqyjNnEmbHqbp_LytMgxO_mcjhyxPwvHLWw]
->>>>>>> 899a4518
     status: {code: 204, message: No Content}
 - request:
     body: null
@@ -1522,29 +954,17 @@
   response:
     body: {string: ''}
     headers:
-<<<<<<< HEAD
-      Alt-Svc: ['quic=":443"; ma=2592000; v="39,38,37,35"']
-      Cache-Control: ['no-cache, no-store, max-age=0, must-revalidate']
-      Content-Length: ['0']
-      Content-Type: [application/json]
-      Date: ['Wed, 11 Oct 2017 14:33:59 GMT']
-=======
       Alt-Svc: ['hq=":443"; ma=2592000; quic=51303431; quic=51303339; quic=51303338;
           quic=51303337; quic=51303335,quic=":443"; ma=2592000; v="41,39,38,37,35"']
       Cache-Control: ['no-cache, no-store, max-age=0, must-revalidate']
       Content-Length: ['0']
       Content-Type: [application/json]
       Date: ['Thu, 04 Jan 2018 20:48:42 GMT']
->>>>>>> 899a4518
-      Expires: ['Mon, 01 Jan 1990 00:00:00 GMT']
-      Pragma: [no-cache]
-      Server: [UploadServer]
-      Vary: [Origin, X-Origin]
-<<<<<<< HEAD
-      X-GUploader-UploadID: [AEnB2Up7-JgC3cBvJXdOp-6sqBzV-B_E9HT47VKB15PeZ0iffFDzn3tkQnVIgpzP9Dkh4mxt4KXhop4199sTcu-IY6w1krc_bA]
-=======
+      Expires: ['Mon, 01 Jan 1990 00:00:00 GMT']
+      Pragma: [no-cache]
+      Server: [UploadServer]
+      Vary: [Origin, X-Origin]
       X-GUploader-UploadID: [AEnB2UqbuSHkahxnIG1VEZGaO6VaExGuj3oxwcOMkY4TFrxBT-Y6Ryt9jNjDqa19qygWF6YpmGtxFoAU-G9r1RacnJVKNLAOcw]
->>>>>>> 899a4518
     status: {code: 204, message: No Content}
 - request:
     body: null
@@ -1559,29 +979,17 @@
   response:
     body: {string: ''}
     headers:
-<<<<<<< HEAD
-      Alt-Svc: ['quic=":443"; ma=2592000; v="39,38,37,35"']
-      Cache-Control: ['no-cache, no-store, max-age=0, must-revalidate']
-      Content-Length: ['0']
-      Content-Type: [application/json]
-      Date: ['Wed, 11 Oct 2017 14:33:59 GMT']
-=======
       Alt-Svc: ['hq=":443"; ma=2592000; quic=51303431; quic=51303339; quic=51303338;
           quic=51303337; quic=51303335,quic=":443"; ma=2592000; v="41,39,38,37,35"']
       Cache-Control: ['no-cache, no-store, max-age=0, must-revalidate']
       Content-Length: ['0']
       Content-Type: [application/json]
       Date: ['Thu, 04 Jan 2018 20:48:42 GMT']
->>>>>>> 899a4518
-      Expires: ['Mon, 01 Jan 1990 00:00:00 GMT']
-      Pragma: [no-cache]
-      Server: [UploadServer]
-      Vary: [Origin, X-Origin]
-<<<<<<< HEAD
-      X-GUploader-UploadID: [AEnB2Ur2sI5RxeO203-LEBaqmFdpJSFoSlZ8f9IAu7aESGEL28RMIwZ4AEpKkQD9DJYpVyMKlgrXIWrHG88TdY3fTKSJovHJbA]
-=======
+      Expires: ['Mon, 01 Jan 1990 00:00:00 GMT']
+      Pragma: [no-cache]
+      Server: [UploadServer]
+      Vary: [Origin, X-Origin]
       X-GUploader-UploadID: [AEnB2UrxrHgMCXQ2ivUfEwEcCmOYNw_2cY5LTKW17pv_xcs9LeAnWacuLSr2IH4OrN6E5733ZuR0LQNyDrGdwPQWYl2XE2O_wA]
->>>>>>> 899a4518
     status: {code: 204, message: No Content}
 - request:
     body: null
@@ -1596,29 +1004,17 @@
   response:
     body: {string: ''}
     headers:
-<<<<<<< HEAD
-      Alt-Svc: ['quic=":443"; ma=2592000; v="39,38,37,35"']
-      Cache-Control: ['no-cache, no-store, max-age=0, must-revalidate']
-      Content-Length: ['0']
-      Content-Type: [application/json]
-      Date: ['Wed, 11 Oct 2017 14:33:59 GMT']
-=======
       Alt-Svc: ['hq=":443"; ma=2592000; quic=51303431; quic=51303339; quic=51303338;
           quic=51303337; quic=51303335,quic=":443"; ma=2592000; v="41,39,38,37,35"']
       Cache-Control: ['no-cache, no-store, max-age=0, must-revalidate']
       Content-Length: ['0']
       Content-Type: [application/json]
       Date: ['Thu, 04 Jan 2018 20:48:42 GMT']
->>>>>>> 899a4518
-      Expires: ['Mon, 01 Jan 1990 00:00:00 GMT']
-      Pragma: [no-cache]
-      Server: [UploadServer]
-      Vary: [Origin, X-Origin]
-<<<<<<< HEAD
-      X-GUploader-UploadID: [AEnB2UoRVj-8Ecs_Kk5_GfSiZQgjBRDcC5HJnMfNabltZX-bB0k63ZEMtup5GYdQLsaSidPKzusGtUZg-KLQqA5bI-lr0enQrQ]
-=======
+      Expires: ['Mon, 01 Jan 1990 00:00:00 GMT']
+      Pragma: [no-cache]
+      Server: [UploadServer]
+      Vary: [Origin, X-Origin]
       X-GUploader-UploadID: [AEnB2UrjmL-_T5tarE6D3JKtwKUXFhgcfirMQA0njIM-GFhmdmYlZIbDk4K45bAWmIpmTIefLuo1Mil4LqiOOBXGVCWMRzV3gw]
->>>>>>> 899a4518
     status: {code: 204, message: No Content}
 - request:
     body: null
@@ -1633,1068 +1029,16 @@
   response:
     body: {string: ''}
     headers:
-<<<<<<< HEAD
-      Alt-Svc: ['quic=":443"; ma=2592000; v="39,38,37,35"']
+      Alt-Svc: ['hq=":443"; ma=2592000; quic=51303431; quic=51303339; quic=51303338;
+          quic=51303337; quic=51303335,quic=":443"; ma=2592000; v="41,39,38,37,35"']
       Cache-Control: ['no-cache, no-store, max-age=0, must-revalidate']
       Content-Length: ['0']
       Content-Type: [application/json]
-      Date: ['Wed, 11 Oct 2017 14:34:00 GMT']
-      Expires: ['Mon, 01 Jan 1990 00:00:00 GMT']
-      Pragma: [no-cache]
-      Server: [UploadServer]
-      Vary: [Origin, X-Origin]
-      X-GUploader-UploadID: [AEnB2UqWLhwxrHRD6bF-eKKapNuzln_5XNL7z-sxYIIHWG90kQxQsZ0JBvdXmJZ8qXLLxDY2u0cD0gsZ-yoTn8011zSINhIFBg]
-    status: {code: 204, message: No Content}
-- request:
-    body: null
-    headers:
-      Accept: ['*/*']
-      Accept-Encoding: ['gzip, deflate']
-      Connection: [keep-alive]
-      Content-Length: ['0']
-      User-Agent: [python-requests/2.18.4]
-    method: POST
-    uri: https://www.googleapis.com/oauth2/v4/token?grant_type=refresh_token
-  response:
-    body:
-      string: !!binary |
-        H4sIAMUJMFoC/6tWykyJL8nPTs1TslJQqqioUNJRUALz40sqC1JBgk6piUWpRSDx1IqCzKLU4vhM
-        kGJjMwMDoFhicnJqcTGqEbUAnoD1nVYAAAA=
-    headers:
-      Alt-Svc: ['hq=":443"; ma=2592000; quic=51303431; quic=51303339; quic=51303338;
-          quic=51303337; quic=51303335,quic=":443"; ma=2592000; v="41,39,38,37,35"']
-      Cache-Control: ['no-cache, no-store, max-age=0, must-revalidate']
-      Content-Encoding: [gzip]
-      Content-Type: [application/json; charset=UTF-8]
-      Date: ['Tue, 12 Dec 2017 16:54:29 GMT']
-      Expires: ['Mon, 01 Jan 1990 00:00:00 GMT']
-      Pragma: [no-cache]
-      Server: [GSE]
-      Transfer-Encoding: [chunked]
-      Vary: [Origin, X-Origin]
-      X-Content-Type-Options: [nosniff]
-      X-Frame-Options: [SAMEORIGIN]
-      X-XSS-Protection: [1; mode=block]
-    status: {code: 200, message: OK}
-- request:
-    body: null
-    headers:
-      Accept: ['*/*']
-      Accept-Encoding: ['gzip, deflate']
-      Connection: [keep-alive]
-      User-Agent: [python-requests/2.18.4]
-    method: GET
-    uri: https://www.googleapis.com/storage/v1/b/?project=test_project
-  response:
-    body: {string: "{\n \"kind\": \"storage#buckets\",\n \"items\": [\n  {\n   \"kind\":
-        \"storage#bucket\",\n   \"id\": \"anaconda-enterprise\",\n   \"selfLink\":
-        \"https://www.googleapis.com/storage/v1/b/anaconda-enterprise\",\n   \"projectNumber\":
-        \"586241054156\",\n   \"name\": \"anaconda-enterprise\",\n   \"timeCreated\":
-        \"2017-07-05T23:53:06.552Z\",\n   \"updated\": \"2017-07-14T17:39:54.178Z\",\n
-        \  \"metageneration\": \"3\",\n   \"location\": \"US\",\n   \"storageClass\":
-        \"MULTI_REGIONAL\",\n   \"etag\": \"CAM=\"\n  },\n  {\n   \"kind\": \"storage#bucket\",\n
-        \  \"id\": \"anaconda-public-data\",\n   \"selfLink\": \"https://www.googleapis.com/storage/v1/b/anaconda-public-data\",\n
-        \  \"projectNumber\": \"586241054156\",\n   \"name\": \"anaconda-public-data\",\n
-        \  \"timeCreated\": \"2017-04-05T20:22:12.865Z\",\n   \"updated\": \"2017-07-10T16:32:07.980Z\",\n
-        \  \"metageneration\": \"2\",\n   \"location\": \"US\",\n   \"storageClass\":
-        \"MULTI_REGIONAL\",\n   \"etag\": \"CAI=\"\n  },\n  {\n   \"kind\": \"storage#bucket\",\n
-        \  \"id\": \"artifacts.test_project.appspot.com\",\n   \"selfLink\": \"https://www.googleapis.com/storage/v1/b/artifacts.test_project.appspot.com\",\n
-        \  \"projectNumber\": \"586241054156\",\n   \"name\": \"artifacts.test_project.appspot.com\",\n
-        \  \"timeCreated\": \"2016-05-17T18:29:22.774Z\",\n   \"updated\": \"2016-05-17T18:29:22.774Z\",\n
-        \  \"metageneration\": \"1\",\n   \"location\": \"US\",\n   \"storageClass\":
-        \"STANDARD\",\n   \"etag\": \"CAE=\"\n  },\n  {\n   \"kind\": \"storage#bucket\",\n
-        \  \"id\": \"test_project_cloudbuild\",\n   \"selfLink\": \"https://www.googleapis.com/storage/v1/b/test_project_cloudbuild\",\n
-        \  \"projectNumber\": \"586241054156\",\n   \"name\": \"test_project_cloudbuild\",\n
-        \  \"timeCreated\": \"2017-11-03T20:06:49.744Z\",\n   \"updated\": \"2017-11-03T20:06:49.744Z\",\n
-        \  \"metageneration\": \"1\",\n   \"location\": \"US\",\n   \"storageClass\":
-        \"STANDARD\",\n   \"etag\": \"CAE=\"\n  },\n  {\n   \"kind\": \"storage#bucket\",\n
-        \  \"id\": \"dataflow-anaconda-compute\",\n   \"selfLink\": \"https://www.googleapis.com/storage/v1/b/dataflow-anaconda-compute\",\n
-        \  \"projectNumber\": \"586241054156\",\n   \"name\": \"dataflow-anaconda-compute\",\n
-        \  \"timeCreated\": \"2017-09-14T18:55:42.848Z\",\n   \"updated\": \"2017-09-14T18:55:42.848Z\",\n
-        \  \"metageneration\": \"1\",\n   \"location\": \"US\",\n   \"storageClass\":
-        \"MULTI_REGIONAL\",\n   \"etag\": \"CAE=\"\n  },\n  {\n   \"kind\": \"storage#bucket\",\n
-        \  \"id\": \"gcsfs-test\",\n   \"selfLink\": \"https://www.googleapis.com/storage/v1/b/gcsfs-test\",\n
-        \  \"projectNumber\": \"586241054156\",\n   \"name\": \"gcsfs-test\",\n   \"timeCreated\":
-        \"2017-12-02T23:25:23.058Z\",\n   \"updated\": \"2017-12-02T23:25:23.058Z\",\n
-        \  \"metageneration\": \"1\",\n   \"location\": \"US\",\n   \"storageClass\":
-        \"MULTI_REGIONAL\",\n   \"etag\": \"CAE=\"\n  },\n  {\n   \"kind\": \"storage#bucket\",\n
-        \  \"id\": \"gcsfs-testing\",\n   \"selfLink\": \"https://www.googleapis.com/storage/v1/b/gcsfs-testing\",\n
-        \  \"projectNumber\": \"586241054156\",\n   \"name\": \"gcsfs-testing\",\n
-        \  \"timeCreated\": \"2017-12-12T16:52:13.675Z\",\n   \"updated\": \"2017-12-12T16:52:13.675Z\",\n
-        \  \"metageneration\": \"1\",\n   \"location\": \"US\",\n   \"storageClass\":
-        \"STANDARD\",\n   \"etag\": \"CAE=\"\n  }\n ]\n}\n"}
-    headers:
-      Alt-Svc: ['hq=":443"; ma=2592000; quic=51303431; quic=51303339; quic=51303338;
-          quic=51303337; quic=51303335,quic=":443"; ma=2592000; v="41,39,38,37,35"']
-      Cache-Control: ['private, max-age=0, must-revalidate, no-transform']
-      Content-Length: ['2944']
-      Content-Type: [application/json; charset=UTF-8]
-      Date: ['Tue, 12 Dec 2017 16:54:29 GMT']
-      Expires: ['Tue, 12 Dec 2017 16:54:29 GMT']
-      Server: [UploadServer]
-      Vary: [Origin, X-Origin]
-      X-GUploader-UploadID: [AEnB2UoJ9k0Xh817OMetIzz9E84zCR3myGFOEet7mvCRLVRUKS1EqzMrk8qkem-ACjNhnkf4yF3aTVWPhEytJglghiuJpLsD4g]
-    status: {code: 200, message: OK}
-- request:
-    body: null
-    headers:
-      Accept: ['*/*']
-      Accept-Encoding: ['gzip, deflate']
-      Connection: [keep-alive]
-      Content-Length: ['0']
-      User-Agent: [python-requests/2.18.4]
-    method: DELETE
-    uri: https://www.googleapis.com/storage/v1/b/gcsfs-testing/o/tmp%2Ftest%2Fa
-  response:
-    body: {string: "{\n \"error\": {\n  \"errors\": [\n   {\n    \"domain\": \"global\",\n
-        \   \"reason\": \"notFound\",\n    \"message\": \"Not Found\"\n   }\n  ],\n
-        \ \"code\": 404,\n  \"message\": \"Not Found\"\n }\n}\n"}
-    headers:
-      Alt-Svc: ['hq=":443"; ma=2592000; quic=51303431; quic=51303339; quic=51303338;
-          quic=51303337; quic=51303335,quic=":443"; ma=2592000; v="41,39,38,37,35"']
-      Cache-Control: ['private, max-age=0']
-      Content-Length: ['165']
-      Content-Type: [application/json; charset=UTF-8]
-      Date: ['Tue, 12 Dec 2017 16:54:29 GMT']
-      Expires: ['Tue, 12 Dec 2017 16:54:29 GMT']
-      Server: [UploadServer]
-      Vary: [Origin, X-Origin]
-      X-GUploader-UploadID: [AEnB2Uoxl-n8opmtYImhLMUwm8V1rvPvL2JT3dPwwNL9J80qGw422BTDrwpE2upQpdTSizJxCqKqNahm82yAT7Ce7HhFiBpN4A]
-    status: {code: 404, message: Not Found}
-- request:
-    body: null
-    headers:
-      Accept: ['*/*']
-      Accept-Encoding: ['gzip, deflate']
-      Connection: [keep-alive]
-      Content-Length: ['0']
-      User-Agent: [python-requests/2.18.4]
-    method: DELETE
-    uri: https://www.googleapis.com/storage/v1/b/gcsfs-testing/o/tmp%2Ftest%2Fb
-  response:
-    body: {string: "{\n \"error\": {\n  \"errors\": [\n   {\n    \"domain\": \"global\",\n
-        \   \"reason\": \"notFound\",\n    \"message\": \"Not Found\"\n   }\n  ],\n
-        \ \"code\": 404,\n  \"message\": \"Not Found\"\n }\n}\n"}
-    headers:
-      Alt-Svc: ['hq=":443"; ma=2592000; quic=51303431; quic=51303339; quic=51303338;
-          quic=51303337; quic=51303335,quic=":443"; ma=2592000; v="41,39,38,37,35"']
-      Cache-Control: ['private, max-age=0']
-      Content-Length: ['165']
-      Content-Type: [application/json; charset=UTF-8]
-      Date: ['Tue, 12 Dec 2017 16:54:29 GMT']
-      Expires: ['Tue, 12 Dec 2017 16:54:29 GMT']
-      Server: [UploadServer]
-      Vary: [Origin, X-Origin]
-      X-GUploader-UploadID: [AEnB2UreUBL76toZ8UsmkSb8i-SrUZS9KbvyCVcdvcjOchM7zvPU48giJaIYjVQ45ewWeL-BTtAYN6b5cTYb5CaMIEgBse-F5w]
-    status: {code: 404, message: Not Found}
-- request:
-    body: null
-    headers:
-      Accept: ['*/*']
-      Accept-Encoding: ['gzip, deflate']
-      Connection: [keep-alive]
-      Content-Length: ['0']
-      User-Agent: [python-requests/2.18.4]
-    method: DELETE
-    uri: https://www.googleapis.com/storage/v1/b/gcsfs-testing/o/tmp%2Ftest%2Fc
-  response:
-    body: {string: "{\n \"error\": {\n  \"errors\": [\n   {\n    \"domain\": \"global\",\n
-        \   \"reason\": \"notFound\",\n    \"message\": \"Not Found\"\n   }\n  ],\n
-        \ \"code\": 404,\n  \"message\": \"Not Found\"\n }\n}\n"}
-    headers:
-      Alt-Svc: ['hq=":443"; ma=2592000; quic=51303431; quic=51303339; quic=51303338;
-          quic=51303337; quic=51303335,quic=":443"; ma=2592000; v="41,39,38,37,35"']
-      Cache-Control: ['private, max-age=0']
-      Content-Length: ['165']
-      Content-Type: [application/json; charset=UTF-8]
-      Date: ['Tue, 12 Dec 2017 16:54:30 GMT']
-      Expires: ['Tue, 12 Dec 2017 16:54:30 GMT']
-      Server: [UploadServer]
-      Vary: [Origin, X-Origin]
-      X-GUploader-UploadID: [AEnB2Up-8gYFtYF1DIn_TpM6zPPo7csJY-IdjhmRcrvupQROmdNUP5t3dNMGAG0WgIRnTgpg5hgcKAdSdCn9j2bE5YC86c1u4Q]
-    status: {code: 404, message: Not Found}
-- request:
-    body: null
-    headers:
-      Accept: ['*/*']
-      Accept-Encoding: ['gzip, deflate']
-      Connection: [keep-alive]
-      Content-Length: ['0']
-      User-Agent: [python-requests/2.18.4]
-    method: DELETE
-    uri: https://www.googleapis.com/storage/v1/b/gcsfs-testing/o/tmp%2Ftest%2Fd
-  response:
-    body: {string: "{\n \"error\": {\n  \"errors\": [\n   {\n    \"domain\": \"global\",\n
-        \   \"reason\": \"notFound\",\n    \"message\": \"Not Found\"\n   }\n  ],\n
-        \ \"code\": 404,\n  \"message\": \"Not Found\"\n }\n}\n"}
-    headers:
-      Alt-Svc: ['hq=":443"; ma=2592000; quic=51303431; quic=51303339; quic=51303338;
-          quic=51303337; quic=51303335,quic=":443"; ma=2592000; v="41,39,38,37,35"']
-      Cache-Control: ['private, max-age=0']
-      Content-Length: ['165']
-      Content-Type: [application/json; charset=UTF-8]
-      Date: ['Tue, 12 Dec 2017 16:54:30 GMT']
-      Expires: ['Tue, 12 Dec 2017 16:54:30 GMT']
-      Server: [UploadServer]
-      Vary: [Origin, X-Origin]
-      X-GUploader-UploadID: [AEnB2UppfleVtJDlIlzA1Dgd5dZlwUHs5onE2ycw2h8ORkGBJi1lfg0aNzY_816VIuZX4USNQSR0JgGxuqB_ewc6UKxnvReeIw]
-    status: {code: 404, message: Not Found}
-- request:
-    body: '{"amount": 500, "name": "Alice"}
-
-      {"amount": 600, "name": "Bob"}
-
-      {"amount": 700, "name": "Charlie"}
-
-      {"amount": 800, "name": "Dennis"}
-
-'
-    headers:
-      Accept: ['*/*']
-      Accept-Encoding: ['gzip, deflate']
-      Connection: [keep-alive]
-      Content-Length: ['133']
-      User-Agent: [python-requests/2.18.4]
-    method: POST
-    uri: https://www.googleapis.com/upload/storage/v1/b/gcsfs-testing/o?name=test%2Faccounts.2.json&uploadType=media
-  response:
-    body: {string: "{\n \"kind\": \"storage#object\",\n \"id\": \"gcsfs-testing/test/accounts.2.json/1513097670468248\",\n
-        \"selfLink\": \"https://www.googleapis.com/storage/v1/b/gcsfs-testing/o/test%2Faccounts.2.json\",\n
-        \"name\": \"test/accounts.2.json\",\n \"bucket\": \"gcsfs-testing\",\n \"generation\":
-        \"1513097670468248\",\n \"metageneration\": \"1\",\n \"timeCreated\": \"2017-12-12T16:54:30.400Z\",\n
-        \"updated\": \"2017-12-12T16:54:30.400Z\",\n \"storageClass\": \"STANDARD\",\n
-        \"timeStorageClassUpdated\": \"2017-12-12T16:54:30.400Z\",\n \"size\": \"133\",\n
-        \"md5Hash\": \"bjhC5OCrzKV+8MGMCF2BQA==\",\n \"mediaLink\": \"https://www.googleapis.com/download/storage/v1/b/gcsfs-testing/o/test%2Faccounts.2.json?generation=1513097670468248&alt=media\",\n
-        \"crc32c\": \"Su+F+g==\",\n \"etag\": \"CJjFoon4hNgCEAE=\"\n}\n"}
-    headers:
-      Alt-Svc: ['hq=":443"; ma=2592000; quic=51303431; quic=51303339; quic=51303338;
-          quic=51303337; quic=51303335,quic=":443"; ma=2592000; v="41,39,38,37,35"']
-      Cache-Control: ['no-cache, no-store, max-age=0, must-revalidate']
-      Content-Length: ['723']
-      Content-Type: [application/json; charset=UTF-8]
-      Date: ['Tue, 12 Dec 2017 16:54:30 GMT']
-      ETag: [CJjFoon4hNgCEAE=]
-      Expires: ['Mon, 01 Jan 1990 00:00:00 GMT']
-      Pragma: [no-cache]
-      Server: [UploadServer]
-      Vary: [Origin, X-Origin]
-      X-GUploader-UploadID: [AEnB2UolaWgza4Zt5x__q1VlQkWwqAeIdm7eKSaJ_0CQG-6ILRsKMBIO_-rjrItP9fMVAb6p7QOkKY3JrCdtW2J5oTzpZspPnQ]
-    status: {code: 200, message: OK}
-- request:
-    body: '{"amount": 100, "name": "Alice"}
-
-      {"amount": 200, "name": "Bob"}
-
-      {"amount": 300, "name": "Charlie"}
-
-      {"amount": 400, "name": "Dennis"}
-
-'
-    headers:
-      Accept: ['*/*']
-      Accept-Encoding: ['gzip, deflate']
-      Connection: [keep-alive]
-      Content-Length: ['133']
-      User-Agent: [python-requests/2.18.4]
-    method: POST
-    uri: https://www.googleapis.com/upload/storage/v1/b/gcsfs-testing/o?name=test%2Faccounts.1.json&uploadType=media
-  response:
-    body: {string: "{\n \"kind\": \"storage#object\",\n \"id\": \"gcsfs-testing/test/accounts.1.json/1513097670959180\",\n
-        \"selfLink\": \"https://www.googleapis.com/storage/v1/b/gcsfs-testing/o/test%2Faccounts.1.json\",\n
-        \"name\": \"test/accounts.1.json\",\n \"bucket\": \"gcsfs-testing\",\n \"generation\":
-        \"1513097670959180\",\n \"metageneration\": \"1\",\n \"timeCreated\": \"2017-12-12T16:54:30.903Z\",\n
-        \"updated\": \"2017-12-12T16:54:30.903Z\",\n \"storageClass\": \"STANDARD\",\n
-        \"timeStorageClassUpdated\": \"2017-12-12T16:54:30.903Z\",\n \"size\": \"133\",\n
-        \"md5Hash\": \"xK7pmJz/Oj5HGIyfQpYTig==\",\n \"mediaLink\": \"https://www.googleapis.com/download/storage/v1/b/gcsfs-testing/o/test%2Faccounts.1.json?generation=1513097670959180&alt=media\",\n
-        \"crc32c\": \"6wJAgQ==\",\n \"etag\": \"CMzAwIn4hNgCEAE=\"\n}\n"}
-    headers:
-      Alt-Svc: ['hq=":443"; ma=2592000; quic=51303431; quic=51303339; quic=51303338;
-          quic=51303337; quic=51303335,quic=":443"; ma=2592000; v="41,39,38,37,35"']
-      Cache-Control: ['no-cache, no-store, max-age=0, must-revalidate']
-      Content-Length: ['723']
-      Content-Type: [application/json; charset=UTF-8]
-      Date: ['Tue, 12 Dec 2017 16:54:31 GMT']
-      ETag: [CMzAwIn4hNgCEAE=]
-      Expires: ['Mon, 01 Jan 1990 00:00:00 GMT']
-      Pragma: [no-cache]
-      Server: [UploadServer]
-      Vary: [Origin, X-Origin]
-      X-GUploader-UploadID: [AEnB2UpSFwy-p0N_D26CTedJsMnFoBEGyGkTW5s44bgTXb9ML2tuFqTsUXpnRvTbEumEsfx5kt0PU8gSF3D9nn8FEVSyCA-x-A]
-    status: {code: 200, message: OK}
-- request:
-    body: 'name,amount,id
-
-      Dennis,400,4
-
-      Edith,500,5
-
-      Frank,600,6
-
-'
-    headers:
-      Accept: ['*/*']
-      Accept-Encoding: ['gzip, deflate']
-      Connection: [keep-alive]
-      Content-Length: ['52']
-      User-Agent: [python-requests/2.18.4]
-    method: POST
-    uri: https://www.googleapis.com/upload/storage/v1/b/gcsfs-testing/o?name=2014-01-03.csv&uploadType=media
-  response:
-    body: {string: "{\n \"kind\": \"storage#object\",\n \"id\": \"gcsfs-testing/2014-01-03.csv/1513097671290173\",\n
-        \"selfLink\": \"https://www.googleapis.com/storage/v1/b/gcsfs-testing/o/2014-01-03.csv\",\n
-        \"name\": \"2014-01-03.csv\",\n \"bucket\": \"gcsfs-testing\",\n \"generation\":
-        \"1513097671290173\",\n \"metageneration\": \"1\",\n \"timeCreated\": \"2017-12-12T16:54:31.218Z\",\n
-        \"updated\": \"2017-12-12T16:54:31.218Z\",\n \"storageClass\": \"STANDARD\",\n
-        \"timeStorageClassUpdated\": \"2017-12-12T16:54:31.218Z\",\n \"size\": \"52\",\n
-        \"md5Hash\": \"9keZXdUu0YtMynECFSOiMg==\",\n \"mediaLink\": \"https://www.googleapis.com/download/storage/v1/b/gcsfs-testing/o/2014-01-03.csv?generation=1513097671290173&alt=media\",\n
-        \"crc32c\": \"x/fq7w==\",\n \"etag\": \"CL3a1In4hNgCEAE=\"\n}\n"}
-    headers:
-      Alt-Svc: ['hq=":443"; ma=2592000; quic=51303431; quic=51303339; quic=51303338;
-          quic=51303337; quic=51303335,quic=":443"; ma=2592000; v="41,39,38,37,35"']
-      Cache-Control: ['no-cache, no-store, max-age=0, must-revalidate']
-      Content-Length: ['694']
-      Content-Type: [application/json; charset=UTF-8]
-      Date: ['Tue, 12 Dec 2017 16:54:31 GMT']
-      ETag: [CL3a1In4hNgCEAE=]
-      Expires: ['Mon, 01 Jan 1990 00:00:00 GMT']
-      Pragma: [no-cache]
-      Server: [UploadServer]
-      Vary: [Origin, X-Origin]
-      X-GUploader-UploadID: [AEnB2UqkeTUTtfoH7UfTZgNFsSEfHQh5mFSjB1RZQMc613Z0oHS6wRlbLSMCLTXAW9sFD44m4me38jxb-q8a-xSG0fljoh_boA]
-    status: {code: 200, message: OK}
-- request:
-    body: 'name,amount,id
-
-'
-    headers:
-      Accept: ['*/*']
-      Accept-Encoding: ['gzip, deflate']
-      Connection: [keep-alive]
-      Content-Length: ['15']
-      User-Agent: [python-requests/2.18.4]
-    method: POST
-    uri: https://www.googleapis.com/upload/storage/v1/b/gcsfs-testing/o?name=2014-01-02.csv&uploadType=media
-  response:
-    body: {string: "{\n \"kind\": \"storage#object\",\n \"id\": \"gcsfs-testing/2014-01-02.csv/1513097671700769\",\n
-        \"selfLink\": \"https://www.googleapis.com/storage/v1/b/gcsfs-testing/o/2014-01-02.csv\",\n
-        \"name\": \"2014-01-02.csv\",\n \"bucket\": \"gcsfs-testing\",\n \"generation\":
-        \"1513097671700769\",\n \"metageneration\": \"1\",\n \"timeCreated\": \"2017-12-12T16:54:31.633Z\",\n
-        \"updated\": \"2017-12-12T16:54:31.633Z\",\n \"storageClass\": \"STANDARD\",\n
-        \"timeStorageClassUpdated\": \"2017-12-12T16:54:31.633Z\",\n \"size\": \"15\",\n
-        \"md5Hash\": \"cGwL6TebGKiJzgyNBJNb6Q==\",\n \"mediaLink\": \"https://www.googleapis.com/download/storage/v1/b/gcsfs-testing/o/2014-01-02.csv?generation=1513097671700769&alt=media\",\n
-        \"crc32c\": \"Mpt4QQ==\",\n \"etag\": \"CKHi7Yn4hNgCEAE=\"\n}\n"}
-    headers:
-      Alt-Svc: ['hq=":443"; ma=2592000; quic=51303431; quic=51303339; quic=51303338;
-          quic=51303337; quic=51303335,quic=":443"; ma=2592000; v="41,39,38,37,35"']
-      Cache-Control: ['no-cache, no-store, max-age=0, must-revalidate']
-      Content-Length: ['694']
-      Content-Type: [application/json; charset=UTF-8]
-      Date: ['Tue, 12 Dec 2017 16:54:31 GMT']
-      ETag: [CKHi7Yn4hNgCEAE=]
-      Expires: ['Mon, 01 Jan 1990 00:00:00 GMT']
-      Pragma: [no-cache]
-      Server: [UploadServer]
-      Vary: [Origin, X-Origin]
-      X-GUploader-UploadID: [AEnB2Upq4zjXVY3bKG2DQfUhjLB72rhX0HcG-dpWD9BfI4z-YTtfiVN7wSlDqiDluXdT4VZesOJYxQRgE_bMYj6lUVVHamTaeQ]
-    status: {code: 200, message: OK}
-- request:
-    body: 'name,amount,id
-
-      Alice,100,1
-
-      Bob,200,2
-
-      Charlie,300,3
-
-'
-    headers:
-      Accept: ['*/*']
-      Accept-Encoding: ['gzip, deflate']
-      Connection: [keep-alive]
-      Content-Length: ['51']
-      User-Agent: [python-requests/2.18.4]
-    method: POST
-    uri: https://www.googleapis.com/upload/storage/v1/b/gcsfs-testing/o?name=2014-01-01.csv&uploadType=media
-  response:
-    body: {string: "{\n \"kind\": \"storage#object\",\n \"id\": \"gcsfs-testing/2014-01-01.csv/1513097672072968\",\n
-        \"selfLink\": \"https://www.googleapis.com/storage/v1/b/gcsfs-testing/o/2014-01-01.csv\",\n
-        \"name\": \"2014-01-01.csv\",\n \"bucket\": \"gcsfs-testing\",\n \"generation\":
-        \"1513097672072968\",\n \"metageneration\": \"1\",\n \"timeCreated\": \"2017-12-12T16:54:31.996Z\",\n
-        \"updated\": \"2017-12-12T16:54:31.996Z\",\n \"storageClass\": \"STANDARD\",\n
-        \"timeStorageClassUpdated\": \"2017-12-12T16:54:31.996Z\",\n \"size\": \"51\",\n
-        \"md5Hash\": \"Auycd2AT7x5m8G1W0NXcuA==\",\n \"mediaLink\": \"https://www.googleapis.com/download/storage/v1/b/gcsfs-testing/o/2014-01-01.csv?generation=1513097672072968&alt=media\",\n
-        \"crc32c\": \"yR1u0w==\",\n \"etag\": \"CIi+hIr4hNgCEAE=\"\n}\n"}
-    headers:
-      Alt-Svc: ['hq=":443"; ma=2592000; quic=51303431; quic=51303339; quic=51303338;
-          quic=51303337; quic=51303335,quic=":443"; ma=2592000; v="41,39,38,37,35"']
-      Cache-Control: ['no-cache, no-store, max-age=0, must-revalidate']
-      Content-Length: ['694']
-      Content-Type: [application/json; charset=UTF-8]
-      Date: ['Tue, 12 Dec 2017 16:54:32 GMT']
-      ETag: [CIi+hIr4hNgCEAE=]
-      Expires: ['Mon, 01 Jan 1990 00:00:00 GMT']
-      Pragma: [no-cache]
-      Server: [UploadServer]
-      Vary: [Origin, X-Origin]
-      X-GUploader-UploadID: [AEnB2UrRmnuLOzMLBu9y9yQvrn1ltdDkhLDz6qS-VgLE66cuiHnPEe0YtgBmlHcJBwuUKw_LFazwAb33kVm4L6L-J4AxiCykXA]
-    status: {code: 200, message: OK}
-- request:
-    body: 'hello
-
-'
-    headers:
-      Accept: ['*/*']
-      Accept-Encoding: ['gzip, deflate']
-      Connection: [keep-alive]
-      Content-Length: ['6']
-      User-Agent: [python-requests/2.18.4]
-    method: POST
-    uri: https://www.googleapis.com/upload/storage/v1/b/gcsfs-testing/o?name=nested%2Fnested2%2Ffile1&uploadType=media
-  response:
-    body: {string: "{\n \"kind\": \"storage#object\",\n \"id\": \"gcsfs-testing/nested/nested2/file1/1513097672550305\",\n
-        \"selfLink\": \"https://www.googleapis.com/storage/v1/b/gcsfs-testing/o/nested%2Fnested2%2Ffile1\",\n
-        \"name\": \"nested/nested2/file1\",\n \"bucket\": \"gcsfs-testing\",\n \"generation\":
-        \"1513097672550305\",\n \"metageneration\": \"1\",\n \"timeCreated\": \"2017-12-12T16:54:32.451Z\",\n
-        \"updated\": \"2017-12-12T16:54:32.451Z\",\n \"storageClass\": \"STANDARD\",\n
-        \"timeStorageClassUpdated\": \"2017-12-12T16:54:32.451Z\",\n \"size\": \"6\",\n
-        \"md5Hash\": \"sZRqySSS0jR8YjW00mERhA==\",\n \"mediaLink\": \"https://www.googleapis.com/download/storage/v1/b/gcsfs-testing/o/nested%2Fnested2%2Ffile1?generation=1513097672550305&alt=media\",\n
-        \"crc32c\": \"NT3Yvg==\",\n \"etag\": \"CKHPoYr4hNgCEAE=\"\n}\n"}
-    headers:
-      Alt-Svc: ['hq=":443"; ma=2592000; quic=51303431; quic=51303339; quic=51303338;
-          quic=51303337; quic=51303335,quic=":443"; ma=2592000; v="41,39,38,37,35"']
-      Cache-Control: ['no-cache, no-store, max-age=0, must-revalidate']
-      Content-Length: ['725']
-      Content-Type: [application/json; charset=UTF-8]
-      Date: ['Tue, 12 Dec 2017 16:54:32 GMT']
-      ETag: [CKHPoYr4hNgCEAE=]
-      Expires: ['Mon, 01 Jan 1990 00:00:00 GMT']
-      Pragma: [no-cache]
-      Server: [UploadServer]
-      Vary: [Origin, X-Origin]
-      X-GUploader-UploadID: [AEnB2UovC2GF7dctvaMULpHKiQDcw1MwITS0YlpNZr3rdh1OhvG8sxpm1_GsncWhvnbTPbECh4Y8flFFXKwRVk835eK108WImg]
-    status: {code: 200, message: OK}
-- request:
-    body: world
-    headers:
-      Accept: ['*/*']
-      Accept-Encoding: ['gzip, deflate']
-      Connection: [keep-alive]
-      Content-Length: ['5']
-      User-Agent: [python-requests/2.18.4]
-    method: POST
-    uri: https://www.googleapis.com/upload/storage/v1/b/gcsfs-testing/o?name=nested%2Ffile2&uploadType=media
-  response:
-    body: {string: "{\n \"kind\": \"storage#object\",\n \"id\": \"gcsfs-testing/nested/file2/1513097672914212\",\n
-        \"selfLink\": \"https://www.googleapis.com/storage/v1/b/gcsfs-testing/o/nested%2Ffile2\",\n
-        \"name\": \"nested/file2\",\n \"bucket\": \"gcsfs-testing\",\n \"generation\":
-        \"1513097672914212\",\n \"metageneration\": \"1\",\n \"timeCreated\": \"2017-12-12T16:54:32.839Z\",\n
-        \"updated\": \"2017-12-12T16:54:32.839Z\",\n \"storageClass\": \"STANDARD\",\n
-        \"timeStorageClassUpdated\": \"2017-12-12T16:54:32.839Z\",\n \"size\": \"5\",\n
-        \"md5Hash\": \"fXkwN6B2AYZXSwKC8vQ15w==\",\n \"mediaLink\": \"https://www.googleapis.com/download/storage/v1/b/gcsfs-testing/o/nested%2Ffile2?generation=1513097672914212&alt=media\",\n
-        \"crc32c\": \"MaqBTg==\",\n \"etag\": \"CKTqt4r4hNgCEAE=\"\n}\n"}
-    headers:
-      Alt-Svc: ['hq=":443"; ma=2592000; quic=51303431; quic=51303339; quic=51303338;
-          quic=51303337; quic=51303335,quic=":443"; ma=2592000; v="41,39,38,37,35"']
-      Cache-Control: ['no-cache, no-store, max-age=0, must-revalidate']
-      Content-Length: ['689']
-      Content-Type: [application/json; charset=UTF-8]
-      Date: ['Tue, 12 Dec 2017 16:54:33 GMT']
-      ETag: [CKTqt4r4hNgCEAE=]
-      Expires: ['Mon, 01 Jan 1990 00:00:00 GMT']
-      Pragma: [no-cache]
-      Server: [UploadServer]
-      Vary: [Origin, X-Origin]
-      X-GUploader-UploadID: [AEnB2UpItNCoBD0mBRP4SiaoUHwcqs06mwbA9Xhjnf0zWtp3Ajn86hPd1qBpLYQK5ceI6H66h8bQAwlAyQwJ84JDvHUgCQhv1g]
-    status: {code: 200, message: OK}
-- request:
-    body: world
-    headers:
-      Accept: ['*/*']
-      Accept-Encoding: ['gzip, deflate']
-      Connection: [keep-alive]
-      Content-Length: ['5']
-      User-Agent: [python-requests/2.18.4]
-    method: POST
-    uri: https://www.googleapis.com/upload/storage/v1/b/gcsfs-testing/o?name=nested%2Fnested2%2Ffile2&uploadType=media
-  response:
-    body: {string: "{\n \"kind\": \"storage#object\",\n \"id\": \"gcsfs-testing/nested/nested2/file2/1513097673406402\",\n
-        \"selfLink\": \"https://www.googleapis.com/storage/v1/b/gcsfs-testing/o/nested%2Fnested2%2Ffile2\",\n
-        \"name\": \"nested/nested2/file2\",\n \"bucket\": \"gcsfs-testing\",\n \"generation\":
-        \"1513097673406402\",\n \"metageneration\": \"1\",\n \"timeCreated\": \"2017-12-12T16:54:33.289Z\",\n
-        \"updated\": \"2017-12-12T16:54:33.289Z\",\n \"storageClass\": \"STANDARD\",\n
-        \"timeStorageClassUpdated\": \"2017-12-12T16:54:33.289Z\",\n \"size\": \"5\",\n
-        \"md5Hash\": \"fXkwN6B2AYZXSwKC8vQ15w==\",\n \"mediaLink\": \"https://www.googleapis.com/download/storage/v1/b/gcsfs-testing/o/nested%2Fnested2%2Ffile2?generation=1513097673406402&alt=media\",\n
-        \"crc32c\": \"MaqBTg==\",\n \"etag\": \"CMLv1Yr4hNgCEAE=\"\n}\n"}
-    headers:
-      Alt-Svc: ['hq=":443"; ma=2592000; quic=51303431; quic=51303339; quic=51303338;
-          quic=51303337; quic=51303335,quic=":443"; ma=2592000; v="41,39,38,37,35"']
-      Cache-Control: ['no-cache, no-store, max-age=0, must-revalidate']
-      Content-Length: ['725']
-      Content-Type: [application/json; charset=UTF-8]
-      Date: ['Tue, 12 Dec 2017 16:54:33 GMT']
-      ETag: [CMLv1Yr4hNgCEAE=]
-      Expires: ['Mon, 01 Jan 1990 00:00:00 GMT']
-      Pragma: [no-cache]
-      Server: [UploadServer]
-      Vary: [Origin, X-Origin]
-      X-GUploader-UploadID: [AEnB2UqYx2G3Pnlx2FZRpjwGCq07McZbzYiaOFj7nIlcggnyjmeI-WasBncvy7KZETT1R6SeFS7cSWsWvgyO7o1eqECsBiaGrQ]
-    status: {code: 200, message: OK}
-- request:
-    body: 'hello
-
-'
-    headers:
-      Accept: ['*/*']
-      Accept-Encoding: ['gzip, deflate']
-      Connection: [keep-alive]
-      Content-Length: ['6']
-      User-Agent: [python-requests/2.18.4]
-    method: POST
-    uri: https://www.googleapis.com/upload/storage/v1/b/gcsfs-testing/o?name=nested%2Ffile1&uploadType=media
-  response:
-    body: {string: "{\n \"kind\": \"storage#object\",\n \"id\": \"gcsfs-testing/nested/file1/1513097673840289\",\n
-        \"selfLink\": \"https://www.googleapis.com/storage/v1/b/gcsfs-testing/o/nested%2Ffile1\",\n
-        \"name\": \"nested/file1\",\n \"bucket\": \"gcsfs-testing\",\n \"generation\":
-        \"1513097673840289\",\n \"metageneration\": \"1\",\n \"timeCreated\": \"2017-12-12T16:54:33.775Z\",\n
-        \"updated\": \"2017-12-12T16:54:33.775Z\",\n \"storageClass\": \"STANDARD\",\n
-        \"timeStorageClassUpdated\": \"2017-12-12T16:54:33.775Z\",\n \"size\": \"6\",\n
-        \"md5Hash\": \"sZRqySSS0jR8YjW00mERhA==\",\n \"mediaLink\": \"https://www.googleapis.com/download/storage/v1/b/gcsfs-testing/o/nested%2Ffile1?generation=1513097673840289&alt=media\",\n
-        \"crc32c\": \"NT3Yvg==\",\n \"etag\": \"CKGt8Ir4hNgCEAE=\"\n}\n"}
-    headers:
-      Alt-Svc: ['hq=":443"; ma=2592000; quic=51303431; quic=51303339; quic=51303338;
-          quic=51303337; quic=51303335,quic=":443"; ma=2592000; v="41,39,38,37,35"']
-      Cache-Control: ['no-cache, no-store, max-age=0, must-revalidate']
-      Content-Length: ['689']
-      Content-Type: [application/json; charset=UTF-8]
-      Date: ['Tue, 12 Dec 2017 16:54:34 GMT']
-      ETag: [CKGt8Ir4hNgCEAE=]
-      Expires: ['Mon, 01 Jan 1990 00:00:00 GMT']
-      Pragma: [no-cache]
-      Server: [UploadServer]
-      Vary: [Origin, X-Origin]
-      X-GUploader-UploadID: [AEnB2UrlUNkdzTfxJy4bn_bVdS0u2Z3HD_sqpeJv3_a5Cfc4eAkhP8ajWOlXCQA48dTfiqz965hI2f2QILVW2AW65Eq_cCee3Q]
-    status: {code: 200, message: OK}
-- request:
-    body: null
-    headers:
-      Accept: ['*/*']
-      Accept-Encoding: ['gzip, deflate']
-      Connection: [keep-alive]
-      User-Agent: [python-requests/2.18.4]
-    method: GET
-    uri: https://www.googleapis.com/storage/v1/b/gcsfs-testing/o/test%2Faccounts.1.json
-  response:
-    body: {string: "{\n \"kind\": \"storage#object\",\n \"id\": \"gcsfs-testing/test/accounts.1.json/1513097670959180\",\n
-        \"selfLink\": \"https://www.googleapis.com/storage/v1/b/gcsfs-testing/o/test%2Faccounts.1.json\",\n
-        \"name\": \"test/accounts.1.json\",\n \"bucket\": \"gcsfs-testing\",\n \"generation\":
-        \"1513097670959180\",\n \"metageneration\": \"1\",\n \"timeCreated\": \"2017-12-12T16:54:30.903Z\",\n
-        \"updated\": \"2017-12-12T16:54:30.903Z\",\n \"storageClass\": \"STANDARD\",\n
-        \"timeStorageClassUpdated\": \"2017-12-12T16:54:30.903Z\",\n \"size\": \"133\",\n
-        \"md5Hash\": \"xK7pmJz/Oj5HGIyfQpYTig==\",\n \"mediaLink\": \"https://www.googleapis.com/download/storage/v1/b/gcsfs-testing/o/test%2Faccounts.1.json?generation=1513097670959180&alt=media\",\n
-        \"crc32c\": \"6wJAgQ==\",\n \"etag\": \"CMzAwIn4hNgCEAE=\"\n}\n"}
-    headers:
-      Alt-Svc: ['hq=":443"; ma=2592000; quic=51303431; quic=51303339; quic=51303338;
-          quic=51303337; quic=51303335,quic=":443"; ma=2592000; v="41,39,38,37,35"']
-      Cache-Control: ['no-cache, no-store, max-age=0, must-revalidate']
-      Content-Length: ['723']
-      Content-Type: [application/json; charset=UTF-8]
-      Date: ['Tue, 12 Dec 2017 16:54:34 GMT']
-      ETag: [CMzAwIn4hNgCEAE=]
-      Expires: ['Mon, 01 Jan 1990 00:00:00 GMT']
-      Pragma: [no-cache]
-      Server: [UploadServer]
-      Vary: [Origin, X-Origin]
-      X-GUploader-UploadID: [AEnB2Uq7iFxqpAobdYQbuzx2NcKy1cFhdSVFA91GzGUwP2GiT9Eu_KORIaaPpvd7VQfd4phZpLRMz5mTS_ZrylUbTLextktchw]
-    status: {code: 200, message: OK}
-- request:
-    body: null
-    headers:
-      Accept: ['*/*']
-      Accept-Encoding: ['gzip, deflate']
-      Connection: [keep-alive]
-      Range: [bytes=0-15728639]
-      User-Agent: [python-requests/2.18.4]
-    method: GET
-    uri: https://www.googleapis.com/download/storage/v1/b/gcsfs-testing/o/test%2Faccounts.1.json?alt=media&generation=1513097670959180
-  response:
-    body: {string: '{"amount": 100, "name": "Alice"}
-
-        {"amount": 200, "name": "Bob"}
-
-        {"amount": 300, "name": "Charlie"}
-
-        {"amount": 400, "name": "Dennis"}
-
-'}
-    headers:
-      Alt-Svc: ['hq=":443"; ma=2592000; quic=51303431; quic=51303339; quic=51303338;
-          quic=51303337; quic=51303335,quic=":443"; ma=2592000; v="41,39,38,37,35"']
-      Cache-Control: ['no-cache, no-store, max-age=0, must-revalidate']
-      Content-Disposition: [attachment]
-      Content-Length: ['133']
-      Content-Range: [bytes 0-132/133]
-      Content-Type: [application/octet-stream]
-      Date: ['Tue, 12 Dec 2017 16:54:34 GMT']
-      ETag: [CMzAwIn4hNgCEAE=]
-      Expires: ['Mon, 01 Jan 1990 00:00:00 GMT']
-      Pragma: [no-cache]
-      Server: [UploadServer]
-      Vary: [Origin, X-Origin]
-      X-GUploader-UploadID: [AEnB2UqXJ41syFoFJMzxGVfVIvjBsPfUWSsYRHchwCdnVxAHF79uVAdCp-nx5cFxA1e526nYz2xWSc0DugAOKNIC01rQ4vDioA]
-      X-Goog-Generation: ['1513097670959180']
-      X-Goog-Metageneration: ['1']
-      X-Goog-Storage-Class: [STANDARD]
-    status: {code: 206, message: Partial Content}
-- request:
-    body: '{"amount": 100, "name": "Alice"}
-
-      {"amount": 200, "name": "Bob"}
-
-      {"amount": 300, "name": "Charlie"}
-
-      {"amount": 400, "name": "Dennis"}
-
-'
-    headers:
-      Accept: ['*/*']
-      Accept-Encoding: ['gzip, deflate']
-      Connection: [keep-alive]
-      Content-Length: ['133']
-      User-Agent: [python-requests/2.18.4]
-    method: POST
-    uri: https://www.googleapis.com/upload/storage/v1/b/gcsfs-testing/o?name=temp&uploadType=media
-  response:
-    body: {string: "{\n \"kind\": \"storage#object\",\n \"id\": \"gcsfs-testing/temp/1513097674719054\",\n
-        \"selfLink\": \"https://www.googleapis.com/storage/v1/b/gcsfs-testing/o/temp\",\n
-        \"name\": \"temp\",\n \"bucket\": \"gcsfs-testing\",\n \"generation\": \"1513097674719054\",\n
-        \"metageneration\": \"1\",\n \"timeCreated\": \"2017-12-12T16:54:34.652Z\",\n
-        \"updated\": \"2017-12-12T16:54:34.652Z\",\n \"storageClass\": \"STANDARD\",\n
-        \"timeStorageClassUpdated\": \"2017-12-12T16:54:34.652Z\",\n \"size\": \"133\",\n
-        \"md5Hash\": \"xK7pmJz/Oj5HGIyfQpYTig==\",\n \"mediaLink\": \"https://www.googleapis.com/download/storage/v1/b/gcsfs-testing/o/temp?generation=1513097674719054&alt=media\",\n
-        \"crc32c\": \"6wJAgQ==\",\n \"etag\": \"CM7+pYv4hNgCEAE=\"\n}\n"}
-    headers:
-      Alt-Svc: ['hq=":443"; ma=2592000; quic=51303431; quic=51303339; quic=51303338;
-          quic=51303337; quic=51303335,quic=":443"; ma=2592000; v="41,39,38,37,35"']
-      Cache-Control: ['no-cache, no-store, max-age=0, must-revalidate']
-      Content-Length: ['655']
-      Content-Type: [application/json; charset=UTF-8]
-      Date: ['Tue, 12 Dec 2017 16:54:35 GMT']
-      ETag: [CM7+pYv4hNgCEAE=]
-      Expires: ['Mon, 01 Jan 1990 00:00:00 GMT']
-      Pragma: [no-cache]
-      Server: [UploadServer]
-      Vary: [Origin, X-Origin]
-      X-GUploader-UploadID: [AEnB2UrSsrCQeZwqp60ABrrGpdFTowvBBLbEnUlpd2YSqKLePlWjlNZBtBVC4-CoGA5MA9ITc_bampg40slnkztwGIt6PfyDug]
-    status: {code: 200, message: OK}
-- request:
-    body: null
-    headers:
-      Accept: ['*/*']
-      Accept-Encoding: ['gzip, deflate']
-      Connection: [keep-alive]
-      User-Agent: [python-requests/2.18.4]
-    method: GET
-    uri: https://www.googleapis.com/storage/v1/b/gcsfs-testing/o/?maxResults=1000
-  response:
-    body: {string: "{\n \"kind\": \"storage#objects\",\n \"items\": [\n  {\n   \"kind\":
-        \"storage#object\",\n   \"id\": \"gcsfs-testing/2014-01-01.csv/1513097672072968\",\n
-        \  \"selfLink\": \"https://www.googleapis.com/storage/v1/b/gcsfs-testing/o/2014-01-01.csv\",\n
-        \  \"name\": \"2014-01-01.csv\",\n   \"bucket\": \"gcsfs-testing\",\n   \"generation\":
-        \"1513097672072968\",\n   \"metageneration\": \"1\",\n   \"timeCreated\":
-        \"2017-12-12T16:54:31.996Z\",\n   \"updated\": \"2017-12-12T16:54:31.996Z\",\n
-        \  \"storageClass\": \"STANDARD\",\n   \"timeStorageClassUpdated\": \"2017-12-12T16:54:31.996Z\",\n
-        \  \"size\": \"51\",\n   \"md5Hash\": \"Auycd2AT7x5m8G1W0NXcuA==\",\n   \"mediaLink\":
-        \"https://www.googleapis.com/download/storage/v1/b/gcsfs-testing/o/2014-01-01.csv?generation=1513097672072968&alt=media\",\n
-        \  \"crc32c\": \"yR1u0w==\",\n   \"etag\": \"CIi+hIr4hNgCEAE=\"\n  },\n  {\n
-        \  \"kind\": \"storage#object\",\n   \"id\": \"gcsfs-testing/2014-01-02.csv/1513097671700769\",\n
-        \  \"selfLink\": \"https://www.googleapis.com/storage/v1/b/gcsfs-testing/o/2014-01-02.csv\",\n
-        \  \"name\": \"2014-01-02.csv\",\n   \"bucket\": \"gcsfs-testing\",\n   \"generation\":
-        \"1513097671700769\",\n   \"metageneration\": \"1\",\n   \"timeCreated\":
-        \"2017-12-12T16:54:31.633Z\",\n   \"updated\": \"2017-12-12T16:54:31.633Z\",\n
-        \  \"storageClass\": \"STANDARD\",\n   \"timeStorageClassUpdated\": \"2017-12-12T16:54:31.633Z\",\n
-        \  \"size\": \"15\",\n   \"md5Hash\": \"cGwL6TebGKiJzgyNBJNb6Q==\",\n   \"mediaLink\":
-        \"https://www.googleapis.com/download/storage/v1/b/gcsfs-testing/o/2014-01-02.csv?generation=1513097671700769&alt=media\",\n
-        \  \"crc32c\": \"Mpt4QQ==\",\n   \"etag\": \"CKHi7Yn4hNgCEAE=\"\n  },\n  {\n
-        \  \"kind\": \"storage#object\",\n   \"id\": \"gcsfs-testing/2014-01-03.csv/1513097671290173\",\n
-        \  \"selfLink\": \"https://www.googleapis.com/storage/v1/b/gcsfs-testing/o/2014-01-03.csv\",\n
-        \  \"name\": \"2014-01-03.csv\",\n   \"bucket\": \"gcsfs-testing\",\n   \"generation\":
-        \"1513097671290173\",\n   \"metageneration\": \"1\",\n   \"timeCreated\":
-        \"2017-12-12T16:54:31.218Z\",\n   \"updated\": \"2017-12-12T16:54:31.218Z\",\n
-        \  \"storageClass\": \"STANDARD\",\n   \"timeStorageClassUpdated\": \"2017-12-12T16:54:31.218Z\",\n
-        \  \"size\": \"52\",\n   \"md5Hash\": \"9keZXdUu0YtMynECFSOiMg==\",\n   \"mediaLink\":
-        \"https://www.googleapis.com/download/storage/v1/b/gcsfs-testing/o/2014-01-03.csv?generation=1513097671290173&alt=media\",\n
-        \  \"crc32c\": \"x/fq7w==\",\n   \"etag\": \"CL3a1In4hNgCEAE=\"\n  },\n  {\n
-        \  \"kind\": \"storage#object\",\n   \"id\": \"gcsfs-testing/nested/file1/1513097673840289\",\n
-        \  \"selfLink\": \"https://www.googleapis.com/storage/v1/b/gcsfs-testing/o/nested%2Ffile1\",\n
-        \  \"name\": \"nested/file1\",\n   \"bucket\": \"gcsfs-testing\",\n   \"generation\":
-        \"1513097673840289\",\n   \"metageneration\": \"1\",\n   \"timeCreated\":
-        \"2017-12-12T16:54:33.775Z\",\n   \"updated\": \"2017-12-12T16:54:33.775Z\",\n
-        \  \"storageClass\": \"STANDARD\",\n   \"timeStorageClassUpdated\": \"2017-12-12T16:54:33.775Z\",\n
-        \  \"size\": \"6\",\n   \"md5Hash\": \"sZRqySSS0jR8YjW00mERhA==\",\n   \"mediaLink\":
-        \"https://www.googleapis.com/download/storage/v1/b/gcsfs-testing/o/nested%2Ffile1?generation=1513097673840289&alt=media\",\n
-        \  \"crc32c\": \"NT3Yvg==\",\n   \"etag\": \"CKGt8Ir4hNgCEAE=\"\n  },\n  {\n
-        \  \"kind\": \"storage#object\",\n   \"id\": \"gcsfs-testing/nested/file2/1513097672914212\",\n
-        \  \"selfLink\": \"https://www.googleapis.com/storage/v1/b/gcsfs-testing/o/nested%2Ffile2\",\n
-        \  \"name\": \"nested/file2\",\n   \"bucket\": \"gcsfs-testing\",\n   \"generation\":
-        \"1513097672914212\",\n   \"metageneration\": \"1\",\n   \"timeCreated\":
-        \"2017-12-12T16:54:32.839Z\",\n   \"updated\": \"2017-12-12T16:54:32.839Z\",\n
-        \  \"storageClass\": \"STANDARD\",\n   \"timeStorageClassUpdated\": \"2017-12-12T16:54:32.839Z\",\n
-        \  \"size\": \"5\",\n   \"md5Hash\": \"fXkwN6B2AYZXSwKC8vQ15w==\",\n   \"mediaLink\":
-        \"https://www.googleapis.com/download/storage/v1/b/gcsfs-testing/o/nested%2Ffile2?generation=1513097672914212&alt=media\",\n
-        \  \"crc32c\": \"MaqBTg==\",\n   \"etag\": \"CKTqt4r4hNgCEAE=\"\n  },\n  {\n
-        \  \"kind\": \"storage#object\",\n   \"id\": \"gcsfs-testing/nested/nested2/file1/1513097672550305\",\n
-        \  \"selfLink\": \"https://www.googleapis.com/storage/v1/b/gcsfs-testing/o/nested%2Fnested2%2Ffile1\",\n
-        \  \"name\": \"nested/nested2/file1\",\n   \"bucket\": \"gcsfs-testing\",\n
-        \  \"generation\": \"1513097672550305\",\n   \"metageneration\": \"1\",\n
-        \  \"timeCreated\": \"2017-12-12T16:54:32.451Z\",\n   \"updated\": \"2017-12-12T16:54:32.451Z\",\n
-        \  \"storageClass\": \"STANDARD\",\n   \"timeStorageClassUpdated\": \"2017-12-12T16:54:32.451Z\",\n
-        \  \"size\": \"6\",\n   \"md5Hash\": \"sZRqySSS0jR8YjW00mERhA==\",\n   \"mediaLink\":
-        \"https://www.googleapis.com/download/storage/v1/b/gcsfs-testing/o/nested%2Fnested2%2Ffile1?generation=1513097672550305&alt=media\",\n
-        \  \"crc32c\": \"NT3Yvg==\",\n   \"etag\": \"CKHPoYr4hNgCEAE=\"\n  },\n  {\n
-        \  \"kind\": \"storage#object\",\n   \"id\": \"gcsfs-testing/nested/nested2/file2/1513097673406402\",\n
-        \  \"selfLink\": \"https://www.googleapis.com/storage/v1/b/gcsfs-testing/o/nested%2Fnested2%2Ffile2\",\n
-        \  \"name\": \"nested/nested2/file2\",\n   \"bucket\": \"gcsfs-testing\",\n
-        \  \"generation\": \"1513097673406402\",\n   \"metageneration\": \"1\",\n
-        \  \"timeCreated\": \"2017-12-12T16:54:33.289Z\",\n   \"updated\": \"2017-12-12T16:54:33.289Z\",\n
-        \  \"storageClass\": \"STANDARD\",\n   \"timeStorageClassUpdated\": \"2017-12-12T16:54:33.289Z\",\n
-        \  \"size\": \"5\",\n   \"md5Hash\": \"fXkwN6B2AYZXSwKC8vQ15w==\",\n   \"mediaLink\":
-        \"https://www.googleapis.com/download/storage/v1/b/gcsfs-testing/o/nested%2Fnested2%2Ffile2?generation=1513097673406402&alt=media\",\n
-        \  \"crc32c\": \"MaqBTg==\",\n   \"etag\": \"CMLv1Yr4hNgCEAE=\"\n  },\n  {\n
-        \  \"kind\": \"storage#object\",\n   \"id\": \"gcsfs-testing/temp/1513097674719054\",\n
-        \  \"selfLink\": \"https://www.googleapis.com/storage/v1/b/gcsfs-testing/o/temp\",\n
-        \  \"name\": \"temp\",\n   \"bucket\": \"gcsfs-testing\",\n   \"generation\":
-        \"1513097674719054\",\n   \"metageneration\": \"1\",\n   \"timeCreated\":
-        \"2017-12-12T16:54:34.652Z\",\n   \"updated\": \"2017-12-12T16:54:34.652Z\",\n
-        \  \"storageClass\": \"STANDARD\",\n   \"timeStorageClassUpdated\": \"2017-12-12T16:54:34.652Z\",\n
-        \  \"size\": \"133\",\n   \"md5Hash\": \"xK7pmJz/Oj5HGIyfQpYTig==\",\n   \"mediaLink\":
-        \"https://www.googleapis.com/download/storage/v1/b/gcsfs-testing/o/temp?generation=1513097674719054&alt=media\",\n
-        \  \"crc32c\": \"6wJAgQ==\",\n   \"etag\": \"CM7+pYv4hNgCEAE=\"\n  },\n  {\n
-        \  \"kind\": \"storage#object\",\n   \"id\": \"gcsfs-testing/test/accounts.1.json/1513097670959180\",\n
-        \  \"selfLink\": \"https://www.googleapis.com/storage/v1/b/gcsfs-testing/o/test%2Faccounts.1.json\",\n
-        \  \"name\": \"test/accounts.1.json\",\n   \"bucket\": \"gcsfs-testing\",\n
-        \  \"generation\": \"1513097670959180\",\n   \"metageneration\": \"1\",\n
-        \  \"timeCreated\": \"2017-12-12T16:54:30.903Z\",\n   \"updated\": \"2017-12-12T16:54:30.903Z\",\n
-        \  \"storageClass\": \"STANDARD\",\n   \"timeStorageClassUpdated\": \"2017-12-12T16:54:30.903Z\",\n
-        \  \"size\": \"133\",\n   \"md5Hash\": \"xK7pmJz/Oj5HGIyfQpYTig==\",\n   \"mediaLink\":
-        \"https://www.googleapis.com/download/storage/v1/b/gcsfs-testing/o/test%2Faccounts.1.json?generation=1513097670959180&alt=media\",\n
-        \  \"crc32c\": \"6wJAgQ==\",\n   \"etag\": \"CMzAwIn4hNgCEAE=\"\n  },\n  {\n
-        \  \"kind\": \"storage#object\",\n   \"id\": \"gcsfs-testing/test/accounts.2.json/1513097670468248\",\n
-        \  \"selfLink\": \"https://www.googleapis.com/storage/v1/b/gcsfs-testing/o/test%2Faccounts.2.json\",\n
-        \  \"name\": \"test/accounts.2.json\",\n   \"bucket\": \"gcsfs-testing\",\n
-        \  \"generation\": \"1513097670468248\",\n   \"metageneration\": \"1\",\n
-        \  \"timeCreated\": \"2017-12-12T16:54:30.400Z\",\n   \"updated\": \"2017-12-12T16:54:30.400Z\",\n
-        \  \"storageClass\": \"STANDARD\",\n   \"timeStorageClassUpdated\": \"2017-12-12T16:54:30.400Z\",\n
-        \  \"size\": \"133\",\n   \"md5Hash\": \"bjhC5OCrzKV+8MGMCF2BQA==\",\n   \"mediaLink\":
-        \"https://www.googleapis.com/download/storage/v1/b/gcsfs-testing/o/test%2Faccounts.2.json?generation=1513097670468248&alt=media\",\n
-        \  \"crc32c\": \"Su+F+g==\",\n   \"etag\": \"CJjFoon4hNgCEAE=\"\n  }\n ]\n}\n"}
-    headers:
-      Alt-Svc: ['hq=":443"; ma=2592000; quic=51303431; quic=51303339; quic=51303338;
-          quic=51303337; quic=51303335,quic=":443"; ma=2592000; v="41,39,38,37,35"']
-      Cache-Control: ['private, max-age=0, must-revalidate, no-transform']
-      Content-Length: ['7427']
-      Content-Type: [application/json; charset=UTF-8]
-      Date: ['Tue, 12 Dec 2017 16:54:35 GMT']
-      Expires: ['Tue, 12 Dec 2017 16:54:35 GMT']
-      Server: [UploadServer]
-      Vary: [Origin, X-Origin]
-      X-GUploader-UploadID: [AEnB2UpXF5FbJzjITczLqW1Vpu5iPmV_U-Uob8yxt-l4Igy-wJjuA2zDq9EmpoZUuCKHYKP6NjFNT64vPoNx4zHC29YgJdHnrQ]
-    status: {code: 200, message: OK}
-- request:
-    body: null
-    headers:
-      Accept: ['*/*']
-      Accept-Encoding: ['gzip, deflate']
-      Connection: [keep-alive]
-      User-Agent: [python-requests/2.18.4]
-    method: GET
-    uri: https://www.googleapis.com/download/storage/v1/b/gcsfs-testing/o/temp?alt=media&generation=1513097674719054
-  response:
-    body: {string: '{"amount": 100, "name": "Alice"}
-
-        {"amount": 200, "name": "Bob"}
-
-        {"amount": 300, "name": "Charlie"}
-
-        {"amount": 400, "name": "Dennis"}
-
-'}
-    headers:
-      Alt-Svc: ['hq=":443"; ma=2592000; quic=51303431; quic=51303339; quic=51303338;
-          quic=51303337; quic=51303335,quic=":443"; ma=2592000; v="41,39,38,37,35"']
-      Cache-Control: ['no-cache, no-store, max-age=0, must-revalidate']
-      Content-Disposition: [attachment]
-      Content-Length: ['133']
-      Content-Type: [application/octet-stream]
-      Date: ['Tue, 12 Dec 2017 16:54:35 GMT']
-      ETag: [CM7+pYv4hNgCEAE=]
-      Expires: ['Mon, 01 Jan 1990 00:00:00 GMT']
-      Pragma: [no-cache]
-      Server: [UploadServer]
-      Vary: [Origin, X-Origin]
-      X-GUploader-UploadID: [AEnB2UrkliQGuYZGxSS6f6_253F3OeBpzOig7QR9VvB4UBXS9ChShRNpPV_g0Yl56JiuTXxuOWKilcs0nq1rNmhCMQVW0xYZ0A]
-      X-Goog-Generation: ['1513097674719054']
-      X-Goog-Hash: ['crc32c=6wJAgQ==,md5=xK7pmJz/Oj5HGIyfQpYTig==']
-      X-Goog-Metageneration: ['1']
-      X-Goog-Storage-Class: [STANDARD]
-    status: {code: 200, message: OK}
-- request:
-    body: null
-    headers:
-      Accept: ['*/*']
-      Accept-Encoding: ['gzip, deflate']
-      Connection: [keep-alive]
-      Content-Length: ['0']
-      User-Agent: [python-requests/2.18.4]
-    method: DELETE
-    uri: https://www.googleapis.com/storage/v1/b/gcsfs-testing/o/2014-01-01.csv
-  response:
-    body: {string: ''}
-    headers:
-      Alt-Svc: ['hq=":443"; ma=2592000; quic=51303431; quic=51303339; quic=51303338;
-          quic=51303337; quic=51303335,quic=":443"; ma=2592000; v="41,39,38,37,35"']
-      Cache-Control: ['no-cache, no-store, max-age=0, must-revalidate']
-      Content-Length: ['0']
-      Content-Type: [application/json]
-      Date: ['Tue, 12 Dec 2017 16:54:36 GMT']
-      Expires: ['Mon, 01 Jan 1990 00:00:00 GMT']
-      Pragma: [no-cache]
-      Server: [UploadServer]
-      Vary: [Origin, X-Origin]
-      X-GUploader-UploadID: [AEnB2UrXDhGjMhdbp32qfjC4vPkmYss6Y5HvOVRissK72RX2MRg5LAO2EfPg8ssg9AOwYcmrPMjmLm6ehlj0CqtCR__GP9CqRg]
-    status: {code: 204, message: No Content}
-- request:
-    body: null
-    headers:
-      Accept: ['*/*']
-      Accept-Encoding: ['gzip, deflate']
-      Connection: [keep-alive]
-      Content-Length: ['0']
-      User-Agent: [python-requests/2.18.4]
-    method: DELETE
-    uri: https://www.googleapis.com/storage/v1/b/gcsfs-testing/o/2014-01-02.csv
-  response:
-    body: {string: ''}
-    headers:
-      Alt-Svc: ['hq=":443"; ma=2592000; quic=51303431; quic=51303339; quic=51303338;
-          quic=51303337; quic=51303335,quic=":443"; ma=2592000; v="41,39,38,37,35"']
-      Cache-Control: ['no-cache, no-store, max-age=0, must-revalidate']
-      Content-Length: ['0']
-      Content-Type: [application/json]
-      Date: ['Tue, 12 Dec 2017 16:54:36 GMT']
-      Expires: ['Mon, 01 Jan 1990 00:00:00 GMT']
-      Pragma: [no-cache]
-      Server: [UploadServer]
-      Vary: [Origin, X-Origin]
-      X-GUploader-UploadID: [AEnB2Ur0BWJhR_Rjuu-7EpqZ2RPR7DsAxNkqHfuSRi6GPub_D5qeHdETv_cLbDwe4uAVLp8Xdd4N-KP3nfiZIPDx2s39q6C5Ww]
-    status: {code: 204, message: No Content}
-- request:
-    body: null
-    headers:
-      Accept: ['*/*']
-      Accept-Encoding: ['gzip, deflate']
-      Connection: [keep-alive]
-      Content-Length: ['0']
-      User-Agent: [python-requests/2.18.4]
-    method: DELETE
-    uri: https://www.googleapis.com/storage/v1/b/gcsfs-testing/o/2014-01-03.csv
-  response:
-    body: {string: ''}
-    headers:
-      Alt-Svc: ['hq=":443"; ma=2592000; quic=51303431; quic=51303339; quic=51303338;
-          quic=51303337; quic=51303335,quic=":443"; ma=2592000; v="41,39,38,37,35"']
-      Cache-Control: ['no-cache, no-store, max-age=0, must-revalidate']
-      Content-Length: ['0']
-      Content-Type: [application/json]
-      Date: ['Tue, 12 Dec 2017 16:54:36 GMT']
-      Expires: ['Mon, 01 Jan 1990 00:00:00 GMT']
-      Pragma: [no-cache]
-      Server: [UploadServer]
-      Vary: [Origin, X-Origin]
-      X-GUploader-UploadID: [AEnB2UrtnY5Y5zb400qcP4ietZosOLtqXOAHh_o1CyZTS5Jncv9Aa_TIWO3wSGeTj86rQEU5RNnUe5LLDlbqt4NEfelwMb8lOQ]
-    status: {code: 204, message: No Content}
-- request:
-    body: null
-    headers:
-      Accept: ['*/*']
-      Accept-Encoding: ['gzip, deflate']
-      Connection: [keep-alive]
-      Content-Length: ['0']
-      User-Agent: [python-requests/2.18.4]
-    method: DELETE
-    uri: https://www.googleapis.com/storage/v1/b/gcsfs-testing/o/nested%2Ffile1
-  response:
-    body: {string: ''}
-    headers:
-      Alt-Svc: ['hq=":443"; ma=2592000; quic=51303431; quic=51303339; quic=51303338;
-          quic=51303337; quic=51303335,quic=":443"; ma=2592000; v="41,39,38,37,35"']
-      Cache-Control: ['no-cache, no-store, max-age=0, must-revalidate']
-      Content-Length: ['0']
-      Content-Type: [application/json]
-      Date: ['Tue, 12 Dec 2017 16:54:37 GMT']
-      Expires: ['Mon, 01 Jan 1990 00:00:00 GMT']
-      Pragma: [no-cache]
-      Server: [UploadServer]
-      Vary: [Origin, X-Origin]
-      X-GUploader-UploadID: [AEnB2Urpa93G2ZUQ7G70LYw6Og8c_GXrh4jtMht1KOjwmRe8-hvtIhliDVFbNOCq-rnvR3t7QuKhBJyRcQD9ZSuf_2Nt7b0JhQ]
-    status: {code: 204, message: No Content}
-- request:
-    body: null
-    headers:
-      Accept: ['*/*']
-      Accept-Encoding: ['gzip, deflate']
-      Connection: [keep-alive]
-      Content-Length: ['0']
-      User-Agent: [python-requests/2.18.4]
-    method: DELETE
-    uri: https://www.googleapis.com/storage/v1/b/gcsfs-testing/o/nested%2Ffile2
-  response:
-    body: {string: ''}
-    headers:
-      Alt-Svc: ['hq=":443"; ma=2592000; quic=51303431; quic=51303339; quic=51303338;
-          quic=51303337; quic=51303335,quic=":443"; ma=2592000; v="41,39,38,37,35"']
-      Cache-Control: ['no-cache, no-store, max-age=0, must-revalidate']
-      Content-Length: ['0']
-      Content-Type: [application/json]
-      Date: ['Tue, 12 Dec 2017 16:54:37 GMT']
-      Expires: ['Mon, 01 Jan 1990 00:00:00 GMT']
-      Pragma: [no-cache]
-      Server: [UploadServer]
-      Vary: [Origin, X-Origin]
-      X-GUploader-UploadID: [AEnB2UpKebcdQYwmKOMylg7NQL1IEdUVGcDdUnUP4Jz_KLEidQuM9zI4Cg6kKXzK4gYQoJlh1Nhc_ZS7u3r4ogc4Q3FEgJkAIA]
-    status: {code: 204, message: No Content}
-- request:
-    body: null
-    headers:
-      Accept: ['*/*']
-      Accept-Encoding: ['gzip, deflate']
-      Connection: [keep-alive]
-      Content-Length: ['0']
-      User-Agent: [python-requests/2.18.4]
-    method: DELETE
-    uri: https://www.googleapis.com/storage/v1/b/gcsfs-testing/o/nested%2Fnested2%2Ffile1
-  response:
-    body: {string: ''}
-    headers:
-      Alt-Svc: ['hq=":443"; ma=2592000; quic=51303431; quic=51303339; quic=51303338;
-          quic=51303337; quic=51303335,quic=":443"; ma=2592000; v="41,39,38,37,35"']
-      Cache-Control: ['no-cache, no-store, max-age=0, must-revalidate']
-      Content-Length: ['0']
-      Content-Type: [application/json]
-      Date: ['Tue, 12 Dec 2017 16:54:38 GMT']
-      Expires: ['Mon, 01 Jan 1990 00:00:00 GMT']
-      Pragma: [no-cache]
-      Server: [UploadServer]
-      Vary: [Origin, X-Origin]
-      X-GUploader-UploadID: [AEnB2UrGsCgOTVZJmbP7SzTeCP8j9L7eGFeV8IUFafNBiiNFQJ-e6VKdwm1b7HrwrM_NudX0TcpO3ROnV3kBQ5r3NqdqRL-9FQ]
-    status: {code: 204, message: No Content}
-- request:
-    body: null
-    headers:
-      Accept: ['*/*']
-      Accept-Encoding: ['gzip, deflate']
-      Connection: [keep-alive]
-      Content-Length: ['0']
-      User-Agent: [python-requests/2.18.4]
-    method: DELETE
-    uri: https://www.googleapis.com/storage/v1/b/gcsfs-testing/o/nested%2Fnested2%2Ffile2
-  response:
-    body: {string: ''}
-    headers:
-      Alt-Svc: ['hq=":443"; ma=2592000; quic=51303431; quic=51303339; quic=51303338;
-          quic=51303337; quic=51303335,quic=":443"; ma=2592000; v="41,39,38,37,35"']
-      Cache-Control: ['no-cache, no-store, max-age=0, must-revalidate']
-      Content-Length: ['0']
-      Content-Type: [application/json]
-      Date: ['Tue, 12 Dec 2017 16:54:38 GMT']
-      Expires: ['Mon, 01 Jan 1990 00:00:00 GMT']
-      Pragma: [no-cache]
-      Server: [UploadServer]
-      Vary: [Origin, X-Origin]
-      X-GUploader-UploadID: [AEnB2UozicK88rMLQje5EGdbTiEdmuEHlWe_fffv5a4biGK7OsLHuq9dpSj_cLelWM4cyTJyTSWraC3xh_wABOXkALEmA0sOjQ]
-    status: {code: 204, message: No Content}
-- request:
-    body: null
-    headers:
-      Accept: ['*/*']
-      Accept-Encoding: ['gzip, deflate']
-      Connection: [keep-alive]
-      Content-Length: ['0']
-      User-Agent: [python-requests/2.18.4]
-    method: DELETE
-    uri: https://www.googleapis.com/storage/v1/b/gcsfs-testing/o/temp
-  response:
-    body: {string: ''}
-    headers:
-      Alt-Svc: ['hq=":443"; ma=2592000; quic=51303431; quic=51303339; quic=51303338;
-          quic=51303337; quic=51303335,quic=":443"; ma=2592000; v="41,39,38,37,35"']
-      Cache-Control: ['no-cache, no-store, max-age=0, must-revalidate']
-      Content-Length: ['0']
-      Content-Type: [application/json]
-      Date: ['Tue, 12 Dec 2017 16:54:39 GMT']
-      Expires: ['Mon, 01 Jan 1990 00:00:00 GMT']
-      Pragma: [no-cache]
-      Server: [UploadServer]
-      Vary: [Origin, X-Origin]
-      X-GUploader-UploadID: [AEnB2UoL13MR2R83FJAcPy_maYuDKA_QNx3gEPwCkndws2cWE_53iNFp4_ThdCHuV6iknkKvo1I6elO2PoiLSWMlGKkNB9ZydQ]
-    status: {code: 204, message: No Content}
-- request:
-    body: null
-    headers:
-      Accept: ['*/*']
-      Accept-Encoding: ['gzip, deflate']
-      Connection: [keep-alive]
-      Content-Length: ['0']
-      User-Agent: [python-requests/2.18.4]
-    method: DELETE
-    uri: https://www.googleapis.com/storage/v1/b/gcsfs-testing/o/test%2Faccounts.1.json
-  response:
-    body: {string: ''}
-    headers:
-      Alt-Svc: ['hq=":443"; ma=2592000; quic=51303431; quic=51303339; quic=51303338;
-          quic=51303337; quic=51303335,quic=":443"; ma=2592000; v="41,39,38,37,35"']
-      Cache-Control: ['no-cache, no-store, max-age=0, must-revalidate']
-      Content-Length: ['0']
-      Content-Type: [application/json]
-      Date: ['Tue, 12 Dec 2017 16:54:39 GMT']
-      Expires: ['Mon, 01 Jan 1990 00:00:00 GMT']
-      Pragma: [no-cache]
-      Server: [UploadServer]
-      Vary: [Origin, X-Origin]
-      X-GUploader-UploadID: [AEnB2UpEX1l1LX4vZCipP56uzwLolKXg3bhKo_uQ_t_Vs9gaiAlkCaOIXcYUwa2QlsP-Y_MJurYwKqjYvLvhVofVm60gcB_qpg]
-    status: {code: 204, message: No Content}
-- request:
-    body: null
-    headers:
-      Accept: ['*/*']
-      Accept-Encoding: ['gzip, deflate']
-      Connection: [keep-alive]
-      Content-Length: ['0']
-      User-Agent: [python-requests/2.18.4]
-    method: DELETE
-    uri: https://www.googleapis.com/storage/v1/b/gcsfs-testing/o/test%2Faccounts.2.json
-  response:
-    body: {string: ''}
-    headers:
-=======
->>>>>>> 899a4518
-      Alt-Svc: ['hq=":443"; ma=2592000; quic=51303431; quic=51303339; quic=51303338;
-          quic=51303337; quic=51303335,quic=":443"; ma=2592000; v="41,39,38,37,35"']
-      Cache-Control: ['no-cache, no-store, max-age=0, must-revalidate']
-      Content-Length: ['0']
-      Content-Type: [application/json]
-<<<<<<< HEAD
-      Date: ['Tue, 12 Dec 2017 16:54:40 GMT']
-=======
       Date: ['Thu, 04 Jan 2018 20:48:42 GMT']
->>>>>>> 899a4518
-      Expires: ['Mon, 01 Jan 1990 00:00:00 GMT']
-      Pragma: [no-cache]
-      Server: [UploadServer]
-      Vary: [Origin, X-Origin]
-<<<<<<< HEAD
-      X-GUploader-UploadID: [AEnB2UqL29XfTCc8z-ZE_mkSXoxMsPOPVFWXp9sk_DlVI0tH1Ke6GQW_rLy1DO2n4zAcWfs-IgIaOcQUO_lNcEC3bkd_fy1I4A]
-=======
+      Expires: ['Mon, 01 Jan 1990 00:00:00 GMT']
+      Pragma: [no-cache]
+      Server: [UploadServer]
+      Vary: [Origin, X-Origin]
       X-GUploader-UploadID: [AEnB2UrNfCIFRbhjhJOWhHiOOgywQC-kmJ3RlQMQ-HxNz-vrLu5EVNkaEikFbtLz_XDS3rqDD5tiCMnHGww0-wrhLoyX2c6Ffg]
->>>>>>> 899a4518
     status: {code: 204, message: No Content}
 version: 1