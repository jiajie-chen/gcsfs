--- conflicted
+++ resolved
@@ -12,490 +12,15 @@
   response:
     body:
       string: !!binary |
-<<<<<<< HEAD
-        H4sIABQKMFoC/6tWykyJL8nPTs1TslJQqqioUNJRUALz40sqC1JBgk6piUWpRSDxxOTk1OJiDOWp
-        FQWZRanF8ZkgQWMzA4NaAMCTibZWAAAA
-    headers:
-      Alt-Svc: ['quic=":443"; ma=2592000; v="39,38,37,35"']
+        H4sIAFGTTloC/6tWykyJL8nPTs1TslJQqqioUNJRUEqtKMgsSi2OzwQJGpsZGADFEpOTU4uLMZSC
+        +fEllQWpIEGn1MSi1CKlWgDtYoPeVgAAAA==
+    headers:
+      Alt-Svc: ['hq=":443"; ma=2592000; quic=51303431; quic=51303339; quic=51303338;
+          quic=51303337; quic=51303335,quic=":443"; ma=2592000; v="41,39,38,37,35"']
       Cache-Control: ['no-cache, no-store, max-age=0, must-revalidate']
       Content-Encoding: [gzip]
       Content-Type: [application/json; charset=UTF-8]
-      Date: ['Wed, 11 Oct 2017 14:35:02 GMT']
-=======
-        H4sIAFGTTloC/6tWykyJL8nPTs1TslJQqqioUNJRUEqtKMgsSi2OzwQJGpsZGADFEpOTU4uLMZSC
-        +fEllQWpIEGn1MSi1CKlWgDtYoPeVgAAAA==
-    headers:
-      Alt-Svc: ['hq=":443"; ma=2592000; quic=51303431; quic=51303339; quic=51303338;
-          quic=51303337; quic=51303335,quic=":443"; ma=2592000; v="41,39,38,37,35"']
-      Cache-Control: ['no-cache, no-store, max-age=0, must-revalidate']
-      Content-Encoding: [gzip]
-      Content-Type: [application/json; charset=UTF-8]
-      Date: ['Thu, 04 Jan 2018 20:49:22 GMT']
->>>>>>> 899a4518
-      Expires: ['Mon, 01 Jan 1990 00:00:00 GMT']
-      Pragma: [no-cache]
-      Server: [GSE]
-      Transfer-Encoding: [chunked]
-      Vary: [Origin, X-Origin]
-      X-Content-Type-Options: [nosniff]
-      X-Frame-Options: [SAMEORIGIN]
-      X-XSS-Protection: [1; mode=block]
-    status: {code: 200, message: OK}
-- request:
-    body: null
-    headers:
-      Accept: ['*/*']
-      Accept-Encoding: ['gzip, deflate']
-      Connection: [keep-alive]
-      User-Agent: [python-requests/2.18.4]
-    method: GET
-    uri: https://www.googleapis.com/storage/v1/b/?project=test_project
-  response:
-    body: {string: "{\n \"kind\": \"storage#buckets\",\n \"items\": [\n  {\n   \"kind\":
-        \"storage#bucket\",\n   \"id\": \"anaconda-enterprise\",\n   \"selfLink\":
-        \"https://www.googleapis.com/storage/v1/b/anaconda-enterprise\",\n   \"projectNumber\":
-        \"586241054156\",\n   \"name\": \"anaconda-enterprise\",\n   \"timeCreated\":
-        \"2017-07-05T23:53:06.552Z\",\n   \"updated\": \"2017-07-14T17:39:54.178Z\",\n
-        \  \"metageneration\": \"3\",\n   \"location\": \"US\",\n   \"storageClass\":
-        \"MULTI_REGIONAL\",\n   \"etag\": \"CAM=\"\n  },\n  {\n   \"kind\": \"storage#bucket\",\n
-        \  \"id\": \"anaconda-public-data\",\n   \"selfLink\": \"https://www.googleapis.com/storage/v1/b/anaconda-public-data\",\n
-        \  \"projectNumber\": \"586241054156\",\n   \"name\": \"anaconda-public-data\",\n
-        \  \"timeCreated\": \"2017-04-05T20:22:12.865Z\",\n   \"updated\": \"2017-07-10T16:32:07.980Z\",\n
-        \  \"metageneration\": \"2\",\n   \"location\": \"US\",\n   \"storageClass\":
-        \"MULTI_REGIONAL\",\n   \"etag\": \"CAI=\"\n  },\n  {\n   \"kind\": \"storage#bucket\",\n
-        \  \"id\": \"artifacts.test_project.appspot.com\",\n   \"selfLink\": \"https://www.googleapis.com/storage/v1/b/artifacts.test_project.appspot.com\",\n
-        \  \"projectNumber\": \"586241054156\",\n   \"name\": \"artifacts.test_project.appspot.com\",\n
-        \  \"timeCreated\": \"2016-05-17T18:29:22.774Z\",\n   \"updated\": \"2016-05-17T18:29:22.774Z\",\n
-        \  \"metageneration\": \"1\",\n   \"location\": \"US\",\n   \"storageClass\":
-        \"STANDARD\",\n   \"etag\": \"CAE=\"\n  },\n  {\n   \"kind\": \"storage#bucket\",\n
-<<<<<<< HEAD
-        \  \"id\": \"dataflow-anaconda-compute\",\n   \"selfLink\": \"https://www.googleapis.com/storage/v1/b/dataflow-anaconda-compute\",\n
-        \  \"projectNumber\": \"586241054156\",\n   \"name\": \"dataflow-anaconda-compute\",\n
-        \  \"timeCreated\": \"2017-09-14T18:55:42.848Z\",\n   \"updated\": \"2017-09-14T18:55:42.848Z\",\n
-        \  \"metageneration\": \"1\",\n   \"location\": \"US\",\n   \"storageClass\":
-        \"MULTI_REGIONAL\",\n   \"etag\": \"CAE=\"\n  },\n  {\n   \"kind\": \"storage#bucket\",\n
-        \  \"id\": \"gcsfs-testing\",\n   \"selfLink\": \"https://www.googleapis.com/storage/v1/b/gcsfs-testing\",\n
-        \  \"projectNumber\": \"586241054156\",\n   \"name\": \"gcsfs-testing\",\n
-        \  \"timeCreated\": \"2017-10-11T14:25:41.055Z\",\n   \"updated\": \"2017-10-11T14:25:41.055Z\",\n
-        \  \"metageneration\": \"1\",\n   \"location\": \"US\",\n   \"storageClass\":
-        \"STANDARD\",\n   \"etag\": \"CAE=\"\n  },\n  {\n   \"kind\": \"storage#bucket\",\n
-        \  \"id\": \"mytempdir\",\n   \"selfLink\": \"https://www.googleapis.com/storage/v1/b/mytempdir\",\n
-        \  \"projectNumber\": \"586241054156\",\n   \"name\": \"mytempdir\",\n   \"timeCreated\":
-        \"2017-10-02T20:32:40.893Z\",\n   \"updated\": \"2017-10-02T20:32:40.893Z\",\n
-        \  \"metageneration\": \"1\",\n   \"location\": \"US\",\n   \"storageClass\":
-        \"STANDARD\",\n   \"etag\": \"CAE=\"\n  }\n ]\n}\n"}
-    headers:
-      Alt-Svc: ['quic=":443"; ma=2592000; v="39,38,37,35"']
-      Cache-Control: ['private, max-age=0, must-revalidate, no-transform']
-      Content-Length: ['2512']
-      Content-Type: [application/json; charset=UTF-8]
-      Date: ['Wed, 11 Oct 2017 14:35:02 GMT']
-      Expires: ['Wed, 11 Oct 2017 14:35:02 GMT']
-      Server: [UploadServer]
-      Vary: [Origin, X-Origin]
-      X-GUploader-UploadID: [AEnB2UqbEWhzl4rgIJIqG5FXXTzV59ZKXXgTglbI8Lfjz3GUd3hFVksJwgQGTEORDkqA0wBtwoU9L_whgTq13uKfYsh8KuT9lw]
-=======
-        \  \"id\": \"test_project_cloudbuild\",\n   \"selfLink\": \"https://www.googleapis.com/storage/v1/b/test_project_cloudbuild\",\n
-        \  \"projectNumber\": \"586241054156\",\n   \"name\": \"test_project_cloudbuild\",\n
-        \  \"timeCreated\": \"2017-11-03T20:06:49.744Z\",\n   \"updated\": \"2017-11-03T20:06:49.744Z\",\n
-        \  \"metageneration\": \"1\",\n   \"location\": \"US\",\n   \"storageClass\":
-        \"STANDARD\",\n   \"etag\": \"CAE=\"\n  },\n  {\n   \"kind\": \"storage#bucket\",\n
-        \  \"id\": \"dataflow-anaconda-compute\",\n   \"selfLink\": \"https://www.googleapis.com/storage/v1/b/dataflow-anaconda-compute\",\n
-        \  \"projectNumber\": \"586241054156\",\n   \"name\": \"dataflow-anaconda-compute\",\n
-        \  \"timeCreated\": \"2017-09-14T18:55:42.848Z\",\n   \"updated\": \"2017-09-14T18:55:42.848Z\",\n
-        \  \"metageneration\": \"1\",\n   \"location\": \"US\",\n   \"storageClass\":
-        \"MULTI_REGIONAL\",\n   \"etag\": \"CAE=\"\n  },\n  {\n   \"kind\": \"storage#bucket\",\n
-        \  \"id\": \"gcsfs-test\",\n   \"selfLink\": \"https://www.googleapis.com/storage/v1/b/gcsfs-test\",\n
-        \  \"projectNumber\": \"586241054156\",\n   \"name\": \"gcsfs-test\",\n   \"timeCreated\":
-        \"2017-12-02T23:25:23.058Z\",\n   \"updated\": \"2018-01-04T14:07:08.519Z\",\n
-        \  \"metageneration\": \"2\",\n   \"location\": \"US\",\n   \"storageClass\":
-        \"MULTI_REGIONAL\",\n   \"etag\": \"CAI=\"\n  },\n  {\n   \"kind\": \"storage#bucket\",\n
-        \  \"id\": \"gcsfs-testing\",\n   \"selfLink\": \"https://www.googleapis.com/storage/v1/b/gcsfs-testing\",\n
-        \  \"projectNumber\": \"586241054156\",\n   \"name\": \"gcsfs-testing\",\n
-        \  \"timeCreated\": \"2017-12-12T16:52:13.675Z\",\n   \"updated\": \"2017-12-12T16:52:13.675Z\",\n
-        \  \"metageneration\": \"1\",\n   \"location\": \"US\",\n   \"storageClass\":
-        \"STANDARD\",\n   \"etag\": \"CAE=\"\n  }\n ]\n}\n"}
-    headers:
-      Alt-Svc: ['hq=":443"; ma=2592000; quic=51303431; quic=51303339; quic=51303338;
-          quic=51303337; quic=51303335,quic=":443"; ma=2592000; v="41,39,38,37,35"']
-      Cache-Control: ['private, max-age=0, must-revalidate, no-transform']
-      Content-Length: ['2944']
-      Content-Type: [application/json; charset=UTF-8]
-      Date: ['Thu, 04 Jan 2018 20:49:22 GMT']
-      Expires: ['Thu, 04 Jan 2018 20:49:22 GMT']
-      Server: [UploadServer]
-      Vary: [Origin, X-Origin]
-      X-GUploader-UploadID: [AEnB2UpYxPjZLaCr68Dgv9RDTvwOiGKM1urBKfDLNsnDoQQ7U-JOyieqympVKY-yR1Onh2rPVofQWpcB5QNrUnCM4qywSWooBw]
->>>>>>> 899a4518
-    status: {code: 200, message: OK}
-- request:
-    body: null
-    headers:
-      Accept: ['*/*']
-      Accept-Encoding: ['gzip, deflate']
-      Connection: [keep-alive]
-      Content-Length: ['0']
-      User-Agent: [python-requests/2.18.4]
-    method: DELETE
-    uri: https://www.googleapis.com/storage/v1/b/gcsfs-testing/o/tmp%2Ftest%2Fa
-  response:
-    body: {string: "{\n \"error\": {\n  \"errors\": [\n   {\n    \"domain\": \"global\",\n
-        \   \"reason\": \"notFound\",\n    \"message\": \"Not Found\"\n   }\n  ],\n
-        \ \"code\": 404,\n  \"message\": \"Not Found\"\n }\n}\n"}
-    headers:
-<<<<<<< HEAD
-      Alt-Svc: ['quic=":443"; ma=2592000; v="39,38,37,35"']
-      Cache-Control: ['private, max-age=0']
-      Content-Length: ['165']
-      Content-Type: [application/json; charset=UTF-8]
-      Date: ['Wed, 11 Oct 2017 14:35:02 GMT']
-      Expires: ['Wed, 11 Oct 2017 14:35:02 GMT']
-      Server: [UploadServer]
-      Vary: [Origin, X-Origin]
-      X-GUploader-UploadID: [AEnB2UptxyXoOxxisMk8C4unxeY8ZOVPTo9354xYkjkP318N_fPXuX1gYX8XeN5_BbUCKvtd-gLIgZvUzBju2cdheQp-4IUayw]
-=======
-      Alt-Svc: ['hq=":443"; ma=2592000; quic=51303431; quic=51303339; quic=51303338;
-          quic=51303337; quic=51303335,quic=":443"; ma=2592000; v="41,39,38,37,35"']
-      Cache-Control: ['private, max-age=0']
-      Content-Length: ['165']
-      Content-Type: [application/json; charset=UTF-8]
-      Date: ['Thu, 04 Jan 2018 20:49:22 GMT']
-      Expires: ['Thu, 04 Jan 2018 20:49:22 GMT']
-      Server: [UploadServer]
-      Vary: [Origin, X-Origin]
-      X-GUploader-UploadID: [AEnB2UonQ6bOYN2GHg4aCnRYxSXOvT4JozYuqDKmtks_wlXmKQnpqPP1NNo0vQ0lJItn9oOW6TGvVUzXtxvEv2oPgR-k-sXNTw]
->>>>>>> 899a4518
-    status: {code: 404, message: Not Found}
-- request:
-    body: null
-    headers:
-      Accept: ['*/*']
-      Accept-Encoding: ['gzip, deflate']
-      Connection: [keep-alive]
-      Content-Length: ['0']
-      User-Agent: [python-requests/2.18.4]
-    method: DELETE
-    uri: https://www.googleapis.com/storage/v1/b/gcsfs-testing/o/tmp%2Ftest%2Fb
-  response:
-    body: {string: "{\n \"error\": {\n  \"errors\": [\n   {\n    \"domain\": \"global\",\n
-        \   \"reason\": \"notFound\",\n    \"message\": \"Not Found\"\n   }\n  ],\n
-        \ \"code\": 404,\n  \"message\": \"Not Found\"\n }\n}\n"}
-    headers:
-<<<<<<< HEAD
-      Alt-Svc: ['quic=":443"; ma=2592000; v="39,38,37,35"']
-      Cache-Control: ['private, max-age=0']
-      Content-Length: ['165']
-      Content-Type: [application/json; charset=UTF-8]
-      Date: ['Wed, 11 Oct 2017 14:35:02 GMT']
-      Expires: ['Wed, 11 Oct 2017 14:35:02 GMT']
-      Server: [UploadServer]
-      Vary: [Origin, X-Origin]
-      X-GUploader-UploadID: [AEnB2Ur-OBnKK1nb2Gnk5D8diAxNPGWCmExMGxRjB_tTFymLX0cwvagQpLNG16XAwkenPJgUUMlVJwayw139efEcwfEM2NL5wg]
-=======
-      Alt-Svc: ['hq=":443"; ma=2592000; quic=51303431; quic=51303339; quic=51303338;
-          quic=51303337; quic=51303335,quic=":443"; ma=2592000; v="41,39,38,37,35"']
-      Cache-Control: ['private, max-age=0']
-      Content-Length: ['165']
-      Content-Type: [application/json; charset=UTF-8]
-      Date: ['Thu, 04 Jan 2018 20:49:22 GMT']
-      Expires: ['Thu, 04 Jan 2018 20:49:22 GMT']
-      Server: [UploadServer]
-      Vary: [Origin, X-Origin]
-      X-GUploader-UploadID: [AEnB2Uq2ON9uF3Niu743Je5vcYYOOwRTEgeHqDY4ahTG6DpdEOA0lYYSxtdL91j5Jzs2JBfFUwLxJrVSj_8pzLKqsKWvuU5vKQ]
->>>>>>> 899a4518
-    status: {code: 404, message: Not Found}
-- request:
-    body: null
-    headers:
-      Accept: ['*/*']
-      Accept-Encoding: ['gzip, deflate']
-      Connection: [keep-alive]
-      Content-Length: ['0']
-      User-Agent: [python-requests/2.18.4]
-    method: DELETE
-    uri: https://www.googleapis.com/storage/v1/b/gcsfs-testing/o/tmp%2Ftest%2Fc
-  response:
-    body: {string: "{\n \"error\": {\n  \"errors\": [\n   {\n    \"domain\": \"global\",\n
-        \   \"reason\": \"notFound\",\n    \"message\": \"Not Found\"\n   }\n  ],\n
-        \ \"code\": 404,\n  \"message\": \"Not Found\"\n }\n}\n"}
-    headers:
-<<<<<<< HEAD
-      Alt-Svc: ['quic=":443"; ma=2592000; v="39,38,37,35"']
-      Cache-Control: ['private, max-age=0']
-      Content-Length: ['165']
-      Content-Type: [application/json; charset=UTF-8]
-      Date: ['Wed, 11 Oct 2017 14:35:03 GMT']
-      Expires: ['Wed, 11 Oct 2017 14:35:03 GMT']
-      Server: [UploadServer]
-      Vary: [Origin, X-Origin]
-      X-GUploader-UploadID: [AEnB2UrxZT3t1w_5NvwhR566_BW5-Ell3bkgiaWzgdJ8f3HkCZo-AYQlqlgF7qR6Wxz9E-qGlKWhwAvOVRi-ujzAtDpwYTnGeA]
-=======
-      Alt-Svc: ['hq=":443"; ma=2592000; quic=51303431; quic=51303339; quic=51303338;
-          quic=51303337; quic=51303335,quic=":443"; ma=2592000; v="41,39,38,37,35"']
-      Cache-Control: ['private, max-age=0']
-      Content-Length: ['165']
-      Content-Type: [application/json; charset=UTF-8]
-      Date: ['Thu, 04 Jan 2018 20:49:22 GMT']
-      Expires: ['Thu, 04 Jan 2018 20:49:22 GMT']
-      Server: [UploadServer]
-      Vary: [Origin, X-Origin]
-      X-GUploader-UploadID: [AEnB2UqTaTuMuVqj7EjU94PASL4p1pXWrFmvPLFwC7kNitP6W7L8v62e5yKSJH_V1CAghiMSjCVDh4YgkDZUkLvLJqXB0AUaPA]
->>>>>>> 899a4518
-    status: {code: 404, message: Not Found}
-- request:
-    body: null
-    headers:
-      Accept: ['*/*']
-      Accept-Encoding: ['gzip, deflate']
-      Connection: [keep-alive]
-      Content-Length: ['0']
-      User-Agent: [python-requests/2.18.4]
-    method: DELETE
-    uri: https://www.googleapis.com/storage/v1/b/gcsfs-testing/o/tmp%2Ftest%2Fd
-  response:
-    body: {string: "{\n \"error\": {\n  \"errors\": [\n   {\n    \"domain\": \"global\",\n
-        \   \"reason\": \"notFound\",\n    \"message\": \"Not Found\"\n   }\n  ],\n
-        \ \"code\": 404,\n  \"message\": \"Not Found\"\n }\n}\n"}
-    headers:
-<<<<<<< HEAD
-      Alt-Svc: ['quic=":443"; ma=2592000; v="39,38,37,35"']
-      Cache-Control: ['private, max-age=0']
-      Content-Length: ['165']
-      Content-Type: [application/json; charset=UTF-8]
-      Date: ['Wed, 11 Oct 2017 14:35:03 GMT']
-      Expires: ['Wed, 11 Oct 2017 14:35:03 GMT']
-      Server: [UploadServer]
-      Vary: [Origin, X-Origin]
-      X-GUploader-UploadID: [AEnB2UpvDerh4ysSfMQSQ3eH7PZjh31RcP4daY_VQC73wnc0WsCNj8mY_g45GLUbDGaa6po0YuSr2f5v2759pBY4GpA6KkSFxg]
-=======
-      Alt-Svc: ['hq=":443"; ma=2592000; quic=51303431; quic=51303339; quic=51303338;
-          quic=51303337; quic=51303335,quic=":443"; ma=2592000; v="41,39,38,37,35"']
-      Cache-Control: ['private, max-age=0']
-      Content-Length: ['165']
-      Content-Type: [application/json; charset=UTF-8]
-      Date: ['Thu, 04 Jan 2018 20:49:22 GMT']
-      Expires: ['Thu, 04 Jan 2018 20:49:22 GMT']
-      Server: [UploadServer]
-      Vary: [Origin, X-Origin]
-      X-GUploader-UploadID: [AEnB2Uplg6-bcwn3bT3rCY0JrVxDzr7h_e0RgxTQjHLLIFJSPnCb2v0OTd_PIPu0cT_qk__S9Lc6PiR3efRbMbVKW4mxdzHTaQ]
->>>>>>> 899a4518
-    status: {code: 404, message: Not Found}
-- request:
-    body: null
-    headers:
-      Accept: ['*/*']
-      Accept-Encoding: ['gzip, deflate']
-      Connection: [keep-alive]
-      Content-Length: ['0']
-      User-Agent: [python-requests/2.18.4]
-    method: POST
-    uri: https://www.googleapis.com/upload/storage/v1/b/gcsfs-testing/o?name=tmp%2Ftest%2Fa&uploadType=media
-  response:
-<<<<<<< HEAD
-    body: {string: "{\n \"kind\": \"storage#object\",\n \"id\": \"gcsfs-testing/tmp/test/a/1507732503482898\",\n
-        \"selfLink\": \"https://www.googleapis.com/storage/v1/b/gcsfs-testing/o/tmp%2Ftest%2Fa\",\n
-        \"name\": \"tmp/test/a\",\n \"bucket\": \"gcsfs-testing\",\n \"generation\":
-        \"1507732503482898\",\n \"metageneration\": \"1\",\n \"timeCreated\": \"2017-10-11T14:35:03.422Z\",\n
-        \"updated\": \"2017-10-11T14:35:03.422Z\",\n \"storageClass\": \"STANDARD\",\n
-        \"timeStorageClassUpdated\": \"2017-10-11T14:35:03.422Z\",\n \"size\": \"0\",\n
-        \"md5Hash\": \"1B2M2Y8AsgTpgAmY7PhCfg==\",\n \"mediaLink\": \"https://www.googleapis.com/download/storage/v1/b/gcsfs-testing/o/tmp%2Ftest%2Fa?generation=1507732503482898&alt=media\",\n
-        \"crc32c\": \"AAAAAA==\",\n \"etag\": \"CJKkpaLl6NYCEAE=\"\n}\n"}
-    headers:
-      Alt-Svc: ['quic=":443"; ma=2592000; v="39,38,37,35"']
-      Cache-Control: ['no-cache, no-store, max-age=0, must-revalidate']
-      Content-Length: ['693']
-      Content-Type: [application/json; charset=UTF-8]
-      Date: ['Wed, 11 Oct 2017 14:35:03 GMT']
-      ETag: [CJKkpaLl6NYCEAE=]
-      Expires: ['Mon, 01 Jan 1990 00:00:00 GMT']
-      Pragma: [no-cache]
-      Server: [UploadServer]
-      Vary: [Origin, X-Origin]
-      X-GUploader-UploadID: [AEnB2UqskmN-q3dDOAybqE56D7DhbKrKw2-syyyUNuUsRuGL6I78EoXc-_qxJ22UAC2kOQfMuMtzFW8eVv7JMg8e2QRQbDyLkg]
-    status: {code: 200, message: OK}
-- request:
-    body: null
-    headers:
-      Accept: ['*/*']
-      Accept-Encoding: ['gzip, deflate']
-      Connection: [keep-alive]
-      User-Agent: [python-requests/2.13.0]
-    method: GET
-    uri: https://www.googleapis.com/storage/v1/b/gcsfs-testing/o/tmp%2Ftest%2Fa
-  response:
-    body: {string: "{\n \"kind\": \"storage#object\",\n \"id\": \"gcsfs-testing/tmp/test/a/1507732503482898\",\n
-        \"selfLink\": \"https://www.googleapis.com/storage/v1/b/gcsfs-testing/o/tmp%2Ftest%2Fa\",\n
-        \"name\": \"tmp/test/a\",\n \"bucket\": \"gcsfs-testing\",\n \"generation\":
-        \"1507732503482898\",\n \"metageneration\": \"1\",\n \"timeCreated\": \"2017-10-11T14:35:03.422Z\",\n
-        \"updated\": \"2017-10-11T14:35:03.422Z\",\n \"storageClass\": \"STANDARD\",\n
-        \"timeStorageClassUpdated\": \"2017-10-11T14:35:03.422Z\",\n \"size\": \"0\",\n
-        \"md5Hash\": \"1B2M2Y8AsgTpgAmY7PhCfg==\",\n \"mediaLink\": \"https://www.googleapis.com/download/storage/v1/b/gcsfs-testing/o/tmp%2Ftest%2Fa?generation=1507732503482898&alt=media\",\n
-        \"crc32c\": \"AAAAAA==\",\n \"etag\": \"CJKkpaLl6NYCEAE=\"\n}\n"}
-    headers:
-      Alt-Svc: ['quic=":443"; ma=2592000; v="39,38,37,35"']
-      Cache-Control: ['no-cache, no-store, max-age=0, must-revalidate']
-      Content-Length: ['693']
-      Content-Type: [application/json; charset=UTF-8]
-      Date: ['Wed, 11 Oct 2017 14:35:03 GMT']
-      ETag: [CJKkpaLl6NYCEAE=]
-=======
-    body: {string: "{\n \"kind\": \"storage#object\",\n \"id\": \"gcsfs-testing/tmp/test/a/1515098962726842\",\n
-        \"selfLink\": \"https://www.googleapis.com/storage/v1/b/gcsfs-testing/o/tmp%2Ftest%2Fa\",\n
-        \"name\": \"tmp/test/a\",\n \"bucket\": \"gcsfs-testing\",\n \"generation\":
-        \"1515098962726842\",\n \"metageneration\": \"1\",\n \"timeCreated\": \"2018-01-04T20:49:22.672Z\",\n
-        \"updated\": \"2018-01-04T20:49:22.672Z\",\n \"storageClass\": \"STANDARD\",\n
-        \"timeStorageClassUpdated\": \"2018-01-04T20:49:22.672Z\",\n \"size\": \"0\",\n
-        \"md5Hash\": \"1B2M2Y8AsgTpgAmY7PhCfg==\",\n \"mediaLink\": \"https://www.googleapis.com/download/storage/v1/b/gcsfs-testing/o/tmp%2Ftest%2Fa?generation=1515098962726842&alt=media\",\n
-        \"crc32c\": \"AAAAAA==\",\n \"etag\": \"CLqf5LuXv9gCEAE=\"\n}\n"}
-    headers:
-      Alt-Svc: ['hq=":443"; ma=2592000; quic=51303431; quic=51303339; quic=51303338;
-          quic=51303337; quic=51303335,quic=":443"; ma=2592000; v="41,39,38,37,35"']
-      Cache-Control: ['no-cache, no-store, max-age=0, must-revalidate']
-      Content-Length: ['685']
-      Content-Type: [application/json; charset=UTF-8]
-      Date: ['Thu, 04 Jan 2018 20:49:22 GMT']
-      ETag: [CLqf5LuXv9gCEAE=]
->>>>>>> 899a4518
-      Expires: ['Mon, 01 Jan 1990 00:00:00 GMT']
-      Pragma: [no-cache]
-      Server: [UploadServer]
-      Vary: [Origin, X-Origin]
-<<<<<<< HEAD
-      X-GUploader-UploadID: [AEnB2UoYOI-pmmSauZYUjCD6xswgtHwrHSv9WQ39kT_n1E9TvkF3LmvPGYz6m6ztByMwFst1hlczCkUBsqiUgjx05iX-rXQGcA]
-=======
-      X-GUploader-UploadID: [AEnB2Uo-K6D_XyVOBll3XiXURkQdXpqzdl-rxx_iJ01okqI3OQr6sm7mF164uifbAMyhhC0YtYb2ATcnBWfXi8alPlpQ-W9t7Q]
->>>>>>> 899a4518
-    status: {code: 200, message: OK}
-- request:
-    body: null
-    headers:
-      Accept: ['*/*']
-      Accept-Encoding: ['gzip, deflate']
-      Connection: [keep-alive]
-<<<<<<< HEAD
-      Range: [bytes=0-10485759]
-      User-Agent: [python-requests/2.13.0]
-    method: GET
-    uri: https://www.googleapis.com/download/storage/v1/b/gcsfs-testing/o/tmp%2Ftest%2Fa?alt=media&generation=1507732503482898
-  response:
-    body: {string: Request range not satisfiable}
-    headers:
-      Alt-Svc: ['quic=":443"; ma=2592000; v="39,38,37,35"']
-      Cache-Control: ['private, max-age=0']
-      Content-Length: ['29']
-      Content-Range: [bytes */0]
-      Content-Type: [text/html; charset=UTF-8]
-      Date: ['Wed, 11 Oct 2017 14:35:04 GMT']
-      Expires: ['Wed, 11 Oct 2017 14:35:04 GMT']
-      Server: [UploadServer]
-      Vary: [Origin, X-Origin]
-      X-GUploader-UploadID: [AEnB2Up_KRVPaQamTtdZr993dTk_qnBU8t7TIFgtzjIbQrhKin9NhR0WRgVzH6OspRjdp-am27W66_j4oy-umWQDyLWxvzvxmQ]
-    status: {code: 416, message: Requested range not satisfiable}
-- request:
-    body: null
-    headers:
-      Accept: ['*/*']
-      Accept-Encoding: ['gzip, deflate']
-      Connection: [keep-alive]
-      User-Agent: [python-requests/2.13.0]
-=======
-      User-Agent: [python-requests/2.18.4]
->>>>>>> 899a4518
-    method: GET
-    uri: https://www.googleapis.com/storage/v1/b/gcsfs-testing/o/tmp%2Ftest%2Fa
-  response:
-<<<<<<< HEAD
-    body: {string: "{\n \"kind\": \"storage#objects\",\n \"items\": [\n  {\n   \"kind\":
-        \"storage#object\",\n   \"id\": \"gcsfs-testing/tmp/test/a/1507732503482898\",\n
-        \  \"selfLink\": \"https://www.googleapis.com/storage/v1/b/gcsfs-testing/o/tmp%2Ftest%2Fa\",\n
-        \  \"name\": \"tmp/test/a\",\n   \"bucket\": \"gcsfs-testing\",\n   \"generation\":
-        \"1507732503482898\",\n   \"metageneration\": \"1\",\n   \"timeCreated\":
-        \"2017-10-11T14:35:03.422Z\",\n   \"updated\": \"2017-10-11T14:35:03.422Z\",\n
-        \  \"storageClass\": \"STANDARD\",\n   \"timeStorageClassUpdated\": \"2017-10-11T14:35:03.422Z\",\n
-        \  \"size\": \"0\",\n   \"md5Hash\": \"1B2M2Y8AsgTpgAmY7PhCfg==\",\n   \"mediaLink\":
-        \"https://www.googleapis.com/download/storage/v1/b/gcsfs-testing/o/tmp%2Ftest%2Fa?generation=1507732503482898&alt=media\",\n
-        \  \"crc32c\": \"AAAAAA==\",\n   \"etag\": \"CJKkpaLl6NYCEAE=\"\n  }\n ]\n}\n"}
-    headers:
-      Alt-Svc: ['quic=":443"; ma=2592000; v="39,38,37,35"']
-      Cache-Control: ['private, max-age=0, must-revalidate, no-transform']
-      Content-Length: ['776']
-      Content-Type: [application/json; charset=UTF-8]
-      Date: ['Wed, 11 Oct 2017 14:35:04 GMT']
-      Expires: ['Wed, 11 Oct 2017 14:35:04 GMT']
-      Server: [UploadServer]
-      Vary: [Origin, X-Origin]
-      X-GUploader-UploadID: [AEnB2UqtHgJ8UdXD9krZ_k67nYbLiZySbF-U660D54N_mji5xBT4MqyvCbOfBth3V4ufSu0TyIRKRUE9S_mJei9DIfW6wDVFLA]
-=======
-    body: {string: "{\n \"kind\": \"storage#object\",\n \"id\": \"gcsfs-testing/tmp/test/a/1515098962726842\",\n
-        \"selfLink\": \"https://www.googleapis.com/storage/v1/b/gcsfs-testing/o/tmp%2Ftest%2Fa\",\n
-        \"name\": \"tmp/test/a\",\n \"bucket\": \"gcsfs-testing\",\n \"generation\":
-        \"1515098962726842\",\n \"metageneration\": \"1\",\n \"timeCreated\": \"2018-01-04T20:49:22.672Z\",\n
-        \"updated\": \"2018-01-04T20:49:22.672Z\",\n \"storageClass\": \"STANDARD\",\n
-        \"timeStorageClassUpdated\": \"2018-01-04T20:49:22.672Z\",\n \"size\": \"0\",\n
-        \"md5Hash\": \"1B2M2Y8AsgTpgAmY7PhCfg==\",\n \"mediaLink\": \"https://www.googleapis.com/download/storage/v1/b/gcsfs-testing/o/tmp%2Ftest%2Fa?generation=1515098962726842&alt=media\",\n
-        \"crc32c\": \"AAAAAA==\",\n \"etag\": \"CLqf5LuXv9gCEAE=\"\n}\n"}
-    headers:
-      Alt-Svc: ['hq=":443"; ma=2592000; quic=51303431; quic=51303339; quic=51303338;
-          quic=51303337; quic=51303335,quic=":443"; ma=2592000; v="41,39,38,37,35"']
-      Cache-Control: ['no-cache, no-store, max-age=0, must-revalidate']
-      Content-Length: ['685']
-      Content-Type: [application/json; charset=UTF-8]
-      Date: ['Thu, 04 Jan 2018 20:49:22 GMT']
-      ETag: [CLqf5LuXv9gCEAE=]
-      Expires: ['Mon, 01 Jan 1990 00:00:00 GMT']
-      Pragma: [no-cache]
-      Server: [UploadServer]
-      Vary: [Origin, X-Origin]
-      X-GUploader-UploadID: [AEnB2UrOCUvXqq0ccnZ2-ybNZouAY-0tY9AZj66OXCnFHyNDd171-v0LO_-76aRyrjRgcQuqiYXn9L1HhK-h-NlSIuUF22Wo-Q]
->>>>>>> 899a4518
-    status: {code: 200, message: OK}
-- request:
-    body: null
-    headers:
-      Accept: ['*/*']
-      Accept-Encoding: ['gzip, deflate']
-      Connection: [keep-alive]
-<<<<<<< HEAD
-      Content-Length: ['0']
-      User-Agent: [python-requests/2.13.0]
-    method: DELETE
-    uri: https://www.googleapis.com/storage/v1/b/gcsfs-testing/o/tmp%2Ftest%2Fa
-  response:
-    body: {string: ''}
-    headers:
-      Alt-Svc: ['quic=":443"; ma=2592000; v="39,38,37,35"']
-      Cache-Control: ['no-cache, no-store, max-age=0, must-revalidate']
-      Content-Length: ['0']
-      Content-Type: [application/json]
-      Date: ['Wed, 11 Oct 2017 14:35:04 GMT']
-      Expires: ['Mon, 01 Jan 1990 00:00:00 GMT']
-      Pragma: [no-cache]
-      Server: [UploadServer]
-      Vary: [Origin, X-Origin]
-      X-GUploader-UploadID: [AEnB2UqD5f7hDmfT9Md2x5BBWQdCh2LwlOA5w5eoKmXiqWCax5_-pE9DpZ-uH9WNcSN8StT_xh6RYcFI2sgpso_bjWZWHqrE4Q]
-    status: {code: 204, message: No Content}
-- request:
-    body: null
-    headers:
-      Accept: ['*/*']
-      Accept-Encoding: ['gzip, deflate']
-      Connection: [keep-alive]
-      Content-Length: ['0']
-      User-Agent: [python-requests/2.18.4]
-    method: POST
-    uri: https://www.googleapis.com/oauth2/v4/token?grant_type=refresh_token
-  response:
-    body:
-      string: !!binary |
-        H4sIABQKMFoC/6tWykyJL8nPTs1TslJQqqioUNJRUALz40sqC1JBgk6piUWpRSDx1IqCzKLU4vhM
-        kGJjMwMDoFhicnJqcTGqEbUAnoD1nVYAAAA=
-    headers:
-      Alt-Svc: ['hq=":443"; ma=2592000; quic=51303431; quic=51303339; quic=51303338;
-          quic=51303337; quic=51303335,quic=":443"; ma=2592000; v="41,39,38,37,35"']
-      Cache-Control: ['no-cache, no-store, max-age=0, must-revalidate']
-      Content-Encoding: [gzip]
-      Content-Type: [application/json; charset=UTF-8]
-      Date: ['Tue, 12 Dec 2017 16:55:48 GMT']
+      Date: ['Thu, 04 Jan 2018 20:49:22 GMT']
       Expires: ['Mon, 01 Jan 1990 00:00:00 GMT']
       Pragma: [no-cache]
       Server: [GSE]
@@ -544,9 +69,9 @@
         \"MULTI_REGIONAL\",\n   \"etag\": \"CAE=\"\n  },\n  {\n   \"kind\": \"storage#bucket\",\n
         \  \"id\": \"gcsfs-test\",\n   \"selfLink\": \"https://www.googleapis.com/storage/v1/b/gcsfs-test\",\n
         \  \"projectNumber\": \"586241054156\",\n   \"name\": \"gcsfs-test\",\n   \"timeCreated\":
-        \"2017-12-02T23:25:23.058Z\",\n   \"updated\": \"2017-12-02T23:25:23.058Z\",\n
-        \  \"metageneration\": \"1\",\n   \"location\": \"US\",\n   \"storageClass\":
-        \"MULTI_REGIONAL\",\n   \"etag\": \"CAE=\"\n  },\n  {\n   \"kind\": \"storage#bucket\",\n
+        \"2017-12-02T23:25:23.058Z\",\n   \"updated\": \"2018-01-04T14:07:08.519Z\",\n
+        \  \"metageneration\": \"2\",\n   \"location\": \"US\",\n   \"storageClass\":
+        \"MULTI_REGIONAL\",\n   \"etag\": \"CAI=\"\n  },\n  {\n   \"kind\": \"storage#bucket\",\n
         \  \"id\": \"gcsfs-testing\",\n   \"selfLink\": \"https://www.googleapis.com/storage/v1/b/gcsfs-testing\",\n
         \  \"projectNumber\": \"586241054156\",\n   \"name\": \"gcsfs-testing\",\n
         \  \"timeCreated\": \"2017-12-12T16:52:13.675Z\",\n   \"updated\": \"2017-12-12T16:52:13.675Z\",\n
@@ -558,11 +83,11 @@
       Cache-Control: ['private, max-age=0, must-revalidate, no-transform']
       Content-Length: ['2944']
       Content-Type: [application/json; charset=UTF-8]
-      Date: ['Tue, 12 Dec 2017 16:55:48 GMT']
-      Expires: ['Tue, 12 Dec 2017 16:55:48 GMT']
-      Server: [UploadServer]
-      Vary: [Origin, X-Origin]
-      X-GUploader-UploadID: [AEnB2UpoAkjRhKXNil_q7EzkD0XSQKSsfYkv_7819gTQsIc4eciPke5IbokD9Fyz8ZpV56v2p3TjBRbQA5Ivru10A1GGdnGlzA]
+      Date: ['Thu, 04 Jan 2018 20:49:22 GMT']
+      Expires: ['Thu, 04 Jan 2018 20:49:22 GMT']
+      Server: [UploadServer]
+      Vary: [Origin, X-Origin]
+      X-GUploader-UploadID: [AEnB2UpYxPjZLaCr68Dgv9RDTvwOiGKM1urBKfDLNsnDoQQ7U-JOyieqympVKY-yR1Onh2rPVofQWpcB5QNrUnCM4qywSWooBw]
     status: {code: 200, message: OK}
 - request:
     body: null
@@ -584,11 +109,11 @@
       Cache-Control: ['private, max-age=0']
       Content-Length: ['165']
       Content-Type: [application/json; charset=UTF-8]
-      Date: ['Tue, 12 Dec 2017 16:55:48 GMT']
-      Expires: ['Tue, 12 Dec 2017 16:55:48 GMT']
-      Server: [UploadServer]
-      Vary: [Origin, X-Origin]
-      X-GUploader-UploadID: [AEnB2UoBFz4ZtIM_z1y4ntwvhib73Iybk4wc8W7vymTptm7pemstsyRha1phzYEAYx1vJOKMveE1hJNKWwcUkpPM5PGPDqBN_A]
+      Date: ['Thu, 04 Jan 2018 20:49:22 GMT']
+      Expires: ['Thu, 04 Jan 2018 20:49:22 GMT']
+      Server: [UploadServer]
+      Vary: [Origin, X-Origin]
+      X-GUploader-UploadID: [AEnB2UonQ6bOYN2GHg4aCnRYxSXOvT4JozYuqDKmtks_wlXmKQnpqPP1NNo0vQ0lJItn9oOW6TGvVUzXtxvEv2oPgR-k-sXNTw]
     status: {code: 404, message: Not Found}
 - request:
     body: null
@@ -610,11 +135,11 @@
       Cache-Control: ['private, max-age=0']
       Content-Length: ['165']
       Content-Type: [application/json; charset=UTF-8]
-      Date: ['Tue, 12 Dec 2017 16:55:48 GMT']
-      Expires: ['Tue, 12 Dec 2017 16:55:48 GMT']
-      Server: [UploadServer]
-      Vary: [Origin, X-Origin]
-      X-GUploader-UploadID: [AEnB2UoTyKroduj9bBfZj1vT_pq3IJyYYy1KE4Ow8iEIMYSqBmU5tk5qE_svZ8QPuqZD0BaTlDIHVTiyVgOzr8yudw8j9uF7pg]
+      Date: ['Thu, 04 Jan 2018 20:49:22 GMT']
+      Expires: ['Thu, 04 Jan 2018 20:49:22 GMT']
+      Server: [UploadServer]
+      Vary: [Origin, X-Origin]
+      X-GUploader-UploadID: [AEnB2Uq2ON9uF3Niu743Je5vcYYOOwRTEgeHqDY4ahTG6DpdEOA0lYYSxtdL91j5Jzs2JBfFUwLxJrVSj_8pzLKqsKWvuU5vKQ]
     status: {code: 404, message: Not Found}
 - request:
     body: null
@@ -636,11 +161,11 @@
       Cache-Control: ['private, max-age=0']
       Content-Length: ['165']
       Content-Type: [application/json; charset=UTF-8]
-      Date: ['Tue, 12 Dec 2017 16:55:49 GMT']
-      Expires: ['Tue, 12 Dec 2017 16:55:49 GMT']
-      Server: [UploadServer]
-      Vary: [Origin, X-Origin]
-      X-GUploader-UploadID: [AEnB2Ur0kID5FGYfE4Igqnh2zSIXnK58r3BeH1iWccYaQgxkGiHnls5slEeXyGpzoRqcwLvHUGYEnBG6s4n6aKq0dW3nIIeT1w]
+      Date: ['Thu, 04 Jan 2018 20:49:22 GMT']
+      Expires: ['Thu, 04 Jan 2018 20:49:22 GMT']
+      Server: [UploadServer]
+      Vary: [Origin, X-Origin]
+      X-GUploader-UploadID: [AEnB2UqTaTuMuVqj7EjU94PASL4p1pXWrFmvPLFwC7kNitP6W7L8v62e5yKSJH_V1CAghiMSjCVDh4YgkDZUkLvLJqXB0AUaPA]
     status: {code: 404, message: Not Found}
 - request:
     body: null
@@ -662,11 +187,11 @@
       Cache-Control: ['private, max-age=0']
       Content-Length: ['165']
       Content-Type: [application/json; charset=UTF-8]
-      Date: ['Tue, 12 Dec 2017 16:55:49 GMT']
-      Expires: ['Tue, 12 Dec 2017 16:55:49 GMT']
-      Server: [UploadServer]
-      Vary: [Origin, X-Origin]
-      X-GUploader-UploadID: [AEnB2UqDHTJcGoE1YZwVgEq3uApQVTd5imL74yH6VJl6P9z71ZVtx4MFsFBbdS6DgztnYAO4qpDaUGUOEuLTohm0iIiFhBZfug]
+      Date: ['Thu, 04 Jan 2018 20:49:22 GMT']
+      Expires: ['Thu, 04 Jan 2018 20:49:22 GMT']
+      Server: [UploadServer]
+      Vary: [Origin, X-Origin]
+      X-GUploader-UploadID: [AEnB2Uplg6-bcwn3bT3rCY0JrVxDzr7h_e0RgxTQjHLLIFJSPnCb2v0OTd_PIPu0cT_qk__S9Lc6PiR3efRbMbVKW4mxdzHTaQ]
     status: {code: 404, message: Not Found}
 - request:
     body: null
@@ -679,27 +204,27 @@
     method: POST
     uri: https://www.googleapis.com/upload/storage/v1/b/gcsfs-testing/o?name=tmp%2Ftest%2Fa&uploadType=media
   response:
-    body: {string: "{\n \"kind\": \"storage#object\",\n \"id\": \"gcsfs-testing/tmp/test/a/1513097749545355\",\n
+    body: {string: "{\n \"kind\": \"storage#object\",\n \"id\": \"gcsfs-testing/tmp/test/a/1515098962726842\",\n
         \"selfLink\": \"https://www.googleapis.com/storage/v1/b/gcsfs-testing/o/tmp%2Ftest%2Fa\",\n
         \"name\": \"tmp/test/a\",\n \"bucket\": \"gcsfs-testing\",\n \"generation\":
-        \"1513097749545355\",\n \"metageneration\": \"1\",\n \"timeCreated\": \"2017-12-12T16:55:49.489Z\",\n
-        \"updated\": \"2017-12-12T16:55:49.489Z\",\n \"storageClass\": \"STANDARD\",\n
-        \"timeStorageClassUpdated\": \"2017-12-12T16:55:49.489Z\",\n \"size\": \"0\",\n
-        \"md5Hash\": \"1B2M2Y8AsgTpgAmY7PhCfg==\",\n \"mediaLink\": \"https://www.googleapis.com/download/storage/v1/b/gcsfs-testing/o/tmp%2Ftest%2Fa?generation=1513097749545355&alt=media\",\n
-        \"crc32c\": \"AAAAAA==\",\n \"etag\": \"CIuD/a74hNgCEAE=\"\n}\n"}
+        \"1515098962726842\",\n \"metageneration\": \"1\",\n \"timeCreated\": \"2018-01-04T20:49:22.672Z\",\n
+        \"updated\": \"2018-01-04T20:49:22.672Z\",\n \"storageClass\": \"STANDARD\",\n
+        \"timeStorageClassUpdated\": \"2018-01-04T20:49:22.672Z\",\n \"size\": \"0\",\n
+        \"md5Hash\": \"1B2M2Y8AsgTpgAmY7PhCfg==\",\n \"mediaLink\": \"https://www.googleapis.com/download/storage/v1/b/gcsfs-testing/o/tmp%2Ftest%2Fa?generation=1515098962726842&alt=media\",\n
+        \"crc32c\": \"AAAAAA==\",\n \"etag\": \"CLqf5LuXv9gCEAE=\"\n}\n"}
     headers:
       Alt-Svc: ['hq=":443"; ma=2592000; quic=51303431; quic=51303339; quic=51303338;
           quic=51303337; quic=51303335,quic=":443"; ma=2592000; v="41,39,38,37,35"']
       Cache-Control: ['no-cache, no-store, max-age=0, must-revalidate']
       Content-Length: ['685']
       Content-Type: [application/json; charset=UTF-8]
-      Date: ['Tue, 12 Dec 2017 16:55:49 GMT']
-      ETag: [CIuD/a74hNgCEAE=]
+      Date: ['Thu, 04 Jan 2018 20:49:22 GMT']
+      ETag: [CLqf5LuXv9gCEAE=]
       Expires: ['Mon, 01 Jan 1990 00:00:00 GMT']
       Pragma: [no-cache]
       Server: [UploadServer]
       Vary: [Origin, X-Origin]
-      X-GUploader-UploadID: [AEnB2Uqm8ClBE520O05eTSq29wWn3r-iQokuP8QGPK3oRHKGzl5FKtyklkAFYj3bopKlPxAd-j5KyX00rZHp1xbdfikfk8ldDA]
+      X-GUploader-UploadID: [AEnB2Uo-K6D_XyVOBll3XiXURkQdXpqzdl-rxx_iJ01okqI3OQr6sm7mF164uifbAMyhhC0YtYb2ATcnBWfXi8alPlpQ-W9t7Q]
     status: {code: 200, message: OK}
 - request:
     body: null
@@ -711,44 +236,38 @@
     method: GET
     uri: https://www.googleapis.com/storage/v1/b/gcsfs-testing/o/tmp%2Ftest%2Fa
   response:
-    body: {string: "{\n \"kind\": \"storage#object\",\n \"id\": \"gcsfs-testing/tmp/test/a/1513097749545355\",\n
+    body: {string: "{\n \"kind\": \"storage#object\",\n \"id\": \"gcsfs-testing/tmp/test/a/1515098962726842\",\n
         \"selfLink\": \"https://www.googleapis.com/storage/v1/b/gcsfs-testing/o/tmp%2Ftest%2Fa\",\n
         \"name\": \"tmp/test/a\",\n \"bucket\": \"gcsfs-testing\",\n \"generation\":
-        \"1513097749545355\",\n \"metageneration\": \"1\",\n \"timeCreated\": \"2017-12-12T16:55:49.489Z\",\n
-        \"updated\": \"2017-12-12T16:55:49.489Z\",\n \"storageClass\": \"STANDARD\",\n
-        \"timeStorageClassUpdated\": \"2017-12-12T16:55:49.489Z\",\n \"size\": \"0\",\n
-        \"md5Hash\": \"1B2M2Y8AsgTpgAmY7PhCfg==\",\n \"mediaLink\": \"https://www.googleapis.com/download/storage/v1/b/gcsfs-testing/o/tmp%2Ftest%2Fa?generation=1513097749545355&alt=media\",\n
-        \"crc32c\": \"AAAAAA==\",\n \"etag\": \"CIuD/a74hNgCEAE=\"\n}\n"}
+        \"1515098962726842\",\n \"metageneration\": \"1\",\n \"timeCreated\": \"2018-01-04T20:49:22.672Z\",\n
+        \"updated\": \"2018-01-04T20:49:22.672Z\",\n \"storageClass\": \"STANDARD\",\n
+        \"timeStorageClassUpdated\": \"2018-01-04T20:49:22.672Z\",\n \"size\": \"0\",\n
+        \"md5Hash\": \"1B2M2Y8AsgTpgAmY7PhCfg==\",\n \"mediaLink\": \"https://www.googleapis.com/download/storage/v1/b/gcsfs-testing/o/tmp%2Ftest%2Fa?generation=1515098962726842&alt=media\",\n
+        \"crc32c\": \"AAAAAA==\",\n \"etag\": \"CLqf5LuXv9gCEAE=\"\n}\n"}
     headers:
       Alt-Svc: ['hq=":443"; ma=2592000; quic=51303431; quic=51303339; quic=51303338;
           quic=51303337; quic=51303335,quic=":443"; ma=2592000; v="41,39,38,37,35"']
       Cache-Control: ['no-cache, no-store, max-age=0, must-revalidate']
       Content-Length: ['685']
       Content-Type: [application/json; charset=UTF-8]
-      Date: ['Tue, 12 Dec 2017 16:55:49 GMT']
-      ETag: [CIuD/a74hNgCEAE=]
+      Date: ['Thu, 04 Jan 2018 20:49:22 GMT']
+      ETag: [CLqf5LuXv9gCEAE=]
       Expires: ['Mon, 01 Jan 1990 00:00:00 GMT']
       Pragma: [no-cache]
       Server: [UploadServer]
       Vary: [Origin, X-Origin]
-      X-GUploader-UploadID: [AEnB2UoZFfI-gtnNqR5e_RS8FC2MaMmBTmn2IWMH3l3bIJC0KYNACbV4ACu9IxontriC5AfRZeGnsWOOobjxp_e2XNIE5iTDUA]
-    status: {code: 200, message: OK}
-- request:
-    body: null
-    headers:
-      Accept: ['*/*']
-      Accept-Encoding: ['gzip, deflate']
-      Connection: [keep-alive]
-      Range: [bytes=0-10485759]
-      User-Agent: [python-requests/2.18.4]
-    method: GET
-    uri: https://www.googleapis.com/download/storage/v1/b/gcsfs-testing/o/tmp%2Ftest%2Fa?alt=media&generation=1513097749545355
-=======
+      X-GUploader-UploadID: [AEnB2UrOCUvXqq0ccnZ2-ybNZouAY-0tY9AZj66OXCnFHyNDd171-v0LO_-76aRyrjRgcQuqiYXn9L1HhK-h-NlSIuUF22Wo-Q]
+    status: {code: 200, message: OK}
+- request:
+    body: null
+    headers:
+      Accept: ['*/*']
+      Accept-Encoding: ['gzip, deflate']
+      Connection: [keep-alive]
       Range: [bytes=0-10485759]
       User-Agent: [python-requests/2.18.4]
     method: GET
     uri: https://www.googleapis.com/download/storage/v1/b/gcsfs-testing/o/tmp%2Ftest%2Fa?alt=media&generation=1515098962726842
->>>>>>> 899a4518
   response:
     body: {string: Request range not satisfiable}
     headers:
@@ -758,19 +277,11 @@
       Content-Length: ['29']
       Content-Range: [bytes */0]
       Content-Type: [text/html; charset=UTF-8]
-<<<<<<< HEAD
-      Date: ['Tue, 12 Dec 2017 16:55:50 GMT']
-      Expires: ['Tue, 12 Dec 2017 16:55:50 GMT']
-      Server: [UploadServer]
-      Vary: [Origin, X-Origin]
-      X-GUploader-UploadID: [AEnB2UrVBTwHZm7v7xPCktkyJ8uXobLph_lOGiutb298IstuvrnYibsgmQe26HaOellqcxDnihLL3QsOXuJ3mNI-DgXKPPy7zw]
-=======
       Date: ['Thu, 04 Jan 2018 20:49:23 GMT']
       Expires: ['Thu, 04 Jan 2018 20:49:23 GMT']
       Server: [UploadServer]
       Vary: [Origin, X-Origin]
       X-GUploader-UploadID: [AEnB2Uo6PusBQPj2B0Q98rxrfhLHSRZJV5P-woYrBuPJEpBd1GmMdnavcim5w9_-uzoWYEogEzrOeJSgjxDzZMXU4UOwJmuxHQ]
->>>>>>> 899a4518
     status: {code: 416, message: Requested range not satisfiable}
 - request:
     body: null
@@ -783,17 +294,6 @@
     uri: https://www.googleapis.com/storage/v1/b/gcsfs-testing/o/?maxResults=1000
   response:
     body: {string: "{\n \"kind\": \"storage#objects\",\n \"items\": [\n  {\n   \"kind\":
-<<<<<<< HEAD
-        \"storage#object\",\n   \"id\": \"gcsfs-testing/tmp/test/a/1513097749545355\",\n
-        \  \"selfLink\": \"https://www.googleapis.com/storage/v1/b/gcsfs-testing/o/tmp%2Ftest%2Fa\",\n
-        \  \"name\": \"tmp/test/a\",\n   \"bucket\": \"gcsfs-testing\",\n   \"generation\":
-        \"1513097749545355\",\n   \"metageneration\": \"1\",\n   \"timeCreated\":
-        \"2017-12-12T16:55:49.489Z\",\n   \"updated\": \"2017-12-12T16:55:49.489Z\",\n
-        \  \"storageClass\": \"STANDARD\",\n   \"timeStorageClassUpdated\": \"2017-12-12T16:55:49.489Z\",\n
-        \  \"size\": \"0\",\n   \"md5Hash\": \"1B2M2Y8AsgTpgAmY7PhCfg==\",\n   \"mediaLink\":
-        \"https://www.googleapis.com/download/storage/v1/b/gcsfs-testing/o/tmp%2Ftest%2Fa?generation=1513097749545355&alt=media\",\n
-        \  \"crc32c\": \"AAAAAA==\",\n   \"etag\": \"CIuD/a74hNgCEAE=\"\n  }\n ]\n}\n"}
-=======
         \"storage#object\",\n   \"id\": \"gcsfs-testing/tmp/test/a/1515098962726842\",\n
         \  \"selfLink\": \"https://www.googleapis.com/storage/v1/b/gcsfs-testing/o/tmp%2Ftest%2Fa\",\n
         \  \"name\": \"tmp/test/a\",\n   \"bucket\": \"gcsfs-testing\",\n   \"generation\":
@@ -803,26 +303,17 @@
         \  \"size\": \"0\",\n   \"md5Hash\": \"1B2M2Y8AsgTpgAmY7PhCfg==\",\n   \"mediaLink\":
         \"https://www.googleapis.com/download/storage/v1/b/gcsfs-testing/o/tmp%2Ftest%2Fa?generation=1515098962726842&alt=media\",\n
         \  \"crc32c\": \"AAAAAA==\",\n   \"etag\": \"CLqf5LuXv9gCEAE=\"\n  }\n ]\n}\n"}
->>>>>>> 899a4518
     headers:
       Alt-Svc: ['hq=":443"; ma=2592000; quic=51303431; quic=51303339; quic=51303338;
           quic=51303337; quic=51303335,quic=":443"; ma=2592000; v="41,39,38,37,35"']
       Cache-Control: ['private, max-age=0, must-revalidate, no-transform']
       Content-Length: ['768']
       Content-Type: [application/json; charset=UTF-8]
-<<<<<<< HEAD
-      Date: ['Tue, 12 Dec 2017 16:55:50 GMT']
-      Expires: ['Tue, 12 Dec 2017 16:55:50 GMT']
-      Server: [UploadServer]
-      Vary: [Origin, X-Origin]
-      X-GUploader-UploadID: [AEnB2UoqpJY75zlxONH9leodmiep7xF_SsK5XrXSwl0Nh53xWgw1Eh2jW_MbhtRuiyMA1-sX0LoN88xX5Um4Lk0QDxqbkeymAA]
-=======
       Date: ['Thu, 04 Jan 2018 20:49:23 GMT']
       Expires: ['Thu, 04 Jan 2018 20:49:23 GMT']
       Server: [UploadServer]
       Vary: [Origin, X-Origin]
       X-GUploader-UploadID: [AEnB2UrSpwh0BBjL8TMyo3thkbHFN_3e9QGWdMHULthJPNsqmeCvlxUv3ETgjj7-PCvF3S1jNYEY902CT8-CLyyikrIuTFcOtA]
->>>>>>> 899a4518
     status: {code: 200, message: OK}
 - request:
     body: null
@@ -842,19 +333,11 @@
       Cache-Control: ['no-cache, no-store, max-age=0, must-revalidate']
       Content-Length: ['0']
       Content-Type: [application/json]
-<<<<<<< HEAD
-      Date: ['Tue, 12 Dec 2017 16:55:50 GMT']
-=======
       Date: ['Thu, 04 Jan 2018 20:49:23 GMT']
->>>>>>> 899a4518
       Expires: ['Mon, 01 Jan 1990 00:00:00 GMT']
       Pragma: [no-cache]
       Server: [UploadServer]
       Vary: [Origin, X-Origin]
-<<<<<<< HEAD
-      X-GUploader-UploadID: [AEnB2UrbzFywlFl2Nn6lBgoCzLSjBRKFliVGKtvTYwFcwyd8LLirHRRJuvmsovauomwTJdI23uyTNl0oS8BTVsCBRlUOIExWYA]
-=======
       X-GUploader-UploadID: [AEnB2UrRezPwoZh_wTwe-B2AYnbWL84KUqnf8Gg8HFy1vm_IlHX0OxnuZTb676GlkNyOTJjtXfWTVq-mexpJ_nVOF1ROg_MWNA]
->>>>>>> 899a4518
     status: {code: 204, message: No Content}
 version: 1