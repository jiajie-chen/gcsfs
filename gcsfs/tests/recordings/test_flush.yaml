--- conflicted
+++ resolved
@@ -1,10 +1,6 @@
 interactions:
 - request:
-<<<<<<< HEAD
-    body: client_secret=xxx&refresh_token=xxx&grant_type=refresh_token&client_id=xxx
-=======
-    body: client_id=xxx&refresh_token=xxx&grant_type=refresh_token&client_secret=xxx
->>>>>>> ac0b4afa
+    body: client_secret=xxx&grant_type=refresh_token&refresh_token=xxx&client_id=xxx
     headers:
       Accept: ['*/*']
       Accept-Encoding: ['gzip, deflate']
@@ -16,13 +12,8 @@
   response:
     body:
       string: !!binary |
-<<<<<<< HEAD
-        H4sIAPlbh1oC/6tWKsnPTs2LL6ksSFWyUlBySk0sSi1S0lFQSkxOTi0ujgdLg2QqKipAwpkpGEKp
-        FQWZRanF8ZkgQWMzA4NaAAUo03FWAAAA
-=======
-        H4sIAFtdh1oC/6tWSkxOTi0uji/Jz07NU7JSUKqoqFDSUVAC8+NLKgtSQYJOqYlFqUUg8dSKgsyi
-        1OL4TJBiYzMDA6BYZgqq9loA0rtzTlYAAAA=
->>>>>>> ac0b4afa
+        H4sIABReh1oC/6tWKsnPTs2LL6ksSFWyUlBySk0sSi1S0lFQSq0oyCxKLY7PzAOKG5sZGADFMlPi
+        wcpBKisqKkDKEpOTU4uLUYVrAa6WeUxWAAAA
     headers:
       Cache-Control: ['no-cache, no-store, max-age=0, must-revalidate']
       Content-Encoding: [gzip]
@@ -178,75 +169,45 @@
     method: POST
     uri: https://www.googleapis.com/upload/storage/v1/b/gcsfs-testing/o?name=tmp%2Ftest%2Fa&uploadType=media
   response:
-<<<<<<< HEAD
-    body: {string: "{\n \"kind\": \"storage#object\",\n \"id\": \"gcsfs-testing/tmp/test/a/1518820345512265\",\n
+    body: {string: "{\n \"kind\": \"storage#object\",\n \"id\": \"gcsfs-testing/tmp/test/a/1518820884747166\",\n
         \"selfLink\": \"https://www.googleapis.com/storage/v1/b/gcsfs-testing/o/tmp%2Ftest%2Fa\",\n
         \"name\": \"tmp/test/a\",\n \"bucket\": \"gcsfs-testing\",\n \"generation\":
-        \"1518820345512265\",\n \"metageneration\": \"1\",\n \"timeCreated\": \"2018-02-16T22:32:25.502Z\",\n
-        \"updated\": \"2018-02-16T22:32:25.502Z\",\n \"storageClass\": \"MULTI_REGIONAL\",\n
-        \"timeStorageClassUpdated\": \"2018-02-16T22:32:25.502Z\",\n \"size\": \"0\",\n
-        \"md5Hash\": \"1B2M2Y8AsgTpgAmY7PhCfg==\",\n \"mediaLink\": \"https://www.googleapis.com/download/storage/v1/b/gcsfs-testing/o/tmp%2Ftest%2Fa?generation=1518820345512265&alt=media\",\n
-        \"crc32c\": \"AAAAAA==\",\n \"etag\": \"CMmCsNm+q9kCEAE=\"\n}\n"}
-=======
-    body: {string: "{\n \"kind\": \"storage#object\",\n \"id\": \"gcsfs-testing/tmp/test/a/1518820700072884\",\n
+        \"1518820884747166\",\n \"metageneration\": \"1\",\n \"timeCreated\": \"2018-02-16T22:41:24.736Z\",\n
+        \"updated\": \"2018-02-16T22:41:24.736Z\",\n \"storageClass\": \"MULTI_REGIONAL\",\n
+        \"timeStorageClassUpdated\": \"2018-02-16T22:41:24.736Z\",\n \"size\": \"0\",\n
+        \"md5Hash\": \"1B2M2Y8AsgTpgAmY7PhCfg==\",\n \"mediaLink\": \"https://www.googleapis.com/download/storage/v1/b/gcsfs-testing/o/tmp%2Ftest%2Fa?generation=1518820884747166&alt=media\",\n
+        \"crc32c\": \"AAAAAA==\",\n \"etag\": \"CJ6nwNrAq9kCEAE=\"\n}\n"}
+    headers:
+      Cache-Control: ['no-cache, no-store, max-age=0, must-revalidate']
+      Content-Length: ['711']
+      Content-Type: [application/json; charset=UTF-8]
+      ETag: [CJ6nwNrAq9kCEAE=]
+      Pragma: [no-cache]
+      Server: [UploadServer]
+      Vary: [Origin, X-Origin]
+    status: {code: 200, message: OK}
+- request:
+    body: null
+    headers:
+      Accept: ['*/*']
+      Accept-Encoding: ['gzip, deflate']
+      Connection: [keep-alive]
+    method: GET
+    uri: https://www.googleapis.com/storage/v1/b/gcsfs-testing/o/tmp%2Ftest%2Fa
+  response:
+    body: {string: "{\n \"kind\": \"storage#object\",\n \"id\": \"gcsfs-testing/tmp/test/a/1518820884747166\",\n
         \"selfLink\": \"https://www.googleapis.com/storage/v1/b/gcsfs-testing/o/tmp%2Ftest%2Fa\",\n
         \"name\": \"tmp/test/a\",\n \"bucket\": \"gcsfs-testing\",\n \"generation\":
-        \"1518820700072884\",\n \"metageneration\": \"1\",\n \"timeCreated\": \"2018-02-16T22:38:20.062Z\",\n
-        \"updated\": \"2018-02-16T22:38:20.062Z\",\n \"storageClass\": \"MULTI_REGIONAL\",\n
-        \"timeStorageClassUpdated\": \"2018-02-16T22:38:20.062Z\",\n \"size\": \"0\",\n
-        \"md5Hash\": \"1B2M2Y8AsgTpgAmY7PhCfg==\",\n \"mediaLink\": \"https://www.googleapis.com/download/storage/v1/b/gcsfs-testing/o/tmp%2Ftest%2Fa?generation=1518820700072884&alt=media\",\n
-        \"crc32c\": \"AAAAAA==\",\n \"etag\": \"CLTXuILAq9kCEAE=\"\n}\n"}
->>>>>>> ac0b4afa
+        \"1518820884747166\",\n \"metageneration\": \"1\",\n \"timeCreated\": \"2018-02-16T22:41:24.736Z\",\n
+        \"updated\": \"2018-02-16T22:41:24.736Z\",\n \"storageClass\": \"MULTI_REGIONAL\",\n
+        \"timeStorageClassUpdated\": \"2018-02-16T22:41:24.736Z\",\n \"size\": \"0\",\n
+        \"md5Hash\": \"1B2M2Y8AsgTpgAmY7PhCfg==\",\n \"mediaLink\": \"https://www.googleapis.com/download/storage/v1/b/gcsfs-testing/o/tmp%2Ftest%2Fa?generation=1518820884747166&alt=media\",\n
+        \"crc32c\": \"AAAAAA==\",\n \"etag\": \"CJ6nwNrAq9kCEAE=\"\n}\n"}
     headers:
       Cache-Control: ['no-cache, no-store, max-age=0, must-revalidate']
       Content-Length: ['711']
       Content-Type: [application/json; charset=UTF-8]
-<<<<<<< HEAD
-      ETag: [CMmCsNm+q9kCEAE=]
-=======
-      ETag: [CLTXuILAq9kCEAE=]
->>>>>>> ac0b4afa
-      Pragma: [no-cache]
-      Server: [UploadServer]
-      Vary: [Origin, X-Origin]
-    status: {code: 200, message: OK}
-- request:
-    body: null
-    headers:
-      Accept: ['*/*']
-      Accept-Encoding: ['gzip, deflate']
-      Connection: [keep-alive]
-    method: GET
-    uri: https://www.googleapis.com/storage/v1/b/gcsfs-testing/o/tmp%2Ftest%2Fa
-  response:
-<<<<<<< HEAD
-    body: {string: "{\n \"kind\": \"storage#object\",\n \"id\": \"gcsfs-testing/tmp/test/a/1518820345512265\",\n
-        \"selfLink\": \"https://www.googleapis.com/storage/v1/b/gcsfs-testing/o/tmp%2Ftest%2Fa\",\n
-        \"name\": \"tmp/test/a\",\n \"bucket\": \"gcsfs-testing\",\n \"generation\":
-        \"1518820345512265\",\n \"metageneration\": \"1\",\n \"timeCreated\": \"2018-02-16T22:32:25.502Z\",\n
-        \"updated\": \"2018-02-16T22:32:25.502Z\",\n \"storageClass\": \"MULTI_REGIONAL\",\n
-        \"timeStorageClassUpdated\": \"2018-02-16T22:32:25.502Z\",\n \"size\": \"0\",\n
-        \"md5Hash\": \"1B2M2Y8AsgTpgAmY7PhCfg==\",\n \"mediaLink\": \"https://www.googleapis.com/download/storage/v1/b/gcsfs-testing/o/tmp%2Ftest%2Fa?generation=1518820345512265&alt=media\",\n
-        \"crc32c\": \"AAAAAA==\",\n \"etag\": \"CMmCsNm+q9kCEAE=\"\n}\n"}
-=======
-    body: {string: "{\n \"kind\": \"storage#object\",\n \"id\": \"gcsfs-testing/tmp/test/a/1518820700072884\",\n
-        \"selfLink\": \"https://www.googleapis.com/storage/v1/b/gcsfs-testing/o/tmp%2Ftest%2Fa\",\n
-        \"name\": \"tmp/test/a\",\n \"bucket\": \"gcsfs-testing\",\n \"generation\":
-        \"1518820700072884\",\n \"metageneration\": \"1\",\n \"timeCreated\": \"2018-02-16T22:38:20.062Z\",\n
-        \"updated\": \"2018-02-16T22:38:20.062Z\",\n \"storageClass\": \"MULTI_REGIONAL\",\n
-        \"timeStorageClassUpdated\": \"2018-02-16T22:38:20.062Z\",\n \"size\": \"0\",\n
-        \"md5Hash\": \"1B2M2Y8AsgTpgAmY7PhCfg==\",\n \"mediaLink\": \"https://www.googleapis.com/download/storage/v1/b/gcsfs-testing/o/tmp%2Ftest%2Fa?generation=1518820700072884&alt=media\",\n
-        \"crc32c\": \"AAAAAA==\",\n \"etag\": \"CLTXuILAq9kCEAE=\"\n}\n"}
->>>>>>> ac0b4afa
-    headers:
-      Cache-Control: ['no-cache, no-store, max-age=0, must-revalidate']
-      Content-Length: ['711']
-      Content-Type: [application/json; charset=UTF-8]
-<<<<<<< HEAD
-      ETag: [CMmCsNm+q9kCEAE=]
-=======
-      ETag: [CLTXuILAq9kCEAE=]
->>>>>>> ac0b4afa
+      ETag: [CJ6nwNrAq9kCEAE=]
       Pragma: [no-cache]
       Server: [UploadServer]
       Vary: [Origin, X-Origin]
@@ -298,27 +259,15 @@
     uri: https://www.googleapis.com/storage/v1/b/gcsfs-testing/o/?delimiter=%2F&prefix=tmp%2Ftest%2F
   response:
     body: {string: "{\n \"kind\": \"storage#objects\",\n \"items\": [\n  {\n   \"kind\":
-<<<<<<< HEAD
-        \"storage#object\",\n   \"id\": \"gcsfs-testing/tmp/test/a/1518820345512265\",\n
+        \"storage#object\",\n   \"id\": \"gcsfs-testing/tmp/test/a/1518820884747166\",\n
         \  \"selfLink\": \"https://www.googleapis.com/storage/v1/b/gcsfs-testing/o/tmp%2Ftest%2Fa\",\n
         \  \"name\": \"tmp/test/a\",\n   \"bucket\": \"gcsfs-testing\",\n   \"generation\":
-        \"1518820345512265\",\n   \"metageneration\": \"1\",\n   \"timeCreated\":
-        \"2018-02-16T22:32:25.502Z\",\n   \"updated\": \"2018-02-16T22:32:25.502Z\",\n
+        \"1518820884747166\",\n   \"metageneration\": \"1\",\n   \"timeCreated\":
+        \"2018-02-16T22:41:24.736Z\",\n   \"updated\": \"2018-02-16T22:41:24.736Z\",\n
         \  \"storageClass\": \"MULTI_REGIONAL\",\n   \"timeStorageClassUpdated\":
-        \"2018-02-16T22:32:25.502Z\",\n   \"size\": \"0\",\n   \"md5Hash\": \"1B2M2Y8AsgTpgAmY7PhCfg==\",\n
-        \  \"mediaLink\": \"https://www.googleapis.com/download/storage/v1/b/gcsfs-testing/o/tmp%2Ftest%2Fa?generation=1518820345512265&alt=media\",\n
-        \  \"crc32c\": \"AAAAAA==\",\n   \"etag\": \"CMmCsNm+q9kCEAE=\"\n  }\n ]\n}\n"}
-=======
-        \"storage#object\",\n   \"id\": \"gcsfs-testing/tmp/test/a/1518820700072884\",\n
-        \  \"selfLink\": \"https://www.googleapis.com/storage/v1/b/gcsfs-testing/o/tmp%2Ftest%2Fa\",\n
-        \  \"name\": \"tmp/test/a\",\n   \"bucket\": \"gcsfs-testing\",\n   \"generation\":
-        \"1518820700072884\",\n   \"metageneration\": \"1\",\n   \"timeCreated\":
-        \"2018-02-16T22:38:20.062Z\",\n   \"updated\": \"2018-02-16T22:38:20.062Z\",\n
-        \  \"storageClass\": \"MULTI_REGIONAL\",\n   \"timeStorageClassUpdated\":
-        \"2018-02-16T22:38:20.062Z\",\n   \"size\": \"0\",\n   \"md5Hash\": \"1B2M2Y8AsgTpgAmY7PhCfg==\",\n
-        \  \"mediaLink\": \"https://www.googleapis.com/download/storage/v1/b/gcsfs-testing/o/tmp%2Ftest%2Fa?generation=1518820700072884&alt=media\",\n
-        \  \"crc32c\": \"AAAAAA==\",\n   \"etag\": \"CLTXuILAq9kCEAE=\"\n  }\n ]\n}\n"}
->>>>>>> ac0b4afa
+        \"2018-02-16T22:41:24.736Z\",\n   \"size\": \"0\",\n   \"md5Hash\": \"1B2M2Y8AsgTpgAmY7PhCfg==\",\n
+        \  \"mediaLink\": \"https://www.googleapis.com/download/storage/v1/b/gcsfs-testing/o/tmp%2Ftest%2Fa?generation=1518820884747166&alt=media\",\n
+        \  \"crc32c\": \"AAAAAA==\",\n   \"etag\": \"CJ6nwNrAq9kCEAE=\"\n  }\n ]\n}\n"}
     headers:
       Cache-Control: ['private, max-age=0, must-revalidate, no-transform']
       Content-Length: ['794']
@@ -336,75 +285,45 @@
     method: POST
     uri: https://www.googleapis.com/upload/storage/v1/b/gcsfs-testing/o?name=tmp%2Ftest%2Fb&uploadType=media
   response:
-<<<<<<< HEAD
-    body: {string: "{\n \"kind\": \"storage#object\",\n \"id\": \"gcsfs-testing/tmp/test/b/1518820345934912\",\n
+    body: {string: "{\n \"kind\": \"storage#object\",\n \"id\": \"gcsfs-testing/tmp/test/b/1518820885205233\",\n
         \"selfLink\": \"https://www.googleapis.com/storage/v1/b/gcsfs-testing/o/tmp%2Ftest%2Fb\",\n
         \"name\": \"tmp/test/b\",\n \"bucket\": \"gcsfs-testing\",\n \"generation\":
-        \"1518820345934912\",\n \"metageneration\": \"1\",\n \"timeCreated\": \"2018-02-16T22:32:25.924Z\",\n
-        \"updated\": \"2018-02-16T22:32:25.924Z\",\n \"storageClass\": \"MULTI_REGIONAL\",\n
-        \"timeStorageClassUpdated\": \"2018-02-16T22:32:25.924Z\",\n \"size\": \"3\",\n
-        \"md5Hash\": \"kAFQmDzST7DWlj99KOF/cg==\",\n \"mediaLink\": \"https://www.googleapis.com/download/storage/v1/b/gcsfs-testing/o/tmp%2Ftest%2Fb?generation=1518820345934912&alt=media\",\n
-        \"crc32c\": \"Nks/tw==\",\n \"etag\": \"CMDoydm+q9kCEAE=\"\n}\n"}
-=======
-    body: {string: "{\n \"kind\": \"storage#object\",\n \"id\": \"gcsfs-testing/tmp/test/b/1518820700457577\",\n
+        \"1518820885205233\",\n \"metageneration\": \"1\",\n \"timeCreated\": \"2018-02-16T22:41:25.194Z\",\n
+        \"updated\": \"2018-02-16T22:41:25.194Z\",\n \"storageClass\": \"MULTI_REGIONAL\",\n
+        \"timeStorageClassUpdated\": \"2018-02-16T22:41:25.194Z\",\n \"size\": \"3\",\n
+        \"md5Hash\": \"kAFQmDzST7DWlj99KOF/cg==\",\n \"mediaLink\": \"https://www.googleapis.com/download/storage/v1/b/gcsfs-testing/o/tmp%2Ftest%2Fb?generation=1518820885205233&alt=media\",\n
+        \"crc32c\": \"Nks/tw==\",\n \"etag\": \"CPGh3NrAq9kCEAE=\"\n}\n"}
+    headers:
+      Cache-Control: ['no-cache, no-store, max-age=0, must-revalidate']
+      Content-Length: ['711']
+      Content-Type: [application/json; charset=UTF-8]
+      ETag: [CPGh3NrAq9kCEAE=]
+      Pragma: [no-cache]
+      Server: [UploadServer]
+      Vary: [Origin, X-Origin]
+    status: {code: 200, message: OK}
+- request:
+    body: null
+    headers:
+      Accept: ['*/*']
+      Accept-Encoding: ['gzip, deflate']
+      Connection: [keep-alive]
+    method: GET
+    uri: https://www.googleapis.com/storage/v1/b/gcsfs-testing/o/tmp%2Ftest%2Fb
+  response:
+    body: {string: "{\n \"kind\": \"storage#object\",\n \"id\": \"gcsfs-testing/tmp/test/b/1518820885205233\",\n
         \"selfLink\": \"https://www.googleapis.com/storage/v1/b/gcsfs-testing/o/tmp%2Ftest%2Fb\",\n
         \"name\": \"tmp/test/b\",\n \"bucket\": \"gcsfs-testing\",\n \"generation\":
-        \"1518820700457577\",\n \"metageneration\": \"1\",\n \"timeCreated\": \"2018-02-16T22:38:20.447Z\",\n
-        \"updated\": \"2018-02-16T22:38:20.447Z\",\n \"storageClass\": \"MULTI_REGIONAL\",\n
-        \"timeStorageClassUpdated\": \"2018-02-16T22:38:20.447Z\",\n \"size\": \"3\",\n
-        \"md5Hash\": \"kAFQmDzST7DWlj99KOF/cg==\",\n \"mediaLink\": \"https://www.googleapis.com/download/storage/v1/b/gcsfs-testing/o/tmp%2Ftest%2Fb?generation=1518820700457577&alt=media\",\n
-        \"crc32c\": \"Nks/tw==\",\n \"etag\": \"COmU0ILAq9kCEAE=\"\n}\n"}
->>>>>>> ac0b4afa
+        \"1518820885205233\",\n \"metageneration\": \"1\",\n \"timeCreated\": \"2018-02-16T22:41:25.194Z\",\n
+        \"updated\": \"2018-02-16T22:41:25.194Z\",\n \"storageClass\": \"MULTI_REGIONAL\",\n
+        \"timeStorageClassUpdated\": \"2018-02-16T22:41:25.194Z\",\n \"size\": \"3\",\n
+        \"md5Hash\": \"kAFQmDzST7DWlj99KOF/cg==\",\n \"mediaLink\": \"https://www.googleapis.com/download/storage/v1/b/gcsfs-testing/o/tmp%2Ftest%2Fb?generation=1518820885205233&alt=media\",\n
+        \"crc32c\": \"Nks/tw==\",\n \"etag\": \"CPGh3NrAq9kCEAE=\"\n}\n"}
     headers:
       Cache-Control: ['no-cache, no-store, max-age=0, must-revalidate']
       Content-Length: ['711']
       Content-Type: [application/json; charset=UTF-8]
-<<<<<<< HEAD
-      ETag: [CMDoydm+q9kCEAE=]
-=======
-      ETag: [COmU0ILAq9kCEAE=]
->>>>>>> ac0b4afa
-      Pragma: [no-cache]
-      Server: [UploadServer]
-      Vary: [Origin, X-Origin]
-    status: {code: 200, message: OK}
-- request:
-    body: null
-    headers:
-      Accept: ['*/*']
-      Accept-Encoding: ['gzip, deflate']
-      Connection: [keep-alive]
-    method: GET
-    uri: https://www.googleapis.com/storage/v1/b/gcsfs-testing/o/tmp%2Ftest%2Fb
-  response:
-<<<<<<< HEAD
-    body: {string: "{\n \"kind\": \"storage#object\",\n \"id\": \"gcsfs-testing/tmp/test/b/1518820345934912\",\n
-        \"selfLink\": \"https://www.googleapis.com/storage/v1/b/gcsfs-testing/o/tmp%2Ftest%2Fb\",\n
-        \"name\": \"tmp/test/b\",\n \"bucket\": \"gcsfs-testing\",\n \"generation\":
-        \"1518820345934912\",\n \"metageneration\": \"1\",\n \"timeCreated\": \"2018-02-16T22:32:25.924Z\",\n
-        \"updated\": \"2018-02-16T22:32:25.924Z\",\n \"storageClass\": \"MULTI_REGIONAL\",\n
-        \"timeStorageClassUpdated\": \"2018-02-16T22:32:25.924Z\",\n \"size\": \"3\",\n
-        \"md5Hash\": \"kAFQmDzST7DWlj99KOF/cg==\",\n \"mediaLink\": \"https://www.googleapis.com/download/storage/v1/b/gcsfs-testing/o/tmp%2Ftest%2Fb?generation=1518820345934912&alt=media\",\n
-        \"crc32c\": \"Nks/tw==\",\n \"etag\": \"CMDoydm+q9kCEAE=\"\n}\n"}
-=======
-    body: {string: "{\n \"kind\": \"storage#object\",\n \"id\": \"gcsfs-testing/tmp/test/b/1518820700457577\",\n
-        \"selfLink\": \"https://www.googleapis.com/storage/v1/b/gcsfs-testing/o/tmp%2Ftest%2Fb\",\n
-        \"name\": \"tmp/test/b\",\n \"bucket\": \"gcsfs-testing\",\n \"generation\":
-        \"1518820700457577\",\n \"metageneration\": \"1\",\n \"timeCreated\": \"2018-02-16T22:38:20.447Z\",\n
-        \"updated\": \"2018-02-16T22:38:20.447Z\",\n \"storageClass\": \"MULTI_REGIONAL\",\n
-        \"timeStorageClassUpdated\": \"2018-02-16T22:38:20.447Z\",\n \"size\": \"3\",\n
-        \"md5Hash\": \"kAFQmDzST7DWlj99KOF/cg==\",\n \"mediaLink\": \"https://www.googleapis.com/download/storage/v1/b/gcsfs-testing/o/tmp%2Ftest%2Fb?generation=1518820700457577&alt=media\",\n
-        \"crc32c\": \"Nks/tw==\",\n \"etag\": \"COmU0ILAq9kCEAE=\"\n}\n"}
->>>>>>> ac0b4afa
-    headers:
-      Cache-Control: ['no-cache, no-store, max-age=0, must-revalidate']
-      Content-Length: ['711']
-      Content-Type: [application/json; charset=UTF-8]
-<<<<<<< HEAD
-      ETag: [CMDoydm+q9kCEAE=]
-=======
-      ETag: [COmU0ILAq9kCEAE=]
->>>>>>> ac0b4afa
+      ETag: [CPGh3NrAq9kCEAE=]
       Pragma: [no-cache]
       Server: [UploadServer]
       Vary: [Origin, X-Origin]
@@ -455,45 +374,24 @@
     uri: https://www.googleapis.com/storage/v1/b/gcsfs-testing/o/?delimiter=%2F&prefix=tmp%2Ftest%2F
   response:
     body: {string: "{\n \"kind\": \"storage#objects\",\n \"items\": [\n  {\n   \"kind\":
-<<<<<<< HEAD
-        \"storage#object\",\n   \"id\": \"gcsfs-testing/tmp/test/a/1518820345512265\",\n
+        \"storage#object\",\n   \"id\": \"gcsfs-testing/tmp/test/a/1518820884747166\",\n
         \  \"selfLink\": \"https://www.googleapis.com/storage/v1/b/gcsfs-testing/o/tmp%2Ftest%2Fa\",\n
         \  \"name\": \"tmp/test/a\",\n   \"bucket\": \"gcsfs-testing\",\n   \"generation\":
-        \"1518820345512265\",\n   \"metageneration\": \"1\",\n   \"timeCreated\":
-        \"2018-02-16T22:32:25.502Z\",\n   \"updated\": \"2018-02-16T22:32:25.502Z\",\n
+        \"1518820884747166\",\n   \"metageneration\": \"1\",\n   \"timeCreated\":
+        \"2018-02-16T22:41:24.736Z\",\n   \"updated\": \"2018-02-16T22:41:24.736Z\",\n
         \  \"storageClass\": \"MULTI_REGIONAL\",\n   \"timeStorageClassUpdated\":
-        \"2018-02-16T22:32:25.502Z\",\n   \"size\": \"0\",\n   \"md5Hash\": \"1B2M2Y8AsgTpgAmY7PhCfg==\",\n
-        \  \"mediaLink\": \"https://www.googleapis.com/download/storage/v1/b/gcsfs-testing/o/tmp%2Ftest%2Fa?generation=1518820345512265&alt=media\",\n
-        \  \"crc32c\": \"AAAAAA==\",\n   \"etag\": \"CMmCsNm+q9kCEAE=\"\n  },\n  {\n
-        \  \"kind\": \"storage#object\",\n   \"id\": \"gcsfs-testing/tmp/test/b/1518820345934912\",\n
+        \"2018-02-16T22:41:24.736Z\",\n   \"size\": \"0\",\n   \"md5Hash\": \"1B2M2Y8AsgTpgAmY7PhCfg==\",\n
+        \  \"mediaLink\": \"https://www.googleapis.com/download/storage/v1/b/gcsfs-testing/o/tmp%2Ftest%2Fa?generation=1518820884747166&alt=media\",\n
+        \  \"crc32c\": \"AAAAAA==\",\n   \"etag\": \"CJ6nwNrAq9kCEAE=\"\n  },\n  {\n
+        \  \"kind\": \"storage#object\",\n   \"id\": \"gcsfs-testing/tmp/test/b/1518820885205233\",\n
         \  \"selfLink\": \"https://www.googleapis.com/storage/v1/b/gcsfs-testing/o/tmp%2Ftest%2Fb\",\n
         \  \"name\": \"tmp/test/b\",\n   \"bucket\": \"gcsfs-testing\",\n   \"generation\":
-        \"1518820345934912\",\n   \"metageneration\": \"1\",\n   \"timeCreated\":
-        \"2018-02-16T22:32:25.924Z\",\n   \"updated\": \"2018-02-16T22:32:25.924Z\",\n
+        \"1518820885205233\",\n   \"metageneration\": \"1\",\n   \"timeCreated\":
+        \"2018-02-16T22:41:25.194Z\",\n   \"updated\": \"2018-02-16T22:41:25.194Z\",\n
         \  \"storageClass\": \"MULTI_REGIONAL\",\n   \"timeStorageClassUpdated\":
-        \"2018-02-16T22:32:25.924Z\",\n   \"size\": \"3\",\n   \"md5Hash\": \"kAFQmDzST7DWlj99KOF/cg==\",\n
-        \  \"mediaLink\": \"https://www.googleapis.com/download/storage/v1/b/gcsfs-testing/o/tmp%2Ftest%2Fb?generation=1518820345934912&alt=media\",\n
-        \  \"crc32c\": \"Nks/tw==\",\n   \"etag\": \"CMDoydm+q9kCEAE=\"\n  }\n ]\n}\n"}
-=======
-        \"storage#object\",\n   \"id\": \"gcsfs-testing/tmp/test/a/1518820700072884\",\n
-        \  \"selfLink\": \"https://www.googleapis.com/storage/v1/b/gcsfs-testing/o/tmp%2Ftest%2Fa\",\n
-        \  \"name\": \"tmp/test/a\",\n   \"bucket\": \"gcsfs-testing\",\n   \"generation\":
-        \"1518820700072884\",\n   \"metageneration\": \"1\",\n   \"timeCreated\":
-        \"2018-02-16T22:38:20.062Z\",\n   \"updated\": \"2018-02-16T22:38:20.062Z\",\n
-        \  \"storageClass\": \"MULTI_REGIONAL\",\n   \"timeStorageClassUpdated\":
-        \"2018-02-16T22:38:20.062Z\",\n   \"size\": \"0\",\n   \"md5Hash\": \"1B2M2Y8AsgTpgAmY7PhCfg==\",\n
-        \  \"mediaLink\": \"https://www.googleapis.com/download/storage/v1/b/gcsfs-testing/o/tmp%2Ftest%2Fa?generation=1518820700072884&alt=media\",\n
-        \  \"crc32c\": \"AAAAAA==\",\n   \"etag\": \"CLTXuILAq9kCEAE=\"\n  },\n  {\n
-        \  \"kind\": \"storage#object\",\n   \"id\": \"gcsfs-testing/tmp/test/b/1518820700457577\",\n
-        \  \"selfLink\": \"https://www.googleapis.com/storage/v1/b/gcsfs-testing/o/tmp%2Ftest%2Fb\",\n
-        \  \"name\": \"tmp/test/b\",\n   \"bucket\": \"gcsfs-testing\",\n   \"generation\":
-        \"1518820700457577\",\n   \"metageneration\": \"1\",\n   \"timeCreated\":
-        \"2018-02-16T22:38:20.447Z\",\n   \"updated\": \"2018-02-16T22:38:20.447Z\",\n
-        \  \"storageClass\": \"MULTI_REGIONAL\",\n   \"timeStorageClassUpdated\":
-        \"2018-02-16T22:38:20.447Z\",\n   \"size\": \"3\",\n   \"md5Hash\": \"kAFQmDzST7DWlj99KOF/cg==\",\n
-        \  \"mediaLink\": \"https://www.googleapis.com/download/storage/v1/b/gcsfs-testing/o/tmp%2Ftest%2Fb?generation=1518820700457577&alt=media\",\n
-        \  \"crc32c\": \"Nks/tw==\",\n   \"etag\": \"COmU0ILAq9kCEAE=\"\n  }\n ]\n}\n"}
->>>>>>> ac0b4afa
+        \"2018-02-16T22:41:25.194Z\",\n   \"size\": \"3\",\n   \"md5Hash\": \"kAFQmDzST7DWlj99KOF/cg==\",\n
+        \  \"mediaLink\": \"https://www.googleapis.com/download/storage/v1/b/gcsfs-testing/o/tmp%2Ftest%2Fb?generation=1518820885205233&alt=media\",\n
+        \  \"crc32c\": \"Nks/tw==\",\n   \"etag\": \"CPGh3NrAq9kCEAE=\"\n  }\n ]\n}\n"}
     headers:
       Cache-Control: ['private, max-age=0, must-revalidate, no-transform']
       Content-Length: ['1542']
