interactions:
- request:
    body: null
    headers:
      Accept: ['*/*']
      Accept-Encoding: ['gzip, deflate']
      Connection: [keep-alive]
      Content-Length: ['0']
      User-Agent: [python-requests/2.13.0]
    method: POST
    uri: https://www.googleapis.com/oauth2/v4/token?grant_type=refresh_token
  response:
    body:
      string: !!binary |
<<<<<<< HEAD
        H4sIAGv25VgC/6tWSkxOTi0uji/Jz07NU7JSUKqoqFDSUVDKTMEQSq0oyCxKLY7PBAkamxkYAMXA
        auJLKgtSQQqdUhOLUouUagFOYrb0VgAAAA==
=======
        H4sIANRY5VgC/6tWSq0oyCxKLY7PzFOyUjA2MzDQUVDKTIkvyc9OBYkoVVRUKAGFwPz4ksqCVJCg
        U2piUWoRSDwxOTm1uBhVeS0A03RPm1YAAAA=
>>>>>>> b795204b
    headers:
      Alt-Svc: ['quic=":443"; ma=2592000; v="37,36,35"']
      Cache-Control: ['no-cache, no-store, max-age=0, must-revalidate']
      Content-Encoding: [gzip]
      Content-Type: [application/json; charset=UTF-8]
<<<<<<< HEAD
      Date: ['Thu, 06 Apr 2017 08:03:55 GMT']
=======
      Date: ['Wed, 05 Apr 2017 20:51:33 GMT']
>>>>>>> b795204b
      Expires: ['Mon, 01 Jan 1990 00:00:00 GMT']
      Pragma: [no-cache]
      Server: [GSE]
      Transfer-Encoding: [chunked]
      Vary: [Origin, X-Origin]
      X-Content-Type-Options: [nosniff]
      X-Frame-Options: [SAMEORIGIN]
      X-XSS-Protection: [1; mode=block]
    status: {code: 200, message: OK}
- request:
    body: null
    headers:
      Accept: ['*/*']
      Accept-Encoding: ['gzip, deflate']
      Connection: [keep-alive]
      User-Agent: [python-requests/2.13.0]
    method: GET
    uri: https://www.googleapis.com/storage/v1/b/?project=test_project
  response:
    body: {string: "{\n \"kind\": \"storage#buckets\",\n \"items\": [\n  {\n   \"kind\":
<<<<<<< HEAD
        \"storage#bucket\",\n   \"id\": \"dask-zarr-cache\",\n   \"selfLink\": \"https://www.googleapis.com/storage/v1/b/dask-zarr-cache\",\n
        \  \"projectNumber\": \"211880518801\",\n   \"name\": \"dask-zarr-cache\",\n
        \  \"timeCreated\": \"2017-04-03T14:58:15.917Z\",\n   \"updated\": \"2017-04-03T14:58:15.917Z\",\n
        \  \"metageneration\": \"1\",\n   \"location\": \"EUROPE-WEST1\",\n   \"storageClass\":
        \"REGIONAL\",\n   \"etag\": \"CAE=\"\n  },\n  {\n   \"kind\": \"storage#bucket\",\n
        \  \"id\": \"gcsfs-testing\",\n   \"selfLink\": \"https://www.googleapis.com/storage/v1/b/gcsfs-testing\",\n
        \  \"projectNumber\": \"211880518801\",\n   \"name\": \"gcsfs-testing\",\n
        \  \"timeCreated\": \"2017-04-06T07:16:38.076Z\",\n   \"updated\": \"2017-04-06T07:16:38.076Z\",\n
        \  \"metageneration\": \"1\",\n   \"location\": \"US\",\n   \"storageClass\":
        \"STANDARD\",\n   \"etag\": \"CAE=\"\n  },\n  {\n   \"kind\": \"storage#bucket\",\n
        \  \"id\": \"modis-incoming\",\n   \"selfLink\": \"https://www.googleapis.com/storage/v1/b/modis-incoming\",\n
        \  \"projectNumber\": \"211880518801\",\n   \"name\": \"modis-incoming\",\n
        \  \"timeCreated\": \"2017-03-22T14:30:09.809Z\",\n   \"updated\": \"2017-03-22T14:30:09.809Z\",\n
        \  \"metageneration\": \"1\",\n   \"location\": \"EUROPE-WEST1\",\n   \"storageClass\":
        \"REGIONAL\",\n   \"etag\": \"CAE=\"\n  },\n  {\n   \"kind\": \"storage#bucket\",\n
        \  \"id\": \"satelligence-test\",\n   \"selfLink\": \"https://www.googleapis.com/storage/v1/b/satelligence-test\",\n
        \  \"projectNumber\": \"211880518801\",\n   \"name\": \"satelligence-test\",\n
        \  \"timeCreated\": \"2017-03-22T13:27:09.373Z\",\n   \"updated\": \"2017-03-22T13:27:09.373Z\",\n
        \  \"metageneration\": \"1\",\n   \"location\": \"EUROPE-WEST1\",\n   \"storageClass\":
        \"REGIONAL\",\n   \"etag\": \"CAE=\"\n  }\n ]\n}\n"}
    headers:
      Alt-Svc: ['quic=":443"; ma=2592000; v="37,36,35"']
      Cache-Control: ['private, max-age=0, must-revalidate, no-transform']
      Content-Length: ['1633']
      Content-Type: [application/json; charset=UTF-8]
      Date: ['Thu, 06 Apr 2017 08:03:56 GMT']
      Expires: ['Thu, 06 Apr 2017 08:03:56 GMT']
      Server: [UploadServer]
      Vary: [Origin, X-Origin]
      X-GUploader-UploadID: [AEnB2UqamZV-yGKVqT4h_IYx6uxYrKe7OK0seQZYzxTVv7WiDi1JzczPAQnM8u9yFVkErBcOuKyJeeEOhqn-cZOHrImpkO_pW2Q5OTP-v44i1NNwSkShKJ8]
=======
        \"storage#bucket\",\n   \"id\": \"anaconda-enterprise\",\n   \"selfLink\":
        \"https://www.googleapis.com/storage/v1/b/anaconda-enterprise\",\n   \"projectNumber\":
        \"586241054156\",\n   \"name\": \"anaconda-enterprise\",\n   \"timeCreated\":
        \"2017-03-30T22:33:29.085Z\",\n   \"updated\": \"2017-03-30T22:33:29.085Z\",\n
        \  \"metageneration\": \"1\",\n   \"location\": \"US\",\n   \"storageClass\":
        \"MULTI_REGIONAL\",\n   \"etag\": \"CAE=\"\n  },\n  {\n   \"kind\": \"storage#bucket\",\n
        \  \"id\": \"anaconda-public-data\",\n   \"selfLink\": \"https://www.googleapis.com/storage/v1/b/anaconda-public-data\",\n
        \  \"projectNumber\": \"586241054156\",\n   \"name\": \"anaconda-public-data\",\n
        \  \"timeCreated\": \"2017-04-05T20:22:12.865Z\",\n   \"updated\": \"2017-04-05T20:22:12.865Z\",\n
        \  \"metageneration\": \"1\",\n   \"location\": \"US\",\n   \"storageClass\":
        \"MULTI_REGIONAL\",\n   \"etag\": \"CAE=\"\n  },\n  {\n   \"kind\": \"storage#bucket\",\n
        \  \"id\": \"artifacts.test_project.appspot.com\",\n   \"selfLink\": \"https://www.googleapis.com/storage/v1/b/artifacts.test_project.appspot.com\",\n
        \  \"projectNumber\": \"586241054156\",\n   \"name\": \"artifacts.test_project.appspot.com\",\n
        \  \"timeCreated\": \"2016-05-17T18:29:22.774Z\",\n   \"updated\": \"2016-05-17T18:29:22.774Z\",\n
        \  \"metageneration\": \"1\",\n   \"location\": \"US\",\n   \"storageClass\":
        \"STANDARD\",\n   \"etag\": \"CAE=\"\n  },\n  {\n   \"kind\": \"storage#bucket\",\n
        \  \"id\": \"blaze-data\",\n   \"selfLink\": \"https://www.googleapis.com/storage/v1/b/blaze-data\",\n
        \  \"projectNumber\": \"586241054156\",\n   \"name\": \"blaze-data\",\n   \"timeCreated\":
        \"2015-09-06T04:08:21.262Z\",\n   \"updated\": \"2015-09-06T15:55:01.051Z\",\n
        \  \"metageneration\": \"2\",\n   \"location\": \"US\",\n   \"storageClass\":
        \"STANDARD\",\n   \"etag\": \"CAI=\"\n  },\n  {\n   \"kind\": \"storage#bucket\",\n
        \  \"id\": \"dask_example_data\",\n   \"selfLink\": \"https://www.googleapis.com/storage/v1/b/dask_example_data\",\n
        \  \"projectNumber\": \"586241054156\",\n   \"name\": \"dask_example_data\",\n
        \  \"timeCreated\": \"2017-02-15T18:07:45.948Z\",\n   \"updated\": \"2017-02-15T18:07:45.948Z\",\n
        \  \"metageneration\": \"1\",\n   \"location\": \"US\",\n   \"storageClass\":
        \"STANDARD\",\n   \"etag\": \"CAE=\"\n  },\n  {\n   \"kind\": \"storage#bucket\",\n
        \  \"id\": \"dataproc-9a39e84b-a055-4877-9be9-ddd9334e6145-us\",\n   \"selfLink\":
        \"https://www.googleapis.com/storage/v1/b/dataproc-9a39e84b-a055-4877-9be9-ddd9334e6145-us\",\n
        \  \"projectNumber\": \"586241054156\",\n   \"name\": \"dataproc-9a39e84b-a055-4877-9be9-ddd9334e6145-us\",\n
        \  \"timeCreated\": \"2017-04-05T02:56:05.533Z\",\n   \"updated\": \"2017-04-05T02:56:05.533Z\",\n
        \  \"metageneration\": \"1\",\n   \"location\": \"US\",\n   \"storageClass\":
        \"STANDARD\",\n   \"etag\": \"CAE=\"\n  },\n  {\n   \"kind\": \"storage#bucket\",\n
        \  \"id\": \"gcsfs-testing\",\n   \"selfLink\": \"https://www.googleapis.com/storage/v1/b/gcsfs-testing\",\n
        \  \"projectNumber\": \"586241054156\",\n   \"name\": \"gcsfs-testing\",\n
        \  \"timeCreated\": \"2017-04-05T13:45:05.641Z\",\n   \"updated\": \"2017-04-05T13:45:05.641Z\",\n
        \  \"metageneration\": \"1\",\n   \"location\": \"US\",\n   \"storageClass\":
        \"STANDARD\",\n   \"etag\": \"CAE=\"\n  }\n ]\n}\n"}
    headers:
      Alt-Svc: ['quic=":443"; ma=2592000; v="37,36,35"']
      Cache-Control: ['private, max-age=0, must-revalidate, no-transform']
      Content-Length: ['2971']
      Content-Type: [application/json; charset=UTF-8]
      Date: ['Wed, 05 Apr 2017 20:51:33 GMT']
      Expires: ['Wed, 05 Apr 2017 20:51:33 GMT']
      Server: [UploadServer]
      Vary: [Origin, X-Origin]
      X-GUploader-UploadID: [AEnB2UqFa28ZEb-Mwtb5LcwC9-UUctoIQM0vCkv_PJObAoCMzx6ul43Vw1PB8CtCNGAd5-GXdRluFlReubrPpzPUKW8i0YRJ_g]
>>>>>>> b795204b
    status: {code: 200, message: OK}
- request:
    body: null
    headers:
      Accept: ['*/*']
      Accept-Encoding: ['gzip, deflate']
      Connection: [keep-alive]
      Content-Length: ['0']
      User-Agent: [python-requests/2.13.0]
    method: DELETE
    uri: https://www.googleapis.com/storage/v1/b/gcsfs-testing/o/tmp%2Ftest%2Fa
  response:
    body: {string: "{\n \"error\": {\n  \"errors\": [\n   {\n    \"domain\": \"global\",\n
        \   \"reason\": \"notFound\",\n    \"message\": \"Not Found\"\n   }\n  ],\n
        \ \"code\": 404,\n  \"message\": \"Not Found\"\n }\n}\n"}
    headers:
      Alt-Svc: ['quic=":443"; ma=2592000; v="37,36,35"']
      Cache-Control: ['private, max-age=0']
      Content-Length: ['165']
      Content-Type: [application/json; charset=UTF-8]
<<<<<<< HEAD
      Date: ['Thu, 06 Apr 2017 08:03:56 GMT']
      Expires: ['Thu, 06 Apr 2017 08:03:56 GMT']
      Server: [UploadServer]
      Vary: [Origin, X-Origin]
      X-GUploader-UploadID: [AEnB2Urv3nPt05ZzniDU1wmlnKVU11UScCMahZuP0jKs36Gb2cRojdMATxUiKS9J46_ICII8fYDF1Ya-BMMyyVvDhhhxBTAXiGik7AAFo5uJQyg_jI4B0YY]
=======
      Date: ['Wed, 05 Apr 2017 20:51:33 GMT']
      Expires: ['Wed, 05 Apr 2017 20:51:33 GMT']
      Server: [UploadServer]
      Vary: [Origin, X-Origin]
      X-GUploader-UploadID: [AEnB2UoeSUVkrw9cj14c-7gXNtWiaxZ7t2QvhPDTEtsi89qzxhYGQpAQ2hwkv7nBrFz1_5RZ_zj2a1L7EKW0XOr2CQAe4UJZVw]
>>>>>>> b795204b
    status: {code: 404, message: Not Found}
- request:
    body: null
    headers:
      Accept: ['*/*']
      Accept-Encoding: ['gzip, deflate']
      Connection: [keep-alive]
      Content-Length: ['0']
      User-Agent: [python-requests/2.13.0]
    method: DELETE
    uri: https://www.googleapis.com/storage/v1/b/gcsfs-testing/o/tmp%2Ftest%2Fb
  response:
    body: {string: "{\n \"error\": {\n  \"errors\": [\n   {\n    \"domain\": \"global\",\n
        \   \"reason\": \"notFound\",\n    \"message\": \"Not Found\"\n   }\n  ],\n
        \ \"code\": 404,\n  \"message\": \"Not Found\"\n }\n}\n"}
    headers:
      Alt-Svc: ['quic=":443"; ma=2592000; v="37,36,35"']
      Cache-Control: ['private, max-age=0']
      Content-Length: ['165']
      Content-Type: [application/json; charset=UTF-8]
<<<<<<< HEAD
      Date: ['Thu, 06 Apr 2017 08:03:56 GMT']
      Expires: ['Thu, 06 Apr 2017 08:03:56 GMT']
      Server: [UploadServer]
      Vary: [Origin, X-Origin]
      X-GUploader-UploadID: [AEnB2UraPcm8K8X8E26sqDgsfH7cOD1HrOkde_jcISolQhZkQtNKATHPmmzUBv3t-TzufeMzlrL_m57QNm2gtvwb6HqnV2Vo36tBwxG4l3rReoD8velEV-I]
=======
      Date: ['Wed, 05 Apr 2017 20:51:34 GMT']
      Expires: ['Wed, 05 Apr 2017 20:51:34 GMT']
      Server: [UploadServer]
      Vary: [Origin, X-Origin]
      X-GUploader-UploadID: [AEnB2Uo0OUXVPHcRX3W9D51wCyXTJMe-JMgKzVBo3NdbVqfXtDE7c7pTuXXx3JY2AzkPThQsZlyW8sj4mVGJHpWUvCkgAqtcVA]
>>>>>>> b795204b
    status: {code: 404, message: Not Found}
- request:
    body: null
    headers:
      Accept: ['*/*']
      Accept-Encoding: ['gzip, deflate']
      Connection: [keep-alive]
      Content-Length: ['0']
      User-Agent: [python-requests/2.13.0]
    method: DELETE
    uri: https://www.googleapis.com/storage/v1/b/gcsfs-testing/o/tmp%2Ftest%2Fc
  response:
    body: {string: "{\n \"error\": {\n  \"errors\": [\n   {\n    \"domain\": \"global\",\n
        \   \"reason\": \"notFound\",\n    \"message\": \"Not Found\"\n   }\n  ],\n
        \ \"code\": 404,\n  \"message\": \"Not Found\"\n }\n}\n"}
    headers:
      Alt-Svc: ['quic=":443"; ma=2592000; v="37,36,35"']
      Cache-Control: ['private, max-age=0']
      Content-Length: ['165']
      Content-Type: [application/json; charset=UTF-8]
<<<<<<< HEAD
      Date: ['Thu, 06 Apr 2017 08:03:56 GMT']
      Expires: ['Thu, 06 Apr 2017 08:03:56 GMT']
      Server: [UploadServer]
      Vary: [Origin, X-Origin]
      X-GUploader-UploadID: [AEnB2UrAOQEP9tZyXOSBqO_aWoQvROChIYj9LWmmFAH-LDyzoi-OMyAhe41-NB9AbXYyn_fdySIEz5b_EhMqOkwKykhPK_qFsoCtJBTo3tEqJQazFx99OVE]
=======
      Date: ['Wed, 05 Apr 2017 20:51:34 GMT']
      Expires: ['Wed, 05 Apr 2017 20:51:34 GMT']
      Server: [UploadServer]
      Vary: [Origin, X-Origin]
      X-GUploader-UploadID: [AEnB2UpFrifgARXfn0YtiVCHuMTtZdi3RaX81yWmPMCqCSeajCG3L-oP7KByNZonYwlmX7ZSJT09WfVdTb6z5AY19j9ixSb64Q]
>>>>>>> b795204b
    status: {code: 404, message: Not Found}
- request:
    body: null
    headers:
      Accept: ['*/*']
      Accept-Encoding: ['gzip, deflate']
      Connection: [keep-alive]
      Content-Length: ['0']
      User-Agent: [python-requests/2.13.0]
    method: DELETE
    uri: https://www.googleapis.com/storage/v1/b/gcsfs-testing/o/tmp%2Ftest%2Fd
  response:
    body: {string: "{\n \"error\": {\n  \"errors\": [\n   {\n    \"domain\": \"global\",\n
        \   \"reason\": \"notFound\",\n    \"message\": \"Not Found\"\n   }\n  ],\n
        \ \"code\": 404,\n  \"message\": \"Not Found\"\n }\n}\n"}
    headers:
      Alt-Svc: ['quic=":443"; ma=2592000; v="37,36,35"']
      Cache-Control: ['private, max-age=0']
      Content-Length: ['165']
      Content-Type: [application/json; charset=UTF-8]
<<<<<<< HEAD
      Date: ['Thu, 06 Apr 2017 08:03:56 GMT']
      Expires: ['Thu, 06 Apr 2017 08:03:56 GMT']
      Server: [UploadServer]
      Vary: [Origin, X-Origin]
      X-GUploader-UploadID: [AEnB2Up64kFbESjDqSA398u-IuZhOTKjr-XAiCrfo_NNjJMlUqcL4DZ1h5QoepjfWjG3HqwHm02HmGPSX0uqio2T6lq_RIOD3xmGP2CvFM2S21kgwo3_qu0]
=======
      Date: ['Wed, 05 Apr 2017 20:51:34 GMT']
      Expires: ['Wed, 05 Apr 2017 20:51:34 GMT']
      Server: [UploadServer]
      Vary: [Origin, X-Origin]
      X-GUploader-UploadID: [AEnB2Uo9CSeJSW0zTlpkclP-h3Dcnq5QaIncCgWscJpJXoRpyLy3X-cXz7oN6AXz1gOhNx_X42YabY9sgPHZ6NgKqRHwqi67jQ]
>>>>>>> b795204b
    status: {code: 404, message: Not Found}
- request:
    body: '{"amount": 500, "name": "Alice"}

      {"amount": 600, "name": "Bob"}

      {"amount": 700, "name": "Charlie"}

      {"amount": 800, "name": "Dennis"}

'
    headers:
      Accept: ['*/*']
      Accept-Encoding: ['gzip, deflate']
      Connection: [keep-alive]
      Content-Length: ['133']
      User-Agent: [python-requests/2.13.0]
    method: POST
    uri: https://www.googleapis.com/upload/storage/v1/b/gcsfs-testing/o?name=test%2Faccounts.2.json&uploadType=media
  response:
<<<<<<< HEAD
    body: {string: "{\n \"kind\": \"storage#object\",\n \"id\": \"gcsfs-testing/test/accounts.1.json/1491465837232566\",\n
        \"selfLink\": \"https://www.googleapis.com/storage/v1/b/gcsfs-testing/o/test%2Faccounts.1.json\",\n
        \"name\": \"test/accounts.1.json\",\n \"bucket\": \"gcsfs-testing\",\n \"generation\":
        \"1491465837232566\",\n \"metageneration\": \"1\",\n \"timeCreated\": \"2017-04-06T08:03:57.164Z\",\n
        \"updated\": \"2017-04-06T08:03:57.164Z\",\n \"storageClass\": \"STANDARD\",\n
        \"timeStorageClassUpdated\": \"2017-04-06T08:03:57.164Z\",\n \"size\": \"133\",\n
        \"md5Hash\": \"xK7pmJz/Oj5HGIyfQpYTig==\",\n \"mediaLink\": \"https://www.googleapis.com/download/storage/v1/b/gcsfs-testing/o/test%2Faccounts.1.json?generation=1491465837232566&alt=media\",\n
        \"crc32c\": \"6wJAgQ==\",\n \"etag\": \"CLaDsZuvj9MCEAE=\"\n}\n"}
=======
    body: {string: "{\n \"kind\": \"storage#object\",\n \"id\": \"gcsfs-testing/test/accounts.2.json/1491425494969236\",\n
        \"selfLink\": \"https://www.googleapis.com/storage/v1/b/gcsfs-testing/o/test%2Faccounts.2.json\",\n
        \"name\": \"test/accounts.2.json\",\n \"bucket\": \"gcsfs-testing\",\n \"generation\":
        \"1491425494969236\",\n \"metageneration\": \"1\",\n \"timeCreated\": \"2017-04-05T20:51:34.951Z\",\n
        \"updated\": \"2017-04-05T20:51:34.951Z\",\n \"storageClass\": \"STANDARD\",\n
        \"timeStorageClassUpdated\": \"2017-04-05T20:51:34.951Z\",\n \"size\": \"133\",\n
        \"md5Hash\": \"bjhC5OCrzKV+8MGMCF2BQA==\",\n \"mediaLink\": \"https://www.googleapis.com/download/storage/v1/b/gcsfs-testing/o/test%2Faccounts.2.json?generation=1491425494969236&alt=media\",\n
        \"crc32c\": \"Su+F+g==\",\n \"etag\": \"CJTX2PaYjtMCEAE=\"\n}\n"}
>>>>>>> b795204b
    headers:
      Alt-Svc: ['quic=":443"; ma=2592000; v="37,36,35"']
      Cache-Control: ['no-cache, no-store, max-age=0, must-revalidate']
      Content-Length: ['727']
      Content-Type: [application/json; charset=UTF-8]
<<<<<<< HEAD
      Date: ['Thu, 06 Apr 2017 08:03:57 GMT']
      ETag: [CLaDsZuvj9MCEAE=]
=======
      Date: ['Wed, 05 Apr 2017 20:51:35 GMT']
      ETag: [CJTX2PaYjtMCEAE=]
>>>>>>> b795204b
      Expires: ['Mon, 01 Jan 1990 00:00:00 GMT']
      Pragma: [no-cache]
      Server: [UploadServer]
      Vary: [Origin, X-Origin]
<<<<<<< HEAD
      X-GUploader-UploadID: [AEnB2UrY5MaIhuQ9ZK-Asq77Msp6NlyTuj5orrFEREAlqs94DstQNWjJkJfNHw9_y3p1ERkIyk8QAefC7aWJWG9EwXjFW2eYX8qLL3-gQr2lDFcckdKmC9w]
=======
      X-GUploader-UploadID: [AEnB2UoQa4QiZmHP75rWSDVUEw9Foj6oct50cQK0rjD8LhQvelxtXVaFPObxvD3DJ-QQsdq04g9FUL7KoM04_V0DXdIniF1pUw]
>>>>>>> b795204b
    status: {code: 200, message: OK}
- request:
    body: '{"amount": 100, "name": "Alice"}

      {"amount": 200, "name": "Bob"}

      {"amount": 300, "name": "Charlie"}

      {"amount": 400, "name": "Dennis"}

'
    headers:
      Accept: ['*/*']
      Accept-Encoding: ['gzip, deflate']
      Connection: [keep-alive]
      Content-Length: ['133']
      User-Agent: [python-requests/2.13.0]
    method: POST
    uri: https://www.googleapis.com/upload/storage/v1/b/gcsfs-testing/o?name=test%2Faccounts.1.json&uploadType=media
  response:
<<<<<<< HEAD
    body: {string: "{\n \"kind\": \"storage#object\",\n \"id\": \"gcsfs-testing/test/accounts.2.json/1491465837655762\",\n
        \"selfLink\": \"https://www.googleapis.com/storage/v1/b/gcsfs-testing/o/test%2Faccounts.2.json\",\n
        \"name\": \"test/accounts.2.json\",\n \"bucket\": \"gcsfs-testing\",\n \"generation\":
        \"1491465837655762\",\n \"metageneration\": \"1\",\n \"timeCreated\": \"2017-04-06T08:03:57.577Z\",\n
        \"updated\": \"2017-04-06T08:03:57.577Z\",\n \"storageClass\": \"STANDARD\",\n
        \"timeStorageClassUpdated\": \"2017-04-06T08:03:57.577Z\",\n \"size\": \"133\",\n
        \"md5Hash\": \"bjhC5OCrzKV+8MGMCF2BQA==\",\n \"mediaLink\": \"https://www.googleapis.com/download/storage/v1/b/gcsfs-testing/o/test%2Faccounts.2.json?generation=1491465837655762&alt=media\",\n
        \"crc32c\": \"Su+F+g==\",\n \"etag\": \"CNLtypuvj9MCEAE=\"\n}\n"}
=======
    body: {string: "{\n \"kind\": \"storage#object\",\n \"id\": \"gcsfs-testing/test/accounts.1.json/1491425495447012\",\n
        \"selfLink\": \"https://www.googleapis.com/storage/v1/b/gcsfs-testing/o/test%2Faccounts.1.json\",\n
        \"name\": \"test/accounts.1.json\",\n \"bucket\": \"gcsfs-testing\",\n \"generation\":
        \"1491425495447012\",\n \"metageneration\": \"1\",\n \"timeCreated\": \"2017-04-05T20:51:35.420Z\",\n
        \"updated\": \"2017-04-05T20:51:35.420Z\",\n \"storageClass\": \"STANDARD\",\n
        \"timeStorageClassUpdated\": \"2017-04-05T20:51:35.420Z\",\n \"size\": \"133\",\n
        \"md5Hash\": \"xK7pmJz/Oj5HGIyfQpYTig==\",\n \"mediaLink\": \"https://www.googleapis.com/download/storage/v1/b/gcsfs-testing/o/test%2Faccounts.1.json?generation=1491425495447012&alt=media\",\n
        \"crc32c\": \"6wJAgQ==\",\n \"etag\": \"COTr9faYjtMCEAE=\"\n}\n"}
>>>>>>> b795204b
    headers:
      Alt-Svc: ['quic=":443"; ma=2592000; v="37,36,35"']
      Cache-Control: ['no-cache, no-store, max-age=0, must-revalidate']
      Content-Length: ['727']
      Content-Type: [application/json; charset=UTF-8]
<<<<<<< HEAD
      Date: ['Thu, 06 Apr 2017 08:03:57 GMT']
      ETag: [CNLtypuvj9MCEAE=]
=======
      Date: ['Wed, 05 Apr 2017 20:51:35 GMT']
      ETag: [COTr9faYjtMCEAE=]
>>>>>>> b795204b
      Expires: ['Mon, 01 Jan 1990 00:00:00 GMT']
      Pragma: [no-cache]
      Server: [UploadServer]
      Vary: [Origin, X-Origin]
<<<<<<< HEAD
      X-GUploader-UploadID: [AEnB2UrVBtxx_tW-dheei6csdEY3SOPTURVMtSxhh3lY9WpriW3TRjVXVY8zNzT0r7s1zb_HAINq2jsjLA6jqC99pY7pxVyquk3zG3k5M4BQsn7LaO9RzTM]
=======
      X-GUploader-UploadID: [AEnB2UpKX3vYc8EE0kDdBk_0xwnjANiqZkwvm1y1DW8bGFNKIgnMEf0y1aoBodmv0f8INklTXh9If6CxN1O2OZhbc8j4WJgjtQ]
>>>>>>> b795204b
    status: {code: 200, message: OK}
- request:
    body: 'name,amount,id

<<<<<<< HEAD
=======
      Alice,100,1

      Bob,200,2

      Charlie,300,3

>>>>>>> b795204b
'
    headers:
      Accept: ['*/*']
      Accept-Encoding: ['gzip, deflate']
      Connection: [keep-alive]
<<<<<<< HEAD
      Content-Length: ['15']
      User-Agent: [python-requests/2.13.0]
    method: POST
    uri: https://www.googleapis.com/upload/storage/v1/b/gcsfs-testing/o?name=2014-01-02.csv&uploadType=media
  response:
    body: {string: "{\n \"kind\": \"storage#object\",\n \"id\": \"gcsfs-testing/2014-01-02.csv/1491465838051568\",\n
        \"selfLink\": \"https://www.googleapis.com/storage/v1/b/gcsfs-testing/o/2014-01-02.csv\",\n
        \"name\": \"2014-01-02.csv\",\n \"bucket\": \"gcsfs-testing\",\n \"generation\":
        \"1491465838051568\",\n \"metageneration\": \"1\",\n \"timeCreated\": \"2017-04-06T08:03:57.980Z\",\n
        \"updated\": \"2017-04-06T08:03:57.980Z\",\n \"storageClass\": \"STANDARD\",\n
        \"timeStorageClassUpdated\": \"2017-04-06T08:03:57.980Z\",\n \"size\": \"15\",\n
        \"md5Hash\": \"cGwL6TebGKiJzgyNBJNb6Q==\",\n \"mediaLink\": \"https://www.googleapis.com/download/storage/v1/b/gcsfs-testing/o/2014-01-02.csv?generation=1491465838051568&alt=media\",\n
        \"crc32c\": \"Mpt4QQ==\",\n \"etag\": \"CPCB45uvj9MCEAE=\"\n}\n"}
=======
      Content-Length: ['51']
      User-Agent: [python-requests/2.13.0]
    method: POST
    uri: https://www.googleapis.com/upload/storage/v1/b/gcsfs-testing/o?name=2014-01-01.csv&uploadType=media
  response:
    body: {string: "{\n \"kind\": \"storage#object\",\n \"id\": \"gcsfs-testing/2014-01-01.csv/1491425495759549\",\n
        \"selfLink\": \"https://www.googleapis.com/storage/v1/b/gcsfs-testing/o/2014-01-01.csv\",\n
        \"name\": \"2014-01-01.csv\",\n \"bucket\": \"gcsfs-testing\",\n \"generation\":
        \"1491425495759549\",\n \"metageneration\": \"1\",\n \"timeCreated\": \"2017-04-05T20:51:35.740Z\",\n
        \"updated\": \"2017-04-05T20:51:35.740Z\",\n \"storageClass\": \"STANDARD\",\n
        \"timeStorageClassUpdated\": \"2017-04-05T20:51:35.740Z\",\n \"size\": \"51\",\n
        \"md5Hash\": \"Auycd2AT7x5m8G1W0NXcuA==\",\n \"mediaLink\": \"https://www.googleapis.com/download/storage/v1/b/gcsfs-testing/o/2014-01-01.csv?generation=1491425495759549&alt=media\",\n
        \"crc32c\": \"yR1u0w==\",\n \"etag\": \"CL31iPeYjtMCEAE=\"\n}\n"}
>>>>>>> b795204b
    headers:
      Alt-Svc: ['quic=":443"; ma=2592000; v="37,36,35"']
      Cache-Control: ['no-cache, no-store, max-age=0, must-revalidate']
      Content-Length: ['698']
      Content-Type: [application/json; charset=UTF-8]
<<<<<<< HEAD
      Date: ['Thu, 06 Apr 2017 08:03:58 GMT']
      ETag: [CPCB45uvj9MCEAE=]
=======
      Date: ['Wed, 05 Apr 2017 20:51:35 GMT']
      ETag: [CL31iPeYjtMCEAE=]
>>>>>>> b795204b
      Expires: ['Mon, 01 Jan 1990 00:00:00 GMT']
      Pragma: [no-cache]
      Server: [UploadServer]
      Vary: [Origin, X-Origin]
<<<<<<< HEAD
      X-GUploader-UploadID: [AEnB2Up2cECFjLESJuc6yBdExrv4PpDH2G_WziLDsLwPjAD0e-pkn5YhU3W9ly5aXjYOaygWMciHeGSedOEUkMxoc-ttyamYkLdK_0K3QF2M1X7FZq-l9tQ]
=======
      X-GUploader-UploadID: [AEnB2Uq3Pl1uwXJQxeFOIrC0emJK2zKc0GPfXEpYsFucLahUuOh7AgUcUlNCw6E5T-H8BmInlfBBGpALOygM0yEiNBk7-rXE9Q]
>>>>>>> b795204b
    status: {code: 200, message: OK}
- request:
    body: 'name,amount,id

      Alice,100,1

      Bob,200,2

      Charlie,300,3

'
    headers:
      Accept: ['*/*']
      Accept-Encoding: ['gzip, deflate']
      Connection: [keep-alive]
      Content-Length: ['51']
      User-Agent: [python-requests/2.13.0]
    method: POST
    uri: https://www.googleapis.com/upload/storage/v1/b/gcsfs-testing/o?name=2014-01-01.csv&uploadType=media
  response:
<<<<<<< HEAD
    body: {string: "{\n \"kind\": \"storage#object\",\n \"id\": \"gcsfs-testing/2014-01-01.csv/1491465838466145\",\n
        \"selfLink\": \"https://www.googleapis.com/storage/v1/b/gcsfs-testing/o/2014-01-01.csv\",\n
        \"name\": \"2014-01-01.csv\",\n \"bucket\": \"gcsfs-testing\",\n \"generation\":
        \"1491465838466145\",\n \"metageneration\": \"1\",\n \"timeCreated\": \"2017-04-06T08:03:58.385Z\",\n
        \"updated\": \"2017-04-06T08:03:58.385Z\",\n \"storageClass\": \"STANDARD\",\n
        \"timeStorageClassUpdated\": \"2017-04-06T08:03:58.385Z\",\n \"size\": \"51\",\n
        \"md5Hash\": \"Auycd2AT7x5m8G1W0NXcuA==\",\n \"mediaLink\": \"https://www.googleapis.com/download/storage/v1/b/gcsfs-testing/o/2014-01-01.csv?generation=1491465838466145&alt=media\",\n
        \"crc32c\": \"yR1u0w==\",\n \"etag\": \"COGo/Juvj9MCEAE=\"\n}\n"}
=======
    body: {string: "{\n \"kind\": \"storage#object\",\n \"id\": \"gcsfs-testing/2014-01-02.csv/1491425496061984\",\n
        \"selfLink\": \"https://www.googleapis.com/storage/v1/b/gcsfs-testing/o/2014-01-02.csv\",\n
        \"name\": \"2014-01-02.csv\",\n \"bucket\": \"gcsfs-testing\",\n \"generation\":
        \"1491425496061984\",\n \"metageneration\": \"1\",\n \"timeCreated\": \"2017-04-05T20:51:36.039Z\",\n
        \"updated\": \"2017-04-05T20:51:36.039Z\",\n \"storageClass\": \"STANDARD\",\n
        \"timeStorageClassUpdated\": \"2017-04-05T20:51:36.039Z\",\n \"size\": \"15\",\n
        \"md5Hash\": \"cGwL6TebGKiJzgyNBJNb6Q==\",\n \"mediaLink\": \"https://www.googleapis.com/download/storage/v1/b/gcsfs-testing/o/2014-01-02.csv?generation=1491425496061984&alt=media\",\n
        \"crc32c\": \"Mpt4QQ==\",\n \"etag\": \"CKCwm/eYjtMCEAE=\"\n}\n"}
>>>>>>> b795204b
    headers:
      Alt-Svc: ['quic=":443"; ma=2592000; v="37,36,35"']
      Cache-Control: ['no-cache, no-store, max-age=0, must-revalidate']
      Content-Length: ['698']
      Content-Type: [application/json; charset=UTF-8]
<<<<<<< HEAD
      Date: ['Thu, 06 Apr 2017 08:03:58 GMT']
      ETag: [COGo/Juvj9MCEAE=]
=======
      Date: ['Wed, 05 Apr 2017 20:51:36 GMT']
      ETag: [CKCwm/eYjtMCEAE=]
>>>>>>> b795204b
      Expires: ['Mon, 01 Jan 1990 00:00:00 GMT']
      Pragma: [no-cache]
      Server: [UploadServer]
      Vary: [Origin, X-Origin]
<<<<<<< HEAD
      X-GUploader-UploadID: [AEnB2UoYEJ1HfvRMlUpU0SBP22gzOMHNqqc-LD64PXSEorR3Mxt3zd2e5UIj_B6GcI1nyEI_1xwfrEkZj_UIjU5a4H8KstYO2uylrYtJsYnwtBq7xitDfzg]
=======
      X-GUploader-UploadID: [AEnB2UqUEWSCg72dDdQT1Avokp5zF00dtnXu299x33jWQkHLMPiU-qs0DmUF-2FYdqRVqITI8V2HsYnqW4zPOCLy2MbfdQGPig]
>>>>>>> b795204b
    status: {code: 200, message: OK}
- request:
    body: 'name,amount,id

      Dennis,400,4

      Edith,500,5

      Frank,600,6

'
    headers:
      Accept: ['*/*']
      Accept-Encoding: ['gzip, deflate']
      Connection: [keep-alive]
      Content-Length: ['52']
      User-Agent: [python-requests/2.13.0]
    method: POST
    uri: https://www.googleapis.com/upload/storage/v1/b/gcsfs-testing/o?name=2014-01-03.csv&uploadType=media
  response:
<<<<<<< HEAD
    body: {string: "{\n \"kind\": \"storage#object\",\n \"id\": \"gcsfs-testing/2014-01-03.csv/1491465838838364\",\n
        \"selfLink\": \"https://www.googleapis.com/storage/v1/b/gcsfs-testing/o/2014-01-03.csv\",\n
        \"name\": \"2014-01-03.csv\",\n \"bucket\": \"gcsfs-testing\",\n \"generation\":
        \"1491465838838364\",\n \"metageneration\": \"1\",\n \"timeCreated\": \"2017-04-06T08:03:58.767Z\",\n
        \"updated\": \"2017-04-06T08:03:58.767Z\",\n \"storageClass\": \"STANDARD\",\n
        \"timeStorageClassUpdated\": \"2017-04-06T08:03:58.767Z\",\n \"size\": \"52\",\n
        \"md5Hash\": \"9keZXdUu0YtMynECFSOiMg==\",\n \"mediaLink\": \"https://www.googleapis.com/download/storage/v1/b/gcsfs-testing/o/2014-01-03.csv?generation=1491465838838364&alt=media\",\n
        \"crc32c\": \"x/fq7w==\",\n \"etag\": \"CNyEk5yvj9MCEAE=\"\n}\n"}
=======
    body: {string: "{\n \"kind\": \"storage#object\",\n \"id\": \"gcsfs-testing/2014-01-03.csv/1491425496720560\",\n
        \"selfLink\": \"https://www.googleapis.com/storage/v1/b/gcsfs-testing/o/2014-01-03.csv\",\n
        \"name\": \"2014-01-03.csv\",\n \"bucket\": \"gcsfs-testing\",\n \"generation\":
        \"1491425496720560\",\n \"metageneration\": \"1\",\n \"timeCreated\": \"2017-04-05T20:51:36.698Z\",\n
        \"updated\": \"2017-04-05T20:51:36.698Z\",\n \"storageClass\": \"STANDARD\",\n
        \"timeStorageClassUpdated\": \"2017-04-05T20:51:36.698Z\",\n \"size\": \"52\",\n
        \"md5Hash\": \"9keZXdUu0YtMynECFSOiMg==\",\n \"mediaLink\": \"https://www.googleapis.com/download/storage/v1/b/gcsfs-testing/o/2014-01-03.csv?generation=1491425496720560&alt=media\",\n
        \"crc32c\": \"x/fq7w==\",\n \"etag\": \"CLDJw/eYjtMCEAE=\"\n}\n"}
>>>>>>> b795204b
    headers:
      Alt-Svc: ['quic=":443"; ma=2592000; v="37,36,35"']
      Cache-Control: ['no-cache, no-store, max-age=0, must-revalidate']
      Content-Length: ['698']
      Content-Type: [application/json; charset=UTF-8]
<<<<<<< HEAD
      Date: ['Thu, 06 Apr 2017 08:03:59 GMT']
      ETag: [CNyEk5yvj9MCEAE=]
=======
      Date: ['Wed, 05 Apr 2017 20:51:36 GMT']
      ETag: [CLDJw/eYjtMCEAE=]
>>>>>>> b795204b
      Expires: ['Mon, 01 Jan 1990 00:00:00 GMT']
      Pragma: [no-cache]
      Server: [UploadServer]
      Vary: [Origin, X-Origin]
<<<<<<< HEAD
      X-GUploader-UploadID: [AEnB2Uodm-ImdF_UuG5EeXcZOfpikIA0bvTtSOSUUmvR434hwSvP5rhvVE1YGzgqNZuTzkgcIjqDsU-U2e9j-QXw0mndHbTUkHCTC0ir7FZ20QiRREsNxRY]
=======
      X-GUploader-UploadID: [AEnB2UpYOAS0Iu3_lgzTC8UktmkW6I_fl4YJ88kvWDAre8b2rukE4c9vnV84inxgoH-U8ZYkp05mQMCdZGpM9hRtFVmg2z0Klg]
>>>>>>> b795204b
    status: {code: 200, message: OK}
- request:
    body: world
    headers:
      Accept: ['*/*']
      Accept-Encoding: ['gzip, deflate']
      Connection: [keep-alive]
      Content-Length: ['5']
      User-Agent: [python-requests/2.13.0]
    method: POST
<<<<<<< HEAD
    uri: https://www.googleapis.com/upload/storage/v1/b/gcsfs-testing/o?name=nested%2Ffile2&uploadType=media
  response:
    body: {string: "{\n \"kind\": \"storage#object\",\n \"id\": \"gcsfs-testing/nested/file2/1491465839221667\",\n
        \"selfLink\": \"https://www.googleapis.com/storage/v1/b/gcsfs-testing/o/nested%2Ffile2\",\n
        \"name\": \"nested/file2\",\n \"bucket\": \"gcsfs-testing\",\n \"generation\":
        \"1491465839221667\",\n \"metageneration\": \"1\",\n \"timeCreated\": \"2017-04-06T08:03:59.144Z\",\n
        \"updated\": \"2017-04-06T08:03:59.144Z\",\n \"storageClass\": \"STANDARD\",\n
        \"timeStorageClassUpdated\": \"2017-04-06T08:03:59.144Z\",\n \"size\": \"5\",\n
        \"md5Hash\": \"fXkwN6B2AYZXSwKC8vQ15w==\",\n \"mediaLink\": \"https://www.googleapis.com/download/storage/v1/b/gcsfs-testing/o/nested%2Ffile2?generation=1491465839221667&alt=media\",\n
        \"crc32c\": \"MaqBTg==\",\n \"etag\": \"CKO3qpyvj9MCEAE=\"\n}\n"}
=======
    uri: https://www.googleapis.com/upload/storage/v1/b/gcsfs-testing/o?name=nested%2Ffile1&uploadType=media
  response:
    body: {string: "{\n \"kind\": \"storage#object\",\n \"id\": \"gcsfs-testing/nested/file1/1491425497085481\",\n
        \"selfLink\": \"https://www.googleapis.com/storage/v1/b/gcsfs-testing/o/nested%2Ffile1\",\n
        \"name\": \"nested/file1\",\n \"bucket\": \"gcsfs-testing\",\n \"generation\":
        \"1491425497085481\",\n \"metageneration\": \"1\",\n \"timeCreated\": \"2017-04-05T20:51:37.064Z\",\n
        \"updated\": \"2017-04-05T20:51:37.064Z\",\n \"storageClass\": \"STANDARD\",\n
        \"timeStorageClassUpdated\": \"2017-04-05T20:51:37.064Z\",\n \"size\": \"6\",\n
        \"md5Hash\": \"sZRqySSS0jR8YjW00mERhA==\",\n \"mediaLink\": \"https://www.googleapis.com/download/storage/v1/b/gcsfs-testing/o/nested%2Ffile1?generation=1491425497085481&alt=media\",\n
        \"crc32c\": \"NT3Yvg==\",\n \"etag\": \"CKns2feYjtMCEAE=\"\n}\n"}
>>>>>>> b795204b
    headers:
      Alt-Svc: ['quic=":443"; ma=2592000; v="37,36,35"']
      Cache-Control: ['no-cache, no-store, max-age=0, must-revalidate']
      Content-Length: ['693']
      Content-Type: [application/json; charset=UTF-8]
<<<<<<< HEAD
      Date: ['Thu, 06 Apr 2017 08:03:59 GMT']
      ETag: [CKO3qpyvj9MCEAE=]
=======
      Date: ['Wed, 05 Apr 2017 20:51:37 GMT']
      ETag: [CKns2feYjtMCEAE=]
>>>>>>> b795204b
      Expires: ['Mon, 01 Jan 1990 00:00:00 GMT']
      Pragma: [no-cache]
      Server: [UploadServer]
      Vary: [Origin, X-Origin]
<<<<<<< HEAD
      X-GUploader-UploadID: [AEnB2Uqh_2Fx3jdB9gFJlKEDyi7T_mvWg3oqADtxv9iQ_2tpau1hEHKqKjU9HfNjqeIvXq3edtV6TFNesvgZHX6fVWwshdirGj9hIM8lZsUbRi3RihT4UjY]
=======
      X-GUploader-UploadID: [AEnB2Ur42eV5zCXduBoQcmoBTFgBv4Yg-ynaOsH9QzC_a0Ml3BzJuS8N3k1NHQp411o4XfuDlm-U-orHmGSepmAGqHioeltZbg]
>>>>>>> b795204b
    status: {code: 200, message: OK}
- request:
    body: 'hello

'
    headers:
      Accept: ['*/*']
      Accept-Encoding: ['gzip, deflate']
      Connection: [keep-alive]
      Content-Length: ['6']
      User-Agent: [python-requests/2.13.0]
    method: POST
    uri: https://www.googleapis.com/upload/storage/v1/b/gcsfs-testing/o?name=nested%2Ffile1&uploadType=media
  response:
<<<<<<< HEAD
    body: {string: "{\n \"kind\": \"storage#object\",\n \"id\": \"gcsfs-testing/nested/file1/1491465839744669\",\n
        \"selfLink\": \"https://www.googleapis.com/storage/v1/b/gcsfs-testing/o/nested%2Ffile1\",\n
        \"name\": \"nested/file1\",\n \"bucket\": \"gcsfs-testing\",\n \"generation\":
        \"1491465839744669\",\n \"metageneration\": \"1\",\n \"timeCreated\": \"2017-04-06T08:03:59.666Z\",\n
        \"updated\": \"2017-04-06T08:03:59.666Z\",\n \"storageClass\": \"STANDARD\",\n
        \"timeStorageClassUpdated\": \"2017-04-06T08:03:59.666Z\",\n \"size\": \"6\",\n
        \"md5Hash\": \"sZRqySSS0jR8YjW00mERhA==\",\n \"mediaLink\": \"https://www.googleapis.com/download/storage/v1/b/gcsfs-testing/o/nested%2Ffile1?generation=1491465839744669&alt=media\",\n
        \"crc32c\": \"NT3Yvg==\",\n \"etag\": \"CJ2typyvj9MCEAE=\"\n}\n"}
=======
    body: {string: "{\n \"kind\": \"storage#object\",\n \"id\": \"gcsfs-testing/nested/nested2/file2/1491425497478228\",\n
        \"selfLink\": \"https://www.googleapis.com/storage/v1/b/gcsfs-testing/o/nested%2Fnested2%2Ffile2\",\n
        \"name\": \"nested/nested2/file2\",\n \"bucket\": \"gcsfs-testing\",\n \"generation\":
        \"1491425497478228\",\n \"metageneration\": \"1\",\n \"timeCreated\": \"2017-04-05T20:51:37.454Z\",\n
        \"updated\": \"2017-04-05T20:51:37.454Z\",\n \"storageClass\": \"STANDARD\",\n
        \"timeStorageClassUpdated\": \"2017-04-05T20:51:37.454Z\",\n \"size\": \"5\",\n
        \"md5Hash\": \"fXkwN6B2AYZXSwKC8vQ15w==\",\n \"mediaLink\": \"https://www.googleapis.com/download/storage/v1/b/gcsfs-testing/o/nested%2Fnested2%2Ffile2?generation=1491425497478228&alt=media\",\n
        \"crc32c\": \"MaqBTg==\",\n \"etag\": \"CNTo8feYjtMCEAE=\"\n}\n"}
>>>>>>> b795204b
    headers:
      Alt-Svc: ['quic=":443"; ma=2592000; v="37,36,35"']
      Cache-Control: ['no-cache, no-store, max-age=0, must-revalidate']
      Content-Length: ['693']
      Content-Type: [application/json; charset=UTF-8]
<<<<<<< HEAD
      Date: ['Thu, 06 Apr 2017 08:03:59 GMT']
      ETag: [CJ2typyvj9MCEAE=]
=======
      Date: ['Wed, 05 Apr 2017 20:51:37 GMT']
      ETag: [CNTo8feYjtMCEAE=]
>>>>>>> b795204b
      Expires: ['Mon, 01 Jan 1990 00:00:00 GMT']
      Pragma: [no-cache]
      Server: [UploadServer]
      Vary: [Origin, X-Origin]
<<<<<<< HEAD
      X-GUploader-UploadID: [AEnB2UpXM3c-mTm4LP1RA6IbIDc7TU2oriPO86THRsA7QcWCfcwIJLqOVF7zHYRybTkVyUVYeCmx-fAiSgpyN8Az9oVa6P0m-f4pfM_kB7DZ2oRIX3VFbCU]
=======
      X-GUploader-UploadID: [AEnB2UruOc29DszB26I7Mgl6-RIO-2yLO59lOkOQHEq5dYEmbdNxJNO-Q6QPqcvOFXa4exXsdf1HEeue_VjpqEG4s_XYM_OS-A]
>>>>>>> b795204b
    status: {code: 200, message: OK}
- request:
    body: world
    headers:
      Accept: ['*/*']
      Accept-Encoding: ['gzip, deflate']
      Connection: [keep-alive]
      Content-Length: ['5']
      User-Agent: [python-requests/2.13.0]
    method: POST
<<<<<<< HEAD
    uri: https://www.googleapis.com/upload/storage/v1/b/gcsfs-testing/o?name=nested%2Fnested2%2Ffile1&uploadType=media
  response:
    body: {string: "{\n \"kind\": \"storage#object\",\n \"id\": \"gcsfs-testing/nested/nested2/file1/1491465840184749\",\n
        \"selfLink\": \"https://www.googleapis.com/storage/v1/b/gcsfs-testing/o/nested%2Fnested2%2Ffile1\",\n
        \"name\": \"nested/nested2/file1\",\n \"bucket\": \"gcsfs-testing\",\n \"generation\":
        \"1491465840184749\",\n \"metageneration\": \"1\",\n \"timeCreated\": \"2017-04-06T08:04:00.105Z\",\n
        \"updated\": \"2017-04-06T08:04:00.105Z\",\n \"storageClass\": \"STANDARD\",\n
        \"timeStorageClassUpdated\": \"2017-04-06T08:04:00.105Z\",\n \"size\": \"6\",\n
        \"md5Hash\": \"sZRqySSS0jR8YjW00mERhA==\",\n \"mediaLink\": \"https://www.googleapis.com/download/storage/v1/b/gcsfs-testing/o/nested%2Fnested2%2Ffile1?generation=1491465840184749&alt=media\",\n
        \"crc32c\": \"NT3Yvg==\",\n \"etag\": \"CK2b5Zyvj9MCEAE=\"\n}\n"}
=======
    uri: https://www.googleapis.com/upload/storage/v1/b/gcsfs-testing/o?name=nested%2Ffile2&uploadType=media
  response:
    body: {string: "{\n \"kind\": \"storage#object\",\n \"id\": \"gcsfs-testing/nested/file2/1491425498045194\",\n
        \"selfLink\": \"https://www.googleapis.com/storage/v1/b/gcsfs-testing/o/nested%2Ffile2\",\n
        \"name\": \"nested/file2\",\n \"bucket\": \"gcsfs-testing\",\n \"generation\":
        \"1491425498045194\",\n \"metageneration\": \"1\",\n \"timeCreated\": \"2017-04-05T20:51:38.024Z\",\n
        \"updated\": \"2017-04-05T20:51:38.024Z\",\n \"storageClass\": \"STANDARD\",\n
        \"timeStorageClassUpdated\": \"2017-04-05T20:51:38.024Z\",\n \"size\": \"5\",\n
        \"md5Hash\": \"fXkwN6B2AYZXSwKC8vQ15w==\",\n \"mediaLink\": \"https://www.googleapis.com/download/storage/v1/b/gcsfs-testing/o/nested%2Ffile2?generation=1491425498045194&alt=media\",\n
        \"crc32c\": \"MaqBTg==\",\n \"etag\": \"CIq2lPiYjtMCEAE=\"\n}\n"}
>>>>>>> b795204b
    headers:
      Alt-Svc: ['quic=":443"; ma=2592000; v="37,36,35"']
      Cache-Control: ['no-cache, no-store, max-age=0, must-revalidate']
      Content-Length: ['729']
      Content-Type: [application/json; charset=UTF-8]
<<<<<<< HEAD
      Date: ['Thu, 06 Apr 2017 08:04:00 GMT']
      ETag: [CK2b5Zyvj9MCEAE=]
=======
      Date: ['Wed, 05 Apr 2017 20:51:38 GMT']
      ETag: [CIq2lPiYjtMCEAE=]
>>>>>>> b795204b
      Expires: ['Mon, 01 Jan 1990 00:00:00 GMT']
      Pragma: [no-cache]
      Server: [UploadServer]
      Vary: [Origin, X-Origin]
<<<<<<< HEAD
      X-GUploader-UploadID: [AEnB2UqiXQrZWb9zmDfyMcU7l-BnARxCT-QVMyhFqGiVfc7OYv27IR1caB3GFeHPlT1qm3emJUPvQOwz3wrfjum0jOGZev9sR-T_g0xasI7Rb-NvO1Xdaxo]
=======
      X-GUploader-UploadID: [AEnB2Up5knbmMMEkVgucxuZubmsSvY4sNBzKBk4EJbPCk_WIMp0_NdPF-vaG6WWXNUJhvSe3yMRAyY1WiTsH5t36OmkiAPz9MQ]
>>>>>>> b795204b
    status: {code: 200, message: OK}
- request:
    body: 'hello

'
    headers:
      Accept: ['*/*']
      Accept-Encoding: ['gzip, deflate']
      Connection: [keep-alive]
      Content-Length: ['6']
      User-Agent: [python-requests/2.13.0]
    method: POST
<<<<<<< HEAD
    uri: https://www.googleapis.com/upload/storage/v1/b/gcsfs-testing/o?name=nested%2Fnested2%2Ffile2&uploadType=media
  response:
    body: {string: "{\n \"kind\": \"storage#object\",\n \"id\": \"gcsfs-testing/nested/nested2/file2/1491465840605957\",\n
        \"selfLink\": \"https://www.googleapis.com/storage/v1/b/gcsfs-testing/o/nested%2Fnested2%2Ffile2\",\n
        \"name\": \"nested/nested2/file2\",\n \"bucket\": \"gcsfs-testing\",\n \"generation\":
        \"1491465840605957\",\n \"metageneration\": \"1\",\n \"timeCreated\": \"2017-04-06T08:04:00.526Z\",\n
        \"updated\": \"2017-04-06T08:04:00.526Z\",\n \"storageClass\": \"STANDARD\",\n
        \"timeStorageClassUpdated\": \"2017-04-06T08:04:00.526Z\",\n \"size\": \"5\",\n
        \"md5Hash\": \"fXkwN6B2AYZXSwKC8vQ15w==\",\n \"mediaLink\": \"https://www.googleapis.com/download/storage/v1/b/gcsfs-testing/o/nested%2Fnested2%2Ffile2?generation=1491465840605957&alt=media\",\n
        \"crc32c\": \"MaqBTg==\",\n \"etag\": \"CIX2/pyvj9MCEAE=\"\n}\n"}
=======
    uri: https://www.googleapis.com/upload/storage/v1/b/gcsfs-testing/o?name=nested%2Fnested2%2Ffile1&uploadType=media
  response:
    body: {string: "{\n \"kind\": \"storage#object\",\n \"id\": \"gcsfs-testing/nested/nested2/file1/1491425498560239\",\n
        \"selfLink\": \"https://www.googleapis.com/storage/v1/b/gcsfs-testing/o/nested%2Fnested2%2Ffile1\",\n
        \"name\": \"nested/nested2/file1\",\n \"bucket\": \"gcsfs-testing\",\n \"generation\":
        \"1491425498560239\",\n \"metageneration\": \"1\",\n \"timeCreated\": \"2017-04-05T20:51:38.544Z\",\n
        \"updated\": \"2017-04-05T20:51:38.544Z\",\n \"storageClass\": \"STANDARD\",\n
        \"timeStorageClassUpdated\": \"2017-04-05T20:51:38.544Z\",\n \"size\": \"6\",\n
        \"md5Hash\": \"sZRqySSS0jR8YjW00mERhA==\",\n \"mediaLink\": \"https://www.googleapis.com/download/storage/v1/b/gcsfs-testing/o/nested%2Fnested2%2Ffile1?generation=1491425498560239&alt=media\",\n
        \"crc32c\": \"NT3Yvg==\",\n \"etag\": \"CO/ts/iYjtMCEAE=\"\n}\n"}
>>>>>>> b795204b
    headers:
      Alt-Svc: ['quic=":443"; ma=2592000; v="37,36,35"']
      Cache-Control: ['no-cache, no-store, max-age=0, must-revalidate']
      Content-Length: ['729']
      Content-Type: [application/json; charset=UTF-8]
<<<<<<< HEAD
      Date: ['Thu, 06 Apr 2017 08:04:00 GMT']
      ETag: [CIX2/pyvj9MCEAE=]
=======
      Date: ['Wed, 05 Apr 2017 20:51:38 GMT']
      ETag: [CO/ts/iYjtMCEAE=]
>>>>>>> b795204b
      Expires: ['Mon, 01 Jan 1990 00:00:00 GMT']
      Pragma: [no-cache]
      Server: [UploadServer]
      Vary: [Origin, X-Origin]
<<<<<<< HEAD
      X-GUploader-UploadID: [AEnB2UqVTOkf_StqiT4ZeU_gjp0YqbBGC4H_sUooz45ZTWCYF92IJN4196qNrmWb13zLHGebQR3ZX3bpUvLpUYTXDUklvP7rBkfIj2Y2dVUQ_8iVk8YoJxY]
=======
      X-GUploader-UploadID: [AEnB2UqVivi8jVZkmj-mdVkhhEWWOS2tAo4F6K-GRfNU3xswVJ92f_FT1kH43nZN3VVi0MVLf82uy08z4S9LmWS6kgkmLL0n-A]
>>>>>>> b795204b
    status: {code: 200, message: OK}
- request:
    body: null
    headers:
      Accept: ['*/*']
      Accept-Encoding: ['gzip, deflate']
      Connection: [keep-alive]
      Content-Length: ['0']
      User-Agent: [python-requests/2.13.0]
    method: POST
    uri: https://www.googleapis.com/storage/v1/b/gcsfs-testing/o/test%2Faccounts.1.json/copyTo/b/gcsfs-testing/o/test%2Faccounts.1.json2
  response:
<<<<<<< HEAD
    body: {string: "{\n \"kind\": \"storage#object\",\n \"id\": \"gcsfs-testing/test/accounts.1.json2/1491465841310916\",\n
        \"selfLink\": \"https://www.googleapis.com/storage/v1/b/gcsfs-testing/o/test%2Faccounts.1.json2\",\n
        \"name\": \"test/accounts.1.json2\",\n \"bucket\": \"gcsfs-testing\",\n \"generation\":
        \"1491465841310916\",\n \"metageneration\": \"1\",\n \"timeCreated\": \"2017-04-06T08:04:01.238Z\",\n
        \"updated\": \"2017-04-06T08:04:01.238Z\",\n \"storageClass\": \"STANDARD\",\n
        \"timeStorageClassUpdated\": \"2017-04-06T08:04:01.238Z\",\n \"size\": \"133\",\n
        \"md5Hash\": \"xK7pmJz/Oj5HGIyfQpYTig==\",\n \"mediaLink\": \"https://www.googleapis.com/download/storage/v1/b/gcsfs-testing/o/test%2Faccounts.1.json2?generation=1491465841310916&alt=media\",\n
        \"owner\": {\n  \"entity\": \"user-00b4903a9772d93d110e3ed6a131f13650ffeaac95ce82da38a0fb10585b7016\",\n
        \ \"entityId\": \"00b4903a9772d93d110e3ed6a131f13650ffeaac95ce82da38a0fb10585b7016\"\n
        },\n \"crc32c\": \"6wJAgQ==\",\n \"etag\": \"CMT5qZ2vj9MCEAE=\"\n}\n"}
=======
    body: {string: "{\n \"kind\": \"storage#object\",\n \"id\": \"gcsfs-testing/test/accounts.1.json2/1491425498943885\",\n
        \"selfLink\": \"https://www.googleapis.com/storage/v1/b/gcsfs-testing/o/test%2Faccounts.1.json2\",\n
        \"name\": \"test/accounts.1.json2\",\n \"bucket\": \"gcsfs-testing\",\n \"generation\":
        \"1491425498943885\",\n \"metageneration\": \"1\",\n \"timeCreated\": \"2017-04-05T20:51:38.920Z\",\n
        \"updated\": \"2017-04-05T20:51:38.920Z\",\n \"storageClass\": \"STANDARD\",\n
        \"timeStorageClassUpdated\": \"2017-04-05T20:51:38.920Z\",\n \"size\": \"133\",\n
        \"md5Hash\": \"xK7pmJz/Oj5HGIyfQpYTig==\",\n \"mediaLink\": \"https://www.googleapis.com/download/storage/v1/b/gcsfs-testing/o/test%2Faccounts.1.json2?generation=1491425498943885&alt=media\",\n
        \"owner\": {\n  \"entity\": \"user-00b4903a97faa809536745fd0a12d9fd1d82e864c122b7cde6824d518e94dcc8\",\n
        \ \"entityId\": \"00b4903a97faa809536745fd0a12d9fd1d82e864c122b7cde6824d518e94dcc8\"\n
        },\n \"crc32c\": \"6wJAgQ==\",\n \"etag\": \"CI2jy/iYjtMCEAE=\"\n}\n"}
>>>>>>> b795204b
    headers:
      Alt-Svc: ['quic=":443"; ma=2592000; v="37,36,35"']
      Cache-Control: ['no-cache, no-store, max-age=0, must-revalidate']
      Content-Length: ['913']
      Content-Type: [application/json; charset=UTF-8]
<<<<<<< HEAD
      Date: ['Thu, 06 Apr 2017 08:04:01 GMT']
      ETag: [CMT5qZ2vj9MCEAE=]
=======
      Date: ['Wed, 05 Apr 2017 20:51:39 GMT']
      ETag: [CI2jy/iYjtMCEAE=]
>>>>>>> b795204b
      Expires: ['Mon, 01 Jan 1990 00:00:00 GMT']
      Pragma: [no-cache]
      Server: [UploadServer]
      Vary: [Origin, X-Origin]
<<<<<<< HEAD
      X-GUploader-UploadID: [AEnB2UpInMBYGCbkf93L1PlCPN1YZWyYwfmkJvTDYaTuqNT-k2uzZchRUVwlJc8qS3L07TfYgXyKlbCKaBz8bk9ZMqDDbU-ZYsLxCmgHso3HpCugskurAWQ]
=======
      X-GUploader-UploadID: [AEnB2UoipFAz7HCxGdk0IRtRg8ZGykb4PD6GxCldyDlqBGB-GNf25iinXw67GQjtFHUP_f0CMe1Y7nSY-vf2mE4HP7PdRdz6DA]
>>>>>>> b795204b
    status: {code: 200, message: OK}
- request:
    body: null
    headers:
      Accept: ['*/*']
      Accept-Encoding: ['gzip, deflate']
      Connection: [keep-alive]
      User-Agent: [python-requests/2.13.0]
    method: GET
    uri: https://www.googleapis.com/storage/v1/b/gcsfs-testing/o/?maxResults=1000
  response:
    body: {string: "{\n \"kind\": \"storage#objects\",\n \"items\": [\n  {\n   \"kind\":
<<<<<<< HEAD
        \"storage#object\",\n   \"id\": \"gcsfs-testing/2014-01-01.csv/1491465838466145\",\n
        \  \"selfLink\": \"https://www.googleapis.com/storage/v1/b/gcsfs-testing/o/2014-01-01.csv\",\n
        \  \"name\": \"2014-01-01.csv\",\n   \"bucket\": \"gcsfs-testing\",\n   \"generation\":
        \"1491465838466145\",\n   \"metageneration\": \"1\",\n   \"timeCreated\":
        \"2017-04-06T08:03:58.385Z\",\n   \"updated\": \"2017-04-06T08:03:58.385Z\",\n
        \  \"storageClass\": \"STANDARD\",\n   \"timeStorageClassUpdated\": \"2017-04-06T08:03:58.385Z\",\n
        \  \"size\": \"51\",\n   \"md5Hash\": \"Auycd2AT7x5m8G1W0NXcuA==\",\n   \"mediaLink\":
        \"https://www.googleapis.com/download/storage/v1/b/gcsfs-testing/o/2014-01-01.csv?generation=1491465838466145&alt=media\",\n
        \  \"crc32c\": \"yR1u0w==\",\n   \"etag\": \"COGo/Juvj9MCEAE=\"\n  },\n  {\n
        \  \"kind\": \"storage#object\",\n   \"id\": \"gcsfs-testing/2014-01-02.csv/1491465838051568\",\n
        \  \"selfLink\": \"https://www.googleapis.com/storage/v1/b/gcsfs-testing/o/2014-01-02.csv\",\n
        \  \"name\": \"2014-01-02.csv\",\n   \"bucket\": \"gcsfs-testing\",\n   \"generation\":
        \"1491465838051568\",\n   \"metageneration\": \"1\",\n   \"timeCreated\":
        \"2017-04-06T08:03:57.980Z\",\n   \"updated\": \"2017-04-06T08:03:57.980Z\",\n
        \  \"storageClass\": \"STANDARD\",\n   \"timeStorageClassUpdated\": \"2017-04-06T08:03:57.980Z\",\n
        \  \"size\": \"15\",\n   \"md5Hash\": \"cGwL6TebGKiJzgyNBJNb6Q==\",\n   \"mediaLink\":
        \"https://www.googleapis.com/download/storage/v1/b/gcsfs-testing/o/2014-01-02.csv?generation=1491465838051568&alt=media\",\n
        \  \"crc32c\": \"Mpt4QQ==\",\n   \"etag\": \"CPCB45uvj9MCEAE=\"\n  },\n  {\n
        \  \"kind\": \"storage#object\",\n   \"id\": \"gcsfs-testing/2014-01-03.csv/1491465838838364\",\n
        \  \"selfLink\": \"https://www.googleapis.com/storage/v1/b/gcsfs-testing/o/2014-01-03.csv\",\n
        \  \"name\": \"2014-01-03.csv\",\n   \"bucket\": \"gcsfs-testing\",\n   \"generation\":
        \"1491465838838364\",\n   \"metageneration\": \"1\",\n   \"timeCreated\":
        \"2017-04-06T08:03:58.767Z\",\n   \"updated\": \"2017-04-06T08:03:58.767Z\",\n
        \  \"storageClass\": \"STANDARD\",\n   \"timeStorageClassUpdated\": \"2017-04-06T08:03:58.767Z\",\n
        \  \"size\": \"52\",\n   \"md5Hash\": \"9keZXdUu0YtMynECFSOiMg==\",\n   \"mediaLink\":
        \"https://www.googleapis.com/download/storage/v1/b/gcsfs-testing/o/2014-01-03.csv?generation=1491465838838364&alt=media\",\n
        \  \"crc32c\": \"x/fq7w==\",\n   \"etag\": \"CNyEk5yvj9MCEAE=\"\n  },\n  {\n
        \  \"kind\": \"storage#object\",\n   \"id\": \"gcsfs-testing/nested/file1/1491465839744669\",\n
        \  \"selfLink\": \"https://www.googleapis.com/storage/v1/b/gcsfs-testing/o/nested%2Ffile1\",\n
        \  \"name\": \"nested/file1\",\n   \"bucket\": \"gcsfs-testing\",\n   \"generation\":
        \"1491465839744669\",\n   \"metageneration\": \"1\",\n   \"timeCreated\":
        \"2017-04-06T08:03:59.666Z\",\n   \"updated\": \"2017-04-06T08:03:59.666Z\",\n
        \  \"storageClass\": \"STANDARD\",\n   \"timeStorageClassUpdated\": \"2017-04-06T08:03:59.666Z\",\n
        \  \"size\": \"6\",\n   \"md5Hash\": \"sZRqySSS0jR8YjW00mERhA==\",\n   \"mediaLink\":
        \"https://www.googleapis.com/download/storage/v1/b/gcsfs-testing/o/nested%2Ffile1?generation=1491465839744669&alt=media\",\n
        \  \"crc32c\": \"NT3Yvg==\",\n   \"etag\": \"CJ2typyvj9MCEAE=\"\n  },\n  {\n
        \  \"kind\": \"storage#object\",\n   \"id\": \"gcsfs-testing/nested/file2/1491465839221667\",\n
        \  \"selfLink\": \"https://www.googleapis.com/storage/v1/b/gcsfs-testing/o/nested%2Ffile2\",\n
        \  \"name\": \"nested/file2\",\n   \"bucket\": \"gcsfs-testing\",\n   \"generation\":
        \"1491465839221667\",\n   \"metageneration\": \"1\",\n   \"timeCreated\":
        \"2017-04-06T08:03:59.144Z\",\n   \"updated\": \"2017-04-06T08:03:59.144Z\",\n
        \  \"storageClass\": \"STANDARD\",\n   \"timeStorageClassUpdated\": \"2017-04-06T08:03:59.144Z\",\n
        \  \"size\": \"5\",\n   \"md5Hash\": \"fXkwN6B2AYZXSwKC8vQ15w==\",\n   \"mediaLink\":
        \"https://www.googleapis.com/download/storage/v1/b/gcsfs-testing/o/nested%2Ffile2?generation=1491465839221667&alt=media\",\n
        \  \"crc32c\": \"MaqBTg==\",\n   \"etag\": \"CKO3qpyvj9MCEAE=\"\n  },\n  {\n
        \  \"kind\": \"storage#object\",\n   \"id\": \"gcsfs-testing/nested/nested2/file1/1491465840184749\",\n
        \  \"selfLink\": \"https://www.googleapis.com/storage/v1/b/gcsfs-testing/o/nested%2Fnested2%2Ffile1\",\n
        \  \"name\": \"nested/nested2/file1\",\n   \"bucket\": \"gcsfs-testing\",\n
        \  \"generation\": \"1491465840184749\",\n   \"metageneration\": \"1\",\n
        \  \"timeCreated\": \"2017-04-06T08:04:00.105Z\",\n   \"updated\": \"2017-04-06T08:04:00.105Z\",\n
        \  \"storageClass\": \"STANDARD\",\n   \"timeStorageClassUpdated\": \"2017-04-06T08:04:00.105Z\",\n
        \  \"size\": \"6\",\n   \"md5Hash\": \"sZRqySSS0jR8YjW00mERhA==\",\n   \"mediaLink\":
        \"https://www.googleapis.com/download/storage/v1/b/gcsfs-testing/o/nested%2Fnested2%2Ffile1?generation=1491465840184749&alt=media\",\n
        \  \"crc32c\": \"NT3Yvg==\",\n   \"etag\": \"CK2b5Zyvj9MCEAE=\"\n  },\n  {\n
        \  \"kind\": \"storage#object\",\n   \"id\": \"gcsfs-testing/nested/nested2/file2/1491465840605957\",\n
        \  \"selfLink\": \"https://www.googleapis.com/storage/v1/b/gcsfs-testing/o/nested%2Fnested2%2Ffile2\",\n
        \  \"name\": \"nested/nested2/file2\",\n   \"bucket\": \"gcsfs-testing\",\n
        \  \"generation\": \"1491465840605957\",\n   \"metageneration\": \"1\",\n
        \  \"timeCreated\": \"2017-04-06T08:04:00.526Z\",\n   \"updated\": \"2017-04-06T08:04:00.526Z\",\n
        \  \"storageClass\": \"STANDARD\",\n   \"timeStorageClassUpdated\": \"2017-04-06T08:04:00.526Z\",\n
        \  \"size\": \"5\",\n   \"md5Hash\": \"fXkwN6B2AYZXSwKC8vQ15w==\",\n   \"mediaLink\":
        \"https://www.googleapis.com/download/storage/v1/b/gcsfs-testing/o/nested%2Fnested2%2Ffile2?generation=1491465840605957&alt=media\",\n
        \  \"crc32c\": \"MaqBTg==\",\n   \"etag\": \"CIX2/pyvj9MCEAE=\"\n  },\n  {\n
        \  \"kind\": \"storage#object\",\n   \"id\": \"gcsfs-testing/test/accounts.1.json/1491465837232566\",\n
        \  \"selfLink\": \"https://www.googleapis.com/storage/v1/b/gcsfs-testing/o/test%2Faccounts.1.json\",\n
        \  \"name\": \"test/accounts.1.json\",\n   \"bucket\": \"gcsfs-testing\",\n
        \  \"generation\": \"1491465837232566\",\n   \"metageneration\": \"1\",\n
        \  \"timeCreated\": \"2017-04-06T08:03:57.164Z\",\n   \"updated\": \"2017-04-06T08:03:57.164Z\",\n
        \  \"storageClass\": \"STANDARD\",\n   \"timeStorageClassUpdated\": \"2017-04-06T08:03:57.164Z\",\n
        \  \"size\": \"133\",\n   \"md5Hash\": \"xK7pmJz/Oj5HGIyfQpYTig==\",\n   \"mediaLink\":
        \"https://www.googleapis.com/download/storage/v1/b/gcsfs-testing/o/test%2Faccounts.1.json?generation=1491465837232566&alt=media\",\n
        \  \"crc32c\": \"6wJAgQ==\",\n   \"etag\": \"CLaDsZuvj9MCEAE=\"\n  },\n  {\n
        \  \"kind\": \"storage#object\",\n   \"id\": \"gcsfs-testing/test/accounts.1.json2/1491465841310916\",\n
        \  \"selfLink\": \"https://www.googleapis.com/storage/v1/b/gcsfs-testing/o/test%2Faccounts.1.json2\",\n
        \  \"name\": \"test/accounts.1.json2\",\n   \"bucket\": \"gcsfs-testing\",\n
        \  \"generation\": \"1491465841310916\",\n   \"metageneration\": \"1\",\n
        \  \"timeCreated\": \"2017-04-06T08:04:01.238Z\",\n   \"updated\": \"2017-04-06T08:04:01.238Z\",\n
        \  \"storageClass\": \"STANDARD\",\n   \"timeStorageClassUpdated\": \"2017-04-06T08:04:01.238Z\",\n
        \  \"size\": \"133\",\n   \"md5Hash\": \"xK7pmJz/Oj5HGIyfQpYTig==\",\n   \"mediaLink\":
        \"https://www.googleapis.com/download/storage/v1/b/gcsfs-testing/o/test%2Faccounts.1.json2?generation=1491465841310916&alt=media\",\n
        \  \"crc32c\": \"6wJAgQ==\",\n   \"etag\": \"CMT5qZ2vj9MCEAE=\"\n  },\n  {\n
        \  \"kind\": \"storage#object\",\n   \"id\": \"gcsfs-testing/test/accounts.2.json/1491465837655762\",\n
        \  \"selfLink\": \"https://www.googleapis.com/storage/v1/b/gcsfs-testing/o/test%2Faccounts.2.json\",\n
        \  \"name\": \"test/accounts.2.json\",\n   \"bucket\": \"gcsfs-testing\",\n
        \  \"generation\": \"1491465837655762\",\n   \"metageneration\": \"1\",\n
        \  \"timeCreated\": \"2017-04-06T08:03:57.577Z\",\n   \"updated\": \"2017-04-06T08:03:57.577Z\",\n
        \  \"storageClass\": \"STANDARD\",\n   \"timeStorageClassUpdated\": \"2017-04-06T08:03:57.577Z\",\n
        \  \"size\": \"133\",\n   \"md5Hash\": \"bjhC5OCrzKV+8MGMCF2BQA==\",\n   \"mediaLink\":
        \"https://www.googleapis.com/download/storage/v1/b/gcsfs-testing/o/test%2Faccounts.2.json?generation=1491465837655762&alt=media\",\n
        \  \"crc32c\": \"Su+F+g==\",\n   \"etag\": \"CNLtypuvj9MCEAE=\"\n  }\n ]\n}\n"}
=======
        \"storage#object\",\n   \"id\": \"gcsfs-testing/2014-01-01.csv/1491425495759549\",\n
        \  \"selfLink\": \"https://www.googleapis.com/storage/v1/b/gcsfs-testing/o/2014-01-01.csv\",\n
        \  \"name\": \"2014-01-01.csv\",\n   \"bucket\": \"gcsfs-testing\",\n   \"generation\":
        \"1491425495759549\",\n   \"metageneration\": \"1\",\n   \"timeCreated\":
        \"2017-04-05T20:51:35.740Z\",\n   \"updated\": \"2017-04-05T20:51:35.740Z\",\n
        \  \"storageClass\": \"STANDARD\",\n   \"timeStorageClassUpdated\": \"2017-04-05T20:51:35.740Z\",\n
        \  \"size\": \"51\",\n   \"md5Hash\": \"Auycd2AT7x5m8G1W0NXcuA==\",\n   \"mediaLink\":
        \"https://www.googleapis.com/download/storage/v1/b/gcsfs-testing/o/2014-01-01.csv?generation=1491425495759549&alt=media\",\n
        \  \"crc32c\": \"yR1u0w==\",\n   \"etag\": \"CL31iPeYjtMCEAE=\"\n  },\n  {\n
        \  \"kind\": \"storage#object\",\n   \"id\": \"gcsfs-testing/2014-01-02.csv/1491425496061984\",\n
        \  \"selfLink\": \"https://www.googleapis.com/storage/v1/b/gcsfs-testing/o/2014-01-02.csv\",\n
        \  \"name\": \"2014-01-02.csv\",\n   \"bucket\": \"gcsfs-testing\",\n   \"generation\":
        \"1491425496061984\",\n   \"metageneration\": \"1\",\n   \"timeCreated\":
        \"2017-04-05T20:51:36.039Z\",\n   \"updated\": \"2017-04-05T20:51:36.039Z\",\n
        \  \"storageClass\": \"STANDARD\",\n   \"timeStorageClassUpdated\": \"2017-04-05T20:51:36.039Z\",\n
        \  \"size\": \"15\",\n   \"md5Hash\": \"cGwL6TebGKiJzgyNBJNb6Q==\",\n   \"mediaLink\":
        \"https://www.googleapis.com/download/storage/v1/b/gcsfs-testing/o/2014-01-02.csv?generation=1491425496061984&alt=media\",\n
        \  \"crc32c\": \"Mpt4QQ==\",\n   \"etag\": \"CKCwm/eYjtMCEAE=\"\n  },\n  {\n
        \  \"kind\": \"storage#object\",\n   \"id\": \"gcsfs-testing/2014-01-03.csv/1491425496720560\",\n
        \  \"selfLink\": \"https://www.googleapis.com/storage/v1/b/gcsfs-testing/o/2014-01-03.csv\",\n
        \  \"name\": \"2014-01-03.csv\",\n   \"bucket\": \"gcsfs-testing\",\n   \"generation\":
        \"1491425496720560\",\n   \"metageneration\": \"1\",\n   \"timeCreated\":
        \"2017-04-05T20:51:36.698Z\",\n   \"updated\": \"2017-04-05T20:51:36.698Z\",\n
        \  \"storageClass\": \"STANDARD\",\n   \"timeStorageClassUpdated\": \"2017-04-05T20:51:36.698Z\",\n
        \  \"size\": \"52\",\n   \"md5Hash\": \"9keZXdUu0YtMynECFSOiMg==\",\n   \"mediaLink\":
        \"https://www.googleapis.com/download/storage/v1/b/gcsfs-testing/o/2014-01-03.csv?generation=1491425496720560&alt=media\",\n
        \  \"crc32c\": \"x/fq7w==\",\n   \"etag\": \"CLDJw/eYjtMCEAE=\"\n  },\n  {\n
        \  \"kind\": \"storage#object\",\n   \"id\": \"gcsfs-testing/nested/file1/1491425497085481\",\n
        \  \"selfLink\": \"https://www.googleapis.com/storage/v1/b/gcsfs-testing/o/nested%2Ffile1\",\n
        \  \"name\": \"nested/file1\",\n   \"bucket\": \"gcsfs-testing\",\n   \"generation\":
        \"1491425497085481\",\n   \"metageneration\": \"1\",\n   \"timeCreated\":
        \"2017-04-05T20:51:37.064Z\",\n   \"updated\": \"2017-04-05T20:51:37.064Z\",\n
        \  \"storageClass\": \"STANDARD\",\n   \"timeStorageClassUpdated\": \"2017-04-05T20:51:37.064Z\",\n
        \  \"size\": \"6\",\n   \"md5Hash\": \"sZRqySSS0jR8YjW00mERhA==\",\n   \"mediaLink\":
        \"https://www.googleapis.com/download/storage/v1/b/gcsfs-testing/o/nested%2Ffile1?generation=1491425497085481&alt=media\",\n
        \  \"crc32c\": \"NT3Yvg==\",\n   \"etag\": \"CKns2feYjtMCEAE=\"\n  },\n  {\n
        \  \"kind\": \"storage#object\",\n   \"id\": \"gcsfs-testing/nested/file2/1491425498045194\",\n
        \  \"selfLink\": \"https://www.googleapis.com/storage/v1/b/gcsfs-testing/o/nested%2Ffile2\",\n
        \  \"name\": \"nested/file2\",\n   \"bucket\": \"gcsfs-testing\",\n   \"generation\":
        \"1491425498045194\",\n   \"metageneration\": \"1\",\n   \"timeCreated\":
        \"2017-04-05T20:51:38.024Z\",\n   \"updated\": \"2017-04-05T20:51:38.024Z\",\n
        \  \"storageClass\": \"STANDARD\",\n   \"timeStorageClassUpdated\": \"2017-04-05T20:51:38.024Z\",\n
        \  \"size\": \"5\",\n   \"md5Hash\": \"fXkwN6B2AYZXSwKC8vQ15w==\",\n   \"mediaLink\":
        \"https://www.googleapis.com/download/storage/v1/b/gcsfs-testing/o/nested%2Ffile2?generation=1491425498045194&alt=media\",\n
        \  \"crc32c\": \"MaqBTg==\",\n   \"etag\": \"CIq2lPiYjtMCEAE=\"\n  },\n  {\n
        \  \"kind\": \"storage#object\",\n   \"id\": \"gcsfs-testing/nested/nested2/file1/1491425498560239\",\n
        \  \"selfLink\": \"https://www.googleapis.com/storage/v1/b/gcsfs-testing/o/nested%2Fnested2%2Ffile1\",\n
        \  \"name\": \"nested/nested2/file1\",\n   \"bucket\": \"gcsfs-testing\",\n
        \  \"generation\": \"1491425498560239\",\n   \"metageneration\": \"1\",\n
        \  \"timeCreated\": \"2017-04-05T20:51:38.544Z\",\n   \"updated\": \"2017-04-05T20:51:38.544Z\",\n
        \  \"storageClass\": \"STANDARD\",\n   \"timeStorageClassUpdated\": \"2017-04-05T20:51:38.544Z\",\n
        \  \"size\": \"6\",\n   \"md5Hash\": \"sZRqySSS0jR8YjW00mERhA==\",\n   \"mediaLink\":
        \"https://www.googleapis.com/download/storage/v1/b/gcsfs-testing/o/nested%2Fnested2%2Ffile1?generation=1491425498560239&alt=media\",\n
        \  \"crc32c\": \"NT3Yvg==\",\n   \"etag\": \"CO/ts/iYjtMCEAE=\"\n  },\n  {\n
        \  \"kind\": \"storage#object\",\n   \"id\": \"gcsfs-testing/nested/nested2/file2/1491425497478228\",\n
        \  \"selfLink\": \"https://www.googleapis.com/storage/v1/b/gcsfs-testing/o/nested%2Fnested2%2Ffile2\",\n
        \  \"name\": \"nested/nested2/file2\",\n   \"bucket\": \"gcsfs-testing\",\n
        \  \"generation\": \"1491425497478228\",\n   \"metageneration\": \"1\",\n
        \  \"timeCreated\": \"2017-04-05T20:51:37.454Z\",\n   \"updated\": \"2017-04-05T20:51:37.454Z\",\n
        \  \"storageClass\": \"STANDARD\",\n   \"timeStorageClassUpdated\": \"2017-04-05T20:51:37.454Z\",\n
        \  \"size\": \"5\",\n   \"md5Hash\": \"fXkwN6B2AYZXSwKC8vQ15w==\",\n   \"mediaLink\":
        \"https://www.googleapis.com/download/storage/v1/b/gcsfs-testing/o/nested%2Fnested2%2Ffile2?generation=1491425497478228&alt=media\",\n
        \  \"crc32c\": \"MaqBTg==\",\n   \"etag\": \"CNTo8feYjtMCEAE=\"\n  },\n  {\n
        \  \"kind\": \"storage#object\",\n   \"id\": \"gcsfs-testing/test/accounts.1.json/1491425495447012\",\n
        \  \"selfLink\": \"https://www.googleapis.com/storage/v1/b/gcsfs-testing/o/test%2Faccounts.1.json\",\n
        \  \"name\": \"test/accounts.1.json\",\n   \"bucket\": \"gcsfs-testing\",\n
        \  \"generation\": \"1491425495447012\",\n   \"metageneration\": \"1\",\n
        \  \"timeCreated\": \"2017-04-05T20:51:35.420Z\",\n   \"updated\": \"2017-04-05T20:51:35.420Z\",\n
        \  \"storageClass\": \"STANDARD\",\n   \"timeStorageClassUpdated\": \"2017-04-05T20:51:35.420Z\",\n
        \  \"size\": \"133\",\n   \"md5Hash\": \"xK7pmJz/Oj5HGIyfQpYTig==\",\n   \"mediaLink\":
        \"https://www.googleapis.com/download/storage/v1/b/gcsfs-testing/o/test%2Faccounts.1.json?generation=1491425495447012&alt=media\",\n
        \  \"crc32c\": \"6wJAgQ==\",\n   \"etag\": \"COTr9faYjtMCEAE=\"\n  },\n  {\n
        \  \"kind\": \"storage#object\",\n   \"id\": \"gcsfs-testing/test/accounts.1.json2/1491425498943885\",\n
        \  \"selfLink\": \"https://www.googleapis.com/storage/v1/b/gcsfs-testing/o/test%2Faccounts.1.json2\",\n
        \  \"name\": \"test/accounts.1.json2\",\n   \"bucket\": \"gcsfs-testing\",\n
        \  \"generation\": \"1491425498943885\",\n   \"metageneration\": \"1\",\n
        \  \"timeCreated\": \"2017-04-05T20:51:38.920Z\",\n   \"updated\": \"2017-04-05T20:51:38.920Z\",\n
        \  \"storageClass\": \"STANDARD\",\n   \"timeStorageClassUpdated\": \"2017-04-05T20:51:38.920Z\",\n
        \  \"size\": \"133\",\n   \"md5Hash\": \"xK7pmJz/Oj5HGIyfQpYTig==\",\n   \"mediaLink\":
        \"https://www.googleapis.com/download/storage/v1/b/gcsfs-testing/o/test%2Faccounts.1.json2?generation=1491425498943885&alt=media\",\n
        \  \"crc32c\": \"6wJAgQ==\",\n   \"etag\": \"CI2jy/iYjtMCEAE=\"\n  },\n  {\n
        \  \"kind\": \"storage#object\",\n   \"id\": \"gcsfs-testing/test/accounts.2.json/1491425494969236\",\n
        \  \"selfLink\": \"https://www.googleapis.com/storage/v1/b/gcsfs-testing/o/test%2Faccounts.2.json\",\n
        \  \"name\": \"test/accounts.2.json\",\n   \"bucket\": \"gcsfs-testing\",\n
        \  \"generation\": \"1491425494969236\",\n   \"metageneration\": \"1\",\n
        \  \"timeCreated\": \"2017-04-05T20:51:34.951Z\",\n   \"updated\": \"2017-04-05T20:51:34.951Z\",\n
        \  \"storageClass\": \"STANDARD\",\n   \"timeStorageClassUpdated\": \"2017-04-05T20:51:34.951Z\",\n
        \  \"size\": \"133\",\n   \"md5Hash\": \"bjhC5OCrzKV+8MGMCF2BQA==\",\n   \"mediaLink\":
        \"https://www.googleapis.com/download/storage/v1/b/gcsfs-testing/o/test%2Faccounts.2.json?generation=1491425494969236&alt=media\",\n
        \  \"crc32c\": \"Su+F+g==\",\n   \"etag\": \"CJTX2PaYjtMCEAE=\"\n  }\n ]\n}\n"}
>>>>>>> b795204b
    headers:
      Alt-Svc: ['quic=":443"; ma=2592000; v="37,36,35"']
      Cache-Control: ['private, max-age=0, must-revalidate, no-transform']
      Content-Length: ['7539']
      Content-Type: [application/json; charset=UTF-8]
<<<<<<< HEAD
      Date: ['Thu, 06 Apr 2017 08:04:01 GMT']
      Expires: ['Thu, 06 Apr 2017 08:04:01 GMT']
      Server: [UploadServer]
      Vary: [Origin, X-Origin]
      X-GUploader-UploadID: [AEnB2UrpneXWDy7I4ibDR3O5WbwbTAgu5AoxE53Q3Xyl5Fml_gYmyJVXE6P3d1uM0QPtUE2xGeyX4GGSOOYAD5mpP5h5jyhxMqROpUnIf4u4XElGKO4demA]
=======
      Date: ['Wed, 05 Apr 2017 20:51:39 GMT']
      Expires: ['Wed, 05 Apr 2017 20:51:39 GMT']
      Server: [UploadServer]
      Vary: [Origin, X-Origin]
      X-GUploader-UploadID: [AEnB2Uq9mmkymToqJv3Kkw9Gc82LYshY6mEax5VTxCIHfHhkJgyuy5OMG7zJEZQsNnMdMFMsOAn8uVtwWNvd2MadcRZvd66Rrw]
>>>>>>> b795204b
    status: {code: 200, message: OK}
- request:
    body: null
    headers:
      Accept: ['*/*']
      Accept-Encoding: ['gzip, deflate']
      Connection: [keep-alive]
      User-Agent: [python-requests/2.13.0]
    method: GET
<<<<<<< HEAD
    uri: https://www.googleapis.com/download/storage/v1/b/gcsfs-testing/o/test%2Faccounts.1.json?alt=media&generation=1491465837232566
=======
    uri: https://www.googleapis.com/download/storage/v1/b/gcsfs-testing/o/test%2Faccounts.1.json?alt=media&generation=1491425495447012
>>>>>>> b795204b
  response:
    body: {string: '{"amount": 100, "name": "Alice"}

        {"amount": 200, "name": "Bob"}

        {"amount": 300, "name": "Charlie"}

        {"amount": 400, "name": "Dennis"}

'}
    headers:
      Alt-Svc: ['quic=":443"; ma=2592000; v="37,36,35"']
      Cache-Control: ['no-cache, no-store, max-age=0, must-revalidate']
      Content-Disposition: [attachment]
      Content-Length: ['133']
      Content-Type: [application/octet-stream]
<<<<<<< HEAD
      Date: ['Thu, 06 Apr 2017 08:04:02 GMT']
      ETag: [CLaDsZuvj9MCEAE=]
=======
      Date: ['Wed, 05 Apr 2017 20:51:39 GMT']
      ETag: [COTr9faYjtMCEAE=]
>>>>>>> b795204b
      Expires: ['Mon, 01 Jan 1990 00:00:00 GMT']
      Pragma: [no-cache]
      Server: [UploadServer]
      Vary: [Origin, X-Origin]
<<<<<<< HEAD
      X-GUploader-UploadID: [AEnB2Upqm0YqZU316jJ5GTm3FDaXckXpGBhcGUDA0e0UC4MY7qUcTjpW2tbNhursbMwzz1QmXng7e1-81mqC6-Q4nb5Etm8H5ZgZ-8lzW_wF3EViv7nsz48]
      X-Goog-Generation: ['1491465837232566']
=======
      X-GUploader-UploadID: [AEnB2UpPJZof9QN9gg-8GBAKsokz_--559TWnxy1OYnpev2teNC2KRJUg3iyZgSeR1FRzSo499Ow6zyERGxO3r8UMxZcQ6mG-g]
      X-Goog-Generation: ['1491425495447012']
>>>>>>> b795204b
      X-Goog-Hash: ['crc32c=6wJAgQ==,md5=xK7pmJz/Oj5HGIyfQpYTig==']
      X-Goog-Metageneration: ['1']
      X-Goog-Storage-Class: [STANDARD]
    status: {code: 200, message: OK}
- request:
    body: null
    headers:
      Accept: ['*/*']
      Accept-Encoding: ['gzip, deflate']
      Connection: [keep-alive]
      User-Agent: [python-requests/2.13.0]
    method: GET
<<<<<<< HEAD
    uri: https://www.googleapis.com/download/storage/v1/b/gcsfs-testing/o/test%2Faccounts.1.json2?alt=media&generation=1491465841310916
=======
    uri: https://www.googleapis.com/download/storage/v1/b/gcsfs-testing/o/test%2Faccounts.1.json2?alt=media&generation=1491425498943885
>>>>>>> b795204b
  response:
    body: {string: '{"amount": 100, "name": "Alice"}

        {"amount": 200, "name": "Bob"}

        {"amount": 300, "name": "Charlie"}

        {"amount": 400, "name": "Dennis"}

'}
    headers:
      Alt-Svc: ['quic=":443"; ma=2592000; v="37,36,35"']
      Cache-Control: ['no-cache, no-store, max-age=0, must-revalidate']
      Content-Disposition: [attachment]
      Content-Length: ['133']
      Content-Type: [application/octet-stream]
<<<<<<< HEAD
      Date: ['Thu, 06 Apr 2017 08:04:02 GMT']
      ETag: [CMT5qZ2vj9MCEAE=]
=======
      Date: ['Wed, 05 Apr 2017 20:51:39 GMT']
      ETag: [CI2jy/iYjtMCEAE=]
>>>>>>> b795204b
      Expires: ['Mon, 01 Jan 1990 00:00:00 GMT']
      Pragma: [no-cache]
      Server: [UploadServer]
      Vary: [Origin, X-Origin]
<<<<<<< HEAD
      X-GUploader-UploadID: [AEnB2UpXi5yIkllMG_a2nPfIcQH2sEKMTV_6cLsora_XRuFuRlhVRA5Xz9DuNnwGbgpQwojKOunlQd2YGcAMQ0fc7VCDtrK2RB8hi-IvzDO0lVMe4RdXob0]
      X-Goog-Generation: ['1491465841310916']
=======
      X-GUploader-UploadID: [AEnB2Uq7Yx1t-s7S9unrShJdVlYKGYQvaNOGDMgpBde-LeBmnCojc952T4_avLf4O4nfwr-wiAsjXF62i0sphyinVihvkdmp2Q]
      X-Goog-Generation: ['1491425498943885']
>>>>>>> b795204b
      X-Goog-Hash: ['crc32c=6wJAgQ==,md5=xK7pmJz/Oj5HGIyfQpYTig==']
      X-Goog-Metageneration: ['1']
      X-Goog-Storage-Class: [STANDARD]
    status: {code: 200, message: OK}
- request:
    body: null
    headers:
      Accept: ['*/*']
      Accept-Encoding: ['gzip, deflate']
      Connection: [keep-alive]
      Content-Length: ['0']
      User-Agent: [python-requests/2.13.0]
    method: DELETE
    uri: https://www.googleapis.com/storage/v1/b/gcsfs-testing/o/2014-01-01.csv
  response:
    body: {string: ''}
    headers:
      Alt-Svc: ['quic=":443"; ma=2592000; v="37,36,35"']
      Cache-Control: ['no-cache, no-store, max-age=0, must-revalidate']
      Content-Length: ['0']
      Content-Type: [application/json]
<<<<<<< HEAD
      Date: ['Thu, 06 Apr 2017 08:04:02 GMT']
=======
      Date: ['Wed, 05 Apr 2017 20:51:40 GMT']
>>>>>>> b795204b
      Expires: ['Mon, 01 Jan 1990 00:00:00 GMT']
      Pragma: [no-cache]
      Server: [UploadServer]
      Vary: [Origin, X-Origin]
<<<<<<< HEAD
      X-GUploader-UploadID: [AEnB2UoYqoS6W1p1hdx8P3EO2_6A71aDP1StRwZaP92Q9VHBGhk3L0_klvs0SpeO8OSnETmz8S0dubKNPcdKRJZgV7hgHqA-jUFH_EDalvTjaMFns3K6VAU]
=======
      X-GUploader-UploadID: [AEnB2Uqv9SOYG7RSfPmrzh1SVKiCDR-Rvx_zXTxBYYvaeGeO2EdJ2geiJRfzK-JgKuH91EX9nKf7mpE9Tddy1evNQlPh-6rpMQ]
>>>>>>> b795204b
    status: {code: 204, message: No Content}
- request:
    body: null
    headers:
      Accept: ['*/*']
      Accept-Encoding: ['gzip, deflate']
      Connection: [keep-alive]
      Content-Length: ['0']
      User-Agent: [python-requests/2.13.0]
    method: DELETE
    uri: https://www.googleapis.com/storage/v1/b/gcsfs-testing/o/2014-01-02.csv
  response:
    body: {string: ''}
    headers:
      Alt-Svc: ['quic=":443"; ma=2592000; v="37,36,35"']
      Cache-Control: ['no-cache, no-store, max-age=0, must-revalidate']
      Content-Length: ['0']
      Content-Type: [application/json]
<<<<<<< HEAD
      Date: ['Thu, 06 Apr 2017 08:04:03 GMT']
=======
      Date: ['Wed, 05 Apr 2017 20:51:40 GMT']
>>>>>>> b795204b
      Expires: ['Mon, 01 Jan 1990 00:00:00 GMT']
      Pragma: [no-cache]
      Server: [UploadServer]
      Vary: [Origin, X-Origin]
<<<<<<< HEAD
      X-GUploader-UploadID: [AEnB2UoITOFej3NHBhRYToLlLlvdSCwsxODMGxBwIycHky5Ec_fBuZ_htFIneOxC3OX90RvV_keR8MJ8BrLjZa8BbjU9-_KLTiOgCCA3IT1JSLsVrbkugkM]
=======
      X-GUploader-UploadID: [AEnB2UoAKajH6K0q-H0MKhqdxcShLtd3ScxcqYHvcFdbYkWcGi_1SnnTy7dL7-iDq-RMn8MndUsO2-BVoA-saKBSWsUh9NZd6Q]
>>>>>>> b795204b
    status: {code: 204, message: No Content}
- request:
    body: null
    headers:
      Accept: ['*/*']
      Accept-Encoding: ['gzip, deflate']
      Connection: [keep-alive]
      Content-Length: ['0']
      User-Agent: [python-requests/2.13.0]
    method: DELETE
    uri: https://www.googleapis.com/storage/v1/b/gcsfs-testing/o/2014-01-03.csv
  response:
    body: {string: ''}
    headers:
      Alt-Svc: ['quic=":443"; ma=2592000; v="37,36,35"']
      Cache-Control: ['no-cache, no-store, max-age=0, must-revalidate']
      Content-Length: ['0']
      Content-Type: [application/json]
<<<<<<< HEAD
      Date: ['Thu, 06 Apr 2017 08:04:03 GMT']
=======
      Date: ['Wed, 05 Apr 2017 20:51:40 GMT']
>>>>>>> b795204b
      Expires: ['Mon, 01 Jan 1990 00:00:00 GMT']
      Pragma: [no-cache]
      Server: [UploadServer]
      Vary: [Origin, X-Origin]
<<<<<<< HEAD
      X-GUploader-UploadID: [AEnB2UrE3LCZuug1jt38YYWo9KzcJe76mxXbFpJmhl3SliCFT5595vdGrmIFofr-DtmOB_EW4U5U_9t4cBxFP7H2vGRle6q3qsEY3HnrRKZWxd4nqrCfH5I]
=======
      X-GUploader-UploadID: [AEnB2UpR2wez2lkjykB4JJxb0aa3f3qsUAfAhXDFFzUXiIPGkB65Um9NIEj1SDTBoRp26xt1liXLjRaDYSVhUG4dua0tnRh7ow]
>>>>>>> b795204b
    status: {code: 204, message: No Content}
- request:
    body: null
    headers:
      Accept: ['*/*']
      Accept-Encoding: ['gzip, deflate']
      Connection: [keep-alive]
      Content-Length: ['0']
      User-Agent: [python-requests/2.13.0]
    method: DELETE
    uri: https://www.googleapis.com/storage/v1/b/gcsfs-testing/o/nested%2Ffile1
  response:
    body: {string: ''}
    headers:
      Alt-Svc: ['quic=":443"; ma=2592000; v="37,36,35"']
      Cache-Control: ['no-cache, no-store, max-age=0, must-revalidate']
      Content-Length: ['0']
      Content-Type: [application/json]
<<<<<<< HEAD
      Date: ['Thu, 06 Apr 2017 08:04:04 GMT']
=======
      Date: ['Wed, 05 Apr 2017 20:51:41 GMT']
>>>>>>> b795204b
      Expires: ['Mon, 01 Jan 1990 00:00:00 GMT']
      Pragma: [no-cache]
      Server: [UploadServer]
      Vary: [Origin, X-Origin]
<<<<<<< HEAD
      X-GUploader-UploadID: [AEnB2UrjcbfoGFWn0O0izv07adu-XVfmG3vSN1gFZe9hzb53D8XAHwI0QpdiSVR3DROobdBu0a9SpAc4BI8l1EjpSTfINtpfF1-vJ-ns51VHSBnZddYqY18]
=======
      X-GUploader-UploadID: [AEnB2UpwmzgFWOcfKqWgvlalYB3A5eT2AuuIbbgUciHDougeCmfailfiv_yQECqD8WQ9alrEqoVv0Eya6kyX4FTOLJLVcf2HUw]
>>>>>>> b795204b
    status: {code: 204, message: No Content}
- request:
    body: null
    headers:
      Accept: ['*/*']
      Accept-Encoding: ['gzip, deflate']
      Connection: [keep-alive]
      Content-Length: ['0']
      User-Agent: [python-requests/2.13.0]
    method: DELETE
    uri: https://www.googleapis.com/storage/v1/b/gcsfs-testing/o/nested%2Ffile2
  response:
    body: {string: ''}
    headers:
      Alt-Svc: ['quic=":443"; ma=2592000; v="37,36,35"']
      Cache-Control: ['no-cache, no-store, max-age=0, must-revalidate']
      Content-Length: ['0']
      Content-Type: [application/json]
<<<<<<< HEAD
      Date: ['Thu, 06 Apr 2017 08:04:05 GMT']
=======
      Date: ['Wed, 05 Apr 2017 20:51:41 GMT']
>>>>>>> b795204b
      Expires: ['Mon, 01 Jan 1990 00:00:00 GMT']
      Pragma: [no-cache]
      Server: [UploadServer]
      Vary: [Origin, X-Origin]
<<<<<<< HEAD
      X-GUploader-UploadID: [AEnB2UrjHAnX51RRv7io6XISPLB2_BiIQNvjfQ2MWBWibQdWo9xXtxB1hq_C3D_JmQRZgmXDMW8v52RM3Ga8xg625arS-hydi2NVaHBH2AABDHgeLL6TJrc]
=======
      X-GUploader-UploadID: [AEnB2UomaEHE_DSYvj6steezVtGbJ5eFwM2gINSdbzt4luX4C9jG4QqJ8C8-5KzxrtR7qdluXHBMy-OsVHXKXCKQVzkbOp3Wpw]
>>>>>>> b795204b
    status: {code: 204, message: No Content}
- request:
    body: null
    headers:
      Accept: ['*/*']
      Accept-Encoding: ['gzip, deflate']
      Connection: [keep-alive]
      Content-Length: ['0']
      User-Agent: [python-requests/2.13.0]
    method: DELETE
    uri: https://www.googleapis.com/storage/v1/b/gcsfs-testing/o/nested%2Fnested2%2Ffile1
  response:
    body: {string: ''}
    headers:
      Alt-Svc: ['quic=":443"; ma=2592000; v="37,36,35"']
      Cache-Control: ['no-cache, no-store, max-age=0, must-revalidate']
      Content-Length: ['0']
      Content-Type: [application/json]
<<<<<<< HEAD
      Date: ['Thu, 06 Apr 2017 08:04:05 GMT']
=======
      Date: ['Wed, 05 Apr 2017 20:51:41 GMT']
>>>>>>> b795204b
      Expires: ['Mon, 01 Jan 1990 00:00:00 GMT']
      Pragma: [no-cache]
      Server: [UploadServer]
      Vary: [Origin, X-Origin]
<<<<<<< HEAD
      X-GUploader-UploadID: [AEnB2UoGJg4C-CIu7PkKdsWVVV7O4oExRGXa3E61ahRSQY9mGVEl-JTps5c-N0DyoAGLyUNFALvo7YD5eBz_u7Y6jZoUPHg5H08c6dl5XGRYUGNF0Zt7VZQ]
=======
      X-GUploader-UploadID: [AEnB2UoaFRVRWCWfec373T73cYQQABn8qLEHAQ0VNPUCMW3kapyQJERiCcn8hCAXGzC0USXI44_6-TW9_r9PFd0UGA4TDTdX-A]
>>>>>>> b795204b
    status: {code: 204, message: No Content}
- request:
    body: null
    headers:
      Accept: ['*/*']
      Accept-Encoding: ['gzip, deflate']
      Connection: [keep-alive]
      Content-Length: ['0']
      User-Agent: [python-requests/2.13.0]
    method: DELETE
    uri: https://www.googleapis.com/storage/v1/b/gcsfs-testing/o/nested%2Fnested2%2Ffile2
  response:
    body: {string: ''}
    headers:
      Alt-Svc: ['quic=":443"; ma=2592000; v="37,36,35"']
      Cache-Control: ['no-cache, no-store, max-age=0, must-revalidate']
      Content-Length: ['0']
      Content-Type: [application/json]
<<<<<<< HEAD
      Date: ['Thu, 06 Apr 2017 08:04:05 GMT']
=======
      Date: ['Wed, 05 Apr 2017 20:51:42 GMT']
>>>>>>> b795204b
      Expires: ['Mon, 01 Jan 1990 00:00:00 GMT']
      Pragma: [no-cache]
      Server: [UploadServer]
      Vary: [Origin, X-Origin]
<<<<<<< HEAD
      X-GUploader-UploadID: [AEnB2Upcuv_09PA0C3PFjZMszvHJzLo_b07octOHoBEkDKE8gxwljx0D-plc7XQn44ng_6J3bnGxPHYEpMVk5nMfkS4rfZsf5sSa5Vzhm_0d7rWcw025hAk]
=======
      X-GUploader-UploadID: [AEnB2UrsEMz830Sj_SNdBeIMQ4RTxMXb2c35YhouHiCDYi8zP_R3-OW-FJX-CI04AFegiX47d9Aez4qz_akIazIw8h8iphypkg]
>>>>>>> b795204b
    status: {code: 204, message: No Content}
- request:
    body: null
    headers:
      Accept: ['*/*']
      Accept-Encoding: ['gzip, deflate']
      Connection: [keep-alive]
      Content-Length: ['0']
      User-Agent: [python-requests/2.13.0]
    method: DELETE
    uri: https://www.googleapis.com/storage/v1/b/gcsfs-testing/o/test%2Faccounts.1.json
  response:
    body: {string: ''}
    headers:
      Alt-Svc: ['quic=":443"; ma=2592000; v="37,36,35"']
      Cache-Control: ['no-cache, no-store, max-age=0, must-revalidate']
      Content-Length: ['0']
      Content-Type: [application/json]
<<<<<<< HEAD
      Date: ['Thu, 06 Apr 2017 08:04:06 GMT']
=======
      Date: ['Wed, 05 Apr 2017 20:51:42 GMT']
>>>>>>> b795204b
      Expires: ['Mon, 01 Jan 1990 00:00:00 GMT']
      Pragma: [no-cache]
      Server: [UploadServer]
      Vary: [Origin, X-Origin]
<<<<<<< HEAD
      X-GUploader-UploadID: [AEnB2Uq_PJ4PDzab2V1krZx-Q6iDR8u2Y2smvQdk-SDUzBgK9JmPTlggkUHdhTctA3-TtP6A0beaLnqwHgQbprB_Ye5SuKYIpChioBP_IrbqBR3AZcYsF2M]
=======
      X-GUploader-UploadID: [AEnB2UqJ4iAYsLnPlPQf-8wWCR7jS7BtgSrdwYIolJFRKO1M_gK8B8KUl_ptYErp3TZkEzhnwRkThnjEa_xihohyaNxwO6_MWg]
>>>>>>> b795204b
    status: {code: 204, message: No Content}
- request:
    body: null
    headers:
      Accept: ['*/*']
      Accept-Encoding: ['gzip, deflate']
      Connection: [keep-alive]
      Content-Length: ['0']
      User-Agent: [python-requests/2.13.0]
    method: DELETE
    uri: https://www.googleapis.com/storage/v1/b/gcsfs-testing/o/test%2Faccounts.1.json2
  response:
    body: {string: ''}
    headers:
      Alt-Svc: ['quic=":443"; ma=2592000; v="37,36,35"']
      Cache-Control: ['no-cache, no-store, max-age=0, must-revalidate']
      Content-Length: ['0']
      Content-Type: [application/json]
<<<<<<< HEAD
      Date: ['Thu, 06 Apr 2017 08:04:06 GMT']
=======
      Date: ['Wed, 05 Apr 2017 20:51:43 GMT']
>>>>>>> b795204b
      Expires: ['Mon, 01 Jan 1990 00:00:00 GMT']
      Pragma: [no-cache]
      Server: [UploadServer]
      Vary: [Origin, X-Origin]
<<<<<<< HEAD
      X-GUploader-UploadID: [AEnB2UrHZCSOJM1hfl3Fy2yKh6PYkI1rC5FXhfmlsggiYSB5N0v7dRQFlqRfLLO60Sc_m_P0CPF2tLUxivXMcixchRXVZcvTekB7Zi6lGd8sI82R4A86j5g]
=======
      X-GUploader-UploadID: [AEnB2UrEL3DNoMTiQrvzehnC6srZP4alEFhhwXepi9i99kZbhwne1srluqDqPlmdH54U9t7m93ccSeLxv2GrvhOCLOkh5EIuGA]
>>>>>>> b795204b
    status: {code: 204, message: No Content}
- request:
    body: null
    headers:
      Accept: ['*/*']
      Accept-Encoding: ['gzip, deflate']
      Connection: [keep-alive]
      Content-Length: ['0']
      User-Agent: [python-requests/2.13.0]
    method: DELETE
    uri: https://www.googleapis.com/storage/v1/b/gcsfs-testing/o/test%2Faccounts.2.json
  response:
    body: {string: ''}
    headers:
      Alt-Svc: ['quic=":443"; ma=2592000; v="37,36,35"']
      Cache-Control: ['no-cache, no-store, max-age=0, must-revalidate']
      Content-Length: ['0']
      Content-Type: [application/json]
<<<<<<< HEAD
      Date: ['Thu, 06 Apr 2017 08:04:06 GMT']
=======
      Date: ['Wed, 05 Apr 2017 20:51:43 GMT']
>>>>>>> b795204b
      Expires: ['Mon, 01 Jan 1990 00:00:00 GMT']
      Pragma: [no-cache]
      Server: [UploadServer]
      Vary: [Origin, X-Origin]
<<<<<<< HEAD
      X-GUploader-UploadID: [AEnB2UqXyR2rr8Z7b4hX6pk-epqutR1YbICV-7yRbTsdTw82ioTwMs0_Z6gndm9KYqeYLAvaol6WX5vUHvjJaP-8vMzlo1NIEEUQb5OA4ggYALm7YXzPGYE]
=======
      X-GUploader-UploadID: [AEnB2UoPA3v_GgE6o2zrWISFb16FdptlsWzUUuyV5bk2ZVMSNQ9jfvQ4-tzfiAX6whAbHqR2gKf5NNZjA8eDzmvKC9SD5_Xjug]
>>>>>>> b795204b
    status: {code: 204, message: No Content}
version: 1<|MERGE_RESOLUTION|>--- conflicted
+++ resolved
@@ -12,23 +12,14 @@
   response:
     body:
       string: !!binary |
-<<<<<<< HEAD
-        H4sIAGv25VgC/6tWSkxOTi0uji/Jz07NU7JSUKqoqFDSUVDKTMEQSq0oyCxKLY7PBAkamxkYAMXA
-        auJLKgtSQQqdUhOLUouUagFOYrb0VgAAAA==
-=======
-        H4sIANRY5VgC/6tWSq0oyCxKLY7PzFOyUjA2MzDQUVDKTIkvyc9OBYkoVVRUKAGFwPz4ksqCVJCg
-        U2piUWoRSDwxOTm1uBhVeS0A03RPm1YAAAA=
->>>>>>> b795204b
+        H4sIAKM751gC/6tWSkxOTi0uji/Jz07NU7JSUKqoqFDSUVBKrSjILEotjs8ECRqbGRgAxTJTMJSB
+        +fEllQWpIEGn1MSi1CKlWgA253KRVgAAAA==
     headers:
       Alt-Svc: ['quic=":443"; ma=2592000; v="37,36,35"']
       Cache-Control: ['no-cache, no-store, max-age=0, must-revalidate']
       Content-Encoding: [gzip]
       Content-Type: [application/json; charset=UTF-8]
-<<<<<<< HEAD
-      Date: ['Thu, 06 Apr 2017 08:03:55 GMT']
-=======
-      Date: ['Wed, 05 Apr 2017 20:51:33 GMT']
->>>>>>> b795204b
+      Date: ['Fri, 07 Apr 2017 07:11:31 GMT']
       Expires: ['Mon, 01 Jan 1990 00:00:00 GMT']
       Pragma: [no-cache]
       Server: [GSE]
@@ -49,10 +40,14 @@
     uri: https://www.googleapis.com/storage/v1/b/?project=test_project
   response:
     body: {string: "{\n \"kind\": \"storage#buckets\",\n \"items\": [\n  {\n   \"kind\":
-<<<<<<< HEAD
         \"storage#bucket\",\n   \"id\": \"dask-zarr-cache\",\n   \"selfLink\": \"https://www.googleapis.com/storage/v1/b/dask-zarr-cache\",\n
         \  \"projectNumber\": \"211880518801\",\n   \"name\": \"dask-zarr-cache\",\n
         \  \"timeCreated\": \"2017-04-03T14:58:15.917Z\",\n   \"updated\": \"2017-04-03T14:58:15.917Z\",\n
+        \  \"metageneration\": \"1\",\n   \"location\": \"EUROPE-WEST1\",\n   \"storageClass\":
+        \"REGIONAL\",\n   \"etag\": \"CAE=\"\n  },\n  {\n   \"kind\": \"storage#bucket\",\n
+        \  \"id\": \"dprof-cache\",\n   \"selfLink\": \"https://www.googleapis.com/storage/v1/b/dprof-cache\",\n
+        \  \"projectNumber\": \"211880518801\",\n   \"name\": \"dprof-cache\",\n   \"timeCreated\":
+        \"2017-04-06T09:29:42.248Z\",\n   \"updated\": \"2017-04-06T09:29:42.248Z\",\n
         \  \"metageneration\": \"1\",\n   \"location\": \"EUROPE-WEST1\",\n   \"storageClass\":
         \"REGIONAL\",\n   \"etag\": \"CAE=\"\n  },\n  {\n   \"kind\": \"storage#bucket\",\n
         \  \"id\": \"gcsfs-testing\",\n   \"selfLink\": \"https://www.googleapis.com/storage/v1/b/gcsfs-testing\",\n
@@ -73,62 +68,13 @@
     headers:
       Alt-Svc: ['quic=":443"; ma=2592000; v="37,36,35"']
       Cache-Control: ['private, max-age=0, must-revalidate, no-transform']
-      Content-Length: ['1633']
-      Content-Type: [application/json; charset=UTF-8]
-      Date: ['Thu, 06 Apr 2017 08:03:56 GMT']
-      Expires: ['Thu, 06 Apr 2017 08:03:56 GMT']
-      Server: [UploadServer]
-      Vary: [Origin, X-Origin]
-      X-GUploader-UploadID: [AEnB2UqamZV-yGKVqT4h_IYx6uxYrKe7OK0seQZYzxTVv7WiDi1JzczPAQnM8u9yFVkErBcOuKyJeeEOhqn-cZOHrImpkO_pW2Q5OTP-v44i1NNwSkShKJ8]
-=======
-        \"storage#bucket\",\n   \"id\": \"anaconda-enterprise\",\n   \"selfLink\":
-        \"https://www.googleapis.com/storage/v1/b/anaconda-enterprise\",\n   \"projectNumber\":
-        \"586241054156\",\n   \"name\": \"anaconda-enterprise\",\n   \"timeCreated\":
-        \"2017-03-30T22:33:29.085Z\",\n   \"updated\": \"2017-03-30T22:33:29.085Z\",\n
-        \  \"metageneration\": \"1\",\n   \"location\": \"US\",\n   \"storageClass\":
-        \"MULTI_REGIONAL\",\n   \"etag\": \"CAE=\"\n  },\n  {\n   \"kind\": \"storage#bucket\",\n
-        \  \"id\": \"anaconda-public-data\",\n   \"selfLink\": \"https://www.googleapis.com/storage/v1/b/anaconda-public-data\",\n
-        \  \"projectNumber\": \"586241054156\",\n   \"name\": \"anaconda-public-data\",\n
-        \  \"timeCreated\": \"2017-04-05T20:22:12.865Z\",\n   \"updated\": \"2017-04-05T20:22:12.865Z\",\n
-        \  \"metageneration\": \"1\",\n   \"location\": \"US\",\n   \"storageClass\":
-        \"MULTI_REGIONAL\",\n   \"etag\": \"CAE=\"\n  },\n  {\n   \"kind\": \"storage#bucket\",\n
-        \  \"id\": \"artifacts.test_project.appspot.com\",\n   \"selfLink\": \"https://www.googleapis.com/storage/v1/b/artifacts.test_project.appspot.com\",\n
-        \  \"projectNumber\": \"586241054156\",\n   \"name\": \"artifacts.test_project.appspot.com\",\n
-        \  \"timeCreated\": \"2016-05-17T18:29:22.774Z\",\n   \"updated\": \"2016-05-17T18:29:22.774Z\",\n
-        \  \"metageneration\": \"1\",\n   \"location\": \"US\",\n   \"storageClass\":
-        \"STANDARD\",\n   \"etag\": \"CAE=\"\n  },\n  {\n   \"kind\": \"storage#bucket\",\n
-        \  \"id\": \"blaze-data\",\n   \"selfLink\": \"https://www.googleapis.com/storage/v1/b/blaze-data\",\n
-        \  \"projectNumber\": \"586241054156\",\n   \"name\": \"blaze-data\",\n   \"timeCreated\":
-        \"2015-09-06T04:08:21.262Z\",\n   \"updated\": \"2015-09-06T15:55:01.051Z\",\n
-        \  \"metageneration\": \"2\",\n   \"location\": \"US\",\n   \"storageClass\":
-        \"STANDARD\",\n   \"etag\": \"CAI=\"\n  },\n  {\n   \"kind\": \"storage#bucket\",\n
-        \  \"id\": \"dask_example_data\",\n   \"selfLink\": \"https://www.googleapis.com/storage/v1/b/dask_example_data\",\n
-        \  \"projectNumber\": \"586241054156\",\n   \"name\": \"dask_example_data\",\n
-        \  \"timeCreated\": \"2017-02-15T18:07:45.948Z\",\n   \"updated\": \"2017-02-15T18:07:45.948Z\",\n
-        \  \"metageneration\": \"1\",\n   \"location\": \"US\",\n   \"storageClass\":
-        \"STANDARD\",\n   \"etag\": \"CAE=\"\n  },\n  {\n   \"kind\": \"storage#bucket\",\n
-        \  \"id\": \"dataproc-9a39e84b-a055-4877-9be9-ddd9334e6145-us\",\n   \"selfLink\":
-        \"https://www.googleapis.com/storage/v1/b/dataproc-9a39e84b-a055-4877-9be9-ddd9334e6145-us\",\n
-        \  \"projectNumber\": \"586241054156\",\n   \"name\": \"dataproc-9a39e84b-a055-4877-9be9-ddd9334e6145-us\",\n
-        \  \"timeCreated\": \"2017-04-05T02:56:05.533Z\",\n   \"updated\": \"2017-04-05T02:56:05.533Z\",\n
-        \  \"metageneration\": \"1\",\n   \"location\": \"US\",\n   \"storageClass\":
-        \"STANDARD\",\n   \"etag\": \"CAE=\"\n  },\n  {\n   \"kind\": \"storage#bucket\",\n
-        \  \"id\": \"gcsfs-testing\",\n   \"selfLink\": \"https://www.googleapis.com/storage/v1/b/gcsfs-testing\",\n
-        \  \"projectNumber\": \"586241054156\",\n   \"name\": \"gcsfs-testing\",\n
-        \  \"timeCreated\": \"2017-04-05T13:45:05.641Z\",\n   \"updated\": \"2017-04-05T13:45:05.641Z\",\n
-        \  \"metageneration\": \"1\",\n   \"location\": \"US\",\n   \"storageClass\":
-        \"STANDARD\",\n   \"etag\": \"CAE=\"\n  }\n ]\n}\n"}
-    headers:
-      Alt-Svc: ['quic=":443"; ma=2592000; v="37,36,35"']
-      Cache-Control: ['private, max-age=0, must-revalidate, no-transform']
-      Content-Length: ['2971']
-      Content-Type: [application/json; charset=UTF-8]
-      Date: ['Wed, 05 Apr 2017 20:51:33 GMT']
-      Expires: ['Wed, 05 Apr 2017 20:51:33 GMT']
-      Server: [UploadServer]
-      Vary: [Origin, X-Origin]
-      X-GUploader-UploadID: [AEnB2UqFa28ZEb-Mwtb5LcwC9-UUctoIQM0vCkv_PJObAoCMzx6ul43Vw1PB8CtCNGAd5-GXdRluFlReubrPpzPUKW8i0YRJ_g]
->>>>>>> b795204b
+      Content-Length: ['2021']
+      Content-Type: [application/json; charset=UTF-8]
+      Date: ['Fri, 07 Apr 2017 07:11:32 GMT']
+      Expires: ['Fri, 07 Apr 2017 07:11:32 GMT']
+      Server: [UploadServer]
+      Vary: [Origin, X-Origin]
+      X-GUploader-UploadID: [AEnB2UprRSz1jCOhfmJxiVNIiadTOuwhXQGs_VdN3fkHjwhVTw13JfbFpxq_gvjUlHDR1U_pADMZHNJoTLeZnpsQR1CSYIG_Cb6QXMq9bVB5t67B52dLNHY]
     status: {code: 200, message: OK}
 - request:
     body: null
@@ -149,19 +95,11 @@
       Cache-Control: ['private, max-age=0']
       Content-Length: ['165']
       Content-Type: [application/json; charset=UTF-8]
-<<<<<<< HEAD
-      Date: ['Thu, 06 Apr 2017 08:03:56 GMT']
-      Expires: ['Thu, 06 Apr 2017 08:03:56 GMT']
-      Server: [UploadServer]
-      Vary: [Origin, X-Origin]
-      X-GUploader-UploadID: [AEnB2Urv3nPt05ZzniDU1wmlnKVU11UScCMahZuP0jKs36Gb2cRojdMATxUiKS9J46_ICII8fYDF1Ya-BMMyyVvDhhhxBTAXiGik7AAFo5uJQyg_jI4B0YY]
-=======
-      Date: ['Wed, 05 Apr 2017 20:51:33 GMT']
-      Expires: ['Wed, 05 Apr 2017 20:51:33 GMT']
-      Server: [UploadServer]
-      Vary: [Origin, X-Origin]
-      X-GUploader-UploadID: [AEnB2UoeSUVkrw9cj14c-7gXNtWiaxZ7t2QvhPDTEtsi89qzxhYGQpAQ2hwkv7nBrFz1_5RZ_zj2a1L7EKW0XOr2CQAe4UJZVw]
->>>>>>> b795204b
+      Date: ['Fri, 07 Apr 2017 07:11:32 GMT']
+      Expires: ['Fri, 07 Apr 2017 07:11:32 GMT']
+      Server: [UploadServer]
+      Vary: [Origin, X-Origin]
+      X-GUploader-UploadID: [AEnB2UqUwLuB6MTM72WBWR6tv5PZkrQnfQIGFmRpIps3eEEEsNjfntG4cqCns3-EqQLRUEbXwPce17jLsfDuOPmLGWU2ENqAlGc8C5wrSjTpcHplenD0QQA]
     status: {code: 404, message: Not Found}
 - request:
     body: null
@@ -182,19 +120,11 @@
       Cache-Control: ['private, max-age=0']
       Content-Length: ['165']
       Content-Type: [application/json; charset=UTF-8]
-<<<<<<< HEAD
-      Date: ['Thu, 06 Apr 2017 08:03:56 GMT']
-      Expires: ['Thu, 06 Apr 2017 08:03:56 GMT']
-      Server: [UploadServer]
-      Vary: [Origin, X-Origin]
-      X-GUploader-UploadID: [AEnB2UraPcm8K8X8E26sqDgsfH7cOD1HrOkde_jcISolQhZkQtNKATHPmmzUBv3t-TzufeMzlrL_m57QNm2gtvwb6HqnV2Vo36tBwxG4l3rReoD8velEV-I]
-=======
-      Date: ['Wed, 05 Apr 2017 20:51:34 GMT']
-      Expires: ['Wed, 05 Apr 2017 20:51:34 GMT']
-      Server: [UploadServer]
-      Vary: [Origin, X-Origin]
-      X-GUploader-UploadID: [AEnB2Uo0OUXVPHcRX3W9D51wCyXTJMe-JMgKzVBo3NdbVqfXtDE7c7pTuXXx3JY2AzkPThQsZlyW8sj4mVGJHpWUvCkgAqtcVA]
->>>>>>> b795204b
+      Date: ['Fri, 07 Apr 2017 07:11:32 GMT']
+      Expires: ['Fri, 07 Apr 2017 07:11:32 GMT']
+      Server: [UploadServer]
+      Vary: [Origin, X-Origin]
+      X-GUploader-UploadID: [AEnB2UpfzN4GwlDbEytRIhct4lJw482tO069SEGwp_iYytXAhPZNlzeoRF1cHYUhNINX_F3rzyohpE1cnb1TtcyAd65EHeQ0kA]
     status: {code: 404, message: Not Found}
 - request:
     body: null
@@ -215,19 +145,11 @@
       Cache-Control: ['private, max-age=0']
       Content-Length: ['165']
       Content-Type: [application/json; charset=UTF-8]
-<<<<<<< HEAD
-      Date: ['Thu, 06 Apr 2017 08:03:56 GMT']
-      Expires: ['Thu, 06 Apr 2017 08:03:56 GMT']
-      Server: [UploadServer]
-      Vary: [Origin, X-Origin]
-      X-GUploader-UploadID: [AEnB2UrAOQEP9tZyXOSBqO_aWoQvROChIYj9LWmmFAH-LDyzoi-OMyAhe41-NB9AbXYyn_fdySIEz5b_EhMqOkwKykhPK_qFsoCtJBTo3tEqJQazFx99OVE]
-=======
-      Date: ['Wed, 05 Apr 2017 20:51:34 GMT']
-      Expires: ['Wed, 05 Apr 2017 20:51:34 GMT']
-      Server: [UploadServer]
-      Vary: [Origin, X-Origin]
-      X-GUploader-UploadID: [AEnB2UpFrifgARXfn0YtiVCHuMTtZdi3RaX81yWmPMCqCSeajCG3L-oP7KByNZonYwlmX7ZSJT09WfVdTb6z5AY19j9ixSb64Q]
->>>>>>> b795204b
+      Date: ['Fri, 07 Apr 2017 07:11:32 GMT']
+      Expires: ['Fri, 07 Apr 2017 07:11:32 GMT']
+      Server: [UploadServer]
+      Vary: [Origin, X-Origin]
+      X-GUploader-UploadID: [AEnB2UpcVXRWnKGFVg6HNyatUulxCmLkiXZ5EI5sfFWY8gS1aV16juK2Q1g67vKaCT7mgR00GRf_NkBhh7iyQpn77viZX334KI0EWuFisCFIjMjAk-1zgI0]
     status: {code: 404, message: Not Found}
 - request:
     body: null
@@ -248,19 +170,11 @@
       Cache-Control: ['private, max-age=0']
       Content-Length: ['165']
       Content-Type: [application/json; charset=UTF-8]
-<<<<<<< HEAD
-      Date: ['Thu, 06 Apr 2017 08:03:56 GMT']
-      Expires: ['Thu, 06 Apr 2017 08:03:56 GMT']
-      Server: [UploadServer]
-      Vary: [Origin, X-Origin]
-      X-GUploader-UploadID: [AEnB2Up64kFbESjDqSA398u-IuZhOTKjr-XAiCrfo_NNjJMlUqcL4DZ1h5QoepjfWjG3HqwHm02HmGPSX0uqio2T6lq_RIOD3xmGP2CvFM2S21kgwo3_qu0]
-=======
-      Date: ['Wed, 05 Apr 2017 20:51:34 GMT']
-      Expires: ['Wed, 05 Apr 2017 20:51:34 GMT']
-      Server: [UploadServer]
-      Vary: [Origin, X-Origin]
-      X-GUploader-UploadID: [AEnB2Uo9CSeJSW0zTlpkclP-h3Dcnq5QaIncCgWscJpJXoRpyLy3X-cXz7oN6AXz1gOhNx_X42YabY9sgPHZ6NgKqRHwqi67jQ]
->>>>>>> b795204b
+      Date: ['Fri, 07 Apr 2017 07:11:33 GMT']
+      Expires: ['Fri, 07 Apr 2017 07:11:33 GMT']
+      Server: [UploadServer]
+      Vary: [Origin, X-Origin]
+      X-GUploader-UploadID: [AEnB2Ur2iA95o2jXz6KJ4FpP0iU8jwuIVlAWPmu4VdJaVhVhk6JdoMAQ5Wrm-Ut6LmmAQJd2f9lJlxc2MBm-X3qg0nuC0AUpDg]
     status: {code: 404, message: Not Found}
 - request:
     body: '{"amount": 500, "name": "Alice"}
@@ -281,294 +195,214 @@
     method: POST
     uri: https://www.googleapis.com/upload/storage/v1/b/gcsfs-testing/o?name=test%2Faccounts.2.json&uploadType=media
   response:
-<<<<<<< HEAD
-    body: {string: "{\n \"kind\": \"storage#object\",\n \"id\": \"gcsfs-testing/test/accounts.1.json/1491465837232566\",\n
+    body: {string: "{\n \"kind\": \"storage#object\",\n \"id\": \"gcsfs-testing/test/accounts.2.json/1491549093627462\",\n
+        \"selfLink\": \"https://www.googleapis.com/storage/v1/b/gcsfs-testing/o/test%2Faccounts.2.json\",\n
+        \"name\": \"test/accounts.2.json\",\n \"bucket\": \"gcsfs-testing\",\n \"generation\":
+        \"1491549093627462\",\n \"metageneration\": \"1\",\n \"timeCreated\": \"2017-04-07T07:11:33.556Z\",\n
+        \"updated\": \"2017-04-07T07:11:33.556Z\",\n \"storageClass\": \"STANDARD\",\n
+        \"timeStorageClassUpdated\": \"2017-04-07T07:11:33.556Z\",\n \"size\": \"133\",\n
+        \"md5Hash\": \"bjhC5OCrzKV+8MGMCF2BQA==\",\n \"mediaLink\": \"https://www.googleapis.com/download/storage/v1/b/gcsfs-testing/o/test%2Faccounts.2.json?generation=1491549093627462&alt=media\",\n
+        \"crc32c\": \"Su+F+g==\",\n \"etag\": \"CMaMkK/lkdMCEAE=\"\n}\n"}
+    headers:
+      Alt-Svc: ['quic=":443"; ma=2592000; v="37,36,35"']
+      Cache-Control: ['no-cache, no-store, max-age=0, must-revalidate']
+      Content-Length: ['727']
+      Content-Type: [application/json; charset=UTF-8]
+      Date: ['Fri, 07 Apr 2017 07:11:33 GMT']
+      ETag: [CMaMkK/lkdMCEAE=]
+      Expires: ['Mon, 01 Jan 1990 00:00:00 GMT']
+      Pragma: [no-cache]
+      Server: [UploadServer]
+      Vary: [Origin, X-Origin]
+      X-GUploader-UploadID: [AEnB2UqLQvcGKG82lN_eyoVH53RFisaLMnIlDAdp8IpGiwOiY_FaNuako2bQHheOoq6KmdcgbWkTFGqkqxrBNMGCcT6GVBn7zA]
+    status: {code: 200, message: OK}
+- request:
+    body: '{"amount": 100, "name": "Alice"}
+
+      {"amount": 200, "name": "Bob"}
+
+      {"amount": 300, "name": "Charlie"}
+
+      {"amount": 400, "name": "Dennis"}
+
+'
+    headers:
+      Accept: ['*/*']
+      Accept-Encoding: ['gzip, deflate']
+      Connection: [keep-alive]
+      Content-Length: ['133']
+      User-Agent: [python-requests/2.13.0]
+    method: POST
+    uri: https://www.googleapis.com/upload/storage/v1/b/gcsfs-testing/o?name=test%2Faccounts.1.json&uploadType=media
+  response:
+    body: {string: "{\n \"kind\": \"storage#object\",\n \"id\": \"gcsfs-testing/test/accounts.1.json/1491549094133874\",\n
         \"selfLink\": \"https://www.googleapis.com/storage/v1/b/gcsfs-testing/o/test%2Faccounts.1.json\",\n
         \"name\": \"test/accounts.1.json\",\n \"bucket\": \"gcsfs-testing\",\n \"generation\":
-        \"1491465837232566\",\n \"metageneration\": \"1\",\n \"timeCreated\": \"2017-04-06T08:03:57.164Z\",\n
-        \"updated\": \"2017-04-06T08:03:57.164Z\",\n \"storageClass\": \"STANDARD\",\n
-        \"timeStorageClassUpdated\": \"2017-04-06T08:03:57.164Z\",\n \"size\": \"133\",\n
-        \"md5Hash\": \"xK7pmJz/Oj5HGIyfQpYTig==\",\n \"mediaLink\": \"https://www.googleapis.com/download/storage/v1/b/gcsfs-testing/o/test%2Faccounts.1.json?generation=1491465837232566&alt=media\",\n
-        \"crc32c\": \"6wJAgQ==\",\n \"etag\": \"CLaDsZuvj9MCEAE=\"\n}\n"}
-=======
-    body: {string: "{\n \"kind\": \"storage#object\",\n \"id\": \"gcsfs-testing/test/accounts.2.json/1491425494969236\",\n
-        \"selfLink\": \"https://www.googleapis.com/storage/v1/b/gcsfs-testing/o/test%2Faccounts.2.json\",\n
-        \"name\": \"test/accounts.2.json\",\n \"bucket\": \"gcsfs-testing\",\n \"generation\":
-        \"1491425494969236\",\n \"metageneration\": \"1\",\n \"timeCreated\": \"2017-04-05T20:51:34.951Z\",\n
-        \"updated\": \"2017-04-05T20:51:34.951Z\",\n \"storageClass\": \"STANDARD\",\n
-        \"timeStorageClassUpdated\": \"2017-04-05T20:51:34.951Z\",\n \"size\": \"133\",\n
-        \"md5Hash\": \"bjhC5OCrzKV+8MGMCF2BQA==\",\n \"mediaLink\": \"https://www.googleapis.com/download/storage/v1/b/gcsfs-testing/o/test%2Faccounts.2.json?generation=1491425494969236&alt=media\",\n
-        \"crc32c\": \"Su+F+g==\",\n \"etag\": \"CJTX2PaYjtMCEAE=\"\n}\n"}
->>>>>>> b795204b
+        \"1491549094133874\",\n \"metageneration\": \"1\",\n \"timeCreated\": \"2017-04-07T07:11:34.055Z\",\n
+        \"updated\": \"2017-04-07T07:11:34.055Z\",\n \"storageClass\": \"STANDARD\",\n
+        \"timeStorageClassUpdated\": \"2017-04-07T07:11:34.055Z\",\n \"size\": \"133\",\n
+        \"md5Hash\": \"xK7pmJz/Oj5HGIyfQpYTig==\",\n \"mediaLink\": \"https://www.googleapis.com/download/storage/v1/b/gcsfs-testing/o/test%2Faccounts.1.json?generation=1491549094133874&alt=media\",\n
+        \"crc32c\": \"6wJAgQ==\",\n \"etag\": \"CPKAr6/lkdMCEAE=\"\n}\n"}
     headers:
       Alt-Svc: ['quic=":443"; ma=2592000; v="37,36,35"']
       Cache-Control: ['no-cache, no-store, max-age=0, must-revalidate']
       Content-Length: ['727']
       Content-Type: [application/json; charset=UTF-8]
-<<<<<<< HEAD
-      Date: ['Thu, 06 Apr 2017 08:03:57 GMT']
-      ETag: [CLaDsZuvj9MCEAE=]
-=======
-      Date: ['Wed, 05 Apr 2017 20:51:35 GMT']
-      ETag: [CJTX2PaYjtMCEAE=]
->>>>>>> b795204b
-      Expires: ['Mon, 01 Jan 1990 00:00:00 GMT']
-      Pragma: [no-cache]
-      Server: [UploadServer]
-      Vary: [Origin, X-Origin]
-<<<<<<< HEAD
-      X-GUploader-UploadID: [AEnB2UrY5MaIhuQ9ZK-Asq77Msp6NlyTuj5orrFEREAlqs94DstQNWjJkJfNHw9_y3p1ERkIyk8QAefC7aWJWG9EwXjFW2eYX8qLL3-gQr2lDFcckdKmC9w]
-=======
-      X-GUploader-UploadID: [AEnB2UoQa4QiZmHP75rWSDVUEw9Foj6oct50cQK0rjD8LhQvelxtXVaFPObxvD3DJ-QQsdq04g9FUL7KoM04_V0DXdIniF1pUw]
->>>>>>> b795204b
-    status: {code: 200, message: OK}
-- request:
-    body: '{"amount": 100, "name": "Alice"}
-
-      {"amount": 200, "name": "Bob"}
-
-      {"amount": 300, "name": "Charlie"}
-
-      {"amount": 400, "name": "Dennis"}
+      Date: ['Fri, 07 Apr 2017 07:11:34 GMT']
+      ETag: [CPKAr6/lkdMCEAE=]
+      Expires: ['Mon, 01 Jan 1990 00:00:00 GMT']
+      Pragma: [no-cache]
+      Server: [UploadServer]
+      Vary: [Origin, X-Origin]
+      X-GUploader-UploadID: [AEnB2UrZ4_G21IsTDzoBjFz-kMAFoMuSxBwP688XVBNQPzAhleNKRJTHte2eChaPNyUxhJMdeMxk7PWbI6DzH-VGqscxJuOV-LAqc3TwNCf5-t--CXpa2H8]
+    status: {code: 200, message: OK}
+- request:
+    body: 'name,amount,id
+
+      Dennis,400,4
+
+      Edith,500,5
+
+      Frank,600,6
 
 '
     headers:
       Accept: ['*/*']
       Accept-Encoding: ['gzip, deflate']
       Connection: [keep-alive]
-      Content-Length: ['133']
-      User-Agent: [python-requests/2.13.0]
-    method: POST
-    uri: https://www.googleapis.com/upload/storage/v1/b/gcsfs-testing/o?name=test%2Faccounts.1.json&uploadType=media
-  response:
-<<<<<<< HEAD
-    body: {string: "{\n \"kind\": \"storage#object\",\n \"id\": \"gcsfs-testing/test/accounts.2.json/1491465837655762\",\n
-        \"selfLink\": \"https://www.googleapis.com/storage/v1/b/gcsfs-testing/o/test%2Faccounts.2.json\",\n
-        \"name\": \"test/accounts.2.json\",\n \"bucket\": \"gcsfs-testing\",\n \"generation\":
-        \"1491465837655762\",\n \"metageneration\": \"1\",\n \"timeCreated\": \"2017-04-06T08:03:57.577Z\",\n
-        \"updated\": \"2017-04-06T08:03:57.577Z\",\n \"storageClass\": \"STANDARD\",\n
-        \"timeStorageClassUpdated\": \"2017-04-06T08:03:57.577Z\",\n \"size\": \"133\",\n
-        \"md5Hash\": \"bjhC5OCrzKV+8MGMCF2BQA==\",\n \"mediaLink\": \"https://www.googleapis.com/download/storage/v1/b/gcsfs-testing/o/test%2Faccounts.2.json?generation=1491465837655762&alt=media\",\n
-        \"crc32c\": \"Su+F+g==\",\n \"etag\": \"CNLtypuvj9MCEAE=\"\n}\n"}
-=======
-    body: {string: "{\n \"kind\": \"storage#object\",\n \"id\": \"gcsfs-testing/test/accounts.1.json/1491425495447012\",\n
-        \"selfLink\": \"https://www.googleapis.com/storage/v1/b/gcsfs-testing/o/test%2Faccounts.1.json\",\n
-        \"name\": \"test/accounts.1.json\",\n \"bucket\": \"gcsfs-testing\",\n \"generation\":
-        \"1491425495447012\",\n \"metageneration\": \"1\",\n \"timeCreated\": \"2017-04-05T20:51:35.420Z\",\n
-        \"updated\": \"2017-04-05T20:51:35.420Z\",\n \"storageClass\": \"STANDARD\",\n
-        \"timeStorageClassUpdated\": \"2017-04-05T20:51:35.420Z\",\n \"size\": \"133\",\n
-        \"md5Hash\": \"xK7pmJz/Oj5HGIyfQpYTig==\",\n \"mediaLink\": \"https://www.googleapis.com/download/storage/v1/b/gcsfs-testing/o/test%2Faccounts.1.json?generation=1491425495447012&alt=media\",\n
-        \"crc32c\": \"6wJAgQ==\",\n \"etag\": \"COTr9faYjtMCEAE=\"\n}\n"}
->>>>>>> b795204b
-    headers:
-      Alt-Svc: ['quic=":443"; ma=2592000; v="37,36,35"']
-      Cache-Control: ['no-cache, no-store, max-age=0, must-revalidate']
-      Content-Length: ['727']
-      Content-Type: [application/json; charset=UTF-8]
-<<<<<<< HEAD
-      Date: ['Thu, 06 Apr 2017 08:03:57 GMT']
-      ETag: [CNLtypuvj9MCEAE=]
-=======
-      Date: ['Wed, 05 Apr 2017 20:51:35 GMT']
-      ETag: [COTr9faYjtMCEAE=]
->>>>>>> b795204b
-      Expires: ['Mon, 01 Jan 1990 00:00:00 GMT']
-      Pragma: [no-cache]
-      Server: [UploadServer]
-      Vary: [Origin, X-Origin]
-<<<<<<< HEAD
-      X-GUploader-UploadID: [AEnB2UrVBtxx_tW-dheei6csdEY3SOPTURVMtSxhh3lY9WpriW3TRjVXVY8zNzT0r7s1zb_HAINq2jsjLA6jqC99pY7pxVyquk3zG3k5M4BQsn7LaO9RzTM]
-=======
-      X-GUploader-UploadID: [AEnB2UpKX3vYc8EE0kDdBk_0xwnjANiqZkwvm1y1DW8bGFNKIgnMEf0y1aoBodmv0f8INklTXh9If6CxN1O2OZhbc8j4WJgjtQ]
->>>>>>> b795204b
+      Content-Length: ['52']
+      User-Agent: [python-requests/2.13.0]
+    method: POST
+    uri: https://www.googleapis.com/upload/storage/v1/b/gcsfs-testing/o?name=2014-01-03.csv&uploadType=media
+  response:
+    body: {string: "{\n \"kind\": \"storage#object\",\n \"id\": \"gcsfs-testing/2014-01-03.csv/1491549094632604\",\n
+        \"selfLink\": \"https://www.googleapis.com/storage/v1/b/gcsfs-testing/o/2014-01-03.csv\",\n
+        \"name\": \"2014-01-03.csv\",\n \"bucket\": \"gcsfs-testing\",\n \"generation\":
+        \"1491549094632604\",\n \"metageneration\": \"1\",\n \"timeCreated\": \"2017-04-07T07:11:34.554Z\",\n
+        \"updated\": \"2017-04-07T07:11:34.554Z\",\n \"storageClass\": \"STANDARD\",\n
+        \"timeStorageClassUpdated\": \"2017-04-07T07:11:34.554Z\",\n \"size\": \"52\",\n
+        \"md5Hash\": \"9keZXdUu0YtMynECFSOiMg==\",\n \"mediaLink\": \"https://www.googleapis.com/download/storage/v1/b/gcsfs-testing/o/2014-01-03.csv?generation=1491549094632604&alt=media\",\n
+        \"crc32c\": \"x/fq7w==\",\n \"etag\": \"CJy5za/lkdMCEAE=\"\n}\n"}
+    headers:
+      Alt-Svc: ['quic=":443"; ma=2592000; v="37,36,35"']
+      Cache-Control: ['no-cache, no-store, max-age=0, must-revalidate']
+      Content-Length: ['698']
+      Content-Type: [application/json; charset=UTF-8]
+      Date: ['Fri, 07 Apr 2017 07:11:34 GMT']
+      ETag: [CJy5za/lkdMCEAE=]
+      Expires: ['Mon, 01 Jan 1990 00:00:00 GMT']
+      Pragma: [no-cache]
+      Server: [UploadServer]
+      Vary: [Origin, X-Origin]
+      X-GUploader-UploadID: [AEnB2Upn7EQGtw8bTuo444xHAvWZEnmuW7MkwMlYcKnaFW_1ixFBgMAY6SddyasZ-UpXP6fZivmU5XJbr2G3srX1UP1GrV-dSuuyopDjGSt7zhLdT0I8iXU]
     status: {code: 200, message: OK}
 - request:
     body: 'name,amount,id
 
-<<<<<<< HEAD
-=======
       Alice,100,1
 
       Bob,200,2
 
       Charlie,300,3
 
->>>>>>> b795204b
 '
     headers:
       Accept: ['*/*']
       Accept-Encoding: ['gzip, deflate']
       Connection: [keep-alive]
-<<<<<<< HEAD
+      Content-Length: ['51']
+      User-Agent: [python-requests/2.13.0]
+    method: POST
+    uri: https://www.googleapis.com/upload/storage/v1/b/gcsfs-testing/o?name=2014-01-01.csv&uploadType=media
+  response:
+    body: {string: "{\n \"kind\": \"storage#object\",\n \"id\": \"gcsfs-testing/2014-01-01.csv/1491549095136540\",\n
+        \"selfLink\": \"https://www.googleapis.com/storage/v1/b/gcsfs-testing/o/2014-01-01.csv\",\n
+        \"name\": \"2014-01-01.csv\",\n \"bucket\": \"gcsfs-testing\",\n \"generation\":
+        \"1491549095136540\",\n \"metageneration\": \"1\",\n \"timeCreated\": \"2017-04-07T07:11:35.067Z\",\n
+        \"updated\": \"2017-04-07T07:11:35.067Z\",\n \"storageClass\": \"STANDARD\",\n
+        \"timeStorageClassUpdated\": \"2017-04-07T07:11:35.067Z\",\n \"size\": \"51\",\n
+        \"md5Hash\": \"Auycd2AT7x5m8G1W0NXcuA==\",\n \"mediaLink\": \"https://www.googleapis.com/download/storage/v1/b/gcsfs-testing/o/2014-01-01.csv?generation=1491549095136540&alt=media\",\n
+        \"crc32c\": \"yR1u0w==\",\n \"etag\": \"CJya7K/lkdMCEAE=\"\n}\n"}
+    headers:
+      Alt-Svc: ['quic=":443"; ma=2592000; v="37,36,35"']
+      Cache-Control: ['no-cache, no-store, max-age=0, must-revalidate']
+      Content-Length: ['698']
+      Content-Type: [application/json; charset=UTF-8]
+      Date: ['Fri, 07 Apr 2017 07:11:35 GMT']
+      ETag: [CJya7K/lkdMCEAE=]
+      Expires: ['Mon, 01 Jan 1990 00:00:00 GMT']
+      Pragma: [no-cache]
+      Server: [UploadServer]
+      Vary: [Origin, X-Origin]
+      X-GUploader-UploadID: [AEnB2Uov_2rpQd87Jb4FOTp_ITv9YOXqaCA7phBPj2y5Q9CvQ07cG5by80eqr29-UzRhqk0adKLQgEb_89ZL5dBUogw5FVjoyHT5XwpjM-kIhrL9lKEq2IQ]
+    status: {code: 200, message: OK}
+- request:
+    body: 'name,amount,id
+
+'
+    headers:
+      Accept: ['*/*']
+      Accept-Encoding: ['gzip, deflate']
+      Connection: [keep-alive]
       Content-Length: ['15']
       User-Agent: [python-requests/2.13.0]
     method: POST
     uri: https://www.googleapis.com/upload/storage/v1/b/gcsfs-testing/o?name=2014-01-02.csv&uploadType=media
   response:
-    body: {string: "{\n \"kind\": \"storage#object\",\n \"id\": \"gcsfs-testing/2014-01-02.csv/1491465838051568\",\n
+    body: {string: "{\n \"kind\": \"storage#object\",\n \"id\": \"gcsfs-testing/2014-01-02.csv/1491549095625242\",\n
         \"selfLink\": \"https://www.googleapis.com/storage/v1/b/gcsfs-testing/o/2014-01-02.csv\",\n
         \"name\": \"2014-01-02.csv\",\n \"bucket\": \"gcsfs-testing\",\n \"generation\":
-        \"1491465838051568\",\n \"metageneration\": \"1\",\n \"timeCreated\": \"2017-04-06T08:03:57.980Z\",\n
-        \"updated\": \"2017-04-06T08:03:57.980Z\",\n \"storageClass\": \"STANDARD\",\n
-        \"timeStorageClassUpdated\": \"2017-04-06T08:03:57.980Z\",\n \"size\": \"15\",\n
-        \"md5Hash\": \"cGwL6TebGKiJzgyNBJNb6Q==\",\n \"mediaLink\": \"https://www.googleapis.com/download/storage/v1/b/gcsfs-testing/o/2014-01-02.csv?generation=1491465838051568&alt=media\",\n
-        \"crc32c\": \"Mpt4QQ==\",\n \"etag\": \"CPCB45uvj9MCEAE=\"\n}\n"}
-=======
-      Content-Length: ['51']
-      User-Agent: [python-requests/2.13.0]
-    method: POST
-    uri: https://www.googleapis.com/upload/storage/v1/b/gcsfs-testing/o?name=2014-01-01.csv&uploadType=media
-  response:
-    body: {string: "{\n \"kind\": \"storage#object\",\n \"id\": \"gcsfs-testing/2014-01-01.csv/1491425495759549\",\n
-        \"selfLink\": \"https://www.googleapis.com/storage/v1/b/gcsfs-testing/o/2014-01-01.csv\",\n
-        \"name\": \"2014-01-01.csv\",\n \"bucket\": \"gcsfs-testing\",\n \"generation\":
-        \"1491425495759549\",\n \"metageneration\": \"1\",\n \"timeCreated\": \"2017-04-05T20:51:35.740Z\",\n
-        \"updated\": \"2017-04-05T20:51:35.740Z\",\n \"storageClass\": \"STANDARD\",\n
-        \"timeStorageClassUpdated\": \"2017-04-05T20:51:35.740Z\",\n \"size\": \"51\",\n
-        \"md5Hash\": \"Auycd2AT7x5m8G1W0NXcuA==\",\n \"mediaLink\": \"https://www.googleapis.com/download/storage/v1/b/gcsfs-testing/o/2014-01-01.csv?generation=1491425495759549&alt=media\",\n
-        \"crc32c\": \"yR1u0w==\",\n \"etag\": \"CL31iPeYjtMCEAE=\"\n}\n"}
->>>>>>> b795204b
+        \"1491549095625242\",\n \"metageneration\": \"1\",\n \"timeCreated\": \"2017-04-07T07:11:35.551Z\",\n
+        \"updated\": \"2017-04-07T07:11:35.551Z\",\n \"storageClass\": \"STANDARD\",\n
+        \"timeStorageClassUpdated\": \"2017-04-07T07:11:35.551Z\",\n \"size\": \"15\",\n
+        \"md5Hash\": \"cGwL6TebGKiJzgyNBJNb6Q==\",\n \"mediaLink\": \"https://www.googleapis.com/download/storage/v1/b/gcsfs-testing/o/2014-01-02.csv?generation=1491549095625242&alt=media\",\n
+        \"crc32c\": \"Mpt4QQ==\",\n \"etag\": \"CJqEirDlkdMCEAE=\"\n}\n"}
     headers:
       Alt-Svc: ['quic=":443"; ma=2592000; v="37,36,35"']
       Cache-Control: ['no-cache, no-store, max-age=0, must-revalidate']
       Content-Length: ['698']
       Content-Type: [application/json; charset=UTF-8]
-<<<<<<< HEAD
-      Date: ['Thu, 06 Apr 2017 08:03:58 GMT']
-      ETag: [CPCB45uvj9MCEAE=]
-=======
-      Date: ['Wed, 05 Apr 2017 20:51:35 GMT']
-      ETag: [CL31iPeYjtMCEAE=]
->>>>>>> b795204b
-      Expires: ['Mon, 01 Jan 1990 00:00:00 GMT']
-      Pragma: [no-cache]
-      Server: [UploadServer]
-      Vary: [Origin, X-Origin]
-<<<<<<< HEAD
-      X-GUploader-UploadID: [AEnB2Up2cECFjLESJuc6yBdExrv4PpDH2G_WziLDsLwPjAD0e-pkn5YhU3W9ly5aXjYOaygWMciHeGSedOEUkMxoc-ttyamYkLdK_0K3QF2M1X7FZq-l9tQ]
-=======
-      X-GUploader-UploadID: [AEnB2Uq3Pl1uwXJQxeFOIrC0emJK2zKc0GPfXEpYsFucLahUuOh7AgUcUlNCw6E5T-H8BmInlfBBGpALOygM0yEiNBk7-rXE9Q]
->>>>>>> b795204b
-    status: {code: 200, message: OK}
-- request:
-    body: 'name,amount,id
-
-      Alice,100,1
-
-      Bob,200,2
-
-      Charlie,300,3
+      Date: ['Fri, 07 Apr 2017 07:11:35 GMT']
+      ETag: [CJqEirDlkdMCEAE=]
+      Expires: ['Mon, 01 Jan 1990 00:00:00 GMT']
+      Pragma: [no-cache]
+      Server: [UploadServer]
+      Vary: [Origin, X-Origin]
+      X-GUploader-UploadID: [AEnB2UqK2FflHBhaSw115e2J6C9ctjBstXSjxsXOv8HBaZe0Upin2TgQ6Rpy1XcEBB1_q7uADUttaCwVPNwHxmPcxLNv4Xo5brOuoV4hxzNEnYTma6_ivnY]
+    status: {code: 200, message: OK}
+- request:
+    body: 'hello
 
 '
     headers:
       Accept: ['*/*']
       Accept-Encoding: ['gzip, deflate']
       Connection: [keep-alive]
-      Content-Length: ['51']
-      User-Agent: [python-requests/2.13.0]
-    method: POST
-    uri: https://www.googleapis.com/upload/storage/v1/b/gcsfs-testing/o?name=2014-01-01.csv&uploadType=media
-  response:
-<<<<<<< HEAD
-    body: {string: "{\n \"kind\": \"storage#object\",\n \"id\": \"gcsfs-testing/2014-01-01.csv/1491465838466145\",\n
-        \"selfLink\": \"https://www.googleapis.com/storage/v1/b/gcsfs-testing/o/2014-01-01.csv\",\n
-        \"name\": \"2014-01-01.csv\",\n \"bucket\": \"gcsfs-testing\",\n \"generation\":
-        \"1491465838466145\",\n \"metageneration\": \"1\",\n \"timeCreated\": \"2017-04-06T08:03:58.385Z\",\n
-        \"updated\": \"2017-04-06T08:03:58.385Z\",\n \"storageClass\": \"STANDARD\",\n
-        \"timeStorageClassUpdated\": \"2017-04-06T08:03:58.385Z\",\n \"size\": \"51\",\n
-        \"md5Hash\": \"Auycd2AT7x5m8G1W0NXcuA==\",\n \"mediaLink\": \"https://www.googleapis.com/download/storage/v1/b/gcsfs-testing/o/2014-01-01.csv?generation=1491465838466145&alt=media\",\n
-        \"crc32c\": \"yR1u0w==\",\n \"etag\": \"COGo/Juvj9MCEAE=\"\n}\n"}
-=======
-    body: {string: "{\n \"kind\": \"storage#object\",\n \"id\": \"gcsfs-testing/2014-01-02.csv/1491425496061984\",\n
-        \"selfLink\": \"https://www.googleapis.com/storage/v1/b/gcsfs-testing/o/2014-01-02.csv\",\n
-        \"name\": \"2014-01-02.csv\",\n \"bucket\": \"gcsfs-testing\",\n \"generation\":
-        \"1491425496061984\",\n \"metageneration\": \"1\",\n \"timeCreated\": \"2017-04-05T20:51:36.039Z\",\n
-        \"updated\": \"2017-04-05T20:51:36.039Z\",\n \"storageClass\": \"STANDARD\",\n
-        \"timeStorageClassUpdated\": \"2017-04-05T20:51:36.039Z\",\n \"size\": \"15\",\n
-        \"md5Hash\": \"cGwL6TebGKiJzgyNBJNb6Q==\",\n \"mediaLink\": \"https://www.googleapis.com/download/storage/v1/b/gcsfs-testing/o/2014-01-02.csv?generation=1491425496061984&alt=media\",\n
-        \"crc32c\": \"Mpt4QQ==\",\n \"etag\": \"CKCwm/eYjtMCEAE=\"\n}\n"}
->>>>>>> b795204b
-    headers:
-      Alt-Svc: ['quic=":443"; ma=2592000; v="37,36,35"']
-      Cache-Control: ['no-cache, no-store, max-age=0, must-revalidate']
-      Content-Length: ['698']
-      Content-Type: [application/json; charset=UTF-8]
-<<<<<<< HEAD
-      Date: ['Thu, 06 Apr 2017 08:03:58 GMT']
-      ETag: [COGo/Juvj9MCEAE=]
-=======
-      Date: ['Wed, 05 Apr 2017 20:51:36 GMT']
-      ETag: [CKCwm/eYjtMCEAE=]
->>>>>>> b795204b
-      Expires: ['Mon, 01 Jan 1990 00:00:00 GMT']
-      Pragma: [no-cache]
-      Server: [UploadServer]
-      Vary: [Origin, X-Origin]
-<<<<<<< HEAD
-      X-GUploader-UploadID: [AEnB2UoYEJ1HfvRMlUpU0SBP22gzOMHNqqc-LD64PXSEorR3Mxt3zd2e5UIj_B6GcI1nyEI_1xwfrEkZj_UIjU5a4H8KstYO2uylrYtJsYnwtBq7xitDfzg]
-=======
-      X-GUploader-UploadID: [AEnB2UqUEWSCg72dDdQT1Avokp5zF00dtnXu299x33jWQkHLMPiU-qs0DmUF-2FYdqRVqITI8V2HsYnqW4zPOCLy2MbfdQGPig]
->>>>>>> b795204b
-    status: {code: 200, message: OK}
-- request:
-    body: 'name,amount,id
-
-      Dennis,400,4
-
-      Edith,500,5
-
-      Frank,600,6
-
-'
-    headers:
-      Accept: ['*/*']
-      Accept-Encoding: ['gzip, deflate']
-      Connection: [keep-alive]
-      Content-Length: ['52']
-      User-Agent: [python-requests/2.13.0]
-    method: POST
-    uri: https://www.googleapis.com/upload/storage/v1/b/gcsfs-testing/o?name=2014-01-03.csv&uploadType=media
-  response:
-<<<<<<< HEAD
-    body: {string: "{\n \"kind\": \"storage#object\",\n \"id\": \"gcsfs-testing/2014-01-03.csv/1491465838838364\",\n
-        \"selfLink\": \"https://www.googleapis.com/storage/v1/b/gcsfs-testing/o/2014-01-03.csv\",\n
-        \"name\": \"2014-01-03.csv\",\n \"bucket\": \"gcsfs-testing\",\n \"generation\":
-        \"1491465838838364\",\n \"metageneration\": \"1\",\n \"timeCreated\": \"2017-04-06T08:03:58.767Z\",\n
-        \"updated\": \"2017-04-06T08:03:58.767Z\",\n \"storageClass\": \"STANDARD\",\n
-        \"timeStorageClassUpdated\": \"2017-04-06T08:03:58.767Z\",\n \"size\": \"52\",\n
-        \"md5Hash\": \"9keZXdUu0YtMynECFSOiMg==\",\n \"mediaLink\": \"https://www.googleapis.com/download/storage/v1/b/gcsfs-testing/o/2014-01-03.csv?generation=1491465838838364&alt=media\",\n
-        \"crc32c\": \"x/fq7w==\",\n \"etag\": \"CNyEk5yvj9MCEAE=\"\n}\n"}
-=======
-    body: {string: "{\n \"kind\": \"storage#object\",\n \"id\": \"gcsfs-testing/2014-01-03.csv/1491425496720560\",\n
-        \"selfLink\": \"https://www.googleapis.com/storage/v1/b/gcsfs-testing/o/2014-01-03.csv\",\n
-        \"name\": \"2014-01-03.csv\",\n \"bucket\": \"gcsfs-testing\",\n \"generation\":
-        \"1491425496720560\",\n \"metageneration\": \"1\",\n \"timeCreated\": \"2017-04-05T20:51:36.698Z\",\n
-        \"updated\": \"2017-04-05T20:51:36.698Z\",\n \"storageClass\": \"STANDARD\",\n
-        \"timeStorageClassUpdated\": \"2017-04-05T20:51:36.698Z\",\n \"size\": \"52\",\n
-        \"md5Hash\": \"9keZXdUu0YtMynECFSOiMg==\",\n \"mediaLink\": \"https://www.googleapis.com/download/storage/v1/b/gcsfs-testing/o/2014-01-03.csv?generation=1491425496720560&alt=media\",\n
-        \"crc32c\": \"x/fq7w==\",\n \"etag\": \"CLDJw/eYjtMCEAE=\"\n}\n"}
->>>>>>> b795204b
-    headers:
-      Alt-Svc: ['quic=":443"; ma=2592000; v="37,36,35"']
-      Cache-Control: ['no-cache, no-store, max-age=0, must-revalidate']
-      Content-Length: ['698']
-      Content-Type: [application/json; charset=UTF-8]
-<<<<<<< HEAD
-      Date: ['Thu, 06 Apr 2017 08:03:59 GMT']
-      ETag: [CNyEk5yvj9MCEAE=]
-=======
-      Date: ['Wed, 05 Apr 2017 20:51:36 GMT']
-      ETag: [CLDJw/eYjtMCEAE=]
->>>>>>> b795204b
-      Expires: ['Mon, 01 Jan 1990 00:00:00 GMT']
-      Pragma: [no-cache]
-      Server: [UploadServer]
-      Vary: [Origin, X-Origin]
-<<<<<<< HEAD
-      X-GUploader-UploadID: [AEnB2Uodm-ImdF_UuG5EeXcZOfpikIA0bvTtSOSUUmvR434hwSvP5rhvVE1YGzgqNZuTzkgcIjqDsU-U2e9j-QXw0mndHbTUkHCTC0ir7FZ20QiRREsNxRY]
-=======
-      X-GUploader-UploadID: [AEnB2UpYOAS0Iu3_lgzTC8UktmkW6I_fl4YJ88kvWDAre8b2rukE4c9vnV84inxgoH-U8ZYkp05mQMCdZGpM9hRtFVmg2z0Klg]
->>>>>>> b795204b
+      Content-Length: ['6']
+      User-Agent: [python-requests/2.13.0]
+    method: POST
+    uri: https://www.googleapis.com/upload/storage/v1/b/gcsfs-testing/o?name=nested%2Fnested2%2Ffile1&uploadType=media
+  response:
+    body: {string: "{\n \"kind\": \"storage#object\",\n \"id\": \"gcsfs-testing/nested/nested2/file1/1491549096125491\",\n
+        \"selfLink\": \"https://www.googleapis.com/storage/v1/b/gcsfs-testing/o/nested%2Fnested2%2Ffile1\",\n
+        \"name\": \"nested/nested2/file1\",\n \"bucket\": \"gcsfs-testing\",\n \"generation\":
+        \"1491549096125491\",\n \"metageneration\": \"1\",\n \"timeCreated\": \"2017-04-07T07:11:36.048Z\",\n
+        \"updated\": \"2017-04-07T07:11:36.048Z\",\n \"storageClass\": \"STANDARD\",\n
+        \"timeStorageClassUpdated\": \"2017-04-07T07:11:36.048Z\",\n \"size\": \"6\",\n
+        \"md5Hash\": \"sZRqySSS0jR8YjW00mERhA==\",\n \"mediaLink\": \"https://www.googleapis.com/download/storage/v1/b/gcsfs-testing/o/nested%2Fnested2%2Ffile1?generation=1491549096125491&alt=media\",\n
+        \"crc32c\": \"NT3Yvg==\",\n \"etag\": \"CLPIqLDlkdMCEAE=\"\n}\n"}
+    headers:
+      Alt-Svc: ['quic=":443"; ma=2592000; v="37,36,35"']
+      Cache-Control: ['no-cache, no-store, max-age=0, must-revalidate']
+      Content-Length: ['729']
+      Content-Type: [application/json; charset=UTF-8]
+      Date: ['Fri, 07 Apr 2017 07:11:36 GMT']
+      ETag: [CLPIqLDlkdMCEAE=]
+      Expires: ['Mon, 01 Jan 1990 00:00:00 GMT']
+      Pragma: [no-cache]
+      Server: [UploadServer]
+      Vary: [Origin, X-Origin]
+      X-GUploader-UploadID: [AEnB2Upw9KbxwSa2HHSjOiQD6By_Ct7NpVWrQO8G1HCyO2hsKN7Vfo0RM2xlFYaW1geGFZ0oVPau-Y3ppyNoT4IAkWjJbDDaRC8Muqb69UCD_KM0F-pKRWM]
     status: {code: 200, message: OK}
 - request:
     body: world
@@ -579,214 +413,94 @@
       Content-Length: ['5']
       User-Agent: [python-requests/2.13.0]
     method: POST
-<<<<<<< HEAD
     uri: https://www.googleapis.com/upload/storage/v1/b/gcsfs-testing/o?name=nested%2Ffile2&uploadType=media
   response:
-    body: {string: "{\n \"kind\": \"storage#object\",\n \"id\": \"gcsfs-testing/nested/file2/1491465839221667\",\n
+    body: {string: "{\n \"kind\": \"storage#object\",\n \"id\": \"gcsfs-testing/nested/file2/1491549096604714\",\n
         \"selfLink\": \"https://www.googleapis.com/storage/v1/b/gcsfs-testing/o/nested%2Ffile2\",\n
         \"name\": \"nested/file2\",\n \"bucket\": \"gcsfs-testing\",\n \"generation\":
-        \"1491465839221667\",\n \"metageneration\": \"1\",\n \"timeCreated\": \"2017-04-06T08:03:59.144Z\",\n
-        \"updated\": \"2017-04-06T08:03:59.144Z\",\n \"storageClass\": \"STANDARD\",\n
-        \"timeStorageClassUpdated\": \"2017-04-06T08:03:59.144Z\",\n \"size\": \"5\",\n
-        \"md5Hash\": \"fXkwN6B2AYZXSwKC8vQ15w==\",\n \"mediaLink\": \"https://www.googleapis.com/download/storage/v1/b/gcsfs-testing/o/nested%2Ffile2?generation=1491465839221667&alt=media\",\n
-        \"crc32c\": \"MaqBTg==\",\n \"etag\": \"CKO3qpyvj9MCEAE=\"\n}\n"}
-=======
+        \"1491549096604714\",\n \"metageneration\": \"1\",\n \"timeCreated\": \"2017-04-07T07:11:36.526Z\",\n
+        \"updated\": \"2017-04-07T07:11:36.526Z\",\n \"storageClass\": \"STANDARD\",\n
+        \"timeStorageClassUpdated\": \"2017-04-07T07:11:36.526Z\",\n \"size\": \"5\",\n
+        \"md5Hash\": \"fXkwN6B2AYZXSwKC8vQ15w==\",\n \"mediaLink\": \"https://www.googleapis.com/download/storage/v1/b/gcsfs-testing/o/nested%2Ffile2?generation=1491549096604714&alt=media\",\n
+        \"crc32c\": \"MaqBTg==\",\n \"etag\": \"CKroxbDlkdMCEAE=\"\n}\n"}
+    headers:
+      Alt-Svc: ['quic=":443"; ma=2592000; v="37,36,35"']
+      Cache-Control: ['no-cache, no-store, max-age=0, must-revalidate']
+      Content-Length: ['693']
+      Content-Type: [application/json; charset=UTF-8]
+      Date: ['Fri, 07 Apr 2017 07:11:36 GMT']
+      ETag: [CKroxbDlkdMCEAE=]
+      Expires: ['Mon, 01 Jan 1990 00:00:00 GMT']
+      Pragma: [no-cache]
+      Server: [UploadServer]
+      Vary: [Origin, X-Origin]
+      X-GUploader-UploadID: [AEnB2UpvKrQKspvHLaVV6UQCR8Nu15ejPBAXdx8bgb4L9uEFVqJu_MYwYPYlvxYQ_uyMZ47FyM9AI2dgWEY2BvW3ilVqucPOsp1jxKq_TqJR3aD-rZchmes]
+    status: {code: 200, message: OK}
+- request:
+    body: 'hello
+
+'
+    headers:
+      Accept: ['*/*']
+      Accept-Encoding: ['gzip, deflate']
+      Connection: [keep-alive]
+      Content-Length: ['6']
+      User-Agent: [python-requests/2.13.0]
+    method: POST
     uri: https://www.googleapis.com/upload/storage/v1/b/gcsfs-testing/o?name=nested%2Ffile1&uploadType=media
   response:
-    body: {string: "{\n \"kind\": \"storage#object\",\n \"id\": \"gcsfs-testing/nested/file1/1491425497085481\",\n
+    body: {string: "{\n \"kind\": \"storage#object\",\n \"id\": \"gcsfs-testing/nested/file1/1491549097089944\",\n
         \"selfLink\": \"https://www.googleapis.com/storage/v1/b/gcsfs-testing/o/nested%2Ffile1\",\n
         \"name\": \"nested/file1\",\n \"bucket\": \"gcsfs-testing\",\n \"generation\":
-        \"1491425497085481\",\n \"metageneration\": \"1\",\n \"timeCreated\": \"2017-04-05T20:51:37.064Z\",\n
-        \"updated\": \"2017-04-05T20:51:37.064Z\",\n \"storageClass\": \"STANDARD\",\n
-        \"timeStorageClassUpdated\": \"2017-04-05T20:51:37.064Z\",\n \"size\": \"6\",\n
-        \"md5Hash\": \"sZRqySSS0jR8YjW00mERhA==\",\n \"mediaLink\": \"https://www.googleapis.com/download/storage/v1/b/gcsfs-testing/o/nested%2Ffile1?generation=1491425497085481&alt=media\",\n
-        \"crc32c\": \"NT3Yvg==\",\n \"etag\": \"CKns2feYjtMCEAE=\"\n}\n"}
->>>>>>> b795204b
+        \"1491549097089944\",\n \"metageneration\": \"1\",\n \"timeCreated\": \"2017-04-07T07:11:37.013Z\",\n
+        \"updated\": \"2017-04-07T07:11:37.013Z\",\n \"storageClass\": \"STANDARD\",\n
+        \"timeStorageClassUpdated\": \"2017-04-07T07:11:37.013Z\",\n \"size\": \"6\",\n
+        \"md5Hash\": \"sZRqySSS0jR8YjW00mERhA==\",\n \"mediaLink\": \"https://www.googleapis.com/download/storage/v1/b/gcsfs-testing/o/nested%2Ffile1?generation=1491549097089944&alt=media\",\n
+        \"crc32c\": \"NT3Yvg==\",\n \"etag\": \"CJi347DlkdMCEAE=\"\n}\n"}
     headers:
       Alt-Svc: ['quic=":443"; ma=2592000; v="37,36,35"']
       Cache-Control: ['no-cache, no-store, max-age=0, must-revalidate']
       Content-Length: ['693']
       Content-Type: [application/json; charset=UTF-8]
-<<<<<<< HEAD
-      Date: ['Thu, 06 Apr 2017 08:03:59 GMT']
-      ETag: [CKO3qpyvj9MCEAE=]
-=======
-      Date: ['Wed, 05 Apr 2017 20:51:37 GMT']
-      ETag: [CKns2feYjtMCEAE=]
->>>>>>> b795204b
-      Expires: ['Mon, 01 Jan 1990 00:00:00 GMT']
-      Pragma: [no-cache]
-      Server: [UploadServer]
-      Vary: [Origin, X-Origin]
-<<<<<<< HEAD
-      X-GUploader-UploadID: [AEnB2Uqh_2Fx3jdB9gFJlKEDyi7T_mvWg3oqADtxv9iQ_2tpau1hEHKqKjU9HfNjqeIvXq3edtV6TFNesvgZHX6fVWwshdirGj9hIM8lZsUbRi3RihT4UjY]
-=======
-      X-GUploader-UploadID: [AEnB2Ur42eV5zCXduBoQcmoBTFgBv4Yg-ynaOsH9QzC_a0Ml3BzJuS8N3k1NHQp411o4XfuDlm-U-orHmGSepmAGqHioeltZbg]
->>>>>>> b795204b
-    status: {code: 200, message: OK}
-- request:
-    body: 'hello
-
-'
-    headers:
-      Accept: ['*/*']
-      Accept-Encoding: ['gzip, deflate']
-      Connection: [keep-alive]
-      Content-Length: ['6']
-      User-Agent: [python-requests/2.13.0]
-    method: POST
-    uri: https://www.googleapis.com/upload/storage/v1/b/gcsfs-testing/o?name=nested%2Ffile1&uploadType=media
-  response:
-<<<<<<< HEAD
-    body: {string: "{\n \"kind\": \"storage#object\",\n \"id\": \"gcsfs-testing/nested/file1/1491465839744669\",\n
-        \"selfLink\": \"https://www.googleapis.com/storage/v1/b/gcsfs-testing/o/nested%2Ffile1\",\n
-        \"name\": \"nested/file1\",\n \"bucket\": \"gcsfs-testing\",\n \"generation\":
-        \"1491465839744669\",\n \"metageneration\": \"1\",\n \"timeCreated\": \"2017-04-06T08:03:59.666Z\",\n
-        \"updated\": \"2017-04-06T08:03:59.666Z\",\n \"storageClass\": \"STANDARD\",\n
-        \"timeStorageClassUpdated\": \"2017-04-06T08:03:59.666Z\",\n \"size\": \"6\",\n
-        \"md5Hash\": \"sZRqySSS0jR8YjW00mERhA==\",\n \"mediaLink\": \"https://www.googleapis.com/download/storage/v1/b/gcsfs-testing/o/nested%2Ffile1?generation=1491465839744669&alt=media\",\n
-        \"crc32c\": \"NT3Yvg==\",\n \"etag\": \"CJ2typyvj9MCEAE=\"\n}\n"}
-=======
-    body: {string: "{\n \"kind\": \"storage#object\",\n \"id\": \"gcsfs-testing/nested/nested2/file2/1491425497478228\",\n
+      Date: ['Fri, 07 Apr 2017 07:11:37 GMT']
+      ETag: [CJi347DlkdMCEAE=]
+      Expires: ['Mon, 01 Jan 1990 00:00:00 GMT']
+      Pragma: [no-cache]
+      Server: [UploadServer]
+      Vary: [Origin, X-Origin]
+      X-GUploader-UploadID: [AEnB2UoN8bBkgFrIpaK4RsYYCLGOyIU40ix56W4lIDLZ1rxh_TrsVKEqgM6esLev5YPa-_wspsslQBlnxMBFrxj0oaeRuywh-5lhwzayV8EE0XLVueUuUCY]
+    status: {code: 200, message: OK}
+- request:
+    body: world
+    headers:
+      Accept: ['*/*']
+      Accept-Encoding: ['gzip, deflate']
+      Connection: [keep-alive]
+      Content-Length: ['5']
+      User-Agent: [python-requests/2.13.0]
+    method: POST
+    uri: https://www.googleapis.com/upload/storage/v1/b/gcsfs-testing/o?name=nested%2Fnested2%2Ffile2&uploadType=media
+  response:
+    body: {string: "{\n \"kind\": \"storage#object\",\n \"id\": \"gcsfs-testing/nested/nested2/file2/1491549097560715\",\n
         \"selfLink\": \"https://www.googleapis.com/storage/v1/b/gcsfs-testing/o/nested%2Fnested2%2Ffile2\",\n
         \"name\": \"nested/nested2/file2\",\n \"bucket\": \"gcsfs-testing\",\n \"generation\":
-        \"1491425497478228\",\n \"metageneration\": \"1\",\n \"timeCreated\": \"2017-04-05T20:51:37.454Z\",\n
-        \"updated\": \"2017-04-05T20:51:37.454Z\",\n \"storageClass\": \"STANDARD\",\n
-        \"timeStorageClassUpdated\": \"2017-04-05T20:51:37.454Z\",\n \"size\": \"5\",\n
-        \"md5Hash\": \"fXkwN6B2AYZXSwKC8vQ15w==\",\n \"mediaLink\": \"https://www.googleapis.com/download/storage/v1/b/gcsfs-testing/o/nested%2Fnested2%2Ffile2?generation=1491425497478228&alt=media\",\n
-        \"crc32c\": \"MaqBTg==\",\n \"etag\": \"CNTo8feYjtMCEAE=\"\n}\n"}
->>>>>>> b795204b
-    headers:
-      Alt-Svc: ['quic=":443"; ma=2592000; v="37,36,35"']
-      Cache-Control: ['no-cache, no-store, max-age=0, must-revalidate']
-      Content-Length: ['693']
-      Content-Type: [application/json; charset=UTF-8]
-<<<<<<< HEAD
-      Date: ['Thu, 06 Apr 2017 08:03:59 GMT']
-      ETag: [CJ2typyvj9MCEAE=]
-=======
-      Date: ['Wed, 05 Apr 2017 20:51:37 GMT']
-      ETag: [CNTo8feYjtMCEAE=]
->>>>>>> b795204b
-      Expires: ['Mon, 01 Jan 1990 00:00:00 GMT']
-      Pragma: [no-cache]
-      Server: [UploadServer]
-      Vary: [Origin, X-Origin]
-<<<<<<< HEAD
-      X-GUploader-UploadID: [AEnB2UpXM3c-mTm4LP1RA6IbIDc7TU2oriPO86THRsA7QcWCfcwIJLqOVF7zHYRybTkVyUVYeCmx-fAiSgpyN8Az9oVa6P0m-f4pfM_kB7DZ2oRIX3VFbCU]
-=======
-      X-GUploader-UploadID: [AEnB2UruOc29DszB26I7Mgl6-RIO-2yLO59lOkOQHEq5dYEmbdNxJNO-Q6QPqcvOFXa4exXsdf1HEeue_VjpqEG4s_XYM_OS-A]
->>>>>>> b795204b
-    status: {code: 200, message: OK}
-- request:
-    body: world
-    headers:
-      Accept: ['*/*']
-      Accept-Encoding: ['gzip, deflate']
-      Connection: [keep-alive]
-      Content-Length: ['5']
-      User-Agent: [python-requests/2.13.0]
-    method: POST
-<<<<<<< HEAD
-    uri: https://www.googleapis.com/upload/storage/v1/b/gcsfs-testing/o?name=nested%2Fnested2%2Ffile1&uploadType=media
-  response:
-    body: {string: "{\n \"kind\": \"storage#object\",\n \"id\": \"gcsfs-testing/nested/nested2/file1/1491465840184749\",\n
-        \"selfLink\": \"https://www.googleapis.com/storage/v1/b/gcsfs-testing/o/nested%2Fnested2%2Ffile1\",\n
-        \"name\": \"nested/nested2/file1\",\n \"bucket\": \"gcsfs-testing\",\n \"generation\":
-        \"1491465840184749\",\n \"metageneration\": \"1\",\n \"timeCreated\": \"2017-04-06T08:04:00.105Z\",\n
-        \"updated\": \"2017-04-06T08:04:00.105Z\",\n \"storageClass\": \"STANDARD\",\n
-        \"timeStorageClassUpdated\": \"2017-04-06T08:04:00.105Z\",\n \"size\": \"6\",\n
-        \"md5Hash\": \"sZRqySSS0jR8YjW00mERhA==\",\n \"mediaLink\": \"https://www.googleapis.com/download/storage/v1/b/gcsfs-testing/o/nested%2Fnested2%2Ffile1?generation=1491465840184749&alt=media\",\n
-        \"crc32c\": \"NT3Yvg==\",\n \"etag\": \"CK2b5Zyvj9MCEAE=\"\n}\n"}
-=======
-    uri: https://www.googleapis.com/upload/storage/v1/b/gcsfs-testing/o?name=nested%2Ffile2&uploadType=media
-  response:
-    body: {string: "{\n \"kind\": \"storage#object\",\n \"id\": \"gcsfs-testing/nested/file2/1491425498045194\",\n
-        \"selfLink\": \"https://www.googleapis.com/storage/v1/b/gcsfs-testing/o/nested%2Ffile2\",\n
-        \"name\": \"nested/file2\",\n \"bucket\": \"gcsfs-testing\",\n \"generation\":
-        \"1491425498045194\",\n \"metageneration\": \"1\",\n \"timeCreated\": \"2017-04-05T20:51:38.024Z\",\n
-        \"updated\": \"2017-04-05T20:51:38.024Z\",\n \"storageClass\": \"STANDARD\",\n
-        \"timeStorageClassUpdated\": \"2017-04-05T20:51:38.024Z\",\n \"size\": \"5\",\n
-        \"md5Hash\": \"fXkwN6B2AYZXSwKC8vQ15w==\",\n \"mediaLink\": \"https://www.googleapis.com/download/storage/v1/b/gcsfs-testing/o/nested%2Ffile2?generation=1491425498045194&alt=media\",\n
-        \"crc32c\": \"MaqBTg==\",\n \"etag\": \"CIq2lPiYjtMCEAE=\"\n}\n"}
->>>>>>> b795204b
+        \"1491549097560715\",\n \"metageneration\": \"1\",\n \"timeCreated\": \"2017-04-07T07:11:37.482Z\",\n
+        \"updated\": \"2017-04-07T07:11:37.482Z\",\n \"storageClass\": \"STANDARD\",\n
+        \"timeStorageClassUpdated\": \"2017-04-07T07:11:37.482Z\",\n \"size\": \"5\",\n
+        \"md5Hash\": \"fXkwN6B2AYZXSwKC8vQ15w==\",\n \"mediaLink\": \"https://www.googleapis.com/download/storage/v1/b/gcsfs-testing/o/nested%2Fnested2%2Ffile2?generation=1491549097560715&alt=media\",\n
+        \"crc32c\": \"MaqBTg==\",\n \"etag\": \"CIuVgLHlkdMCEAE=\"\n}\n"}
     headers:
       Alt-Svc: ['quic=":443"; ma=2592000; v="37,36,35"']
       Cache-Control: ['no-cache, no-store, max-age=0, must-revalidate']
       Content-Length: ['729']
       Content-Type: [application/json; charset=UTF-8]
-<<<<<<< HEAD
-      Date: ['Thu, 06 Apr 2017 08:04:00 GMT']
-      ETag: [CK2b5Zyvj9MCEAE=]
-=======
-      Date: ['Wed, 05 Apr 2017 20:51:38 GMT']
-      ETag: [CIq2lPiYjtMCEAE=]
->>>>>>> b795204b
-      Expires: ['Mon, 01 Jan 1990 00:00:00 GMT']
-      Pragma: [no-cache]
-      Server: [UploadServer]
-      Vary: [Origin, X-Origin]
-<<<<<<< HEAD
-      X-GUploader-UploadID: [AEnB2UqiXQrZWb9zmDfyMcU7l-BnARxCT-QVMyhFqGiVfc7OYv27IR1caB3GFeHPlT1qm3emJUPvQOwz3wrfjum0jOGZev9sR-T_g0xasI7Rb-NvO1Xdaxo]
-=======
-      X-GUploader-UploadID: [AEnB2Up5knbmMMEkVgucxuZubmsSvY4sNBzKBk4EJbPCk_WIMp0_NdPF-vaG6WWXNUJhvSe3yMRAyY1WiTsH5t36OmkiAPz9MQ]
->>>>>>> b795204b
-    status: {code: 200, message: OK}
-- request:
-    body: 'hello
-
-'
-    headers:
-      Accept: ['*/*']
-      Accept-Encoding: ['gzip, deflate']
-      Connection: [keep-alive]
-      Content-Length: ['6']
-      User-Agent: [python-requests/2.13.0]
-    method: POST
-<<<<<<< HEAD
-    uri: https://www.googleapis.com/upload/storage/v1/b/gcsfs-testing/o?name=nested%2Fnested2%2Ffile2&uploadType=media
-  response:
-    body: {string: "{\n \"kind\": \"storage#object\",\n \"id\": \"gcsfs-testing/nested/nested2/file2/1491465840605957\",\n
-        \"selfLink\": \"https://www.googleapis.com/storage/v1/b/gcsfs-testing/o/nested%2Fnested2%2Ffile2\",\n
-        \"name\": \"nested/nested2/file2\",\n \"bucket\": \"gcsfs-testing\",\n \"generation\":
-        \"1491465840605957\",\n \"metageneration\": \"1\",\n \"timeCreated\": \"2017-04-06T08:04:00.526Z\",\n
-        \"updated\": \"2017-04-06T08:04:00.526Z\",\n \"storageClass\": \"STANDARD\",\n
-        \"timeStorageClassUpdated\": \"2017-04-06T08:04:00.526Z\",\n \"size\": \"5\",\n
-        \"md5Hash\": \"fXkwN6B2AYZXSwKC8vQ15w==\",\n \"mediaLink\": \"https://www.googleapis.com/download/storage/v1/b/gcsfs-testing/o/nested%2Fnested2%2Ffile2?generation=1491465840605957&alt=media\",\n
-        \"crc32c\": \"MaqBTg==\",\n \"etag\": \"CIX2/pyvj9MCEAE=\"\n}\n"}
-=======
-    uri: https://www.googleapis.com/upload/storage/v1/b/gcsfs-testing/o?name=nested%2Fnested2%2Ffile1&uploadType=media
-  response:
-    body: {string: "{\n \"kind\": \"storage#object\",\n \"id\": \"gcsfs-testing/nested/nested2/file1/1491425498560239\",\n
-        \"selfLink\": \"https://www.googleapis.com/storage/v1/b/gcsfs-testing/o/nested%2Fnested2%2Ffile1\",\n
-        \"name\": \"nested/nested2/file1\",\n \"bucket\": \"gcsfs-testing\",\n \"generation\":
-        \"1491425498560239\",\n \"metageneration\": \"1\",\n \"timeCreated\": \"2017-04-05T20:51:38.544Z\",\n
-        \"updated\": \"2017-04-05T20:51:38.544Z\",\n \"storageClass\": \"STANDARD\",\n
-        \"timeStorageClassUpdated\": \"2017-04-05T20:51:38.544Z\",\n \"size\": \"6\",\n
-        \"md5Hash\": \"sZRqySSS0jR8YjW00mERhA==\",\n \"mediaLink\": \"https://www.googleapis.com/download/storage/v1/b/gcsfs-testing/o/nested%2Fnested2%2Ffile1?generation=1491425498560239&alt=media\",\n
-        \"crc32c\": \"NT3Yvg==\",\n \"etag\": \"CO/ts/iYjtMCEAE=\"\n}\n"}
->>>>>>> b795204b
-    headers:
-      Alt-Svc: ['quic=":443"; ma=2592000; v="37,36,35"']
-      Cache-Control: ['no-cache, no-store, max-age=0, must-revalidate']
-      Content-Length: ['729']
-      Content-Type: [application/json; charset=UTF-8]
-<<<<<<< HEAD
-      Date: ['Thu, 06 Apr 2017 08:04:00 GMT']
-      ETag: [CIX2/pyvj9MCEAE=]
-=======
-      Date: ['Wed, 05 Apr 2017 20:51:38 GMT']
-      ETag: [CO/ts/iYjtMCEAE=]
->>>>>>> b795204b
-      Expires: ['Mon, 01 Jan 1990 00:00:00 GMT']
-      Pragma: [no-cache]
-      Server: [UploadServer]
-      Vary: [Origin, X-Origin]
-<<<<<<< HEAD
-      X-GUploader-UploadID: [AEnB2UqVTOkf_StqiT4ZeU_gjp0YqbBGC4H_sUooz45ZTWCYF92IJN4196qNrmWb13zLHGebQR3ZX3bpUvLpUYTXDUklvP7rBkfIj2Y2dVUQ_8iVk8YoJxY]
-=======
-      X-GUploader-UploadID: [AEnB2UqVivi8jVZkmj-mdVkhhEWWOS2tAo4F6K-GRfNU3xswVJ92f_FT1kH43nZN3VVi0MVLf82uy08z4S9LmWS6kgkmLL0n-A]
->>>>>>> b795204b
+      Date: ['Fri, 07 Apr 2017 07:11:37 GMT']
+      ETag: [CIuVgLHlkdMCEAE=]
+      Expires: ['Mon, 01 Jan 1990 00:00:00 GMT']
+      Pragma: [no-cache]
+      Server: [UploadServer]
+      Vary: [Origin, X-Origin]
+      X-GUploader-UploadID: [AEnB2UrTH4Lbvna1sJORM8RNFoFJiQAtoQdIGsjIzhnSNbz0Vuu3QCxfXrXfPrmfwXFPV0BfJs3dMwGHeIdaoBH4_Xa32qp0wMyl93CGfkqfhKgG4zwTr2o]
     status: {code: 200, message: OK}
 - request:
     body: null
@@ -799,50 +513,28 @@
     method: POST
     uri: https://www.googleapis.com/storage/v1/b/gcsfs-testing/o/test%2Faccounts.1.json/copyTo/b/gcsfs-testing/o/test%2Faccounts.1.json2
   response:
-<<<<<<< HEAD
-    body: {string: "{\n \"kind\": \"storage#object\",\n \"id\": \"gcsfs-testing/test/accounts.1.json2/1491465841310916\",\n
+    body: {string: "{\n \"kind\": \"storage#object\",\n \"id\": \"gcsfs-testing/test/accounts.1.json2/1491549098405541\",\n
         \"selfLink\": \"https://www.googleapis.com/storage/v1/b/gcsfs-testing/o/test%2Faccounts.1.json2\",\n
         \"name\": \"test/accounts.1.json2\",\n \"bucket\": \"gcsfs-testing\",\n \"generation\":
-        \"1491465841310916\",\n \"metageneration\": \"1\",\n \"timeCreated\": \"2017-04-06T08:04:01.238Z\",\n
-        \"updated\": \"2017-04-06T08:04:01.238Z\",\n \"storageClass\": \"STANDARD\",\n
-        \"timeStorageClassUpdated\": \"2017-04-06T08:04:01.238Z\",\n \"size\": \"133\",\n
-        \"md5Hash\": \"xK7pmJz/Oj5HGIyfQpYTig==\",\n \"mediaLink\": \"https://www.googleapis.com/download/storage/v1/b/gcsfs-testing/o/test%2Faccounts.1.json2?generation=1491465841310916&alt=media\",\n
+        \"1491549098405541\",\n \"metageneration\": \"1\",\n \"timeCreated\": \"2017-04-07T07:11:38.329Z\",\n
+        \"updated\": \"2017-04-07T07:11:38.329Z\",\n \"storageClass\": \"STANDARD\",\n
+        \"timeStorageClassUpdated\": \"2017-04-07T07:11:38.329Z\",\n \"size\": \"133\",\n
+        \"md5Hash\": \"xK7pmJz/Oj5HGIyfQpYTig==\",\n \"mediaLink\": \"https://www.googleapis.com/download/storage/v1/b/gcsfs-testing/o/test%2Faccounts.1.json2?generation=1491549098405541&alt=media\",\n
         \"owner\": {\n  \"entity\": \"user-00b4903a9772d93d110e3ed6a131f13650ffeaac95ce82da38a0fb10585b7016\",\n
         \ \"entityId\": \"00b4903a9772d93d110e3ed6a131f13650ffeaac95ce82da38a0fb10585b7016\"\n
-        },\n \"crc32c\": \"6wJAgQ==\",\n \"etag\": \"CMT5qZ2vj9MCEAE=\"\n}\n"}
-=======
-    body: {string: "{\n \"kind\": \"storage#object\",\n \"id\": \"gcsfs-testing/test/accounts.1.json2/1491425498943885\",\n
-        \"selfLink\": \"https://www.googleapis.com/storage/v1/b/gcsfs-testing/o/test%2Faccounts.1.json2\",\n
-        \"name\": \"test/accounts.1.json2\",\n \"bucket\": \"gcsfs-testing\",\n \"generation\":
-        \"1491425498943885\",\n \"metageneration\": \"1\",\n \"timeCreated\": \"2017-04-05T20:51:38.920Z\",\n
-        \"updated\": \"2017-04-05T20:51:38.920Z\",\n \"storageClass\": \"STANDARD\",\n
-        \"timeStorageClassUpdated\": \"2017-04-05T20:51:38.920Z\",\n \"size\": \"133\",\n
-        \"md5Hash\": \"xK7pmJz/Oj5HGIyfQpYTig==\",\n \"mediaLink\": \"https://www.googleapis.com/download/storage/v1/b/gcsfs-testing/o/test%2Faccounts.1.json2?generation=1491425498943885&alt=media\",\n
-        \"owner\": {\n  \"entity\": \"user-00b4903a97faa809536745fd0a12d9fd1d82e864c122b7cde6824d518e94dcc8\",\n
-        \ \"entityId\": \"00b4903a97faa809536745fd0a12d9fd1d82e864c122b7cde6824d518e94dcc8\"\n
-        },\n \"crc32c\": \"6wJAgQ==\",\n \"etag\": \"CI2jy/iYjtMCEAE=\"\n}\n"}
->>>>>>> b795204b
+        },\n \"crc32c\": \"6wJAgQ==\",\n \"etag\": \"CKXds7HlkdMCEAE=\"\n}\n"}
     headers:
       Alt-Svc: ['quic=":443"; ma=2592000; v="37,36,35"']
       Cache-Control: ['no-cache, no-store, max-age=0, must-revalidate']
       Content-Length: ['913']
       Content-Type: [application/json; charset=UTF-8]
-<<<<<<< HEAD
-      Date: ['Thu, 06 Apr 2017 08:04:01 GMT']
-      ETag: [CMT5qZ2vj9MCEAE=]
-=======
-      Date: ['Wed, 05 Apr 2017 20:51:39 GMT']
-      ETag: [CI2jy/iYjtMCEAE=]
->>>>>>> b795204b
-      Expires: ['Mon, 01 Jan 1990 00:00:00 GMT']
-      Pragma: [no-cache]
-      Server: [UploadServer]
-      Vary: [Origin, X-Origin]
-<<<<<<< HEAD
-      X-GUploader-UploadID: [AEnB2UpInMBYGCbkf93L1PlCPN1YZWyYwfmkJvTDYaTuqNT-k2uzZchRUVwlJc8qS3L07TfYgXyKlbCKaBz8bk9ZMqDDbU-ZYsLxCmgHso3HpCugskurAWQ]
-=======
-      X-GUploader-UploadID: [AEnB2UoipFAz7HCxGdk0IRtRg8ZGykb4PD6GxCldyDlqBGB-GNf25iinXw67GQjtFHUP_f0CMe1Y7nSY-vf2mE4HP7PdRdz6DA]
->>>>>>> b795204b
+      Date: ['Fri, 07 Apr 2017 07:11:38 GMT']
+      ETag: [CKXds7HlkdMCEAE=]
+      Expires: ['Mon, 01 Jan 1990 00:00:00 GMT']
+      Pragma: [no-cache]
+      Server: [UploadServer]
+      Vary: [Origin, X-Origin]
+      X-GUploader-UploadID: [AEnB2Uo4GPRe2Yydg9HR9stT63oRcFS4rhlMSkEYnhiTP8R1U-My49AnMWhpA5dvObG0DreB5KlHam8lsRdXKHyRA4nPe4Rc64UFjS2pXtupjtcG3Net3cQ]
     status: {code: 200, message: OK}
 - request:
     body: null
@@ -855,207 +547,106 @@
     uri: https://www.googleapis.com/storage/v1/b/gcsfs-testing/o/?maxResults=1000
   response:
     body: {string: "{\n \"kind\": \"storage#objects\",\n \"items\": [\n  {\n   \"kind\":
-<<<<<<< HEAD
-        \"storage#object\",\n   \"id\": \"gcsfs-testing/2014-01-01.csv/1491465838466145\",\n
+        \"storage#object\",\n   \"id\": \"gcsfs-testing/2014-01-01.csv/1491549095136540\",\n
         \  \"selfLink\": \"https://www.googleapis.com/storage/v1/b/gcsfs-testing/o/2014-01-01.csv\",\n
         \  \"name\": \"2014-01-01.csv\",\n   \"bucket\": \"gcsfs-testing\",\n   \"generation\":
-        \"1491465838466145\",\n   \"metageneration\": \"1\",\n   \"timeCreated\":
-        \"2017-04-06T08:03:58.385Z\",\n   \"updated\": \"2017-04-06T08:03:58.385Z\",\n
-        \  \"storageClass\": \"STANDARD\",\n   \"timeStorageClassUpdated\": \"2017-04-06T08:03:58.385Z\",\n
+        \"1491549095136540\",\n   \"metageneration\": \"1\",\n   \"timeCreated\":
+        \"2017-04-07T07:11:35.067Z\",\n   \"updated\": \"2017-04-07T07:11:35.067Z\",\n
+        \  \"storageClass\": \"STANDARD\",\n   \"timeStorageClassUpdated\": \"2017-04-07T07:11:35.067Z\",\n
         \  \"size\": \"51\",\n   \"md5Hash\": \"Auycd2AT7x5m8G1W0NXcuA==\",\n   \"mediaLink\":
-        \"https://www.googleapis.com/download/storage/v1/b/gcsfs-testing/o/2014-01-01.csv?generation=1491465838466145&alt=media\",\n
-        \  \"crc32c\": \"yR1u0w==\",\n   \"etag\": \"COGo/Juvj9MCEAE=\"\n  },\n  {\n
-        \  \"kind\": \"storage#object\",\n   \"id\": \"gcsfs-testing/2014-01-02.csv/1491465838051568\",\n
+        \"https://www.googleapis.com/download/storage/v1/b/gcsfs-testing/o/2014-01-01.csv?generation=1491549095136540&alt=media\",\n
+        \  \"crc32c\": \"yR1u0w==\",\n   \"etag\": \"CJya7K/lkdMCEAE=\"\n  },\n  {\n
+        \  \"kind\": \"storage#object\",\n   \"id\": \"gcsfs-testing/2014-01-02.csv/1491549095625242\",\n
         \  \"selfLink\": \"https://www.googleapis.com/storage/v1/b/gcsfs-testing/o/2014-01-02.csv\",\n
         \  \"name\": \"2014-01-02.csv\",\n   \"bucket\": \"gcsfs-testing\",\n   \"generation\":
-        \"1491465838051568\",\n   \"metageneration\": \"1\",\n   \"timeCreated\":
-        \"2017-04-06T08:03:57.980Z\",\n   \"updated\": \"2017-04-06T08:03:57.980Z\",\n
-        \  \"storageClass\": \"STANDARD\",\n   \"timeStorageClassUpdated\": \"2017-04-06T08:03:57.980Z\",\n
+        \"1491549095625242\",\n   \"metageneration\": \"1\",\n   \"timeCreated\":
+        \"2017-04-07T07:11:35.551Z\",\n   \"updated\": \"2017-04-07T07:11:35.551Z\",\n
+        \  \"storageClass\": \"STANDARD\",\n   \"timeStorageClassUpdated\": \"2017-04-07T07:11:35.551Z\",\n
         \  \"size\": \"15\",\n   \"md5Hash\": \"cGwL6TebGKiJzgyNBJNb6Q==\",\n   \"mediaLink\":
-        \"https://www.googleapis.com/download/storage/v1/b/gcsfs-testing/o/2014-01-02.csv?generation=1491465838051568&alt=media\",\n
-        \  \"crc32c\": \"Mpt4QQ==\",\n   \"etag\": \"CPCB45uvj9MCEAE=\"\n  },\n  {\n
-        \  \"kind\": \"storage#object\",\n   \"id\": \"gcsfs-testing/2014-01-03.csv/1491465838838364\",\n
+        \"https://www.googleapis.com/download/storage/v1/b/gcsfs-testing/o/2014-01-02.csv?generation=1491549095625242&alt=media\",\n
+        \  \"crc32c\": \"Mpt4QQ==\",\n   \"etag\": \"CJqEirDlkdMCEAE=\"\n  },\n  {\n
+        \  \"kind\": \"storage#object\",\n   \"id\": \"gcsfs-testing/2014-01-03.csv/1491549094632604\",\n
         \  \"selfLink\": \"https://www.googleapis.com/storage/v1/b/gcsfs-testing/o/2014-01-03.csv\",\n
         \  \"name\": \"2014-01-03.csv\",\n   \"bucket\": \"gcsfs-testing\",\n   \"generation\":
-        \"1491465838838364\",\n   \"metageneration\": \"1\",\n   \"timeCreated\":
-        \"2017-04-06T08:03:58.767Z\",\n   \"updated\": \"2017-04-06T08:03:58.767Z\",\n
-        \  \"storageClass\": \"STANDARD\",\n   \"timeStorageClassUpdated\": \"2017-04-06T08:03:58.767Z\",\n
+        \"1491549094632604\",\n   \"metageneration\": \"1\",\n   \"timeCreated\":
+        \"2017-04-07T07:11:34.554Z\",\n   \"updated\": \"2017-04-07T07:11:34.554Z\",\n
+        \  \"storageClass\": \"STANDARD\",\n   \"timeStorageClassUpdated\": \"2017-04-07T07:11:34.554Z\",\n
         \  \"size\": \"52\",\n   \"md5Hash\": \"9keZXdUu0YtMynECFSOiMg==\",\n   \"mediaLink\":
-        \"https://www.googleapis.com/download/storage/v1/b/gcsfs-testing/o/2014-01-03.csv?generation=1491465838838364&alt=media\",\n
-        \  \"crc32c\": \"x/fq7w==\",\n   \"etag\": \"CNyEk5yvj9MCEAE=\"\n  },\n  {\n
-        \  \"kind\": \"storage#object\",\n   \"id\": \"gcsfs-testing/nested/file1/1491465839744669\",\n
+        \"https://www.googleapis.com/download/storage/v1/b/gcsfs-testing/o/2014-01-03.csv?generation=1491549094632604&alt=media\",\n
+        \  \"crc32c\": \"x/fq7w==\",\n   \"etag\": \"CJy5za/lkdMCEAE=\"\n  },\n  {\n
+        \  \"kind\": \"storage#object\",\n   \"id\": \"gcsfs-testing/nested/file1/1491549097089944\",\n
         \  \"selfLink\": \"https://www.googleapis.com/storage/v1/b/gcsfs-testing/o/nested%2Ffile1\",\n
         \  \"name\": \"nested/file1\",\n   \"bucket\": \"gcsfs-testing\",\n   \"generation\":
-        \"1491465839744669\",\n   \"metageneration\": \"1\",\n   \"timeCreated\":
-        \"2017-04-06T08:03:59.666Z\",\n   \"updated\": \"2017-04-06T08:03:59.666Z\",\n
-        \  \"storageClass\": \"STANDARD\",\n   \"timeStorageClassUpdated\": \"2017-04-06T08:03:59.666Z\",\n
+        \"1491549097089944\",\n   \"metageneration\": \"1\",\n   \"timeCreated\":
+        \"2017-04-07T07:11:37.013Z\",\n   \"updated\": \"2017-04-07T07:11:37.013Z\",\n
+        \  \"storageClass\": \"STANDARD\",\n   \"timeStorageClassUpdated\": \"2017-04-07T07:11:37.013Z\",\n
         \  \"size\": \"6\",\n   \"md5Hash\": \"sZRqySSS0jR8YjW00mERhA==\",\n   \"mediaLink\":
-        \"https://www.googleapis.com/download/storage/v1/b/gcsfs-testing/o/nested%2Ffile1?generation=1491465839744669&alt=media\",\n
-        \  \"crc32c\": \"NT3Yvg==\",\n   \"etag\": \"CJ2typyvj9MCEAE=\"\n  },\n  {\n
-        \  \"kind\": \"storage#object\",\n   \"id\": \"gcsfs-testing/nested/file2/1491465839221667\",\n
+        \"https://www.googleapis.com/download/storage/v1/b/gcsfs-testing/o/nested%2Ffile1?generation=1491549097089944&alt=media\",\n
+        \  \"crc32c\": \"NT3Yvg==\",\n   \"etag\": \"CJi347DlkdMCEAE=\"\n  },\n  {\n
+        \  \"kind\": \"storage#object\",\n   \"id\": \"gcsfs-testing/nested/file2/1491549096604714\",\n
         \  \"selfLink\": \"https://www.googleapis.com/storage/v1/b/gcsfs-testing/o/nested%2Ffile2\",\n
         \  \"name\": \"nested/file2\",\n   \"bucket\": \"gcsfs-testing\",\n   \"generation\":
-        \"1491465839221667\",\n   \"metageneration\": \"1\",\n   \"timeCreated\":
-        \"2017-04-06T08:03:59.144Z\",\n   \"updated\": \"2017-04-06T08:03:59.144Z\",\n
-        \  \"storageClass\": \"STANDARD\",\n   \"timeStorageClassUpdated\": \"2017-04-06T08:03:59.144Z\",\n
+        \"1491549096604714\",\n   \"metageneration\": \"1\",\n   \"timeCreated\":
+        \"2017-04-07T07:11:36.526Z\",\n   \"updated\": \"2017-04-07T07:11:36.526Z\",\n
+        \  \"storageClass\": \"STANDARD\",\n   \"timeStorageClassUpdated\": \"2017-04-07T07:11:36.526Z\",\n
         \  \"size\": \"5\",\n   \"md5Hash\": \"fXkwN6B2AYZXSwKC8vQ15w==\",\n   \"mediaLink\":
-        \"https://www.googleapis.com/download/storage/v1/b/gcsfs-testing/o/nested%2Ffile2?generation=1491465839221667&alt=media\",\n
-        \  \"crc32c\": \"MaqBTg==\",\n   \"etag\": \"CKO3qpyvj9MCEAE=\"\n  },\n  {\n
-        \  \"kind\": \"storage#object\",\n   \"id\": \"gcsfs-testing/nested/nested2/file1/1491465840184749\",\n
+        \"https://www.googleapis.com/download/storage/v1/b/gcsfs-testing/o/nested%2Ffile2?generation=1491549096604714&alt=media\",\n
+        \  \"crc32c\": \"MaqBTg==\",\n   \"etag\": \"CKroxbDlkdMCEAE=\"\n  },\n  {\n
+        \  \"kind\": \"storage#object\",\n   \"id\": \"gcsfs-testing/nested/nested2/file1/1491549096125491\",\n
         \  \"selfLink\": \"https://www.googleapis.com/storage/v1/b/gcsfs-testing/o/nested%2Fnested2%2Ffile1\",\n
         \  \"name\": \"nested/nested2/file1\",\n   \"bucket\": \"gcsfs-testing\",\n
-        \  \"generation\": \"1491465840184749\",\n   \"metageneration\": \"1\",\n
-        \  \"timeCreated\": \"2017-04-06T08:04:00.105Z\",\n   \"updated\": \"2017-04-06T08:04:00.105Z\",\n
-        \  \"storageClass\": \"STANDARD\",\n   \"timeStorageClassUpdated\": \"2017-04-06T08:04:00.105Z\",\n
+        \  \"generation\": \"1491549096125491\",\n   \"metageneration\": \"1\",\n
+        \  \"timeCreated\": \"2017-04-07T07:11:36.048Z\",\n   \"updated\": \"2017-04-07T07:11:36.048Z\",\n
+        \  \"storageClass\": \"STANDARD\",\n   \"timeStorageClassUpdated\": \"2017-04-07T07:11:36.048Z\",\n
         \  \"size\": \"6\",\n   \"md5Hash\": \"sZRqySSS0jR8YjW00mERhA==\",\n   \"mediaLink\":
-        \"https://www.googleapis.com/download/storage/v1/b/gcsfs-testing/o/nested%2Fnested2%2Ffile1?generation=1491465840184749&alt=media\",\n
-        \  \"crc32c\": \"NT3Yvg==\",\n   \"etag\": \"CK2b5Zyvj9MCEAE=\"\n  },\n  {\n
-        \  \"kind\": \"storage#object\",\n   \"id\": \"gcsfs-testing/nested/nested2/file2/1491465840605957\",\n
+        \"https://www.googleapis.com/download/storage/v1/b/gcsfs-testing/o/nested%2Fnested2%2Ffile1?generation=1491549096125491&alt=media\",\n
+        \  \"crc32c\": \"NT3Yvg==\",\n   \"etag\": \"CLPIqLDlkdMCEAE=\"\n  },\n  {\n
+        \  \"kind\": \"storage#object\",\n   \"id\": \"gcsfs-testing/nested/nested2/file2/1491549097560715\",\n
         \  \"selfLink\": \"https://www.googleapis.com/storage/v1/b/gcsfs-testing/o/nested%2Fnested2%2Ffile2\",\n
         \  \"name\": \"nested/nested2/file2\",\n   \"bucket\": \"gcsfs-testing\",\n
-        \  \"generation\": \"1491465840605957\",\n   \"metageneration\": \"1\",\n
-        \  \"timeCreated\": \"2017-04-06T08:04:00.526Z\",\n   \"updated\": \"2017-04-06T08:04:00.526Z\",\n
-        \  \"storageClass\": \"STANDARD\",\n   \"timeStorageClassUpdated\": \"2017-04-06T08:04:00.526Z\",\n
+        \  \"generation\": \"1491549097560715\",\n   \"metageneration\": \"1\",\n
+        \  \"timeCreated\": \"2017-04-07T07:11:37.482Z\",\n   \"updated\": \"2017-04-07T07:11:37.482Z\",\n
+        \  \"storageClass\": \"STANDARD\",\n   \"timeStorageClassUpdated\": \"2017-04-07T07:11:37.482Z\",\n
         \  \"size\": \"5\",\n   \"md5Hash\": \"fXkwN6B2AYZXSwKC8vQ15w==\",\n   \"mediaLink\":
-        \"https://www.googleapis.com/download/storage/v1/b/gcsfs-testing/o/nested%2Fnested2%2Ffile2?generation=1491465840605957&alt=media\",\n
-        \  \"crc32c\": \"MaqBTg==\",\n   \"etag\": \"CIX2/pyvj9MCEAE=\"\n  },\n  {\n
-        \  \"kind\": \"storage#object\",\n   \"id\": \"gcsfs-testing/test/accounts.1.json/1491465837232566\",\n
+        \"https://www.googleapis.com/download/storage/v1/b/gcsfs-testing/o/nested%2Fnested2%2Ffile2?generation=1491549097560715&alt=media\",\n
+        \  \"crc32c\": \"MaqBTg==\",\n   \"etag\": \"CIuVgLHlkdMCEAE=\"\n  },\n  {\n
+        \  \"kind\": \"storage#object\",\n   \"id\": \"gcsfs-testing/test/accounts.1.json/1491549094133874\",\n
         \  \"selfLink\": \"https://www.googleapis.com/storage/v1/b/gcsfs-testing/o/test%2Faccounts.1.json\",\n
         \  \"name\": \"test/accounts.1.json\",\n   \"bucket\": \"gcsfs-testing\",\n
-        \  \"generation\": \"1491465837232566\",\n   \"metageneration\": \"1\",\n
-        \  \"timeCreated\": \"2017-04-06T08:03:57.164Z\",\n   \"updated\": \"2017-04-06T08:03:57.164Z\",\n
-        \  \"storageClass\": \"STANDARD\",\n   \"timeStorageClassUpdated\": \"2017-04-06T08:03:57.164Z\",\n
+        \  \"generation\": \"1491549094133874\",\n   \"metageneration\": \"1\",\n
+        \  \"timeCreated\": \"2017-04-07T07:11:34.055Z\",\n   \"updated\": \"2017-04-07T07:11:34.055Z\",\n
+        \  \"storageClass\": \"STANDARD\",\n   \"timeStorageClassUpdated\": \"2017-04-07T07:11:34.055Z\",\n
         \  \"size\": \"133\",\n   \"md5Hash\": \"xK7pmJz/Oj5HGIyfQpYTig==\",\n   \"mediaLink\":
-        \"https://www.googleapis.com/download/storage/v1/b/gcsfs-testing/o/test%2Faccounts.1.json?generation=1491465837232566&alt=media\",\n
-        \  \"crc32c\": \"6wJAgQ==\",\n   \"etag\": \"CLaDsZuvj9MCEAE=\"\n  },\n  {\n
-        \  \"kind\": \"storage#object\",\n   \"id\": \"gcsfs-testing/test/accounts.1.json2/1491465841310916\",\n
+        \"https://www.googleapis.com/download/storage/v1/b/gcsfs-testing/o/test%2Faccounts.1.json?generation=1491549094133874&alt=media\",\n
+        \  \"crc32c\": \"6wJAgQ==\",\n   \"etag\": \"CPKAr6/lkdMCEAE=\"\n  },\n  {\n
+        \  \"kind\": \"storage#object\",\n   \"id\": \"gcsfs-testing/test/accounts.1.json2/1491549098405541\",\n
         \  \"selfLink\": \"https://www.googleapis.com/storage/v1/b/gcsfs-testing/o/test%2Faccounts.1.json2\",\n
         \  \"name\": \"test/accounts.1.json2\",\n   \"bucket\": \"gcsfs-testing\",\n
-        \  \"generation\": \"1491465841310916\",\n   \"metageneration\": \"1\",\n
-        \  \"timeCreated\": \"2017-04-06T08:04:01.238Z\",\n   \"updated\": \"2017-04-06T08:04:01.238Z\",\n
-        \  \"storageClass\": \"STANDARD\",\n   \"timeStorageClassUpdated\": \"2017-04-06T08:04:01.238Z\",\n
+        \  \"generation\": \"1491549098405541\",\n   \"metageneration\": \"1\",\n
+        \  \"timeCreated\": \"2017-04-07T07:11:38.329Z\",\n   \"updated\": \"2017-04-07T07:11:38.329Z\",\n
+        \  \"storageClass\": \"STANDARD\",\n   \"timeStorageClassUpdated\": \"2017-04-07T07:11:38.329Z\",\n
         \  \"size\": \"133\",\n   \"md5Hash\": \"xK7pmJz/Oj5HGIyfQpYTig==\",\n   \"mediaLink\":
-        \"https://www.googleapis.com/download/storage/v1/b/gcsfs-testing/o/test%2Faccounts.1.json2?generation=1491465841310916&alt=media\",\n
-        \  \"crc32c\": \"6wJAgQ==\",\n   \"etag\": \"CMT5qZ2vj9MCEAE=\"\n  },\n  {\n
-        \  \"kind\": \"storage#object\",\n   \"id\": \"gcsfs-testing/test/accounts.2.json/1491465837655762\",\n
+        \"https://www.googleapis.com/download/storage/v1/b/gcsfs-testing/o/test%2Faccounts.1.json2?generation=1491549098405541&alt=media\",\n
+        \  \"crc32c\": \"6wJAgQ==\",\n   \"etag\": \"CKXds7HlkdMCEAE=\"\n  },\n  {\n
+        \  \"kind\": \"storage#object\",\n   \"id\": \"gcsfs-testing/test/accounts.2.json/1491549093627462\",\n
         \  \"selfLink\": \"https://www.googleapis.com/storage/v1/b/gcsfs-testing/o/test%2Faccounts.2.json\",\n
         \  \"name\": \"test/accounts.2.json\",\n   \"bucket\": \"gcsfs-testing\",\n
-        \  \"generation\": \"1491465837655762\",\n   \"metageneration\": \"1\",\n
-        \  \"timeCreated\": \"2017-04-06T08:03:57.577Z\",\n   \"updated\": \"2017-04-06T08:03:57.577Z\",\n
-        \  \"storageClass\": \"STANDARD\",\n   \"timeStorageClassUpdated\": \"2017-04-06T08:03:57.577Z\",\n
+        \  \"generation\": \"1491549093627462\",\n   \"metageneration\": \"1\",\n
+        \  \"timeCreated\": \"2017-04-07T07:11:33.556Z\",\n   \"updated\": \"2017-04-07T07:11:33.556Z\",\n
+        \  \"storageClass\": \"STANDARD\",\n   \"timeStorageClassUpdated\": \"2017-04-07T07:11:33.556Z\",\n
         \  \"size\": \"133\",\n   \"md5Hash\": \"bjhC5OCrzKV+8MGMCF2BQA==\",\n   \"mediaLink\":
-        \"https://www.googleapis.com/download/storage/v1/b/gcsfs-testing/o/test%2Faccounts.2.json?generation=1491465837655762&alt=media\",\n
-        \  \"crc32c\": \"Su+F+g==\",\n   \"etag\": \"CNLtypuvj9MCEAE=\"\n  }\n ]\n}\n"}
-=======
-        \"storage#object\",\n   \"id\": \"gcsfs-testing/2014-01-01.csv/1491425495759549\",\n
-        \  \"selfLink\": \"https://www.googleapis.com/storage/v1/b/gcsfs-testing/o/2014-01-01.csv\",\n
-        \  \"name\": \"2014-01-01.csv\",\n   \"bucket\": \"gcsfs-testing\",\n   \"generation\":
-        \"1491425495759549\",\n   \"metageneration\": \"1\",\n   \"timeCreated\":
-        \"2017-04-05T20:51:35.740Z\",\n   \"updated\": \"2017-04-05T20:51:35.740Z\",\n
-        \  \"storageClass\": \"STANDARD\",\n   \"timeStorageClassUpdated\": \"2017-04-05T20:51:35.740Z\",\n
-        \  \"size\": \"51\",\n   \"md5Hash\": \"Auycd2AT7x5m8G1W0NXcuA==\",\n   \"mediaLink\":
-        \"https://www.googleapis.com/download/storage/v1/b/gcsfs-testing/o/2014-01-01.csv?generation=1491425495759549&alt=media\",\n
-        \  \"crc32c\": \"yR1u0w==\",\n   \"etag\": \"CL31iPeYjtMCEAE=\"\n  },\n  {\n
-        \  \"kind\": \"storage#object\",\n   \"id\": \"gcsfs-testing/2014-01-02.csv/1491425496061984\",\n
-        \  \"selfLink\": \"https://www.googleapis.com/storage/v1/b/gcsfs-testing/o/2014-01-02.csv\",\n
-        \  \"name\": \"2014-01-02.csv\",\n   \"bucket\": \"gcsfs-testing\",\n   \"generation\":
-        \"1491425496061984\",\n   \"metageneration\": \"1\",\n   \"timeCreated\":
-        \"2017-04-05T20:51:36.039Z\",\n   \"updated\": \"2017-04-05T20:51:36.039Z\",\n
-        \  \"storageClass\": \"STANDARD\",\n   \"timeStorageClassUpdated\": \"2017-04-05T20:51:36.039Z\",\n
-        \  \"size\": \"15\",\n   \"md5Hash\": \"cGwL6TebGKiJzgyNBJNb6Q==\",\n   \"mediaLink\":
-        \"https://www.googleapis.com/download/storage/v1/b/gcsfs-testing/o/2014-01-02.csv?generation=1491425496061984&alt=media\",\n
-        \  \"crc32c\": \"Mpt4QQ==\",\n   \"etag\": \"CKCwm/eYjtMCEAE=\"\n  },\n  {\n
-        \  \"kind\": \"storage#object\",\n   \"id\": \"gcsfs-testing/2014-01-03.csv/1491425496720560\",\n
-        \  \"selfLink\": \"https://www.googleapis.com/storage/v1/b/gcsfs-testing/o/2014-01-03.csv\",\n
-        \  \"name\": \"2014-01-03.csv\",\n   \"bucket\": \"gcsfs-testing\",\n   \"generation\":
-        \"1491425496720560\",\n   \"metageneration\": \"1\",\n   \"timeCreated\":
-        \"2017-04-05T20:51:36.698Z\",\n   \"updated\": \"2017-04-05T20:51:36.698Z\",\n
-        \  \"storageClass\": \"STANDARD\",\n   \"timeStorageClassUpdated\": \"2017-04-05T20:51:36.698Z\",\n
-        \  \"size\": \"52\",\n   \"md5Hash\": \"9keZXdUu0YtMynECFSOiMg==\",\n   \"mediaLink\":
-        \"https://www.googleapis.com/download/storage/v1/b/gcsfs-testing/o/2014-01-03.csv?generation=1491425496720560&alt=media\",\n
-        \  \"crc32c\": \"x/fq7w==\",\n   \"etag\": \"CLDJw/eYjtMCEAE=\"\n  },\n  {\n
-        \  \"kind\": \"storage#object\",\n   \"id\": \"gcsfs-testing/nested/file1/1491425497085481\",\n
-        \  \"selfLink\": \"https://www.googleapis.com/storage/v1/b/gcsfs-testing/o/nested%2Ffile1\",\n
-        \  \"name\": \"nested/file1\",\n   \"bucket\": \"gcsfs-testing\",\n   \"generation\":
-        \"1491425497085481\",\n   \"metageneration\": \"1\",\n   \"timeCreated\":
-        \"2017-04-05T20:51:37.064Z\",\n   \"updated\": \"2017-04-05T20:51:37.064Z\",\n
-        \  \"storageClass\": \"STANDARD\",\n   \"timeStorageClassUpdated\": \"2017-04-05T20:51:37.064Z\",\n
-        \  \"size\": \"6\",\n   \"md5Hash\": \"sZRqySSS0jR8YjW00mERhA==\",\n   \"mediaLink\":
-        \"https://www.googleapis.com/download/storage/v1/b/gcsfs-testing/o/nested%2Ffile1?generation=1491425497085481&alt=media\",\n
-        \  \"crc32c\": \"NT3Yvg==\",\n   \"etag\": \"CKns2feYjtMCEAE=\"\n  },\n  {\n
-        \  \"kind\": \"storage#object\",\n   \"id\": \"gcsfs-testing/nested/file2/1491425498045194\",\n
-        \  \"selfLink\": \"https://www.googleapis.com/storage/v1/b/gcsfs-testing/o/nested%2Ffile2\",\n
-        \  \"name\": \"nested/file2\",\n   \"bucket\": \"gcsfs-testing\",\n   \"generation\":
-        \"1491425498045194\",\n   \"metageneration\": \"1\",\n   \"timeCreated\":
-        \"2017-04-05T20:51:38.024Z\",\n   \"updated\": \"2017-04-05T20:51:38.024Z\",\n
-        \  \"storageClass\": \"STANDARD\",\n   \"timeStorageClassUpdated\": \"2017-04-05T20:51:38.024Z\",\n
-        \  \"size\": \"5\",\n   \"md5Hash\": \"fXkwN6B2AYZXSwKC8vQ15w==\",\n   \"mediaLink\":
-        \"https://www.googleapis.com/download/storage/v1/b/gcsfs-testing/o/nested%2Ffile2?generation=1491425498045194&alt=media\",\n
-        \  \"crc32c\": \"MaqBTg==\",\n   \"etag\": \"CIq2lPiYjtMCEAE=\"\n  },\n  {\n
-        \  \"kind\": \"storage#object\",\n   \"id\": \"gcsfs-testing/nested/nested2/file1/1491425498560239\",\n
-        \  \"selfLink\": \"https://www.googleapis.com/storage/v1/b/gcsfs-testing/o/nested%2Fnested2%2Ffile1\",\n
-        \  \"name\": \"nested/nested2/file1\",\n   \"bucket\": \"gcsfs-testing\",\n
-        \  \"generation\": \"1491425498560239\",\n   \"metageneration\": \"1\",\n
-        \  \"timeCreated\": \"2017-04-05T20:51:38.544Z\",\n   \"updated\": \"2017-04-05T20:51:38.544Z\",\n
-        \  \"storageClass\": \"STANDARD\",\n   \"timeStorageClassUpdated\": \"2017-04-05T20:51:38.544Z\",\n
-        \  \"size\": \"6\",\n   \"md5Hash\": \"sZRqySSS0jR8YjW00mERhA==\",\n   \"mediaLink\":
-        \"https://www.googleapis.com/download/storage/v1/b/gcsfs-testing/o/nested%2Fnested2%2Ffile1?generation=1491425498560239&alt=media\",\n
-        \  \"crc32c\": \"NT3Yvg==\",\n   \"etag\": \"CO/ts/iYjtMCEAE=\"\n  },\n  {\n
-        \  \"kind\": \"storage#object\",\n   \"id\": \"gcsfs-testing/nested/nested2/file2/1491425497478228\",\n
-        \  \"selfLink\": \"https://www.googleapis.com/storage/v1/b/gcsfs-testing/o/nested%2Fnested2%2Ffile2\",\n
-        \  \"name\": \"nested/nested2/file2\",\n   \"bucket\": \"gcsfs-testing\",\n
-        \  \"generation\": \"1491425497478228\",\n   \"metageneration\": \"1\",\n
-        \  \"timeCreated\": \"2017-04-05T20:51:37.454Z\",\n   \"updated\": \"2017-04-05T20:51:37.454Z\",\n
-        \  \"storageClass\": \"STANDARD\",\n   \"timeStorageClassUpdated\": \"2017-04-05T20:51:37.454Z\",\n
-        \  \"size\": \"5\",\n   \"md5Hash\": \"fXkwN6B2AYZXSwKC8vQ15w==\",\n   \"mediaLink\":
-        \"https://www.googleapis.com/download/storage/v1/b/gcsfs-testing/o/nested%2Fnested2%2Ffile2?generation=1491425497478228&alt=media\",\n
-        \  \"crc32c\": \"MaqBTg==\",\n   \"etag\": \"CNTo8feYjtMCEAE=\"\n  },\n  {\n
-        \  \"kind\": \"storage#object\",\n   \"id\": \"gcsfs-testing/test/accounts.1.json/1491425495447012\",\n
-        \  \"selfLink\": \"https://www.googleapis.com/storage/v1/b/gcsfs-testing/o/test%2Faccounts.1.json\",\n
-        \  \"name\": \"test/accounts.1.json\",\n   \"bucket\": \"gcsfs-testing\",\n
-        \  \"generation\": \"1491425495447012\",\n   \"metageneration\": \"1\",\n
-        \  \"timeCreated\": \"2017-04-05T20:51:35.420Z\",\n   \"updated\": \"2017-04-05T20:51:35.420Z\",\n
-        \  \"storageClass\": \"STANDARD\",\n   \"timeStorageClassUpdated\": \"2017-04-05T20:51:35.420Z\",\n
-        \  \"size\": \"133\",\n   \"md5Hash\": \"xK7pmJz/Oj5HGIyfQpYTig==\",\n   \"mediaLink\":
-        \"https://www.googleapis.com/download/storage/v1/b/gcsfs-testing/o/test%2Faccounts.1.json?generation=1491425495447012&alt=media\",\n
-        \  \"crc32c\": \"6wJAgQ==\",\n   \"etag\": \"COTr9faYjtMCEAE=\"\n  },\n  {\n
-        \  \"kind\": \"storage#object\",\n   \"id\": \"gcsfs-testing/test/accounts.1.json2/1491425498943885\",\n
-        \  \"selfLink\": \"https://www.googleapis.com/storage/v1/b/gcsfs-testing/o/test%2Faccounts.1.json2\",\n
-        \  \"name\": \"test/accounts.1.json2\",\n   \"bucket\": \"gcsfs-testing\",\n
-        \  \"generation\": \"1491425498943885\",\n   \"metageneration\": \"1\",\n
-        \  \"timeCreated\": \"2017-04-05T20:51:38.920Z\",\n   \"updated\": \"2017-04-05T20:51:38.920Z\",\n
-        \  \"storageClass\": \"STANDARD\",\n   \"timeStorageClassUpdated\": \"2017-04-05T20:51:38.920Z\",\n
-        \  \"size\": \"133\",\n   \"md5Hash\": \"xK7pmJz/Oj5HGIyfQpYTig==\",\n   \"mediaLink\":
-        \"https://www.googleapis.com/download/storage/v1/b/gcsfs-testing/o/test%2Faccounts.1.json2?generation=1491425498943885&alt=media\",\n
-        \  \"crc32c\": \"6wJAgQ==\",\n   \"etag\": \"CI2jy/iYjtMCEAE=\"\n  },\n  {\n
-        \  \"kind\": \"storage#object\",\n   \"id\": \"gcsfs-testing/test/accounts.2.json/1491425494969236\",\n
-        \  \"selfLink\": \"https://www.googleapis.com/storage/v1/b/gcsfs-testing/o/test%2Faccounts.2.json\",\n
-        \  \"name\": \"test/accounts.2.json\",\n   \"bucket\": \"gcsfs-testing\",\n
-        \  \"generation\": \"1491425494969236\",\n   \"metageneration\": \"1\",\n
-        \  \"timeCreated\": \"2017-04-05T20:51:34.951Z\",\n   \"updated\": \"2017-04-05T20:51:34.951Z\",\n
-        \  \"storageClass\": \"STANDARD\",\n   \"timeStorageClassUpdated\": \"2017-04-05T20:51:34.951Z\",\n
-        \  \"size\": \"133\",\n   \"md5Hash\": \"bjhC5OCrzKV+8MGMCF2BQA==\",\n   \"mediaLink\":
-        \"https://www.googleapis.com/download/storage/v1/b/gcsfs-testing/o/test%2Faccounts.2.json?generation=1491425494969236&alt=media\",\n
-        \  \"crc32c\": \"Su+F+g==\",\n   \"etag\": \"CJTX2PaYjtMCEAE=\"\n  }\n ]\n}\n"}
->>>>>>> b795204b
+        \"https://www.googleapis.com/download/storage/v1/b/gcsfs-testing/o/test%2Faccounts.2.json?generation=1491549093627462&alt=media\",\n
+        \  \"crc32c\": \"Su+F+g==\",\n   \"etag\": \"CMaMkK/lkdMCEAE=\"\n  }\n ]\n}\n"}
     headers:
       Alt-Svc: ['quic=":443"; ma=2592000; v="37,36,35"']
       Cache-Control: ['private, max-age=0, must-revalidate, no-transform']
       Content-Length: ['7539']
       Content-Type: [application/json; charset=UTF-8]
-<<<<<<< HEAD
-      Date: ['Thu, 06 Apr 2017 08:04:01 GMT']
-      Expires: ['Thu, 06 Apr 2017 08:04:01 GMT']
-      Server: [UploadServer]
-      Vary: [Origin, X-Origin]
-      X-GUploader-UploadID: [AEnB2UrpneXWDy7I4ibDR3O5WbwbTAgu5AoxE53Q3Xyl5Fml_gYmyJVXE6P3d1uM0QPtUE2xGeyX4GGSOOYAD5mpP5h5jyhxMqROpUnIf4u4XElGKO4demA]
-=======
-      Date: ['Wed, 05 Apr 2017 20:51:39 GMT']
-      Expires: ['Wed, 05 Apr 2017 20:51:39 GMT']
-      Server: [UploadServer]
-      Vary: [Origin, X-Origin]
-      X-GUploader-UploadID: [AEnB2Uq9mmkymToqJv3Kkw9Gc82LYshY6mEax5VTxCIHfHhkJgyuy5OMG7zJEZQsNnMdMFMsOAn8uVtwWNvd2MadcRZvd66Rrw]
->>>>>>> b795204b
+      Date: ['Fri, 07 Apr 2017 07:11:38 GMT']
+      Expires: ['Fri, 07 Apr 2017 07:11:38 GMT']
+      Server: [UploadServer]
+      Vary: [Origin, X-Origin]
+      X-GUploader-UploadID: [AEnB2Uq1JBwPlwIz4HR6RAk4Tfr4gMSMm16BFaqarLyeaVuyGOXlQy-2B0TpFBXE3BDN5yIxwBuN7A-8gUlQWVT4G8nk67W3fQ]
     status: {code: 200, message: OK}
 - request:
     body: null
@@ -1065,11 +656,7 @@
       Connection: [keep-alive]
       User-Agent: [python-requests/2.13.0]
     method: GET
-<<<<<<< HEAD
-    uri: https://www.googleapis.com/download/storage/v1/b/gcsfs-testing/o/test%2Faccounts.1.json?alt=media&generation=1491465837232566
-=======
-    uri: https://www.googleapis.com/download/storage/v1/b/gcsfs-testing/o/test%2Faccounts.1.json?alt=media&generation=1491425495447012
->>>>>>> b795204b
+    uri: https://www.googleapis.com/download/storage/v1/b/gcsfs-testing/o/test%2Faccounts.1.json?alt=media&generation=1491549094133874
   response:
     body: {string: '{"amount": 100, "name": "Alice"}
 
@@ -1086,24 +673,14 @@
       Content-Disposition: [attachment]
       Content-Length: ['133']
       Content-Type: [application/octet-stream]
-<<<<<<< HEAD
-      Date: ['Thu, 06 Apr 2017 08:04:02 GMT']
-      ETag: [CLaDsZuvj9MCEAE=]
-=======
-      Date: ['Wed, 05 Apr 2017 20:51:39 GMT']
-      ETag: [COTr9faYjtMCEAE=]
->>>>>>> b795204b
-      Expires: ['Mon, 01 Jan 1990 00:00:00 GMT']
-      Pragma: [no-cache]
-      Server: [UploadServer]
-      Vary: [Origin, X-Origin]
-<<<<<<< HEAD
-      X-GUploader-UploadID: [AEnB2Upqm0YqZU316jJ5GTm3FDaXckXpGBhcGUDA0e0UC4MY7qUcTjpW2tbNhursbMwzz1QmXng7e1-81mqC6-Q4nb5Etm8H5ZgZ-8lzW_wF3EViv7nsz48]
-      X-Goog-Generation: ['1491465837232566']
-=======
-      X-GUploader-UploadID: [AEnB2UpPJZof9QN9gg-8GBAKsokz_--559TWnxy1OYnpev2teNC2KRJUg3iyZgSeR1FRzSo499Ow6zyERGxO3r8UMxZcQ6mG-g]
-      X-Goog-Generation: ['1491425495447012']
->>>>>>> b795204b
+      Date: ['Fri, 07 Apr 2017 07:11:39 GMT']
+      ETag: [CPKAr6/lkdMCEAE=]
+      Expires: ['Mon, 01 Jan 1990 00:00:00 GMT']
+      Pragma: [no-cache]
+      Server: [UploadServer]
+      Vary: [Origin, X-Origin]
+      X-GUploader-UploadID: [AEnB2UotXPtPKFBGKoI0XogYBhEogXn9sS9Kv5AIMVK8iD43SUTiys3nx7lfYe-87ZUnzyvEj0WhCFu4pm3DdKm2JtB9bHmkdQ]
+      X-Goog-Generation: ['1491549094133874']
       X-Goog-Hash: ['crc32c=6wJAgQ==,md5=xK7pmJz/Oj5HGIyfQpYTig==']
       X-Goog-Metageneration: ['1']
       X-Goog-Storage-Class: [STANDARD]
@@ -1116,11 +693,7 @@
       Connection: [keep-alive]
       User-Agent: [python-requests/2.13.0]
     method: GET
-<<<<<<< HEAD
-    uri: https://www.googleapis.com/download/storage/v1/b/gcsfs-testing/o/test%2Faccounts.1.json2?alt=media&generation=1491465841310916
-=======
-    uri: https://www.googleapis.com/download/storage/v1/b/gcsfs-testing/o/test%2Faccounts.1.json2?alt=media&generation=1491425498943885
->>>>>>> b795204b
+    uri: https://www.googleapis.com/download/storage/v1/b/gcsfs-testing/o/test%2Faccounts.1.json2?alt=media&generation=1491549098405541
   response:
     body: {string: '{"amount": 100, "name": "Alice"}
 
@@ -1137,24 +710,14 @@
       Content-Disposition: [attachment]
       Content-Length: ['133']
       Content-Type: [application/octet-stream]
-<<<<<<< HEAD
-      Date: ['Thu, 06 Apr 2017 08:04:02 GMT']
-      ETag: [CMT5qZ2vj9MCEAE=]
-=======
-      Date: ['Wed, 05 Apr 2017 20:51:39 GMT']
-      ETag: [CI2jy/iYjtMCEAE=]
->>>>>>> b795204b
-      Expires: ['Mon, 01 Jan 1990 00:00:00 GMT']
-      Pragma: [no-cache]
-      Server: [UploadServer]
-      Vary: [Origin, X-Origin]
-<<<<<<< HEAD
-      X-GUploader-UploadID: [AEnB2UpXi5yIkllMG_a2nPfIcQH2sEKMTV_6cLsora_XRuFuRlhVRA5Xz9DuNnwGbgpQwojKOunlQd2YGcAMQ0fc7VCDtrK2RB8hi-IvzDO0lVMe4RdXob0]
-      X-Goog-Generation: ['1491465841310916']
-=======
-      X-GUploader-UploadID: [AEnB2Uq7Yx1t-s7S9unrShJdVlYKGYQvaNOGDMgpBde-LeBmnCojc952T4_avLf4O4nfwr-wiAsjXF62i0sphyinVihvkdmp2Q]
-      X-Goog-Generation: ['1491425498943885']
->>>>>>> b795204b
+      Date: ['Fri, 07 Apr 2017 07:11:39 GMT']
+      ETag: [CKXds7HlkdMCEAE=]
+      Expires: ['Mon, 01 Jan 1990 00:00:00 GMT']
+      Pragma: [no-cache]
+      Server: [UploadServer]
+      Vary: [Origin, X-Origin]
+      X-GUploader-UploadID: [AEnB2UoYAGtsSG0o1EJ5LAtcmmggcPAYW4flagRW1CCw4DUY0Qx21XRuUkqFQ5FBMwJGyYDPNVICtI9IEAYy5dr3Z3fYK6Dz-Q]
+      X-Goog-Generation: ['1491549098405541']
       X-Goog-Hash: ['crc32c=6wJAgQ==,md5=xK7pmJz/Oj5HGIyfQpYTig==']
       X-Goog-Metageneration: ['1']
       X-Goog-Storage-Class: [STANDARD]
@@ -1176,20 +739,12 @@
       Cache-Control: ['no-cache, no-store, max-age=0, must-revalidate']
       Content-Length: ['0']
       Content-Type: [application/json]
-<<<<<<< HEAD
-      Date: ['Thu, 06 Apr 2017 08:04:02 GMT']
-=======
-      Date: ['Wed, 05 Apr 2017 20:51:40 GMT']
->>>>>>> b795204b
-      Expires: ['Mon, 01 Jan 1990 00:00:00 GMT']
-      Pragma: [no-cache]
-      Server: [UploadServer]
-      Vary: [Origin, X-Origin]
-<<<<<<< HEAD
-      X-GUploader-UploadID: [AEnB2UoYqoS6W1p1hdx8P3EO2_6A71aDP1StRwZaP92Q9VHBGhk3L0_klvs0SpeO8OSnETmz8S0dubKNPcdKRJZgV7hgHqA-jUFH_EDalvTjaMFns3K6VAU]
-=======
-      X-GUploader-UploadID: [AEnB2Uqv9SOYG7RSfPmrzh1SVKiCDR-Rvx_zXTxBYYvaeGeO2EdJ2geiJRfzK-JgKuH91EX9nKf7mpE9Tddy1evNQlPh-6rpMQ]
->>>>>>> b795204b
+      Date: ['Fri, 07 Apr 2017 07:11:40 GMT']
+      Expires: ['Mon, 01 Jan 1990 00:00:00 GMT']
+      Pragma: [no-cache]
+      Server: [UploadServer]
+      Vary: [Origin, X-Origin]
+      X-GUploader-UploadID: [AEnB2UrC-pekaLhoVSqMRHb-fsULKJwUqnCbhh5Ddr21_V6rwBX4qMUACR1dRAnSKJZNAlDHMP9pRWsxsgMGigMjHf_pnmkh9ga50mkw6JwrBPRludqlILU]
     status: {code: 204, message: No Content}
 - request:
     body: null
@@ -1208,20 +763,12 @@
       Cache-Control: ['no-cache, no-store, max-age=0, must-revalidate']
       Content-Length: ['0']
       Content-Type: [application/json]
-<<<<<<< HEAD
-      Date: ['Thu, 06 Apr 2017 08:04:03 GMT']
-=======
-      Date: ['Wed, 05 Apr 2017 20:51:40 GMT']
->>>>>>> b795204b
-      Expires: ['Mon, 01 Jan 1990 00:00:00 GMT']
-      Pragma: [no-cache]
-      Server: [UploadServer]
-      Vary: [Origin, X-Origin]
-<<<<<<< HEAD
-      X-GUploader-UploadID: [AEnB2UoITOFej3NHBhRYToLlLlvdSCwsxODMGxBwIycHky5Ec_fBuZ_htFIneOxC3OX90RvV_keR8MJ8BrLjZa8BbjU9-_KLTiOgCCA3IT1JSLsVrbkugkM]
-=======
-      X-GUploader-UploadID: [AEnB2UoAKajH6K0q-H0MKhqdxcShLtd3ScxcqYHvcFdbYkWcGi_1SnnTy7dL7-iDq-RMn8MndUsO2-BVoA-saKBSWsUh9NZd6Q]
->>>>>>> b795204b
+      Date: ['Fri, 07 Apr 2017 07:11:41 GMT']
+      Expires: ['Mon, 01 Jan 1990 00:00:00 GMT']
+      Pragma: [no-cache]
+      Server: [UploadServer]
+      Vary: [Origin, X-Origin]
+      X-GUploader-UploadID: [AEnB2Uo9zSMGJ1-c64Ij2ifKO28nHiTuzWLrLe6N6x0XkzG6yJQBO5x1OHAL1xP6055eG919wgMM2yHWjLLIqMQ4WbWnXUf_9A]
     status: {code: 204, message: No Content}
 - request:
     body: null
@@ -1240,20 +787,12 @@
       Cache-Control: ['no-cache, no-store, max-age=0, must-revalidate']
       Content-Length: ['0']
       Content-Type: [application/json]
-<<<<<<< HEAD
-      Date: ['Thu, 06 Apr 2017 08:04:03 GMT']
-=======
-      Date: ['Wed, 05 Apr 2017 20:51:40 GMT']
->>>>>>> b795204b
-      Expires: ['Mon, 01 Jan 1990 00:00:00 GMT']
-      Pragma: [no-cache]
-      Server: [UploadServer]
-      Vary: [Origin, X-Origin]
-<<<<<<< HEAD
-      X-GUploader-UploadID: [AEnB2UrE3LCZuug1jt38YYWo9KzcJe76mxXbFpJmhl3SliCFT5595vdGrmIFofr-DtmOB_EW4U5U_9t4cBxFP7H2vGRle6q3qsEY3HnrRKZWxd4nqrCfH5I]
-=======
-      X-GUploader-UploadID: [AEnB2UpR2wez2lkjykB4JJxb0aa3f3qsUAfAhXDFFzUXiIPGkB65Um9NIEj1SDTBoRp26xt1liXLjRaDYSVhUG4dua0tnRh7ow]
->>>>>>> b795204b
+      Date: ['Fri, 07 Apr 2017 07:11:41 GMT']
+      Expires: ['Mon, 01 Jan 1990 00:00:00 GMT']
+      Pragma: [no-cache]
+      Server: [UploadServer]
+      Vary: [Origin, X-Origin]
+      X-GUploader-UploadID: [AEnB2UrT4P5OhLjc5xT-TSAaiKFwZZJiQCt4paqXSI4yGPbZ_iqx5FF07N390ctsO1YP6iCj3EELBfN4IZsr5EmDV5ejXvrKyQ]
     status: {code: 204, message: No Content}
 - request:
     body: null
@@ -1272,20 +811,12 @@
       Cache-Control: ['no-cache, no-store, max-age=0, must-revalidate']
       Content-Length: ['0']
       Content-Type: [application/json]
-<<<<<<< HEAD
-      Date: ['Thu, 06 Apr 2017 08:04:04 GMT']
-=======
-      Date: ['Wed, 05 Apr 2017 20:51:41 GMT']
->>>>>>> b795204b
-      Expires: ['Mon, 01 Jan 1990 00:00:00 GMT']
-      Pragma: [no-cache]
-      Server: [UploadServer]
-      Vary: [Origin, X-Origin]
-<<<<<<< HEAD
-      X-GUploader-UploadID: [AEnB2UrjcbfoGFWn0O0izv07adu-XVfmG3vSN1gFZe9hzb53D8XAHwI0QpdiSVR3DROobdBu0a9SpAc4BI8l1EjpSTfINtpfF1-vJ-ns51VHSBnZddYqY18]
-=======
-      X-GUploader-UploadID: [AEnB2UpwmzgFWOcfKqWgvlalYB3A5eT2AuuIbbgUciHDougeCmfailfiv_yQECqD8WQ9alrEqoVv0Eya6kyX4FTOLJLVcf2HUw]
->>>>>>> b795204b
+      Date: ['Fri, 07 Apr 2017 07:11:41 GMT']
+      Expires: ['Mon, 01 Jan 1990 00:00:00 GMT']
+      Pragma: [no-cache]
+      Server: [UploadServer]
+      Vary: [Origin, X-Origin]
+      X-GUploader-UploadID: [AEnB2UoUAaKSsfn9rGQv0RqMgkUMZNmXjZRYmIjOI3ReCvJdtX3-Te53Oa01A29vM0_TIqLRbRRpJXEujmg9MFy3jt0ZJ8Xiuw]
     status: {code: 204, message: No Content}
 - request:
     body: null
@@ -1304,20 +835,12 @@
       Cache-Control: ['no-cache, no-store, max-age=0, must-revalidate']
       Content-Length: ['0']
       Content-Type: [application/json]
-<<<<<<< HEAD
-      Date: ['Thu, 06 Apr 2017 08:04:05 GMT']
-=======
-      Date: ['Wed, 05 Apr 2017 20:51:41 GMT']
->>>>>>> b795204b
-      Expires: ['Mon, 01 Jan 1990 00:00:00 GMT']
-      Pragma: [no-cache]
-      Server: [UploadServer]
-      Vary: [Origin, X-Origin]
-<<<<<<< HEAD
-      X-GUploader-UploadID: [AEnB2UrjHAnX51RRv7io6XISPLB2_BiIQNvjfQ2MWBWibQdWo9xXtxB1hq_C3D_JmQRZgmXDMW8v52RM3Ga8xg625arS-hydi2NVaHBH2AABDHgeLL6TJrc]
-=======
-      X-GUploader-UploadID: [AEnB2UomaEHE_DSYvj6steezVtGbJ5eFwM2gINSdbzt4luX4C9jG4QqJ8C8-5KzxrtR7qdluXHBMy-OsVHXKXCKQVzkbOp3Wpw]
->>>>>>> b795204b
+      Date: ['Fri, 07 Apr 2017 07:11:42 GMT']
+      Expires: ['Mon, 01 Jan 1990 00:00:00 GMT']
+      Pragma: [no-cache]
+      Server: [UploadServer]
+      Vary: [Origin, X-Origin]
+      X-GUploader-UploadID: [AEnB2UpuDzf3B5ipq9CgMEuZwTRjx2EGPx0RrsvqPjXOq-1teWmH40QZURAGtnE4n-QqgLuC5ZXrqhHzjATblIIrmOiQ03N3V_RZKo9QjmBeY0vl5h89BPs]
     status: {code: 204, message: No Content}
 - request:
     body: null
@@ -1336,20 +859,12 @@
       Cache-Control: ['no-cache, no-store, max-age=0, must-revalidate']
       Content-Length: ['0']
       Content-Type: [application/json]
-<<<<<<< HEAD
-      Date: ['Thu, 06 Apr 2017 08:04:05 GMT']
-=======
-      Date: ['Wed, 05 Apr 2017 20:51:41 GMT']
->>>>>>> b795204b
-      Expires: ['Mon, 01 Jan 1990 00:00:00 GMT']
-      Pragma: [no-cache]
-      Server: [UploadServer]
-      Vary: [Origin, X-Origin]
-<<<<<<< HEAD
-      X-GUploader-UploadID: [AEnB2UoGJg4C-CIu7PkKdsWVVV7O4oExRGXa3E61ahRSQY9mGVEl-JTps5c-N0DyoAGLyUNFALvo7YD5eBz_u7Y6jZoUPHg5H08c6dl5XGRYUGNF0Zt7VZQ]
-=======
-      X-GUploader-UploadID: [AEnB2UoaFRVRWCWfec373T73cYQQABn8qLEHAQ0VNPUCMW3kapyQJERiCcn8hCAXGzC0USXI44_6-TW9_r9PFd0UGA4TDTdX-A]
->>>>>>> b795204b
+      Date: ['Fri, 07 Apr 2017 07:11:42 GMT']
+      Expires: ['Mon, 01 Jan 1990 00:00:00 GMT']
+      Pragma: [no-cache]
+      Server: [UploadServer]
+      Vary: [Origin, X-Origin]
+      X-GUploader-UploadID: [AEnB2Ur90rtZ-h8WQgUZOatr_PA8FbrBscjm25Qeh3juzkMc3hLEscNL0gwXf9cZgFkBXXjiTvqqT21lqcpEgwp3XGh9v_UGknGOle8HLrKgg6W-gEp7DL0]
     status: {code: 204, message: No Content}
 - request:
     body: null
@@ -1368,20 +883,12 @@
       Cache-Control: ['no-cache, no-store, max-age=0, must-revalidate']
       Content-Length: ['0']
       Content-Type: [application/json]
-<<<<<<< HEAD
-      Date: ['Thu, 06 Apr 2017 08:04:05 GMT']
-=======
-      Date: ['Wed, 05 Apr 2017 20:51:42 GMT']
->>>>>>> b795204b
-      Expires: ['Mon, 01 Jan 1990 00:00:00 GMT']
-      Pragma: [no-cache]
-      Server: [UploadServer]
-      Vary: [Origin, X-Origin]
-<<<<<<< HEAD
-      X-GUploader-UploadID: [AEnB2Upcuv_09PA0C3PFjZMszvHJzLo_b07octOHoBEkDKE8gxwljx0D-plc7XQn44ng_6J3bnGxPHYEpMVk5nMfkS4rfZsf5sSa5Vzhm_0d7rWcw025hAk]
-=======
-      X-GUploader-UploadID: [AEnB2UrsEMz830Sj_SNdBeIMQ4RTxMXb2c35YhouHiCDYi8zP_R3-OW-FJX-CI04AFegiX47d9Aez4qz_akIazIw8h8iphypkg]
->>>>>>> b795204b
+      Date: ['Fri, 07 Apr 2017 07:11:43 GMT']
+      Expires: ['Mon, 01 Jan 1990 00:00:00 GMT']
+      Pragma: [no-cache]
+      Server: [UploadServer]
+      Vary: [Origin, X-Origin]
+      X-GUploader-UploadID: [AEnB2Uo7WtokJaINmoS8c0FaI7oxqHtDMQrJzK5Ta53ymzF5fJhjMOyhXFrROJ0p3KZmKLrb-7mHLZqy9NY9ij4Eeo2sY9uyZqSTABi3HoYcH1fiHAI09eU]
     status: {code: 204, message: No Content}
 - request:
     body: null
@@ -1400,20 +907,12 @@
       Cache-Control: ['no-cache, no-store, max-age=0, must-revalidate']
       Content-Length: ['0']
       Content-Type: [application/json]
-<<<<<<< HEAD
-      Date: ['Thu, 06 Apr 2017 08:04:06 GMT']
-=======
-      Date: ['Wed, 05 Apr 2017 20:51:42 GMT']
->>>>>>> b795204b
-      Expires: ['Mon, 01 Jan 1990 00:00:00 GMT']
-      Pragma: [no-cache]
-      Server: [UploadServer]
-      Vary: [Origin, X-Origin]
-<<<<<<< HEAD
-      X-GUploader-UploadID: [AEnB2Uq_PJ4PDzab2V1krZx-Q6iDR8u2Y2smvQdk-SDUzBgK9JmPTlggkUHdhTctA3-TtP6A0beaLnqwHgQbprB_Ye5SuKYIpChioBP_IrbqBR3AZcYsF2M]
-=======
-      X-GUploader-UploadID: [AEnB2UqJ4iAYsLnPlPQf-8wWCR7jS7BtgSrdwYIolJFRKO1M_gK8B8KUl_ptYErp3TZkEzhnwRkThnjEa_xihohyaNxwO6_MWg]
->>>>>>> b795204b
+      Date: ['Fri, 07 Apr 2017 07:11:43 GMT']
+      Expires: ['Mon, 01 Jan 1990 00:00:00 GMT']
+      Pragma: [no-cache]
+      Server: [UploadServer]
+      Vary: [Origin, X-Origin]
+      X-GUploader-UploadID: [AEnB2UpE7RhYz79XkhOV2gkGW0RwezofOFtD6_MwRTpXt4tSDz0DIEx0bKT2p_TskIqNWlrmY34Ie9RISIdsD7aXTx7fdYi8IPBUVc6NPCpgjOu9LO_V4Co]
     status: {code: 204, message: No Content}
 - request:
     body: null
@@ -1432,20 +931,12 @@
       Cache-Control: ['no-cache, no-store, max-age=0, must-revalidate']
       Content-Length: ['0']
       Content-Type: [application/json]
-<<<<<<< HEAD
-      Date: ['Thu, 06 Apr 2017 08:04:06 GMT']
-=======
-      Date: ['Wed, 05 Apr 2017 20:51:43 GMT']
->>>>>>> b795204b
-      Expires: ['Mon, 01 Jan 1990 00:00:00 GMT']
-      Pragma: [no-cache]
-      Server: [UploadServer]
-      Vary: [Origin, X-Origin]
-<<<<<<< HEAD
-      X-GUploader-UploadID: [AEnB2UrHZCSOJM1hfl3Fy2yKh6PYkI1rC5FXhfmlsggiYSB5N0v7dRQFlqRfLLO60Sc_m_P0CPF2tLUxivXMcixchRXVZcvTekB7Zi6lGd8sI82R4A86j5g]
-=======
-      X-GUploader-UploadID: [AEnB2UrEL3DNoMTiQrvzehnC6srZP4alEFhhwXepi9i99kZbhwne1srluqDqPlmdH54U9t7m93ccSeLxv2GrvhOCLOkh5EIuGA]
->>>>>>> b795204b
+      Date: ['Fri, 07 Apr 2017 07:11:44 GMT']
+      Expires: ['Mon, 01 Jan 1990 00:00:00 GMT']
+      Pragma: [no-cache]
+      Server: [UploadServer]
+      Vary: [Origin, X-Origin]
+      X-GUploader-UploadID: [AEnB2UpcKYEKoT9seQ_mto8asYSBeXiv3VIC_VSX_A6wP2CY3MThepuvDpvyHF-qWkocPwS67Zz6zBkCpSu1TrGGlJdmGbkocVHAzR3oyP0UGzdDZQ62xzA]
     status: {code: 204, message: No Content}
 - request:
     body: null
@@ -1464,19 +955,11 @@
       Cache-Control: ['no-cache, no-store, max-age=0, must-revalidate']
       Content-Length: ['0']
       Content-Type: [application/json]
-<<<<<<< HEAD
-      Date: ['Thu, 06 Apr 2017 08:04:06 GMT']
-=======
-      Date: ['Wed, 05 Apr 2017 20:51:43 GMT']
->>>>>>> b795204b
-      Expires: ['Mon, 01 Jan 1990 00:00:00 GMT']
-      Pragma: [no-cache]
-      Server: [UploadServer]
-      Vary: [Origin, X-Origin]
-<<<<<<< HEAD
-      X-GUploader-UploadID: [AEnB2UqXyR2rr8Z7b4hX6pk-epqutR1YbICV-7yRbTsdTw82ioTwMs0_Z6gndm9KYqeYLAvaol6WX5vUHvjJaP-8vMzlo1NIEEUQb5OA4ggYALm7YXzPGYE]
-=======
-      X-GUploader-UploadID: [AEnB2UoPA3v_GgE6o2zrWISFb16FdptlsWzUUuyV5bk2ZVMSNQ9jfvQ4-tzfiAX6whAbHqR2gKf5NNZjA8eDzmvKC9SD5_Xjug]
->>>>>>> b795204b
+      Date: ['Fri, 07 Apr 2017 07:11:44 GMT']
+      Expires: ['Mon, 01 Jan 1990 00:00:00 GMT']
+      Pragma: [no-cache]
+      Server: [UploadServer]
+      Vary: [Origin, X-Origin]
+      X-GUploader-UploadID: [AEnB2Urm_uKRCI_xZ_PVhLvi8PgPBEBWNEmk4vwKdcCvHlOkvDWsuDjYXlD8zyugJdOlS9Uh43e702MpzqM3bfn3DBvmwjlVJkxuJ6AGXZdb0JPO8DH1fNQ]
     status: {code: 204, message: No Content}
 version: 1