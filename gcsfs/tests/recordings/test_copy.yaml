interactions:
- request:
    body: null
    headers:
      Accept: ['*/*']
      Accept-Encoding: ['gzip, deflate']
      Connection: [keep-alive]
      Content-Length: ['0']
      User-Agent: [python-requests/2.18.4]
    method: POST
    uri: https://www.googleapis.com/oauth2/v4/token?grant_type=refresh_token
  response:
    body:
      string: !!binary |
<<<<<<< HEAD
        H4sIALAJMFoC/6tWykyJL8nPTs1TslJQqqioUNJRUALz40sqC1JBgk6piUWpRSDxxOTk1OJiDOWp
        FQWZRanF8ZkgQWMzA4NaAMCTibZWAAAA
    headers:
      Alt-Svc: ['quic=":443"; ma=2592000; v="39,38,37,35"']
      Cache-Control: ['no-cache, no-store, max-age=0, must-revalidate']
      Content-Encoding: [gzip]
      Content-Type: [application/json; charset=UTF-8]
      Date: ['Wed, 11 Oct 2017 14:33:32 GMT']
=======
        H4sIABeTTloC/6tWykyJL8nPTs1TslJQqqioUNJRUEqtKMgsSi2OzwQJGpsZGADFEpOTU4uLMZSC
        +fEllQWpIEGn1MSi1CKlWgDtYoPeVgAAAA==
    headers:
      Alt-Svc: ['hq=":443"; ma=2592000; quic=51303431; quic=51303339; quic=51303338;
          quic=51303337; quic=51303335,quic=":443"; ma=2592000; v="41,39,38,37,35"']
      Cache-Control: ['no-cache, no-store, max-age=0, must-revalidate']
      Content-Encoding: [gzip]
      Content-Type: [application/json; charset=UTF-8]
      Date: ['Thu, 04 Jan 2018 20:48:23 GMT']
>>>>>>> 899a4518
      Expires: ['Mon, 01 Jan 1990 00:00:00 GMT']
      Pragma: [no-cache]
      Server: [GSE]
      Transfer-Encoding: [chunked]
      Vary: [Origin, X-Origin]
      X-Content-Type-Options: [nosniff]
      X-Frame-Options: [SAMEORIGIN]
      X-XSS-Protection: [1; mode=block]
    status: {code: 200, message: OK}
- request:
    body: null
    headers:
      Accept: ['*/*']
      Accept-Encoding: ['gzip, deflate']
      Connection: [keep-alive]
      User-Agent: [python-requests/2.18.4]
    method: GET
    uri: https://www.googleapis.com/storage/v1/b/?project=test_project
  response:
    body: {string: "{\n \"kind\": \"storage#buckets\",\n \"items\": [\n  {\n   \"kind\":
        \"storage#bucket\",\n   \"id\": \"anaconda-enterprise\",\n   \"selfLink\":
        \"https://www.googleapis.com/storage/v1/b/anaconda-enterprise\",\n   \"projectNumber\":
        \"586241054156\",\n   \"name\": \"anaconda-enterprise\",\n   \"timeCreated\":
        \"2017-07-05T23:53:06.552Z\",\n   \"updated\": \"2017-07-14T17:39:54.178Z\",\n
        \  \"metageneration\": \"3\",\n   \"location\": \"US\",\n   \"storageClass\":
        \"MULTI_REGIONAL\",\n   \"etag\": \"CAM=\"\n  },\n  {\n   \"kind\": \"storage#bucket\",\n
        \  \"id\": \"anaconda-public-data\",\n   \"selfLink\": \"https://www.googleapis.com/storage/v1/b/anaconda-public-data\",\n
        \  \"projectNumber\": \"586241054156\",\n   \"name\": \"anaconda-public-data\",\n
        \  \"timeCreated\": \"2017-04-05T20:22:12.865Z\",\n   \"updated\": \"2017-07-10T16:32:07.980Z\",\n
        \  \"metageneration\": \"2\",\n   \"location\": \"US\",\n   \"storageClass\":
        \"MULTI_REGIONAL\",\n   \"etag\": \"CAI=\"\n  },\n  {\n   \"kind\": \"storage#bucket\",\n
        \  \"id\": \"artifacts.test_project.appspot.com\",\n   \"selfLink\": \"https://www.googleapis.com/storage/v1/b/artifacts.test_project.appspot.com\",\n
        \  \"projectNumber\": \"586241054156\",\n   \"name\": \"artifacts.test_project.appspot.com\",\n
        \  \"timeCreated\": \"2016-05-17T18:29:22.774Z\",\n   \"updated\": \"2016-05-17T18:29:22.774Z\",\n
        \  \"metageneration\": \"1\",\n   \"location\": \"US\",\n   \"storageClass\":
        \"STANDARD\",\n   \"etag\": \"CAE=\"\n  },\n  {\n   \"kind\": \"storage#bucket\",\n
<<<<<<< HEAD
        \  \"id\": \"dataflow-anaconda-compute\",\n   \"selfLink\": \"https://www.googleapis.com/storage/v1/b/dataflow-anaconda-compute\",\n
        \  \"projectNumber\": \"586241054156\",\n   \"name\": \"dataflow-anaconda-compute\",\n
        \  \"timeCreated\": \"2017-09-14T18:55:42.848Z\",\n   \"updated\": \"2017-09-14T18:55:42.848Z\",\n
        \  \"metageneration\": \"1\",\n   \"location\": \"US\",\n   \"storageClass\":
        \"MULTI_REGIONAL\",\n   \"etag\": \"CAE=\"\n  },\n  {\n   \"kind\": \"storage#bucket\",\n
        \  \"id\": \"gcsfs-testing\",\n   \"selfLink\": \"https://www.googleapis.com/storage/v1/b/gcsfs-testing\",\n
        \  \"projectNumber\": \"586241054156\",\n   \"name\": \"gcsfs-testing\",\n
        \  \"timeCreated\": \"2017-10-11T14:25:41.055Z\",\n   \"updated\": \"2017-10-11T14:25:41.055Z\",\n
        \  \"metageneration\": \"1\",\n   \"location\": \"US\",\n   \"storageClass\":
        \"STANDARD\",\n   \"etag\": \"CAE=\"\n  },\n  {\n   \"kind\": \"storage#bucket\",\n
        \  \"id\": \"mytempdir\",\n   \"selfLink\": \"https://www.googleapis.com/storage/v1/b/mytempdir\",\n
        \  \"projectNumber\": \"586241054156\",\n   \"name\": \"mytempdir\",\n   \"timeCreated\":
        \"2017-10-02T20:32:40.893Z\",\n   \"updated\": \"2017-10-02T20:32:40.893Z\",\n
        \  \"metageneration\": \"1\",\n   \"location\": \"US\",\n   \"storageClass\":
        \"STANDARD\",\n   \"etag\": \"CAE=\"\n  }\n ]\n}\n"}
    headers:
      Alt-Svc: ['quic=":443"; ma=2592000; v="39,38,37,35"']
      Cache-Control: ['private, max-age=0, must-revalidate, no-transform']
      Content-Length: ['2512']
      Content-Type: [application/json; charset=UTF-8]
      Date: ['Wed, 11 Oct 2017 14:33:32 GMT']
      Expires: ['Wed, 11 Oct 2017 14:33:32 GMT']
      Server: [UploadServer]
      Vary: [Origin, X-Origin]
      X-GUploader-UploadID: [AEnB2UoHhWfdWKei80E8I49zLbxtrgtQ0NJiDOGESF0PwaWcqpL0pw31Gj6LF6SCteYrackhoFHMfceLYUP0e6h5Jk-9xdFcwA]
=======
        \  \"id\": \"test_project_cloudbuild\",\n   \"selfLink\": \"https://www.googleapis.com/storage/v1/b/test_project_cloudbuild\",\n
        \  \"projectNumber\": \"586241054156\",\n   \"name\": \"test_project_cloudbuild\",\n
        \  \"timeCreated\": \"2017-11-03T20:06:49.744Z\",\n   \"updated\": \"2017-11-03T20:06:49.744Z\",\n
        \  \"metageneration\": \"1\",\n   \"location\": \"US\",\n   \"storageClass\":
        \"STANDARD\",\n   \"etag\": \"CAE=\"\n  },\n  {\n   \"kind\": \"storage#bucket\",\n
        \  \"id\": \"dataflow-anaconda-compute\",\n   \"selfLink\": \"https://www.googleapis.com/storage/v1/b/dataflow-anaconda-compute\",\n
        \  \"projectNumber\": \"586241054156\",\n   \"name\": \"dataflow-anaconda-compute\",\n
        \  \"timeCreated\": \"2017-09-14T18:55:42.848Z\",\n   \"updated\": \"2017-09-14T18:55:42.848Z\",\n
        \  \"metageneration\": \"1\",\n   \"location\": \"US\",\n   \"storageClass\":
        \"MULTI_REGIONAL\",\n   \"etag\": \"CAE=\"\n  },\n  {\n   \"kind\": \"storage#bucket\",\n
        \  \"id\": \"gcsfs-test\",\n   \"selfLink\": \"https://www.googleapis.com/storage/v1/b/gcsfs-test\",\n
        \  \"projectNumber\": \"586241054156\",\n   \"name\": \"gcsfs-test\",\n   \"timeCreated\":
        \"2017-12-02T23:25:23.058Z\",\n   \"updated\": \"2018-01-04T14:07:08.519Z\",\n
        \  \"metageneration\": \"2\",\n   \"location\": \"US\",\n   \"storageClass\":
        \"MULTI_REGIONAL\",\n   \"etag\": \"CAI=\"\n  },\n  {\n   \"kind\": \"storage#bucket\",\n
        \  \"id\": \"gcsfs-testing\",\n   \"selfLink\": \"https://www.googleapis.com/storage/v1/b/gcsfs-testing\",\n
        \  \"projectNumber\": \"586241054156\",\n   \"name\": \"gcsfs-testing\",\n
        \  \"timeCreated\": \"2017-12-12T16:52:13.675Z\",\n   \"updated\": \"2017-12-12T16:52:13.675Z\",\n
        \  \"metageneration\": \"1\",\n   \"location\": \"US\",\n   \"storageClass\":
        \"STANDARD\",\n   \"etag\": \"CAE=\"\n  }\n ]\n}\n"}
    headers:
      Alt-Svc: ['hq=":443"; ma=2592000; quic=51303431; quic=51303339; quic=51303338;
          quic=51303337; quic=51303335,quic=":443"; ma=2592000; v="41,39,38,37,35"']
      Cache-Control: ['private, max-age=0, must-revalidate, no-transform']
      Content-Length: ['2944']
      Content-Type: [application/json; charset=UTF-8]
      Date: ['Thu, 04 Jan 2018 20:48:24 GMT']
      Expires: ['Thu, 04 Jan 2018 20:48:24 GMT']
      Server: [UploadServer]
      Vary: [Origin, X-Origin]
      X-GUploader-UploadID: [AEnB2UqjSgiSXCIONVM4cBAt63MHStNYWbpJZ4u17d6DMzj_BFDrBOIYlJw2cGLJyjD6uCRWIgJSa1wNsN2Ka_9QAnxdK2GH6Q]
>>>>>>> 899a4518
    status: {code: 200, message: OK}
- request:
    body: null
    headers:
      Accept: ['*/*']
      Accept-Encoding: ['gzip, deflate']
      Connection: [keep-alive]
      Content-Length: ['0']
      User-Agent: [python-requests/2.18.4]
    method: DELETE
    uri: https://www.googleapis.com/storage/v1/b/gcsfs-testing/o/tmp%2Ftest%2Fa
  response:
    body: {string: "{\n \"error\": {\n  \"errors\": [\n   {\n    \"domain\": \"global\",\n
        \   \"reason\": \"notFound\",\n    \"message\": \"Not Found\"\n   }\n  ],\n
        \ \"code\": 404,\n  \"message\": \"Not Found\"\n }\n}\n"}
    headers:
<<<<<<< HEAD
      Alt-Svc: ['quic=":443"; ma=2592000; v="39,38,37,35"']
      Cache-Control: ['private, max-age=0']
      Content-Length: ['165']
      Content-Type: [application/json; charset=UTF-8]
      Date: ['Wed, 11 Oct 2017 14:33:33 GMT']
      Expires: ['Wed, 11 Oct 2017 14:33:33 GMT']
      Server: [UploadServer]
      Vary: [Origin, X-Origin]
      X-GUploader-UploadID: [AEnB2UpSlvG5nMUGLjuR_sWugP85LXgKU9sG8q7jJb-ZoNv5d9g3rqcjgJOeHeCsbHmUg9y2snlj0nLYx-bA1BVCpq6uzXD4pQ]
=======
      Alt-Svc: ['hq=":443"; ma=2592000; quic=51303431; quic=51303339; quic=51303338;
          quic=51303337; quic=51303335,quic=":443"; ma=2592000; v="41,39,38,37,35"']
      Cache-Control: ['private, max-age=0']
      Content-Length: ['165']
      Content-Type: [application/json; charset=UTF-8]
      Date: ['Thu, 04 Jan 2018 20:48:24 GMT']
      Expires: ['Thu, 04 Jan 2018 20:48:24 GMT']
      Server: [UploadServer]
      Vary: [Origin, X-Origin]
      X-GUploader-UploadID: [AEnB2Uqo6cuziUy-tJSjf8ohd-wf3HEteeoz8K4LCSmtO-RD5kPMbfaec_anuppbJN13unEimdJmi0UL9xa3jg0h7DGspFf8Iw]
>>>>>>> 899a4518
    status: {code: 404, message: Not Found}
- request:
    body: null
    headers:
      Accept: ['*/*']
      Accept-Encoding: ['gzip, deflate']
      Connection: [keep-alive]
      Content-Length: ['0']
      User-Agent: [python-requests/2.18.4]
    method: DELETE
    uri: https://www.googleapis.com/storage/v1/b/gcsfs-testing/o/tmp%2Ftest%2Fb
  response:
    body: {string: "{\n \"error\": {\n  \"errors\": [\n   {\n    \"domain\": \"global\",\n
        \   \"reason\": \"notFound\",\n    \"message\": \"Not Found\"\n   }\n  ],\n
        \ \"code\": 404,\n  \"message\": \"Not Found\"\n }\n}\n"}
    headers:
<<<<<<< HEAD
      Alt-Svc: ['quic=":443"; ma=2592000; v="39,38,37,35"']
      Cache-Control: ['private, max-age=0']
      Content-Length: ['165']
      Content-Type: [application/json; charset=UTF-8]
      Date: ['Wed, 11 Oct 2017 14:33:33 GMT']
      Expires: ['Wed, 11 Oct 2017 14:33:33 GMT']
      Server: [UploadServer]
      Vary: [Origin, X-Origin]
      X-GUploader-UploadID: [AEnB2UqJrI6OCquxNn7QkLh3r1-LrWE9ENIo_-nOmU0GuHu0ssmHDpXcHVoAHs1vG68bJrW70L4JczpFQnl8PAr7fDkrf9v5sQ]
=======
      Alt-Svc: ['hq=":443"; ma=2592000; quic=51303431; quic=51303339; quic=51303338;
          quic=51303337; quic=51303335,quic=":443"; ma=2592000; v="41,39,38,37,35"']
      Cache-Control: ['private, max-age=0']
      Content-Length: ['165']
      Content-Type: [application/json; charset=UTF-8]
      Date: ['Thu, 04 Jan 2018 20:48:24 GMT']
      Expires: ['Thu, 04 Jan 2018 20:48:24 GMT']
      Server: [UploadServer]
      Vary: [Origin, X-Origin]
      X-GUploader-UploadID: [AEnB2Uq_po5NMLjrnXycGKF6ZC-IPZpB55k1vAedAC8HrLM9ZgA1FCwc6jgmyx2BcK2VEp1Sdxz2sBjww_GBXx_Zk9aVaPvrIA]
>>>>>>> 899a4518
    status: {code: 404, message: Not Found}
- request:
    body: null
    headers:
      Accept: ['*/*']
      Accept-Encoding: ['gzip, deflate']
      Connection: [keep-alive]
      Content-Length: ['0']
      User-Agent: [python-requests/2.18.4]
    method: DELETE
    uri: https://www.googleapis.com/storage/v1/b/gcsfs-testing/o/tmp%2Ftest%2Fc
  response:
    body: {string: "{\n \"error\": {\n  \"errors\": [\n   {\n    \"domain\": \"global\",\n
        \   \"reason\": \"notFound\",\n    \"message\": \"Not Found\"\n   }\n  ],\n
        \ \"code\": 404,\n  \"message\": \"Not Found\"\n }\n}\n"}
    headers:
<<<<<<< HEAD
      Alt-Svc: ['quic=":443"; ma=2592000; v="39,38,37,35"']
      Cache-Control: ['private, max-age=0']
      Content-Length: ['165']
      Content-Type: [application/json; charset=UTF-8]
      Date: ['Wed, 11 Oct 2017 14:33:33 GMT']
      Expires: ['Wed, 11 Oct 2017 14:33:33 GMT']
      Server: [UploadServer]
      Vary: [Origin, X-Origin]
      X-GUploader-UploadID: [AEnB2UraASJUdB-BkmrmDHHlq3b2Sb9-fgluNZmFoRPuut1w-RjnWTp0GvUiAa1JSlAAuq73yVl1JgUTRxDeFgG6cA8fTuS8Jw]
=======
      Alt-Svc: ['hq=":443"; ma=2592000; quic=51303431; quic=51303339; quic=51303338;
          quic=51303337; quic=51303335,quic=":443"; ma=2592000; v="41,39,38,37,35"']
      Cache-Control: ['private, max-age=0']
      Content-Length: ['165']
      Content-Type: [application/json; charset=UTF-8]
      Date: ['Thu, 04 Jan 2018 20:48:24 GMT']
      Expires: ['Thu, 04 Jan 2018 20:48:24 GMT']
      Server: [UploadServer]
      Vary: [Origin, X-Origin]
      X-GUploader-UploadID: [AEnB2UpWXDklOVSmYigbEbJH0irTMr5uGp6a3oXdIXag1rFOUya3nw6gEpQikw3wMKh80eg58IbE6E6avyNKuaXPbSdDk0nv9g]
>>>>>>> 899a4518
    status: {code: 404, message: Not Found}
- request:
    body: null
    headers:
      Accept: ['*/*']
      Accept-Encoding: ['gzip, deflate']
      Connection: [keep-alive]
      Content-Length: ['0']
      User-Agent: [python-requests/2.18.4]
    method: DELETE
    uri: https://www.googleapis.com/storage/v1/b/gcsfs-testing/o/tmp%2Ftest%2Fd
  response:
    body: {string: "{\n \"error\": {\n  \"errors\": [\n   {\n    \"domain\": \"global\",\n
        \   \"reason\": \"notFound\",\n    \"message\": \"Not Found\"\n   }\n  ],\n
        \ \"code\": 404,\n  \"message\": \"Not Found\"\n }\n}\n"}
    headers:
<<<<<<< HEAD
      Alt-Svc: ['quic=":443"; ma=2592000; v="39,38,37,35"']
      Cache-Control: ['private, max-age=0']
      Content-Length: ['165']
      Content-Type: [application/json; charset=UTF-8]
      Date: ['Wed, 11 Oct 2017 14:33:33 GMT']
      Expires: ['Wed, 11 Oct 2017 14:33:33 GMT']
      Server: [UploadServer]
      Vary: [Origin, X-Origin]
      X-GUploader-UploadID: [AEnB2Uoprdo189LlUXuH1JtK6MnzWUSFv7fgY8IImgm3viKNqYzfTn2YUukrfYPcp5jpjmpfPFNw6JCNqHxlIlOvNAAYs7bQLg]
=======
      Alt-Svc: ['hq=":443"; ma=2592000; quic=51303431; quic=51303339; quic=51303338;
          quic=51303337; quic=51303335,quic=":443"; ma=2592000; v="41,39,38,37,35"']
      Cache-Control: ['private, max-age=0']
      Content-Length: ['165']
      Content-Type: [application/json; charset=UTF-8]
      Date: ['Thu, 04 Jan 2018 20:48:24 GMT']
      Expires: ['Thu, 04 Jan 2018 20:48:24 GMT']
      Server: [UploadServer]
      Vary: [Origin, X-Origin]
      X-GUploader-UploadID: [AEnB2Uou59RS_RBY7B1R7ccGVDLfu74csbyJBkwwd3kpyWhSfoJrxj1GuS2CbBUs56W0R2dxoJ7uUnMoKs9gZ0OBnPY4qEpNuA]
>>>>>>> 899a4518
    status: {code: 404, message: Not Found}
- request:
    body: '{"amount": 100, "name": "Alice"}

      {"amount": 200, "name": "Bob"}

      {"amount": 300, "name": "Charlie"}

      {"amount": 400, "name": "Dennis"}

'
    headers:
      Accept: ['*/*']
      Accept-Encoding: ['gzip, deflate']
      Connection: [keep-alive]
      Content-Length: ['133']
      User-Agent: [python-requests/2.18.4]
    method: POST
    uri: https://www.googleapis.com/upload/storage/v1/b/gcsfs-testing/o?name=test%2Faccounts.1.json&uploadType=media
  response:
<<<<<<< HEAD
    body: {string: "{\n \"kind\": \"storage#object\",\n \"id\": \"gcsfs-testing/test/accounts.1.json/1507732413772765\",\n
        \"selfLink\": \"https://www.googleapis.com/storage/v1/b/gcsfs-testing/o/test%2Faccounts.1.json\",\n
        \"name\": \"test/accounts.1.json\",\n \"bucket\": \"gcsfs-testing\",\n \"generation\":
        \"1507732413772765\",\n \"metageneration\": \"1\",\n \"timeCreated\": \"2017-10-11T14:33:33.720Z\",\n
        \"updated\": \"2017-10-11T14:33:33.720Z\",\n \"storageClass\": \"STANDARD\",\n
        \"timeStorageClassUpdated\": \"2017-10-11T14:33:33.720Z\",\n \"size\": \"133\",\n
        \"md5Hash\": \"xK7pmJz/Oj5HGIyfQpYTig==\",\n \"mediaLink\": \"https://www.googleapis.com/download/storage/v1/b/gcsfs-testing/o/test%2Faccounts.1.json?generation=1507732413772765&alt=media\",\n
        \"crc32c\": \"6wJAgQ==\",\n \"etag\": \"CN3nwffk6NYCEAE=\"\n}\n"}
    headers:
      Alt-Svc: ['quic=":443"; ma=2592000; v="39,38,37,35"']
      Cache-Control: ['no-cache, no-store, max-age=0, must-revalidate']
      Content-Length: ['731']
      Content-Type: [application/json; charset=UTF-8]
      Date: ['Wed, 11 Oct 2017 14:33:33 GMT']
      ETag: [CN3nwffk6NYCEAE=]
=======
    body: {string: "{\n \"kind\": \"storage#object\",\n \"id\": \"gcsfs-testing/test/accounts.1.json/1515098904508780\",\n
        \"selfLink\": \"https://www.googleapis.com/storage/v1/b/gcsfs-testing/o/test%2Faccounts.1.json\",\n
        \"name\": \"test/accounts.1.json\",\n \"bucket\": \"gcsfs-testing\",\n \"generation\":
        \"1515098904508780\",\n \"metageneration\": \"1\",\n \"timeCreated\": \"2018-01-04T20:48:24.436Z\",\n
        \"updated\": \"2018-01-04T20:48:24.436Z\",\n \"storageClass\": \"STANDARD\",\n
        \"timeStorageClassUpdated\": \"2018-01-04T20:48:24.436Z\",\n \"size\": \"133\",\n
        \"md5Hash\": \"xK7pmJz/Oj5HGIyfQpYTig==\",\n \"mediaLink\": \"https://www.googleapis.com/download/storage/v1/b/gcsfs-testing/o/test%2Faccounts.1.json?generation=1515098904508780&alt=media\",\n
        \"crc32c\": \"6wJAgQ==\",\n \"etag\": \"COzygqCXv9gCEAE=\"\n}\n"}
    headers:
      Alt-Svc: ['hq=":443"; ma=2592000; quic=51303431; quic=51303339; quic=51303338;
          quic=51303337; quic=51303335,quic=":443"; ma=2592000; v="41,39,38,37,35"']
      Cache-Control: ['no-cache, no-store, max-age=0, must-revalidate']
      Content-Length: ['723']
      Content-Type: [application/json; charset=UTF-8]
      Date: ['Thu, 04 Jan 2018 20:48:24 GMT']
      ETag: [COzygqCXv9gCEAE=]
>>>>>>> 899a4518
      Expires: ['Mon, 01 Jan 1990 00:00:00 GMT']
      Pragma: [no-cache]
      Server: [UploadServer]
      Vary: [Origin, X-Origin]
<<<<<<< HEAD
      X-GUploader-UploadID: [AEnB2UoMQ5mK8TU5q3E3iPjHWRca0Q5FhkONvMazVPCEHJj8G2BphJ4DmRvBwyXD7vXooR9Xq-w-DGT7ig7etCsjMujQ_qiMNQ]
=======
      X-GUploader-UploadID: [AEnB2Uq3nae5DbAjL_xC819cXkVm6JDWKEwRETXeaSmYNnxRvkr84LydZDewsgTWUKcD3bvY28QmE7ppc3hjq60Yd2btjvZNiw]
>>>>>>> 899a4518
    status: {code: 200, message: OK}
- request:
    body: '{"amount": 500, "name": "Alice"}

      {"amount": 600, "name": "Bob"}

      {"amount": 700, "name": "Charlie"}

      {"amount": 800, "name": "Dennis"}

'
    headers:
      Accept: ['*/*']
      Accept-Encoding: ['gzip, deflate']
      Connection: [keep-alive]
      Content-Length: ['133']
      User-Agent: [python-requests/2.18.4]
    method: POST
    uri: https://www.googleapis.com/upload/storage/v1/b/gcsfs-testing/o?name=test%2Faccounts.2.json&uploadType=media
  response:
<<<<<<< HEAD
    body: {string: "{\n \"kind\": \"storage#object\",\n \"id\": \"gcsfs-testing/test/accounts.2.json/1507732414097698\",\n
        \"selfLink\": \"https://www.googleapis.com/storage/v1/b/gcsfs-testing/o/test%2Faccounts.2.json\",\n
        \"name\": \"test/accounts.2.json\",\n \"bucket\": \"gcsfs-testing\",\n \"generation\":
        \"1507732414097698\",\n \"metageneration\": \"1\",\n \"timeCreated\": \"2017-10-11T14:33:34.028Z\",\n
        \"updated\": \"2017-10-11T14:33:34.028Z\",\n \"storageClass\": \"STANDARD\",\n
        \"timeStorageClassUpdated\": \"2017-10-11T14:33:34.028Z\",\n \"size\": \"133\",\n
        \"md5Hash\": \"bjhC5OCrzKV+8MGMCF2BQA==\",\n \"mediaLink\": \"https://www.googleapis.com/download/storage/v1/b/gcsfs-testing/o/test%2Faccounts.2.json?generation=1507732414097698&alt=media\",\n
        \"crc32c\": \"Su+F+g==\",\n \"etag\": \"CKLS1ffk6NYCEAE=\"\n}\n"}
    headers:
      Alt-Svc: ['quic=":443"; ma=2592000; v="39,38,37,35"']
      Cache-Control: ['no-cache, no-store, max-age=0, must-revalidate']
      Content-Length: ['731']
      Content-Type: [application/json; charset=UTF-8]
      Date: ['Wed, 11 Oct 2017 14:33:34 GMT']
      ETag: [CKLS1ffk6NYCEAE=]
=======
    body: {string: "{\n \"kind\": \"storage#object\",\n \"id\": \"gcsfs-testing/test/accounts.2.json/1515098904805006\",\n
        \"selfLink\": \"https://www.googleapis.com/storage/v1/b/gcsfs-testing/o/test%2Faccounts.2.json\",\n
        \"name\": \"test/accounts.2.json\",\n \"bucket\": \"gcsfs-testing\",\n \"generation\":
        \"1515098904805006\",\n \"metageneration\": \"1\",\n \"timeCreated\": \"2018-01-04T20:48:24.752Z\",\n
        \"updated\": \"2018-01-04T20:48:24.752Z\",\n \"storageClass\": \"STANDARD\",\n
        \"timeStorageClassUpdated\": \"2018-01-04T20:48:24.752Z\",\n \"size\": \"133\",\n
        \"md5Hash\": \"bjhC5OCrzKV+8MGMCF2BQA==\",\n \"mediaLink\": \"https://www.googleapis.com/download/storage/v1/b/gcsfs-testing/o/test%2Faccounts.2.json?generation=1515098904805006&alt=media\",\n
        \"crc32c\": \"Su+F+g==\",\n \"etag\": \"CI79lKCXv9gCEAE=\"\n}\n"}
    headers:
      Alt-Svc: ['hq=":443"; ma=2592000; quic=51303431; quic=51303339; quic=51303338;
          quic=51303337; quic=51303335,quic=":443"; ma=2592000; v="41,39,38,37,35"']
      Cache-Control: ['no-cache, no-store, max-age=0, must-revalidate']
      Content-Length: ['723']
      Content-Type: [application/json; charset=UTF-8]
      Date: ['Thu, 04 Jan 2018 20:48:24 GMT']
      ETag: [CI79lKCXv9gCEAE=]
>>>>>>> 899a4518
      Expires: ['Mon, 01 Jan 1990 00:00:00 GMT']
      Pragma: [no-cache]
      Server: [UploadServer]
      Vary: [Origin, X-Origin]
<<<<<<< HEAD
      X-GUploader-UploadID: [AEnB2UpPmqnu54ScgftLg74-zke8H4rKyM0E4WlAwkHtEfcHHjDDiq-bYnHV01GwPaX9O7jIB1J2tLRXkOiMbbI1W2UZXwfecQ]
=======
      X-GUploader-UploadID: [AEnB2Upj_Gn4EwDmNhdrm0g17EN1L3dM2XDx3EqFbSO0y_zJBfFoz2RBI-v33yijvbWxxUWwt9cDvYOe2wKTbrztxFByjrewQg]
>>>>>>> 899a4518
    status: {code: 200, message: OK}
- request:
    body: 'name,amount,id

      Alice,100,1

      Bob,200,2

      Charlie,300,3

'
    headers:
      Accept: ['*/*']
      Accept-Encoding: ['gzip, deflate']
      Connection: [keep-alive]
      Content-Length: ['51']
      User-Agent: [python-requests/2.18.4]
    method: POST
    uri: https://www.googleapis.com/upload/storage/v1/b/gcsfs-testing/o?name=2014-01-01.csv&uploadType=media
  response:
<<<<<<< HEAD
    body: {string: "{\n \"kind\": \"storage#object\",\n \"id\": \"gcsfs-testing/2014-01-03.csv/1507732414396345\",\n
        \"selfLink\": \"https://www.googleapis.com/storage/v1/b/gcsfs-testing/o/2014-01-03.csv\",\n
        \"name\": \"2014-01-03.csv\",\n \"bucket\": \"gcsfs-testing\",\n \"generation\":
        \"1507732414396345\",\n \"metageneration\": \"1\",\n \"timeCreated\": \"2017-10-11T14:33:34.344Z\",\n
        \"updated\": \"2017-10-11T14:33:34.344Z\",\n \"storageClass\": \"STANDARD\",\n
        \"timeStorageClassUpdated\": \"2017-10-11T14:33:34.344Z\",\n \"size\": \"52\",\n
        \"md5Hash\": \"9keZXdUu0YtMynECFSOiMg==\",\n \"mediaLink\": \"https://www.googleapis.com/download/storage/v1/b/gcsfs-testing/o/2014-01-03.csv?generation=1507732414396345&alt=media\",\n
        \"crc32c\": \"x/fq7w==\",\n \"etag\": \"CLnv5/fk6NYCEAE=\"\n}\n"}
    headers:
      Alt-Svc: ['quic=":443"; ma=2592000; v="39,38,37,35"']
      Cache-Control: ['no-cache, no-store, max-age=0, must-revalidate']
      Content-Length: ['702']
      Content-Type: [application/json; charset=UTF-8]
      Date: ['Wed, 11 Oct 2017 14:33:34 GMT']
      ETag: [CLnv5/fk6NYCEAE=]
=======
    body: {string: "{\n \"kind\": \"storage#object\",\n \"id\": \"gcsfs-testing/2014-01-01.csv/1515098905016197\",\n
        \"selfLink\": \"https://www.googleapis.com/storage/v1/b/gcsfs-testing/o/2014-01-01.csv\",\n
        \"name\": \"2014-01-01.csv\",\n \"bucket\": \"gcsfs-testing\",\n \"generation\":
        \"1515098905016197\",\n \"metageneration\": \"1\",\n \"timeCreated\": \"2018-01-04T20:48:24.960Z\",\n
        \"updated\": \"2018-01-04T20:48:24.960Z\",\n \"storageClass\": \"STANDARD\",\n
        \"timeStorageClassUpdated\": \"2018-01-04T20:48:24.960Z\",\n \"size\": \"51\",\n
        \"md5Hash\": \"Auycd2AT7x5m8G1W0NXcuA==\",\n \"mediaLink\": \"https://www.googleapis.com/download/storage/v1/b/gcsfs-testing/o/2014-01-01.csv?generation=1515098905016197&alt=media\",\n
        \"crc32c\": \"yR1u0w==\",\n \"etag\": \"CIXvoaCXv9gCEAE=\"\n}\n"}
    headers:
      Alt-Svc: ['hq=":443"; ma=2592000; quic=51303431; quic=51303339; quic=51303338;
          quic=51303337; quic=51303335,quic=":443"; ma=2592000; v="41,39,38,37,35"']
      Cache-Control: ['no-cache, no-store, max-age=0, must-revalidate']
      Content-Length: ['694']
      Content-Type: [application/json; charset=UTF-8]
      Date: ['Thu, 04 Jan 2018 20:48:25 GMT']
      ETag: [CIXvoaCXv9gCEAE=]
>>>>>>> 899a4518
      Expires: ['Mon, 01 Jan 1990 00:00:00 GMT']
      Pragma: [no-cache]
      Server: [UploadServer]
      Vary: [Origin, X-Origin]
<<<<<<< HEAD
      X-GUploader-UploadID: [AEnB2UqOiAckPxs4EF5CoZ4j_R3Q3dlWAWDpPUPK7ROzcebfF2yy_jUBg5ORRc-xlCUTC9DdI0EKHIevoWt8eR8z0PM72S_HZg]
=======
      X-GUploader-UploadID: [AEnB2UqCSqRGzP9zUg-uC5kucNfipHQ3-ddHlaeYDIz-w6SYtctPqLcHkTwOhQVGyGB9WoEjKJv1SjwvjlGqpuhbA7eULuaGdg]
>>>>>>> 899a4518
    status: {code: 200, message: OK}
- request:
    body: 'name,amount,id

'
    headers:
      Accept: ['*/*']
      Accept-Encoding: ['gzip, deflate']
      Connection: [keep-alive]
      Content-Length: ['15']
<<<<<<< HEAD
      User-Agent: [python-requests/2.13.0]
    method: POST
    uri: https://www.googleapis.com/upload/storage/v1/b/gcsfs-testing/o?name=2014-01-02.csv&uploadType=media
  response:
    body: {string: "{\n \"kind\": \"storage#object\",\n \"id\": \"gcsfs-testing/2014-01-02.csv/1507732414726855\",\n
        \"selfLink\": \"https://www.googleapis.com/storage/v1/b/gcsfs-testing/o/2014-01-02.csv\",\n
        \"name\": \"2014-01-02.csv\",\n \"bucket\": \"gcsfs-testing\",\n \"generation\":
        \"1507732414726855\",\n \"metageneration\": \"1\",\n \"timeCreated\": \"2017-10-11T14:33:34.674Z\",\n
        \"updated\": \"2017-10-11T14:33:34.674Z\",\n \"storageClass\": \"STANDARD\",\n
        \"timeStorageClassUpdated\": \"2017-10-11T14:33:34.674Z\",\n \"size\": \"15\",\n
        \"md5Hash\": \"cGwL6TebGKiJzgyNBJNb6Q==\",\n \"mediaLink\": \"https://www.googleapis.com/download/storage/v1/b/gcsfs-testing/o/2014-01-02.csv?generation=1507732414726855&alt=media\",\n
        \"crc32c\": \"Mpt4QQ==\",\n \"etag\": \"CMeF/Pfk6NYCEAE=\"\n}\n"}
    headers:
      Alt-Svc: ['quic=":443"; ma=2592000; v="39,38,37,35"']
      Cache-Control: ['no-cache, no-store, max-age=0, must-revalidate']
      Content-Length: ['702']
      Content-Type: [application/json; charset=UTF-8]
      Date: ['Wed, 11 Oct 2017 14:33:34 GMT']
      ETag: [CMeF/Pfk6NYCEAE=]
=======
      User-Agent: [python-requests/2.18.4]
    method: POST
    uri: https://www.googleapis.com/upload/storage/v1/b/gcsfs-testing/o?name=2014-01-02.csv&uploadType=media
  response:
    body: {string: "{\n \"kind\": \"storage#object\",\n \"id\": \"gcsfs-testing/2014-01-02.csv/1515098905254685\",\n
        \"selfLink\": \"https://www.googleapis.com/storage/v1/b/gcsfs-testing/o/2014-01-02.csv\",\n
        \"name\": \"2014-01-02.csv\",\n \"bucket\": \"gcsfs-testing\",\n \"generation\":
        \"1515098905254685\",\n \"metageneration\": \"1\",\n \"timeCreated\": \"2018-01-04T20:48:25.190Z\",\n
        \"updated\": \"2018-01-04T20:48:25.190Z\",\n \"storageClass\": \"STANDARD\",\n
        \"timeStorageClassUpdated\": \"2018-01-04T20:48:25.190Z\",\n \"size\": \"15\",\n
        \"md5Hash\": \"cGwL6TebGKiJzgyNBJNb6Q==\",\n \"mediaLink\": \"https://www.googleapis.com/download/storage/v1/b/gcsfs-testing/o/2014-01-02.csv?generation=1515098905254685&alt=media\",\n
        \"crc32c\": \"Mpt4QQ==\",\n \"etag\": \"CJ22sKCXv9gCEAE=\"\n}\n"}
    headers:
      Alt-Svc: ['hq=":443"; ma=2592000; quic=51303431; quic=51303339; quic=51303338;
          quic=51303337; quic=51303335,quic=":443"; ma=2592000; v="41,39,38,37,35"']
      Cache-Control: ['no-cache, no-store, max-age=0, must-revalidate']
      Content-Length: ['694']
      Content-Type: [application/json; charset=UTF-8]
      Date: ['Thu, 04 Jan 2018 20:48:25 GMT']
      ETag: [CJ22sKCXv9gCEAE=]
>>>>>>> 899a4518
      Expires: ['Mon, 01 Jan 1990 00:00:00 GMT']
      Pragma: [no-cache]
      Server: [UploadServer]
      Vary: [Origin, X-Origin]
<<<<<<< HEAD
      X-GUploader-UploadID: [AEnB2Ure2FRGE6KKeMv1w60N8CZrUe0-gf5E4NE9pic5gdQ8YgMdDncqg-b10ak2ykcxvrEZjeyzcjLfAmMXjzVJFKJbXP--yA]
=======
      X-GUploader-UploadID: [AEnB2Upz8ZaXgYXHO8sMV5IhpvRhxyk9k2NXpb1quotj-Z6eeQym3lt31EyrNfaIv-q1ppgjVjRCpttW-7DXvcOMkWgFGMj05A]
>>>>>>> 899a4518
    status: {code: 200, message: OK}
- request:
    body: 'name,amount,id

<<<<<<< HEAD
      Alice,100,1

      Bob,200,2

      Charlie,300,3
=======
      Dennis,400,4

      Edith,500,5

      Frank,600,6
>>>>>>> 899a4518

'
    headers:
      Accept: ['*/*']
      Accept-Encoding: ['gzip, deflate']
      Connection: [keep-alive]
<<<<<<< HEAD
      Content-Length: ['51']
      User-Agent: [python-requests/2.13.0]
    method: POST
    uri: https://www.googleapis.com/upload/storage/v1/b/gcsfs-testing/o?name=2014-01-01.csv&uploadType=media
  response:
    body: {string: "{\n \"kind\": \"storage#object\",\n \"id\": \"gcsfs-testing/2014-01-01.csv/1507732415061728\",\n
        \"selfLink\": \"https://www.googleapis.com/storage/v1/b/gcsfs-testing/o/2014-01-01.csv\",\n
        \"name\": \"2014-01-01.csv\",\n \"bucket\": \"gcsfs-testing\",\n \"generation\":
        \"1507732415061728\",\n \"metageneration\": \"1\",\n \"timeCreated\": \"2017-10-11T14:33:35.006Z\",\n
        \"updated\": \"2017-10-11T14:33:35.006Z\",\n \"storageClass\": \"STANDARD\",\n
        \"timeStorageClassUpdated\": \"2017-10-11T14:33:35.006Z\",\n \"size\": \"51\",\n
        \"md5Hash\": \"Auycd2AT7x5m8G1W0NXcuA==\",\n \"mediaLink\": \"https://www.googleapis.com/download/storage/v1/b/gcsfs-testing/o/2014-01-01.csv?generation=1507732415061728&alt=media\",\n
        \"crc32c\": \"yR1u0w==\",\n \"etag\": \"COC9kPjk6NYCEAE=\"\n}\n"}
    headers:
      Alt-Svc: ['quic=":443"; ma=2592000; v="39,38,37,35"']
      Cache-Control: ['no-cache, no-store, max-age=0, must-revalidate']
      Content-Length: ['702']
      Content-Type: [application/json; charset=UTF-8]
      Date: ['Wed, 11 Oct 2017 14:33:35 GMT']
      ETag: [COC9kPjk6NYCEAE=]
=======
      Content-Length: ['52']
      User-Agent: [python-requests/2.18.4]
    method: POST
    uri: https://www.googleapis.com/upload/storage/v1/b/gcsfs-testing/o?name=2014-01-03.csv&uploadType=media
  response:
    body: {string: "{\n \"kind\": \"storage#object\",\n \"id\": \"gcsfs-testing/2014-01-03.csv/1515098905607284\",\n
        \"selfLink\": \"https://www.googleapis.com/storage/v1/b/gcsfs-testing/o/2014-01-03.csv\",\n
        \"name\": \"2014-01-03.csv\",\n \"bucket\": \"gcsfs-testing\",\n \"generation\":
        \"1515098905607284\",\n \"metageneration\": \"1\",\n \"timeCreated\": \"2018-01-04T20:48:25.547Z\",\n
        \"updated\": \"2018-01-04T20:48:25.547Z\",\n \"storageClass\": \"STANDARD\",\n
        \"timeStorageClassUpdated\": \"2018-01-04T20:48:25.547Z\",\n \"size\": \"52\",\n
        \"md5Hash\": \"9keZXdUu0YtMynECFSOiMg==\",\n \"mediaLink\": \"https://www.googleapis.com/download/storage/v1/b/gcsfs-testing/o/2014-01-03.csv?generation=1515098905607284&alt=media\",\n
        \"crc32c\": \"x/fq7w==\",\n \"etag\": \"CPT4xaCXv9gCEAE=\"\n}\n"}
    headers:
      Alt-Svc: ['hq=":443"; ma=2592000; quic=51303431; quic=51303339; quic=51303338;
          quic=51303337; quic=51303335,quic=":443"; ma=2592000; v="41,39,38,37,35"']
      Cache-Control: ['no-cache, no-store, max-age=0, must-revalidate']
      Content-Length: ['694']
      Content-Type: [application/json; charset=UTF-8]
      Date: ['Thu, 04 Jan 2018 20:48:25 GMT']
      ETag: [CPT4xaCXv9gCEAE=]
>>>>>>> 899a4518
      Expires: ['Mon, 01 Jan 1990 00:00:00 GMT']
      Pragma: [no-cache]
      Server: [UploadServer]
      Vary: [Origin, X-Origin]
<<<<<<< HEAD
      X-GUploader-UploadID: [AEnB2Uo1k9llMuj5x7s3JPk5F_UW4k3layFCAtzxADol545CdczUJ_a5djmXMG2nHWvtb9ub9FN2DG2McNH5kSYL7qq_MF-wBg]
=======
      X-GUploader-UploadID: [AEnB2UoSXE4l2m2AGmtaKYEtrc8f6GwBxfR9Im5cyUCgiiQOCjCZn_yDSs8Q_jXjlcHMR0I74h-VYaegKGmgPXWTgEpbIf_yHw]
>>>>>>> 899a4518
    status: {code: 200, message: OK}
- request:
    body: 'hello

'
    headers:
      Accept: ['*/*']
      Accept-Encoding: ['gzip, deflate']
      Connection: [keep-alive]
      Content-Length: ['6']
      User-Agent: [python-requests/2.18.4]
    method: POST
    uri: https://www.googleapis.com/upload/storage/v1/b/gcsfs-testing/o?name=nested%2Fnested2%2Ffile1&uploadType=media
  response:
<<<<<<< HEAD
    body: {string: "{\n \"kind\": \"storage#object\",\n \"id\": \"gcsfs-testing/nested/nested2/file1/1507732415482634\",\n
        \"selfLink\": \"https://www.googleapis.com/storage/v1/b/gcsfs-testing/o/nested%2Fnested2%2Ffile1\",\n
        \"name\": \"nested/nested2/file1\",\n \"bucket\": \"gcsfs-testing\",\n \"generation\":
        \"1507732415482634\",\n \"metageneration\": \"1\",\n \"timeCreated\": \"2017-10-11T14:33:35.430Z\",\n
        \"updated\": \"2017-10-11T14:33:35.430Z\",\n \"storageClass\": \"STANDARD\",\n
        \"timeStorageClassUpdated\": \"2017-10-11T14:33:35.430Z\",\n \"size\": \"6\",\n
        \"md5Hash\": \"sZRqySSS0jR8YjW00mERhA==\",\n \"mediaLink\": \"https://www.googleapis.com/download/storage/v1/b/gcsfs-testing/o/nested%2Fnested2%2Ffile1?generation=1507732415482634&alt=media\",\n
        \"crc32c\": \"NT3Yvg==\",\n \"etag\": \"CIqWqvjk6NYCEAE=\"\n}\n"}
    headers:
      Alt-Svc: ['quic=":443"; ma=2592000; v="39,38,37,35"']
      Cache-Control: ['no-cache, no-store, max-age=0, must-revalidate']
      Content-Length: ['733']
      Content-Type: [application/json; charset=UTF-8]
      Date: ['Wed, 11 Oct 2017 14:33:35 GMT']
      ETag: [CIqWqvjk6NYCEAE=]
=======
    body: {string: "{\n \"kind\": \"storage#object\",\n \"id\": \"gcsfs-testing/nested/nested2/file1/1515098905826940\",\n
        \"selfLink\": \"https://www.googleapis.com/storage/v1/b/gcsfs-testing/o/nested%2Fnested2%2Ffile1\",\n
        \"name\": \"nested/nested2/file1\",\n \"bucket\": \"gcsfs-testing\",\n \"generation\":
        \"1515098905826940\",\n \"metageneration\": \"1\",\n \"timeCreated\": \"2018-01-04T20:48:25.761Z\",\n
        \"updated\": \"2018-01-04T20:48:25.761Z\",\n \"storageClass\": \"STANDARD\",\n
        \"timeStorageClassUpdated\": \"2018-01-04T20:48:25.761Z\",\n \"size\": \"6\",\n
        \"md5Hash\": \"sZRqySSS0jR8YjW00mERhA==\",\n \"mediaLink\": \"https://www.googleapis.com/download/storage/v1/b/gcsfs-testing/o/nested%2Fnested2%2Ffile1?generation=1515098905826940&alt=media\",\n
        \"crc32c\": \"NT3Yvg==\",\n \"etag\": \"CPys06CXv9gCEAE=\"\n}\n"}
    headers:
      Alt-Svc: ['hq=":443"; ma=2592000; quic=51303431; quic=51303339; quic=51303338;
          quic=51303337; quic=51303335,quic=":443"; ma=2592000; v="41,39,38,37,35"']
      Cache-Control: ['no-cache, no-store, max-age=0, must-revalidate']
      Content-Length: ['725']
      Content-Type: [application/json; charset=UTF-8]
      Date: ['Thu, 04 Jan 2018 20:48:25 GMT']
      ETag: [CPys06CXv9gCEAE=]
>>>>>>> 899a4518
      Expires: ['Mon, 01 Jan 1990 00:00:00 GMT']
      Pragma: [no-cache]
      Server: [UploadServer]
      Vary: [Origin, X-Origin]
<<<<<<< HEAD
      X-GUploader-UploadID: [AEnB2Upe4PiywK0TE4CY1dsQshukgszQ7yW8zjwDt0JfUJvdwb5EA2QQFwJ3zO0hnwyBMMpwMqJ5gzmCxuieg8xtBiyvxGN8iw]
=======
      X-GUploader-UploadID: [AEnB2Up42j2SGzYL_boOc7HANLt9jXz01gsKH-_VsD9lpw6WwytoxlYSPM5L7029WOtGQpU_TqcWDhSnmTEvWxO68QV_GjaWzw]
>>>>>>> 899a4518
    status: {code: 200, message: OK}
- request:
    body: world
    headers:
      Accept: ['*/*']
      Accept-Encoding: ['gzip, deflate']
      Connection: [keep-alive]
      Content-Length: ['5']
      User-Agent: [python-requests/2.18.4]
    method: POST
    uri: https://www.googleapis.com/upload/storage/v1/b/gcsfs-testing/o?name=nested%2Fnested2%2Ffile2&uploadType=media
  response:
<<<<<<< HEAD
    body: {string: "{\n \"kind\": \"storage#object\",\n \"id\": \"gcsfs-testing/nested/nested2/file2/1507732415811252\",\n
        \"selfLink\": \"https://www.googleapis.com/storage/v1/b/gcsfs-testing/o/nested%2Fnested2%2Ffile2\",\n
        \"name\": \"nested/nested2/file2\",\n \"bucket\": \"gcsfs-testing\",\n \"generation\":
        \"1507732415811252\",\n \"metageneration\": \"1\",\n \"timeCreated\": \"2017-10-11T14:33:35.758Z\",\n
        \"updated\": \"2017-10-11T14:33:35.758Z\",\n \"storageClass\": \"STANDARD\",\n
        \"timeStorageClassUpdated\": \"2017-10-11T14:33:35.758Z\",\n \"size\": \"5\",\n
        \"md5Hash\": \"fXkwN6B2AYZXSwKC8vQ15w==\",\n \"mediaLink\": \"https://www.googleapis.com/download/storage/v1/b/gcsfs-testing/o/nested%2Fnested2%2Ffile2?generation=1507732415811252&alt=media\",\n
        \"crc32c\": \"MaqBTg==\",\n \"etag\": \"CLSdvvjk6NYCEAE=\"\n}\n"}
    headers:
      Alt-Svc: ['quic=":443"; ma=2592000; v="39,38,37,35"']
      Cache-Control: ['no-cache, no-store, max-age=0, must-revalidate']
      Content-Length: ['733']
      Content-Type: [application/json; charset=UTF-8]
      Date: ['Wed, 11 Oct 2017 14:33:35 GMT']
      ETag: [CLSdvvjk6NYCEAE=]
=======
    body: {string: "{\n \"kind\": \"storage#object\",\n \"id\": \"gcsfs-testing/nested/nested2/file2/1515098906039457\",\n
        \"selfLink\": \"https://www.googleapis.com/storage/v1/b/gcsfs-testing/o/nested%2Fnested2%2Ffile2\",\n
        \"name\": \"nested/nested2/file2\",\n \"bucket\": \"gcsfs-testing\",\n \"generation\":
        \"1515098906039457\",\n \"metageneration\": \"1\",\n \"timeCreated\": \"2018-01-04T20:48:25.984Z\",\n
        \"updated\": \"2018-01-04T20:48:25.984Z\",\n \"storageClass\": \"STANDARD\",\n
        \"timeStorageClassUpdated\": \"2018-01-04T20:48:25.984Z\",\n \"size\": \"5\",\n
        \"md5Hash\": \"fXkwN6B2AYZXSwKC8vQ15w==\",\n \"mediaLink\": \"https://www.googleapis.com/download/storage/v1/b/gcsfs-testing/o/nested%2Fnested2%2Ffile2?generation=1515098906039457&alt=media\",\n
        \"crc32c\": \"MaqBTg==\",\n \"etag\": \"CKGp4KCXv9gCEAE=\"\n}\n"}
    headers:
      Alt-Svc: ['hq=":443"; ma=2592000; quic=51303431; quic=51303339; quic=51303338;
          quic=51303337; quic=51303335,quic=":443"; ma=2592000; v="41,39,38,37,35"']
      Cache-Control: ['no-cache, no-store, max-age=0, must-revalidate']
      Content-Length: ['725']
      Content-Type: [application/json; charset=UTF-8]
      Date: ['Thu, 04 Jan 2018 20:48:26 GMT']
      ETag: [CKGp4KCXv9gCEAE=]
>>>>>>> 899a4518
      Expires: ['Mon, 01 Jan 1990 00:00:00 GMT']
      Pragma: [no-cache]
      Server: [UploadServer]
      Vary: [Origin, X-Origin]
<<<<<<< HEAD
      X-GUploader-UploadID: [AEnB2UoR-Ac7S6NQRoUVTt_eO9o2JdvssqdkzfBDx2_go-f6P4CkBQM83Qubz80F1HpznP2BeZH6uAHMvknOHFk2PjlCLRHcMw]
=======
      X-GUploader-UploadID: [AEnB2UpyYJxcuzT0bLQRmN4rnzo5wNvuV_5nJulXLFHXvfPG3C6V8dKzL6UL4iHLWB1_418WgmzZ3I6nPfayAMa6EwpR05y8Aw]
>>>>>>> 899a4518
    status: {code: 200, message: OK}
- request:
    body: world
    headers:
      Accept: ['*/*']
      Accept-Encoding: ['gzip, deflate']
      Connection: [keep-alive]
<<<<<<< HEAD
      Content-Length: ['5']
      User-Agent: [python-requests/2.13.0]
=======
      Content-Length: ['6']
      User-Agent: [python-requests/2.18.4]
>>>>>>> 899a4518
    method: POST
    uri: https://www.googleapis.com/upload/storage/v1/b/gcsfs-testing/o?name=nested%2Ffile2&uploadType=media
  response:
<<<<<<< HEAD
    body: {string: "{\n \"kind\": \"storage#object\",\n \"id\": \"gcsfs-testing/nested/file2/1507732416186968\",\n
        \"selfLink\": \"https://www.googleapis.com/storage/v1/b/gcsfs-testing/o/nested%2Ffile2\",\n
        \"name\": \"nested/file2\",\n \"bucket\": \"gcsfs-testing\",\n \"generation\":
        \"1507732416186968\",\n \"metageneration\": \"1\",\n \"timeCreated\": \"2017-10-11T14:33:36.124Z\",\n
        \"updated\": \"2017-10-11T14:33:36.124Z\",\n \"storageClass\": \"STANDARD\",\n
        \"timeStorageClassUpdated\": \"2017-10-11T14:33:36.124Z\",\n \"size\": \"5\",\n
        \"md5Hash\": \"fXkwN6B2AYZXSwKC8vQ15w==\",\n \"mediaLink\": \"https://www.googleapis.com/download/storage/v1/b/gcsfs-testing/o/nested%2Ffile2?generation=1507732416186968&alt=media\",\n
        \"crc32c\": \"MaqBTg==\",\n \"etag\": \"CNiU1fjk6NYCEAE=\"\n}\n"}
    headers:
      Alt-Svc: ['quic=":443"; ma=2592000; v="39,38,37,35"']
      Cache-Control: ['no-cache, no-store, max-age=0, must-revalidate']
      Content-Length: ['697']
      Content-Type: [application/json; charset=UTF-8]
      Date: ['Wed, 11 Oct 2017 14:33:36 GMT']
      ETag: [CNiU1fjk6NYCEAE=]
=======
    body: {string: "{\n \"kind\": \"storage#object\",\n \"id\": \"gcsfs-testing/nested/file1/1515098906243228\",\n
        \"selfLink\": \"https://www.googleapis.com/storage/v1/b/gcsfs-testing/o/nested%2Ffile1\",\n
        \"name\": \"nested/file1\",\n \"bucket\": \"gcsfs-testing\",\n \"generation\":
        \"1515098906243228\",\n \"metageneration\": \"1\",\n \"timeCreated\": \"2018-01-04T20:48:26.184Z\",\n
        \"updated\": \"2018-01-04T20:48:26.184Z\",\n \"storageClass\": \"STANDARD\",\n
        \"timeStorageClassUpdated\": \"2018-01-04T20:48:26.184Z\",\n \"size\": \"6\",\n
        \"md5Hash\": \"sZRqySSS0jR8YjW00mERhA==\",\n \"mediaLink\": \"https://www.googleapis.com/download/storage/v1/b/gcsfs-testing/o/nested%2Ffile1?generation=1515098906243228&alt=media\",\n
        \"crc32c\": \"NT3Yvg==\",\n \"etag\": \"CJzh7KCXv9gCEAE=\"\n}\n"}
    headers:
      Alt-Svc: ['hq=":443"; ma=2592000; quic=51303431; quic=51303339; quic=51303338;
          quic=51303337; quic=51303335,quic=":443"; ma=2592000; v="41,39,38,37,35"']
      Cache-Control: ['no-cache, no-store, max-age=0, must-revalidate']
      Content-Length: ['689']
      Content-Type: [application/json; charset=UTF-8]
      Date: ['Thu, 04 Jan 2018 20:48:26 GMT']
      ETag: [CJzh7KCXv9gCEAE=]
>>>>>>> 899a4518
      Expires: ['Mon, 01 Jan 1990 00:00:00 GMT']
      Pragma: [no-cache]
      Server: [UploadServer]
      Vary: [Origin, X-Origin]
<<<<<<< HEAD
      X-GUploader-UploadID: [AEnB2Ur7lJzAoObLHKm8E8s4YJERGpwm8VTbVHThYAOD9kFrM-MJfJ4Bg3u8SW9gqtdjatdwYb-rpBZtePlOYYA-F-wMYdbVGQ]
=======
      X-GUploader-UploadID: [AEnB2UqX0Ye5AIM-1az7-gKmeF1PU69oD0ak8EwGsApIf114SvUWx7xUbcDdr-8pd3LtQQRc5sP0mwh3ViCHty7pWc1f2OuxFw]
>>>>>>> 899a4518
    status: {code: 200, message: OK}
- request:
    body: 'hello

'
    headers:
      Accept: ['*/*']
      Accept-Encoding: ['gzip, deflate']
      Connection: [keep-alive]
<<<<<<< HEAD
      Content-Length: ['6']
      User-Agent: [python-requests/2.13.0]
    method: POST
    uri: https://www.googleapis.com/upload/storage/v1/b/gcsfs-testing/o?name=nested%2Ffile1&uploadType=media
  response:
    body: {string: "{\n \"kind\": \"storage#object\",\n \"id\": \"gcsfs-testing/nested/file1/1507732416591609\",\n
        \"selfLink\": \"https://www.googleapis.com/storage/v1/b/gcsfs-testing/o/nested%2Ffile1\",\n
        \"name\": \"nested/file1\",\n \"bucket\": \"gcsfs-testing\",\n \"generation\":
        \"1507732416591609\",\n \"metageneration\": \"1\",\n \"timeCreated\": \"2017-10-11T14:33:36.539Z\",\n
        \"updated\": \"2017-10-11T14:33:36.539Z\",\n \"storageClass\": \"STANDARD\",\n
        \"timeStorageClassUpdated\": \"2017-10-11T14:33:36.539Z\",\n \"size\": \"6\",\n
        \"md5Hash\": \"sZRqySSS0jR8YjW00mERhA==\",\n \"mediaLink\": \"https://www.googleapis.com/download/storage/v1/b/gcsfs-testing/o/nested%2Ffile1?generation=1507732416591609&alt=media\",\n
        \"crc32c\": \"NT3Yvg==\",\n \"etag\": \"CPnt7fjk6NYCEAE=\"\n}\n"}
    headers:
      Alt-Svc: ['quic=":443"; ma=2592000; v="39,38,37,35"']
      Cache-Control: ['no-cache, no-store, max-age=0, must-revalidate']
      Content-Length: ['697']
      Content-Type: [application/json; charset=UTF-8]
      Date: ['Wed, 11 Oct 2017 14:33:36 GMT']
      ETag: [CPnt7fjk6NYCEAE=]
=======
      Content-Length: ['5']
      User-Agent: [python-requests/2.18.4]
    method: POST
    uri: https://www.googleapis.com/upload/storage/v1/b/gcsfs-testing/o?name=nested%2Ffile2&uploadType=media
  response:
    body: {string: "{\n \"kind\": \"storage#object\",\n \"id\": \"gcsfs-testing/nested/file2/1515098906446422\",\n
        \"selfLink\": \"https://www.googleapis.com/storage/v1/b/gcsfs-testing/o/nested%2Ffile2\",\n
        \"name\": \"nested/file2\",\n \"bucket\": \"gcsfs-testing\",\n \"generation\":
        \"1515098906446422\",\n \"metageneration\": \"1\",\n \"timeCreated\": \"2018-01-04T20:48:26.393Z\",\n
        \"updated\": \"2018-01-04T20:48:26.393Z\",\n \"storageClass\": \"STANDARD\",\n
        \"timeStorageClassUpdated\": \"2018-01-04T20:48:26.393Z\",\n \"size\": \"5\",\n
        \"md5Hash\": \"fXkwN6B2AYZXSwKC8vQ15w==\",\n \"mediaLink\": \"https://www.googleapis.com/download/storage/v1/b/gcsfs-testing/o/nested%2Ffile2?generation=1515098906446422&alt=media\",\n
        \"crc32c\": \"MaqBTg==\",\n \"etag\": \"CNaU+aCXv9gCEAE=\"\n}\n"}
    headers:
      Alt-Svc: ['hq=":443"; ma=2592000; quic=51303431; quic=51303339; quic=51303338;
          quic=51303337; quic=51303335,quic=":443"; ma=2592000; v="41,39,38,37,35"']
      Cache-Control: ['no-cache, no-store, max-age=0, must-revalidate']
      Content-Length: ['689']
      Content-Type: [application/json; charset=UTF-8]
      Date: ['Thu, 04 Jan 2018 20:48:26 GMT']
      ETag: [CNaU+aCXv9gCEAE=]
>>>>>>> 899a4518
      Expires: ['Mon, 01 Jan 1990 00:00:00 GMT']
      Pragma: [no-cache]
      Server: [UploadServer]
      Vary: [Origin, X-Origin]
<<<<<<< HEAD
      X-GUploader-UploadID: [AEnB2Ur9zYWLXkfXDEMtEYoII7OkcjMpa5dZfI8F1khaT7ZBlJ8nJeb9yjUcL3ZJYV6tZvejXQbt70zUw5wWYbHMgr5_LiHp2g]
=======
      X-GUploader-UploadID: [AEnB2UpwGzsv4iJZKb0zXGVOLB4_QQThiVduNMiF_WXiCDZcrr7zOBwHpxUwvFvr_SG3-2Y03yt0l9Ds4oxRoitDcjI66AF9mg]
>>>>>>> 899a4518
    status: {code: 200, message: OK}
- request:
    body: null
    headers:
      Accept: ['*/*']
      Accept-Encoding: ['gzip, deflate']
      Connection: [keep-alive]
      Content-Length: ['0']
      User-Agent: [python-requests/2.18.4]
    method: POST
    uri: https://www.googleapis.com/storage/v1/b/gcsfs-testing/o/test%2Faccounts.1.json/copyTo/b/gcsfs-testing/o/test%2Faccounts.1.json2
  response:
<<<<<<< HEAD
    body: {string: "{\n \"kind\": \"storage#object\",\n \"id\": \"gcsfs-testing/test/accounts.1.json2/1507732416996254\",\n
        \"selfLink\": \"https://www.googleapis.com/storage/v1/b/gcsfs-testing/o/test%2Faccounts.1.json2\",\n
        \"name\": \"test/accounts.1.json2\",\n \"bucket\": \"gcsfs-testing\",\n \"generation\":
        \"1507732416996254\",\n \"metageneration\": \"1\",\n \"timeCreated\": \"2017-10-11T14:33:36.936Z\",\n
        \"updated\": \"2017-10-11T14:33:36.936Z\",\n \"storageClass\": \"STANDARD\",\n
        \"timeStorageClassUpdated\": \"2017-10-11T14:33:36.936Z\",\n \"size\": \"133\",\n
        \"md5Hash\": \"xK7pmJz/Oj5HGIyfQpYTig==\",\n \"mediaLink\": \"https://www.googleapis.com/download/storage/v1/b/gcsfs-testing/o/test%2Faccounts.1.json2?generation=1507732416996254&alt=media\",\n
        \"owner\": {\n  \"entity\": \"user-mdurant@anaconda.com\"\n },\n \"crc32c\":
        \"6wJAgQ==\",\n \"etag\": \"CJ7Hhvnk6NYCEAE=\"\n}\n"}
    headers:
      Alt-Svc: ['quic=":443"; ma=2592000; v="39,38,37,35"']
      Cache-Control: ['no-cache, no-store, max-age=0, must-revalidate']
      Content-Length: ['791']
      Content-Type: [application/json; charset=UTF-8]
      Date: ['Wed, 11 Oct 2017 14:33:37 GMT']
      ETag: [CJ7Hhvnk6NYCEAE=]
=======
    body: {string: "{\n \"kind\": \"storage#object\",\n \"id\": \"gcsfs-testing/test/accounts.1.json2/1515098906773502\",\n
        \"selfLink\": \"https://www.googleapis.com/storage/v1/b/gcsfs-testing/o/test%2Faccounts.1.json2\",\n
        \"name\": \"test/accounts.1.json2\",\n \"bucket\": \"gcsfs-testing\",\n \"generation\":
        \"1515098906773502\",\n \"metageneration\": \"1\",\n \"timeCreated\": \"2018-01-04T20:48:26.723Z\",\n
        \"updated\": \"2018-01-04T20:48:26.723Z\",\n \"storageClass\": \"STANDARD\",\n
        \"timeStorageClassUpdated\": \"2018-01-04T20:48:26.723Z\",\n \"size\": \"133\",\n
        \"md5Hash\": \"xK7pmJz/Oj5HGIyfQpYTig==\",\n \"mediaLink\": \"https://www.googleapis.com/download/storage/v1/b/gcsfs-testing/o/test%2Faccounts.1.json2?generation=1515098906773502&alt=media\",\n
        \"owner\": {\n  \"entity\": \"user-mdurant@anaconda.com\"\n },\n \"crc32c\":
        \"6wJAgQ==\",\n \"etag\": \"CP6PjaGXv9gCEAE=\"\n}\n"}
    headers:
      Alt-Svc: ['hq=":443"; ma=2592000; quic=51303431; quic=51303339; quic=51303338;
          quic=51303337; quic=51303335,quic=":443"; ma=2592000; v="41,39,38,37,35"']
      Cache-Control: ['no-cache, no-store, max-age=0, must-revalidate']
      Content-Length: ['783']
      Content-Type: [application/json; charset=UTF-8]
      Date: ['Thu, 04 Jan 2018 20:48:26 GMT']
      ETag: [CP6PjaGXv9gCEAE=]
>>>>>>> 899a4518
      Expires: ['Mon, 01 Jan 1990 00:00:00 GMT']
      Pragma: [no-cache]
      Server: [UploadServer]
      Vary: [Origin, X-Origin]
<<<<<<< HEAD
      X-GUploader-UploadID: [AEnB2UqMCblRXbaH3BvyTVMZywLwGUS0x4WMJ2mMw90MABWoNKgsUIHn7BpRXtCGpJyDhRiSoZqmLTPOKQho99pecWV-JUe0ZA]
=======
      X-GUploader-UploadID: [AEnB2UqPIHdl7buWYIh2rCMjawwF4RlhZ9PqsWQI1fi9KwDpWk14rCwMQ22D9OtFZtzJM-xshQStAam8V17M9AsgcxFRf7D8iQ]
>>>>>>> 899a4518
    status: {code: 200, message: OK}
- request:
    body: null
    headers:
      Accept: ['*/*']
      Accept-Encoding: ['gzip, deflate']
      Connection: [keep-alive]
      User-Agent: [python-requests/2.18.4]
    method: GET
    uri: https://www.googleapis.com/storage/v1/b/gcsfs-testing/o/test%2Faccounts.1.json
  response:
<<<<<<< HEAD
    body: {string: "{\n \"kind\": \"storage#object\",\n \"id\": \"gcsfs-testing/test/accounts.1.json/1507732413772765\",\n
        \"selfLink\": \"https://www.googleapis.com/storage/v1/b/gcsfs-testing/o/test%2Faccounts.1.json\",\n
        \"name\": \"test/accounts.1.json\",\n \"bucket\": \"gcsfs-testing\",\n \"generation\":
        \"1507732413772765\",\n \"metageneration\": \"1\",\n \"timeCreated\": \"2017-10-11T14:33:33.720Z\",\n
        \"updated\": \"2017-10-11T14:33:33.720Z\",\n \"storageClass\": \"STANDARD\",\n
        \"timeStorageClassUpdated\": \"2017-10-11T14:33:33.720Z\",\n \"size\": \"133\",\n
        \"md5Hash\": \"xK7pmJz/Oj5HGIyfQpYTig==\",\n \"mediaLink\": \"https://www.googleapis.com/download/storage/v1/b/gcsfs-testing/o/test%2Faccounts.1.json?generation=1507732413772765&alt=media\",\n
        \"crc32c\": \"6wJAgQ==\",\n \"etag\": \"CN3nwffk6NYCEAE=\"\n}\n"}
    headers:
      Alt-Svc: ['quic=":443"; ma=2592000; v="39,38,37,35"']
      Cache-Control: ['no-cache, no-store, max-age=0, must-revalidate']
      Content-Length: ['731']
      Content-Type: [application/json; charset=UTF-8]
      Date: ['Wed, 11 Oct 2017 14:33:37 GMT']
      ETag: [CN3nwffk6NYCEAE=]
=======
    body: {string: "{\n \"kind\": \"storage#object\",\n \"id\": \"gcsfs-testing/test/accounts.1.json/1515098904508780\",\n
        \"selfLink\": \"https://www.googleapis.com/storage/v1/b/gcsfs-testing/o/test%2Faccounts.1.json\",\n
        \"name\": \"test/accounts.1.json\",\n \"bucket\": \"gcsfs-testing\",\n \"generation\":
        \"1515098904508780\",\n \"metageneration\": \"1\",\n \"timeCreated\": \"2018-01-04T20:48:24.436Z\",\n
        \"updated\": \"2018-01-04T20:48:24.436Z\",\n \"storageClass\": \"STANDARD\",\n
        \"timeStorageClassUpdated\": \"2018-01-04T20:48:24.436Z\",\n \"size\": \"133\",\n
        \"md5Hash\": \"xK7pmJz/Oj5HGIyfQpYTig==\",\n \"mediaLink\": \"https://www.googleapis.com/download/storage/v1/b/gcsfs-testing/o/test%2Faccounts.1.json?generation=1515098904508780&alt=media\",\n
        \"crc32c\": \"6wJAgQ==\",\n \"etag\": \"COzygqCXv9gCEAE=\"\n}\n"}
    headers:
      Alt-Svc: ['hq=":443"; ma=2592000; quic=51303431; quic=51303339; quic=51303338;
          quic=51303337; quic=51303335,quic=":443"; ma=2592000; v="41,39,38,37,35"']
      Cache-Control: ['no-cache, no-store, max-age=0, must-revalidate']
      Content-Length: ['723']
      Content-Type: [application/json; charset=UTF-8]
      Date: ['Thu, 04 Jan 2018 20:48:26 GMT']
      ETag: [COzygqCXv9gCEAE=]
>>>>>>> 899a4518
      Expires: ['Mon, 01 Jan 1990 00:00:00 GMT']
      Pragma: [no-cache]
      Server: [UploadServer]
      Vary: [Origin, X-Origin]
<<<<<<< HEAD
      X-GUploader-UploadID: [AEnB2UoiO87kcuiJRh3fkETyxwQfsclllgwDi0G8kvaDmd9LKMehVGTrTibG9D1aii3NJzz2Eke9XkH7YJv4wPXQq1DIwvLeWQ]
=======
      X-GUploader-UploadID: [AEnB2UrDsUWmnzvV7ysEZEE1SFH6XHdaPZDOAxnrQo9PxNEFYArKER-qsILJ1iOlfWLkdtlJ-S0PuRVlz69wswUuoddnXe2ouQ]
>>>>>>> 899a4518
    status: {code: 200, message: OK}
- request:
    body: null
    headers:
      Accept: ['*/*']
      Accept-Encoding: ['gzip, deflate']
      Connection: [keep-alive]
      User-Agent: [python-requests/2.18.4]
    method: GET
<<<<<<< HEAD
    uri: https://www.googleapis.com/download/storage/v1/b/gcsfs-testing/o/test%2Faccounts.1.json?alt=media&generation=1507732413772765
=======
    uri: https://www.googleapis.com/download/storage/v1/b/gcsfs-testing/o/test%2Faccounts.1.json?alt=media&generation=1515098904508780
>>>>>>> 899a4518
  response:
    body: {string: '{"amount": 100, "name": "Alice"}

        {"amount": 200, "name": "Bob"}

        {"amount": 300, "name": "Charlie"}

        {"amount": 400, "name": "Dennis"}

'}
    headers:
<<<<<<< HEAD
      Alt-Svc: ['quic=":443"; ma=2592000; v="39,38,37,35"']
=======
      Alt-Svc: ['hq=":443"; ma=2592000; quic=51303431; quic=51303339; quic=51303338;
          quic=51303337; quic=51303335,quic=":443"; ma=2592000; v="41,39,38,37,35"']
>>>>>>> 899a4518
      Cache-Control: ['no-cache, no-store, max-age=0, must-revalidate']
      Content-Disposition: [attachment]
      Content-Length: ['133']
      Content-Type: [application/octet-stream]
<<<<<<< HEAD
      Date: ['Wed, 11 Oct 2017 14:33:37 GMT']
      ETag: [CN3nwffk6NYCEAE=]
=======
      Date: ['Thu, 04 Jan 2018 20:48:27 GMT']
      ETag: [COzygqCXv9gCEAE=]
>>>>>>> 899a4518
      Expires: ['Mon, 01 Jan 1990 00:00:00 GMT']
      Pragma: [no-cache]
      Server: [UploadServer]
      Vary: [Origin, X-Origin]
<<<<<<< HEAD
      X-GUploader-UploadID: [AEnB2UoxMQ3ZMhu29dJC8aNv2F4pYzdIcz5piZtwE4-cqrDE6P_pLDh_zjVeflDBjfcAUAZTvzmmaOmR947t2n7ltUJ90Es2jQ]
      X-Goog-Generation: ['1507732413772765']
=======
      X-GUploader-UploadID: [AEnB2UrC21F3iIQaD57Mvi8gpRx9lyuP71mCO59XK6VRRaCk8PLT0AnCgw1hROEz607po_ykNLSSmpJrVm_KS5OC7bZ0hFpyAw]
      X-Goog-Generation: ['1515098904508780']
>>>>>>> 899a4518
      X-Goog-Hash: ['crc32c=6wJAgQ==,md5=xK7pmJz/Oj5HGIyfQpYTig==']
      X-Goog-Metageneration: ['1']
      X-Goog-Storage-Class: [STANDARD]
    status: {code: 200, message: OK}
- request:
    body: null
    headers:
      Accept: ['*/*']
      Accept-Encoding: ['gzip, deflate']
      Connection: [keep-alive]
      User-Agent: [python-requests/2.18.4]
    method: GET
    uri: https://www.googleapis.com/storage/v1/b/gcsfs-testing/o/test%2Faccounts.1.json2
  response:
    body: {string: "{\n \"kind\": \"storage#object\",\n \"id\": \"gcsfs-testing/test/accounts.1.json2/1515098906773502\",\n
        \"selfLink\": \"https://www.googleapis.com/storage/v1/b/gcsfs-testing/o/test%2Faccounts.1.json2\",\n
        \"name\": \"test/accounts.1.json2\",\n \"bucket\": \"gcsfs-testing\",\n \"generation\":
        \"1515098906773502\",\n \"metageneration\": \"1\",\n \"timeCreated\": \"2018-01-04T20:48:26.723Z\",\n
        \"updated\": \"2018-01-04T20:48:26.723Z\",\n \"storageClass\": \"STANDARD\",\n
        \"timeStorageClassUpdated\": \"2018-01-04T20:48:26.723Z\",\n \"size\": \"133\",\n
        \"md5Hash\": \"xK7pmJz/Oj5HGIyfQpYTig==\",\n \"mediaLink\": \"https://www.googleapis.com/download/storage/v1/b/gcsfs-testing/o/test%2Faccounts.1.json2?generation=1515098906773502&alt=media\",\n
        \"crc32c\": \"6wJAgQ==\",\n \"etag\": \"CP6PjaGXv9gCEAE=\"\n}\n"}
    headers:
      Alt-Svc: ['hq=":443"; ma=2592000; quic=51303431; quic=51303339; quic=51303338;
          quic=51303337; quic=51303335,quic=":443"; ma=2592000; v="41,39,38,37,35"']
      Cache-Control: ['no-cache, no-store, max-age=0, must-revalidate']
      Content-Length: ['727']
      Content-Type: [application/json; charset=UTF-8]
      Date: ['Thu, 04 Jan 2018 20:48:27 GMT']
      ETag: [CP6PjaGXv9gCEAE=]
      Expires: ['Mon, 01 Jan 1990 00:00:00 GMT']
      Pragma: [no-cache]
      Server: [UploadServer]
      Vary: [Origin, X-Origin]
      X-GUploader-UploadID: [AEnB2UrNSyMh_J1BxNV5aNTlW_7otsTTUjtKGTG3bnuCOR7_TUWtCFPxGRdoc_dwoJDwMRAkNjWws51dgOv_i9A7gW_xCbl5xQ]
    status: {code: 200, message: OK}
- request:
    body: null
    headers:
      Accept: ['*/*']
      Accept-Encoding: ['gzip, deflate']
      Connection: [keep-alive]
      User-Agent: [python-requests/2.18.4]
    method: GET
<<<<<<< HEAD
    uri: https://www.googleapis.com/storage/v1/b/gcsfs-testing/o/test%2Faccounts.1.json2
  response:
    body: {string: "{\n \"kind\": \"storage#object\",\n \"id\": \"gcsfs-testing/test/accounts.1.json2/1507732416996254\",\n
        \"selfLink\": \"https://www.googleapis.com/storage/v1/b/gcsfs-testing/o/test%2Faccounts.1.json2\",\n
        \"name\": \"test/accounts.1.json2\",\n \"bucket\": \"gcsfs-testing\",\n \"generation\":
        \"1507732416996254\",\n \"metageneration\": \"1\",\n \"timeCreated\": \"2017-10-11T14:33:36.936Z\",\n
        \"updated\": \"2017-10-11T14:33:36.936Z\",\n \"storageClass\": \"STANDARD\",\n
        \"timeStorageClassUpdated\": \"2017-10-11T14:33:36.936Z\",\n \"size\": \"133\",\n
        \"md5Hash\": \"xK7pmJz/Oj5HGIyfQpYTig==\",\n \"mediaLink\": \"https://www.googleapis.com/download/storage/v1/b/gcsfs-testing/o/test%2Faccounts.1.json2?generation=1507732416996254&alt=media\",\n
        \"crc32c\": \"6wJAgQ==\",\n \"etag\": \"CJ7Hhvnk6NYCEAE=\"\n}\n"}
    headers:
      Alt-Svc: ['quic=":443"; ma=2592000; v="39,38,37,35"']
      Cache-Control: ['no-cache, no-store, max-age=0, must-revalidate']
      Content-Length: ['735']
      Content-Type: [application/json; charset=UTF-8]
      Date: ['Wed, 11 Oct 2017 14:33:37 GMT']
      ETag: [CJ7Hhvnk6NYCEAE=]
      Expires: ['Mon, 01 Jan 1990 00:00:00 GMT']
      Pragma: [no-cache]
      Server: [UploadServer]
      Vary: [Origin, X-Origin]
      X-GUploader-UploadID: [AEnB2UqiUjVgmR-peCaDA9vTvy45gUEe7uUXS7KlQmA4CCd_WdOZAFjIc2I-q3x3zNJ8wkXY6FzGavW1VQwgO9P6s36CwES14w]
    status: {code: 200, message: OK}
- request:
    body: null
    headers:
      Accept: ['*/*']
      Accept-Encoding: ['gzip, deflate']
      Connection: [keep-alive]
      User-Agent: [python-requests/2.13.0]
    method: GET
    uri: https://www.googleapis.com/download/storage/v1/b/gcsfs-testing/o/test%2Faccounts.1.json2?alt=media&generation=1507732416996254
=======
    uri: https://www.googleapis.com/download/storage/v1/b/gcsfs-testing/o/test%2Faccounts.1.json2?alt=media&generation=1515098906773502
>>>>>>> 899a4518
  response:
    body: {string: '{"amount": 100, "name": "Alice"}

        {"amount": 200, "name": "Bob"}

        {"amount": 300, "name": "Charlie"}

        {"amount": 400, "name": "Dennis"}

'}
    headers:
<<<<<<< HEAD
      Alt-Svc: ['quic=":443"; ma=2592000; v="39,38,37,35"']
=======
      Alt-Svc: ['hq=":443"; ma=2592000; quic=51303431; quic=51303339; quic=51303338;
          quic=51303337; quic=51303335,quic=":443"; ma=2592000; v="41,39,38,37,35"']
>>>>>>> 899a4518
      Cache-Control: ['no-cache, no-store, max-age=0, must-revalidate']
      Content-Disposition: [attachment]
      Content-Length: ['133']
      Content-Type: [application/octet-stream]
<<<<<<< HEAD
      Date: ['Wed, 11 Oct 2017 14:33:38 GMT']
      ETag: [CJ7Hhvnk6NYCEAE=]
=======
      Date: ['Thu, 04 Jan 2018 20:48:27 GMT']
      ETag: [CP6PjaGXv9gCEAE=]
>>>>>>> 899a4518
      Expires: ['Mon, 01 Jan 1990 00:00:00 GMT']
      Pragma: [no-cache]
      Server: [UploadServer]
      Vary: [Origin, X-Origin]
<<<<<<< HEAD
      X-GUploader-UploadID: [AEnB2Uq8eirLYex9G8PXpCNHfXDtRu0LeMcblyS8WptVIkvQ7W0Y5eX7VX7gbC2cSpLZGVWYbFF3kXA59WXFl2wt-8104MCMbw]
      X-Goog-Generation: ['1507732416996254']
=======
      X-GUploader-UploadID: [AEnB2UoJm0D-DJ4gFbgNriPOtjevF-O6IIrbqN_kvwlVuHacw5E-wS9r1PnvfR_sirUsNapts_hx-tZ2qNUOCD63cC0fSElWdw]
      X-Goog-Generation: ['1515098906773502']
>>>>>>> 899a4518
      X-Goog-Hash: ['crc32c=6wJAgQ==,md5=xK7pmJz/Oj5HGIyfQpYTig==']
      X-Goog-Metageneration: ['1']
      X-Goog-Storage-Class: [STANDARD]
    status: {code: 200, message: OK}
- request:
    body: null
    headers:
      Accept: ['*/*']
      Accept-Encoding: ['gzip, deflate']
      Connection: [keep-alive]
<<<<<<< HEAD
      User-Agent: [python-requests/2.13.0]
=======
      User-Agent: [python-requests/2.18.4]
>>>>>>> 899a4518
    method: GET
    uri: https://www.googleapis.com/storage/v1/b/gcsfs-testing/o/?maxResults=1000
  response:
    body: {string: "{\n \"kind\": \"storage#objects\",\n \"items\": [\n  {\n   \"kind\":
<<<<<<< HEAD
        \"storage#object\",\n   \"id\": \"gcsfs-testing/2014-01-01.csv/1507732415061728\",\n
        \  \"selfLink\": \"https://www.googleapis.com/storage/v1/b/gcsfs-testing/o/2014-01-01.csv\",\n
        \  \"name\": \"2014-01-01.csv\",\n   \"bucket\": \"gcsfs-testing\",\n   \"generation\":
        \"1507732415061728\",\n   \"metageneration\": \"1\",\n   \"timeCreated\":
        \"2017-10-11T14:33:35.006Z\",\n   \"updated\": \"2017-10-11T14:33:35.006Z\",\n
        \  \"storageClass\": \"STANDARD\",\n   \"timeStorageClassUpdated\": \"2017-10-11T14:33:35.006Z\",\n
        \  \"size\": \"51\",\n   \"md5Hash\": \"Auycd2AT7x5m8G1W0NXcuA==\",\n   \"mediaLink\":
        \"https://www.googleapis.com/download/storage/v1/b/gcsfs-testing/o/2014-01-01.csv?generation=1507732415061728&alt=media\",\n
        \  \"crc32c\": \"yR1u0w==\",\n   \"etag\": \"COC9kPjk6NYCEAE=\"\n  },\n  {\n
        \  \"kind\": \"storage#object\",\n   \"id\": \"gcsfs-testing/2014-01-02.csv/1507732414726855\",\n
        \  \"selfLink\": \"https://www.googleapis.com/storage/v1/b/gcsfs-testing/o/2014-01-02.csv\",\n
        \  \"name\": \"2014-01-02.csv\",\n   \"bucket\": \"gcsfs-testing\",\n   \"generation\":
        \"1507732414726855\",\n   \"metageneration\": \"1\",\n   \"timeCreated\":
        \"2017-10-11T14:33:34.674Z\",\n   \"updated\": \"2017-10-11T14:33:34.674Z\",\n
        \  \"storageClass\": \"STANDARD\",\n   \"timeStorageClassUpdated\": \"2017-10-11T14:33:34.674Z\",\n
        \  \"size\": \"15\",\n   \"md5Hash\": \"cGwL6TebGKiJzgyNBJNb6Q==\",\n   \"mediaLink\":
        \"https://www.googleapis.com/download/storage/v1/b/gcsfs-testing/o/2014-01-02.csv?generation=1507732414726855&alt=media\",\n
        \  \"crc32c\": \"Mpt4QQ==\",\n   \"etag\": \"CMeF/Pfk6NYCEAE=\"\n  },\n  {\n
        \  \"kind\": \"storage#object\",\n   \"id\": \"gcsfs-testing/2014-01-03.csv/1507732414396345\",\n
        \  \"selfLink\": \"https://www.googleapis.com/storage/v1/b/gcsfs-testing/o/2014-01-03.csv\",\n
        \  \"name\": \"2014-01-03.csv\",\n   \"bucket\": \"gcsfs-testing\",\n   \"generation\":
        \"1507732414396345\",\n   \"metageneration\": \"1\",\n   \"timeCreated\":
        \"2017-10-11T14:33:34.344Z\",\n   \"updated\": \"2017-10-11T14:33:34.344Z\",\n
        \  \"storageClass\": \"STANDARD\",\n   \"timeStorageClassUpdated\": \"2017-10-11T14:33:34.344Z\",\n
        \  \"size\": \"52\",\n   \"md5Hash\": \"9keZXdUu0YtMynECFSOiMg==\",\n   \"mediaLink\":
        \"https://www.googleapis.com/download/storage/v1/b/gcsfs-testing/o/2014-01-03.csv?generation=1507732414396345&alt=media\",\n
        \  \"crc32c\": \"x/fq7w==\",\n   \"etag\": \"CLnv5/fk6NYCEAE=\"\n  },\n  {\n
        \  \"kind\": \"storage#object\",\n   \"id\": \"gcsfs-testing/nested/file1/1507732416591609\",\n
        \  \"selfLink\": \"https://www.googleapis.com/storage/v1/b/gcsfs-testing/o/nested%2Ffile1\",\n
        \  \"name\": \"nested/file1\",\n   \"bucket\": \"gcsfs-testing\",\n   \"generation\":
        \"1507732416591609\",\n   \"metageneration\": \"1\",\n   \"timeCreated\":
        \"2017-10-11T14:33:36.539Z\",\n   \"updated\": \"2017-10-11T14:33:36.539Z\",\n
        \  \"storageClass\": \"STANDARD\",\n   \"timeStorageClassUpdated\": \"2017-10-11T14:33:36.539Z\",\n
        \  \"size\": \"6\",\n   \"md5Hash\": \"sZRqySSS0jR8YjW00mERhA==\",\n   \"mediaLink\":
        \"https://www.googleapis.com/download/storage/v1/b/gcsfs-testing/o/nested%2Ffile1?generation=1507732416591609&alt=media\",\n
        \  \"crc32c\": \"NT3Yvg==\",\n   \"etag\": \"CPnt7fjk6NYCEAE=\"\n  },\n  {\n
        \  \"kind\": \"storage#object\",\n   \"id\": \"gcsfs-testing/nested/file2/1507732416186968\",\n
        \  \"selfLink\": \"https://www.googleapis.com/storage/v1/b/gcsfs-testing/o/nested%2Ffile2\",\n
        \  \"name\": \"nested/file2\",\n   \"bucket\": \"gcsfs-testing\",\n   \"generation\":
        \"1507732416186968\",\n   \"metageneration\": \"1\",\n   \"timeCreated\":
        \"2017-10-11T14:33:36.124Z\",\n   \"updated\": \"2017-10-11T14:33:36.124Z\",\n
        \  \"storageClass\": \"STANDARD\",\n   \"timeStorageClassUpdated\": \"2017-10-11T14:33:36.124Z\",\n
        \  \"size\": \"5\",\n   \"md5Hash\": \"fXkwN6B2AYZXSwKC8vQ15w==\",\n   \"mediaLink\":
        \"https://www.googleapis.com/download/storage/v1/b/gcsfs-testing/o/nested%2Ffile2?generation=1507732416186968&alt=media\",\n
        \  \"crc32c\": \"MaqBTg==\",\n   \"etag\": \"CNiU1fjk6NYCEAE=\"\n  },\n  {\n
        \  \"kind\": \"storage#object\",\n   \"id\": \"gcsfs-testing/nested/nested2/file1/1507732415482634\",\n
        \  \"selfLink\": \"https://www.googleapis.com/storage/v1/b/gcsfs-testing/o/nested%2Fnested2%2Ffile1\",\n
        \  \"name\": \"nested/nested2/file1\",\n   \"bucket\": \"gcsfs-testing\",\n
        \  \"generation\": \"1507732415482634\",\n   \"metageneration\": \"1\",\n
        \  \"timeCreated\": \"2017-10-11T14:33:35.430Z\",\n   \"updated\": \"2017-10-11T14:33:35.430Z\",\n
        \  \"storageClass\": \"STANDARD\",\n   \"timeStorageClassUpdated\": \"2017-10-11T14:33:35.430Z\",\n
        \  \"size\": \"6\",\n   \"md5Hash\": \"sZRqySSS0jR8YjW00mERhA==\",\n   \"mediaLink\":
        \"https://www.googleapis.com/download/storage/v1/b/gcsfs-testing/o/nested%2Fnested2%2Ffile1?generation=1507732415482634&alt=media\",\n
        \  \"crc32c\": \"NT3Yvg==\",\n   \"etag\": \"CIqWqvjk6NYCEAE=\"\n  },\n  {\n
        \  \"kind\": \"storage#object\",\n   \"id\": \"gcsfs-testing/nested/nested2/file2/1507732415811252\",\n
        \  \"selfLink\": \"https://www.googleapis.com/storage/v1/b/gcsfs-testing/o/nested%2Fnested2%2Ffile2\",\n
        \  \"name\": \"nested/nested2/file2\",\n   \"bucket\": \"gcsfs-testing\",\n
        \  \"generation\": \"1507732415811252\",\n   \"metageneration\": \"1\",\n
        \  \"timeCreated\": \"2017-10-11T14:33:35.758Z\",\n   \"updated\": \"2017-10-11T14:33:35.758Z\",\n
        \  \"storageClass\": \"STANDARD\",\n   \"timeStorageClassUpdated\": \"2017-10-11T14:33:35.758Z\",\n
        \  \"size\": \"5\",\n   \"md5Hash\": \"fXkwN6B2AYZXSwKC8vQ15w==\",\n   \"mediaLink\":
        \"https://www.googleapis.com/download/storage/v1/b/gcsfs-testing/o/nested%2Fnested2%2Ffile2?generation=1507732415811252&alt=media\",\n
        \  \"crc32c\": \"MaqBTg==\",\n   \"etag\": \"CLSdvvjk6NYCEAE=\"\n  },\n  {\n
        \  \"kind\": \"storage#object\",\n   \"id\": \"gcsfs-testing/test/accounts.1.json/1507732413772765\",\n
        \  \"selfLink\": \"https://www.googleapis.com/storage/v1/b/gcsfs-testing/o/test%2Faccounts.1.json\",\n
        \  \"name\": \"test/accounts.1.json\",\n   \"bucket\": \"gcsfs-testing\",\n
        \  \"generation\": \"1507732413772765\",\n   \"metageneration\": \"1\",\n
        \  \"timeCreated\": \"2017-10-11T14:33:33.720Z\",\n   \"updated\": \"2017-10-11T14:33:33.720Z\",\n
        \  \"storageClass\": \"STANDARD\",\n   \"timeStorageClassUpdated\": \"2017-10-11T14:33:33.720Z\",\n
        \  \"size\": \"133\",\n   \"md5Hash\": \"xK7pmJz/Oj5HGIyfQpYTig==\",\n   \"mediaLink\":
        \"https://www.googleapis.com/download/storage/v1/b/gcsfs-testing/o/test%2Faccounts.1.json?generation=1507732413772765&alt=media\",\n
        \  \"crc32c\": \"6wJAgQ==\",\n   \"etag\": \"CN3nwffk6NYCEAE=\"\n  },\n  {\n
        \  \"kind\": \"storage#object\",\n   \"id\": \"gcsfs-testing/test/accounts.1.json2/1507732416996254\",\n
        \  \"selfLink\": \"https://www.googleapis.com/storage/v1/b/gcsfs-testing/o/test%2Faccounts.1.json2\",\n
        \  \"name\": \"test/accounts.1.json2\",\n   \"bucket\": \"gcsfs-testing\",\n
        \  \"generation\": \"1507732416996254\",\n   \"metageneration\": \"1\",\n
        \  \"timeCreated\": \"2017-10-11T14:33:36.936Z\",\n   \"updated\": \"2017-10-11T14:33:36.936Z\",\n
        \  \"storageClass\": \"STANDARD\",\n   \"timeStorageClassUpdated\": \"2017-10-11T14:33:36.936Z\",\n
        \  \"size\": \"133\",\n   \"md5Hash\": \"xK7pmJz/Oj5HGIyfQpYTig==\",\n   \"mediaLink\":
        \"https://www.googleapis.com/download/storage/v1/b/gcsfs-testing/o/test%2Faccounts.1.json2?generation=1507732416996254&alt=media\",\n
        \  \"crc32c\": \"6wJAgQ==\",\n   \"etag\": \"CJ7Hhvnk6NYCEAE=\"\n  },\n  {\n
        \  \"kind\": \"storage#object\",\n   \"id\": \"gcsfs-testing/test/accounts.2.json/1507732414097698\",\n
        \  \"selfLink\": \"https://www.googleapis.com/storage/v1/b/gcsfs-testing/o/test%2Faccounts.2.json\",\n
        \  \"name\": \"test/accounts.2.json\",\n   \"bucket\": \"gcsfs-testing\",\n
        \  \"generation\": \"1507732414097698\",\n   \"metageneration\": \"1\",\n
        \  \"timeCreated\": \"2017-10-11T14:33:34.028Z\",\n   \"updated\": \"2017-10-11T14:33:34.028Z\",\n
        \  \"storageClass\": \"STANDARD\",\n   \"timeStorageClassUpdated\": \"2017-10-11T14:33:34.028Z\",\n
        \  \"size\": \"133\",\n   \"md5Hash\": \"bjhC5OCrzKV+8MGMCF2BQA==\",\n   \"mediaLink\":
        \"https://www.googleapis.com/download/storage/v1/b/gcsfs-testing/o/test%2Faccounts.2.json?generation=1507732414097698&alt=media\",\n
        \  \"crc32c\": \"Su+F+g==\",\n   \"etag\": \"CKLS1ffk6NYCEAE=\"\n  }\n ]\n}\n"}
    headers:
      Alt-Svc: ['quic=":443"; ma=2592000; v="39,38,37,35"']
      Cache-Control: ['private, max-age=0, must-revalidate, no-transform']
      Content-Length: ['7579']
      Content-Type: [application/json; charset=UTF-8]
      Date: ['Wed, 11 Oct 2017 14:33:38 GMT']
      Expires: ['Wed, 11 Oct 2017 14:33:38 GMT']
      Server: [UploadServer]
      Vary: [Origin, X-Origin]
      X-GUploader-UploadID: [AEnB2UrakS2atpDxR65zxX6lBdCM_iXFPDl0jwZkjDK7x-SLAUynRG_KTY7NN0cxkNE5wN36BzukGrzVZC-ePIM0YekFknHJhg]
=======
        \"storage#object\",\n   \"id\": \"gcsfs-testing/2014-01-01.csv/1515098905016197\",\n
        \  \"selfLink\": \"https://www.googleapis.com/storage/v1/b/gcsfs-testing/o/2014-01-01.csv\",\n
        \  \"name\": \"2014-01-01.csv\",\n   \"bucket\": \"gcsfs-testing\",\n   \"generation\":
        \"1515098905016197\",\n   \"metageneration\": \"1\",\n   \"timeCreated\":
        \"2018-01-04T20:48:24.960Z\",\n   \"updated\": \"2018-01-04T20:48:24.960Z\",\n
        \  \"storageClass\": \"STANDARD\",\n   \"timeStorageClassUpdated\": \"2018-01-04T20:48:24.960Z\",\n
        \  \"size\": \"51\",\n   \"md5Hash\": \"Auycd2AT7x5m8G1W0NXcuA==\",\n   \"mediaLink\":
        \"https://www.googleapis.com/download/storage/v1/b/gcsfs-testing/o/2014-01-01.csv?generation=1515098905016197&alt=media\",\n
        \  \"crc32c\": \"yR1u0w==\",\n   \"etag\": \"CIXvoaCXv9gCEAE=\"\n  },\n  {\n
        \  \"kind\": \"storage#object\",\n   \"id\": \"gcsfs-testing/2014-01-02.csv/1515098905254685\",\n
        \  \"selfLink\": \"https://www.googleapis.com/storage/v1/b/gcsfs-testing/o/2014-01-02.csv\",\n
        \  \"name\": \"2014-01-02.csv\",\n   \"bucket\": \"gcsfs-testing\",\n   \"generation\":
        \"1515098905254685\",\n   \"metageneration\": \"1\",\n   \"timeCreated\":
        \"2018-01-04T20:48:25.190Z\",\n   \"updated\": \"2018-01-04T20:48:25.190Z\",\n
        \  \"storageClass\": \"STANDARD\",\n   \"timeStorageClassUpdated\": \"2018-01-04T20:48:25.190Z\",\n
        \  \"size\": \"15\",\n   \"md5Hash\": \"cGwL6TebGKiJzgyNBJNb6Q==\",\n   \"mediaLink\":
        \"https://www.googleapis.com/download/storage/v1/b/gcsfs-testing/o/2014-01-02.csv?generation=1515098905254685&alt=media\",\n
        \  \"crc32c\": \"Mpt4QQ==\",\n   \"etag\": \"CJ22sKCXv9gCEAE=\"\n  },\n  {\n
        \  \"kind\": \"storage#object\",\n   \"id\": \"gcsfs-testing/2014-01-03.csv/1515098905607284\",\n
        \  \"selfLink\": \"https://www.googleapis.com/storage/v1/b/gcsfs-testing/o/2014-01-03.csv\",\n
        \  \"name\": \"2014-01-03.csv\",\n   \"bucket\": \"gcsfs-testing\",\n   \"generation\":
        \"1515098905607284\",\n   \"metageneration\": \"1\",\n   \"timeCreated\":
        \"2018-01-04T20:48:25.547Z\",\n   \"updated\": \"2018-01-04T20:48:25.547Z\",\n
        \  \"storageClass\": \"STANDARD\",\n   \"timeStorageClassUpdated\": \"2018-01-04T20:48:25.547Z\",\n
        \  \"size\": \"52\",\n   \"md5Hash\": \"9keZXdUu0YtMynECFSOiMg==\",\n   \"mediaLink\":
        \"https://www.googleapis.com/download/storage/v1/b/gcsfs-testing/o/2014-01-03.csv?generation=1515098905607284&alt=media\",\n
        \  \"crc32c\": \"x/fq7w==\",\n   \"etag\": \"CPT4xaCXv9gCEAE=\"\n  },\n  {\n
        \  \"kind\": \"storage#object\",\n   \"id\": \"gcsfs-testing/nested/file1/1515098906243228\",\n
        \  \"selfLink\": \"https://www.googleapis.com/storage/v1/b/gcsfs-testing/o/nested%2Ffile1\",\n
        \  \"name\": \"nested/file1\",\n   \"bucket\": \"gcsfs-testing\",\n   \"generation\":
        \"1515098906243228\",\n   \"metageneration\": \"1\",\n   \"timeCreated\":
        \"2018-01-04T20:48:26.184Z\",\n   \"updated\": \"2018-01-04T20:48:26.184Z\",\n
        \  \"storageClass\": \"STANDARD\",\n   \"timeStorageClassUpdated\": \"2018-01-04T20:48:26.184Z\",\n
        \  \"size\": \"6\",\n   \"md5Hash\": \"sZRqySSS0jR8YjW00mERhA==\",\n   \"mediaLink\":
        \"https://www.googleapis.com/download/storage/v1/b/gcsfs-testing/o/nested%2Ffile1?generation=1515098906243228&alt=media\",\n
        \  \"crc32c\": \"NT3Yvg==\",\n   \"etag\": \"CJzh7KCXv9gCEAE=\"\n  },\n  {\n
        \  \"kind\": \"storage#object\",\n   \"id\": \"gcsfs-testing/nested/file2/1515098906446422\",\n
        \  \"selfLink\": \"https://www.googleapis.com/storage/v1/b/gcsfs-testing/o/nested%2Ffile2\",\n
        \  \"name\": \"nested/file2\",\n   \"bucket\": \"gcsfs-testing\",\n   \"generation\":
        \"1515098906446422\",\n   \"metageneration\": \"1\",\n   \"timeCreated\":
        \"2018-01-04T20:48:26.393Z\",\n   \"updated\": \"2018-01-04T20:48:26.393Z\",\n
        \  \"storageClass\": \"STANDARD\",\n   \"timeStorageClassUpdated\": \"2018-01-04T20:48:26.393Z\",\n
        \  \"size\": \"5\",\n   \"md5Hash\": \"fXkwN6B2AYZXSwKC8vQ15w==\",\n   \"mediaLink\":
        \"https://www.googleapis.com/download/storage/v1/b/gcsfs-testing/o/nested%2Ffile2?generation=1515098906446422&alt=media\",\n
        \  \"crc32c\": \"MaqBTg==\",\n   \"etag\": \"CNaU+aCXv9gCEAE=\"\n  },\n  {\n
        \  \"kind\": \"storage#object\",\n   \"id\": \"gcsfs-testing/nested/nested2/file1/1515098905826940\",\n
        \  \"selfLink\": \"https://www.googleapis.com/storage/v1/b/gcsfs-testing/o/nested%2Fnested2%2Ffile1\",\n
        \  \"name\": \"nested/nested2/file1\",\n   \"bucket\": \"gcsfs-testing\",\n
        \  \"generation\": \"1515098905826940\",\n   \"metageneration\": \"1\",\n
        \  \"timeCreated\": \"2018-01-04T20:48:25.761Z\",\n   \"updated\": \"2018-01-04T20:48:25.761Z\",\n
        \  \"storageClass\": \"STANDARD\",\n   \"timeStorageClassUpdated\": \"2018-01-04T20:48:25.761Z\",\n
        \  \"size\": \"6\",\n   \"md5Hash\": \"sZRqySSS0jR8YjW00mERhA==\",\n   \"mediaLink\":
        \"https://www.googleapis.com/download/storage/v1/b/gcsfs-testing/o/nested%2Fnested2%2Ffile1?generation=1515098905826940&alt=media\",\n
        \  \"crc32c\": \"NT3Yvg==\",\n   \"etag\": \"CPys06CXv9gCEAE=\"\n  },\n  {\n
        \  \"kind\": \"storage#object\",\n   \"id\": \"gcsfs-testing/nested/nested2/file2/1515098906039457\",\n
        \  \"selfLink\": \"https://www.googleapis.com/storage/v1/b/gcsfs-testing/o/nested%2Fnested2%2Ffile2\",\n
        \  \"name\": \"nested/nested2/file2\",\n   \"bucket\": \"gcsfs-testing\",\n
        \  \"generation\": \"1515098906039457\",\n   \"metageneration\": \"1\",\n
        \  \"timeCreated\": \"2018-01-04T20:48:25.984Z\",\n   \"updated\": \"2018-01-04T20:48:25.984Z\",\n
        \  \"storageClass\": \"STANDARD\",\n   \"timeStorageClassUpdated\": \"2018-01-04T20:48:25.984Z\",\n
        \  \"size\": \"5\",\n   \"md5Hash\": \"fXkwN6B2AYZXSwKC8vQ15w==\",\n   \"mediaLink\":
        \"https://www.googleapis.com/download/storage/v1/b/gcsfs-testing/o/nested%2Fnested2%2Ffile2?generation=1515098906039457&alt=media\",\n
        \  \"crc32c\": \"MaqBTg==\",\n   \"etag\": \"CKGp4KCXv9gCEAE=\"\n  },\n  {\n
        \  \"kind\": \"storage#object\",\n   \"id\": \"gcsfs-testing/test/accounts.1.json/1515098904508780\",\n
        \  \"selfLink\": \"https://www.googleapis.com/storage/v1/b/gcsfs-testing/o/test%2Faccounts.1.json\",\n
        \  \"name\": \"test/accounts.1.json\",\n   \"bucket\": \"gcsfs-testing\",\n
        \  \"generation\": \"1515098904508780\",\n   \"metageneration\": \"1\",\n
        \  \"timeCreated\": \"2018-01-04T20:48:24.436Z\",\n   \"updated\": \"2018-01-04T20:48:24.436Z\",\n
        \  \"storageClass\": \"STANDARD\",\n   \"timeStorageClassUpdated\": \"2018-01-04T20:48:24.436Z\",\n
        \  \"size\": \"133\",\n   \"md5Hash\": \"xK7pmJz/Oj5HGIyfQpYTig==\",\n   \"mediaLink\":
        \"https://www.googleapis.com/download/storage/v1/b/gcsfs-testing/o/test%2Faccounts.1.json?generation=1515098904508780&alt=media\",\n
        \  \"crc32c\": \"6wJAgQ==\",\n   \"etag\": \"COzygqCXv9gCEAE=\"\n  },\n  {\n
        \  \"kind\": \"storage#object\",\n   \"id\": \"gcsfs-testing/test/accounts.1.json2/1515098906773502\",\n
        \  \"selfLink\": \"https://www.googleapis.com/storage/v1/b/gcsfs-testing/o/test%2Faccounts.1.json2\",\n
        \  \"name\": \"test/accounts.1.json2\",\n   \"bucket\": \"gcsfs-testing\",\n
        \  \"generation\": \"1515098906773502\",\n   \"metageneration\": \"1\",\n
        \  \"timeCreated\": \"2018-01-04T20:48:26.723Z\",\n   \"updated\": \"2018-01-04T20:48:26.723Z\",\n
        \  \"storageClass\": \"STANDARD\",\n   \"timeStorageClassUpdated\": \"2018-01-04T20:48:26.723Z\",\n
        \  \"size\": \"133\",\n   \"md5Hash\": \"xK7pmJz/Oj5HGIyfQpYTig==\",\n   \"mediaLink\":
        \"https://www.googleapis.com/download/storage/v1/b/gcsfs-testing/o/test%2Faccounts.1.json2?generation=1515098906773502&alt=media\",\n
        \  \"crc32c\": \"6wJAgQ==\",\n   \"etag\": \"CP6PjaGXv9gCEAE=\"\n  },\n  {\n
        \  \"kind\": \"storage#object\",\n   \"id\": \"gcsfs-testing/test/accounts.2.json/1515098904805006\",\n
        \  \"selfLink\": \"https://www.googleapis.com/storage/v1/b/gcsfs-testing/o/test%2Faccounts.2.json\",\n
        \  \"name\": \"test/accounts.2.json\",\n   \"bucket\": \"gcsfs-testing\",\n
        \  \"generation\": \"1515098904805006\",\n   \"metageneration\": \"1\",\n
        \  \"timeCreated\": \"2018-01-04T20:48:24.752Z\",\n   \"updated\": \"2018-01-04T20:48:24.752Z\",\n
        \  \"storageClass\": \"STANDARD\",\n   \"timeStorageClassUpdated\": \"2018-01-04T20:48:24.752Z\",\n
        \  \"size\": \"133\",\n   \"md5Hash\": \"bjhC5OCrzKV+8MGMCF2BQA==\",\n   \"mediaLink\":
        \"https://www.googleapis.com/download/storage/v1/b/gcsfs-testing/o/test%2Faccounts.2.json?generation=1515098904805006&alt=media\",\n
        \  \"crc32c\": \"Su+F+g==\",\n   \"etag\": \"CI79lKCXv9gCEAE=\"\n  }\n ]\n}\n"}
    headers:
      Alt-Svc: ['hq=":443"; ma=2592000; quic=51303431; quic=51303339; quic=51303338;
          quic=51303337; quic=51303335,quic=":443"; ma=2592000; v="41,39,38,37,35"']
      Cache-Control: ['private, max-age=0, must-revalidate, no-transform']
      Content-Length: ['7499']
      Content-Type: [application/json; charset=UTF-8]
      Date: ['Thu, 04 Jan 2018 20:48:27 GMT']
      Expires: ['Thu, 04 Jan 2018 20:48:27 GMT']
      Server: [UploadServer]
      Vary: [Origin, X-Origin]
      X-GUploader-UploadID: [AEnB2UpquhQfpPpN37qLZFIDo1opmFJCVFl1jq-9rE7m9-5jC3bP--ChwzoMZIXQd3nKltHfOR_F4xdqyCw_AS5PI0NrQI0RRA]
>>>>>>> 899a4518
    status: {code: 200, message: OK}
- request:
    body: null
    headers:
      Accept: ['*/*']
      Accept-Encoding: ['gzip, deflate']
      Connection: [keep-alive]
      Content-Length: ['0']
      User-Agent: [python-requests/2.18.4]
    method: DELETE
    uri: https://www.googleapis.com/storage/v1/b/gcsfs-testing/o/2014-01-01.csv
  response:
    body: {string: ''}
    headers:
<<<<<<< HEAD
      Alt-Svc: ['quic=":443"; ma=2592000; v="39,38,37,35"']
      Cache-Control: ['no-cache, no-store, max-age=0, must-revalidate']
      Content-Length: ['0']
      Content-Type: [application/json]
      Date: ['Wed, 11 Oct 2017 14:33:38 GMT']
=======
      Alt-Svc: ['hq=":443"; ma=2592000; quic=51303431; quic=51303339; quic=51303338;
          quic=51303337; quic=51303335,quic=":443"; ma=2592000; v="41,39,38,37,35"']
      Cache-Control: ['no-cache, no-store, max-age=0, must-revalidate']
      Content-Length: ['0']
      Content-Type: [application/json]
      Date: ['Thu, 04 Jan 2018 20:48:27 GMT']
>>>>>>> 899a4518
      Expires: ['Mon, 01 Jan 1990 00:00:00 GMT']
      Pragma: [no-cache]
      Server: [UploadServer]
      Vary: [Origin, X-Origin]
<<<<<<< HEAD
      X-GUploader-UploadID: [AEnB2UofXuLRt9K0KPuO4QWCTM3ewzfnvN32bxk_dlR9vJc6_N657lCHE9l9i_YK0XS7xSzJQBT6_Z099_GHsOWHyrnhlV_FLA]
=======
      X-GUploader-UploadID: [AEnB2Ur9TcVJwr-ygZys970WXLY7nzmQms0-enPCh9raWFStjHArr8SPtxqLpTGDFNJEBUOgSNTcAusvEKeeZO2m3bdoFJbl2Q]
>>>>>>> 899a4518
    status: {code: 204, message: No Content}
- request:
    body: null
    headers:
      Accept: ['*/*']
      Accept-Encoding: ['gzip, deflate']
      Connection: [keep-alive]
      Content-Length: ['0']
      User-Agent: [python-requests/2.18.4]
    method: DELETE
    uri: https://www.googleapis.com/storage/v1/b/gcsfs-testing/o/2014-01-02.csv
  response:
    body: {string: ''}
    headers:
<<<<<<< HEAD
      Alt-Svc: ['quic=":443"; ma=2592000; v="39,38,37,35"']
      Cache-Control: ['no-cache, no-store, max-age=0, must-revalidate']
      Content-Length: ['0']
      Content-Type: [application/json]
      Date: ['Wed, 11 Oct 2017 14:33:39 GMT']
=======
      Alt-Svc: ['hq=":443"; ma=2592000; quic=51303431; quic=51303339; quic=51303338;
          quic=51303337; quic=51303335,quic=":443"; ma=2592000; v="41,39,38,37,35"']
      Cache-Control: ['no-cache, no-store, max-age=0, must-revalidate']
      Content-Length: ['0']
      Content-Type: [application/json]
      Date: ['Thu, 04 Jan 2018 20:48:28 GMT']
>>>>>>> 899a4518
      Expires: ['Mon, 01 Jan 1990 00:00:00 GMT']
      Pragma: [no-cache]
      Server: [UploadServer]
      Vary: [Origin, X-Origin]
<<<<<<< HEAD
      X-GUploader-UploadID: [AEnB2UpdOXkSCuJb_XvNf1BQAI5RIvDxEFpC4tA_Q3lUzrDBfIw-Y2nCn3pENRZDM1RQDYFMcEZo3wOCuQQmPqxfG5LRxyMXCg]
=======
      X-GUploader-UploadID: [AEnB2Uqu0T8HtVUeTwUa32grH0y5KOe1jImEpmWanpS_Ffs3f9dvgzoogY4hJwZtqpU2RTlrIPOY5IyM51zFe-Atid_KFuc2_w]
>>>>>>> 899a4518
    status: {code: 204, message: No Content}
- request:
    body: null
    headers:
      Accept: ['*/*']
      Accept-Encoding: ['gzip, deflate']
      Connection: [keep-alive]
      Content-Length: ['0']
      User-Agent: [python-requests/2.18.4]
    method: DELETE
    uri: https://www.googleapis.com/storage/v1/b/gcsfs-testing/o/2014-01-03.csv
  response:
    body: {string: ''}
    headers:
<<<<<<< HEAD
      Alt-Svc: ['quic=":443"; ma=2592000; v="39,38,37,35"']
      Cache-Control: ['no-cache, no-store, max-age=0, must-revalidate']
      Content-Length: ['0']
      Content-Type: [application/json]
      Date: ['Wed, 11 Oct 2017 14:33:39 GMT']
=======
      Alt-Svc: ['hq=":443"; ma=2592000; quic=51303431; quic=51303339; quic=51303338;
          quic=51303337; quic=51303335,quic=":443"; ma=2592000; v="41,39,38,37,35"']
      Cache-Control: ['no-cache, no-store, max-age=0, must-revalidate']
      Content-Length: ['0']
      Content-Type: [application/json]
      Date: ['Thu, 04 Jan 2018 20:48:28 GMT']
>>>>>>> 899a4518
      Expires: ['Mon, 01 Jan 1990 00:00:00 GMT']
      Pragma: [no-cache]
      Server: [UploadServer]
      Vary: [Origin, X-Origin]
<<<<<<< HEAD
      X-GUploader-UploadID: [AEnB2Uqb9q2rhPXEkP3-RePFCiZymhD-es4EbAaz6QTMUKqkEy6Vl4OO3ohtBLDsCWncb2W1FqPA3g9TW__0eQMSiYK4yYc8xQ]
=======
      X-GUploader-UploadID: [AEnB2UoFZCdpqFNfwMdWsSlX_GTw5h0r1WEcfeOrjA2zuNkid4TC8YocoN5GMGDyeABaJX_nCudoCTQ2R8_GbiQn38YI8Vqenw]
>>>>>>> 899a4518
    status: {code: 204, message: No Content}
- request:
    body: null
    headers:
      Accept: ['*/*']
      Accept-Encoding: ['gzip, deflate']
      Connection: [keep-alive]
      Content-Length: ['0']
      User-Agent: [python-requests/2.18.4]
    method: DELETE
    uri: https://www.googleapis.com/storage/v1/b/gcsfs-testing/o/nested%2Ffile1
  response:
    body: {string: ''}
    headers:
<<<<<<< HEAD
      Alt-Svc: ['quic=":443"; ma=2592000; v="39,38,37,35"']
      Cache-Control: ['no-cache, no-store, max-age=0, must-revalidate']
      Content-Length: ['0']
      Content-Type: [application/json]
      Date: ['Wed, 11 Oct 2017 14:33:39 GMT']
=======
      Alt-Svc: ['hq=":443"; ma=2592000; quic=51303431; quic=51303339; quic=51303338;
          quic=51303337; quic=51303335,quic=":443"; ma=2592000; v="41,39,38,37,35"']
      Cache-Control: ['no-cache, no-store, max-age=0, must-revalidate']
      Content-Length: ['0']
      Content-Type: [application/json]
      Date: ['Thu, 04 Jan 2018 20:48:28 GMT']
>>>>>>> 899a4518
      Expires: ['Mon, 01 Jan 1990 00:00:00 GMT']
      Pragma: [no-cache]
      Server: [UploadServer]
      Vary: [Origin, X-Origin]
<<<<<<< HEAD
      X-GUploader-UploadID: [AEnB2UqQrLjKLsmH3AD3h_PY491p5k0Xt7CT7SKOPXNds_-qZK_l-p1jEg4SnPh9ZUVfJfiDjDJMrhDfejlQisMIXiKke_2tYQ]
=======
      X-GUploader-UploadID: [AEnB2Uo-Qos-T3eoiau11uHHDCj2Pjadpmcs_xNyu8YKBNX7C3HnejcFuumKg9Mv3vpuO32tdtw5CEN6r8OGUcvni5Npr80MuA]
>>>>>>> 899a4518
    status: {code: 204, message: No Content}
- request:
    body: null
    headers:
      Accept: ['*/*']
      Accept-Encoding: ['gzip, deflate']
      Connection: [keep-alive]
      Content-Length: ['0']
      User-Agent: [python-requests/2.18.4]
    method: DELETE
    uri: https://www.googleapis.com/storage/v1/b/gcsfs-testing/o/nested%2Ffile2
  response:
    body: {string: ''}
    headers:
<<<<<<< HEAD
      Alt-Svc: ['quic=":443"; ma=2592000; v="39,38,37,35"']
      Cache-Control: ['no-cache, no-store, max-age=0, must-revalidate']
      Content-Length: ['0']
      Content-Type: [application/json]
      Date: ['Wed, 11 Oct 2017 14:33:39 GMT']
=======
      Alt-Svc: ['hq=":443"; ma=2592000; quic=51303431; quic=51303339; quic=51303338;
          quic=51303337; quic=51303335,quic=":443"; ma=2592000; v="41,39,38,37,35"']
      Cache-Control: ['no-cache, no-store, max-age=0, must-revalidate']
      Content-Length: ['0']
      Content-Type: [application/json]
      Date: ['Thu, 04 Jan 2018 20:48:28 GMT']
>>>>>>> 899a4518
      Expires: ['Mon, 01 Jan 1990 00:00:00 GMT']
      Pragma: [no-cache]
      Server: [UploadServer]
      Vary: [Origin, X-Origin]
<<<<<<< HEAD
      X-GUploader-UploadID: [AEnB2UrUIpL76Htw3bUOaIA9jslpwSjyHVNjvT8wS--CGaGhqU6fDbkTmP7Ku3D2qtZZorYlpIbOCfor8YExVlN4CvWKv3xorA]
=======
      X-GUploader-UploadID: [AEnB2Uohj2ZyJ1diaCq8Q1G7pda7UfwVvt-wxgw-xwtS10-ZEsw3Nlt4dKkI_bQnfRMxy1Pc8BVUwQNUM7gftWK0gdXzMbdKaQ]
>>>>>>> 899a4518
    status: {code: 204, message: No Content}
- request:
    body: null
    headers:
      Accept: ['*/*']
      Accept-Encoding: ['gzip, deflate']
      Connection: [keep-alive]
      Content-Length: ['0']
      User-Agent: [python-requests/2.18.4]
    method: DELETE
    uri: https://www.googleapis.com/storage/v1/b/gcsfs-testing/o/nested%2Fnested2%2Ffile1
  response:
    body: {string: ''}
    headers:
<<<<<<< HEAD
      Alt-Svc: ['quic=":443"; ma=2592000; v="39,38,37,35"']
      Cache-Control: ['no-cache, no-store, max-age=0, must-revalidate']
      Content-Length: ['0']
      Content-Type: [application/json]
      Date: ['Wed, 11 Oct 2017 14:33:40 GMT']
=======
      Alt-Svc: ['hq=":443"; ma=2592000; quic=51303431; quic=51303339; quic=51303338;
          quic=51303337; quic=51303335,quic=":443"; ma=2592000; v="41,39,38,37,35"']
      Cache-Control: ['no-cache, no-store, max-age=0, must-revalidate']
      Content-Length: ['0']
      Content-Type: [application/json]
      Date: ['Thu, 04 Jan 2018 20:48:28 GMT']
>>>>>>> 899a4518
      Expires: ['Mon, 01 Jan 1990 00:00:00 GMT']
      Pragma: [no-cache]
      Server: [UploadServer]
      Vary: [Origin, X-Origin]
<<<<<<< HEAD
      X-GUploader-UploadID: [AEnB2UooPUO5lUqs1EKC9OB8pIRIweBgjhGUqxpeWVnacqONtndeKfkIALaOGlscN_fRcToJHHmfFsc9qKOr47hxVq21GfRPSg]
=======
      X-GUploader-UploadID: [AEnB2UrevvIHIhQK_WrZp438FFpQpdlULsxE1tR9g1bQD9ayrbp1VmxLBrNULiFrfbMtfoHHJ0xkdjjlvcLyTpZsImyAH8L0HA]
>>>>>>> 899a4518
    status: {code: 204, message: No Content}
- request:
    body: null
    headers:
      Accept: ['*/*']
      Accept-Encoding: ['gzip, deflate']
      Connection: [keep-alive]
      Content-Length: ['0']
      User-Agent: [python-requests/2.18.4]
    method: DELETE
    uri: https://www.googleapis.com/storage/v1/b/gcsfs-testing/o/nested%2Fnested2%2Ffile2
  response:
    body: {string: ''}
    headers:
<<<<<<< HEAD
      Alt-Svc: ['quic=":443"; ma=2592000; v="39,38,37,35"']
      Cache-Control: ['no-cache, no-store, max-age=0, must-revalidate']
      Content-Length: ['0']
      Content-Type: [application/json]
      Date: ['Wed, 11 Oct 2017 14:33:40 GMT']
=======
      Alt-Svc: ['hq=":443"; ma=2592000; quic=51303431; quic=51303339; quic=51303338;
          quic=51303337; quic=51303335,quic=":443"; ma=2592000; v="41,39,38,37,35"']
      Cache-Control: ['no-cache, no-store, max-age=0, must-revalidate']
      Content-Length: ['0']
      Content-Type: [application/json]
      Date: ['Thu, 04 Jan 2018 20:48:29 GMT']
>>>>>>> 899a4518
      Expires: ['Mon, 01 Jan 1990 00:00:00 GMT']
      Pragma: [no-cache]
      Server: [UploadServer]
      Vary: [Origin, X-Origin]
<<<<<<< HEAD
      X-GUploader-UploadID: [AEnB2UoOXQoPZYWIVP9eqWfYgYopRqei359bTK6yFoHqO9rkZq4y4d095ysf7pPpbcJI_of3E01pXhyliMySBZYAQB_jQCJbGw]
=======
      X-GUploader-UploadID: [AEnB2UqiwYoNf7ZH_W2levNGxbcCrBA_Kmum6Wh-mQtGYUrvNZFfRdtYi9cv0vrVxcwALoguzoj1_A7l-wl3jnmvTsKkDvETRA]
>>>>>>> 899a4518
    status: {code: 204, message: No Content}
- request:
    body: null
    headers:
      Accept: ['*/*']
      Accept-Encoding: ['gzip, deflate']
      Connection: [keep-alive]
      Content-Length: ['0']
      User-Agent: [python-requests/2.18.4]
    method: DELETE
    uri: https://www.googleapis.com/storage/v1/b/gcsfs-testing/o/test%2Faccounts.1.json
  response:
    body: {string: ''}
    headers:
<<<<<<< HEAD
      Alt-Svc: ['quic=":443"; ma=2592000; v="39,38,37,35"']
      Cache-Control: ['no-cache, no-store, max-age=0, must-revalidate']
      Content-Length: ['0']
      Content-Type: [application/json]
      Date: ['Wed, 11 Oct 2017 14:33:40 GMT']
=======
      Alt-Svc: ['hq=":443"; ma=2592000; quic=51303431; quic=51303339; quic=51303338;
          quic=51303337; quic=51303335,quic=":443"; ma=2592000; v="41,39,38,37,35"']
      Cache-Control: ['no-cache, no-store, max-age=0, must-revalidate']
      Content-Length: ['0']
      Content-Type: [application/json]
      Date: ['Thu, 04 Jan 2018 20:48:29 GMT']
>>>>>>> 899a4518
      Expires: ['Mon, 01 Jan 1990 00:00:00 GMT']
      Pragma: [no-cache]
      Server: [UploadServer]
      Vary: [Origin, X-Origin]
<<<<<<< HEAD
      X-GUploader-UploadID: [AEnB2Uo2c9aPR1qmrWyZIA3sxrBys39Uqf6QhFt-NzBUQzKgziQaAE-9kAtItEEHzFQ0INaD2sKdG9X9Z5K9FMS8uE9yXoSREQ]
=======
      X-GUploader-UploadID: [AEnB2Ur4cLcYHLKXb-1ieUBaMqCz2utDxZ6FtGsnVeBTy1Sd_bmgB7qs_iDn8l5Nrw0Z1jTdQCYxtdqwf5S9fxVvv-zOKm8ssg]
>>>>>>> 899a4518
    status: {code: 204, message: No Content}
- request:
    body: null
    headers:
      Accept: ['*/*']
      Accept-Encoding: ['gzip, deflate']
      Connection: [keep-alive]
      Content-Length: ['0']
      User-Agent: [python-requests/2.18.4]
    method: DELETE
    uri: https://www.googleapis.com/storage/v1/b/gcsfs-testing/o/test%2Faccounts.1.json2
  response:
    body: {string: ''}
    headers:
<<<<<<< HEAD
      Alt-Svc: ['quic=":443"; ma=2592000; v="39,38,37,35"']
      Cache-Control: ['no-cache, no-store, max-age=0, must-revalidate']
      Content-Length: ['0']
      Content-Type: [application/json]
      Date: ['Wed, 11 Oct 2017 14:33:41 GMT']
=======
      Alt-Svc: ['hq=":443"; ma=2592000; quic=51303431; quic=51303339; quic=51303338;
          quic=51303337; quic=51303335,quic=":443"; ma=2592000; v="41,39,38,37,35"']
      Cache-Control: ['no-cache, no-store, max-age=0, must-revalidate']
      Content-Length: ['0']
      Content-Type: [application/json]
      Date: ['Thu, 04 Jan 2018 20:48:29 GMT']
>>>>>>> 899a4518
      Expires: ['Mon, 01 Jan 1990 00:00:00 GMT']
      Pragma: [no-cache]
      Server: [UploadServer]
      Vary: [Origin, X-Origin]
<<<<<<< HEAD
      X-GUploader-UploadID: [AEnB2Uo94TO8lgekMi0t-f44MlnpDllJ3igutoaf4ZFt7x4_7krDJZOQKXQTCniDzMyU0IfkQQ_MtnB5U62NQcqUY4cVOeOHJQ]
=======
      X-GUploader-UploadID: [AEnB2Uq_KmvH58Qtrn71hQZGs-dRsqSsVGBja8vsaffMaT_ZPAXoI0pkqjwhFKRhTe5lRlppEGxuIz3fWfhSGTvl56c-LcYr8A]
>>>>>>> 899a4518
    status: {code: 204, message: No Content}
- request:
    body: null
    headers:
      Accept: ['*/*']
      Accept-Encoding: ['gzip, deflate']
      Connection: [keep-alive]
      Content-Length: ['0']
      User-Agent: [python-requests/2.18.4]
    method: DELETE
    uri: https://www.googleapis.com/storage/v1/b/gcsfs-testing/o/test%2Faccounts.2.json
  response:
    body: {string: ''}
    headers:
<<<<<<< HEAD
      Alt-Svc: ['quic=":443"; ma=2592000; v="39,38,37,35"']
      Cache-Control: ['no-cache, no-store, max-age=0, must-revalidate']
      Content-Length: ['0']
      Content-Type: [application/json]
      Date: ['Wed, 11 Oct 2017 14:33:41 GMT']
      Expires: ['Mon, 01 Jan 1990 00:00:00 GMT']
      Pragma: [no-cache]
      Server: [UploadServer]
      Vary: [Origin, X-Origin]
      X-GUploader-UploadID: [AEnB2UrZ_OXzOFjk7XCd69vET3SnqyTZgGjNPSCroI1pwCf06uYbaKUNfl0JwW9_HZyQfUi1sq_X_B5CLjeX6UE4N8U-2ob9mA]
    status: {code: 204, message: No Content}
- request:
    body: null
    headers:
      Accept: ['*/*']
      Accept-Encoding: ['gzip, deflate']
      Connection: [keep-alive]
      Content-Length: ['0']
      User-Agent: [python-requests/2.18.4]
    method: POST
    uri: https://www.googleapis.com/oauth2/v4/token?grant_type=refresh_token
  response:
    body:
      string: !!binary |
        H4sIALAJMFoC/6tWykyJL8nPTs1TslJQqqioUNJRUALz40sqC1JBgk6piUWpRSDx1IqCzKLU4vhM
        kGJjMwMDoFhicnJqcTGqEbUAnoD1nVYAAAA=
    headers:
      Alt-Svc: ['hq=":443"; ma=2592000; quic=51303431; quic=51303339; quic=51303338;
          quic=51303337; quic=51303335,quic=":443"; ma=2592000; v="41,39,38,37,35"']
      Cache-Control: ['no-cache, no-store, max-age=0, must-revalidate']
      Content-Encoding: [gzip]
      Content-Type: [application/json; charset=UTF-8]
      Date: ['Tue, 12 Dec 2017 16:54:08 GMT']
      Expires: ['Mon, 01 Jan 1990 00:00:00 GMT']
      Pragma: [no-cache]
      Server: [GSE]
      Transfer-Encoding: [chunked]
      Vary: [Origin, X-Origin]
      X-Content-Type-Options: [nosniff]
      X-Frame-Options: [SAMEORIGIN]
      X-XSS-Protection: [1; mode=block]
    status: {code: 200, message: OK}
- request:
    body: null
    headers:
      Accept: ['*/*']
      Accept-Encoding: ['gzip, deflate']
      Connection: [keep-alive]
      User-Agent: [python-requests/2.18.4]
    method: GET
    uri: https://www.googleapis.com/storage/v1/b/?project=test_project
  response:
    body: {string: "{\n \"kind\": \"storage#buckets\",\n \"items\": [\n  {\n   \"kind\":
        \"storage#bucket\",\n   \"id\": \"anaconda-enterprise\",\n   \"selfLink\":
        \"https://www.googleapis.com/storage/v1/b/anaconda-enterprise\",\n   \"projectNumber\":
        \"586241054156\",\n   \"name\": \"anaconda-enterprise\",\n   \"timeCreated\":
        \"2017-07-05T23:53:06.552Z\",\n   \"updated\": \"2017-07-14T17:39:54.178Z\",\n
        \  \"metageneration\": \"3\",\n   \"location\": \"US\",\n   \"storageClass\":
        \"MULTI_REGIONAL\",\n   \"etag\": \"CAM=\"\n  },\n  {\n   \"kind\": \"storage#bucket\",\n
        \  \"id\": \"anaconda-public-data\",\n   \"selfLink\": \"https://www.googleapis.com/storage/v1/b/anaconda-public-data\",\n
        \  \"projectNumber\": \"586241054156\",\n   \"name\": \"anaconda-public-data\",\n
        \  \"timeCreated\": \"2017-04-05T20:22:12.865Z\",\n   \"updated\": \"2017-07-10T16:32:07.980Z\",\n
        \  \"metageneration\": \"2\",\n   \"location\": \"US\",\n   \"storageClass\":
        \"MULTI_REGIONAL\",\n   \"etag\": \"CAI=\"\n  },\n  {\n   \"kind\": \"storage#bucket\",\n
        \  \"id\": \"artifacts.test_project.appspot.com\",\n   \"selfLink\": \"https://www.googleapis.com/storage/v1/b/artifacts.test_project.appspot.com\",\n
        \  \"projectNumber\": \"586241054156\",\n   \"name\": \"artifacts.test_project.appspot.com\",\n
        \  \"timeCreated\": \"2016-05-17T18:29:22.774Z\",\n   \"updated\": \"2016-05-17T18:29:22.774Z\",\n
        \  \"metageneration\": \"1\",\n   \"location\": \"US\",\n   \"storageClass\":
        \"STANDARD\",\n   \"etag\": \"CAE=\"\n  },\n  {\n   \"kind\": \"storage#bucket\",\n
        \  \"id\": \"test_project_cloudbuild\",\n   \"selfLink\": \"https://www.googleapis.com/storage/v1/b/test_project_cloudbuild\",\n
        \  \"projectNumber\": \"586241054156\",\n   \"name\": \"test_project_cloudbuild\",\n
        \  \"timeCreated\": \"2017-11-03T20:06:49.744Z\",\n   \"updated\": \"2017-11-03T20:06:49.744Z\",\n
        \  \"metageneration\": \"1\",\n   \"location\": \"US\",\n   \"storageClass\":
        \"STANDARD\",\n   \"etag\": \"CAE=\"\n  },\n  {\n   \"kind\": \"storage#bucket\",\n
        \  \"id\": \"dataflow-anaconda-compute\",\n   \"selfLink\": \"https://www.googleapis.com/storage/v1/b/dataflow-anaconda-compute\",\n
        \  \"projectNumber\": \"586241054156\",\n   \"name\": \"dataflow-anaconda-compute\",\n
        \  \"timeCreated\": \"2017-09-14T18:55:42.848Z\",\n   \"updated\": \"2017-09-14T18:55:42.848Z\",\n
        \  \"metageneration\": \"1\",\n   \"location\": \"US\",\n   \"storageClass\":
        \"MULTI_REGIONAL\",\n   \"etag\": \"CAE=\"\n  },\n  {\n   \"kind\": \"storage#bucket\",\n
        \  \"id\": \"gcsfs-test\",\n   \"selfLink\": \"https://www.googleapis.com/storage/v1/b/gcsfs-test\",\n
        \  \"projectNumber\": \"586241054156\",\n   \"name\": \"gcsfs-test\",\n   \"timeCreated\":
        \"2017-12-02T23:25:23.058Z\",\n   \"updated\": \"2017-12-02T23:25:23.058Z\",\n
        \  \"metageneration\": \"1\",\n   \"location\": \"US\",\n   \"storageClass\":
        \"MULTI_REGIONAL\",\n   \"etag\": \"CAE=\"\n  },\n  {\n   \"kind\": \"storage#bucket\",\n
        \  \"id\": \"gcsfs-testing\",\n   \"selfLink\": \"https://www.googleapis.com/storage/v1/b/gcsfs-testing\",\n
        \  \"projectNumber\": \"586241054156\",\n   \"name\": \"gcsfs-testing\",\n
        \  \"timeCreated\": \"2017-12-12T16:52:13.675Z\",\n   \"updated\": \"2017-12-12T16:52:13.675Z\",\n
        \  \"metageneration\": \"1\",\n   \"location\": \"US\",\n   \"storageClass\":
        \"STANDARD\",\n   \"etag\": \"CAE=\"\n  }\n ]\n}\n"}
    headers:
      Alt-Svc: ['hq=":443"; ma=2592000; quic=51303431; quic=51303339; quic=51303338;
          quic=51303337; quic=51303335,quic=":443"; ma=2592000; v="41,39,38,37,35"']
      Cache-Control: ['private, max-age=0, must-revalidate, no-transform']
      Content-Length: ['2944']
      Content-Type: [application/json; charset=UTF-8]
      Date: ['Tue, 12 Dec 2017 16:54:08 GMT']
      Expires: ['Tue, 12 Dec 2017 16:54:08 GMT']
      Server: [UploadServer]
      Vary: [Origin, X-Origin]
      X-GUploader-UploadID: [AEnB2Uo0fG3f8byp0YOtAukBMYOUkBuINtTGwREydG7FSgeRSnioZkU0msXnmuFzXP5QwzzKANN3lnpNQjc2qMqqmGl6IMCTkQ]
    status: {code: 200, message: OK}
- request:
    body: null
    headers:
      Accept: ['*/*']
      Accept-Encoding: ['gzip, deflate']
      Connection: [keep-alive]
      Content-Length: ['0']
      User-Agent: [python-requests/2.18.4]
    method: DELETE
    uri: https://www.googleapis.com/storage/v1/b/gcsfs-testing/o/tmp%2Ftest%2Fa
  response:
    body: {string: "{\n \"error\": {\n  \"errors\": [\n   {\n    \"domain\": \"global\",\n
        \   \"reason\": \"notFound\",\n    \"message\": \"Not Found\"\n   }\n  ],\n
        \ \"code\": 404,\n  \"message\": \"Not Found\"\n }\n}\n"}
    headers:
      Alt-Svc: ['hq=":443"; ma=2592000; quic=51303431; quic=51303339; quic=51303338;
          quic=51303337; quic=51303335,quic=":443"; ma=2592000; v="41,39,38,37,35"']
      Cache-Control: ['private, max-age=0']
      Content-Length: ['165']
      Content-Type: [application/json; charset=UTF-8]
      Date: ['Tue, 12 Dec 2017 16:54:09 GMT']
      Expires: ['Tue, 12 Dec 2017 16:54:09 GMT']
      Server: [UploadServer]
      Vary: [Origin, X-Origin]
      X-GUploader-UploadID: [AEnB2UqthtL5ZK3YfChr_FVrmXyFdoOO_ie6IzDSvJjJE3yVxziHbep4Q1Ka0eRA8krjHx4-FGCJMDlIsMSuyJm7bhS1oTBQrA]
    status: {code: 404, message: Not Found}
- request:
    body: null
    headers:
      Accept: ['*/*']
      Accept-Encoding: ['gzip, deflate']
      Connection: [keep-alive]
      Content-Length: ['0']
      User-Agent: [python-requests/2.18.4]
    method: DELETE
    uri: https://www.googleapis.com/storage/v1/b/gcsfs-testing/o/tmp%2Ftest%2Fb
  response:
    body: {string: "{\n \"error\": {\n  \"errors\": [\n   {\n    \"domain\": \"global\",\n
        \   \"reason\": \"notFound\",\n    \"message\": \"Not Found\"\n   }\n  ],\n
        \ \"code\": 404,\n  \"message\": \"Not Found\"\n }\n}\n"}
    headers:
      Alt-Svc: ['hq=":443"; ma=2592000; quic=51303431; quic=51303339; quic=51303338;
          quic=51303337; quic=51303335,quic=":443"; ma=2592000; v="41,39,38,37,35"']
      Cache-Control: ['private, max-age=0']
      Content-Length: ['165']
      Content-Type: [application/json; charset=UTF-8]
      Date: ['Tue, 12 Dec 2017 16:54:09 GMT']
      Expires: ['Tue, 12 Dec 2017 16:54:09 GMT']
      Server: [UploadServer]
      Vary: [Origin, X-Origin]
      X-GUploader-UploadID: [AEnB2Urjx0ekY_zIXaGIR11TAzBqlRMnB_JjE1l5Kqx_TKuqYoeAi5QUCQZJVhO3DPdT6k_hhs2LCwmqgco5Qwk2nL-i1ezdbw]
    status: {code: 404, message: Not Found}
- request:
    body: null
    headers:
      Accept: ['*/*']
      Accept-Encoding: ['gzip, deflate']
      Connection: [keep-alive]
      Content-Length: ['0']
      User-Agent: [python-requests/2.18.4]
    method: DELETE
    uri: https://www.googleapis.com/storage/v1/b/gcsfs-testing/o/tmp%2Ftest%2Fc
  response:
    body: {string: "{\n \"error\": {\n  \"errors\": [\n   {\n    \"domain\": \"global\",\n
        \   \"reason\": \"notFound\",\n    \"message\": \"Not Found\"\n   }\n  ],\n
        \ \"code\": 404,\n  \"message\": \"Not Found\"\n }\n}\n"}
    headers:
      Alt-Svc: ['hq=":443"; ma=2592000; quic=51303431; quic=51303339; quic=51303338;
          quic=51303337; quic=51303335,quic=":443"; ma=2592000; v="41,39,38,37,35"']
      Cache-Control: ['private, max-age=0']
      Content-Length: ['165']
      Content-Type: [application/json; charset=UTF-8]
      Date: ['Tue, 12 Dec 2017 16:54:09 GMT']
      Expires: ['Tue, 12 Dec 2017 16:54:09 GMT']
      Server: [UploadServer]
      Vary: [Origin, X-Origin]
      X-GUploader-UploadID: [AEnB2UpRnHOtHyJ1LWoT2Ns1r2h4iTdy1ZZrZwU2NSQGM-bqDvdL6LxmEf_hqtn6enanljiKPkHCu3w4dTnD22031lyuJhZykA]
    status: {code: 404, message: Not Found}
- request:
    body: null
    headers:
      Accept: ['*/*']
      Accept-Encoding: ['gzip, deflate']
      Connection: [keep-alive]
      Content-Length: ['0']
      User-Agent: [python-requests/2.18.4]
    method: DELETE
    uri: https://www.googleapis.com/storage/v1/b/gcsfs-testing/o/tmp%2Ftest%2Fd
  response:
    body: {string: "{\n \"error\": {\n  \"errors\": [\n   {\n    \"domain\": \"global\",\n
        \   \"reason\": \"notFound\",\n    \"message\": \"Not Found\"\n   }\n  ],\n
        \ \"code\": 404,\n  \"message\": \"Not Found\"\n }\n}\n"}
    headers:
      Alt-Svc: ['hq=":443"; ma=2592000; quic=51303431; quic=51303339; quic=51303338;
          quic=51303337; quic=51303335,quic=":443"; ma=2592000; v="41,39,38,37,35"']
      Cache-Control: ['private, max-age=0']
      Content-Length: ['165']
      Content-Type: [application/json; charset=UTF-8]
      Date: ['Tue, 12 Dec 2017 16:54:09 GMT']
      Expires: ['Tue, 12 Dec 2017 16:54:09 GMT']
      Server: [UploadServer]
      Vary: [Origin, X-Origin]
      X-GUploader-UploadID: [AEnB2UqbP2euwOwQcIt0HLrSV7T58dMh1AMfPzuI2WhLYWv_wPaIJwpuPt7KfQhKTwMiha1MXr6oIMCVHUvY1mKXRLHm5AW5Jg]
    status: {code: 404, message: Not Found}
- request:
    body: '{"amount": 500, "name": "Alice"}

      {"amount": 600, "name": "Bob"}

      {"amount": 700, "name": "Charlie"}

      {"amount": 800, "name": "Dennis"}

'
    headers:
      Accept: ['*/*']
      Accept-Encoding: ['gzip, deflate']
      Connection: [keep-alive]
      Content-Length: ['133']
      User-Agent: [python-requests/2.18.4]
    method: POST
    uri: https://www.googleapis.com/upload/storage/v1/b/gcsfs-testing/o?name=test%2Faccounts.2.json&uploadType=media
  response:
    body: {string: "{\n \"kind\": \"storage#object\",\n \"id\": \"gcsfs-testing/test/accounts.2.json/1513097649836226\",\n
        \"selfLink\": \"https://www.googleapis.com/storage/v1/b/gcsfs-testing/o/test%2Faccounts.2.json\",\n
        \"name\": \"test/accounts.2.json\",\n \"bucket\": \"gcsfs-testing\",\n \"generation\":
        \"1513097649836226\",\n \"metageneration\": \"1\",\n \"timeCreated\": \"2017-12-12T16:54:09.772Z\",\n
        \"updated\": \"2017-12-12T16:54:09.772Z\",\n \"storageClass\": \"STANDARD\",\n
        \"timeStorageClassUpdated\": \"2017-12-12T16:54:09.772Z\",\n \"size\": \"133\",\n
        \"md5Hash\": \"bjhC5OCrzKV+8MGMCF2BQA==\",\n \"mediaLink\": \"https://www.googleapis.com/download/storage/v1/b/gcsfs-testing/o/test%2Faccounts.2.json?generation=1513097649836226&alt=media\",\n
        \"crc32c\": \"Su+F+g==\",\n \"etag\": \"CMKht//3hNgCEAE=\"\n}\n"}
    headers:
      Alt-Svc: ['hq=":443"; ma=2592000; quic=51303431; quic=51303339; quic=51303338;
          quic=51303337; quic=51303335,quic=":443"; ma=2592000; v="41,39,38,37,35"']
      Cache-Control: ['no-cache, no-store, max-age=0, must-revalidate']
      Content-Length: ['723']
      Content-Type: [application/json; charset=UTF-8]
      Date: ['Tue, 12 Dec 2017 16:54:10 GMT']
      ETag: [CMKht//3hNgCEAE=]
      Expires: ['Mon, 01 Jan 1990 00:00:00 GMT']
      Pragma: [no-cache]
      Server: [UploadServer]
      Vary: [Origin, X-Origin]
      X-GUploader-UploadID: [AEnB2UqkyfFa1Ws5TO-ZEJIAeGdbTiqeajqd6-ZhxaYS_XgQgvlhe6CTPf3BaRgg9_eoK1fLrw3dwpPd9PA9fbiBFmLmhJz89g]
    status: {code: 200, message: OK}
- request:
    body: '{"amount": 100, "name": "Alice"}

      {"amount": 200, "name": "Bob"}

      {"amount": 300, "name": "Charlie"}

      {"amount": 400, "name": "Dennis"}

'
    headers:
      Accept: ['*/*']
      Accept-Encoding: ['gzip, deflate']
      Connection: [keep-alive]
      Content-Length: ['133']
      User-Agent: [python-requests/2.18.4]
    method: POST
    uri: https://www.googleapis.com/upload/storage/v1/b/gcsfs-testing/o?name=test%2Faccounts.1.json&uploadType=media
  response:
    body: {string: "{\n \"kind\": \"storage#object\",\n \"id\": \"gcsfs-testing/test/accounts.1.json/1513097650304626\",\n
        \"selfLink\": \"https://www.googleapis.com/storage/v1/b/gcsfs-testing/o/test%2Faccounts.1.json\",\n
        \"name\": \"test/accounts.1.json\",\n \"bucket\": \"gcsfs-testing\",\n \"generation\":
        \"1513097650304626\",\n \"metageneration\": \"1\",\n \"timeCreated\": \"2017-12-12T16:54:10.217Z\",\n
        \"updated\": \"2017-12-12T16:54:10.217Z\",\n \"storageClass\": \"STANDARD\",\n
        \"timeStorageClassUpdated\": \"2017-12-12T16:54:10.217Z\",\n \"size\": \"133\",\n
        \"md5Hash\": \"xK7pmJz/Oj5HGIyfQpYTig==\",\n \"mediaLink\": \"https://www.googleapis.com/download/storage/v1/b/gcsfs-testing/o/test%2Faccounts.1.json?generation=1513097650304626&alt=media\",\n
        \"crc32c\": \"6wJAgQ==\",\n \"etag\": \"CPLs0//3hNgCEAE=\"\n}\n"}
    headers:
      Alt-Svc: ['hq=":443"; ma=2592000; quic=51303431; quic=51303339; quic=51303338;
          quic=51303337; quic=51303335,quic=":443"; ma=2592000; v="41,39,38,37,35"']
      Cache-Control: ['no-cache, no-store, max-age=0, must-revalidate']
      Content-Length: ['723']
      Content-Type: [application/json; charset=UTF-8]
      Date: ['Tue, 12 Dec 2017 16:54:10 GMT']
      ETag: [CPLs0//3hNgCEAE=]
      Expires: ['Mon, 01 Jan 1990 00:00:00 GMT']
      Pragma: [no-cache]
      Server: [UploadServer]
      Vary: [Origin, X-Origin]
      X-GUploader-UploadID: [AEnB2Upe2RJkOWyWl8k5txv6URXfmGaxSjr78HDPaK-XGr9C2DJHPxlDf1bG2ODeXruh1UVGJ-KfuNxIUHhSLNCjaujaFXFkXg]
    status: {code: 200, message: OK}
- request:
    body: 'name,amount,id

      Dennis,400,4

      Edith,500,5

      Frank,600,6

'
    headers:
      Accept: ['*/*']
      Accept-Encoding: ['gzip, deflate']
      Connection: [keep-alive]
      Content-Length: ['52']
      User-Agent: [python-requests/2.18.4]
    method: POST
    uri: https://www.googleapis.com/upload/storage/v1/b/gcsfs-testing/o?name=2014-01-03.csv&uploadType=media
  response:
    body: {string: "{\n \"kind\": \"storage#object\",\n \"id\": \"gcsfs-testing/2014-01-03.csv/1513097650760624\",\n
        \"selfLink\": \"https://www.googleapis.com/storage/v1/b/gcsfs-testing/o/2014-01-03.csv\",\n
        \"name\": \"2014-01-03.csv\",\n \"bucket\": \"gcsfs-testing\",\n \"generation\":
        \"1513097650760624\",\n \"metageneration\": \"1\",\n \"timeCreated\": \"2017-12-12T16:54:10.680Z\",\n
        \"updated\": \"2017-12-12T16:54:10.680Z\",\n \"storageClass\": \"STANDARD\",\n
        \"timeStorageClassUpdated\": \"2017-12-12T16:54:10.680Z\",\n \"size\": \"52\",\n
        \"md5Hash\": \"9keZXdUu0YtMynECFSOiMg==\",\n \"mediaLink\": \"https://www.googleapis.com/download/storage/v1/b/gcsfs-testing/o/2014-01-03.csv?generation=1513097650760624&alt=media\",\n
        \"crc32c\": \"x/fq7w==\",\n \"etag\": \"CLDX7//3hNgCEAE=\"\n}\n"}
    headers:
      Alt-Svc: ['hq=":443"; ma=2592000; quic=51303431; quic=51303339; quic=51303338;
          quic=51303337; quic=51303335,quic=":443"; ma=2592000; v="41,39,38,37,35"']
      Cache-Control: ['no-cache, no-store, max-age=0, must-revalidate']
      Content-Length: ['694']
      Content-Type: [application/json; charset=UTF-8]
      Date: ['Tue, 12 Dec 2017 16:54:10 GMT']
      ETag: [CLDX7//3hNgCEAE=]
      Expires: ['Mon, 01 Jan 1990 00:00:00 GMT']
      Pragma: [no-cache]
      Server: [UploadServer]
      Vary: [Origin, X-Origin]
      X-GUploader-UploadID: [AEnB2UrfT_Zus63xsyJdsIfSoSArUcqCkUBiruKiaMVvPbJ1cJ-BQIwPKrn8Npyy632VeP34gh8xCiidYDM-rwY9WTgR8vlcfw]
    status: {code: 200, message: OK}
- request:
    body: 'name,amount,id

'
    headers:
      Accept: ['*/*']
      Accept-Encoding: ['gzip, deflate']
      Connection: [keep-alive]
      Content-Length: ['15']
      User-Agent: [python-requests/2.18.4]
    method: POST
    uri: https://www.googleapis.com/upload/storage/v1/b/gcsfs-testing/o?name=2014-01-02.csv&uploadType=media
  response:
    body: {string: "{\n \"kind\": \"storage#object\",\n \"id\": \"gcsfs-testing/2014-01-02.csv/1513097651127268\",\n
        \"selfLink\": \"https://www.googleapis.com/storage/v1/b/gcsfs-testing/o/2014-01-02.csv\",\n
        \"name\": \"2014-01-02.csv\",\n \"bucket\": \"gcsfs-testing\",\n \"generation\":
        \"1513097651127268\",\n \"metageneration\": \"1\",\n \"timeCreated\": \"2017-12-12T16:54:11.029Z\",\n
        \"updated\": \"2017-12-12T16:54:11.029Z\",\n \"storageClass\": \"STANDARD\",\n
        \"timeStorageClassUpdated\": \"2017-12-12T16:54:11.029Z\",\n \"size\": \"15\",\n
        \"md5Hash\": \"cGwL6TebGKiJzgyNBJNb6Q==\",\n \"mediaLink\": \"https://www.googleapis.com/download/storage/v1/b/gcsfs-testing/o/2014-01-02.csv?generation=1513097651127268&alt=media\",\n
        \"crc32c\": \"Mpt4QQ==\",\n \"etag\": \"COSHhoD4hNgCEAE=\"\n}\n"}
    headers:
      Alt-Svc: ['hq=":443"; ma=2592000; quic=51303431; quic=51303339; quic=51303338;
          quic=51303337; quic=51303335,quic=":443"; ma=2592000; v="41,39,38,37,35"']
      Cache-Control: ['no-cache, no-store, max-age=0, must-revalidate']
      Content-Length: ['694']
      Content-Type: [application/json; charset=UTF-8]
      Date: ['Tue, 12 Dec 2017 16:54:11 GMT']
      ETag: [COSHhoD4hNgCEAE=]
      Expires: ['Mon, 01 Jan 1990 00:00:00 GMT']
      Pragma: [no-cache]
      Server: [UploadServer]
      Vary: [Origin, X-Origin]
      X-GUploader-UploadID: [AEnB2UppZSQOq_T4H-kK2imHIFwmD9fwvPcxM9lePk8ehKL_gCHtcA5L-i-yX2v330qiSLwdlrhYPaHc7UxUzbeTtRpqUv_h6A]
    status: {code: 200, message: OK}
- request:
    body: 'name,amount,id

      Alice,100,1

      Bob,200,2

      Charlie,300,3

'
    headers:
      Accept: ['*/*']
      Accept-Encoding: ['gzip, deflate']
      Connection: [keep-alive]
      Content-Length: ['51']
      User-Agent: [python-requests/2.18.4]
    method: POST
    uri: https://www.googleapis.com/upload/storage/v1/b/gcsfs-testing/o?name=2014-01-01.csv&uploadType=media
  response:
    body: {string: "{\n \"kind\": \"storage#object\",\n \"id\": \"gcsfs-testing/2014-01-01.csv/1513097651587546\",\n
        \"selfLink\": \"https://www.googleapis.com/storage/v1/b/gcsfs-testing/o/2014-01-01.csv\",\n
        \"name\": \"2014-01-01.csv\",\n \"bucket\": \"gcsfs-testing\",\n \"generation\":
        \"1513097651587546\",\n \"metageneration\": \"1\",\n \"timeCreated\": \"2017-12-12T16:54:11.486Z\",\n
        \"updated\": \"2017-12-12T16:54:11.486Z\",\n \"storageClass\": \"STANDARD\",\n
        \"timeStorageClassUpdated\": \"2017-12-12T16:54:11.486Z\",\n \"size\": \"51\",\n
        \"md5Hash\": \"Auycd2AT7x5m8G1W0NXcuA==\",\n \"mediaLink\": \"https://www.googleapis.com/download/storage/v1/b/gcsfs-testing/o/2014-01-01.csv?generation=1513097651587546&alt=media\",\n
        \"crc32c\": \"yR1u0w==\",\n \"etag\": \"CNqTooD4hNgCEAE=\"\n}\n"}
    headers:
      Alt-Svc: ['hq=":443"; ma=2592000; quic=51303431; quic=51303339; quic=51303338;
          quic=51303337; quic=51303335,quic=":443"; ma=2592000; v="41,39,38,37,35"']
      Cache-Control: ['no-cache, no-store, max-age=0, must-revalidate']
      Content-Length: ['694']
      Content-Type: [application/json; charset=UTF-8]
      Date: ['Tue, 12 Dec 2017 16:54:11 GMT']
      ETag: [CNqTooD4hNgCEAE=]
      Expires: ['Mon, 01 Jan 1990 00:00:00 GMT']
      Pragma: [no-cache]
      Server: [UploadServer]
      Vary: [Origin, X-Origin]
      X-GUploader-UploadID: [AEnB2UrpUbMYxziDPvz2CDm8stT_Q0YR8MrkmldYS2z5b959ey6trf6SuiKveOkjZIqJIDemStaVQU_5mo0AUq_W5ZwSLY5qwA]
    status: {code: 200, message: OK}
- request:
    body: 'hello

'
    headers:
      Accept: ['*/*']
      Accept-Encoding: ['gzip, deflate']
      Connection: [keep-alive]
      Content-Length: ['6']
      User-Agent: [python-requests/2.18.4]
    method: POST
    uri: https://www.googleapis.com/upload/storage/v1/b/gcsfs-testing/o?name=nested%2Fnested2%2Ffile1&uploadType=media
  response:
    body: {string: "{\n \"kind\": \"storage#object\",\n \"id\": \"gcsfs-testing/nested/nested2/file1/1513097651886708\",\n
        \"selfLink\": \"https://www.googleapis.com/storage/v1/b/gcsfs-testing/o/nested%2Fnested2%2Ffile1\",\n
        \"name\": \"nested/nested2/file1\",\n \"bucket\": \"gcsfs-testing\",\n \"generation\":
        \"1513097651886708\",\n \"metageneration\": \"1\",\n \"timeCreated\": \"2017-12-12T16:54:11.826Z\",\n
        \"updated\": \"2017-12-12T16:54:11.826Z\",\n \"storageClass\": \"STANDARD\",\n
        \"timeStorageClassUpdated\": \"2017-12-12T16:54:11.826Z\",\n \"size\": \"6\",\n
        \"md5Hash\": \"sZRqySSS0jR8YjW00mERhA==\",\n \"mediaLink\": \"https://www.googleapis.com/download/storage/v1/b/gcsfs-testing/o/nested%2Fnested2%2Ffile1?generation=1513097651886708&alt=media\",\n
        \"crc32c\": \"NT3Yvg==\",\n \"etag\": \"CPS0tID4hNgCEAE=\"\n}\n"}
    headers:
      Alt-Svc: ['hq=":443"; ma=2592000; quic=51303431; quic=51303339; quic=51303338;
          quic=51303337; quic=51303335,quic=":443"; ma=2592000; v="41,39,38,37,35"']
      Cache-Control: ['no-cache, no-store, max-age=0, must-revalidate']
      Content-Length: ['725']
      Content-Type: [application/json; charset=UTF-8]
      Date: ['Tue, 12 Dec 2017 16:54:11 GMT']
      ETag: [CPS0tID4hNgCEAE=]
      Expires: ['Mon, 01 Jan 1990 00:00:00 GMT']
      Pragma: [no-cache]
      Server: [UploadServer]
      Vary: [Origin, X-Origin]
      X-GUploader-UploadID: [AEnB2Ur8YOD4UIOOFJ4uGnx7GGglP74SwjTWPv2J7Pi9_AjH_CEE_7-QGGe17pkmWcOagHYattwWrgyLdYD5iGCWPofnlEFFJQ]
    status: {code: 200, message: OK}
- request:
    body: world
    headers:
      Accept: ['*/*']
      Accept-Encoding: ['gzip, deflate']
      Connection: [keep-alive]
      Content-Length: ['5']
      User-Agent: [python-requests/2.18.4]
    method: POST
    uri: https://www.googleapis.com/upload/storage/v1/b/gcsfs-testing/o?name=nested%2Ffile2&uploadType=media
  response:
    body: {string: "{\n \"kind\": \"storage#object\",\n \"id\": \"gcsfs-testing/nested/file2/1513097652200999\",\n
        \"selfLink\": \"https://www.googleapis.com/storage/v1/b/gcsfs-testing/o/nested%2Ffile2\",\n
        \"name\": \"nested/file2\",\n \"bucket\": \"gcsfs-testing\",\n \"generation\":
        \"1513097652200999\",\n \"metageneration\": \"1\",\n \"timeCreated\": \"2017-12-12T16:54:12.137Z\",\n
        \"updated\": \"2017-12-12T16:54:12.137Z\",\n \"storageClass\": \"STANDARD\",\n
        \"timeStorageClassUpdated\": \"2017-12-12T16:54:12.137Z\",\n \"size\": \"5\",\n
        \"md5Hash\": \"fXkwN6B2AYZXSwKC8vQ15w==\",\n \"mediaLink\": \"https://www.googleapis.com/download/storage/v1/b/gcsfs-testing/o/nested%2Ffile2?generation=1513097652200999&alt=media\",\n
        \"crc32c\": \"MaqBTg==\",\n \"etag\": \"CKfMx4D4hNgCEAE=\"\n}\n"}
    headers:
      Alt-Svc: ['hq=":443"; ma=2592000; quic=51303431; quic=51303339; quic=51303338;
          quic=51303337; quic=51303335,quic=":443"; ma=2592000; v="41,39,38,37,35"']
      Cache-Control: ['no-cache, no-store, max-age=0, must-revalidate']
      Content-Length: ['689']
      Content-Type: [application/json; charset=UTF-8]
      Date: ['Tue, 12 Dec 2017 16:54:12 GMT']
      ETag: [CKfMx4D4hNgCEAE=]
      Expires: ['Mon, 01 Jan 1990 00:00:00 GMT']
      Pragma: [no-cache]
      Server: [UploadServer]
      Vary: [Origin, X-Origin]
      X-GUploader-UploadID: [AEnB2Uqn7u4t9Me3vQsmeDVRzFO-EombUDzvjjgp0twaIeWIjkCpHz3fgoZDkuSCelueT2sty5XGgxo6RKB_pJJ5WZunLl47Pg]
    status: {code: 200, message: OK}
- request:
    body: world
    headers:
      Accept: ['*/*']
      Accept-Encoding: ['gzip, deflate']
      Connection: [keep-alive]
      Content-Length: ['5']
      User-Agent: [python-requests/2.18.4]
    method: POST
    uri: https://www.googleapis.com/upload/storage/v1/b/gcsfs-testing/o?name=nested%2Fnested2%2Ffile2&uploadType=media
  response:
    body: {string: "{\n \"kind\": \"storage#object\",\n \"id\": \"gcsfs-testing/nested/nested2/file2/1513097652633619\",\n
        \"selfLink\": \"https://www.googleapis.com/storage/v1/b/gcsfs-testing/o/nested%2Fnested2%2Ffile2\",\n
        \"name\": \"nested/nested2/file2\",\n \"bucket\": \"gcsfs-testing\",\n \"generation\":
        \"1513097652633619\",\n \"metageneration\": \"1\",\n \"timeCreated\": \"2017-12-12T16:54:12.563Z\",\n
        \"updated\": \"2017-12-12T16:54:12.563Z\",\n \"storageClass\": \"STANDARD\",\n
        \"timeStorageClassUpdated\": \"2017-12-12T16:54:12.563Z\",\n \"size\": \"5\",\n
        \"md5Hash\": \"fXkwN6B2AYZXSwKC8vQ15w==\",\n \"mediaLink\": \"https://www.googleapis.com/download/storage/v1/b/gcsfs-testing/o/nested%2Fnested2%2Ffile2?generation=1513097652633619&alt=media\",\n
        \"crc32c\": \"MaqBTg==\",\n \"etag\": \"CJOA4oD4hNgCEAE=\"\n}\n"}
    headers:
      Alt-Svc: ['hq=":443"; ma=2592000; quic=51303431; quic=51303339; quic=51303338;
          quic=51303337; quic=51303335,quic=":443"; ma=2592000; v="41,39,38,37,35"']
      Cache-Control: ['no-cache, no-store, max-age=0, must-revalidate']
      Content-Length: ['725']
      Content-Type: [application/json; charset=UTF-8]
      Date: ['Tue, 12 Dec 2017 16:54:12 GMT']
      ETag: [CJOA4oD4hNgCEAE=]
      Expires: ['Mon, 01 Jan 1990 00:00:00 GMT']
      Pragma: [no-cache]
      Server: [UploadServer]
      Vary: [Origin, X-Origin]
      X-GUploader-UploadID: [AEnB2Up1FGbj5fAJ9aC_scyMnkXmlo2xMw27MjVDuTQP-gB7V0YDTX0UOv1wL-QTw3qvtPgzcGPmT76Ej4TEMa1eSvP53H8aTg]
    status: {code: 200, message: OK}
- request:
    body: 'hello

'
    headers:
      Accept: ['*/*']
      Accept-Encoding: ['gzip, deflate']
      Connection: [keep-alive]
      Content-Length: ['6']
      User-Agent: [python-requests/2.18.4]
    method: POST
    uri: https://www.googleapis.com/upload/storage/v1/b/gcsfs-testing/o?name=nested%2Ffile1&uploadType=media
  response:
    body: {string: "{\n \"kind\": \"storage#object\",\n \"id\": \"gcsfs-testing/nested/file1/1513097653028453\",\n
        \"selfLink\": \"https://www.googleapis.com/storage/v1/b/gcsfs-testing/o/nested%2Ffile1\",\n
        \"name\": \"nested/file1\",\n \"bucket\": \"gcsfs-testing\",\n \"generation\":
        \"1513097653028453\",\n \"metageneration\": \"1\",\n \"timeCreated\": \"2017-12-12T16:54:12.968Z\",\n
        \"updated\": \"2017-12-12T16:54:12.968Z\",\n \"storageClass\": \"STANDARD\",\n
        \"timeStorageClassUpdated\": \"2017-12-12T16:54:12.968Z\",\n \"size\": \"6\",\n
        \"md5Hash\": \"sZRqySSS0jR8YjW00mERhA==\",\n \"mediaLink\": \"https://www.googleapis.com/download/storage/v1/b/gcsfs-testing/o/nested%2Ffile1?generation=1513097653028453&alt=media\",\n
        \"crc32c\": \"NT3Yvg==\",\n \"etag\": \"COWM+oD4hNgCEAE=\"\n}\n"}
    headers:
      Alt-Svc: ['hq=":443"; ma=2592000; quic=51303431; quic=51303339; quic=51303338;
          quic=51303337; quic=51303335,quic=":443"; ma=2592000; v="41,39,38,37,35"']
      Cache-Control: ['no-cache, no-store, max-age=0, must-revalidate']
      Content-Length: ['689']
      Content-Type: [application/json; charset=UTF-8]
      Date: ['Tue, 12 Dec 2017 16:54:13 GMT']
      ETag: [COWM+oD4hNgCEAE=]
      Expires: ['Mon, 01 Jan 1990 00:00:00 GMT']
      Pragma: [no-cache]
      Server: [UploadServer]
      Vary: [Origin, X-Origin]
      X-GUploader-UploadID: [AEnB2UrRqOGzLZQcHkE4s5t85-F2xU0qKed_fDoMn1GsxEs-TJUtbt7KnpHo_b1BY-U-uBkcfuZGhKthG-3kd12s9eEUCOI9jw]
    status: {code: 200, message: OK}
- request:
    body: null
    headers:
      Accept: ['*/*']
      Accept-Encoding: ['gzip, deflate']
      Connection: [keep-alive]
      Content-Length: ['0']
      User-Agent: [python-requests/2.18.4]
    method: POST
    uri: https://www.googleapis.com/storage/v1/b/gcsfs-testing/o/test%2Faccounts.1.json/copyTo/b/gcsfs-testing/o/test%2Faccounts.1.json2
  response:
    body: {string: "{\n \"kind\": \"storage#object\",\n \"id\": \"gcsfs-testing/test/accounts.1.json2/1513097653499201\",\n
        \"selfLink\": \"https://www.googleapis.com/storage/v1/b/gcsfs-testing/o/test%2Faccounts.1.json2\",\n
        \"name\": \"test/accounts.1.json2\",\n \"bucket\": \"gcsfs-testing\",\n \"generation\":
        \"1513097653499201\",\n \"metageneration\": \"1\",\n \"timeCreated\": \"2017-12-12T16:54:13.439Z\",\n
        \"updated\": \"2017-12-12T16:54:13.439Z\",\n \"storageClass\": \"STANDARD\",\n
        \"timeStorageClassUpdated\": \"2017-12-12T16:54:13.439Z\",\n \"size\": \"133\",\n
        \"md5Hash\": \"xK7pmJz/Oj5HGIyfQpYTig==\",\n \"mediaLink\": \"https://www.googleapis.com/download/storage/v1/b/gcsfs-testing/o/test%2Faccounts.1.json2?generation=1513097653499201&alt=media\",\n
        \"owner\": {\n  \"entity\": \"user-mdurant@anaconda.com\"\n },\n \"crc32c\":
        \"6wJAgQ==\",\n \"etag\": \"CMHqloH4hNgCEAE=\"\n}\n"}
    headers:
      Alt-Svc: ['hq=":443"; ma=2592000; quic=51303431; quic=51303339; quic=51303338;
          quic=51303337; quic=51303335,quic=":443"; ma=2592000; v="41,39,38,37,35"']
      Cache-Control: ['no-cache, no-store, max-age=0, must-revalidate']
      Content-Length: ['783']
      Content-Type: [application/json; charset=UTF-8]
      Date: ['Tue, 12 Dec 2017 16:54:13 GMT']
      ETag: [CMHqloH4hNgCEAE=]
      Expires: ['Mon, 01 Jan 1990 00:00:00 GMT']
      Pragma: [no-cache]
      Server: [UploadServer]
      Vary: [Origin, X-Origin]
      X-GUploader-UploadID: [AEnB2Urk4pciwcv6EgASq7mZZ3QXqRFgQjYIrhMeU6y2jJkKNRMSCESMM9UL9UZtEegj3oThHsDMoBfJVouMJKzUhUK-atiuVw]
    status: {code: 200, message: OK}
- request:
    body: null
    headers:
      Accept: ['*/*']
      Accept-Encoding: ['gzip, deflate']
      Connection: [keep-alive]
      User-Agent: [python-requests/2.18.4]
    method: GET
    uri: https://www.googleapis.com/storage/v1/b/gcsfs-testing/o/test%2Faccounts.1.json
  response:
    body: {string: "{\n \"kind\": \"storage#object\",\n \"id\": \"gcsfs-testing/test/accounts.1.json/1513097650304626\",\n
        \"selfLink\": \"https://www.googleapis.com/storage/v1/b/gcsfs-testing/o/test%2Faccounts.1.json\",\n
        \"name\": \"test/accounts.1.json\",\n \"bucket\": \"gcsfs-testing\",\n \"generation\":
        \"1513097650304626\",\n \"metageneration\": \"1\",\n \"timeCreated\": \"2017-12-12T16:54:10.217Z\",\n
        \"updated\": \"2017-12-12T16:54:10.217Z\",\n \"storageClass\": \"STANDARD\",\n
        \"timeStorageClassUpdated\": \"2017-12-12T16:54:10.217Z\",\n \"size\": \"133\",\n
        \"md5Hash\": \"xK7pmJz/Oj5HGIyfQpYTig==\",\n \"mediaLink\": \"https://www.googleapis.com/download/storage/v1/b/gcsfs-testing/o/test%2Faccounts.1.json?generation=1513097650304626&alt=media\",\n
        \"crc32c\": \"6wJAgQ==\",\n \"etag\": \"CPLs0//3hNgCEAE=\"\n}\n"}
    headers:
      Alt-Svc: ['hq=":443"; ma=2592000; quic=51303431; quic=51303339; quic=51303338;
          quic=51303337; quic=51303335,quic=":443"; ma=2592000; v="41,39,38,37,35"']
      Cache-Control: ['no-cache, no-store, max-age=0, must-revalidate']
      Content-Length: ['723']
      Content-Type: [application/json; charset=UTF-8]
      Date: ['Tue, 12 Dec 2017 16:54:13 GMT']
      ETag: [CPLs0//3hNgCEAE=]
      Expires: ['Mon, 01 Jan 1990 00:00:00 GMT']
      Pragma: [no-cache]
      Server: [UploadServer]
      Vary: [Origin, X-Origin]
      X-GUploader-UploadID: [AEnB2Uo2YF6y8YomEI9_wXldhOBC5_LG4-VIPqDdFNNDqVPrhunJTtNhSWPhKyrVB6LpXdja2NY1yqq93ogjcGqU-ykY1dYliQ]
    status: {code: 200, message: OK}
- request:
    body: null
    headers:
      Accept: ['*/*']
      Accept-Encoding: ['gzip, deflate']
      Connection: [keep-alive]
      User-Agent: [python-requests/2.18.4]
    method: GET
    uri: https://www.googleapis.com/download/storage/v1/b/gcsfs-testing/o/test%2Faccounts.1.json?alt=media&generation=1513097650304626
  response:
    body: {string: '{"amount": 100, "name": "Alice"}

        {"amount": 200, "name": "Bob"}

        {"amount": 300, "name": "Charlie"}

        {"amount": 400, "name": "Dennis"}

'}
    headers:
      Alt-Svc: ['hq=":443"; ma=2592000; quic=51303431; quic=51303339; quic=51303338;
          quic=51303337; quic=51303335,quic=":443"; ma=2592000; v="41,39,38,37,35"']
      Cache-Control: ['no-cache, no-store, max-age=0, must-revalidate']
      Content-Disposition: [attachment]
      Content-Length: ['133']
      Content-Type: [application/octet-stream]
      Date: ['Tue, 12 Dec 2017 16:54:14 GMT']
      ETag: [CPLs0//3hNgCEAE=]
      Expires: ['Mon, 01 Jan 1990 00:00:00 GMT']
      Pragma: [no-cache]
      Server: [UploadServer]
      Vary: [Origin, X-Origin]
      X-GUploader-UploadID: [AEnB2Ur0c2_mv6s0B3WgVjG3IuwdbmptQcwzGD3oNj1WIYPc3sBLxXLf6p3lruwWrXU4ORuj_yqLatzBJBu3Pq4ou7qEMrW3xQ]
      X-Goog-Generation: ['1513097650304626']
      X-Goog-Hash: ['crc32c=6wJAgQ==,md5=xK7pmJz/Oj5HGIyfQpYTig==']
      X-Goog-Metageneration: ['1']
      X-Goog-Storage-Class: [STANDARD]
    status: {code: 200, message: OK}
- request:
    body: null
    headers:
      Accept: ['*/*']
      Accept-Encoding: ['gzip, deflate']
      Connection: [keep-alive]
      User-Agent: [python-requests/2.18.4]
    method: GET
    uri: https://www.googleapis.com/storage/v1/b/gcsfs-testing/o/test%2Faccounts.1.json2
  response:
    body: {string: "{\n \"kind\": \"storage#object\",\n \"id\": \"gcsfs-testing/test/accounts.1.json2/1513097653499201\",\n
        \"selfLink\": \"https://www.googleapis.com/storage/v1/b/gcsfs-testing/o/test%2Faccounts.1.json2\",\n
        \"name\": \"test/accounts.1.json2\",\n \"bucket\": \"gcsfs-testing\",\n \"generation\":
        \"1513097653499201\",\n \"metageneration\": \"1\",\n \"timeCreated\": \"2017-12-12T16:54:13.439Z\",\n
        \"updated\": \"2017-12-12T16:54:13.439Z\",\n \"storageClass\": \"STANDARD\",\n
        \"timeStorageClassUpdated\": \"2017-12-12T16:54:13.439Z\",\n \"size\": \"133\",\n
        \"md5Hash\": \"xK7pmJz/Oj5HGIyfQpYTig==\",\n \"mediaLink\": \"https://www.googleapis.com/download/storage/v1/b/gcsfs-testing/o/test%2Faccounts.1.json2?generation=1513097653499201&alt=media\",\n
        \"crc32c\": \"6wJAgQ==\",\n \"etag\": \"CMHqloH4hNgCEAE=\"\n}\n"}
    headers:
      Alt-Svc: ['hq=":443"; ma=2592000; quic=51303431; quic=51303339; quic=51303338;
          quic=51303337; quic=51303335,quic=":443"; ma=2592000; v="41,39,38,37,35"']
      Cache-Control: ['no-cache, no-store, max-age=0, must-revalidate']
      Content-Length: ['727']
      Content-Type: [application/json; charset=UTF-8]
      Date: ['Tue, 12 Dec 2017 16:54:14 GMT']
      ETag: [CMHqloH4hNgCEAE=]
      Expires: ['Mon, 01 Jan 1990 00:00:00 GMT']
      Pragma: [no-cache]
      Server: [UploadServer]
      Vary: [Origin, X-Origin]
      X-GUploader-UploadID: [AEnB2Ur1xqCYKJJAV4JRkdJS4teQV4_5vJ2GiDStMPeTJeRUV-FMs7p0_0caSfoQd8SwbYAxkSO1MCM1t3nMAxLkuKqhKIHGpw]
    status: {code: 200, message: OK}
- request:
    body: null
    headers:
      Accept: ['*/*']
      Accept-Encoding: ['gzip, deflate']
      Connection: [keep-alive]
      User-Agent: [python-requests/2.18.4]
    method: GET
    uri: https://www.googleapis.com/download/storage/v1/b/gcsfs-testing/o/test%2Faccounts.1.json2?alt=media&generation=1513097653499201
  response:
    body: {string: '{"amount": 100, "name": "Alice"}

        {"amount": 200, "name": "Bob"}

        {"amount": 300, "name": "Charlie"}

        {"amount": 400, "name": "Dennis"}

'}
    headers:
      Alt-Svc: ['hq=":443"; ma=2592000; quic=51303431; quic=51303339; quic=51303338;
          quic=51303337; quic=51303335,quic=":443"; ma=2592000; v="41,39,38,37,35"']
      Cache-Control: ['no-cache, no-store, max-age=0, must-revalidate']
      Content-Disposition: [attachment]
      Content-Length: ['133']
      Content-Type: [application/octet-stream]
      Date: ['Tue, 12 Dec 2017 16:54:14 GMT']
      ETag: [CMHqloH4hNgCEAE=]
      Expires: ['Mon, 01 Jan 1990 00:00:00 GMT']
      Pragma: [no-cache]
      Server: [UploadServer]
      Vary: [Origin, X-Origin]
      X-GUploader-UploadID: [AEnB2UovV-QyexMz-ZS7IGa_UdB_XVGI7DK2inklm-V-2qtz_lKBkUK-OPISTWc-7A1lhMdXm6Lv_2TWA5khp4eO94t_PIYyuA]
      X-Goog-Generation: ['1513097653499201']
      X-Goog-Hash: ['crc32c=6wJAgQ==,md5=xK7pmJz/Oj5HGIyfQpYTig==']
      X-Goog-Metageneration: ['1']
      X-Goog-Storage-Class: [STANDARD]
    status: {code: 200, message: OK}
- request:
    body: null
    headers:
      Accept: ['*/*']
      Accept-Encoding: ['gzip, deflate']
      Connection: [keep-alive]
      User-Agent: [python-requests/2.18.4]
    method: GET
    uri: https://www.googleapis.com/storage/v1/b/gcsfs-testing/o/?maxResults=1000
  response:
    body: {string: "{\n \"kind\": \"storage#objects\",\n \"items\": [\n  {\n   \"kind\":
        \"storage#object\",\n   \"id\": \"gcsfs-testing/2014-01-01.csv/1513097651587546\",\n
        \  \"selfLink\": \"https://www.googleapis.com/storage/v1/b/gcsfs-testing/o/2014-01-01.csv\",\n
        \  \"name\": \"2014-01-01.csv\",\n   \"bucket\": \"gcsfs-testing\",\n   \"generation\":
        \"1513097651587546\",\n   \"metageneration\": \"1\",\n   \"timeCreated\":
        \"2017-12-12T16:54:11.486Z\",\n   \"updated\": \"2017-12-12T16:54:11.486Z\",\n
        \  \"storageClass\": \"STANDARD\",\n   \"timeStorageClassUpdated\": \"2017-12-12T16:54:11.486Z\",\n
        \  \"size\": \"51\",\n   \"md5Hash\": \"Auycd2AT7x5m8G1W0NXcuA==\",\n   \"mediaLink\":
        \"https://www.googleapis.com/download/storage/v1/b/gcsfs-testing/o/2014-01-01.csv?generation=1513097651587546&alt=media\",\n
        \  \"crc32c\": \"yR1u0w==\",\n   \"etag\": \"CNqTooD4hNgCEAE=\"\n  },\n  {\n
        \  \"kind\": \"storage#object\",\n   \"id\": \"gcsfs-testing/2014-01-02.csv/1513097651127268\",\n
        \  \"selfLink\": \"https://www.googleapis.com/storage/v1/b/gcsfs-testing/o/2014-01-02.csv\",\n
        \  \"name\": \"2014-01-02.csv\",\n   \"bucket\": \"gcsfs-testing\",\n   \"generation\":
        \"1513097651127268\",\n   \"metageneration\": \"1\",\n   \"timeCreated\":
        \"2017-12-12T16:54:11.029Z\",\n   \"updated\": \"2017-12-12T16:54:11.029Z\",\n
        \  \"storageClass\": \"STANDARD\",\n   \"timeStorageClassUpdated\": \"2017-12-12T16:54:11.029Z\",\n
        \  \"size\": \"15\",\n   \"md5Hash\": \"cGwL6TebGKiJzgyNBJNb6Q==\",\n   \"mediaLink\":
        \"https://www.googleapis.com/download/storage/v1/b/gcsfs-testing/o/2014-01-02.csv?generation=1513097651127268&alt=media\",\n
        \  \"crc32c\": \"Mpt4QQ==\",\n   \"etag\": \"COSHhoD4hNgCEAE=\"\n  },\n  {\n
        \  \"kind\": \"storage#object\",\n   \"id\": \"gcsfs-testing/2014-01-03.csv/1513097650760624\",\n
        \  \"selfLink\": \"https://www.googleapis.com/storage/v1/b/gcsfs-testing/o/2014-01-03.csv\",\n
        \  \"name\": \"2014-01-03.csv\",\n   \"bucket\": \"gcsfs-testing\",\n   \"generation\":
        \"1513097650760624\",\n   \"metageneration\": \"1\",\n   \"timeCreated\":
        \"2017-12-12T16:54:10.680Z\",\n   \"updated\": \"2017-12-12T16:54:10.680Z\",\n
        \  \"storageClass\": \"STANDARD\",\n   \"timeStorageClassUpdated\": \"2017-12-12T16:54:10.680Z\",\n
        \  \"size\": \"52\",\n   \"md5Hash\": \"9keZXdUu0YtMynECFSOiMg==\",\n   \"mediaLink\":
        \"https://www.googleapis.com/download/storage/v1/b/gcsfs-testing/o/2014-01-03.csv?generation=1513097650760624&alt=media\",\n
        \  \"crc32c\": \"x/fq7w==\",\n   \"etag\": \"CLDX7//3hNgCEAE=\"\n  },\n  {\n
        \  \"kind\": \"storage#object\",\n   \"id\": \"gcsfs-testing/nested/file1/1513097653028453\",\n
        \  \"selfLink\": \"https://www.googleapis.com/storage/v1/b/gcsfs-testing/o/nested%2Ffile1\",\n
        \  \"name\": \"nested/file1\",\n   \"bucket\": \"gcsfs-testing\",\n   \"generation\":
        \"1513097653028453\",\n   \"metageneration\": \"1\",\n   \"timeCreated\":
        \"2017-12-12T16:54:12.968Z\",\n   \"updated\": \"2017-12-12T16:54:12.968Z\",\n
        \  \"storageClass\": \"STANDARD\",\n   \"timeStorageClassUpdated\": \"2017-12-12T16:54:12.968Z\",\n
        \  \"size\": \"6\",\n   \"md5Hash\": \"sZRqySSS0jR8YjW00mERhA==\",\n   \"mediaLink\":
        \"https://www.googleapis.com/download/storage/v1/b/gcsfs-testing/o/nested%2Ffile1?generation=1513097653028453&alt=media\",\n
        \  \"crc32c\": \"NT3Yvg==\",\n   \"etag\": \"COWM+oD4hNgCEAE=\"\n  },\n  {\n
        \  \"kind\": \"storage#object\",\n   \"id\": \"gcsfs-testing/nested/file2/1513097652200999\",\n
        \  \"selfLink\": \"https://www.googleapis.com/storage/v1/b/gcsfs-testing/o/nested%2Ffile2\",\n
        \  \"name\": \"nested/file2\",\n   \"bucket\": \"gcsfs-testing\",\n   \"generation\":
        \"1513097652200999\",\n   \"metageneration\": \"1\",\n   \"timeCreated\":
        \"2017-12-12T16:54:12.137Z\",\n   \"updated\": \"2017-12-12T16:54:12.137Z\",\n
        \  \"storageClass\": \"STANDARD\",\n   \"timeStorageClassUpdated\": \"2017-12-12T16:54:12.137Z\",\n
        \  \"size\": \"5\",\n   \"md5Hash\": \"fXkwN6B2AYZXSwKC8vQ15w==\",\n   \"mediaLink\":
        \"https://www.googleapis.com/download/storage/v1/b/gcsfs-testing/o/nested%2Ffile2?generation=1513097652200999&alt=media\",\n
        \  \"crc32c\": \"MaqBTg==\",\n   \"etag\": \"CKfMx4D4hNgCEAE=\"\n  },\n  {\n
        \  \"kind\": \"storage#object\",\n   \"id\": \"gcsfs-testing/nested/nested2/file1/1513097651886708\",\n
        \  \"selfLink\": \"https://www.googleapis.com/storage/v1/b/gcsfs-testing/o/nested%2Fnested2%2Ffile1\",\n
        \  \"name\": \"nested/nested2/file1\",\n   \"bucket\": \"gcsfs-testing\",\n
        \  \"generation\": \"1513097651886708\",\n   \"metageneration\": \"1\",\n
        \  \"timeCreated\": \"2017-12-12T16:54:11.826Z\",\n   \"updated\": \"2017-12-12T16:54:11.826Z\",\n
        \  \"storageClass\": \"STANDARD\",\n   \"timeStorageClassUpdated\": \"2017-12-12T16:54:11.826Z\",\n
        \  \"size\": \"6\",\n   \"md5Hash\": \"sZRqySSS0jR8YjW00mERhA==\",\n   \"mediaLink\":
        \"https://www.googleapis.com/download/storage/v1/b/gcsfs-testing/o/nested%2Fnested2%2Ffile1?generation=1513097651886708&alt=media\",\n
        \  \"crc32c\": \"NT3Yvg==\",\n   \"etag\": \"CPS0tID4hNgCEAE=\"\n  },\n  {\n
        \  \"kind\": \"storage#object\",\n   \"id\": \"gcsfs-testing/nested/nested2/file2/1513097652633619\",\n
        \  \"selfLink\": \"https://www.googleapis.com/storage/v1/b/gcsfs-testing/o/nested%2Fnested2%2Ffile2\",\n
        \  \"name\": \"nested/nested2/file2\",\n   \"bucket\": \"gcsfs-testing\",\n
        \  \"generation\": \"1513097652633619\",\n   \"metageneration\": \"1\",\n
        \  \"timeCreated\": \"2017-12-12T16:54:12.563Z\",\n   \"updated\": \"2017-12-12T16:54:12.563Z\",\n
        \  \"storageClass\": \"STANDARD\",\n   \"timeStorageClassUpdated\": \"2017-12-12T16:54:12.563Z\",\n
        \  \"size\": \"5\",\n   \"md5Hash\": \"fXkwN6B2AYZXSwKC8vQ15w==\",\n   \"mediaLink\":
        \"https://www.googleapis.com/download/storage/v1/b/gcsfs-testing/o/nested%2Fnested2%2Ffile2?generation=1513097652633619&alt=media\",\n
        \  \"crc32c\": \"MaqBTg==\",\n   \"etag\": \"CJOA4oD4hNgCEAE=\"\n  },\n  {\n
        \  \"kind\": \"storage#object\",\n   \"id\": \"gcsfs-testing/test/accounts.1.json/1513097650304626\",\n
        \  \"selfLink\": \"https://www.googleapis.com/storage/v1/b/gcsfs-testing/o/test%2Faccounts.1.json\",\n
        \  \"name\": \"test/accounts.1.json\",\n   \"bucket\": \"gcsfs-testing\",\n
        \  \"generation\": \"1513097650304626\",\n   \"metageneration\": \"1\",\n
        \  \"timeCreated\": \"2017-12-12T16:54:10.217Z\",\n   \"updated\": \"2017-12-12T16:54:10.217Z\",\n
        \  \"storageClass\": \"STANDARD\",\n   \"timeStorageClassUpdated\": \"2017-12-12T16:54:10.217Z\",\n
        \  \"size\": \"133\",\n   \"md5Hash\": \"xK7pmJz/Oj5HGIyfQpYTig==\",\n   \"mediaLink\":
        \"https://www.googleapis.com/download/storage/v1/b/gcsfs-testing/o/test%2Faccounts.1.json?generation=1513097650304626&alt=media\",\n
        \  \"crc32c\": \"6wJAgQ==\",\n   \"etag\": \"CPLs0//3hNgCEAE=\"\n  },\n  {\n
        \  \"kind\": \"storage#object\",\n   \"id\": \"gcsfs-testing/test/accounts.1.json2/1513097653499201\",\n
        \  \"selfLink\": \"https://www.googleapis.com/storage/v1/b/gcsfs-testing/o/test%2Faccounts.1.json2\",\n
        \  \"name\": \"test/accounts.1.json2\",\n   \"bucket\": \"gcsfs-testing\",\n
        \  \"generation\": \"1513097653499201\",\n   \"metageneration\": \"1\",\n
        \  \"timeCreated\": \"2017-12-12T16:54:13.439Z\",\n   \"updated\": \"2017-12-12T16:54:13.439Z\",\n
        \  \"storageClass\": \"STANDARD\",\n   \"timeStorageClassUpdated\": \"2017-12-12T16:54:13.439Z\",\n
        \  \"size\": \"133\",\n   \"md5Hash\": \"xK7pmJz/Oj5HGIyfQpYTig==\",\n   \"mediaLink\":
        \"https://www.googleapis.com/download/storage/v1/b/gcsfs-testing/o/test%2Faccounts.1.json2?generation=1513097653499201&alt=media\",\n
        \  \"crc32c\": \"6wJAgQ==\",\n   \"etag\": \"CMHqloH4hNgCEAE=\"\n  },\n  {\n
        \  \"kind\": \"storage#object\",\n   \"id\": \"gcsfs-testing/test/accounts.2.json/1513097649836226\",\n
        \  \"selfLink\": \"https://www.googleapis.com/storage/v1/b/gcsfs-testing/o/test%2Faccounts.2.json\",\n
        \  \"name\": \"test/accounts.2.json\",\n   \"bucket\": \"gcsfs-testing\",\n
        \  \"generation\": \"1513097649836226\",\n   \"metageneration\": \"1\",\n
        \  \"timeCreated\": \"2017-12-12T16:54:09.772Z\",\n   \"updated\": \"2017-12-12T16:54:09.772Z\",\n
        \  \"storageClass\": \"STANDARD\",\n   \"timeStorageClassUpdated\": \"2017-12-12T16:54:09.772Z\",\n
        \  \"size\": \"133\",\n   \"md5Hash\": \"bjhC5OCrzKV+8MGMCF2BQA==\",\n   \"mediaLink\":
        \"https://www.googleapis.com/download/storage/v1/b/gcsfs-testing/o/test%2Faccounts.2.json?generation=1513097649836226&alt=media\",\n
        \  \"crc32c\": \"Su+F+g==\",\n   \"etag\": \"CMKht//3hNgCEAE=\"\n  }\n ]\n}\n"}
    headers:
      Alt-Svc: ['hq=":443"; ma=2592000; quic=51303431; quic=51303339; quic=51303338;
          quic=51303337; quic=51303335,quic=":443"; ma=2592000; v="41,39,38,37,35"']
      Cache-Control: ['private, max-age=0, must-revalidate, no-transform']
      Content-Length: ['7499']
      Content-Type: [application/json; charset=UTF-8]
      Date: ['Tue, 12 Dec 2017 16:54:14 GMT']
      Expires: ['Tue, 12 Dec 2017 16:54:14 GMT']
      Server: [UploadServer]
      Vary: [Origin, X-Origin]
      X-GUploader-UploadID: [AEnB2UrXU_AoEpL6zaC-s_t1fZAKNpXCOAeKEBu1_tC5nXSW8NMbL4tgh_n95XcfVeGX-ciI_FizFyVld9qXO93vEU27PHlKKg]
    status: {code: 200, message: OK}
- request:
    body: null
    headers:
      Accept: ['*/*']
      Accept-Encoding: ['gzip, deflate']
      Connection: [keep-alive]
      Content-Length: ['0']
      User-Agent: [python-requests/2.18.4]
    method: DELETE
    uri: https://www.googleapis.com/storage/v1/b/gcsfs-testing/o/2014-01-01.csv
  response:
    body: {string: ''}
    headers:
      Alt-Svc: ['hq=":443"; ma=2592000; quic=51303431; quic=51303339; quic=51303338;
          quic=51303337; quic=51303335,quic=":443"; ma=2592000; v="41,39,38,37,35"']
      Cache-Control: ['no-cache, no-store, max-age=0, must-revalidate']
      Content-Length: ['0']
      Content-Type: [application/json]
      Date: ['Tue, 12 Dec 2017 16:54:15 GMT']
      Expires: ['Mon, 01 Jan 1990 00:00:00 GMT']
      Pragma: [no-cache]
      Server: [UploadServer]
      Vary: [Origin, X-Origin]
      X-GUploader-UploadID: [AEnB2UoMygHeNC7fngSiyCDhhqW9tOtnf4hLiWc-KFe20G0EAcCmTcCx_12E-__1_y-f9V08sfFA4Ebs7K1ikDiQBj63XV2YiQ]
    status: {code: 204, message: No Content}
- request:
    body: null
    headers:
      Accept: ['*/*']
      Accept-Encoding: ['gzip, deflate']
      Connection: [keep-alive]
      Content-Length: ['0']
      User-Agent: [python-requests/2.18.4]
    method: DELETE
    uri: https://www.googleapis.com/storage/v1/b/gcsfs-testing/o/2014-01-02.csv
  response:
    body: {string: ''}
    headers:
      Alt-Svc: ['hq=":443"; ma=2592000; quic=51303431; quic=51303339; quic=51303338;
          quic=51303337; quic=51303335,quic=":443"; ma=2592000; v="41,39,38,37,35"']
      Cache-Control: ['no-cache, no-store, max-age=0, must-revalidate']
      Content-Length: ['0']
      Content-Type: [application/json]
      Date: ['Tue, 12 Dec 2017 16:54:15 GMT']
      Expires: ['Mon, 01 Jan 1990 00:00:00 GMT']
      Pragma: [no-cache]
      Server: [UploadServer]
      Vary: [Origin, X-Origin]
      X-GUploader-UploadID: [AEnB2UoFNHL2bWth0DhgDtioM-uvWH9au_wvn_sb4mvt7YucHPnPPo-GcC20VyPdiGWcwo9jApcPA24ISCf0mnpSfrwpwKf1bg]
    status: {code: 204, message: No Content}
- request:
    body: null
    headers:
      Accept: ['*/*']
      Accept-Encoding: ['gzip, deflate']
      Connection: [keep-alive]
      Content-Length: ['0']
      User-Agent: [python-requests/2.18.4]
    method: DELETE
    uri: https://www.googleapis.com/storage/v1/b/gcsfs-testing/o/2014-01-03.csv
  response:
    body: {string: ''}
    headers:
      Alt-Svc: ['hq=":443"; ma=2592000; quic=51303431; quic=51303339; quic=51303338;
          quic=51303337; quic=51303335,quic=":443"; ma=2592000; v="41,39,38,37,35"']
      Cache-Control: ['no-cache, no-store, max-age=0, must-revalidate']
      Content-Length: ['0']
      Content-Type: [application/json]
      Date: ['Tue, 12 Dec 2017 16:54:15 GMT']
      Expires: ['Mon, 01 Jan 1990 00:00:00 GMT']
      Pragma: [no-cache]
      Server: [UploadServer]
      Vary: [Origin, X-Origin]
      X-GUploader-UploadID: [AEnB2Upv9b-qBnI5xl06bgXhletmNaIx2JzteVxENmO-8Uk596naY3edh8yUId7CxyB-rkJ8lSslS1NrGLwVGbJ6xx0-BahNig]
    status: {code: 204, message: No Content}
- request:
    body: null
    headers:
      Accept: ['*/*']
      Accept-Encoding: ['gzip, deflate']
      Connection: [keep-alive]
      Content-Length: ['0']
      User-Agent: [python-requests/2.18.4]
    method: DELETE
    uri: https://www.googleapis.com/storage/v1/b/gcsfs-testing/o/nested%2Ffile1
  response:
    body: {string: ''}
    headers:
      Alt-Svc: ['hq=":443"; ma=2592000; quic=51303431; quic=51303339; quic=51303338;
          quic=51303337; quic=51303335,quic=":443"; ma=2592000; v="41,39,38,37,35"']
      Cache-Control: ['no-cache, no-store, max-age=0, must-revalidate']
      Content-Length: ['0']
      Content-Type: [application/json]
      Date: ['Tue, 12 Dec 2017 16:54:16 GMT']
      Expires: ['Mon, 01 Jan 1990 00:00:00 GMT']
      Pragma: [no-cache]
      Server: [UploadServer]
      Vary: [Origin, X-Origin]
      X-GUploader-UploadID: [AEnB2Up9FEqxZChNeqi1zqvTqBi2AIM8dSP86_yAACgOlzAHbiG_Rj6O582GI9HHXLx56_85VGLl_0yTNfXGoL9KZZWoPqxR2g]
    status: {code: 204, message: No Content}
- request:
    body: null
    headers:
      Accept: ['*/*']
      Accept-Encoding: ['gzip, deflate']
      Connection: [keep-alive]
      Content-Length: ['0']
      User-Agent: [python-requests/2.18.4]
    method: DELETE
    uri: https://www.googleapis.com/storage/v1/b/gcsfs-testing/o/nested%2Ffile2
  response:
    body: {string: ''}
    headers:
      Alt-Svc: ['hq=":443"; ma=2592000; quic=51303431; quic=51303339; quic=51303338;
          quic=51303337; quic=51303335,quic=":443"; ma=2592000; v="41,39,38,37,35"']
      Cache-Control: ['no-cache, no-store, max-age=0, must-revalidate']
      Content-Length: ['0']
      Content-Type: [application/json]
      Date: ['Tue, 12 Dec 2017 16:54:16 GMT']
      Expires: ['Mon, 01 Jan 1990 00:00:00 GMT']
      Pragma: [no-cache]
      Server: [UploadServer]
      Vary: [Origin, X-Origin]
      X-GUploader-UploadID: [AEnB2Uqi-QG-sY4YHgwSUDRlFtD7kATLHp1S0DWDl8llVZhPTkOgOvPg25WyKf3dE26CiSNY-842UGV9ErP2wyWvp1vcYVQnfQ]
    status: {code: 204, message: No Content}
- request:
    body: null
    headers:
      Accept: ['*/*']
      Accept-Encoding: ['gzip, deflate']
      Connection: [keep-alive]
      Content-Length: ['0']
      User-Agent: [python-requests/2.18.4]
    method: DELETE
    uri: https://www.googleapis.com/storage/v1/b/gcsfs-testing/o/nested%2Fnested2%2Ffile1
  response:
    body: {string: ''}
    headers:
      Alt-Svc: ['hq=":443"; ma=2592000; quic=51303431; quic=51303339; quic=51303338;
          quic=51303337; quic=51303335,quic=":443"; ma=2592000; v="41,39,38,37,35"']
      Cache-Control: ['no-cache, no-store, max-age=0, must-revalidate']
      Content-Length: ['0']
      Content-Type: [application/json]
      Date: ['Tue, 12 Dec 2017 16:54:17 GMT']
      Expires: ['Mon, 01 Jan 1990 00:00:00 GMT']
      Pragma: [no-cache]
      Server: [UploadServer]
      Vary: [Origin, X-Origin]
      X-GUploader-UploadID: [AEnB2UpLZs_W0AiTHHpPToggOhegtaVDvWoXx4ONgvEC0Ugaa1P-8LwQO268-BAWrEM8bT_w1plvXHdHohslevQvrR75cKGGIg]
    status: {code: 204, message: No Content}
- request:
    body: null
    headers:
      Accept: ['*/*']
      Accept-Encoding: ['gzip, deflate']
      Connection: [keep-alive]
      Content-Length: ['0']
      User-Agent: [python-requests/2.18.4]
    method: DELETE
    uri: https://www.googleapis.com/storage/v1/b/gcsfs-testing/o/nested%2Fnested2%2Ffile2
  response:
    body: {string: ''}
    headers:
      Alt-Svc: ['hq=":443"; ma=2592000; quic=51303431; quic=51303339; quic=51303338;
          quic=51303337; quic=51303335,quic=":443"; ma=2592000; v="41,39,38,37,35"']
      Cache-Control: ['no-cache, no-store, max-age=0, must-revalidate']
      Content-Length: ['0']
      Content-Type: [application/json]
      Date: ['Tue, 12 Dec 2017 16:54:17 GMT']
      Expires: ['Mon, 01 Jan 1990 00:00:00 GMT']
      Pragma: [no-cache]
      Server: [UploadServer]
      Vary: [Origin, X-Origin]
      X-GUploader-UploadID: [AEnB2UrBuo6wl4nsb4TJYLV79cLsJNMrACD0PVlhPFe0PfW7FqNQ386_emcscv-6vAoDha2yRB8Go20u-6nN52WendxbdP6Mag]
    status: {code: 204, message: No Content}
- request:
    body: null
    headers:
      Accept: ['*/*']
      Accept-Encoding: ['gzip, deflate']
      Connection: [keep-alive]
      Content-Length: ['0']
      User-Agent: [python-requests/2.18.4]
    method: DELETE
    uri: https://www.googleapis.com/storage/v1/b/gcsfs-testing/o/test%2Faccounts.1.json
  response:
    body: {string: ''}
    headers:
      Alt-Svc: ['hq=":443"; ma=2592000; quic=51303431; quic=51303339; quic=51303338;
          quic=51303337; quic=51303335,quic=":443"; ma=2592000; v="41,39,38,37,35"']
      Cache-Control: ['no-cache, no-store, max-age=0, must-revalidate']
      Content-Length: ['0']
      Content-Type: [application/json]
      Date: ['Tue, 12 Dec 2017 16:54:17 GMT']
      Expires: ['Mon, 01 Jan 1990 00:00:00 GMT']
      Pragma: [no-cache]
      Server: [UploadServer]
      Vary: [Origin, X-Origin]
      X-GUploader-UploadID: [AEnB2Uof4KsUe83JM0Jc5kxALfkU9Tvl6rta2lf8OQFn5E_kL1ve-1Mh1laxieINOr-sU9hjxxDvNTN37jECka_qnVR7lUt2sw]
    status: {code: 204, message: No Content}
- request:
    body: null
    headers:
      Accept: ['*/*']
      Accept-Encoding: ['gzip, deflate']
      Connection: [keep-alive]
      Content-Length: ['0']
      User-Agent: [python-requests/2.18.4]
    method: DELETE
    uri: https://www.googleapis.com/storage/v1/b/gcsfs-testing/o/test%2Faccounts.1.json2
  response:
    body: {string: ''}
    headers:
      Alt-Svc: ['hq=":443"; ma=2592000; quic=51303431; quic=51303339; quic=51303338;
          quic=51303337; quic=51303335,quic=":443"; ma=2592000; v="41,39,38,37,35"']
      Cache-Control: ['no-cache, no-store, max-age=0, must-revalidate']
      Content-Length: ['0']
      Content-Type: [application/json]
      Date: ['Tue, 12 Dec 2017 16:54:18 GMT']
      Expires: ['Mon, 01 Jan 1990 00:00:00 GMT']
      Pragma: [no-cache]
      Server: [UploadServer]
      Vary: [Origin, X-Origin]
      X-GUploader-UploadID: [AEnB2UpBDM9iFy9jEORtfH3q471v8QsQTsdC6vWqNzL5gJMzoONXo8vGsmGtFwmuRPYKC1CD3CpnBlVOiHgRZy82OnDnbeIVJQ]
    status: {code: 204, message: No Content}
- request:
    body: null
    headers:
      Accept: ['*/*']
      Accept-Encoding: ['gzip, deflate']
      Connection: [keep-alive]
      Content-Length: ['0']
      User-Agent: [python-requests/2.18.4]
    method: DELETE
    uri: https://www.googleapis.com/storage/v1/b/gcsfs-testing/o/test%2Faccounts.2.json
  response:
    body: {string: ''}
    headers:
=======
>>>>>>> 899a4518
      Alt-Svc: ['hq=":443"; ma=2592000; quic=51303431; quic=51303339; quic=51303338;
          quic=51303337; quic=51303335,quic=":443"; ma=2592000; v="41,39,38,37,35"']
      Cache-Control: ['no-cache, no-store, max-age=0, must-revalidate']
      Content-Length: ['0']
      Content-Type: [application/json]
<<<<<<< HEAD
      Date: ['Tue, 12 Dec 2017 16:54:18 GMT']
=======
      Date: ['Thu, 04 Jan 2018 20:48:30 GMT']
>>>>>>> 899a4518
      Expires: ['Mon, 01 Jan 1990 00:00:00 GMT']
      Pragma: [no-cache]
      Server: [UploadServer]
      Vary: [Origin, X-Origin]
<<<<<<< HEAD
      X-GUploader-UploadID: [AEnB2UrJyT48BWYOZEh06dPZGlnk81tQftnF8r4uXUaruMr0FRgJx32bMU_qXjRg_GUkGYUhO54rZ4LsyrjYSeO4hJ6r0b2tPg]
=======
      X-GUploader-UploadID: [AEnB2UofZ1oEmqIOk5_vsnHZvG3OhVPwmYu3P5AqJJrbLC_wnberukz31blEzCwdbr-7W_mHnHl9KuCoMdCL49XsseLB_CF3oQ]
>>>>>>> 899a4518
    status: {code: 204, message: No Content}
version: 1<|MERGE_RESOLUTION|>--- conflicted
+++ resolved
@@ -12,16 +12,6 @@
   response:
     body:
       string: !!binary |
-<<<<<<< HEAD
-        H4sIALAJMFoC/6tWykyJL8nPTs1TslJQqqioUNJRUALz40sqC1JBgk6piUWpRSDxxOTk1OJiDOWp
-        FQWZRanF8ZkgQWMzA4NaAMCTibZWAAAA
-    headers:
-      Alt-Svc: ['quic=":443"; ma=2592000; v="39,38,37,35"']
-      Cache-Control: ['no-cache, no-store, max-age=0, must-revalidate']
-      Content-Encoding: [gzip]
-      Content-Type: [application/json; charset=UTF-8]
-      Date: ['Wed, 11 Oct 2017 14:33:32 GMT']
-=======
         H4sIABeTTloC/6tWykyJL8nPTs1TslJQqqioUNJRUEqtKMgsSi2OzwQJGpsZGADFEpOTU4uLMZSC
         +fEllQWpIEGn1MSi1CKlWgDtYoPeVgAAAA==
     headers:
@@ -31,7 +21,6 @@
       Content-Encoding: [gzip]
       Content-Type: [application/json; charset=UTF-8]
       Date: ['Thu, 04 Jan 2018 20:48:23 GMT']
->>>>>>> 899a4518
       Expires: ['Mon, 01 Jan 1990 00:00:00 GMT']
       Pragma: [no-cache]
       Server: [GSE]
@@ -68,33 +57,6 @@
         \  \"timeCreated\": \"2016-05-17T18:29:22.774Z\",\n   \"updated\": \"2016-05-17T18:29:22.774Z\",\n
         \  \"metageneration\": \"1\",\n   \"location\": \"US\",\n   \"storageClass\":
         \"STANDARD\",\n   \"etag\": \"CAE=\"\n  },\n  {\n   \"kind\": \"storage#bucket\",\n
-<<<<<<< HEAD
-        \  \"id\": \"dataflow-anaconda-compute\",\n   \"selfLink\": \"https://www.googleapis.com/storage/v1/b/dataflow-anaconda-compute\",\n
-        \  \"projectNumber\": \"586241054156\",\n   \"name\": \"dataflow-anaconda-compute\",\n
-        \  \"timeCreated\": \"2017-09-14T18:55:42.848Z\",\n   \"updated\": \"2017-09-14T18:55:42.848Z\",\n
-        \  \"metageneration\": \"1\",\n   \"location\": \"US\",\n   \"storageClass\":
-        \"MULTI_REGIONAL\",\n   \"etag\": \"CAE=\"\n  },\n  {\n   \"kind\": \"storage#bucket\",\n
-        \  \"id\": \"gcsfs-testing\",\n   \"selfLink\": \"https://www.googleapis.com/storage/v1/b/gcsfs-testing\",\n
-        \  \"projectNumber\": \"586241054156\",\n   \"name\": \"gcsfs-testing\",\n
-        \  \"timeCreated\": \"2017-10-11T14:25:41.055Z\",\n   \"updated\": \"2017-10-11T14:25:41.055Z\",\n
-        \  \"metageneration\": \"1\",\n   \"location\": \"US\",\n   \"storageClass\":
-        \"STANDARD\",\n   \"etag\": \"CAE=\"\n  },\n  {\n   \"kind\": \"storage#bucket\",\n
-        \  \"id\": \"mytempdir\",\n   \"selfLink\": \"https://www.googleapis.com/storage/v1/b/mytempdir\",\n
-        \  \"projectNumber\": \"586241054156\",\n   \"name\": \"mytempdir\",\n   \"timeCreated\":
-        \"2017-10-02T20:32:40.893Z\",\n   \"updated\": \"2017-10-02T20:32:40.893Z\",\n
-        \  \"metageneration\": \"1\",\n   \"location\": \"US\",\n   \"storageClass\":
-        \"STANDARD\",\n   \"etag\": \"CAE=\"\n  }\n ]\n}\n"}
-    headers:
-      Alt-Svc: ['quic=":443"; ma=2592000; v="39,38,37,35"']
-      Cache-Control: ['private, max-age=0, must-revalidate, no-transform']
-      Content-Length: ['2512']
-      Content-Type: [application/json; charset=UTF-8]
-      Date: ['Wed, 11 Oct 2017 14:33:32 GMT']
-      Expires: ['Wed, 11 Oct 2017 14:33:32 GMT']
-      Server: [UploadServer]
-      Vary: [Origin, X-Origin]
-      X-GUploader-UploadID: [AEnB2UoHhWfdWKei80E8I49zLbxtrgtQ0NJiDOGESF0PwaWcqpL0pw31Gj6LF6SCteYrackhoFHMfceLYUP0e6h5Jk-9xdFcwA]
-=======
         \  \"id\": \"test_project_cloudbuild\",\n   \"selfLink\": \"https://www.googleapis.com/storage/v1/b/test_project_cloudbuild\",\n
         \  \"projectNumber\": \"586241054156\",\n   \"name\": \"test_project_cloudbuild\",\n
         \  \"timeCreated\": \"2017-11-03T20:06:49.744Z\",\n   \"updated\": \"2017-11-03T20:06:49.744Z\",\n
@@ -126,7 +88,6 @@
       Server: [UploadServer]
       Vary: [Origin, X-Origin]
       X-GUploader-UploadID: [AEnB2UqjSgiSXCIONVM4cBAt63MHStNYWbpJZ4u17d6DMzj_BFDrBOIYlJw2cGLJyjD6uCRWIgJSa1wNsN2Ka_9QAnxdK2GH6Q]
->>>>>>> 899a4518
     status: {code: 200, message: OK}
 - request:
     body: null
@@ -143,28 +104,16 @@
         \   \"reason\": \"notFound\",\n    \"message\": \"Not Found\"\n   }\n  ],\n
         \ \"code\": 404,\n  \"message\": \"Not Found\"\n }\n}\n"}
     headers:
-<<<<<<< HEAD
-      Alt-Svc: ['quic=":443"; ma=2592000; v="39,38,37,35"']
+      Alt-Svc: ['hq=":443"; ma=2592000; quic=51303431; quic=51303339; quic=51303338;
+          quic=51303337; quic=51303335,quic=":443"; ma=2592000; v="41,39,38,37,35"']
       Cache-Control: ['private, max-age=0']
       Content-Length: ['165']
       Content-Type: [application/json; charset=UTF-8]
-      Date: ['Wed, 11 Oct 2017 14:33:33 GMT']
-      Expires: ['Wed, 11 Oct 2017 14:33:33 GMT']
-      Server: [UploadServer]
-      Vary: [Origin, X-Origin]
-      X-GUploader-UploadID: [AEnB2UpSlvG5nMUGLjuR_sWugP85LXgKU9sG8q7jJb-ZoNv5d9g3rqcjgJOeHeCsbHmUg9y2snlj0nLYx-bA1BVCpq6uzXD4pQ]
-=======
-      Alt-Svc: ['hq=":443"; ma=2592000; quic=51303431; quic=51303339; quic=51303338;
-          quic=51303337; quic=51303335,quic=":443"; ma=2592000; v="41,39,38,37,35"']
-      Cache-Control: ['private, max-age=0']
-      Content-Length: ['165']
-      Content-Type: [application/json; charset=UTF-8]
       Date: ['Thu, 04 Jan 2018 20:48:24 GMT']
       Expires: ['Thu, 04 Jan 2018 20:48:24 GMT']
       Server: [UploadServer]
       Vary: [Origin, X-Origin]
       X-GUploader-UploadID: [AEnB2Uqo6cuziUy-tJSjf8ohd-wf3HEteeoz8K4LCSmtO-RD5kPMbfaec_anuppbJN13unEimdJmi0UL9xa3jg0h7DGspFf8Iw]
->>>>>>> 899a4518
     status: {code: 404, message: Not Found}
 - request:
     body: null
@@ -181,28 +130,16 @@
         \   \"reason\": \"notFound\",\n    \"message\": \"Not Found\"\n   }\n  ],\n
         \ \"code\": 404,\n  \"message\": \"Not Found\"\n }\n}\n"}
     headers:
-<<<<<<< HEAD
-      Alt-Svc: ['quic=":443"; ma=2592000; v="39,38,37,35"']
+      Alt-Svc: ['hq=":443"; ma=2592000; quic=51303431; quic=51303339; quic=51303338;
+          quic=51303337; quic=51303335,quic=":443"; ma=2592000; v="41,39,38,37,35"']
       Cache-Control: ['private, max-age=0']
       Content-Length: ['165']
       Content-Type: [application/json; charset=UTF-8]
-      Date: ['Wed, 11 Oct 2017 14:33:33 GMT']
-      Expires: ['Wed, 11 Oct 2017 14:33:33 GMT']
-      Server: [UploadServer]
-      Vary: [Origin, X-Origin]
-      X-GUploader-UploadID: [AEnB2UqJrI6OCquxNn7QkLh3r1-LrWE9ENIo_-nOmU0GuHu0ssmHDpXcHVoAHs1vG68bJrW70L4JczpFQnl8PAr7fDkrf9v5sQ]
-=======
-      Alt-Svc: ['hq=":443"; ma=2592000; quic=51303431; quic=51303339; quic=51303338;
-          quic=51303337; quic=51303335,quic=":443"; ma=2592000; v="41,39,38,37,35"']
-      Cache-Control: ['private, max-age=0']
-      Content-Length: ['165']
-      Content-Type: [application/json; charset=UTF-8]
       Date: ['Thu, 04 Jan 2018 20:48:24 GMT']
       Expires: ['Thu, 04 Jan 2018 20:48:24 GMT']
       Server: [UploadServer]
       Vary: [Origin, X-Origin]
       X-GUploader-UploadID: [AEnB2Uq_po5NMLjrnXycGKF6ZC-IPZpB55k1vAedAC8HrLM9ZgA1FCwc6jgmyx2BcK2VEp1Sdxz2sBjww_GBXx_Zk9aVaPvrIA]
->>>>>>> 899a4518
     status: {code: 404, message: Not Found}
 - request:
     body: null
@@ -219,28 +156,16 @@
         \   \"reason\": \"notFound\",\n    \"message\": \"Not Found\"\n   }\n  ],\n
         \ \"code\": 404,\n  \"message\": \"Not Found\"\n }\n}\n"}
     headers:
-<<<<<<< HEAD
-      Alt-Svc: ['quic=":443"; ma=2592000; v="39,38,37,35"']
+      Alt-Svc: ['hq=":443"; ma=2592000; quic=51303431; quic=51303339; quic=51303338;
+          quic=51303337; quic=51303335,quic=":443"; ma=2592000; v="41,39,38,37,35"']
       Cache-Control: ['private, max-age=0']
       Content-Length: ['165']
       Content-Type: [application/json; charset=UTF-8]
-      Date: ['Wed, 11 Oct 2017 14:33:33 GMT']
-      Expires: ['Wed, 11 Oct 2017 14:33:33 GMT']
-      Server: [UploadServer]
-      Vary: [Origin, X-Origin]
-      X-GUploader-UploadID: [AEnB2UraASJUdB-BkmrmDHHlq3b2Sb9-fgluNZmFoRPuut1w-RjnWTp0GvUiAa1JSlAAuq73yVl1JgUTRxDeFgG6cA8fTuS8Jw]
-=======
-      Alt-Svc: ['hq=":443"; ma=2592000; quic=51303431; quic=51303339; quic=51303338;
-          quic=51303337; quic=51303335,quic=":443"; ma=2592000; v="41,39,38,37,35"']
-      Cache-Control: ['private, max-age=0']
-      Content-Length: ['165']
-      Content-Type: [application/json; charset=UTF-8]
       Date: ['Thu, 04 Jan 2018 20:48:24 GMT']
       Expires: ['Thu, 04 Jan 2018 20:48:24 GMT']
       Server: [UploadServer]
       Vary: [Origin, X-Origin]
       X-GUploader-UploadID: [AEnB2UpWXDklOVSmYigbEbJH0irTMr5uGp6a3oXdIXag1rFOUya3nw6gEpQikw3wMKh80eg58IbE6E6avyNKuaXPbSdDk0nv9g]
->>>>>>> 899a4518
     status: {code: 404, message: Not Found}
 - request:
     body: null
@@ -257,28 +182,16 @@
         \   \"reason\": \"notFound\",\n    \"message\": \"Not Found\"\n   }\n  ],\n
         \ \"code\": 404,\n  \"message\": \"Not Found\"\n }\n}\n"}
     headers:
-<<<<<<< HEAD
-      Alt-Svc: ['quic=":443"; ma=2592000; v="39,38,37,35"']
+      Alt-Svc: ['hq=":443"; ma=2592000; quic=51303431; quic=51303339; quic=51303338;
+          quic=51303337; quic=51303335,quic=":443"; ma=2592000; v="41,39,38,37,35"']
       Cache-Control: ['private, max-age=0']
       Content-Length: ['165']
       Content-Type: [application/json; charset=UTF-8]
-      Date: ['Wed, 11 Oct 2017 14:33:33 GMT']
-      Expires: ['Wed, 11 Oct 2017 14:33:33 GMT']
-      Server: [UploadServer]
-      Vary: [Origin, X-Origin]
-      X-GUploader-UploadID: [AEnB2Uoprdo189LlUXuH1JtK6MnzWUSFv7fgY8IImgm3viKNqYzfTn2YUukrfYPcp5jpjmpfPFNw6JCNqHxlIlOvNAAYs7bQLg]
-=======
-      Alt-Svc: ['hq=":443"; ma=2592000; quic=51303431; quic=51303339; quic=51303338;
-          quic=51303337; quic=51303335,quic=":443"; ma=2592000; v="41,39,38,37,35"']
-      Cache-Control: ['private, max-age=0']
-      Content-Length: ['165']
-      Content-Type: [application/json; charset=UTF-8]
       Date: ['Thu, 04 Jan 2018 20:48:24 GMT']
       Expires: ['Thu, 04 Jan 2018 20:48:24 GMT']
       Server: [UploadServer]
       Vary: [Origin, X-Origin]
       X-GUploader-UploadID: [AEnB2Uou59RS_RBY7B1R7ccGVDLfu74csbyJBkwwd3kpyWhSfoJrxj1GuS2CbBUs56W0R2dxoJ7uUnMoKs9gZ0OBnPY4qEpNuA]
->>>>>>> 899a4518
     status: {code: 404, message: Not Found}
 - request:
     body: '{"amount": 100, "name": "Alice"}
@@ -299,23 +212,6 @@
     method: POST
     uri: https://www.googleapis.com/upload/storage/v1/b/gcsfs-testing/o?name=test%2Faccounts.1.json&uploadType=media
   response:
-<<<<<<< HEAD
-    body: {string: "{\n \"kind\": \"storage#object\",\n \"id\": \"gcsfs-testing/test/accounts.1.json/1507732413772765\",\n
-        \"selfLink\": \"https://www.googleapis.com/storage/v1/b/gcsfs-testing/o/test%2Faccounts.1.json\",\n
-        \"name\": \"test/accounts.1.json\",\n \"bucket\": \"gcsfs-testing\",\n \"generation\":
-        \"1507732413772765\",\n \"metageneration\": \"1\",\n \"timeCreated\": \"2017-10-11T14:33:33.720Z\",\n
-        \"updated\": \"2017-10-11T14:33:33.720Z\",\n \"storageClass\": \"STANDARD\",\n
-        \"timeStorageClassUpdated\": \"2017-10-11T14:33:33.720Z\",\n \"size\": \"133\",\n
-        \"md5Hash\": \"xK7pmJz/Oj5HGIyfQpYTig==\",\n \"mediaLink\": \"https://www.googleapis.com/download/storage/v1/b/gcsfs-testing/o/test%2Faccounts.1.json?generation=1507732413772765&alt=media\",\n
-        \"crc32c\": \"6wJAgQ==\",\n \"etag\": \"CN3nwffk6NYCEAE=\"\n}\n"}
-    headers:
-      Alt-Svc: ['quic=":443"; ma=2592000; v="39,38,37,35"']
-      Cache-Control: ['no-cache, no-store, max-age=0, must-revalidate']
-      Content-Length: ['731']
-      Content-Type: [application/json; charset=UTF-8]
-      Date: ['Wed, 11 Oct 2017 14:33:33 GMT']
-      ETag: [CN3nwffk6NYCEAE=]
-=======
     body: {string: "{\n \"kind\": \"storage#object\",\n \"id\": \"gcsfs-testing/test/accounts.1.json/1515098904508780\",\n
         \"selfLink\": \"https://www.googleapis.com/storage/v1/b/gcsfs-testing/o/test%2Faccounts.1.json\",\n
         \"name\": \"test/accounts.1.json\",\n \"bucket\": \"gcsfs-testing\",\n \"generation\":
@@ -332,16 +228,11 @@
       Content-Type: [application/json; charset=UTF-8]
       Date: ['Thu, 04 Jan 2018 20:48:24 GMT']
       ETag: [COzygqCXv9gCEAE=]
->>>>>>> 899a4518
-      Expires: ['Mon, 01 Jan 1990 00:00:00 GMT']
-      Pragma: [no-cache]
-      Server: [UploadServer]
-      Vary: [Origin, X-Origin]
-<<<<<<< HEAD
-      X-GUploader-UploadID: [AEnB2UoMQ5mK8TU5q3E3iPjHWRca0Q5FhkONvMazVPCEHJj8G2BphJ4DmRvBwyXD7vXooR9Xq-w-DGT7ig7etCsjMujQ_qiMNQ]
-=======
+      Expires: ['Mon, 01 Jan 1990 00:00:00 GMT']
+      Pragma: [no-cache]
+      Server: [UploadServer]
+      Vary: [Origin, X-Origin]
       X-GUploader-UploadID: [AEnB2Uq3nae5DbAjL_xC819cXkVm6JDWKEwRETXeaSmYNnxRvkr84LydZDewsgTWUKcD3bvY28QmE7ppc3hjq60Yd2btjvZNiw]
->>>>>>> 899a4518
     status: {code: 200, message: OK}
 - request:
     body: '{"amount": 500, "name": "Alice"}
@@ -362,23 +253,6 @@
     method: POST
     uri: https://www.googleapis.com/upload/storage/v1/b/gcsfs-testing/o?name=test%2Faccounts.2.json&uploadType=media
   response:
-<<<<<<< HEAD
-    body: {string: "{\n \"kind\": \"storage#object\",\n \"id\": \"gcsfs-testing/test/accounts.2.json/1507732414097698\",\n
-        \"selfLink\": \"https://www.googleapis.com/storage/v1/b/gcsfs-testing/o/test%2Faccounts.2.json\",\n
-        \"name\": \"test/accounts.2.json\",\n \"bucket\": \"gcsfs-testing\",\n \"generation\":
-        \"1507732414097698\",\n \"metageneration\": \"1\",\n \"timeCreated\": \"2017-10-11T14:33:34.028Z\",\n
-        \"updated\": \"2017-10-11T14:33:34.028Z\",\n \"storageClass\": \"STANDARD\",\n
-        \"timeStorageClassUpdated\": \"2017-10-11T14:33:34.028Z\",\n \"size\": \"133\",\n
-        \"md5Hash\": \"bjhC5OCrzKV+8MGMCF2BQA==\",\n \"mediaLink\": \"https://www.googleapis.com/download/storage/v1/b/gcsfs-testing/o/test%2Faccounts.2.json?generation=1507732414097698&alt=media\",\n
-        \"crc32c\": \"Su+F+g==\",\n \"etag\": \"CKLS1ffk6NYCEAE=\"\n}\n"}
-    headers:
-      Alt-Svc: ['quic=":443"; ma=2592000; v="39,38,37,35"']
-      Cache-Control: ['no-cache, no-store, max-age=0, must-revalidate']
-      Content-Length: ['731']
-      Content-Type: [application/json; charset=UTF-8]
-      Date: ['Wed, 11 Oct 2017 14:33:34 GMT']
-      ETag: [CKLS1ffk6NYCEAE=]
-=======
     body: {string: "{\n \"kind\": \"storage#object\",\n \"id\": \"gcsfs-testing/test/accounts.2.json/1515098904805006\",\n
         \"selfLink\": \"https://www.googleapis.com/storage/v1/b/gcsfs-testing/o/test%2Faccounts.2.json\",\n
         \"name\": \"test/accounts.2.json\",\n \"bucket\": \"gcsfs-testing\",\n \"generation\":
@@ -395,16 +269,11 @@
       Content-Type: [application/json; charset=UTF-8]
       Date: ['Thu, 04 Jan 2018 20:48:24 GMT']
       ETag: [CI79lKCXv9gCEAE=]
->>>>>>> 899a4518
-      Expires: ['Mon, 01 Jan 1990 00:00:00 GMT']
-      Pragma: [no-cache]
-      Server: [UploadServer]
-      Vary: [Origin, X-Origin]
-<<<<<<< HEAD
-      X-GUploader-UploadID: [AEnB2UpPmqnu54ScgftLg74-zke8H4rKyM0E4WlAwkHtEfcHHjDDiq-bYnHV01GwPaX9O7jIB1J2tLRXkOiMbbI1W2UZXwfecQ]
-=======
+      Expires: ['Mon, 01 Jan 1990 00:00:00 GMT']
+      Pragma: [no-cache]
+      Server: [UploadServer]
+      Vary: [Origin, X-Origin]
       X-GUploader-UploadID: [AEnB2Upj_Gn4EwDmNhdrm0g17EN1L3dM2XDx3EqFbSO0y_zJBfFoz2RBI-v33yijvbWxxUWwt9cDvYOe2wKTbrztxFByjrewQg]
->>>>>>> 899a4518
     status: {code: 200, message: OK}
 - request:
     body: 'name,amount,id
@@ -425,23 +294,6 @@
     method: POST
     uri: https://www.googleapis.com/upload/storage/v1/b/gcsfs-testing/o?name=2014-01-01.csv&uploadType=media
   response:
-<<<<<<< HEAD
-    body: {string: "{\n \"kind\": \"storage#object\",\n \"id\": \"gcsfs-testing/2014-01-03.csv/1507732414396345\",\n
-        \"selfLink\": \"https://www.googleapis.com/storage/v1/b/gcsfs-testing/o/2014-01-03.csv\",\n
-        \"name\": \"2014-01-03.csv\",\n \"bucket\": \"gcsfs-testing\",\n \"generation\":
-        \"1507732414396345\",\n \"metageneration\": \"1\",\n \"timeCreated\": \"2017-10-11T14:33:34.344Z\",\n
-        \"updated\": \"2017-10-11T14:33:34.344Z\",\n \"storageClass\": \"STANDARD\",\n
-        \"timeStorageClassUpdated\": \"2017-10-11T14:33:34.344Z\",\n \"size\": \"52\",\n
-        \"md5Hash\": \"9keZXdUu0YtMynECFSOiMg==\",\n \"mediaLink\": \"https://www.googleapis.com/download/storage/v1/b/gcsfs-testing/o/2014-01-03.csv?generation=1507732414396345&alt=media\",\n
-        \"crc32c\": \"x/fq7w==\",\n \"etag\": \"CLnv5/fk6NYCEAE=\"\n}\n"}
-    headers:
-      Alt-Svc: ['quic=":443"; ma=2592000; v="39,38,37,35"']
-      Cache-Control: ['no-cache, no-store, max-age=0, must-revalidate']
-      Content-Length: ['702']
-      Content-Type: [application/json; charset=UTF-8]
-      Date: ['Wed, 11 Oct 2017 14:33:34 GMT']
-      ETag: [CLnv5/fk6NYCEAE=]
-=======
     body: {string: "{\n \"kind\": \"storage#object\",\n \"id\": \"gcsfs-testing/2014-01-01.csv/1515098905016197\",\n
         \"selfLink\": \"https://www.googleapis.com/storage/v1/b/gcsfs-testing/o/2014-01-01.csv\",\n
         \"name\": \"2014-01-01.csv\",\n \"bucket\": \"gcsfs-testing\",\n \"generation\":
@@ -458,16 +310,11 @@
       Content-Type: [application/json; charset=UTF-8]
       Date: ['Thu, 04 Jan 2018 20:48:25 GMT']
       ETag: [CIXvoaCXv9gCEAE=]
->>>>>>> 899a4518
-      Expires: ['Mon, 01 Jan 1990 00:00:00 GMT']
-      Pragma: [no-cache]
-      Server: [UploadServer]
-      Vary: [Origin, X-Origin]
-<<<<<<< HEAD
-      X-GUploader-UploadID: [AEnB2UqOiAckPxs4EF5CoZ4j_R3Q3dlWAWDpPUPK7ROzcebfF2yy_jUBg5ORRc-xlCUTC9DdI0EKHIevoWt8eR8z0PM72S_HZg]
-=======
+      Expires: ['Mon, 01 Jan 1990 00:00:00 GMT']
+      Pragma: [no-cache]
+      Server: [UploadServer]
+      Vary: [Origin, X-Origin]
       X-GUploader-UploadID: [AEnB2UqCSqRGzP9zUg-uC5kucNfipHQ3-ddHlaeYDIz-w6SYtctPqLcHkTwOhQVGyGB9WoEjKJv1SjwvjlGqpuhbA7eULuaGdg]
->>>>>>> 899a4518
     status: {code: 200, message: OK}
 - request:
     body: 'name,amount,id
@@ -478,27 +325,6 @@
       Accept-Encoding: ['gzip, deflate']
       Connection: [keep-alive]
       Content-Length: ['15']
-<<<<<<< HEAD
-      User-Agent: [python-requests/2.13.0]
-    method: POST
-    uri: https://www.googleapis.com/upload/storage/v1/b/gcsfs-testing/o?name=2014-01-02.csv&uploadType=media
-  response:
-    body: {string: "{\n \"kind\": \"storage#object\",\n \"id\": \"gcsfs-testing/2014-01-02.csv/1507732414726855\",\n
-        \"selfLink\": \"https://www.googleapis.com/storage/v1/b/gcsfs-testing/o/2014-01-02.csv\",\n
-        \"name\": \"2014-01-02.csv\",\n \"bucket\": \"gcsfs-testing\",\n \"generation\":
-        \"1507732414726855\",\n \"metageneration\": \"1\",\n \"timeCreated\": \"2017-10-11T14:33:34.674Z\",\n
-        \"updated\": \"2017-10-11T14:33:34.674Z\",\n \"storageClass\": \"STANDARD\",\n
-        \"timeStorageClassUpdated\": \"2017-10-11T14:33:34.674Z\",\n \"size\": \"15\",\n
-        \"md5Hash\": \"cGwL6TebGKiJzgyNBJNb6Q==\",\n \"mediaLink\": \"https://www.googleapis.com/download/storage/v1/b/gcsfs-testing/o/2014-01-02.csv?generation=1507732414726855&alt=media\",\n
-        \"crc32c\": \"Mpt4QQ==\",\n \"etag\": \"CMeF/Pfk6NYCEAE=\"\n}\n"}
-    headers:
-      Alt-Svc: ['quic=":443"; ma=2592000; v="39,38,37,35"']
-      Cache-Control: ['no-cache, no-store, max-age=0, must-revalidate']
-      Content-Length: ['702']
-      Content-Type: [application/json; charset=UTF-8]
-      Date: ['Wed, 11 Oct 2017 14:33:34 GMT']
-      ETag: [CMeF/Pfk6NYCEAE=]
-=======
       User-Agent: [python-requests/2.18.4]
     method: POST
     uri: https://www.googleapis.com/upload/storage/v1/b/gcsfs-testing/o?name=2014-01-02.csv&uploadType=media
@@ -519,61 +345,26 @@
       Content-Type: [application/json; charset=UTF-8]
       Date: ['Thu, 04 Jan 2018 20:48:25 GMT']
       ETag: [CJ22sKCXv9gCEAE=]
->>>>>>> 899a4518
-      Expires: ['Mon, 01 Jan 1990 00:00:00 GMT']
-      Pragma: [no-cache]
-      Server: [UploadServer]
-      Vary: [Origin, X-Origin]
-<<<<<<< HEAD
-      X-GUploader-UploadID: [AEnB2Ure2FRGE6KKeMv1w60N8CZrUe0-gf5E4NE9pic5gdQ8YgMdDncqg-b10ak2ykcxvrEZjeyzcjLfAmMXjzVJFKJbXP--yA]
-=======
+      Expires: ['Mon, 01 Jan 1990 00:00:00 GMT']
+      Pragma: [no-cache]
+      Server: [UploadServer]
+      Vary: [Origin, X-Origin]
       X-GUploader-UploadID: [AEnB2Upz8ZaXgYXHO8sMV5IhpvRhxyk9k2NXpb1quotj-Z6eeQym3lt31EyrNfaIv-q1ppgjVjRCpttW-7DXvcOMkWgFGMj05A]
->>>>>>> 899a4518
     status: {code: 200, message: OK}
 - request:
     body: 'name,amount,id
 
-<<<<<<< HEAD
-      Alice,100,1
-
-      Bob,200,2
-
-      Charlie,300,3
-=======
       Dennis,400,4
 
       Edith,500,5
 
       Frank,600,6
->>>>>>> 899a4518
 
 '
     headers:
       Accept: ['*/*']
       Accept-Encoding: ['gzip, deflate']
       Connection: [keep-alive]
-<<<<<<< HEAD
-      Content-Length: ['51']
-      User-Agent: [python-requests/2.13.0]
-    method: POST
-    uri: https://www.googleapis.com/upload/storage/v1/b/gcsfs-testing/o?name=2014-01-01.csv&uploadType=media
-  response:
-    body: {string: "{\n \"kind\": \"storage#object\",\n \"id\": \"gcsfs-testing/2014-01-01.csv/1507732415061728\",\n
-        \"selfLink\": \"https://www.googleapis.com/storage/v1/b/gcsfs-testing/o/2014-01-01.csv\",\n
-        \"name\": \"2014-01-01.csv\",\n \"bucket\": \"gcsfs-testing\",\n \"generation\":
-        \"1507732415061728\",\n \"metageneration\": \"1\",\n \"timeCreated\": \"2017-10-11T14:33:35.006Z\",\n
-        \"updated\": \"2017-10-11T14:33:35.006Z\",\n \"storageClass\": \"STANDARD\",\n
-        \"timeStorageClassUpdated\": \"2017-10-11T14:33:35.006Z\",\n \"size\": \"51\",\n
-        \"md5Hash\": \"Auycd2AT7x5m8G1W0NXcuA==\",\n \"mediaLink\": \"https://www.googleapis.com/download/storage/v1/b/gcsfs-testing/o/2014-01-01.csv?generation=1507732415061728&alt=media\",\n
-        \"crc32c\": \"yR1u0w==\",\n \"etag\": \"COC9kPjk6NYCEAE=\"\n}\n"}
-    headers:
-      Alt-Svc: ['quic=":443"; ma=2592000; v="39,38,37,35"']
-      Cache-Control: ['no-cache, no-store, max-age=0, must-revalidate']
-      Content-Length: ['702']
-      Content-Type: [application/json; charset=UTF-8]
-      Date: ['Wed, 11 Oct 2017 14:33:35 GMT']
-      ETag: [COC9kPjk6NYCEAE=]
-=======
       Content-Length: ['52']
       User-Agent: [python-requests/2.18.4]
     method: POST
@@ -595,16 +386,11 @@
       Content-Type: [application/json; charset=UTF-8]
       Date: ['Thu, 04 Jan 2018 20:48:25 GMT']
       ETag: [CPT4xaCXv9gCEAE=]
->>>>>>> 899a4518
-      Expires: ['Mon, 01 Jan 1990 00:00:00 GMT']
-      Pragma: [no-cache]
-      Server: [UploadServer]
-      Vary: [Origin, X-Origin]
-<<<<<<< HEAD
-      X-GUploader-UploadID: [AEnB2Uo1k9llMuj5x7s3JPk5F_UW4k3layFCAtzxADol545CdczUJ_a5djmXMG2nHWvtb9ub9FN2DG2McNH5kSYL7qq_MF-wBg]
-=======
+      Expires: ['Mon, 01 Jan 1990 00:00:00 GMT']
+      Pragma: [no-cache]
+      Server: [UploadServer]
+      Vary: [Origin, X-Origin]
       X-GUploader-UploadID: [AEnB2UoSXE4l2m2AGmtaKYEtrc8f6GwBxfR9Im5cyUCgiiQOCjCZn_yDSs8Q_jXjlcHMR0I74h-VYaegKGmgPXWTgEpbIf_yHw]
->>>>>>> 899a4518
     status: {code: 200, message: OK}
 - request:
     body: 'hello
@@ -619,23 +405,6 @@
     method: POST
     uri: https://www.googleapis.com/upload/storage/v1/b/gcsfs-testing/o?name=nested%2Fnested2%2Ffile1&uploadType=media
   response:
-<<<<<<< HEAD
-    body: {string: "{\n \"kind\": \"storage#object\",\n \"id\": \"gcsfs-testing/nested/nested2/file1/1507732415482634\",\n
-        \"selfLink\": \"https://www.googleapis.com/storage/v1/b/gcsfs-testing/o/nested%2Fnested2%2Ffile1\",\n
-        \"name\": \"nested/nested2/file1\",\n \"bucket\": \"gcsfs-testing\",\n \"generation\":
-        \"1507732415482634\",\n \"metageneration\": \"1\",\n \"timeCreated\": \"2017-10-11T14:33:35.430Z\",\n
-        \"updated\": \"2017-10-11T14:33:35.430Z\",\n \"storageClass\": \"STANDARD\",\n
-        \"timeStorageClassUpdated\": \"2017-10-11T14:33:35.430Z\",\n \"size\": \"6\",\n
-        \"md5Hash\": \"sZRqySSS0jR8YjW00mERhA==\",\n \"mediaLink\": \"https://www.googleapis.com/download/storage/v1/b/gcsfs-testing/o/nested%2Fnested2%2Ffile1?generation=1507732415482634&alt=media\",\n
-        \"crc32c\": \"NT3Yvg==\",\n \"etag\": \"CIqWqvjk6NYCEAE=\"\n}\n"}
-    headers:
-      Alt-Svc: ['quic=":443"; ma=2592000; v="39,38,37,35"']
-      Cache-Control: ['no-cache, no-store, max-age=0, must-revalidate']
-      Content-Length: ['733']
-      Content-Type: [application/json; charset=UTF-8]
-      Date: ['Wed, 11 Oct 2017 14:33:35 GMT']
-      ETag: [CIqWqvjk6NYCEAE=]
-=======
     body: {string: "{\n \"kind\": \"storage#object\",\n \"id\": \"gcsfs-testing/nested/nested2/file1/1515098905826940\",\n
         \"selfLink\": \"https://www.googleapis.com/storage/v1/b/gcsfs-testing/o/nested%2Fnested2%2Ffile1\",\n
         \"name\": \"nested/nested2/file1\",\n \"bucket\": \"gcsfs-testing\",\n \"generation\":
@@ -652,16 +421,11 @@
       Content-Type: [application/json; charset=UTF-8]
       Date: ['Thu, 04 Jan 2018 20:48:25 GMT']
       ETag: [CPys06CXv9gCEAE=]
->>>>>>> 899a4518
-      Expires: ['Mon, 01 Jan 1990 00:00:00 GMT']
-      Pragma: [no-cache]
-      Server: [UploadServer]
-      Vary: [Origin, X-Origin]
-<<<<<<< HEAD
-      X-GUploader-UploadID: [AEnB2Upe4PiywK0TE4CY1dsQshukgszQ7yW8zjwDt0JfUJvdwb5EA2QQFwJ3zO0hnwyBMMpwMqJ5gzmCxuieg8xtBiyvxGN8iw]
-=======
+      Expires: ['Mon, 01 Jan 1990 00:00:00 GMT']
+      Pragma: [no-cache]
+      Server: [UploadServer]
+      Vary: [Origin, X-Origin]
       X-GUploader-UploadID: [AEnB2Up42j2SGzYL_boOc7HANLt9jXz01gsKH-_VsD9lpw6WwytoxlYSPM5L7029WOtGQpU_TqcWDhSnmTEvWxO68QV_GjaWzw]
->>>>>>> 899a4518
     status: {code: 200, message: OK}
 - request:
     body: world
@@ -674,23 +438,6 @@
     method: POST
     uri: https://www.googleapis.com/upload/storage/v1/b/gcsfs-testing/o?name=nested%2Fnested2%2Ffile2&uploadType=media
   response:
-<<<<<<< HEAD
-    body: {string: "{\n \"kind\": \"storage#object\",\n \"id\": \"gcsfs-testing/nested/nested2/file2/1507732415811252\",\n
-        \"selfLink\": \"https://www.googleapis.com/storage/v1/b/gcsfs-testing/o/nested%2Fnested2%2Ffile2\",\n
-        \"name\": \"nested/nested2/file2\",\n \"bucket\": \"gcsfs-testing\",\n \"generation\":
-        \"1507732415811252\",\n \"metageneration\": \"1\",\n \"timeCreated\": \"2017-10-11T14:33:35.758Z\",\n
-        \"updated\": \"2017-10-11T14:33:35.758Z\",\n \"storageClass\": \"STANDARD\",\n
-        \"timeStorageClassUpdated\": \"2017-10-11T14:33:35.758Z\",\n \"size\": \"5\",\n
-        \"md5Hash\": \"fXkwN6B2AYZXSwKC8vQ15w==\",\n \"mediaLink\": \"https://www.googleapis.com/download/storage/v1/b/gcsfs-testing/o/nested%2Fnested2%2Ffile2?generation=1507732415811252&alt=media\",\n
-        \"crc32c\": \"MaqBTg==\",\n \"etag\": \"CLSdvvjk6NYCEAE=\"\n}\n"}
-    headers:
-      Alt-Svc: ['quic=":443"; ma=2592000; v="39,38,37,35"']
-      Cache-Control: ['no-cache, no-store, max-age=0, must-revalidate']
-      Content-Length: ['733']
-      Content-Type: [application/json; charset=UTF-8]
-      Date: ['Wed, 11 Oct 2017 14:33:35 GMT']
-      ETag: [CLSdvvjk6NYCEAE=]
-=======
     body: {string: "{\n \"kind\": \"storage#object\",\n \"id\": \"gcsfs-testing/nested/nested2/file2/1515098906039457\",\n
         \"selfLink\": \"https://www.googleapis.com/storage/v1/b/gcsfs-testing/o/nested%2Fnested2%2Ffile2\",\n
         \"name\": \"nested/nested2/file2\",\n \"bucket\": \"gcsfs-testing\",\n \"generation\":
@@ -707,50 +454,25 @@
       Content-Type: [application/json; charset=UTF-8]
       Date: ['Thu, 04 Jan 2018 20:48:26 GMT']
       ETag: [CKGp4KCXv9gCEAE=]
->>>>>>> 899a4518
-      Expires: ['Mon, 01 Jan 1990 00:00:00 GMT']
-      Pragma: [no-cache]
-      Server: [UploadServer]
-      Vary: [Origin, X-Origin]
-<<<<<<< HEAD
-      X-GUploader-UploadID: [AEnB2UoR-Ac7S6NQRoUVTt_eO9o2JdvssqdkzfBDx2_go-f6P4CkBQM83Qubz80F1HpznP2BeZH6uAHMvknOHFk2PjlCLRHcMw]
-=======
+      Expires: ['Mon, 01 Jan 1990 00:00:00 GMT']
+      Pragma: [no-cache]
+      Server: [UploadServer]
+      Vary: [Origin, X-Origin]
       X-GUploader-UploadID: [AEnB2UpyYJxcuzT0bLQRmN4rnzo5wNvuV_5nJulXLFHXvfPG3C6V8dKzL6UL4iHLWB1_418WgmzZ3I6nPfayAMa6EwpR05y8Aw]
->>>>>>> 899a4518
-    status: {code: 200, message: OK}
-- request:
-    body: world
-    headers:
-      Accept: ['*/*']
-      Accept-Encoding: ['gzip, deflate']
-      Connection: [keep-alive]
-<<<<<<< HEAD
-      Content-Length: ['5']
-      User-Agent: [python-requests/2.13.0]
-=======
+    status: {code: 200, message: OK}
+- request:
+    body: 'hello
+
+'
+    headers:
+      Accept: ['*/*']
+      Accept-Encoding: ['gzip, deflate']
+      Connection: [keep-alive]
       Content-Length: ['6']
       User-Agent: [python-requests/2.18.4]
->>>>>>> 899a4518
     method: POST
-    uri: https://www.googleapis.com/upload/storage/v1/b/gcsfs-testing/o?name=nested%2Ffile2&uploadType=media
-  response:
-<<<<<<< HEAD
-    body: {string: "{\n \"kind\": \"storage#object\",\n \"id\": \"gcsfs-testing/nested/file2/1507732416186968\",\n
-        \"selfLink\": \"https://www.googleapis.com/storage/v1/b/gcsfs-testing/o/nested%2Ffile2\",\n
-        \"name\": \"nested/file2\",\n \"bucket\": \"gcsfs-testing\",\n \"generation\":
-        \"1507732416186968\",\n \"metageneration\": \"1\",\n \"timeCreated\": \"2017-10-11T14:33:36.124Z\",\n
-        \"updated\": \"2017-10-11T14:33:36.124Z\",\n \"storageClass\": \"STANDARD\",\n
-        \"timeStorageClassUpdated\": \"2017-10-11T14:33:36.124Z\",\n \"size\": \"5\",\n
-        \"md5Hash\": \"fXkwN6B2AYZXSwKC8vQ15w==\",\n \"mediaLink\": \"https://www.googleapis.com/download/storage/v1/b/gcsfs-testing/o/nested%2Ffile2?generation=1507732416186968&alt=media\",\n
-        \"crc32c\": \"MaqBTg==\",\n \"etag\": \"CNiU1fjk6NYCEAE=\"\n}\n"}
-    headers:
-      Alt-Svc: ['quic=":443"; ma=2592000; v="39,38,37,35"']
-      Cache-Control: ['no-cache, no-store, max-age=0, must-revalidate']
-      Content-Length: ['697']
-      Content-Type: [application/json; charset=UTF-8]
-      Date: ['Wed, 11 Oct 2017 14:33:36 GMT']
-      ETag: [CNiU1fjk6NYCEAE=]
-=======
+    uri: https://www.googleapis.com/upload/storage/v1/b/gcsfs-testing/o?name=nested%2Ffile1&uploadType=media
+  response:
     body: {string: "{\n \"kind\": \"storage#object\",\n \"id\": \"gcsfs-testing/nested/file1/1515098906243228\",\n
         \"selfLink\": \"https://www.googleapis.com/storage/v1/b/gcsfs-testing/o/nested%2Ffile1\",\n
         \"name\": \"nested/file1\",\n \"bucket\": \"gcsfs-testing\",\n \"generation\":
@@ -767,47 +489,18 @@
       Content-Type: [application/json; charset=UTF-8]
       Date: ['Thu, 04 Jan 2018 20:48:26 GMT']
       ETag: [CJzh7KCXv9gCEAE=]
->>>>>>> 899a4518
-      Expires: ['Mon, 01 Jan 1990 00:00:00 GMT']
-      Pragma: [no-cache]
-      Server: [UploadServer]
-      Vary: [Origin, X-Origin]
-<<<<<<< HEAD
-      X-GUploader-UploadID: [AEnB2Ur7lJzAoObLHKm8E8s4YJERGpwm8VTbVHThYAOD9kFrM-MJfJ4Bg3u8SW9gqtdjatdwYb-rpBZtePlOYYA-F-wMYdbVGQ]
-=======
+      Expires: ['Mon, 01 Jan 1990 00:00:00 GMT']
+      Pragma: [no-cache]
+      Server: [UploadServer]
+      Vary: [Origin, X-Origin]
       X-GUploader-UploadID: [AEnB2UqX0Ye5AIM-1az7-gKmeF1PU69oD0ak8EwGsApIf114SvUWx7xUbcDdr-8pd3LtQQRc5sP0mwh3ViCHty7pWc1f2OuxFw]
->>>>>>> 899a4518
-    status: {code: 200, message: OK}
-- request:
-    body: 'hello
-
-'
-    headers:
-      Accept: ['*/*']
-      Accept-Encoding: ['gzip, deflate']
-      Connection: [keep-alive]
-<<<<<<< HEAD
-      Content-Length: ['6']
-      User-Agent: [python-requests/2.13.0]
-    method: POST
-    uri: https://www.googleapis.com/upload/storage/v1/b/gcsfs-testing/o?name=nested%2Ffile1&uploadType=media
-  response:
-    body: {string: "{\n \"kind\": \"storage#object\",\n \"id\": \"gcsfs-testing/nested/file1/1507732416591609\",\n
-        \"selfLink\": \"https://www.googleapis.com/storage/v1/b/gcsfs-testing/o/nested%2Ffile1\",\n
-        \"name\": \"nested/file1\",\n \"bucket\": \"gcsfs-testing\",\n \"generation\":
-        \"1507732416591609\",\n \"metageneration\": \"1\",\n \"timeCreated\": \"2017-10-11T14:33:36.539Z\",\n
-        \"updated\": \"2017-10-11T14:33:36.539Z\",\n \"storageClass\": \"STANDARD\",\n
-        \"timeStorageClassUpdated\": \"2017-10-11T14:33:36.539Z\",\n \"size\": \"6\",\n
-        \"md5Hash\": \"sZRqySSS0jR8YjW00mERhA==\",\n \"mediaLink\": \"https://www.googleapis.com/download/storage/v1/b/gcsfs-testing/o/nested%2Ffile1?generation=1507732416591609&alt=media\",\n
-        \"crc32c\": \"NT3Yvg==\",\n \"etag\": \"CPnt7fjk6NYCEAE=\"\n}\n"}
-    headers:
-      Alt-Svc: ['quic=":443"; ma=2592000; v="39,38,37,35"']
-      Cache-Control: ['no-cache, no-store, max-age=0, must-revalidate']
-      Content-Length: ['697']
-      Content-Type: [application/json; charset=UTF-8]
-      Date: ['Wed, 11 Oct 2017 14:33:36 GMT']
-      ETag: [CPnt7fjk6NYCEAE=]
-=======
+    status: {code: 200, message: OK}
+- request:
+    body: world
+    headers:
+      Accept: ['*/*']
+      Accept-Encoding: ['gzip, deflate']
+      Connection: [keep-alive]
       Content-Length: ['5']
       User-Agent: [python-requests/2.18.4]
     method: POST
@@ -829,16 +522,11 @@
       Content-Type: [application/json; charset=UTF-8]
       Date: ['Thu, 04 Jan 2018 20:48:26 GMT']
       ETag: [CNaU+aCXv9gCEAE=]
->>>>>>> 899a4518
-      Expires: ['Mon, 01 Jan 1990 00:00:00 GMT']
-      Pragma: [no-cache]
-      Server: [UploadServer]
-      Vary: [Origin, X-Origin]
-<<<<<<< HEAD
-      X-GUploader-UploadID: [AEnB2Ur9zYWLXkfXDEMtEYoII7OkcjMpa5dZfI8F1khaT7ZBlJ8nJeb9yjUcL3ZJYV6tZvejXQbt70zUw5wWYbHMgr5_LiHp2g]
-=======
+      Expires: ['Mon, 01 Jan 1990 00:00:00 GMT']
+      Pragma: [no-cache]
+      Server: [UploadServer]
+      Vary: [Origin, X-Origin]
       X-GUploader-UploadID: [AEnB2UpwGzsv4iJZKb0zXGVOLB4_QQThiVduNMiF_WXiCDZcrr7zOBwHpxUwvFvr_SG3-2Y03yt0l9Ds4oxRoitDcjI66AF9mg]
->>>>>>> 899a4518
     status: {code: 200, message: OK}
 - request:
     body: null
@@ -851,24 +539,6 @@
     method: POST
     uri: https://www.googleapis.com/storage/v1/b/gcsfs-testing/o/test%2Faccounts.1.json/copyTo/b/gcsfs-testing/o/test%2Faccounts.1.json2
   response:
-<<<<<<< HEAD
-    body: {string: "{\n \"kind\": \"storage#object\",\n \"id\": \"gcsfs-testing/test/accounts.1.json2/1507732416996254\",\n
-        \"selfLink\": \"https://www.googleapis.com/storage/v1/b/gcsfs-testing/o/test%2Faccounts.1.json2\",\n
-        \"name\": \"test/accounts.1.json2\",\n \"bucket\": \"gcsfs-testing\",\n \"generation\":
-        \"1507732416996254\",\n \"metageneration\": \"1\",\n \"timeCreated\": \"2017-10-11T14:33:36.936Z\",\n
-        \"updated\": \"2017-10-11T14:33:36.936Z\",\n \"storageClass\": \"STANDARD\",\n
-        \"timeStorageClassUpdated\": \"2017-10-11T14:33:36.936Z\",\n \"size\": \"133\",\n
-        \"md5Hash\": \"xK7pmJz/Oj5HGIyfQpYTig==\",\n \"mediaLink\": \"https://www.googleapis.com/download/storage/v1/b/gcsfs-testing/o/test%2Faccounts.1.json2?generation=1507732416996254&alt=media\",\n
-        \"owner\": {\n  \"entity\": \"user-mdurant@anaconda.com\"\n },\n \"crc32c\":
-        \"6wJAgQ==\",\n \"etag\": \"CJ7Hhvnk6NYCEAE=\"\n}\n"}
-    headers:
-      Alt-Svc: ['quic=":443"; ma=2592000; v="39,38,37,35"']
-      Cache-Control: ['no-cache, no-store, max-age=0, must-revalidate']
-      Content-Length: ['791']
-      Content-Type: [application/json; charset=UTF-8]
-      Date: ['Wed, 11 Oct 2017 14:33:37 GMT']
-      ETag: [CJ7Hhvnk6NYCEAE=]
-=======
     body: {string: "{\n \"kind\": \"storage#object\",\n \"id\": \"gcsfs-testing/test/accounts.1.json2/1515098906773502\",\n
         \"selfLink\": \"https://www.googleapis.com/storage/v1/b/gcsfs-testing/o/test%2Faccounts.1.json2\",\n
         \"name\": \"test/accounts.1.json2\",\n \"bucket\": \"gcsfs-testing\",\n \"generation\":
@@ -886,16 +556,11 @@
       Content-Type: [application/json; charset=UTF-8]
       Date: ['Thu, 04 Jan 2018 20:48:26 GMT']
       ETag: [CP6PjaGXv9gCEAE=]
->>>>>>> 899a4518
-      Expires: ['Mon, 01 Jan 1990 00:00:00 GMT']
-      Pragma: [no-cache]
-      Server: [UploadServer]
-      Vary: [Origin, X-Origin]
-<<<<<<< HEAD
-      X-GUploader-UploadID: [AEnB2UqMCblRXbaH3BvyTVMZywLwGUS0x4WMJ2mMw90MABWoNKgsUIHn7BpRXtCGpJyDhRiSoZqmLTPOKQho99pecWV-JUe0ZA]
-=======
+      Expires: ['Mon, 01 Jan 1990 00:00:00 GMT']
+      Pragma: [no-cache]
+      Server: [UploadServer]
+      Vary: [Origin, X-Origin]
       X-GUploader-UploadID: [AEnB2UqPIHdl7buWYIh2rCMjawwF4RlhZ9PqsWQI1fi9KwDpWk14rCwMQ22D9OtFZtzJM-xshQStAam8V17M9AsgcxFRf7D8iQ]
->>>>>>> 899a4518
     status: {code: 200, message: OK}
 - request:
     body: null
@@ -907,23 +572,6 @@
     method: GET
     uri: https://www.googleapis.com/storage/v1/b/gcsfs-testing/o/test%2Faccounts.1.json
   response:
-<<<<<<< HEAD
-    body: {string: "{\n \"kind\": \"storage#object\",\n \"id\": \"gcsfs-testing/test/accounts.1.json/1507732413772765\",\n
-        \"selfLink\": \"https://www.googleapis.com/storage/v1/b/gcsfs-testing/o/test%2Faccounts.1.json\",\n
-        \"name\": \"test/accounts.1.json\",\n \"bucket\": \"gcsfs-testing\",\n \"generation\":
-        \"1507732413772765\",\n \"metageneration\": \"1\",\n \"timeCreated\": \"2017-10-11T14:33:33.720Z\",\n
-        \"updated\": \"2017-10-11T14:33:33.720Z\",\n \"storageClass\": \"STANDARD\",\n
-        \"timeStorageClassUpdated\": \"2017-10-11T14:33:33.720Z\",\n \"size\": \"133\",\n
-        \"md5Hash\": \"xK7pmJz/Oj5HGIyfQpYTig==\",\n \"mediaLink\": \"https://www.googleapis.com/download/storage/v1/b/gcsfs-testing/o/test%2Faccounts.1.json?generation=1507732413772765&alt=media\",\n
-        \"crc32c\": \"6wJAgQ==\",\n \"etag\": \"CN3nwffk6NYCEAE=\"\n}\n"}
-    headers:
-      Alt-Svc: ['quic=":443"; ma=2592000; v="39,38,37,35"']
-      Cache-Control: ['no-cache, no-store, max-age=0, must-revalidate']
-      Content-Length: ['731']
-      Content-Type: [application/json; charset=UTF-8]
-      Date: ['Wed, 11 Oct 2017 14:33:37 GMT']
-      ETag: [CN3nwffk6NYCEAE=]
-=======
     body: {string: "{\n \"kind\": \"storage#object\",\n \"id\": \"gcsfs-testing/test/accounts.1.json/1515098904508780\",\n
         \"selfLink\": \"https://www.googleapis.com/storage/v1/b/gcsfs-testing/o/test%2Faccounts.1.json\",\n
         \"name\": \"test/accounts.1.json\",\n \"bucket\": \"gcsfs-testing\",\n \"generation\":
@@ -940,16 +588,11 @@
       Content-Type: [application/json; charset=UTF-8]
       Date: ['Thu, 04 Jan 2018 20:48:26 GMT']
       ETag: [COzygqCXv9gCEAE=]
->>>>>>> 899a4518
-      Expires: ['Mon, 01 Jan 1990 00:00:00 GMT']
-      Pragma: [no-cache]
-      Server: [UploadServer]
-      Vary: [Origin, X-Origin]
-<<<<<<< HEAD
-      X-GUploader-UploadID: [AEnB2UoiO87kcuiJRh3fkETyxwQfsclllgwDi0G8kvaDmd9LKMehVGTrTibG9D1aii3NJzz2Eke9XkH7YJv4wPXQq1DIwvLeWQ]
-=======
+      Expires: ['Mon, 01 Jan 1990 00:00:00 GMT']
+      Pragma: [no-cache]
+      Server: [UploadServer]
+      Vary: [Origin, X-Origin]
       X-GUploader-UploadID: [AEnB2UrDsUWmnzvV7ysEZEE1SFH6XHdaPZDOAxnrQo9PxNEFYArKER-qsILJ1iOlfWLkdtlJ-S0PuRVlz69wswUuoddnXe2ouQ]
->>>>>>> 899a4518
     status: {code: 200, message: OK}
 - request:
     body: null
@@ -959,11 +602,7 @@
       Connection: [keep-alive]
       User-Agent: [python-requests/2.18.4]
     method: GET
-<<<<<<< HEAD
-    uri: https://www.googleapis.com/download/storage/v1/b/gcsfs-testing/o/test%2Faccounts.1.json?alt=media&generation=1507732413772765
-=======
     uri: https://www.googleapis.com/download/storage/v1/b/gcsfs-testing/o/test%2Faccounts.1.json?alt=media&generation=1515098904508780
->>>>>>> 899a4518
   response:
     body: {string: '{"amount": 100, "name": "Alice"}
 
@@ -975,34 +614,20 @@
 
 '}
     headers:
-<<<<<<< HEAD
-      Alt-Svc: ['quic=":443"; ma=2592000; v="39,38,37,35"']
-=======
-      Alt-Svc: ['hq=":443"; ma=2592000; quic=51303431; quic=51303339; quic=51303338;
-          quic=51303337; quic=51303335,quic=":443"; ma=2592000; v="41,39,38,37,35"']
->>>>>>> 899a4518
+      Alt-Svc: ['hq=":443"; ma=2592000; quic=51303431; quic=51303339; quic=51303338;
+          quic=51303337; quic=51303335,quic=":443"; ma=2592000; v="41,39,38,37,35"']
       Cache-Control: ['no-cache, no-store, max-age=0, must-revalidate']
       Content-Disposition: [attachment]
       Content-Length: ['133']
       Content-Type: [application/octet-stream]
-<<<<<<< HEAD
-      Date: ['Wed, 11 Oct 2017 14:33:37 GMT']
-      ETag: [CN3nwffk6NYCEAE=]
-=======
       Date: ['Thu, 04 Jan 2018 20:48:27 GMT']
       ETag: [COzygqCXv9gCEAE=]
->>>>>>> 899a4518
-      Expires: ['Mon, 01 Jan 1990 00:00:00 GMT']
-      Pragma: [no-cache]
-      Server: [UploadServer]
-      Vary: [Origin, X-Origin]
-<<<<<<< HEAD
-      X-GUploader-UploadID: [AEnB2UoxMQ3ZMhu29dJC8aNv2F4pYzdIcz5piZtwE4-cqrDE6P_pLDh_zjVeflDBjfcAUAZTvzmmaOmR947t2n7ltUJ90Es2jQ]
-      X-Goog-Generation: ['1507732413772765']
-=======
+      Expires: ['Mon, 01 Jan 1990 00:00:00 GMT']
+      Pragma: [no-cache]
+      Server: [UploadServer]
+      Vary: [Origin, X-Origin]
       X-GUploader-UploadID: [AEnB2UrC21F3iIQaD57Mvi8gpRx9lyuP71mCO59XK6VRRaCk8PLT0AnCgw1hROEz607po_ykNLSSmpJrVm_KS5OC7bZ0hFpyAw]
       X-Goog-Generation: ['1515098904508780']
->>>>>>> 899a4518
       X-Goog-Hash: ['crc32c=6wJAgQ==,md5=xK7pmJz/Oj5HGIyfQpYTig==']
       X-Goog-Metageneration: ['1']
       X-Goog-Storage-Class: [STANDARD]
@@ -1047,42 +672,7 @@
       Connection: [keep-alive]
       User-Agent: [python-requests/2.18.4]
     method: GET
-<<<<<<< HEAD
-    uri: https://www.googleapis.com/storage/v1/b/gcsfs-testing/o/test%2Faccounts.1.json2
-  response:
-    body: {string: "{\n \"kind\": \"storage#object\",\n \"id\": \"gcsfs-testing/test/accounts.1.json2/1507732416996254\",\n
-        \"selfLink\": \"https://www.googleapis.com/storage/v1/b/gcsfs-testing/o/test%2Faccounts.1.json2\",\n
-        \"name\": \"test/accounts.1.json2\",\n \"bucket\": \"gcsfs-testing\",\n \"generation\":
-        \"1507732416996254\",\n \"metageneration\": \"1\",\n \"timeCreated\": \"2017-10-11T14:33:36.936Z\",\n
-        \"updated\": \"2017-10-11T14:33:36.936Z\",\n \"storageClass\": \"STANDARD\",\n
-        \"timeStorageClassUpdated\": \"2017-10-11T14:33:36.936Z\",\n \"size\": \"133\",\n
-        \"md5Hash\": \"xK7pmJz/Oj5HGIyfQpYTig==\",\n \"mediaLink\": \"https://www.googleapis.com/download/storage/v1/b/gcsfs-testing/o/test%2Faccounts.1.json2?generation=1507732416996254&alt=media\",\n
-        \"crc32c\": \"6wJAgQ==\",\n \"etag\": \"CJ7Hhvnk6NYCEAE=\"\n}\n"}
-    headers:
-      Alt-Svc: ['quic=":443"; ma=2592000; v="39,38,37,35"']
-      Cache-Control: ['no-cache, no-store, max-age=0, must-revalidate']
-      Content-Length: ['735']
-      Content-Type: [application/json; charset=UTF-8]
-      Date: ['Wed, 11 Oct 2017 14:33:37 GMT']
-      ETag: [CJ7Hhvnk6NYCEAE=]
-      Expires: ['Mon, 01 Jan 1990 00:00:00 GMT']
-      Pragma: [no-cache]
-      Server: [UploadServer]
-      Vary: [Origin, X-Origin]
-      X-GUploader-UploadID: [AEnB2UqiUjVgmR-peCaDA9vTvy45gUEe7uUXS7KlQmA4CCd_WdOZAFjIc2I-q3x3zNJ8wkXY6FzGavW1VQwgO9P6s36CwES14w]
-    status: {code: 200, message: OK}
-- request:
-    body: null
-    headers:
-      Accept: ['*/*']
-      Accept-Encoding: ['gzip, deflate']
-      Connection: [keep-alive]
-      User-Agent: [python-requests/2.13.0]
-    method: GET
-    uri: https://www.googleapis.com/download/storage/v1/b/gcsfs-testing/o/test%2Faccounts.1.json2?alt=media&generation=1507732416996254
-=======
     uri: https://www.googleapis.com/download/storage/v1/b/gcsfs-testing/o/test%2Faccounts.1.json2?alt=media&generation=1515098906773502
->>>>>>> 899a4518
   response:
     body: {string: '{"amount": 100, "name": "Alice"}
 
@@ -1094,34 +684,20 @@
 
 '}
     headers:
-<<<<<<< HEAD
-      Alt-Svc: ['quic=":443"; ma=2592000; v="39,38,37,35"']
-=======
-      Alt-Svc: ['hq=":443"; ma=2592000; quic=51303431; quic=51303339; quic=51303338;
-          quic=51303337; quic=51303335,quic=":443"; ma=2592000; v="41,39,38,37,35"']
->>>>>>> 899a4518
+      Alt-Svc: ['hq=":443"; ma=2592000; quic=51303431; quic=51303339; quic=51303338;
+          quic=51303337; quic=51303335,quic=":443"; ma=2592000; v="41,39,38,37,35"']
       Cache-Control: ['no-cache, no-store, max-age=0, must-revalidate']
       Content-Disposition: [attachment]
       Content-Length: ['133']
       Content-Type: [application/octet-stream]
-<<<<<<< HEAD
-      Date: ['Wed, 11 Oct 2017 14:33:38 GMT']
-      ETag: [CJ7Hhvnk6NYCEAE=]
-=======
       Date: ['Thu, 04 Jan 2018 20:48:27 GMT']
       ETag: [CP6PjaGXv9gCEAE=]
->>>>>>> 899a4518
-      Expires: ['Mon, 01 Jan 1990 00:00:00 GMT']
-      Pragma: [no-cache]
-      Server: [UploadServer]
-      Vary: [Origin, X-Origin]
-<<<<<<< HEAD
-      X-GUploader-UploadID: [AEnB2Uq8eirLYex9G8PXpCNHfXDtRu0LeMcblyS8WptVIkvQ7W0Y5eX7VX7gbC2cSpLZGVWYbFF3kXA59WXFl2wt-8104MCMbw]
-      X-Goog-Generation: ['1507732416996254']
-=======
+      Expires: ['Mon, 01 Jan 1990 00:00:00 GMT']
+      Pragma: [no-cache]
+      Server: [UploadServer]
+      Vary: [Origin, X-Origin]
       X-GUploader-UploadID: [AEnB2UoJm0D-DJ4gFbgNriPOtjevF-O6IIrbqN_kvwlVuHacw5E-wS9r1PnvfR_sirUsNapts_hx-tZ2qNUOCD63cC0fSElWdw]
       X-Goog-Generation: ['1515098906773502']
->>>>>>> 899a4518
       X-Goog-Hash: ['crc32c=6wJAgQ==,md5=xK7pmJz/Oj5HGIyfQpYTig==']
       X-Goog-Metageneration: ['1']
       X-Goog-Storage-Class: [STANDARD]
@@ -1132,117 +708,11 @@
       Accept: ['*/*']
       Accept-Encoding: ['gzip, deflate']
       Connection: [keep-alive]
-<<<<<<< HEAD
-      User-Agent: [python-requests/2.13.0]
-=======
-      User-Agent: [python-requests/2.18.4]
->>>>>>> 899a4518
+      User-Agent: [python-requests/2.18.4]
     method: GET
     uri: https://www.googleapis.com/storage/v1/b/gcsfs-testing/o/?maxResults=1000
   response:
     body: {string: "{\n \"kind\": \"storage#objects\",\n \"items\": [\n  {\n   \"kind\":
-<<<<<<< HEAD
-        \"storage#object\",\n   \"id\": \"gcsfs-testing/2014-01-01.csv/1507732415061728\",\n
-        \  \"selfLink\": \"https://www.googleapis.com/storage/v1/b/gcsfs-testing/o/2014-01-01.csv\",\n
-        \  \"name\": \"2014-01-01.csv\",\n   \"bucket\": \"gcsfs-testing\",\n   \"generation\":
-        \"1507732415061728\",\n   \"metageneration\": \"1\",\n   \"timeCreated\":
-        \"2017-10-11T14:33:35.006Z\",\n   \"updated\": \"2017-10-11T14:33:35.006Z\",\n
-        \  \"storageClass\": \"STANDARD\",\n   \"timeStorageClassUpdated\": \"2017-10-11T14:33:35.006Z\",\n
-        \  \"size\": \"51\",\n   \"md5Hash\": \"Auycd2AT7x5m8G1W0NXcuA==\",\n   \"mediaLink\":
-        \"https://www.googleapis.com/download/storage/v1/b/gcsfs-testing/o/2014-01-01.csv?generation=1507732415061728&alt=media\",\n
-        \  \"crc32c\": \"yR1u0w==\",\n   \"etag\": \"COC9kPjk6NYCEAE=\"\n  },\n  {\n
-        \  \"kind\": \"storage#object\",\n   \"id\": \"gcsfs-testing/2014-01-02.csv/1507732414726855\",\n
-        \  \"selfLink\": \"https://www.googleapis.com/storage/v1/b/gcsfs-testing/o/2014-01-02.csv\",\n
-        \  \"name\": \"2014-01-02.csv\",\n   \"bucket\": \"gcsfs-testing\",\n   \"generation\":
-        \"1507732414726855\",\n   \"metageneration\": \"1\",\n   \"timeCreated\":
-        \"2017-10-11T14:33:34.674Z\",\n   \"updated\": \"2017-10-11T14:33:34.674Z\",\n
-        \  \"storageClass\": \"STANDARD\",\n   \"timeStorageClassUpdated\": \"2017-10-11T14:33:34.674Z\",\n
-        \  \"size\": \"15\",\n   \"md5Hash\": \"cGwL6TebGKiJzgyNBJNb6Q==\",\n   \"mediaLink\":
-        \"https://www.googleapis.com/download/storage/v1/b/gcsfs-testing/o/2014-01-02.csv?generation=1507732414726855&alt=media\",\n
-        \  \"crc32c\": \"Mpt4QQ==\",\n   \"etag\": \"CMeF/Pfk6NYCEAE=\"\n  },\n  {\n
-        \  \"kind\": \"storage#object\",\n   \"id\": \"gcsfs-testing/2014-01-03.csv/1507732414396345\",\n
-        \  \"selfLink\": \"https://www.googleapis.com/storage/v1/b/gcsfs-testing/o/2014-01-03.csv\",\n
-        \  \"name\": \"2014-01-03.csv\",\n   \"bucket\": \"gcsfs-testing\",\n   \"generation\":
-        \"1507732414396345\",\n   \"metageneration\": \"1\",\n   \"timeCreated\":
-        \"2017-10-11T14:33:34.344Z\",\n   \"updated\": \"2017-10-11T14:33:34.344Z\",\n
-        \  \"storageClass\": \"STANDARD\",\n   \"timeStorageClassUpdated\": \"2017-10-11T14:33:34.344Z\",\n
-        \  \"size\": \"52\",\n   \"md5Hash\": \"9keZXdUu0YtMynECFSOiMg==\",\n   \"mediaLink\":
-        \"https://www.googleapis.com/download/storage/v1/b/gcsfs-testing/o/2014-01-03.csv?generation=1507732414396345&alt=media\",\n
-        \  \"crc32c\": \"x/fq7w==\",\n   \"etag\": \"CLnv5/fk6NYCEAE=\"\n  },\n  {\n
-        \  \"kind\": \"storage#object\",\n   \"id\": \"gcsfs-testing/nested/file1/1507732416591609\",\n
-        \  \"selfLink\": \"https://www.googleapis.com/storage/v1/b/gcsfs-testing/o/nested%2Ffile1\",\n
-        \  \"name\": \"nested/file1\",\n   \"bucket\": \"gcsfs-testing\",\n   \"generation\":
-        \"1507732416591609\",\n   \"metageneration\": \"1\",\n   \"timeCreated\":
-        \"2017-10-11T14:33:36.539Z\",\n   \"updated\": \"2017-10-11T14:33:36.539Z\",\n
-        \  \"storageClass\": \"STANDARD\",\n   \"timeStorageClassUpdated\": \"2017-10-11T14:33:36.539Z\",\n
-        \  \"size\": \"6\",\n   \"md5Hash\": \"sZRqySSS0jR8YjW00mERhA==\",\n   \"mediaLink\":
-        \"https://www.googleapis.com/download/storage/v1/b/gcsfs-testing/o/nested%2Ffile1?generation=1507732416591609&alt=media\",\n
-        \  \"crc32c\": \"NT3Yvg==\",\n   \"etag\": \"CPnt7fjk6NYCEAE=\"\n  },\n  {\n
-        \  \"kind\": \"storage#object\",\n   \"id\": \"gcsfs-testing/nested/file2/1507732416186968\",\n
-        \  \"selfLink\": \"https://www.googleapis.com/storage/v1/b/gcsfs-testing/o/nested%2Ffile2\",\n
-        \  \"name\": \"nested/file2\",\n   \"bucket\": \"gcsfs-testing\",\n   \"generation\":
-        \"1507732416186968\",\n   \"metageneration\": \"1\",\n   \"timeCreated\":
-        \"2017-10-11T14:33:36.124Z\",\n   \"updated\": \"2017-10-11T14:33:36.124Z\",\n
-        \  \"storageClass\": \"STANDARD\",\n   \"timeStorageClassUpdated\": \"2017-10-11T14:33:36.124Z\",\n
-        \  \"size\": \"5\",\n   \"md5Hash\": \"fXkwN6B2AYZXSwKC8vQ15w==\",\n   \"mediaLink\":
-        \"https://www.googleapis.com/download/storage/v1/b/gcsfs-testing/o/nested%2Ffile2?generation=1507732416186968&alt=media\",\n
-        \  \"crc32c\": \"MaqBTg==\",\n   \"etag\": \"CNiU1fjk6NYCEAE=\"\n  },\n  {\n
-        \  \"kind\": \"storage#object\",\n   \"id\": \"gcsfs-testing/nested/nested2/file1/1507732415482634\",\n
-        \  \"selfLink\": \"https://www.googleapis.com/storage/v1/b/gcsfs-testing/o/nested%2Fnested2%2Ffile1\",\n
-        \  \"name\": \"nested/nested2/file1\",\n   \"bucket\": \"gcsfs-testing\",\n
-        \  \"generation\": \"1507732415482634\",\n   \"metageneration\": \"1\",\n
-        \  \"timeCreated\": \"2017-10-11T14:33:35.430Z\",\n   \"updated\": \"2017-10-11T14:33:35.430Z\",\n
-        \  \"storageClass\": \"STANDARD\",\n   \"timeStorageClassUpdated\": \"2017-10-11T14:33:35.430Z\",\n
-        \  \"size\": \"6\",\n   \"md5Hash\": \"sZRqySSS0jR8YjW00mERhA==\",\n   \"mediaLink\":
-        \"https://www.googleapis.com/download/storage/v1/b/gcsfs-testing/o/nested%2Fnested2%2Ffile1?generation=1507732415482634&alt=media\",\n
-        \  \"crc32c\": \"NT3Yvg==\",\n   \"etag\": \"CIqWqvjk6NYCEAE=\"\n  },\n  {\n
-        \  \"kind\": \"storage#object\",\n   \"id\": \"gcsfs-testing/nested/nested2/file2/1507732415811252\",\n
-        \  \"selfLink\": \"https://www.googleapis.com/storage/v1/b/gcsfs-testing/o/nested%2Fnested2%2Ffile2\",\n
-        \  \"name\": \"nested/nested2/file2\",\n   \"bucket\": \"gcsfs-testing\",\n
-        \  \"generation\": \"1507732415811252\",\n   \"metageneration\": \"1\",\n
-        \  \"timeCreated\": \"2017-10-11T14:33:35.758Z\",\n   \"updated\": \"2017-10-11T14:33:35.758Z\",\n
-        \  \"storageClass\": \"STANDARD\",\n   \"timeStorageClassUpdated\": \"2017-10-11T14:33:35.758Z\",\n
-        \  \"size\": \"5\",\n   \"md5Hash\": \"fXkwN6B2AYZXSwKC8vQ15w==\",\n   \"mediaLink\":
-        \"https://www.googleapis.com/download/storage/v1/b/gcsfs-testing/o/nested%2Fnested2%2Ffile2?generation=1507732415811252&alt=media\",\n
-        \  \"crc32c\": \"MaqBTg==\",\n   \"etag\": \"CLSdvvjk6NYCEAE=\"\n  },\n  {\n
-        \  \"kind\": \"storage#object\",\n   \"id\": \"gcsfs-testing/test/accounts.1.json/1507732413772765\",\n
-        \  \"selfLink\": \"https://www.googleapis.com/storage/v1/b/gcsfs-testing/o/test%2Faccounts.1.json\",\n
-        \  \"name\": \"test/accounts.1.json\",\n   \"bucket\": \"gcsfs-testing\",\n
-        \  \"generation\": \"1507732413772765\",\n   \"metageneration\": \"1\",\n
-        \  \"timeCreated\": \"2017-10-11T14:33:33.720Z\",\n   \"updated\": \"2017-10-11T14:33:33.720Z\",\n
-        \  \"storageClass\": \"STANDARD\",\n   \"timeStorageClassUpdated\": \"2017-10-11T14:33:33.720Z\",\n
-        \  \"size\": \"133\",\n   \"md5Hash\": \"xK7pmJz/Oj5HGIyfQpYTig==\",\n   \"mediaLink\":
-        \"https://www.googleapis.com/download/storage/v1/b/gcsfs-testing/o/test%2Faccounts.1.json?generation=1507732413772765&alt=media\",\n
-        \  \"crc32c\": \"6wJAgQ==\",\n   \"etag\": \"CN3nwffk6NYCEAE=\"\n  },\n  {\n
-        \  \"kind\": \"storage#object\",\n   \"id\": \"gcsfs-testing/test/accounts.1.json2/1507732416996254\",\n
-        \  \"selfLink\": \"https://www.googleapis.com/storage/v1/b/gcsfs-testing/o/test%2Faccounts.1.json2\",\n
-        \  \"name\": \"test/accounts.1.json2\",\n   \"bucket\": \"gcsfs-testing\",\n
-        \  \"generation\": \"1507732416996254\",\n   \"metageneration\": \"1\",\n
-        \  \"timeCreated\": \"2017-10-11T14:33:36.936Z\",\n   \"updated\": \"2017-10-11T14:33:36.936Z\",\n
-        \  \"storageClass\": \"STANDARD\",\n   \"timeStorageClassUpdated\": \"2017-10-11T14:33:36.936Z\",\n
-        \  \"size\": \"133\",\n   \"md5Hash\": \"xK7pmJz/Oj5HGIyfQpYTig==\",\n   \"mediaLink\":
-        \"https://www.googleapis.com/download/storage/v1/b/gcsfs-testing/o/test%2Faccounts.1.json2?generation=1507732416996254&alt=media\",\n
-        \  \"crc32c\": \"6wJAgQ==\",\n   \"etag\": \"CJ7Hhvnk6NYCEAE=\"\n  },\n  {\n
-        \  \"kind\": \"storage#object\",\n   \"id\": \"gcsfs-testing/test/accounts.2.json/1507732414097698\",\n
-        \  \"selfLink\": \"https://www.googleapis.com/storage/v1/b/gcsfs-testing/o/test%2Faccounts.2.json\",\n
-        \  \"name\": \"test/accounts.2.json\",\n   \"bucket\": \"gcsfs-testing\",\n
-        \  \"generation\": \"1507732414097698\",\n   \"metageneration\": \"1\",\n
-        \  \"timeCreated\": \"2017-10-11T14:33:34.028Z\",\n   \"updated\": \"2017-10-11T14:33:34.028Z\",\n
-        \  \"storageClass\": \"STANDARD\",\n   \"timeStorageClassUpdated\": \"2017-10-11T14:33:34.028Z\",\n
-        \  \"size\": \"133\",\n   \"md5Hash\": \"bjhC5OCrzKV+8MGMCF2BQA==\",\n   \"mediaLink\":
-        \"https://www.googleapis.com/download/storage/v1/b/gcsfs-testing/o/test%2Faccounts.2.json?generation=1507732414097698&alt=media\",\n
-        \  \"crc32c\": \"Su+F+g==\",\n   \"etag\": \"CKLS1ffk6NYCEAE=\"\n  }\n ]\n}\n"}
-    headers:
-      Alt-Svc: ['quic=":443"; ma=2592000; v="39,38,37,35"']
-      Cache-Control: ['private, max-age=0, must-revalidate, no-transform']
-      Content-Length: ['7579']
-      Content-Type: [application/json; charset=UTF-8]
-      Date: ['Wed, 11 Oct 2017 14:33:38 GMT']
-      Expires: ['Wed, 11 Oct 2017 14:33:38 GMT']
-      Server: [UploadServer]
-      Vary: [Origin, X-Origin]
-      X-GUploader-UploadID: [AEnB2UrakS2atpDxR65zxX6lBdCM_iXFPDl0jwZkjDK7x-SLAUynRG_KTY7NN0cxkNE5wN36BzukGrzVZC-ePIM0YekFknHJhg]
-=======
         \"storage#object\",\n   \"id\": \"gcsfs-testing/2014-01-01.csv/1515098905016197\",\n
         \  \"selfLink\": \"https://www.googleapis.com/storage/v1/b/gcsfs-testing/o/2014-01-01.csv\",\n
         \  \"name\": \"2014-01-01.csv\",\n   \"bucket\": \"gcsfs-testing\",\n   \"generation\":
@@ -1344,7 +814,6 @@
       Server: [UploadServer]
       Vary: [Origin, X-Origin]
       X-GUploader-UploadID: [AEnB2UpquhQfpPpN37qLZFIDo1opmFJCVFl1jq-9rE7m9-5jC3bP--ChwzoMZIXQd3nKltHfOR_F4xdqyCw_AS5PI0NrQI0RRA]
->>>>>>> 899a4518
     status: {code: 200, message: OK}
 - request:
     body: null
@@ -1359,29 +828,17 @@
   response:
     body: {string: ''}
     headers:
-<<<<<<< HEAD
-      Alt-Svc: ['quic=":443"; ma=2592000; v="39,38,37,35"']
-      Cache-Control: ['no-cache, no-store, max-age=0, must-revalidate']
-      Content-Length: ['0']
-      Content-Type: [application/json]
-      Date: ['Wed, 11 Oct 2017 14:33:38 GMT']
-=======
       Alt-Svc: ['hq=":443"; ma=2592000; quic=51303431; quic=51303339; quic=51303338;
           quic=51303337; quic=51303335,quic=":443"; ma=2592000; v="41,39,38,37,35"']
       Cache-Control: ['no-cache, no-store, max-age=0, must-revalidate']
       Content-Length: ['0']
       Content-Type: [application/json]
       Date: ['Thu, 04 Jan 2018 20:48:27 GMT']
->>>>>>> 899a4518
-      Expires: ['Mon, 01 Jan 1990 00:00:00 GMT']
-      Pragma: [no-cache]
-      Server: [UploadServer]
-      Vary: [Origin, X-Origin]
-<<<<<<< HEAD
-      X-GUploader-UploadID: [AEnB2UofXuLRt9K0KPuO4QWCTM3ewzfnvN32bxk_dlR9vJc6_N657lCHE9l9i_YK0XS7xSzJQBT6_Z099_GHsOWHyrnhlV_FLA]
-=======
+      Expires: ['Mon, 01 Jan 1990 00:00:00 GMT']
+      Pragma: [no-cache]
+      Server: [UploadServer]
+      Vary: [Origin, X-Origin]
       X-GUploader-UploadID: [AEnB2Ur9TcVJwr-ygZys970WXLY7nzmQms0-enPCh9raWFStjHArr8SPtxqLpTGDFNJEBUOgSNTcAusvEKeeZO2m3bdoFJbl2Q]
->>>>>>> 899a4518
     status: {code: 204, message: No Content}
 - request:
     body: null
@@ -1396,29 +853,17 @@
   response:
     body: {string: ''}
     headers:
-<<<<<<< HEAD
-      Alt-Svc: ['quic=":443"; ma=2592000; v="39,38,37,35"']
-      Cache-Control: ['no-cache, no-store, max-age=0, must-revalidate']
-      Content-Length: ['0']
-      Content-Type: [application/json]
-      Date: ['Wed, 11 Oct 2017 14:33:39 GMT']
-=======
       Alt-Svc: ['hq=":443"; ma=2592000; quic=51303431; quic=51303339; quic=51303338;
           quic=51303337; quic=51303335,quic=":443"; ma=2592000; v="41,39,38,37,35"']
       Cache-Control: ['no-cache, no-store, max-age=0, must-revalidate']
       Content-Length: ['0']
       Content-Type: [application/json]
       Date: ['Thu, 04 Jan 2018 20:48:28 GMT']
->>>>>>> 899a4518
-      Expires: ['Mon, 01 Jan 1990 00:00:00 GMT']
-      Pragma: [no-cache]
-      Server: [UploadServer]
-      Vary: [Origin, X-Origin]
-<<<<<<< HEAD
-      X-GUploader-UploadID: [AEnB2UpdOXkSCuJb_XvNf1BQAI5RIvDxEFpC4tA_Q3lUzrDBfIw-Y2nCn3pENRZDM1RQDYFMcEZo3wOCuQQmPqxfG5LRxyMXCg]
-=======
+      Expires: ['Mon, 01 Jan 1990 00:00:00 GMT']
+      Pragma: [no-cache]
+      Server: [UploadServer]
+      Vary: [Origin, X-Origin]
       X-GUploader-UploadID: [AEnB2Uqu0T8HtVUeTwUa32grH0y5KOe1jImEpmWanpS_Ffs3f9dvgzoogY4hJwZtqpU2RTlrIPOY5IyM51zFe-Atid_KFuc2_w]
->>>>>>> 899a4518
     status: {code: 204, message: No Content}
 - request:
     body: null
@@ -1433,29 +878,17 @@
   response:
     body: {string: ''}
     headers:
-<<<<<<< HEAD
-      Alt-Svc: ['quic=":443"; ma=2592000; v="39,38,37,35"']
-      Cache-Control: ['no-cache, no-store, max-age=0, must-revalidate']
-      Content-Length: ['0']
-      Content-Type: [application/json]
-      Date: ['Wed, 11 Oct 2017 14:33:39 GMT']
-=======
       Alt-Svc: ['hq=":443"; ma=2592000; quic=51303431; quic=51303339; quic=51303338;
           quic=51303337; quic=51303335,quic=":443"; ma=2592000; v="41,39,38,37,35"']
       Cache-Control: ['no-cache, no-store, max-age=0, must-revalidate']
       Content-Length: ['0']
       Content-Type: [application/json]
       Date: ['Thu, 04 Jan 2018 20:48:28 GMT']
->>>>>>> 899a4518
-      Expires: ['Mon, 01 Jan 1990 00:00:00 GMT']
-      Pragma: [no-cache]
-      Server: [UploadServer]
-      Vary: [Origin, X-Origin]
-<<<<<<< HEAD
-      X-GUploader-UploadID: [AEnB2Uqb9q2rhPXEkP3-RePFCiZymhD-es4EbAaz6QTMUKqkEy6Vl4OO3ohtBLDsCWncb2W1FqPA3g9TW__0eQMSiYK4yYc8xQ]
-=======
+      Expires: ['Mon, 01 Jan 1990 00:00:00 GMT']
+      Pragma: [no-cache]
+      Server: [UploadServer]
+      Vary: [Origin, X-Origin]
       X-GUploader-UploadID: [AEnB2UoFZCdpqFNfwMdWsSlX_GTw5h0r1WEcfeOrjA2zuNkid4TC8YocoN5GMGDyeABaJX_nCudoCTQ2R8_GbiQn38YI8Vqenw]
->>>>>>> 899a4518
     status: {code: 204, message: No Content}
 - request:
     body: null
@@ -1470,29 +903,17 @@
   response:
     body: {string: ''}
     headers:
-<<<<<<< HEAD
-      Alt-Svc: ['quic=":443"; ma=2592000; v="39,38,37,35"']
-      Cache-Control: ['no-cache, no-store, max-age=0, must-revalidate']
-      Content-Length: ['0']
-      Content-Type: [application/json]
-      Date: ['Wed, 11 Oct 2017 14:33:39 GMT']
-=======
       Alt-Svc: ['hq=":443"; ma=2592000; quic=51303431; quic=51303339; quic=51303338;
           quic=51303337; quic=51303335,quic=":443"; ma=2592000; v="41,39,38,37,35"']
       Cache-Control: ['no-cache, no-store, max-age=0, must-revalidate']
       Content-Length: ['0']
       Content-Type: [application/json]
       Date: ['Thu, 04 Jan 2018 20:48:28 GMT']
->>>>>>> 899a4518
-      Expires: ['Mon, 01 Jan 1990 00:00:00 GMT']
-      Pragma: [no-cache]
-      Server: [UploadServer]
-      Vary: [Origin, X-Origin]
-<<<<<<< HEAD
-      X-GUploader-UploadID: [AEnB2UqQrLjKLsmH3AD3h_PY491p5k0Xt7CT7SKOPXNds_-qZK_l-p1jEg4SnPh9ZUVfJfiDjDJMrhDfejlQisMIXiKke_2tYQ]
-=======
+      Expires: ['Mon, 01 Jan 1990 00:00:00 GMT']
+      Pragma: [no-cache]
+      Server: [UploadServer]
+      Vary: [Origin, X-Origin]
       X-GUploader-UploadID: [AEnB2Uo-Qos-T3eoiau11uHHDCj2Pjadpmcs_xNyu8YKBNX7C3HnejcFuumKg9Mv3vpuO32tdtw5CEN6r8OGUcvni5Npr80MuA]
->>>>>>> 899a4518
     status: {code: 204, message: No Content}
 - request:
     body: null
@@ -1507,29 +928,17 @@
   response:
     body: {string: ''}
     headers:
-<<<<<<< HEAD
-      Alt-Svc: ['quic=":443"; ma=2592000; v="39,38,37,35"']
-      Cache-Control: ['no-cache, no-store, max-age=0, must-revalidate']
-      Content-Length: ['0']
-      Content-Type: [application/json]
-      Date: ['Wed, 11 Oct 2017 14:33:39 GMT']
-=======
       Alt-Svc: ['hq=":443"; ma=2592000; quic=51303431; quic=51303339; quic=51303338;
           quic=51303337; quic=51303335,quic=":443"; ma=2592000; v="41,39,38,37,35"']
       Cache-Control: ['no-cache, no-store, max-age=0, must-revalidate']
       Content-Length: ['0']
       Content-Type: [application/json]
       Date: ['Thu, 04 Jan 2018 20:48:28 GMT']
->>>>>>> 899a4518
-      Expires: ['Mon, 01 Jan 1990 00:00:00 GMT']
-      Pragma: [no-cache]
-      Server: [UploadServer]
-      Vary: [Origin, X-Origin]
-<<<<<<< HEAD
-      X-GUploader-UploadID: [AEnB2UrUIpL76Htw3bUOaIA9jslpwSjyHVNjvT8wS--CGaGhqU6fDbkTmP7Ku3D2qtZZorYlpIbOCfor8YExVlN4CvWKv3xorA]
-=======
+      Expires: ['Mon, 01 Jan 1990 00:00:00 GMT']
+      Pragma: [no-cache]
+      Server: [UploadServer]
+      Vary: [Origin, X-Origin]
       X-GUploader-UploadID: [AEnB2Uohj2ZyJ1diaCq8Q1G7pda7UfwVvt-wxgw-xwtS10-ZEsw3Nlt4dKkI_bQnfRMxy1Pc8BVUwQNUM7gftWK0gdXzMbdKaQ]
->>>>>>> 899a4518
     status: {code: 204, message: No Content}
 - request:
     body: null
@@ -1544,29 +953,17 @@
   response:
     body: {string: ''}
     headers:
-<<<<<<< HEAD
-      Alt-Svc: ['quic=":443"; ma=2592000; v="39,38,37,35"']
-      Cache-Control: ['no-cache, no-store, max-age=0, must-revalidate']
-      Content-Length: ['0']
-      Content-Type: [application/json]
-      Date: ['Wed, 11 Oct 2017 14:33:40 GMT']
-=======
       Alt-Svc: ['hq=":443"; ma=2592000; quic=51303431; quic=51303339; quic=51303338;
           quic=51303337; quic=51303335,quic=":443"; ma=2592000; v="41,39,38,37,35"']
       Cache-Control: ['no-cache, no-store, max-age=0, must-revalidate']
       Content-Length: ['0']
       Content-Type: [application/json]
       Date: ['Thu, 04 Jan 2018 20:48:28 GMT']
->>>>>>> 899a4518
-      Expires: ['Mon, 01 Jan 1990 00:00:00 GMT']
-      Pragma: [no-cache]
-      Server: [UploadServer]
-      Vary: [Origin, X-Origin]
-<<<<<<< HEAD
-      X-GUploader-UploadID: [AEnB2UooPUO5lUqs1EKC9OB8pIRIweBgjhGUqxpeWVnacqONtndeKfkIALaOGlscN_fRcToJHHmfFsc9qKOr47hxVq21GfRPSg]
-=======
+      Expires: ['Mon, 01 Jan 1990 00:00:00 GMT']
+      Pragma: [no-cache]
+      Server: [UploadServer]
+      Vary: [Origin, X-Origin]
       X-GUploader-UploadID: [AEnB2UrevvIHIhQK_WrZp438FFpQpdlULsxE1tR9g1bQD9ayrbp1VmxLBrNULiFrfbMtfoHHJ0xkdjjlvcLyTpZsImyAH8L0HA]
->>>>>>> 899a4518
     status: {code: 204, message: No Content}
 - request:
     body: null
@@ -1581,29 +978,17 @@
   response:
     body: {string: ''}
     headers:
-<<<<<<< HEAD
-      Alt-Svc: ['quic=":443"; ma=2592000; v="39,38,37,35"']
-      Cache-Control: ['no-cache, no-store, max-age=0, must-revalidate']
-      Content-Length: ['0']
-      Content-Type: [application/json]
-      Date: ['Wed, 11 Oct 2017 14:33:40 GMT']
-=======
       Alt-Svc: ['hq=":443"; ma=2592000; quic=51303431; quic=51303339; quic=51303338;
           quic=51303337; quic=51303335,quic=":443"; ma=2592000; v="41,39,38,37,35"']
       Cache-Control: ['no-cache, no-store, max-age=0, must-revalidate']
       Content-Length: ['0']
       Content-Type: [application/json]
       Date: ['Thu, 04 Jan 2018 20:48:29 GMT']
->>>>>>> 899a4518
-      Expires: ['Mon, 01 Jan 1990 00:00:00 GMT']
-      Pragma: [no-cache]
-      Server: [UploadServer]
-      Vary: [Origin, X-Origin]
-<<<<<<< HEAD
-      X-GUploader-UploadID: [AEnB2UoOXQoPZYWIVP9eqWfYgYopRqei359bTK6yFoHqO9rkZq4y4d095ysf7pPpbcJI_of3E01pXhyliMySBZYAQB_jQCJbGw]
-=======
+      Expires: ['Mon, 01 Jan 1990 00:00:00 GMT']
+      Pragma: [no-cache]
+      Server: [UploadServer]
+      Vary: [Origin, X-Origin]
       X-GUploader-UploadID: [AEnB2UqiwYoNf7ZH_W2levNGxbcCrBA_Kmum6Wh-mQtGYUrvNZFfRdtYi9cv0vrVxcwALoguzoj1_A7l-wl3jnmvTsKkDvETRA]
->>>>>>> 899a4518
     status: {code: 204, message: No Content}
 - request:
     body: null
@@ -1618,29 +1003,17 @@
   response:
     body: {string: ''}
     headers:
-<<<<<<< HEAD
-      Alt-Svc: ['quic=":443"; ma=2592000; v="39,38,37,35"']
-      Cache-Control: ['no-cache, no-store, max-age=0, must-revalidate']
-      Content-Length: ['0']
-      Content-Type: [application/json]
-      Date: ['Wed, 11 Oct 2017 14:33:40 GMT']
-=======
       Alt-Svc: ['hq=":443"; ma=2592000; quic=51303431; quic=51303339; quic=51303338;
           quic=51303337; quic=51303335,quic=":443"; ma=2592000; v="41,39,38,37,35"']
       Cache-Control: ['no-cache, no-store, max-age=0, must-revalidate']
       Content-Length: ['0']
       Content-Type: [application/json]
       Date: ['Thu, 04 Jan 2018 20:48:29 GMT']
->>>>>>> 899a4518
-      Expires: ['Mon, 01 Jan 1990 00:00:00 GMT']
-      Pragma: [no-cache]
-      Server: [UploadServer]
-      Vary: [Origin, X-Origin]
-<<<<<<< HEAD
-      X-GUploader-UploadID: [AEnB2Uo2c9aPR1qmrWyZIA3sxrBys39Uqf6QhFt-NzBUQzKgziQaAE-9kAtItEEHzFQ0INaD2sKdG9X9Z5K9FMS8uE9yXoSREQ]
-=======
+      Expires: ['Mon, 01 Jan 1990 00:00:00 GMT']
+      Pragma: [no-cache]
+      Server: [UploadServer]
+      Vary: [Origin, X-Origin]
       X-GUploader-UploadID: [AEnB2Ur4cLcYHLKXb-1ieUBaMqCz2utDxZ6FtGsnVeBTy1Sd_bmgB7qs_iDn8l5Nrw0Z1jTdQCYxtdqwf5S9fxVvv-zOKm8ssg]
->>>>>>> 899a4518
     status: {code: 204, message: No Content}
 - request:
     body: null
@@ -1655,29 +1028,17 @@
   response:
     body: {string: ''}
     headers:
-<<<<<<< HEAD
-      Alt-Svc: ['quic=":443"; ma=2592000; v="39,38,37,35"']
-      Cache-Control: ['no-cache, no-store, max-age=0, must-revalidate']
-      Content-Length: ['0']
-      Content-Type: [application/json]
-      Date: ['Wed, 11 Oct 2017 14:33:41 GMT']
-=======
       Alt-Svc: ['hq=":443"; ma=2592000; quic=51303431; quic=51303339; quic=51303338;
           quic=51303337; quic=51303335,quic=":443"; ma=2592000; v="41,39,38,37,35"']
       Cache-Control: ['no-cache, no-store, max-age=0, must-revalidate']
       Content-Length: ['0']
       Content-Type: [application/json]
       Date: ['Thu, 04 Jan 2018 20:48:29 GMT']
->>>>>>> 899a4518
-      Expires: ['Mon, 01 Jan 1990 00:00:00 GMT']
-      Pragma: [no-cache]
-      Server: [UploadServer]
-      Vary: [Origin, X-Origin]
-<<<<<<< HEAD
-      X-GUploader-UploadID: [AEnB2Uo94TO8lgekMi0t-f44MlnpDllJ3igutoaf4ZFt7x4_7krDJZOQKXQTCniDzMyU0IfkQQ_MtnB5U62NQcqUY4cVOeOHJQ]
-=======
+      Expires: ['Mon, 01 Jan 1990 00:00:00 GMT']
+      Pragma: [no-cache]
+      Server: [UploadServer]
+      Vary: [Origin, X-Origin]
       X-GUploader-UploadID: [AEnB2Uq_KmvH58Qtrn71hQZGs-dRsqSsVGBja8vsaffMaT_ZPAXoI0pkqjwhFKRhTe5lRlppEGxuIz3fWfhSGTvl56c-LcYr8A]
->>>>>>> 899a4518
     status: {code: 204, message: No Content}
 - request:
     body: null
@@ -1692,1092 +1053,16 @@
   response:
     body: {string: ''}
     headers:
-<<<<<<< HEAD
-      Alt-Svc: ['quic=":443"; ma=2592000; v="39,38,37,35"']
+      Alt-Svc: ['hq=":443"; ma=2592000; quic=51303431; quic=51303339; quic=51303338;
+          quic=51303337; quic=51303335,quic=":443"; ma=2592000; v="41,39,38,37,35"']
       Cache-Control: ['no-cache, no-store, max-age=0, must-revalidate']
       Content-Length: ['0']
       Content-Type: [application/json]
-      Date: ['Wed, 11 Oct 2017 14:33:41 GMT']
-      Expires: ['Mon, 01 Jan 1990 00:00:00 GMT']
-      Pragma: [no-cache]
-      Server: [UploadServer]
-      Vary: [Origin, X-Origin]
-      X-GUploader-UploadID: [AEnB2UrZ_OXzOFjk7XCd69vET3SnqyTZgGjNPSCroI1pwCf06uYbaKUNfl0JwW9_HZyQfUi1sq_X_B5CLjeX6UE4N8U-2ob9mA]
-    status: {code: 204, message: No Content}
-- request:
-    body: null
-    headers:
-      Accept: ['*/*']
-      Accept-Encoding: ['gzip, deflate']
-      Connection: [keep-alive]
-      Content-Length: ['0']
-      User-Agent: [python-requests/2.18.4]
-    method: POST
-    uri: https://www.googleapis.com/oauth2/v4/token?grant_type=refresh_token
-  response:
-    body:
-      string: !!binary |
-        H4sIALAJMFoC/6tWykyJL8nPTs1TslJQqqioUNJRUALz40sqC1JBgk6piUWpRSDx1IqCzKLU4vhM
-        kGJjMwMDoFhicnJqcTGqEbUAnoD1nVYAAAA=
-    headers:
-      Alt-Svc: ['hq=":443"; ma=2592000; quic=51303431; quic=51303339; quic=51303338;
-          quic=51303337; quic=51303335,quic=":443"; ma=2592000; v="41,39,38,37,35"']
-      Cache-Control: ['no-cache, no-store, max-age=0, must-revalidate']
-      Content-Encoding: [gzip]
-      Content-Type: [application/json; charset=UTF-8]
-      Date: ['Tue, 12 Dec 2017 16:54:08 GMT']
-      Expires: ['Mon, 01 Jan 1990 00:00:00 GMT']
-      Pragma: [no-cache]
-      Server: [GSE]
-      Transfer-Encoding: [chunked]
-      Vary: [Origin, X-Origin]
-      X-Content-Type-Options: [nosniff]
-      X-Frame-Options: [SAMEORIGIN]
-      X-XSS-Protection: [1; mode=block]
-    status: {code: 200, message: OK}
-- request:
-    body: null
-    headers:
-      Accept: ['*/*']
-      Accept-Encoding: ['gzip, deflate']
-      Connection: [keep-alive]
-      User-Agent: [python-requests/2.18.4]
-    method: GET
-    uri: https://www.googleapis.com/storage/v1/b/?project=test_project
-  response:
-    body: {string: "{\n \"kind\": \"storage#buckets\",\n \"items\": [\n  {\n   \"kind\":
-        \"storage#bucket\",\n   \"id\": \"anaconda-enterprise\",\n   \"selfLink\":
-        \"https://www.googleapis.com/storage/v1/b/anaconda-enterprise\",\n   \"projectNumber\":
-        \"586241054156\",\n   \"name\": \"anaconda-enterprise\",\n   \"timeCreated\":
-        \"2017-07-05T23:53:06.552Z\",\n   \"updated\": \"2017-07-14T17:39:54.178Z\",\n
-        \  \"metageneration\": \"3\",\n   \"location\": \"US\",\n   \"storageClass\":
-        \"MULTI_REGIONAL\",\n   \"etag\": \"CAM=\"\n  },\n  {\n   \"kind\": \"storage#bucket\",\n
-        \  \"id\": \"anaconda-public-data\",\n   \"selfLink\": \"https://www.googleapis.com/storage/v1/b/anaconda-public-data\",\n
-        \  \"projectNumber\": \"586241054156\",\n   \"name\": \"anaconda-public-data\",\n
-        \  \"timeCreated\": \"2017-04-05T20:22:12.865Z\",\n   \"updated\": \"2017-07-10T16:32:07.980Z\",\n
-        \  \"metageneration\": \"2\",\n   \"location\": \"US\",\n   \"storageClass\":
-        \"MULTI_REGIONAL\",\n   \"etag\": \"CAI=\"\n  },\n  {\n   \"kind\": \"storage#bucket\",\n
-        \  \"id\": \"artifacts.test_project.appspot.com\",\n   \"selfLink\": \"https://www.googleapis.com/storage/v1/b/artifacts.test_project.appspot.com\",\n
-        \  \"projectNumber\": \"586241054156\",\n   \"name\": \"artifacts.test_project.appspot.com\",\n
-        \  \"timeCreated\": \"2016-05-17T18:29:22.774Z\",\n   \"updated\": \"2016-05-17T18:29:22.774Z\",\n
-        \  \"metageneration\": \"1\",\n   \"location\": \"US\",\n   \"storageClass\":
-        \"STANDARD\",\n   \"etag\": \"CAE=\"\n  },\n  {\n   \"kind\": \"storage#bucket\",\n
-        \  \"id\": \"test_project_cloudbuild\",\n   \"selfLink\": \"https://www.googleapis.com/storage/v1/b/test_project_cloudbuild\",\n
-        \  \"projectNumber\": \"586241054156\",\n   \"name\": \"test_project_cloudbuild\",\n
-        \  \"timeCreated\": \"2017-11-03T20:06:49.744Z\",\n   \"updated\": \"2017-11-03T20:06:49.744Z\",\n
-        \  \"metageneration\": \"1\",\n   \"location\": \"US\",\n   \"storageClass\":
-        \"STANDARD\",\n   \"etag\": \"CAE=\"\n  },\n  {\n   \"kind\": \"storage#bucket\",\n
-        \  \"id\": \"dataflow-anaconda-compute\",\n   \"selfLink\": \"https://www.googleapis.com/storage/v1/b/dataflow-anaconda-compute\",\n
-        \  \"projectNumber\": \"586241054156\",\n   \"name\": \"dataflow-anaconda-compute\",\n
-        \  \"timeCreated\": \"2017-09-14T18:55:42.848Z\",\n   \"updated\": \"2017-09-14T18:55:42.848Z\",\n
-        \  \"metageneration\": \"1\",\n   \"location\": \"US\",\n   \"storageClass\":
-        \"MULTI_REGIONAL\",\n   \"etag\": \"CAE=\"\n  },\n  {\n   \"kind\": \"storage#bucket\",\n
-        \  \"id\": \"gcsfs-test\",\n   \"selfLink\": \"https://www.googleapis.com/storage/v1/b/gcsfs-test\",\n
-        \  \"projectNumber\": \"586241054156\",\n   \"name\": \"gcsfs-test\",\n   \"timeCreated\":
-        \"2017-12-02T23:25:23.058Z\",\n   \"updated\": \"2017-12-02T23:25:23.058Z\",\n
-        \  \"metageneration\": \"1\",\n   \"location\": \"US\",\n   \"storageClass\":
-        \"MULTI_REGIONAL\",\n   \"etag\": \"CAE=\"\n  },\n  {\n   \"kind\": \"storage#bucket\",\n
-        \  \"id\": \"gcsfs-testing\",\n   \"selfLink\": \"https://www.googleapis.com/storage/v1/b/gcsfs-testing\",\n
-        \  \"projectNumber\": \"586241054156\",\n   \"name\": \"gcsfs-testing\",\n
-        \  \"timeCreated\": \"2017-12-12T16:52:13.675Z\",\n   \"updated\": \"2017-12-12T16:52:13.675Z\",\n
-        \  \"metageneration\": \"1\",\n   \"location\": \"US\",\n   \"storageClass\":
-        \"STANDARD\",\n   \"etag\": \"CAE=\"\n  }\n ]\n}\n"}
-    headers:
-      Alt-Svc: ['hq=":443"; ma=2592000; quic=51303431; quic=51303339; quic=51303338;
-          quic=51303337; quic=51303335,quic=":443"; ma=2592000; v="41,39,38,37,35"']
-      Cache-Control: ['private, max-age=0, must-revalidate, no-transform']
-      Content-Length: ['2944']
-      Content-Type: [application/json; charset=UTF-8]
-      Date: ['Tue, 12 Dec 2017 16:54:08 GMT']
-      Expires: ['Tue, 12 Dec 2017 16:54:08 GMT']
-      Server: [UploadServer]
-      Vary: [Origin, X-Origin]
-      X-GUploader-UploadID: [AEnB2Uo0fG3f8byp0YOtAukBMYOUkBuINtTGwREydG7FSgeRSnioZkU0msXnmuFzXP5QwzzKANN3lnpNQjc2qMqqmGl6IMCTkQ]
-    status: {code: 200, message: OK}
-- request:
-    body: null
-    headers:
-      Accept: ['*/*']
-      Accept-Encoding: ['gzip, deflate']
-      Connection: [keep-alive]
-      Content-Length: ['0']
-      User-Agent: [python-requests/2.18.4]
-    method: DELETE
-    uri: https://www.googleapis.com/storage/v1/b/gcsfs-testing/o/tmp%2Ftest%2Fa
-  response:
-    body: {string: "{\n \"error\": {\n  \"errors\": [\n   {\n    \"domain\": \"global\",\n
-        \   \"reason\": \"notFound\",\n    \"message\": \"Not Found\"\n   }\n  ],\n
-        \ \"code\": 404,\n  \"message\": \"Not Found\"\n }\n}\n"}
-    headers:
-      Alt-Svc: ['hq=":443"; ma=2592000; quic=51303431; quic=51303339; quic=51303338;
-          quic=51303337; quic=51303335,quic=":443"; ma=2592000; v="41,39,38,37,35"']
-      Cache-Control: ['private, max-age=0']
-      Content-Length: ['165']
-      Content-Type: [application/json; charset=UTF-8]
-      Date: ['Tue, 12 Dec 2017 16:54:09 GMT']
-      Expires: ['Tue, 12 Dec 2017 16:54:09 GMT']
-      Server: [UploadServer]
-      Vary: [Origin, X-Origin]
-      X-GUploader-UploadID: [AEnB2UqthtL5ZK3YfChr_FVrmXyFdoOO_ie6IzDSvJjJE3yVxziHbep4Q1Ka0eRA8krjHx4-FGCJMDlIsMSuyJm7bhS1oTBQrA]
-    status: {code: 404, message: Not Found}
-- request:
-    body: null
-    headers:
-      Accept: ['*/*']
-      Accept-Encoding: ['gzip, deflate']
-      Connection: [keep-alive]
-      Content-Length: ['0']
-      User-Agent: [python-requests/2.18.4]
-    method: DELETE
-    uri: https://www.googleapis.com/storage/v1/b/gcsfs-testing/o/tmp%2Ftest%2Fb
-  response:
-    body: {string: "{\n \"error\": {\n  \"errors\": [\n   {\n    \"domain\": \"global\",\n
-        \   \"reason\": \"notFound\",\n    \"message\": \"Not Found\"\n   }\n  ],\n
-        \ \"code\": 404,\n  \"message\": \"Not Found\"\n }\n}\n"}
-    headers:
-      Alt-Svc: ['hq=":443"; ma=2592000; quic=51303431; quic=51303339; quic=51303338;
-          quic=51303337; quic=51303335,quic=":443"; ma=2592000; v="41,39,38,37,35"']
-      Cache-Control: ['private, max-age=0']
-      Content-Length: ['165']
-      Content-Type: [application/json; charset=UTF-8]
-      Date: ['Tue, 12 Dec 2017 16:54:09 GMT']
-      Expires: ['Tue, 12 Dec 2017 16:54:09 GMT']
-      Server: [UploadServer]
-      Vary: [Origin, X-Origin]
-      X-GUploader-UploadID: [AEnB2Urjx0ekY_zIXaGIR11TAzBqlRMnB_JjE1l5Kqx_TKuqYoeAi5QUCQZJVhO3DPdT6k_hhs2LCwmqgco5Qwk2nL-i1ezdbw]
-    status: {code: 404, message: Not Found}
-- request:
-    body: null
-    headers:
-      Accept: ['*/*']
-      Accept-Encoding: ['gzip, deflate']
-      Connection: [keep-alive]
-      Content-Length: ['0']
-      User-Agent: [python-requests/2.18.4]
-    method: DELETE
-    uri: https://www.googleapis.com/storage/v1/b/gcsfs-testing/o/tmp%2Ftest%2Fc
-  response:
-    body: {string: "{\n \"error\": {\n  \"errors\": [\n   {\n    \"domain\": \"global\",\n
-        \   \"reason\": \"notFound\",\n    \"message\": \"Not Found\"\n   }\n  ],\n
-        \ \"code\": 404,\n  \"message\": \"Not Found\"\n }\n}\n"}
-    headers:
-      Alt-Svc: ['hq=":443"; ma=2592000; quic=51303431; quic=51303339; quic=51303338;
-          quic=51303337; quic=51303335,quic=":443"; ma=2592000; v="41,39,38,37,35"']
-      Cache-Control: ['private, max-age=0']
-      Content-Length: ['165']
-      Content-Type: [application/json; charset=UTF-8]
-      Date: ['Tue, 12 Dec 2017 16:54:09 GMT']
-      Expires: ['Tue, 12 Dec 2017 16:54:09 GMT']
-      Server: [UploadServer]
-      Vary: [Origin, X-Origin]
-      X-GUploader-UploadID: [AEnB2UpRnHOtHyJ1LWoT2Ns1r2h4iTdy1ZZrZwU2NSQGM-bqDvdL6LxmEf_hqtn6enanljiKPkHCu3w4dTnD22031lyuJhZykA]
-    status: {code: 404, message: Not Found}
-- request:
-    body: null
-    headers:
-      Accept: ['*/*']
-      Accept-Encoding: ['gzip, deflate']
-      Connection: [keep-alive]
-      Content-Length: ['0']
-      User-Agent: [python-requests/2.18.4]
-    method: DELETE
-    uri: https://www.googleapis.com/storage/v1/b/gcsfs-testing/o/tmp%2Ftest%2Fd
-  response:
-    body: {string: "{\n \"error\": {\n  \"errors\": [\n   {\n    \"domain\": \"global\",\n
-        \   \"reason\": \"notFound\",\n    \"message\": \"Not Found\"\n   }\n  ],\n
-        \ \"code\": 404,\n  \"message\": \"Not Found\"\n }\n}\n"}
-    headers:
-      Alt-Svc: ['hq=":443"; ma=2592000; quic=51303431; quic=51303339; quic=51303338;
-          quic=51303337; quic=51303335,quic=":443"; ma=2592000; v="41,39,38,37,35"']
-      Cache-Control: ['private, max-age=0']
-      Content-Length: ['165']
-      Content-Type: [application/json; charset=UTF-8]
-      Date: ['Tue, 12 Dec 2017 16:54:09 GMT']
-      Expires: ['Tue, 12 Dec 2017 16:54:09 GMT']
-      Server: [UploadServer]
-      Vary: [Origin, X-Origin]
-      X-GUploader-UploadID: [AEnB2UqbP2euwOwQcIt0HLrSV7T58dMh1AMfPzuI2WhLYWv_wPaIJwpuPt7KfQhKTwMiha1MXr6oIMCVHUvY1mKXRLHm5AW5Jg]
-    status: {code: 404, message: Not Found}
-- request:
-    body: '{"amount": 500, "name": "Alice"}
-
-      {"amount": 600, "name": "Bob"}
-
-      {"amount": 700, "name": "Charlie"}
-
-      {"amount": 800, "name": "Dennis"}
-
-'
-    headers:
-      Accept: ['*/*']
-      Accept-Encoding: ['gzip, deflate']
-      Connection: [keep-alive]
-      Content-Length: ['133']
-      User-Agent: [python-requests/2.18.4]
-    method: POST
-    uri: https://www.googleapis.com/upload/storage/v1/b/gcsfs-testing/o?name=test%2Faccounts.2.json&uploadType=media
-  response:
-    body: {string: "{\n \"kind\": \"storage#object\",\n \"id\": \"gcsfs-testing/test/accounts.2.json/1513097649836226\",\n
-        \"selfLink\": \"https://www.googleapis.com/storage/v1/b/gcsfs-testing/o/test%2Faccounts.2.json\",\n
-        \"name\": \"test/accounts.2.json\",\n \"bucket\": \"gcsfs-testing\",\n \"generation\":
-        \"1513097649836226\",\n \"metageneration\": \"1\",\n \"timeCreated\": \"2017-12-12T16:54:09.772Z\",\n
-        \"updated\": \"2017-12-12T16:54:09.772Z\",\n \"storageClass\": \"STANDARD\",\n
-        \"timeStorageClassUpdated\": \"2017-12-12T16:54:09.772Z\",\n \"size\": \"133\",\n
-        \"md5Hash\": \"bjhC5OCrzKV+8MGMCF2BQA==\",\n \"mediaLink\": \"https://www.googleapis.com/download/storage/v1/b/gcsfs-testing/o/test%2Faccounts.2.json?generation=1513097649836226&alt=media\",\n
-        \"crc32c\": \"Su+F+g==\",\n \"etag\": \"CMKht//3hNgCEAE=\"\n}\n"}
-    headers:
-      Alt-Svc: ['hq=":443"; ma=2592000; quic=51303431; quic=51303339; quic=51303338;
-          quic=51303337; quic=51303335,quic=":443"; ma=2592000; v="41,39,38,37,35"']
-      Cache-Control: ['no-cache, no-store, max-age=0, must-revalidate']
-      Content-Length: ['723']
-      Content-Type: [application/json; charset=UTF-8]
-      Date: ['Tue, 12 Dec 2017 16:54:10 GMT']
-      ETag: [CMKht//3hNgCEAE=]
-      Expires: ['Mon, 01 Jan 1990 00:00:00 GMT']
-      Pragma: [no-cache]
-      Server: [UploadServer]
-      Vary: [Origin, X-Origin]
-      X-GUploader-UploadID: [AEnB2UqkyfFa1Ws5TO-ZEJIAeGdbTiqeajqd6-ZhxaYS_XgQgvlhe6CTPf3BaRgg9_eoK1fLrw3dwpPd9PA9fbiBFmLmhJz89g]
-    status: {code: 200, message: OK}
-- request:
-    body: '{"amount": 100, "name": "Alice"}
-
-      {"amount": 200, "name": "Bob"}
-
-      {"amount": 300, "name": "Charlie"}
-
-      {"amount": 400, "name": "Dennis"}
-
-'
-    headers:
-      Accept: ['*/*']
-      Accept-Encoding: ['gzip, deflate']
-      Connection: [keep-alive]
-      Content-Length: ['133']
-      User-Agent: [python-requests/2.18.4]
-    method: POST
-    uri: https://www.googleapis.com/upload/storage/v1/b/gcsfs-testing/o?name=test%2Faccounts.1.json&uploadType=media
-  response:
-    body: {string: "{\n \"kind\": \"storage#object\",\n \"id\": \"gcsfs-testing/test/accounts.1.json/1513097650304626\",\n
-        \"selfLink\": \"https://www.googleapis.com/storage/v1/b/gcsfs-testing/o/test%2Faccounts.1.json\",\n
-        \"name\": \"test/accounts.1.json\",\n \"bucket\": \"gcsfs-testing\",\n \"generation\":
-        \"1513097650304626\",\n \"metageneration\": \"1\",\n \"timeCreated\": \"2017-12-12T16:54:10.217Z\",\n
-        \"updated\": \"2017-12-12T16:54:10.217Z\",\n \"storageClass\": \"STANDARD\",\n
-        \"timeStorageClassUpdated\": \"2017-12-12T16:54:10.217Z\",\n \"size\": \"133\",\n
-        \"md5Hash\": \"xK7pmJz/Oj5HGIyfQpYTig==\",\n \"mediaLink\": \"https://www.googleapis.com/download/storage/v1/b/gcsfs-testing/o/test%2Faccounts.1.json?generation=1513097650304626&alt=media\",\n
-        \"crc32c\": \"6wJAgQ==\",\n \"etag\": \"CPLs0//3hNgCEAE=\"\n}\n"}
-    headers:
-      Alt-Svc: ['hq=":443"; ma=2592000; quic=51303431; quic=51303339; quic=51303338;
-          quic=51303337; quic=51303335,quic=":443"; ma=2592000; v="41,39,38,37,35"']
-      Cache-Control: ['no-cache, no-store, max-age=0, must-revalidate']
-      Content-Length: ['723']
-      Content-Type: [application/json; charset=UTF-8]
-      Date: ['Tue, 12 Dec 2017 16:54:10 GMT']
-      ETag: [CPLs0//3hNgCEAE=]
-      Expires: ['Mon, 01 Jan 1990 00:00:00 GMT']
-      Pragma: [no-cache]
-      Server: [UploadServer]
-      Vary: [Origin, X-Origin]
-      X-GUploader-UploadID: [AEnB2Upe2RJkOWyWl8k5txv6URXfmGaxSjr78HDPaK-XGr9C2DJHPxlDf1bG2ODeXruh1UVGJ-KfuNxIUHhSLNCjaujaFXFkXg]
-    status: {code: 200, message: OK}
-- request:
-    body: 'name,amount,id
-
-      Dennis,400,4
-
-      Edith,500,5
-
-      Frank,600,6
-
-'
-    headers:
-      Accept: ['*/*']
-      Accept-Encoding: ['gzip, deflate']
-      Connection: [keep-alive]
-      Content-Length: ['52']
-      User-Agent: [python-requests/2.18.4]
-    method: POST
-    uri: https://www.googleapis.com/upload/storage/v1/b/gcsfs-testing/o?name=2014-01-03.csv&uploadType=media
-  response:
-    body: {string: "{\n \"kind\": \"storage#object\",\n \"id\": \"gcsfs-testing/2014-01-03.csv/1513097650760624\",\n
-        \"selfLink\": \"https://www.googleapis.com/storage/v1/b/gcsfs-testing/o/2014-01-03.csv\",\n
-        \"name\": \"2014-01-03.csv\",\n \"bucket\": \"gcsfs-testing\",\n \"generation\":
-        \"1513097650760624\",\n \"metageneration\": \"1\",\n \"timeCreated\": \"2017-12-12T16:54:10.680Z\",\n
-        \"updated\": \"2017-12-12T16:54:10.680Z\",\n \"storageClass\": \"STANDARD\",\n
-        \"timeStorageClassUpdated\": \"2017-12-12T16:54:10.680Z\",\n \"size\": \"52\",\n
-        \"md5Hash\": \"9keZXdUu0YtMynECFSOiMg==\",\n \"mediaLink\": \"https://www.googleapis.com/download/storage/v1/b/gcsfs-testing/o/2014-01-03.csv?generation=1513097650760624&alt=media\",\n
-        \"crc32c\": \"x/fq7w==\",\n \"etag\": \"CLDX7//3hNgCEAE=\"\n}\n"}
-    headers:
-      Alt-Svc: ['hq=":443"; ma=2592000; quic=51303431; quic=51303339; quic=51303338;
-          quic=51303337; quic=51303335,quic=":443"; ma=2592000; v="41,39,38,37,35"']
-      Cache-Control: ['no-cache, no-store, max-age=0, must-revalidate']
-      Content-Length: ['694']
-      Content-Type: [application/json; charset=UTF-8]
-      Date: ['Tue, 12 Dec 2017 16:54:10 GMT']
-      ETag: [CLDX7//3hNgCEAE=]
-      Expires: ['Mon, 01 Jan 1990 00:00:00 GMT']
-      Pragma: [no-cache]
-      Server: [UploadServer]
-      Vary: [Origin, X-Origin]
-      X-GUploader-UploadID: [AEnB2UrfT_Zus63xsyJdsIfSoSArUcqCkUBiruKiaMVvPbJ1cJ-BQIwPKrn8Npyy632VeP34gh8xCiidYDM-rwY9WTgR8vlcfw]
-    status: {code: 200, message: OK}
-- request:
-    body: 'name,amount,id
-
-'
-    headers:
-      Accept: ['*/*']
-      Accept-Encoding: ['gzip, deflate']
-      Connection: [keep-alive]
-      Content-Length: ['15']
-      User-Agent: [python-requests/2.18.4]
-    method: POST
-    uri: https://www.googleapis.com/upload/storage/v1/b/gcsfs-testing/o?name=2014-01-02.csv&uploadType=media
-  response:
-    body: {string: "{\n \"kind\": \"storage#object\",\n \"id\": \"gcsfs-testing/2014-01-02.csv/1513097651127268\",\n
-        \"selfLink\": \"https://www.googleapis.com/storage/v1/b/gcsfs-testing/o/2014-01-02.csv\",\n
-        \"name\": \"2014-01-02.csv\",\n \"bucket\": \"gcsfs-testing\",\n \"generation\":
-        \"1513097651127268\",\n \"metageneration\": \"1\",\n \"timeCreated\": \"2017-12-12T16:54:11.029Z\",\n
-        \"updated\": \"2017-12-12T16:54:11.029Z\",\n \"storageClass\": \"STANDARD\",\n
-        \"timeStorageClassUpdated\": \"2017-12-12T16:54:11.029Z\",\n \"size\": \"15\",\n
-        \"md5Hash\": \"cGwL6TebGKiJzgyNBJNb6Q==\",\n \"mediaLink\": \"https://www.googleapis.com/download/storage/v1/b/gcsfs-testing/o/2014-01-02.csv?generation=1513097651127268&alt=media\",\n
-        \"crc32c\": \"Mpt4QQ==\",\n \"etag\": \"COSHhoD4hNgCEAE=\"\n}\n"}
-    headers:
-      Alt-Svc: ['hq=":443"; ma=2592000; quic=51303431; quic=51303339; quic=51303338;
-          quic=51303337; quic=51303335,quic=":443"; ma=2592000; v="41,39,38,37,35"']
-      Cache-Control: ['no-cache, no-store, max-age=0, must-revalidate']
-      Content-Length: ['694']
-      Content-Type: [application/json; charset=UTF-8]
-      Date: ['Tue, 12 Dec 2017 16:54:11 GMT']
-      ETag: [COSHhoD4hNgCEAE=]
-      Expires: ['Mon, 01 Jan 1990 00:00:00 GMT']
-      Pragma: [no-cache]
-      Server: [UploadServer]
-      Vary: [Origin, X-Origin]
-      X-GUploader-UploadID: [AEnB2UppZSQOq_T4H-kK2imHIFwmD9fwvPcxM9lePk8ehKL_gCHtcA5L-i-yX2v330qiSLwdlrhYPaHc7UxUzbeTtRpqUv_h6A]
-    status: {code: 200, message: OK}
-- request:
-    body: 'name,amount,id
-
-      Alice,100,1
-
-      Bob,200,2
-
-      Charlie,300,3
-
-'
-    headers:
-      Accept: ['*/*']
-      Accept-Encoding: ['gzip, deflate']
-      Connection: [keep-alive]
-      Content-Length: ['51']
-      User-Agent: [python-requests/2.18.4]
-    method: POST
-    uri: https://www.googleapis.com/upload/storage/v1/b/gcsfs-testing/o?name=2014-01-01.csv&uploadType=media
-  response:
-    body: {string: "{\n \"kind\": \"storage#object\",\n \"id\": \"gcsfs-testing/2014-01-01.csv/1513097651587546\",\n
-        \"selfLink\": \"https://www.googleapis.com/storage/v1/b/gcsfs-testing/o/2014-01-01.csv\",\n
-        \"name\": \"2014-01-01.csv\",\n \"bucket\": \"gcsfs-testing\",\n \"generation\":
-        \"1513097651587546\",\n \"metageneration\": \"1\",\n \"timeCreated\": \"2017-12-12T16:54:11.486Z\",\n
-        \"updated\": \"2017-12-12T16:54:11.486Z\",\n \"storageClass\": \"STANDARD\",\n
-        \"timeStorageClassUpdated\": \"2017-12-12T16:54:11.486Z\",\n \"size\": \"51\",\n
-        \"md5Hash\": \"Auycd2AT7x5m8G1W0NXcuA==\",\n \"mediaLink\": \"https://www.googleapis.com/download/storage/v1/b/gcsfs-testing/o/2014-01-01.csv?generation=1513097651587546&alt=media\",\n
-        \"crc32c\": \"yR1u0w==\",\n \"etag\": \"CNqTooD4hNgCEAE=\"\n}\n"}
-    headers:
-      Alt-Svc: ['hq=":443"; ma=2592000; quic=51303431; quic=51303339; quic=51303338;
-          quic=51303337; quic=51303335,quic=":443"; ma=2592000; v="41,39,38,37,35"']
-      Cache-Control: ['no-cache, no-store, max-age=0, must-revalidate']
-      Content-Length: ['694']
-      Content-Type: [application/json; charset=UTF-8]
-      Date: ['Tue, 12 Dec 2017 16:54:11 GMT']
-      ETag: [CNqTooD4hNgCEAE=]
-      Expires: ['Mon, 01 Jan 1990 00:00:00 GMT']
-      Pragma: [no-cache]
-      Server: [UploadServer]
-      Vary: [Origin, X-Origin]
-      X-GUploader-UploadID: [AEnB2UrpUbMYxziDPvz2CDm8stT_Q0YR8MrkmldYS2z5b959ey6trf6SuiKveOkjZIqJIDemStaVQU_5mo0AUq_W5ZwSLY5qwA]
-    status: {code: 200, message: OK}
-- request:
-    body: 'hello
-
-'
-    headers:
-      Accept: ['*/*']
-      Accept-Encoding: ['gzip, deflate']
-      Connection: [keep-alive]
-      Content-Length: ['6']
-      User-Agent: [python-requests/2.18.4]
-    method: POST
-    uri: https://www.googleapis.com/upload/storage/v1/b/gcsfs-testing/o?name=nested%2Fnested2%2Ffile1&uploadType=media
-  response:
-    body: {string: "{\n \"kind\": \"storage#object\",\n \"id\": \"gcsfs-testing/nested/nested2/file1/1513097651886708\",\n
-        \"selfLink\": \"https://www.googleapis.com/storage/v1/b/gcsfs-testing/o/nested%2Fnested2%2Ffile1\",\n
-        \"name\": \"nested/nested2/file1\",\n \"bucket\": \"gcsfs-testing\",\n \"generation\":
-        \"1513097651886708\",\n \"metageneration\": \"1\",\n \"timeCreated\": \"2017-12-12T16:54:11.826Z\",\n
-        \"updated\": \"2017-12-12T16:54:11.826Z\",\n \"storageClass\": \"STANDARD\",\n
-        \"timeStorageClassUpdated\": \"2017-12-12T16:54:11.826Z\",\n \"size\": \"6\",\n
-        \"md5Hash\": \"sZRqySSS0jR8YjW00mERhA==\",\n \"mediaLink\": \"https://www.googleapis.com/download/storage/v1/b/gcsfs-testing/o/nested%2Fnested2%2Ffile1?generation=1513097651886708&alt=media\",\n
-        \"crc32c\": \"NT3Yvg==\",\n \"etag\": \"CPS0tID4hNgCEAE=\"\n}\n"}
-    headers:
-      Alt-Svc: ['hq=":443"; ma=2592000; quic=51303431; quic=51303339; quic=51303338;
-          quic=51303337; quic=51303335,quic=":443"; ma=2592000; v="41,39,38,37,35"']
-      Cache-Control: ['no-cache, no-store, max-age=0, must-revalidate']
-      Content-Length: ['725']
-      Content-Type: [application/json; charset=UTF-8]
-      Date: ['Tue, 12 Dec 2017 16:54:11 GMT']
-      ETag: [CPS0tID4hNgCEAE=]
-      Expires: ['Mon, 01 Jan 1990 00:00:00 GMT']
-      Pragma: [no-cache]
-      Server: [UploadServer]
-      Vary: [Origin, X-Origin]
-      X-GUploader-UploadID: [AEnB2Ur8YOD4UIOOFJ4uGnx7GGglP74SwjTWPv2J7Pi9_AjH_CEE_7-QGGe17pkmWcOagHYattwWrgyLdYD5iGCWPofnlEFFJQ]
-    status: {code: 200, message: OK}
-- request:
-    body: world
-    headers:
-      Accept: ['*/*']
-      Accept-Encoding: ['gzip, deflate']
-      Connection: [keep-alive]
-      Content-Length: ['5']
-      User-Agent: [python-requests/2.18.4]
-    method: POST
-    uri: https://www.googleapis.com/upload/storage/v1/b/gcsfs-testing/o?name=nested%2Ffile2&uploadType=media
-  response:
-    body: {string: "{\n \"kind\": \"storage#object\",\n \"id\": \"gcsfs-testing/nested/file2/1513097652200999\",\n
-        \"selfLink\": \"https://www.googleapis.com/storage/v1/b/gcsfs-testing/o/nested%2Ffile2\",\n
-        \"name\": \"nested/file2\",\n \"bucket\": \"gcsfs-testing\",\n \"generation\":
-        \"1513097652200999\",\n \"metageneration\": \"1\",\n \"timeCreated\": \"2017-12-12T16:54:12.137Z\",\n
-        \"updated\": \"2017-12-12T16:54:12.137Z\",\n \"storageClass\": \"STANDARD\",\n
-        \"timeStorageClassUpdated\": \"2017-12-12T16:54:12.137Z\",\n \"size\": \"5\",\n
-        \"md5Hash\": \"fXkwN6B2AYZXSwKC8vQ15w==\",\n \"mediaLink\": \"https://www.googleapis.com/download/storage/v1/b/gcsfs-testing/o/nested%2Ffile2?generation=1513097652200999&alt=media\",\n
-        \"crc32c\": \"MaqBTg==\",\n \"etag\": \"CKfMx4D4hNgCEAE=\"\n}\n"}
-    headers:
-      Alt-Svc: ['hq=":443"; ma=2592000; quic=51303431; quic=51303339; quic=51303338;
-          quic=51303337; quic=51303335,quic=":443"; ma=2592000; v="41,39,38,37,35"']
-      Cache-Control: ['no-cache, no-store, max-age=0, must-revalidate']
-      Content-Length: ['689']
-      Content-Type: [application/json; charset=UTF-8]
-      Date: ['Tue, 12 Dec 2017 16:54:12 GMT']
-      ETag: [CKfMx4D4hNgCEAE=]
-      Expires: ['Mon, 01 Jan 1990 00:00:00 GMT']
-      Pragma: [no-cache]
-      Server: [UploadServer]
-      Vary: [Origin, X-Origin]
-      X-GUploader-UploadID: [AEnB2Uqn7u4t9Me3vQsmeDVRzFO-EombUDzvjjgp0twaIeWIjkCpHz3fgoZDkuSCelueT2sty5XGgxo6RKB_pJJ5WZunLl47Pg]
-    status: {code: 200, message: OK}
-- request:
-    body: world
-    headers:
-      Accept: ['*/*']
-      Accept-Encoding: ['gzip, deflate']
-      Connection: [keep-alive]
-      Content-Length: ['5']
-      User-Agent: [python-requests/2.18.4]
-    method: POST
-    uri: https://www.googleapis.com/upload/storage/v1/b/gcsfs-testing/o?name=nested%2Fnested2%2Ffile2&uploadType=media
-  response:
-    body: {string: "{\n \"kind\": \"storage#object\",\n \"id\": \"gcsfs-testing/nested/nested2/file2/1513097652633619\",\n
-        \"selfLink\": \"https://www.googleapis.com/storage/v1/b/gcsfs-testing/o/nested%2Fnested2%2Ffile2\",\n
-        \"name\": \"nested/nested2/file2\",\n \"bucket\": \"gcsfs-testing\",\n \"generation\":
-        \"1513097652633619\",\n \"metageneration\": \"1\",\n \"timeCreated\": \"2017-12-12T16:54:12.563Z\",\n
-        \"updated\": \"2017-12-12T16:54:12.563Z\",\n \"storageClass\": \"STANDARD\",\n
-        \"timeStorageClassUpdated\": \"2017-12-12T16:54:12.563Z\",\n \"size\": \"5\",\n
-        \"md5Hash\": \"fXkwN6B2AYZXSwKC8vQ15w==\",\n \"mediaLink\": \"https://www.googleapis.com/download/storage/v1/b/gcsfs-testing/o/nested%2Fnested2%2Ffile2?generation=1513097652633619&alt=media\",\n
-        \"crc32c\": \"MaqBTg==\",\n \"etag\": \"CJOA4oD4hNgCEAE=\"\n}\n"}
-    headers:
-      Alt-Svc: ['hq=":443"; ma=2592000; quic=51303431; quic=51303339; quic=51303338;
-          quic=51303337; quic=51303335,quic=":443"; ma=2592000; v="41,39,38,37,35"']
-      Cache-Control: ['no-cache, no-store, max-age=0, must-revalidate']
-      Content-Length: ['725']
-      Content-Type: [application/json; charset=UTF-8]
-      Date: ['Tue, 12 Dec 2017 16:54:12 GMT']
-      ETag: [CJOA4oD4hNgCEAE=]
-      Expires: ['Mon, 01 Jan 1990 00:00:00 GMT']
-      Pragma: [no-cache]
-      Server: [UploadServer]
-      Vary: [Origin, X-Origin]
-      X-GUploader-UploadID: [AEnB2Up1FGbj5fAJ9aC_scyMnkXmlo2xMw27MjVDuTQP-gB7V0YDTX0UOv1wL-QTw3qvtPgzcGPmT76Ej4TEMa1eSvP53H8aTg]
-    status: {code: 200, message: OK}
-- request:
-    body: 'hello
-
-'
-    headers:
-      Accept: ['*/*']
-      Accept-Encoding: ['gzip, deflate']
-      Connection: [keep-alive]
-      Content-Length: ['6']
-      User-Agent: [python-requests/2.18.4]
-    method: POST
-    uri: https://www.googleapis.com/upload/storage/v1/b/gcsfs-testing/o?name=nested%2Ffile1&uploadType=media
-  response:
-    body: {string: "{\n \"kind\": \"storage#object\",\n \"id\": \"gcsfs-testing/nested/file1/1513097653028453\",\n
-        \"selfLink\": \"https://www.googleapis.com/storage/v1/b/gcsfs-testing/o/nested%2Ffile1\",\n
-        \"name\": \"nested/file1\",\n \"bucket\": \"gcsfs-testing\",\n \"generation\":
-        \"1513097653028453\",\n \"metageneration\": \"1\",\n \"timeCreated\": \"2017-12-12T16:54:12.968Z\",\n
-        \"updated\": \"2017-12-12T16:54:12.968Z\",\n \"storageClass\": \"STANDARD\",\n
-        \"timeStorageClassUpdated\": \"2017-12-12T16:54:12.968Z\",\n \"size\": \"6\",\n
-        \"md5Hash\": \"sZRqySSS0jR8YjW00mERhA==\",\n \"mediaLink\": \"https://www.googleapis.com/download/storage/v1/b/gcsfs-testing/o/nested%2Ffile1?generation=1513097653028453&alt=media\",\n
-        \"crc32c\": \"NT3Yvg==\",\n \"etag\": \"COWM+oD4hNgCEAE=\"\n}\n"}
-    headers:
-      Alt-Svc: ['hq=":443"; ma=2592000; quic=51303431; quic=51303339; quic=51303338;
-          quic=51303337; quic=51303335,quic=":443"; ma=2592000; v="41,39,38,37,35"']
-      Cache-Control: ['no-cache, no-store, max-age=0, must-revalidate']
-      Content-Length: ['689']
-      Content-Type: [application/json; charset=UTF-8]
-      Date: ['Tue, 12 Dec 2017 16:54:13 GMT']
-      ETag: [COWM+oD4hNgCEAE=]
-      Expires: ['Mon, 01 Jan 1990 00:00:00 GMT']
-      Pragma: [no-cache]
-      Server: [UploadServer]
-      Vary: [Origin, X-Origin]
-      X-GUploader-UploadID: [AEnB2UrRqOGzLZQcHkE4s5t85-F2xU0qKed_fDoMn1GsxEs-TJUtbt7KnpHo_b1BY-U-uBkcfuZGhKthG-3kd12s9eEUCOI9jw]
-    status: {code: 200, message: OK}
-- request:
-    body: null
-    headers:
-      Accept: ['*/*']
-      Accept-Encoding: ['gzip, deflate']
-      Connection: [keep-alive]
-      Content-Length: ['0']
-      User-Agent: [python-requests/2.18.4]
-    method: POST
-    uri: https://www.googleapis.com/storage/v1/b/gcsfs-testing/o/test%2Faccounts.1.json/copyTo/b/gcsfs-testing/o/test%2Faccounts.1.json2
-  response:
-    body: {string: "{\n \"kind\": \"storage#object\",\n \"id\": \"gcsfs-testing/test/accounts.1.json2/1513097653499201\",\n
-        \"selfLink\": \"https://www.googleapis.com/storage/v1/b/gcsfs-testing/o/test%2Faccounts.1.json2\",\n
-        \"name\": \"test/accounts.1.json2\",\n \"bucket\": \"gcsfs-testing\",\n \"generation\":
-        \"1513097653499201\",\n \"metageneration\": \"1\",\n \"timeCreated\": \"2017-12-12T16:54:13.439Z\",\n
-        \"updated\": \"2017-12-12T16:54:13.439Z\",\n \"storageClass\": \"STANDARD\",\n
-        \"timeStorageClassUpdated\": \"2017-12-12T16:54:13.439Z\",\n \"size\": \"133\",\n
-        \"md5Hash\": \"xK7pmJz/Oj5HGIyfQpYTig==\",\n \"mediaLink\": \"https://www.googleapis.com/download/storage/v1/b/gcsfs-testing/o/test%2Faccounts.1.json2?generation=1513097653499201&alt=media\",\n
-        \"owner\": {\n  \"entity\": \"user-mdurant@anaconda.com\"\n },\n \"crc32c\":
-        \"6wJAgQ==\",\n \"etag\": \"CMHqloH4hNgCEAE=\"\n}\n"}
-    headers:
-      Alt-Svc: ['hq=":443"; ma=2592000; quic=51303431; quic=51303339; quic=51303338;
-          quic=51303337; quic=51303335,quic=":443"; ma=2592000; v="41,39,38,37,35"']
-      Cache-Control: ['no-cache, no-store, max-age=0, must-revalidate']
-      Content-Length: ['783']
-      Content-Type: [application/json; charset=UTF-8]
-      Date: ['Tue, 12 Dec 2017 16:54:13 GMT']
-      ETag: [CMHqloH4hNgCEAE=]
-      Expires: ['Mon, 01 Jan 1990 00:00:00 GMT']
-      Pragma: [no-cache]
-      Server: [UploadServer]
-      Vary: [Origin, X-Origin]
-      X-GUploader-UploadID: [AEnB2Urk4pciwcv6EgASq7mZZ3QXqRFgQjYIrhMeU6y2jJkKNRMSCESMM9UL9UZtEegj3oThHsDMoBfJVouMJKzUhUK-atiuVw]
-    status: {code: 200, message: OK}
-- request:
-    body: null
-    headers:
-      Accept: ['*/*']
-      Accept-Encoding: ['gzip, deflate']
-      Connection: [keep-alive]
-      User-Agent: [python-requests/2.18.4]
-    method: GET
-    uri: https://www.googleapis.com/storage/v1/b/gcsfs-testing/o/test%2Faccounts.1.json
-  response:
-    body: {string: "{\n \"kind\": \"storage#object\",\n \"id\": \"gcsfs-testing/test/accounts.1.json/1513097650304626\",\n
-        \"selfLink\": \"https://www.googleapis.com/storage/v1/b/gcsfs-testing/o/test%2Faccounts.1.json\",\n
-        \"name\": \"test/accounts.1.json\",\n \"bucket\": \"gcsfs-testing\",\n \"generation\":
-        \"1513097650304626\",\n \"metageneration\": \"1\",\n \"timeCreated\": \"2017-12-12T16:54:10.217Z\",\n
-        \"updated\": \"2017-12-12T16:54:10.217Z\",\n \"storageClass\": \"STANDARD\",\n
-        \"timeStorageClassUpdated\": \"2017-12-12T16:54:10.217Z\",\n \"size\": \"133\",\n
-        \"md5Hash\": \"xK7pmJz/Oj5HGIyfQpYTig==\",\n \"mediaLink\": \"https://www.googleapis.com/download/storage/v1/b/gcsfs-testing/o/test%2Faccounts.1.json?generation=1513097650304626&alt=media\",\n
-        \"crc32c\": \"6wJAgQ==\",\n \"etag\": \"CPLs0//3hNgCEAE=\"\n}\n"}
-    headers:
-      Alt-Svc: ['hq=":443"; ma=2592000; quic=51303431; quic=51303339; quic=51303338;
-          quic=51303337; quic=51303335,quic=":443"; ma=2592000; v="41,39,38,37,35"']
-      Cache-Control: ['no-cache, no-store, max-age=0, must-revalidate']
-      Content-Length: ['723']
-      Content-Type: [application/json; charset=UTF-8]
-      Date: ['Tue, 12 Dec 2017 16:54:13 GMT']
-      ETag: [CPLs0//3hNgCEAE=]
-      Expires: ['Mon, 01 Jan 1990 00:00:00 GMT']
-      Pragma: [no-cache]
-      Server: [UploadServer]
-      Vary: [Origin, X-Origin]
-      X-GUploader-UploadID: [AEnB2Uo2YF6y8YomEI9_wXldhOBC5_LG4-VIPqDdFNNDqVPrhunJTtNhSWPhKyrVB6LpXdja2NY1yqq93ogjcGqU-ykY1dYliQ]
-    status: {code: 200, message: OK}
-- request:
-    body: null
-    headers:
-      Accept: ['*/*']
-      Accept-Encoding: ['gzip, deflate']
-      Connection: [keep-alive]
-      User-Agent: [python-requests/2.18.4]
-    method: GET
-    uri: https://www.googleapis.com/download/storage/v1/b/gcsfs-testing/o/test%2Faccounts.1.json?alt=media&generation=1513097650304626
-  response:
-    body: {string: '{"amount": 100, "name": "Alice"}
-
-        {"amount": 200, "name": "Bob"}
-
-        {"amount": 300, "name": "Charlie"}
-
-        {"amount": 400, "name": "Dennis"}
-
-'}
-    headers:
-      Alt-Svc: ['hq=":443"; ma=2592000; quic=51303431; quic=51303339; quic=51303338;
-          quic=51303337; quic=51303335,quic=":443"; ma=2592000; v="41,39,38,37,35"']
-      Cache-Control: ['no-cache, no-store, max-age=0, must-revalidate']
-      Content-Disposition: [attachment]
-      Content-Length: ['133']
-      Content-Type: [application/octet-stream]
-      Date: ['Tue, 12 Dec 2017 16:54:14 GMT']
-      ETag: [CPLs0//3hNgCEAE=]
-      Expires: ['Mon, 01 Jan 1990 00:00:00 GMT']
-      Pragma: [no-cache]
-      Server: [UploadServer]
-      Vary: [Origin, X-Origin]
-      X-GUploader-UploadID: [AEnB2Ur0c2_mv6s0B3WgVjG3IuwdbmptQcwzGD3oNj1WIYPc3sBLxXLf6p3lruwWrXU4ORuj_yqLatzBJBu3Pq4ou7qEMrW3xQ]
-      X-Goog-Generation: ['1513097650304626']
-      X-Goog-Hash: ['crc32c=6wJAgQ==,md5=xK7pmJz/Oj5HGIyfQpYTig==']
-      X-Goog-Metageneration: ['1']
-      X-Goog-Storage-Class: [STANDARD]
-    status: {code: 200, message: OK}
-- request:
-    body: null
-    headers:
-      Accept: ['*/*']
-      Accept-Encoding: ['gzip, deflate']
-      Connection: [keep-alive]
-      User-Agent: [python-requests/2.18.4]
-    method: GET
-    uri: https://www.googleapis.com/storage/v1/b/gcsfs-testing/o/test%2Faccounts.1.json2
-  response:
-    body: {string: "{\n \"kind\": \"storage#object\",\n \"id\": \"gcsfs-testing/test/accounts.1.json2/1513097653499201\",\n
-        \"selfLink\": \"https://www.googleapis.com/storage/v1/b/gcsfs-testing/o/test%2Faccounts.1.json2\",\n
-        \"name\": \"test/accounts.1.json2\",\n \"bucket\": \"gcsfs-testing\",\n \"generation\":
-        \"1513097653499201\",\n \"metageneration\": \"1\",\n \"timeCreated\": \"2017-12-12T16:54:13.439Z\",\n
-        \"updated\": \"2017-12-12T16:54:13.439Z\",\n \"storageClass\": \"STANDARD\",\n
-        \"timeStorageClassUpdated\": \"2017-12-12T16:54:13.439Z\",\n \"size\": \"133\",\n
-        \"md5Hash\": \"xK7pmJz/Oj5HGIyfQpYTig==\",\n \"mediaLink\": \"https://www.googleapis.com/download/storage/v1/b/gcsfs-testing/o/test%2Faccounts.1.json2?generation=1513097653499201&alt=media\",\n
-        \"crc32c\": \"6wJAgQ==\",\n \"etag\": \"CMHqloH4hNgCEAE=\"\n}\n"}
-    headers:
-      Alt-Svc: ['hq=":443"; ma=2592000; quic=51303431; quic=51303339; quic=51303338;
-          quic=51303337; quic=51303335,quic=":443"; ma=2592000; v="41,39,38,37,35"']
-      Cache-Control: ['no-cache, no-store, max-age=0, must-revalidate']
-      Content-Length: ['727']
-      Content-Type: [application/json; charset=UTF-8]
-      Date: ['Tue, 12 Dec 2017 16:54:14 GMT']
-      ETag: [CMHqloH4hNgCEAE=]
-      Expires: ['Mon, 01 Jan 1990 00:00:00 GMT']
-      Pragma: [no-cache]
-      Server: [UploadServer]
-      Vary: [Origin, X-Origin]
-      X-GUploader-UploadID: [AEnB2Ur1xqCYKJJAV4JRkdJS4teQV4_5vJ2GiDStMPeTJeRUV-FMs7p0_0caSfoQd8SwbYAxkSO1MCM1t3nMAxLkuKqhKIHGpw]
-    status: {code: 200, message: OK}
-- request:
-    body: null
-    headers:
-      Accept: ['*/*']
-      Accept-Encoding: ['gzip, deflate']
-      Connection: [keep-alive]
-      User-Agent: [python-requests/2.18.4]
-    method: GET
-    uri: https://www.googleapis.com/download/storage/v1/b/gcsfs-testing/o/test%2Faccounts.1.json2?alt=media&generation=1513097653499201
-  response:
-    body: {string: '{"amount": 100, "name": "Alice"}
-
-        {"amount": 200, "name": "Bob"}
-
-        {"amount": 300, "name": "Charlie"}
-
-        {"amount": 400, "name": "Dennis"}
-
-'}
-    headers:
-      Alt-Svc: ['hq=":443"; ma=2592000; quic=51303431; quic=51303339; quic=51303338;
-          quic=51303337; quic=51303335,quic=":443"; ma=2592000; v="41,39,38,37,35"']
-      Cache-Control: ['no-cache, no-store, max-age=0, must-revalidate']
-      Content-Disposition: [attachment]
-      Content-Length: ['133']
-      Content-Type: [application/octet-stream]
-      Date: ['Tue, 12 Dec 2017 16:54:14 GMT']
-      ETag: [CMHqloH4hNgCEAE=]
-      Expires: ['Mon, 01 Jan 1990 00:00:00 GMT']
-      Pragma: [no-cache]
-      Server: [UploadServer]
-      Vary: [Origin, X-Origin]
-      X-GUploader-UploadID: [AEnB2UovV-QyexMz-ZS7IGa_UdB_XVGI7DK2inklm-V-2qtz_lKBkUK-OPISTWc-7A1lhMdXm6Lv_2TWA5khp4eO94t_PIYyuA]
-      X-Goog-Generation: ['1513097653499201']
-      X-Goog-Hash: ['crc32c=6wJAgQ==,md5=xK7pmJz/Oj5HGIyfQpYTig==']
-      X-Goog-Metageneration: ['1']
-      X-Goog-Storage-Class: [STANDARD]
-    status: {code: 200, message: OK}
-- request:
-    body: null
-    headers:
-      Accept: ['*/*']
-      Accept-Encoding: ['gzip, deflate']
-      Connection: [keep-alive]
-      User-Agent: [python-requests/2.18.4]
-    method: GET
-    uri: https://www.googleapis.com/storage/v1/b/gcsfs-testing/o/?maxResults=1000
-  response:
-    body: {string: "{\n \"kind\": \"storage#objects\",\n \"items\": [\n  {\n   \"kind\":
-        \"storage#object\",\n   \"id\": \"gcsfs-testing/2014-01-01.csv/1513097651587546\",\n
-        \  \"selfLink\": \"https://www.googleapis.com/storage/v1/b/gcsfs-testing/o/2014-01-01.csv\",\n
-        \  \"name\": \"2014-01-01.csv\",\n   \"bucket\": \"gcsfs-testing\",\n   \"generation\":
-        \"1513097651587546\",\n   \"metageneration\": \"1\",\n   \"timeCreated\":
-        \"2017-12-12T16:54:11.486Z\",\n   \"updated\": \"2017-12-12T16:54:11.486Z\",\n
-        \  \"storageClass\": \"STANDARD\",\n   \"timeStorageClassUpdated\": \"2017-12-12T16:54:11.486Z\",\n
-        \  \"size\": \"51\",\n   \"md5Hash\": \"Auycd2AT7x5m8G1W0NXcuA==\",\n   \"mediaLink\":
-        \"https://www.googleapis.com/download/storage/v1/b/gcsfs-testing/o/2014-01-01.csv?generation=1513097651587546&alt=media\",\n
-        \  \"crc32c\": \"yR1u0w==\",\n   \"etag\": \"CNqTooD4hNgCEAE=\"\n  },\n  {\n
-        \  \"kind\": \"storage#object\",\n   \"id\": \"gcsfs-testing/2014-01-02.csv/1513097651127268\",\n
-        \  \"selfLink\": \"https://www.googleapis.com/storage/v1/b/gcsfs-testing/o/2014-01-02.csv\",\n
-        \  \"name\": \"2014-01-02.csv\",\n   \"bucket\": \"gcsfs-testing\",\n   \"generation\":
-        \"1513097651127268\",\n   \"metageneration\": \"1\",\n   \"timeCreated\":
-        \"2017-12-12T16:54:11.029Z\",\n   \"updated\": \"2017-12-12T16:54:11.029Z\",\n
-        \  \"storageClass\": \"STANDARD\",\n   \"timeStorageClassUpdated\": \"2017-12-12T16:54:11.029Z\",\n
-        \  \"size\": \"15\",\n   \"md5Hash\": \"cGwL6TebGKiJzgyNBJNb6Q==\",\n   \"mediaLink\":
-        \"https://www.googleapis.com/download/storage/v1/b/gcsfs-testing/o/2014-01-02.csv?generation=1513097651127268&alt=media\",\n
-        \  \"crc32c\": \"Mpt4QQ==\",\n   \"etag\": \"COSHhoD4hNgCEAE=\"\n  },\n  {\n
-        \  \"kind\": \"storage#object\",\n   \"id\": \"gcsfs-testing/2014-01-03.csv/1513097650760624\",\n
-        \  \"selfLink\": \"https://www.googleapis.com/storage/v1/b/gcsfs-testing/o/2014-01-03.csv\",\n
-        \  \"name\": \"2014-01-03.csv\",\n   \"bucket\": \"gcsfs-testing\",\n   \"generation\":
-        \"1513097650760624\",\n   \"metageneration\": \"1\",\n   \"timeCreated\":
-        \"2017-12-12T16:54:10.680Z\",\n   \"updated\": \"2017-12-12T16:54:10.680Z\",\n
-        \  \"storageClass\": \"STANDARD\",\n   \"timeStorageClassUpdated\": \"2017-12-12T16:54:10.680Z\",\n
-        \  \"size\": \"52\",\n   \"md5Hash\": \"9keZXdUu0YtMynECFSOiMg==\",\n   \"mediaLink\":
-        \"https://www.googleapis.com/download/storage/v1/b/gcsfs-testing/o/2014-01-03.csv?generation=1513097650760624&alt=media\",\n
-        \  \"crc32c\": \"x/fq7w==\",\n   \"etag\": \"CLDX7//3hNgCEAE=\"\n  },\n  {\n
-        \  \"kind\": \"storage#object\",\n   \"id\": \"gcsfs-testing/nested/file1/1513097653028453\",\n
-        \  \"selfLink\": \"https://www.googleapis.com/storage/v1/b/gcsfs-testing/o/nested%2Ffile1\",\n
-        \  \"name\": \"nested/file1\",\n   \"bucket\": \"gcsfs-testing\",\n   \"generation\":
-        \"1513097653028453\",\n   \"metageneration\": \"1\",\n   \"timeCreated\":
-        \"2017-12-12T16:54:12.968Z\",\n   \"updated\": \"2017-12-12T16:54:12.968Z\",\n
-        \  \"storageClass\": \"STANDARD\",\n   \"timeStorageClassUpdated\": \"2017-12-12T16:54:12.968Z\",\n
-        \  \"size\": \"6\",\n   \"md5Hash\": \"sZRqySSS0jR8YjW00mERhA==\",\n   \"mediaLink\":
-        \"https://www.googleapis.com/download/storage/v1/b/gcsfs-testing/o/nested%2Ffile1?generation=1513097653028453&alt=media\",\n
-        \  \"crc32c\": \"NT3Yvg==\",\n   \"etag\": \"COWM+oD4hNgCEAE=\"\n  },\n  {\n
-        \  \"kind\": \"storage#object\",\n   \"id\": \"gcsfs-testing/nested/file2/1513097652200999\",\n
-        \  \"selfLink\": \"https://www.googleapis.com/storage/v1/b/gcsfs-testing/o/nested%2Ffile2\",\n
-        \  \"name\": \"nested/file2\",\n   \"bucket\": \"gcsfs-testing\",\n   \"generation\":
-        \"1513097652200999\",\n   \"metageneration\": \"1\",\n   \"timeCreated\":
-        \"2017-12-12T16:54:12.137Z\",\n   \"updated\": \"2017-12-12T16:54:12.137Z\",\n
-        \  \"storageClass\": \"STANDARD\",\n   \"timeStorageClassUpdated\": \"2017-12-12T16:54:12.137Z\",\n
-        \  \"size\": \"5\",\n   \"md5Hash\": \"fXkwN6B2AYZXSwKC8vQ15w==\",\n   \"mediaLink\":
-        \"https://www.googleapis.com/download/storage/v1/b/gcsfs-testing/o/nested%2Ffile2?generation=1513097652200999&alt=media\",\n
-        \  \"crc32c\": \"MaqBTg==\",\n   \"etag\": \"CKfMx4D4hNgCEAE=\"\n  },\n  {\n
-        \  \"kind\": \"storage#object\",\n   \"id\": \"gcsfs-testing/nested/nested2/file1/1513097651886708\",\n
-        \  \"selfLink\": \"https://www.googleapis.com/storage/v1/b/gcsfs-testing/o/nested%2Fnested2%2Ffile1\",\n
-        \  \"name\": \"nested/nested2/file1\",\n   \"bucket\": \"gcsfs-testing\",\n
-        \  \"generation\": \"1513097651886708\",\n   \"metageneration\": \"1\",\n
-        \  \"timeCreated\": \"2017-12-12T16:54:11.826Z\",\n   \"updated\": \"2017-12-12T16:54:11.826Z\",\n
-        \  \"storageClass\": \"STANDARD\",\n   \"timeStorageClassUpdated\": \"2017-12-12T16:54:11.826Z\",\n
-        \  \"size\": \"6\",\n   \"md5Hash\": \"sZRqySSS0jR8YjW00mERhA==\",\n   \"mediaLink\":
-        \"https://www.googleapis.com/download/storage/v1/b/gcsfs-testing/o/nested%2Fnested2%2Ffile1?generation=1513097651886708&alt=media\",\n
-        \  \"crc32c\": \"NT3Yvg==\",\n   \"etag\": \"CPS0tID4hNgCEAE=\"\n  },\n  {\n
-        \  \"kind\": \"storage#object\",\n   \"id\": \"gcsfs-testing/nested/nested2/file2/1513097652633619\",\n
-        \  \"selfLink\": \"https://www.googleapis.com/storage/v1/b/gcsfs-testing/o/nested%2Fnested2%2Ffile2\",\n
-        \  \"name\": \"nested/nested2/file2\",\n   \"bucket\": \"gcsfs-testing\",\n
-        \  \"generation\": \"1513097652633619\",\n   \"metageneration\": \"1\",\n
-        \  \"timeCreated\": \"2017-12-12T16:54:12.563Z\",\n   \"updated\": \"2017-12-12T16:54:12.563Z\",\n
-        \  \"storageClass\": \"STANDARD\",\n   \"timeStorageClassUpdated\": \"2017-12-12T16:54:12.563Z\",\n
-        \  \"size\": \"5\",\n   \"md5Hash\": \"fXkwN6B2AYZXSwKC8vQ15w==\",\n   \"mediaLink\":
-        \"https://www.googleapis.com/download/storage/v1/b/gcsfs-testing/o/nested%2Fnested2%2Ffile2?generation=1513097652633619&alt=media\",\n
-        \  \"crc32c\": \"MaqBTg==\",\n   \"etag\": \"CJOA4oD4hNgCEAE=\"\n  },\n  {\n
-        \  \"kind\": \"storage#object\",\n   \"id\": \"gcsfs-testing/test/accounts.1.json/1513097650304626\",\n
-        \  \"selfLink\": \"https://www.googleapis.com/storage/v1/b/gcsfs-testing/o/test%2Faccounts.1.json\",\n
-        \  \"name\": \"test/accounts.1.json\",\n   \"bucket\": \"gcsfs-testing\",\n
-        \  \"generation\": \"1513097650304626\",\n   \"metageneration\": \"1\",\n
-        \  \"timeCreated\": \"2017-12-12T16:54:10.217Z\",\n   \"updated\": \"2017-12-12T16:54:10.217Z\",\n
-        \  \"storageClass\": \"STANDARD\",\n   \"timeStorageClassUpdated\": \"2017-12-12T16:54:10.217Z\",\n
-        \  \"size\": \"133\",\n   \"md5Hash\": \"xK7pmJz/Oj5HGIyfQpYTig==\",\n   \"mediaLink\":
-        \"https://www.googleapis.com/download/storage/v1/b/gcsfs-testing/o/test%2Faccounts.1.json?generation=1513097650304626&alt=media\",\n
-        \  \"crc32c\": \"6wJAgQ==\",\n   \"etag\": \"CPLs0//3hNgCEAE=\"\n  },\n  {\n
-        \  \"kind\": \"storage#object\",\n   \"id\": \"gcsfs-testing/test/accounts.1.json2/1513097653499201\",\n
-        \  \"selfLink\": \"https://www.googleapis.com/storage/v1/b/gcsfs-testing/o/test%2Faccounts.1.json2\",\n
-        \  \"name\": \"test/accounts.1.json2\",\n   \"bucket\": \"gcsfs-testing\",\n
-        \  \"generation\": \"1513097653499201\",\n   \"metageneration\": \"1\",\n
-        \  \"timeCreated\": \"2017-12-12T16:54:13.439Z\",\n   \"updated\": \"2017-12-12T16:54:13.439Z\",\n
-        \  \"storageClass\": \"STANDARD\",\n   \"timeStorageClassUpdated\": \"2017-12-12T16:54:13.439Z\",\n
-        \  \"size\": \"133\",\n   \"md5Hash\": \"xK7pmJz/Oj5HGIyfQpYTig==\",\n   \"mediaLink\":
-        \"https://www.googleapis.com/download/storage/v1/b/gcsfs-testing/o/test%2Faccounts.1.json2?generation=1513097653499201&alt=media\",\n
-        \  \"crc32c\": \"6wJAgQ==\",\n   \"etag\": \"CMHqloH4hNgCEAE=\"\n  },\n  {\n
-        \  \"kind\": \"storage#object\",\n   \"id\": \"gcsfs-testing/test/accounts.2.json/1513097649836226\",\n
-        \  \"selfLink\": \"https://www.googleapis.com/storage/v1/b/gcsfs-testing/o/test%2Faccounts.2.json\",\n
-        \  \"name\": \"test/accounts.2.json\",\n   \"bucket\": \"gcsfs-testing\",\n
-        \  \"generation\": \"1513097649836226\",\n   \"metageneration\": \"1\",\n
-        \  \"timeCreated\": \"2017-12-12T16:54:09.772Z\",\n   \"updated\": \"2017-12-12T16:54:09.772Z\",\n
-        \  \"storageClass\": \"STANDARD\",\n   \"timeStorageClassUpdated\": \"2017-12-12T16:54:09.772Z\",\n
-        \  \"size\": \"133\",\n   \"md5Hash\": \"bjhC5OCrzKV+8MGMCF2BQA==\",\n   \"mediaLink\":
-        \"https://www.googleapis.com/download/storage/v1/b/gcsfs-testing/o/test%2Faccounts.2.json?generation=1513097649836226&alt=media\",\n
-        \  \"crc32c\": \"Su+F+g==\",\n   \"etag\": \"CMKht//3hNgCEAE=\"\n  }\n ]\n}\n"}
-    headers:
-      Alt-Svc: ['hq=":443"; ma=2592000; quic=51303431; quic=51303339; quic=51303338;
-          quic=51303337; quic=51303335,quic=":443"; ma=2592000; v="41,39,38,37,35"']
-      Cache-Control: ['private, max-age=0, must-revalidate, no-transform']
-      Content-Length: ['7499']
-      Content-Type: [application/json; charset=UTF-8]
-      Date: ['Tue, 12 Dec 2017 16:54:14 GMT']
-      Expires: ['Tue, 12 Dec 2017 16:54:14 GMT']
-      Server: [UploadServer]
-      Vary: [Origin, X-Origin]
-      X-GUploader-UploadID: [AEnB2UrXU_AoEpL6zaC-s_t1fZAKNpXCOAeKEBu1_tC5nXSW8NMbL4tgh_n95XcfVeGX-ciI_FizFyVld9qXO93vEU27PHlKKg]
-    status: {code: 200, message: OK}
-- request:
-    body: null
-    headers:
-      Accept: ['*/*']
-      Accept-Encoding: ['gzip, deflate']
-      Connection: [keep-alive]
-      Content-Length: ['0']
-      User-Agent: [python-requests/2.18.4]
-    method: DELETE
-    uri: https://www.googleapis.com/storage/v1/b/gcsfs-testing/o/2014-01-01.csv
-  response:
-    body: {string: ''}
-    headers:
-      Alt-Svc: ['hq=":443"; ma=2592000; quic=51303431; quic=51303339; quic=51303338;
-          quic=51303337; quic=51303335,quic=":443"; ma=2592000; v="41,39,38,37,35"']
-      Cache-Control: ['no-cache, no-store, max-age=0, must-revalidate']
-      Content-Length: ['0']
-      Content-Type: [application/json]
-      Date: ['Tue, 12 Dec 2017 16:54:15 GMT']
-      Expires: ['Mon, 01 Jan 1990 00:00:00 GMT']
-      Pragma: [no-cache]
-      Server: [UploadServer]
-      Vary: [Origin, X-Origin]
-      X-GUploader-UploadID: [AEnB2UoMygHeNC7fngSiyCDhhqW9tOtnf4hLiWc-KFe20G0EAcCmTcCx_12E-__1_y-f9V08sfFA4Ebs7K1ikDiQBj63XV2YiQ]
-    status: {code: 204, message: No Content}
-- request:
-    body: null
-    headers:
-      Accept: ['*/*']
-      Accept-Encoding: ['gzip, deflate']
-      Connection: [keep-alive]
-      Content-Length: ['0']
-      User-Agent: [python-requests/2.18.4]
-    method: DELETE
-    uri: https://www.googleapis.com/storage/v1/b/gcsfs-testing/o/2014-01-02.csv
-  response:
-    body: {string: ''}
-    headers:
-      Alt-Svc: ['hq=":443"; ma=2592000; quic=51303431; quic=51303339; quic=51303338;
-          quic=51303337; quic=51303335,quic=":443"; ma=2592000; v="41,39,38,37,35"']
-      Cache-Control: ['no-cache, no-store, max-age=0, must-revalidate']
-      Content-Length: ['0']
-      Content-Type: [application/json]
-      Date: ['Tue, 12 Dec 2017 16:54:15 GMT']
-      Expires: ['Mon, 01 Jan 1990 00:00:00 GMT']
-      Pragma: [no-cache]
-      Server: [UploadServer]
-      Vary: [Origin, X-Origin]
-      X-GUploader-UploadID: [AEnB2UoFNHL2bWth0DhgDtioM-uvWH9au_wvn_sb4mvt7YucHPnPPo-GcC20VyPdiGWcwo9jApcPA24ISCf0mnpSfrwpwKf1bg]
-    status: {code: 204, message: No Content}
-- request:
-    body: null
-    headers:
-      Accept: ['*/*']
-      Accept-Encoding: ['gzip, deflate']
-      Connection: [keep-alive]
-      Content-Length: ['0']
-      User-Agent: [python-requests/2.18.4]
-    method: DELETE
-    uri: https://www.googleapis.com/storage/v1/b/gcsfs-testing/o/2014-01-03.csv
-  response:
-    body: {string: ''}
-    headers:
-      Alt-Svc: ['hq=":443"; ma=2592000; quic=51303431; quic=51303339; quic=51303338;
-          quic=51303337; quic=51303335,quic=":443"; ma=2592000; v="41,39,38,37,35"']
-      Cache-Control: ['no-cache, no-store, max-age=0, must-revalidate']
-      Content-Length: ['0']
-      Content-Type: [application/json]
-      Date: ['Tue, 12 Dec 2017 16:54:15 GMT']
-      Expires: ['Mon, 01 Jan 1990 00:00:00 GMT']
-      Pragma: [no-cache]
-      Server: [UploadServer]
-      Vary: [Origin, X-Origin]
-      X-GUploader-UploadID: [AEnB2Upv9b-qBnI5xl06bgXhletmNaIx2JzteVxENmO-8Uk596naY3edh8yUId7CxyB-rkJ8lSslS1NrGLwVGbJ6xx0-BahNig]
-    status: {code: 204, message: No Content}
-- request:
-    body: null
-    headers:
-      Accept: ['*/*']
-      Accept-Encoding: ['gzip, deflate']
-      Connection: [keep-alive]
-      Content-Length: ['0']
-      User-Agent: [python-requests/2.18.4]
-    method: DELETE
-    uri: https://www.googleapis.com/storage/v1/b/gcsfs-testing/o/nested%2Ffile1
-  response:
-    body: {string: ''}
-    headers:
-      Alt-Svc: ['hq=":443"; ma=2592000; quic=51303431; quic=51303339; quic=51303338;
-          quic=51303337; quic=51303335,quic=":443"; ma=2592000; v="41,39,38,37,35"']
-      Cache-Control: ['no-cache, no-store, max-age=0, must-revalidate']
-      Content-Length: ['0']
-      Content-Type: [application/json]
-      Date: ['Tue, 12 Dec 2017 16:54:16 GMT']
-      Expires: ['Mon, 01 Jan 1990 00:00:00 GMT']
-      Pragma: [no-cache]
-      Server: [UploadServer]
-      Vary: [Origin, X-Origin]
-      X-GUploader-UploadID: [AEnB2Up9FEqxZChNeqi1zqvTqBi2AIM8dSP86_yAACgOlzAHbiG_Rj6O582GI9HHXLx56_85VGLl_0yTNfXGoL9KZZWoPqxR2g]
-    status: {code: 204, message: No Content}
-- request:
-    body: null
-    headers:
-      Accept: ['*/*']
-      Accept-Encoding: ['gzip, deflate']
-      Connection: [keep-alive]
-      Content-Length: ['0']
-      User-Agent: [python-requests/2.18.4]
-    method: DELETE
-    uri: https://www.googleapis.com/storage/v1/b/gcsfs-testing/o/nested%2Ffile2
-  response:
-    body: {string: ''}
-    headers:
-      Alt-Svc: ['hq=":443"; ma=2592000; quic=51303431; quic=51303339; quic=51303338;
-          quic=51303337; quic=51303335,quic=":443"; ma=2592000; v="41,39,38,37,35"']
-      Cache-Control: ['no-cache, no-store, max-age=0, must-revalidate']
-      Content-Length: ['0']
-      Content-Type: [application/json]
-      Date: ['Tue, 12 Dec 2017 16:54:16 GMT']
-      Expires: ['Mon, 01 Jan 1990 00:00:00 GMT']
-      Pragma: [no-cache]
-      Server: [UploadServer]
-      Vary: [Origin, X-Origin]
-      X-GUploader-UploadID: [AEnB2Uqi-QG-sY4YHgwSUDRlFtD7kATLHp1S0DWDl8llVZhPTkOgOvPg25WyKf3dE26CiSNY-842UGV9ErP2wyWvp1vcYVQnfQ]
-    status: {code: 204, message: No Content}
-- request:
-    body: null
-    headers:
-      Accept: ['*/*']
-      Accept-Encoding: ['gzip, deflate']
-      Connection: [keep-alive]
-      Content-Length: ['0']
-      User-Agent: [python-requests/2.18.4]
-    method: DELETE
-    uri: https://www.googleapis.com/storage/v1/b/gcsfs-testing/o/nested%2Fnested2%2Ffile1
-  response:
-    body: {string: ''}
-    headers:
-      Alt-Svc: ['hq=":443"; ma=2592000; quic=51303431; quic=51303339; quic=51303338;
-          quic=51303337; quic=51303335,quic=":443"; ma=2592000; v="41,39,38,37,35"']
-      Cache-Control: ['no-cache, no-store, max-age=0, must-revalidate']
-      Content-Length: ['0']
-      Content-Type: [application/json]
-      Date: ['Tue, 12 Dec 2017 16:54:17 GMT']
-      Expires: ['Mon, 01 Jan 1990 00:00:00 GMT']
-      Pragma: [no-cache]
-      Server: [UploadServer]
-      Vary: [Origin, X-Origin]
-      X-GUploader-UploadID: [AEnB2UpLZs_W0AiTHHpPToggOhegtaVDvWoXx4ONgvEC0Ugaa1P-8LwQO268-BAWrEM8bT_w1plvXHdHohslevQvrR75cKGGIg]
-    status: {code: 204, message: No Content}
-- request:
-    body: null
-    headers:
-      Accept: ['*/*']
-      Accept-Encoding: ['gzip, deflate']
-      Connection: [keep-alive]
-      Content-Length: ['0']
-      User-Agent: [python-requests/2.18.4]
-    method: DELETE
-    uri: https://www.googleapis.com/storage/v1/b/gcsfs-testing/o/nested%2Fnested2%2Ffile2
-  response:
-    body: {string: ''}
-    headers:
-      Alt-Svc: ['hq=":443"; ma=2592000; quic=51303431; quic=51303339; quic=51303338;
-          quic=51303337; quic=51303335,quic=":443"; ma=2592000; v="41,39,38,37,35"']
-      Cache-Control: ['no-cache, no-store, max-age=0, must-revalidate']
-      Content-Length: ['0']
-      Content-Type: [application/json]
-      Date: ['Tue, 12 Dec 2017 16:54:17 GMT']
-      Expires: ['Mon, 01 Jan 1990 00:00:00 GMT']
-      Pragma: [no-cache]
-      Server: [UploadServer]
-      Vary: [Origin, X-Origin]
-      X-GUploader-UploadID: [AEnB2UrBuo6wl4nsb4TJYLV79cLsJNMrACD0PVlhPFe0PfW7FqNQ386_emcscv-6vAoDha2yRB8Go20u-6nN52WendxbdP6Mag]
-    status: {code: 204, message: No Content}
-- request:
-    body: null
-    headers:
-      Accept: ['*/*']
-      Accept-Encoding: ['gzip, deflate']
-      Connection: [keep-alive]
-      Content-Length: ['0']
-      User-Agent: [python-requests/2.18.4]
-    method: DELETE
-    uri: https://www.googleapis.com/storage/v1/b/gcsfs-testing/o/test%2Faccounts.1.json
-  response:
-    body: {string: ''}
-    headers:
-      Alt-Svc: ['hq=":443"; ma=2592000; quic=51303431; quic=51303339; quic=51303338;
-          quic=51303337; quic=51303335,quic=":443"; ma=2592000; v="41,39,38,37,35"']
-      Cache-Control: ['no-cache, no-store, max-age=0, must-revalidate']
-      Content-Length: ['0']
-      Content-Type: [application/json]
-      Date: ['Tue, 12 Dec 2017 16:54:17 GMT']
-      Expires: ['Mon, 01 Jan 1990 00:00:00 GMT']
-      Pragma: [no-cache]
-      Server: [UploadServer]
-      Vary: [Origin, X-Origin]
-      X-GUploader-UploadID: [AEnB2Uof4KsUe83JM0Jc5kxALfkU9Tvl6rta2lf8OQFn5E_kL1ve-1Mh1laxieINOr-sU9hjxxDvNTN37jECka_qnVR7lUt2sw]
-    status: {code: 204, message: No Content}
-- request:
-    body: null
-    headers:
-      Accept: ['*/*']
-      Accept-Encoding: ['gzip, deflate']
-      Connection: [keep-alive]
-      Content-Length: ['0']
-      User-Agent: [python-requests/2.18.4]
-    method: DELETE
-    uri: https://www.googleapis.com/storage/v1/b/gcsfs-testing/o/test%2Faccounts.1.json2
-  response:
-    body: {string: ''}
-    headers:
-      Alt-Svc: ['hq=":443"; ma=2592000; quic=51303431; quic=51303339; quic=51303338;
-          quic=51303337; quic=51303335,quic=":443"; ma=2592000; v="41,39,38,37,35"']
-      Cache-Control: ['no-cache, no-store, max-age=0, must-revalidate']
-      Content-Length: ['0']
-      Content-Type: [application/json]
-      Date: ['Tue, 12 Dec 2017 16:54:18 GMT']
-      Expires: ['Mon, 01 Jan 1990 00:00:00 GMT']
-      Pragma: [no-cache]
-      Server: [UploadServer]
-      Vary: [Origin, X-Origin]
-      X-GUploader-UploadID: [AEnB2UpBDM9iFy9jEORtfH3q471v8QsQTsdC6vWqNzL5gJMzoONXo8vGsmGtFwmuRPYKC1CD3CpnBlVOiHgRZy82OnDnbeIVJQ]
-    status: {code: 204, message: No Content}
-- request:
-    body: null
-    headers:
-      Accept: ['*/*']
-      Accept-Encoding: ['gzip, deflate']
-      Connection: [keep-alive]
-      Content-Length: ['0']
-      User-Agent: [python-requests/2.18.4]
-    method: DELETE
-    uri: https://www.googleapis.com/storage/v1/b/gcsfs-testing/o/test%2Faccounts.2.json
-  response:
-    body: {string: ''}
-    headers:
-=======
->>>>>>> 899a4518
-      Alt-Svc: ['hq=":443"; ma=2592000; quic=51303431; quic=51303339; quic=51303338;
-          quic=51303337; quic=51303335,quic=":443"; ma=2592000; v="41,39,38,37,35"']
-      Cache-Control: ['no-cache, no-store, max-age=0, must-revalidate']
-      Content-Length: ['0']
-      Content-Type: [application/json]
-<<<<<<< HEAD
-      Date: ['Tue, 12 Dec 2017 16:54:18 GMT']
-=======
       Date: ['Thu, 04 Jan 2018 20:48:30 GMT']
->>>>>>> 899a4518
-      Expires: ['Mon, 01 Jan 1990 00:00:00 GMT']
-      Pragma: [no-cache]
-      Server: [UploadServer]
-      Vary: [Origin, X-Origin]
-<<<<<<< HEAD
-      X-GUploader-UploadID: [AEnB2UrJyT48BWYOZEh06dPZGlnk81tQftnF8r4uXUaruMr0FRgJx32bMU_qXjRg_GUkGYUhO54rZ4LsyrjYSeO4hJ6r0b2tPg]
-=======
+      Expires: ['Mon, 01 Jan 1990 00:00:00 GMT']
+      Pragma: [no-cache]
+      Server: [UploadServer]
+      Vary: [Origin, X-Origin]
       X-GUploader-UploadID: [AEnB2UofZ1oEmqIOk5_vsnHZvG3OhVPwmYu3P5AqJJrbLC_wnberukz31blEzCwdbr-7W_mHnHl9KuCoMdCL49XsseLB_CF3oQ]
->>>>>>> 899a4518
     status: {code: 204, message: No Content}
 version: 1