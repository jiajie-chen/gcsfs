interactions:
- request:
    body: null
    headers:
      Accept: ['*/*']
      Accept-Encoding: ['gzip, deflate']
      Connection: [keep-alive]
      Content-Length: ['0']
      User-Agent: [python-requests/2.13.0]
    method: POST
    uri: https://www.googleapis.com/oauth2/v4/token?grant_type=refresh_token
  response:
    body:
      string: !!binary |
<<<<<<< HEAD
        H4sIAOn25VgC/6tWSkxOTi0uji/Jz07NU7JSUKqoqFDSUVDKTMEQSq0oyCxKLY7PBAkamxkYAMXA
        auJLKgtSQQqdUhOLUouUagFOYrb0VgAAAA==
=======
        H4sIAE1Z5VgC/6tWSq0oyCxKLY7PzFOyUjA2MzDQUVDKTIkvyc9OBYkoVVRUKAGFwPz4ksqCVJCg
        U2piUWoRSDwxOTm1uBhVeS0A03RPm1YAAAA=
>>>>>>> b795204b
    headers:
      Alt-Svc: ['quic=":443"; ma=2592000; v="37,36,35"']
      Cache-Control: ['no-cache, no-store, max-age=0, must-revalidate']
      Content-Encoding: [gzip]
      Content-Type: [application/json; charset=UTF-8]
<<<<<<< HEAD
      Date: ['Thu, 06 Apr 2017 08:06:01 GMT']
=======
      Date: ['Wed, 05 Apr 2017 20:53:34 GMT']
>>>>>>> b795204b
      Expires: ['Mon, 01 Jan 1990 00:00:00 GMT']
      Pragma: [no-cache]
      Server: [GSE]
      Transfer-Encoding: [chunked]
      Vary: [Origin, X-Origin]
      X-Content-Type-Options: [nosniff]
      X-Frame-Options: [SAMEORIGIN]
      X-XSS-Protection: [1; mode=block]
    status: {code: 200, message: OK}
- request:
    body: null
    headers:
      Accept: ['*/*']
      Accept-Encoding: ['gzip, deflate']
      Connection: [keep-alive]
      User-Agent: [python-requests/2.13.0]
    method: GET
    uri: https://www.googleapis.com/storage/v1/b/?project=test_project
  response:
    body: {string: "{\n \"kind\": \"storage#buckets\",\n \"items\": [\n  {\n   \"kind\":
<<<<<<< HEAD
        \"storage#bucket\",\n   \"id\": \"dask-zarr-cache\",\n   \"selfLink\": \"https://www.googleapis.com/storage/v1/b/dask-zarr-cache\",\n
        \  \"projectNumber\": \"211880518801\",\n   \"name\": \"dask-zarr-cache\",\n
        \  \"timeCreated\": \"2017-04-03T14:58:15.917Z\",\n   \"updated\": \"2017-04-03T14:58:15.917Z\",\n
        \  \"metageneration\": \"1\",\n   \"location\": \"EUROPE-WEST1\",\n   \"storageClass\":
        \"REGIONAL\",\n   \"etag\": \"CAE=\"\n  },\n  {\n   \"kind\": \"storage#bucket\",\n
        \  \"id\": \"gcsfs-testing\",\n   \"selfLink\": \"https://www.googleapis.com/storage/v1/b/gcsfs-testing\",\n
        \  \"projectNumber\": \"211880518801\",\n   \"name\": \"gcsfs-testing\",\n
        \  \"timeCreated\": \"2017-04-06T07:16:38.076Z\",\n   \"updated\": \"2017-04-06T07:16:38.076Z\",\n
        \  \"metageneration\": \"1\",\n   \"location\": \"US\",\n   \"storageClass\":
        \"STANDARD\",\n   \"etag\": \"CAE=\"\n  },\n  {\n   \"kind\": \"storage#bucket\",\n
        \  \"id\": \"modis-incoming\",\n   \"selfLink\": \"https://www.googleapis.com/storage/v1/b/modis-incoming\",\n
        \  \"projectNumber\": \"211880518801\",\n   \"name\": \"modis-incoming\",\n
        \  \"timeCreated\": \"2017-03-22T14:30:09.809Z\",\n   \"updated\": \"2017-03-22T14:30:09.809Z\",\n
        \  \"metageneration\": \"1\",\n   \"location\": \"EUROPE-WEST1\",\n   \"storageClass\":
        \"REGIONAL\",\n   \"etag\": \"CAE=\"\n  },\n  {\n   \"kind\": \"storage#bucket\",\n
        \  \"id\": \"satelligence-test\",\n   \"selfLink\": \"https://www.googleapis.com/storage/v1/b/satelligence-test\",\n
        \  \"projectNumber\": \"211880518801\",\n   \"name\": \"satelligence-test\",\n
        \  \"timeCreated\": \"2017-03-22T13:27:09.373Z\",\n   \"updated\": \"2017-03-22T13:27:09.373Z\",\n
        \  \"metageneration\": \"1\",\n   \"location\": \"EUROPE-WEST1\",\n   \"storageClass\":
        \"REGIONAL\",\n   \"etag\": \"CAE=\"\n  }\n ]\n}\n"}
    headers:
      Alt-Svc: ['quic=":443"; ma=2592000; v="37,36,35"']
      Cache-Control: ['private, max-age=0, must-revalidate, no-transform']
      Content-Length: ['1633']
      Content-Type: [application/json; charset=UTF-8]
      Date: ['Thu, 06 Apr 2017 08:06:01 GMT']
      Expires: ['Thu, 06 Apr 2017 08:06:01 GMT']
      Server: [UploadServer]
      Vary: [Origin, X-Origin]
      X-GUploader-UploadID: [AEnB2UqJ--GO-kWh2Qc4o0FdhFx71PQLAEHM1QszCKxV6qDH3KHhNqc2Wsftppscf5jGW_0gSt3_f9AJzf291rOcdDdY9uoa3QDDZTdTdRSrz8MRUnBII3E]
=======
        \"storage#bucket\",\n   \"id\": \"anaconda-enterprise\",\n   \"selfLink\":
        \"https://www.googleapis.com/storage/v1/b/anaconda-enterprise\",\n   \"projectNumber\":
        \"586241054156\",\n   \"name\": \"anaconda-enterprise\",\n   \"timeCreated\":
        \"2017-03-30T22:33:29.085Z\",\n   \"updated\": \"2017-03-30T22:33:29.085Z\",\n
        \  \"metageneration\": \"1\",\n   \"location\": \"US\",\n   \"storageClass\":
        \"MULTI_REGIONAL\",\n   \"etag\": \"CAE=\"\n  },\n  {\n   \"kind\": \"storage#bucket\",\n
        \  \"id\": \"anaconda-public-data\",\n   \"selfLink\": \"https://www.googleapis.com/storage/v1/b/anaconda-public-data\",\n
        \  \"projectNumber\": \"586241054156\",\n   \"name\": \"anaconda-public-data\",\n
        \  \"timeCreated\": \"2017-04-05T20:22:12.865Z\",\n   \"updated\": \"2017-04-05T20:22:12.865Z\",\n
        \  \"metageneration\": \"1\",\n   \"location\": \"US\",\n   \"storageClass\":
        \"MULTI_REGIONAL\",\n   \"etag\": \"CAE=\"\n  },\n  {\n   \"kind\": \"storage#bucket\",\n
        \  \"id\": \"artifacts.test_project.appspot.com\",\n   \"selfLink\": \"https://www.googleapis.com/storage/v1/b/artifacts.test_project.appspot.com\",\n
        \  \"projectNumber\": \"586241054156\",\n   \"name\": \"artifacts.test_project.appspot.com\",\n
        \  \"timeCreated\": \"2016-05-17T18:29:22.774Z\",\n   \"updated\": \"2016-05-17T18:29:22.774Z\",\n
        \  \"metageneration\": \"1\",\n   \"location\": \"US\",\n   \"storageClass\":
        \"STANDARD\",\n   \"etag\": \"CAE=\"\n  },\n  {\n   \"kind\": \"storage#bucket\",\n
        \  \"id\": \"blaze-data\",\n   \"selfLink\": \"https://www.googleapis.com/storage/v1/b/blaze-data\",\n
        \  \"projectNumber\": \"586241054156\",\n   \"name\": \"blaze-data\",\n   \"timeCreated\":
        \"2015-09-06T04:08:21.262Z\",\n   \"updated\": \"2015-09-06T15:55:01.051Z\",\n
        \  \"metageneration\": \"2\",\n   \"location\": \"US\",\n   \"storageClass\":
        \"STANDARD\",\n   \"etag\": \"CAI=\"\n  },\n  {\n   \"kind\": \"storage#bucket\",\n
        \  \"id\": \"dask_example_data\",\n   \"selfLink\": \"https://www.googleapis.com/storage/v1/b/dask_example_data\",\n
        \  \"projectNumber\": \"586241054156\",\n   \"name\": \"dask_example_data\",\n
        \  \"timeCreated\": \"2017-02-15T18:07:45.948Z\",\n   \"updated\": \"2017-02-15T18:07:45.948Z\",\n
        \  \"metageneration\": \"1\",\n   \"location\": \"US\",\n   \"storageClass\":
        \"STANDARD\",\n   \"etag\": \"CAE=\"\n  },\n  {\n   \"kind\": \"storage#bucket\",\n
        \  \"id\": \"dataproc-9a39e84b-a055-4877-9be9-ddd9334e6145-us\",\n   \"selfLink\":
        \"https://www.googleapis.com/storage/v1/b/dataproc-9a39e84b-a055-4877-9be9-ddd9334e6145-us\",\n
        \  \"projectNumber\": \"586241054156\",\n   \"name\": \"dataproc-9a39e84b-a055-4877-9be9-ddd9334e6145-us\",\n
        \  \"timeCreated\": \"2017-04-05T02:56:05.533Z\",\n   \"updated\": \"2017-04-05T02:56:05.533Z\",\n
        \  \"metageneration\": \"1\",\n   \"location\": \"US\",\n   \"storageClass\":
        \"STANDARD\",\n   \"etag\": \"CAE=\"\n  },\n  {\n   \"kind\": \"storage#bucket\",\n
        \  \"id\": \"gcsfs-testing\",\n   \"selfLink\": \"https://www.googleapis.com/storage/v1/b/gcsfs-testing\",\n
        \  \"projectNumber\": \"586241054156\",\n   \"name\": \"gcsfs-testing\",\n
        \  \"timeCreated\": \"2017-04-05T13:45:05.641Z\",\n   \"updated\": \"2017-04-05T13:45:05.641Z\",\n
        \  \"metageneration\": \"1\",\n   \"location\": \"US\",\n   \"storageClass\":
        \"STANDARD\",\n   \"etag\": \"CAE=\"\n  }\n ]\n}\n"}
    headers:
      Alt-Svc: ['quic=":443"; ma=2592000; v="37,36,35"']
      Cache-Control: ['private, max-age=0, must-revalidate, no-transform']
      Content-Length: ['2971']
      Content-Type: [application/json; charset=UTF-8]
      Date: ['Wed, 05 Apr 2017 20:53:34 GMT']
      Expires: ['Wed, 05 Apr 2017 20:53:34 GMT']
      Server: [UploadServer]
      Vary: [Origin, X-Origin]
      X-GUploader-UploadID: [AEnB2UqzdwiBAaMDLCHB6GNepyZ20gm1gBpvy_zD-PAy77uujlusHteQpNjDyptg-_PhppZX5H9EGajHEQwm_i86J1mtXxLYIA]
>>>>>>> b795204b
    status: {code: 200, message: OK}
- request:
    body: null
    headers:
      Accept: ['*/*']
      Accept-Encoding: ['gzip, deflate']
      Connection: [keep-alive]
      Content-Length: ['0']
      User-Agent: [python-requests/2.13.0]
    method: DELETE
    uri: https://www.googleapis.com/storage/v1/b/gcsfs-testing/o/tmp%2Ftest%2Fa
  response:
    body: {string: "{\n \"error\": {\n  \"errors\": [\n   {\n    \"domain\": \"global\",\n
        \   \"reason\": \"notFound\",\n    \"message\": \"Not Found\"\n   }\n  ],\n
        \ \"code\": 404,\n  \"message\": \"Not Found\"\n }\n}\n"}
    headers:
      Alt-Svc: ['quic=":443"; ma=2592000; v="37,36,35"']
      Cache-Control: ['private, max-age=0']
      Content-Length: ['165']
      Content-Type: [application/json; charset=UTF-8]
<<<<<<< HEAD
      Date: ['Thu, 06 Apr 2017 08:06:02 GMT']
      Expires: ['Thu, 06 Apr 2017 08:06:02 GMT']
      Server: [UploadServer]
      Vary: [Origin, X-Origin]
      X-GUploader-UploadID: [AEnB2UoUMzJm7PmgNuF_8XCXiNOVvGwl_Um1HZh8TgoCu1atkyjXYU5EMH45lYmEb9pQc8jw6H3KZOPO8Tr0EYs018xio-2ehjwfoiszPwlPNCCWBIhMmnI]
=======
      Date: ['Wed, 05 Apr 2017 20:53:35 GMT']
      Expires: ['Wed, 05 Apr 2017 20:53:35 GMT']
      Server: [UploadServer]
      Vary: [Origin, X-Origin]
      X-GUploader-UploadID: [AEnB2UquYd7pPsZB1TN32UbXQcdD67fPgY4ppga1mK7bsKkYdSHq5V8v977kEY-ez-Urae9DT7g5dhiFNeOLpiMvTbxmReyCxQ]
>>>>>>> b795204b
    status: {code: 404, message: Not Found}
- request:
    body: null
    headers:
      Accept: ['*/*']
      Accept-Encoding: ['gzip, deflate']
      Connection: [keep-alive]
      Content-Length: ['0']
      User-Agent: [python-requests/2.13.0]
    method: DELETE
    uri: https://www.googleapis.com/storage/v1/b/gcsfs-testing/o/tmp%2Ftest%2Fb
  response:
    body: {string: "{\n \"error\": {\n  \"errors\": [\n   {\n    \"domain\": \"global\",\n
        \   \"reason\": \"notFound\",\n    \"message\": \"Not Found\"\n   }\n  ],\n
        \ \"code\": 404,\n  \"message\": \"Not Found\"\n }\n}\n"}
    headers:
      Alt-Svc: ['quic=":443"; ma=2592000; v="37,36,35"']
      Cache-Control: ['private, max-age=0']
      Content-Length: ['165']
      Content-Type: [application/json; charset=UTF-8]
<<<<<<< HEAD
      Date: ['Thu, 06 Apr 2017 08:06:02 GMT']
      Expires: ['Thu, 06 Apr 2017 08:06:02 GMT']
      Server: [UploadServer]
      Vary: [Origin, X-Origin]
      X-GUploader-UploadID: [AEnB2Upxca4rtgvbCncTkkWnQrdPAGbW6wlMGXrK_UiNo2L8_r0LvQaDx7fDwK5JWBwRggEy5bSiUC0aoEDb6FIGOBDzKRdgMaWNW7NkXabRz9YIMGMCzEY]
=======
      Date: ['Wed, 05 Apr 2017 20:53:35 GMT']
      Expires: ['Wed, 05 Apr 2017 20:53:35 GMT']
      Server: [UploadServer]
      Vary: [Origin, X-Origin]
      X-GUploader-UploadID: [AEnB2Up2vOjZvWy4uajM6roMG8ChEq3mgC9bIIp_cFQsSPj4D2oTbxnGABTKoe9a-gq5hNH5XnWVGL8S78VVcZNj1TaSd4raxw]
>>>>>>> b795204b
    status: {code: 404, message: Not Found}
- request:
    body: null
    headers:
      Accept: ['*/*']
      Accept-Encoding: ['gzip, deflate']
      Connection: [keep-alive]
      Content-Length: ['0']
      User-Agent: [python-requests/2.13.0]
    method: DELETE
    uri: https://www.googleapis.com/storage/v1/b/gcsfs-testing/o/tmp%2Ftest%2Fc
  response:
    body: {string: "{\n \"error\": {\n  \"errors\": [\n   {\n    \"domain\": \"global\",\n
        \   \"reason\": \"notFound\",\n    \"message\": \"Not Found\"\n   }\n  ],\n
        \ \"code\": 404,\n  \"message\": \"Not Found\"\n }\n}\n"}
    headers:
      Alt-Svc: ['quic=":443"; ma=2592000; v="37,36,35"']
      Cache-Control: ['private, max-age=0']
      Content-Length: ['165']
      Content-Type: [application/json; charset=UTF-8]
<<<<<<< HEAD
      Date: ['Thu, 06 Apr 2017 08:06:02 GMT']
      Expires: ['Thu, 06 Apr 2017 08:06:02 GMT']
      Server: [UploadServer]
      Vary: [Origin, X-Origin]
      X-GUploader-UploadID: [AEnB2Uq3oqfY381a5gFvtOr2sM2h6N2GY-jVSscjjcPs6eEZE5w1cjAjdosrYH4uNlXYCpyXl5cbaMM0XZJ7rXETgTOQRZ0A7_akzTtNN8sL6WZ5L2eaSz0]
=======
      Date: ['Wed, 05 Apr 2017 20:53:35 GMT']
      Expires: ['Wed, 05 Apr 2017 20:53:35 GMT']
      Server: [UploadServer]
      Vary: [Origin, X-Origin]
      X-GUploader-UploadID: [AEnB2UqXhojo6Q5sm8HuyG-6x5IHcDakUomWXAstX6zn6RrJAqdNy5V0jj7YSN0zPStSTGAcxm_PVgv-PCe6KFf7d9ZaDCXTEA]
>>>>>>> b795204b
    status: {code: 404, message: Not Found}
- request:
    body: null
    headers:
      Accept: ['*/*']
      Accept-Encoding: ['gzip, deflate']
      Connection: [keep-alive]
      Content-Length: ['0']
      User-Agent: [python-requests/2.13.0]
    method: DELETE
    uri: https://www.googleapis.com/storage/v1/b/gcsfs-testing/o/tmp%2Ftest%2Fd
  response:
    body: {string: "{\n \"error\": {\n  \"errors\": [\n   {\n    \"domain\": \"global\",\n
        \   \"reason\": \"notFound\",\n    \"message\": \"Not Found\"\n   }\n  ],\n
        \ \"code\": 404,\n  \"message\": \"Not Found\"\n }\n}\n"}
    headers:
      Alt-Svc: ['quic=":443"; ma=2592000; v="37,36,35"']
      Cache-Control: ['private, max-age=0']
      Content-Length: ['165']
      Content-Type: [application/json; charset=UTF-8]
<<<<<<< HEAD
      Date: ['Thu, 06 Apr 2017 08:06:02 GMT']
      Expires: ['Thu, 06 Apr 2017 08:06:02 GMT']
      Server: [UploadServer]
      Vary: [Origin, X-Origin]
      X-GUploader-UploadID: [AEnB2Ur4UGx7JT8QFjvz3T9PMnVpRWYExYg6lLtYEVC79tkUM2ql13H-HxntUZVsm1AMTQmR0sz8p8pgS_4Or2VWFRV-bTz-vPtKJIqeQDWvSAqEcUa5tg8]
=======
      Date: ['Wed, 05 Apr 2017 20:53:35 GMT']
      Expires: ['Wed, 05 Apr 2017 20:53:35 GMT']
      Server: [UploadServer]
      Vary: [Origin, X-Origin]
      X-GUploader-UploadID: [AEnB2UoDLP4Zw4BXjMfUYWs6-NbJugghSIN7RYQhUc29pLpkVAFXPTSzYLVplkok9o-GsAcWJY8ldmC1w17q0YxdqhQWgu6YYQ]
>>>>>>> b795204b
    status: {code: 404, message: Not Found}
- request:
    body: null
    headers:
      Accept: ['*/*']
      Accept-Encoding: ['gzip, deflate']
      Connection: [keep-alive]
      Content-Length: ['0']
      User-Agent: [python-requests/2.13.0]
    method: POST
    uri: https://www.googleapis.com/upload/storage/v1/b/gcsfs-testing/o?name=tmp%2Ftest%2Fa&uploadType=media
  response:
<<<<<<< HEAD
    body: {string: "{\n \"kind\": \"storage#object\",\n \"id\": \"gcsfs-testing/tmp/test/a/1491465962945253\",\n
        \"selfLink\": \"https://www.googleapis.com/storage/v1/b/gcsfs-testing/o/tmp%2Ftest%2Fa\",\n
        \"name\": \"tmp/test/a\",\n \"bucket\": \"gcsfs-testing\",\n \"generation\":
        \"1491465962945253\",\n \"metageneration\": \"1\",\n \"timeCreated\": \"2017-04-06T08:06:02.884Z\",\n
        \"updated\": \"2017-04-06T08:06:02.884Z\",\n \"storageClass\": \"STANDARD\",\n
        \"timeStorageClassUpdated\": \"2017-04-06T08:06:02.884Z\",\n \"size\": \"0\",\n
        \"md5Hash\": \"1B2M2Y8AsgTpgAmY7PhCfg==\",\n \"mediaLink\": \"https://www.googleapis.com/download/storage/v1/b/gcsfs-testing/o/tmp%2Ftest%2Fa?generation=1491465962945253&alt=media\",\n
        \"crc32c\": \"AAAAAA==\",\n \"etag\": \"COX1qdevj9MCEAE=\"\n}\n"}
=======
    body: {string: "{\n \"kind\": \"storage#object\",\n \"id\": \"gcsfs-testing/tmp/test/a/1491425616022900\",\n
        \"selfLink\": \"https://www.googleapis.com/storage/v1/b/gcsfs-testing/o/tmp%2Ftest%2Fa\",\n
        \"name\": \"tmp/test/a\",\n \"bucket\": \"gcsfs-testing\",\n \"generation\":
        \"1491425616022900\",\n \"metageneration\": \"1\",\n \"timeCreated\": \"2017-04-05T20:53:36.004Z\",\n
        \"updated\": \"2017-04-05T20:53:36.004Z\",\n \"storageClass\": \"STANDARD\",\n
        \"timeStorageClassUpdated\": \"2017-04-05T20:53:36.004Z\",\n \"size\": \"0\",\n
        \"md5Hash\": \"1B2M2Y8AsgTpgAmY7PhCfg==\",\n \"mediaLink\": \"https://www.googleapis.com/download/storage/v1/b/gcsfs-testing/o/tmp%2Ftest%2Fa?generation=1491425616022900&alt=media\",\n
        \"crc32c\": \"AAAAAA==\",\n \"etag\": \"CPSatbCZjtMCEAE=\"\n}\n"}
>>>>>>> b795204b
    headers:
      Alt-Svc: ['quic=":443"; ma=2592000; v="37,36,35"']
      Cache-Control: ['no-cache, no-store, max-age=0, must-revalidate']
      Content-Length: ['689']
      Content-Type: [application/json; charset=UTF-8]
<<<<<<< HEAD
      Date: ['Thu, 06 Apr 2017 08:06:03 GMT']
      ETag: [COX1qdevj9MCEAE=]
=======
      Date: ['Wed, 05 Apr 2017 20:53:36 GMT']
      ETag: [CPSatbCZjtMCEAE=]
>>>>>>> b795204b
      Expires: ['Mon, 01 Jan 1990 00:00:00 GMT']
      Pragma: [no-cache]
      Server: [UploadServer]
      Vary: [Origin, X-Origin]
<<<<<<< HEAD
      X-GUploader-UploadID: [AEnB2UoAxWLpIYrTjPReBYDgCJXzXLL582408OYoglJe6vXXmOtooj9lA75j9epjAN_DEDg1E_Hxo0TDCvKSc1LqPlAvjxPLqxXTeUFD_ZXlfderU3DzDKs]
=======
      X-GUploader-UploadID: [AEnB2UpnXAYxwqnX_4b88BvUa33c6PJyEMD8n84eya_x5PQrrk0SdNKiqQtTXHoMAIqOFzg33XMOWevasO0dd6dmc5Yd6mfy8g]
>>>>>>> b795204b
    status: {code: 200, message: OK}
- request:
    body: null
    headers:
      Accept: ['*/*']
      Accept-Encoding: ['gzip, deflate']
      Connection: [keep-alive]
      User-Agent: [python-requests/2.13.0]
    method: GET
    uri: https://www.googleapis.com/storage/v1/b/gcsfs-testing/o/?maxResults=1000
  response:
    body: {string: "{\n \"kind\": \"storage#objects\",\n \"items\": [\n  {\n   \"kind\":
<<<<<<< HEAD
        \"storage#object\",\n   \"id\": \"gcsfs-testing/tmp/test/a/1491465962945253\",\n
        \  \"selfLink\": \"https://www.googleapis.com/storage/v1/b/gcsfs-testing/o/tmp%2Ftest%2Fa\",\n
        \  \"name\": \"tmp/test/a\",\n   \"bucket\": \"gcsfs-testing\",\n   \"generation\":
        \"1491465962945253\",\n   \"metageneration\": \"1\",\n   \"timeCreated\":
        \"2017-04-06T08:06:02.884Z\",\n   \"updated\": \"2017-04-06T08:06:02.884Z\",\n
        \  \"storageClass\": \"STANDARD\",\n   \"timeStorageClassUpdated\": \"2017-04-06T08:06:02.884Z\",\n
        \  \"size\": \"0\",\n   \"md5Hash\": \"1B2M2Y8AsgTpgAmY7PhCfg==\",\n   \"mediaLink\":
        \"https://www.googleapis.com/download/storage/v1/b/gcsfs-testing/o/tmp%2Ftest%2Fa?generation=1491465962945253&alt=media\",\n
        \  \"crc32c\": \"AAAAAA==\",\n   \"etag\": \"COX1qdevj9MCEAE=\"\n  }\n ]\n}\n"}
=======
        \"storage#object\",\n   \"id\": \"gcsfs-testing/tmp/test/a/1491425616022900\",\n
        \  \"selfLink\": \"https://www.googleapis.com/storage/v1/b/gcsfs-testing/o/tmp%2Ftest%2Fa\",\n
        \  \"name\": \"tmp/test/a\",\n   \"bucket\": \"gcsfs-testing\",\n   \"generation\":
        \"1491425616022900\",\n   \"metageneration\": \"1\",\n   \"timeCreated\":
        \"2017-04-05T20:53:36.004Z\",\n   \"updated\": \"2017-04-05T20:53:36.004Z\",\n
        \  \"storageClass\": \"STANDARD\",\n   \"timeStorageClassUpdated\": \"2017-04-05T20:53:36.004Z\",\n
        \  \"size\": \"0\",\n   \"md5Hash\": \"1B2M2Y8AsgTpgAmY7PhCfg==\",\n   \"mediaLink\":
        \"https://www.googleapis.com/download/storage/v1/b/gcsfs-testing/o/tmp%2Ftest%2Fa?generation=1491425616022900&alt=media\",\n
        \  \"crc32c\": \"AAAAAA==\",\n   \"etag\": \"CPSatbCZjtMCEAE=\"\n  }\n ]\n}\n"}
>>>>>>> b795204b
    headers:
      Alt-Svc: ['quic=":443"; ma=2592000; v="37,36,35"']
      Cache-Control: ['private, max-age=0, must-revalidate, no-transform']
      Content-Length: ['772']
      Content-Type: [application/json; charset=UTF-8]
<<<<<<< HEAD
      Date: ['Thu, 06 Apr 2017 08:06:03 GMT']
      Expires: ['Thu, 06 Apr 2017 08:06:03 GMT']
      Server: [UploadServer]
      Vary: [Origin, X-Origin]
      X-GUploader-UploadID: [AEnB2UoHy6UOCa8BF4T-S2Wnw8GbtwFTnBGt1RobotD5_9DRWt71qfUTLsQ3suYOAOkMIsQWF5lAAYg9JJ4Jnk0TS9qheAhZbG5CzUVUWANcpptree3Nweg]
=======
      Date: ['Wed, 05 Apr 2017 20:53:36 GMT']
      Expires: ['Wed, 05 Apr 2017 20:53:36 GMT']
      Server: [UploadServer]
      Vary: [Origin, X-Origin]
      X-GUploader-UploadID: [AEnB2UrSEtWxO9vpm9-p0LQVvmh0ewasS-R9sFfJsKNoSu_d3H1QmsQuNfNV-eV34VzSY1ahOC5VPl_MjfIVLbxzF4NmrPTI7Q]
>>>>>>> b795204b
    status: {code: 200, message: OK}
- request:
    body: null
    headers:
      Accept: ['*/*']
      Accept-Encoding: ['gzip, deflate']
      Connection: [keep-alive]
      Content-Length: ['0']
      User-Agent: [python-requests/2.13.0]
    method: DELETE
    uri: https://www.googleapis.com/storage/v1/b/gcsfs-testing/o/tmp%2Ftest%2Fa
  response:
    body: {string: ''}
    headers:
      Alt-Svc: ['quic=":443"; ma=2592000; v="37,36,35"']
      Cache-Control: ['no-cache, no-store, max-age=0, must-revalidate']
      Content-Length: ['0']
      Content-Type: [application/json]
<<<<<<< HEAD
      Date: ['Thu, 06 Apr 2017 08:06:03 GMT']
=======
      Date: ['Wed, 05 Apr 2017 20:53:36 GMT']
>>>>>>> b795204b
      Expires: ['Mon, 01 Jan 1990 00:00:00 GMT']
      Pragma: [no-cache]
      Server: [UploadServer]
      Vary: [Origin, X-Origin]
<<<<<<< HEAD
      X-GUploader-UploadID: [AEnB2UqhBT59RuT-41kpiTL5c8RTV2YDyiAGkb3sPlwyL2Il_gm-ugSYqTejR6Uu-kyGS6yrjYbV3dCdaknwKZm0FNH0aGtVTvsf-JiIKjKdSZLAzT9haOw]
=======
      X-GUploader-UploadID: [AEnB2UoCxLZSQO2ZusRnCfDLCbO6ZM6Lu4zDwzuGB1aOSLz2yEEDa6znd90MCtQc2cGeQwYrFYcUojc5Ri3gaGppXrd3yDQO6w]
>>>>>>> b795204b
    status: {code: 204, message: No Content}
version: 1<|MERGE_RESOLUTION|>--- conflicted
+++ resolved
@@ -12,23 +12,14 @@
   response:
     body:
       string: !!binary |
-<<<<<<< HEAD
-        H4sIAOn25VgC/6tWSkxOTi0uji/Jz07NU7JSUKqoqFDSUVDKTMEQSq0oyCxKLY7PBAkamxkYAMXA
-        auJLKgtSQQqdUhOLUouUagFOYrb0VgAAAA==
-=======
-        H4sIAE1Z5VgC/6tWSq0oyCxKLY7PzFOyUjA2MzDQUVDKTIkvyc9OBYkoVVRUKAGFwPz4ksqCVJCg
-        U2piUWoRSDwxOTm1uBhVeS0A03RPm1YAAAA=
->>>>>>> b795204b
+        H4sIAEM851gC/6tWSkxOTi0uji/Jz07NU7JSUKqoqFDSUVBKrSjILEotjs8ECRqbGRgAxTJTMJSB
+        +fEllQWpIEGn1MSi1CKlWgA253KRVgAAAA==
     headers:
       Alt-Svc: ['quic=":443"; ma=2592000; v="37,36,35"']
       Cache-Control: ['no-cache, no-store, max-age=0, must-revalidate']
       Content-Encoding: [gzip]
       Content-Type: [application/json; charset=UTF-8]
-<<<<<<< HEAD
-      Date: ['Thu, 06 Apr 2017 08:06:01 GMT']
-=======
-      Date: ['Wed, 05 Apr 2017 20:53:34 GMT']
->>>>>>> b795204b
+      Date: ['Fri, 07 Apr 2017 07:14:11 GMT']
       Expires: ['Mon, 01 Jan 1990 00:00:00 GMT']
       Pragma: [no-cache]
       Server: [GSE]
@@ -49,10 +40,14 @@
     uri: https://www.googleapis.com/storage/v1/b/?project=test_project
   response:
     body: {string: "{\n \"kind\": \"storage#buckets\",\n \"items\": [\n  {\n   \"kind\":
-<<<<<<< HEAD
         \"storage#bucket\",\n   \"id\": \"dask-zarr-cache\",\n   \"selfLink\": \"https://www.googleapis.com/storage/v1/b/dask-zarr-cache\",\n
         \  \"projectNumber\": \"211880518801\",\n   \"name\": \"dask-zarr-cache\",\n
         \  \"timeCreated\": \"2017-04-03T14:58:15.917Z\",\n   \"updated\": \"2017-04-03T14:58:15.917Z\",\n
+        \  \"metageneration\": \"1\",\n   \"location\": \"EUROPE-WEST1\",\n   \"storageClass\":
+        \"REGIONAL\",\n   \"etag\": \"CAE=\"\n  },\n  {\n   \"kind\": \"storage#bucket\",\n
+        \  \"id\": \"dprof-cache\",\n   \"selfLink\": \"https://www.googleapis.com/storage/v1/b/dprof-cache\",\n
+        \  \"projectNumber\": \"211880518801\",\n   \"name\": \"dprof-cache\",\n   \"timeCreated\":
+        \"2017-04-06T09:29:42.248Z\",\n   \"updated\": \"2017-04-06T09:29:42.248Z\",\n
         \  \"metageneration\": \"1\",\n   \"location\": \"EUROPE-WEST1\",\n   \"storageClass\":
         \"REGIONAL\",\n   \"etag\": \"CAE=\"\n  },\n  {\n   \"kind\": \"storage#bucket\",\n
         \  \"id\": \"gcsfs-testing\",\n   \"selfLink\": \"https://www.googleapis.com/storage/v1/b/gcsfs-testing\",\n
@@ -73,62 +68,13 @@
     headers:
       Alt-Svc: ['quic=":443"; ma=2592000; v="37,36,35"']
       Cache-Control: ['private, max-age=0, must-revalidate, no-transform']
-      Content-Length: ['1633']
-      Content-Type: [application/json; charset=UTF-8]
-      Date: ['Thu, 06 Apr 2017 08:06:01 GMT']
-      Expires: ['Thu, 06 Apr 2017 08:06:01 GMT']
-      Server: [UploadServer]
-      Vary: [Origin, X-Origin]
-      X-GUploader-UploadID: [AEnB2UqJ--GO-kWh2Qc4o0FdhFx71PQLAEHM1QszCKxV6qDH3KHhNqc2Wsftppscf5jGW_0gSt3_f9AJzf291rOcdDdY9uoa3QDDZTdTdRSrz8MRUnBII3E]
-=======
-        \"storage#bucket\",\n   \"id\": \"anaconda-enterprise\",\n   \"selfLink\":
-        \"https://www.googleapis.com/storage/v1/b/anaconda-enterprise\",\n   \"projectNumber\":
-        \"586241054156\",\n   \"name\": \"anaconda-enterprise\",\n   \"timeCreated\":
-        \"2017-03-30T22:33:29.085Z\",\n   \"updated\": \"2017-03-30T22:33:29.085Z\",\n
-        \  \"metageneration\": \"1\",\n   \"location\": \"US\",\n   \"storageClass\":
-        \"MULTI_REGIONAL\",\n   \"etag\": \"CAE=\"\n  },\n  {\n   \"kind\": \"storage#bucket\",\n
-        \  \"id\": \"anaconda-public-data\",\n   \"selfLink\": \"https://www.googleapis.com/storage/v1/b/anaconda-public-data\",\n
-        \  \"projectNumber\": \"586241054156\",\n   \"name\": \"anaconda-public-data\",\n
-        \  \"timeCreated\": \"2017-04-05T20:22:12.865Z\",\n   \"updated\": \"2017-04-05T20:22:12.865Z\",\n
-        \  \"metageneration\": \"1\",\n   \"location\": \"US\",\n   \"storageClass\":
-        \"MULTI_REGIONAL\",\n   \"etag\": \"CAE=\"\n  },\n  {\n   \"kind\": \"storage#bucket\",\n
-        \  \"id\": \"artifacts.test_project.appspot.com\",\n   \"selfLink\": \"https://www.googleapis.com/storage/v1/b/artifacts.test_project.appspot.com\",\n
-        \  \"projectNumber\": \"586241054156\",\n   \"name\": \"artifacts.test_project.appspot.com\",\n
-        \  \"timeCreated\": \"2016-05-17T18:29:22.774Z\",\n   \"updated\": \"2016-05-17T18:29:22.774Z\",\n
-        \  \"metageneration\": \"1\",\n   \"location\": \"US\",\n   \"storageClass\":
-        \"STANDARD\",\n   \"etag\": \"CAE=\"\n  },\n  {\n   \"kind\": \"storage#bucket\",\n
-        \  \"id\": \"blaze-data\",\n   \"selfLink\": \"https://www.googleapis.com/storage/v1/b/blaze-data\",\n
-        \  \"projectNumber\": \"586241054156\",\n   \"name\": \"blaze-data\",\n   \"timeCreated\":
-        \"2015-09-06T04:08:21.262Z\",\n   \"updated\": \"2015-09-06T15:55:01.051Z\",\n
-        \  \"metageneration\": \"2\",\n   \"location\": \"US\",\n   \"storageClass\":
-        \"STANDARD\",\n   \"etag\": \"CAI=\"\n  },\n  {\n   \"kind\": \"storage#bucket\",\n
-        \  \"id\": \"dask_example_data\",\n   \"selfLink\": \"https://www.googleapis.com/storage/v1/b/dask_example_data\",\n
-        \  \"projectNumber\": \"586241054156\",\n   \"name\": \"dask_example_data\",\n
-        \  \"timeCreated\": \"2017-02-15T18:07:45.948Z\",\n   \"updated\": \"2017-02-15T18:07:45.948Z\",\n
-        \  \"metageneration\": \"1\",\n   \"location\": \"US\",\n   \"storageClass\":
-        \"STANDARD\",\n   \"etag\": \"CAE=\"\n  },\n  {\n   \"kind\": \"storage#bucket\",\n
-        \  \"id\": \"dataproc-9a39e84b-a055-4877-9be9-ddd9334e6145-us\",\n   \"selfLink\":
-        \"https://www.googleapis.com/storage/v1/b/dataproc-9a39e84b-a055-4877-9be9-ddd9334e6145-us\",\n
-        \  \"projectNumber\": \"586241054156\",\n   \"name\": \"dataproc-9a39e84b-a055-4877-9be9-ddd9334e6145-us\",\n
-        \  \"timeCreated\": \"2017-04-05T02:56:05.533Z\",\n   \"updated\": \"2017-04-05T02:56:05.533Z\",\n
-        \  \"metageneration\": \"1\",\n   \"location\": \"US\",\n   \"storageClass\":
-        \"STANDARD\",\n   \"etag\": \"CAE=\"\n  },\n  {\n   \"kind\": \"storage#bucket\",\n
-        \  \"id\": \"gcsfs-testing\",\n   \"selfLink\": \"https://www.googleapis.com/storage/v1/b/gcsfs-testing\",\n
-        \  \"projectNumber\": \"586241054156\",\n   \"name\": \"gcsfs-testing\",\n
-        \  \"timeCreated\": \"2017-04-05T13:45:05.641Z\",\n   \"updated\": \"2017-04-05T13:45:05.641Z\",\n
-        \  \"metageneration\": \"1\",\n   \"location\": \"US\",\n   \"storageClass\":
-        \"STANDARD\",\n   \"etag\": \"CAE=\"\n  }\n ]\n}\n"}
-    headers:
-      Alt-Svc: ['quic=":443"; ma=2592000; v="37,36,35"']
-      Cache-Control: ['private, max-age=0, must-revalidate, no-transform']
-      Content-Length: ['2971']
-      Content-Type: [application/json; charset=UTF-8]
-      Date: ['Wed, 05 Apr 2017 20:53:34 GMT']
-      Expires: ['Wed, 05 Apr 2017 20:53:34 GMT']
-      Server: [UploadServer]
-      Vary: [Origin, X-Origin]
-      X-GUploader-UploadID: [AEnB2UqzdwiBAaMDLCHB6GNepyZ20gm1gBpvy_zD-PAy77uujlusHteQpNjDyptg-_PhppZX5H9EGajHEQwm_i86J1mtXxLYIA]
->>>>>>> b795204b
+      Content-Length: ['2021']
+      Content-Type: [application/json; charset=UTF-8]
+      Date: ['Fri, 07 Apr 2017 07:14:11 GMT']
+      Expires: ['Fri, 07 Apr 2017 07:14:11 GMT']
+      Server: [UploadServer]
+      Vary: [Origin, X-Origin]
+      X-GUploader-UploadID: [AEnB2UqTAPdpT86uWyjxwczlGfNHtfkEtaFGZetW-hZj_IojUkNLfHR3u8Co4ZJGoDxI5HBRUClhAckmyF2O_keUTTB2ocCJ4A]
     status: {code: 200, message: OK}
 - request:
     body: null
@@ -149,19 +95,11 @@
       Cache-Control: ['private, max-age=0']
       Content-Length: ['165']
       Content-Type: [application/json; charset=UTF-8]
-<<<<<<< HEAD
-      Date: ['Thu, 06 Apr 2017 08:06:02 GMT']
-      Expires: ['Thu, 06 Apr 2017 08:06:02 GMT']
-      Server: [UploadServer]
-      Vary: [Origin, X-Origin]
-      X-GUploader-UploadID: [AEnB2UoUMzJm7PmgNuF_8XCXiNOVvGwl_Um1HZh8TgoCu1atkyjXYU5EMH45lYmEb9pQc8jw6H3KZOPO8Tr0EYs018xio-2ehjwfoiszPwlPNCCWBIhMmnI]
-=======
-      Date: ['Wed, 05 Apr 2017 20:53:35 GMT']
-      Expires: ['Wed, 05 Apr 2017 20:53:35 GMT']
-      Server: [UploadServer]
-      Vary: [Origin, X-Origin]
-      X-GUploader-UploadID: [AEnB2UquYd7pPsZB1TN32UbXQcdD67fPgY4ppga1mK7bsKkYdSHq5V8v977kEY-ez-Urae9DT7g5dhiFNeOLpiMvTbxmReyCxQ]
->>>>>>> b795204b
+      Date: ['Fri, 07 Apr 2017 07:14:12 GMT']
+      Expires: ['Fri, 07 Apr 2017 07:14:12 GMT']
+      Server: [UploadServer]
+      Vary: [Origin, X-Origin]
+      X-GUploader-UploadID: [AEnB2UqgNtAX8_DGvOSzAtkebbhUR4SWUIN5i_R7NsuWtgW4aDLOteOhmHVmk43GIE_4-dDaJaIFnOHCq2qnhaAeLKjTwD4UOvB3mhNtcO7MB8uvWH_Uh8I]
     status: {code: 404, message: Not Found}
 - request:
     body: null
@@ -182,19 +120,11 @@
       Cache-Control: ['private, max-age=0']
       Content-Length: ['165']
       Content-Type: [application/json; charset=UTF-8]
-<<<<<<< HEAD
-      Date: ['Thu, 06 Apr 2017 08:06:02 GMT']
-      Expires: ['Thu, 06 Apr 2017 08:06:02 GMT']
-      Server: [UploadServer]
-      Vary: [Origin, X-Origin]
-      X-GUploader-UploadID: [AEnB2Upxca4rtgvbCncTkkWnQrdPAGbW6wlMGXrK_UiNo2L8_r0LvQaDx7fDwK5JWBwRggEy5bSiUC0aoEDb6FIGOBDzKRdgMaWNW7NkXabRz9YIMGMCzEY]
-=======
-      Date: ['Wed, 05 Apr 2017 20:53:35 GMT']
-      Expires: ['Wed, 05 Apr 2017 20:53:35 GMT']
-      Server: [UploadServer]
-      Vary: [Origin, X-Origin]
-      X-GUploader-UploadID: [AEnB2Up2vOjZvWy4uajM6roMG8ChEq3mgC9bIIp_cFQsSPj4D2oTbxnGABTKoe9a-gq5hNH5XnWVGL8S78VVcZNj1TaSd4raxw]
->>>>>>> b795204b
+      Date: ['Fri, 07 Apr 2017 07:14:12 GMT']
+      Expires: ['Fri, 07 Apr 2017 07:14:12 GMT']
+      Server: [UploadServer]
+      Vary: [Origin, X-Origin]
+      X-GUploader-UploadID: [AEnB2UpN22YPAkujM-lLR8M-0cwe3LEOBWpTkNSKs3Fox2xa64soJVDNG98z7mjapisoXaiidsieOZn2fmv4yBRSlszVtKiq9k6lL8oYcqs6RIofyD5CyX4]
     status: {code: 404, message: Not Found}
 - request:
     body: null
@@ -215,19 +145,11 @@
       Cache-Control: ['private, max-age=0']
       Content-Length: ['165']
       Content-Type: [application/json; charset=UTF-8]
-<<<<<<< HEAD
-      Date: ['Thu, 06 Apr 2017 08:06:02 GMT']
-      Expires: ['Thu, 06 Apr 2017 08:06:02 GMT']
-      Server: [UploadServer]
-      Vary: [Origin, X-Origin]
-      X-GUploader-UploadID: [AEnB2Uq3oqfY381a5gFvtOr2sM2h6N2GY-jVSscjjcPs6eEZE5w1cjAjdosrYH4uNlXYCpyXl5cbaMM0XZJ7rXETgTOQRZ0A7_akzTtNN8sL6WZ5L2eaSz0]
-=======
-      Date: ['Wed, 05 Apr 2017 20:53:35 GMT']
-      Expires: ['Wed, 05 Apr 2017 20:53:35 GMT']
-      Server: [UploadServer]
-      Vary: [Origin, X-Origin]
-      X-GUploader-UploadID: [AEnB2UqXhojo6Q5sm8HuyG-6x5IHcDakUomWXAstX6zn6RrJAqdNy5V0jj7YSN0zPStSTGAcxm_PVgv-PCe6KFf7d9ZaDCXTEA]
->>>>>>> b795204b
+      Date: ['Fri, 07 Apr 2017 07:14:12 GMT']
+      Expires: ['Fri, 07 Apr 2017 07:14:12 GMT']
+      Server: [UploadServer]
+      Vary: [Origin, X-Origin]
+      X-GUploader-UploadID: [AEnB2UrTt5CsqwETCvhHI53Kj8-eSM2ml5t4b41yyppXYOiAjc1eYUhTBhmBBR1CvCkgGGjZb2dSMRBAMzB-Qvn6zcZvQMmRsA]
     status: {code: 404, message: Not Found}
 - request:
     body: null
@@ -248,19 +170,11 @@
       Cache-Control: ['private, max-age=0']
       Content-Length: ['165']
       Content-Type: [application/json; charset=UTF-8]
-<<<<<<< HEAD
-      Date: ['Thu, 06 Apr 2017 08:06:02 GMT']
-      Expires: ['Thu, 06 Apr 2017 08:06:02 GMT']
-      Server: [UploadServer]
-      Vary: [Origin, X-Origin]
-      X-GUploader-UploadID: [AEnB2Ur4UGx7JT8QFjvz3T9PMnVpRWYExYg6lLtYEVC79tkUM2ql13H-HxntUZVsm1AMTQmR0sz8p8pgS_4Or2VWFRV-bTz-vPtKJIqeQDWvSAqEcUa5tg8]
-=======
-      Date: ['Wed, 05 Apr 2017 20:53:35 GMT']
-      Expires: ['Wed, 05 Apr 2017 20:53:35 GMT']
-      Server: [UploadServer]
-      Vary: [Origin, X-Origin]
-      X-GUploader-UploadID: [AEnB2UoDLP4Zw4BXjMfUYWs6-NbJugghSIN7RYQhUc29pLpkVAFXPTSzYLVplkok9o-GsAcWJY8ldmC1w17q0YxdqhQWgu6YYQ]
->>>>>>> b795204b
+      Date: ['Fri, 07 Apr 2017 07:14:13 GMT']
+      Expires: ['Fri, 07 Apr 2017 07:14:13 GMT']
+      Server: [UploadServer]
+      Vary: [Origin, X-Origin]
+      X-GUploader-UploadID: [AEnB2UrN5ormjlCCrlBgaNX3p1X3IcVQ4boj-QfBCPrwOJ6aYoBJFIP4-3h9_eWvfqyKb-PXiSmjZACT6PbvwaIwk-G-f0jtHWA2p8SOlRbfu1L4PUMLYgA]
     status: {code: 404, message: Not Found}
 - request:
     body: null
@@ -273,46 +187,26 @@
     method: POST
     uri: https://www.googleapis.com/upload/storage/v1/b/gcsfs-testing/o?name=tmp%2Ftest%2Fa&uploadType=media
   response:
-<<<<<<< HEAD
-    body: {string: "{\n \"kind\": \"storage#object\",\n \"id\": \"gcsfs-testing/tmp/test/a/1491465962945253\",\n
+    body: {string: "{\n \"kind\": \"storage#object\",\n \"id\": \"gcsfs-testing/tmp/test/a/1491549253450332\",\n
         \"selfLink\": \"https://www.googleapis.com/storage/v1/b/gcsfs-testing/o/tmp%2Ftest%2Fa\",\n
         \"name\": \"tmp/test/a\",\n \"bucket\": \"gcsfs-testing\",\n \"generation\":
-        \"1491465962945253\",\n \"metageneration\": \"1\",\n \"timeCreated\": \"2017-04-06T08:06:02.884Z\",\n
-        \"updated\": \"2017-04-06T08:06:02.884Z\",\n \"storageClass\": \"STANDARD\",\n
-        \"timeStorageClassUpdated\": \"2017-04-06T08:06:02.884Z\",\n \"size\": \"0\",\n
-        \"md5Hash\": \"1B2M2Y8AsgTpgAmY7PhCfg==\",\n \"mediaLink\": \"https://www.googleapis.com/download/storage/v1/b/gcsfs-testing/o/tmp%2Ftest%2Fa?generation=1491465962945253&alt=media\",\n
-        \"crc32c\": \"AAAAAA==\",\n \"etag\": \"COX1qdevj9MCEAE=\"\n}\n"}
-=======
-    body: {string: "{\n \"kind\": \"storage#object\",\n \"id\": \"gcsfs-testing/tmp/test/a/1491425616022900\",\n
-        \"selfLink\": \"https://www.googleapis.com/storage/v1/b/gcsfs-testing/o/tmp%2Ftest%2Fa\",\n
-        \"name\": \"tmp/test/a\",\n \"bucket\": \"gcsfs-testing\",\n \"generation\":
-        \"1491425616022900\",\n \"metageneration\": \"1\",\n \"timeCreated\": \"2017-04-05T20:53:36.004Z\",\n
-        \"updated\": \"2017-04-05T20:53:36.004Z\",\n \"storageClass\": \"STANDARD\",\n
-        \"timeStorageClassUpdated\": \"2017-04-05T20:53:36.004Z\",\n \"size\": \"0\",\n
-        \"md5Hash\": \"1B2M2Y8AsgTpgAmY7PhCfg==\",\n \"mediaLink\": \"https://www.googleapis.com/download/storage/v1/b/gcsfs-testing/o/tmp%2Ftest%2Fa?generation=1491425616022900&alt=media\",\n
-        \"crc32c\": \"AAAAAA==\",\n \"etag\": \"CPSatbCZjtMCEAE=\"\n}\n"}
->>>>>>> b795204b
+        \"1491549253450332\",\n \"metageneration\": \"1\",\n \"timeCreated\": \"2017-04-07T07:14:13.374Z\",\n
+        \"updated\": \"2017-04-07T07:14:13.374Z\",\n \"storageClass\": \"STANDARD\",\n
+        \"timeStorageClassUpdated\": \"2017-04-07T07:14:13.374Z\",\n \"size\": \"0\",\n
+        \"md5Hash\": \"1B2M2Y8AsgTpgAmY7PhCfg==\",\n \"mediaLink\": \"https://www.googleapis.com/download/storage/v1/b/gcsfs-testing/o/tmp%2Ftest%2Fa?generation=1491549253450332&alt=media\",\n
+        \"crc32c\": \"AAAAAA==\",\n \"etag\": \"CNz0qvvlkdMCEAE=\"\n}\n"}
     headers:
       Alt-Svc: ['quic=":443"; ma=2592000; v="37,36,35"']
       Cache-Control: ['no-cache, no-store, max-age=0, must-revalidate']
       Content-Length: ['689']
       Content-Type: [application/json; charset=UTF-8]
-<<<<<<< HEAD
-      Date: ['Thu, 06 Apr 2017 08:06:03 GMT']
-      ETag: [COX1qdevj9MCEAE=]
-=======
-      Date: ['Wed, 05 Apr 2017 20:53:36 GMT']
-      ETag: [CPSatbCZjtMCEAE=]
->>>>>>> b795204b
+      Date: ['Fri, 07 Apr 2017 07:14:13 GMT']
+      ETag: [CNz0qvvlkdMCEAE=]
       Expires: ['Mon, 01 Jan 1990 00:00:00 GMT']
       Pragma: [no-cache]
       Server: [UploadServer]
       Vary: [Origin, X-Origin]
-<<<<<<< HEAD
-      X-GUploader-UploadID: [AEnB2UoAxWLpIYrTjPReBYDgCJXzXLL582408OYoglJe6vXXmOtooj9lA75j9epjAN_DEDg1E_Hxo0TDCvKSc1LqPlAvjxPLqxXTeUFD_ZXlfderU3DzDKs]
-=======
-      X-GUploader-UploadID: [AEnB2UpnXAYxwqnX_4b88BvUa33c6PJyEMD8n84eya_x5PQrrk0SdNKiqQtTXHoMAIqOFzg33XMOWevasO0dd6dmc5Yd6mfy8g]
->>>>>>> b795204b
+      X-GUploader-UploadID: [AEnB2UqbvBP-0JObEb_dKVCB9gmjDGVnY7cARFxEpOJ4KLSd6IbMUohYeC5zLu5-LeUhu0KKGa1k17BB9ZoI4wP_n4JpaJLyBXAdJyjsZ_u-DJI8pK-oZ6w]
     status: {code: 200, message: OK}
 - request:
     body: null
@@ -325,45 +219,25 @@
     uri: https://www.googleapis.com/storage/v1/b/gcsfs-testing/o/?maxResults=1000
   response:
     body: {string: "{\n \"kind\": \"storage#objects\",\n \"items\": [\n  {\n   \"kind\":
-<<<<<<< HEAD
-        \"storage#object\",\n   \"id\": \"gcsfs-testing/tmp/test/a/1491465962945253\",\n
+        \"storage#object\",\n   \"id\": \"gcsfs-testing/tmp/test/a/1491549253450332\",\n
         \  \"selfLink\": \"https://www.googleapis.com/storage/v1/b/gcsfs-testing/o/tmp%2Ftest%2Fa\",\n
         \  \"name\": \"tmp/test/a\",\n   \"bucket\": \"gcsfs-testing\",\n   \"generation\":
-        \"1491465962945253\",\n   \"metageneration\": \"1\",\n   \"timeCreated\":
-        \"2017-04-06T08:06:02.884Z\",\n   \"updated\": \"2017-04-06T08:06:02.884Z\",\n
-        \  \"storageClass\": \"STANDARD\",\n   \"timeStorageClassUpdated\": \"2017-04-06T08:06:02.884Z\",\n
+        \"1491549253450332\",\n   \"metageneration\": \"1\",\n   \"timeCreated\":
+        \"2017-04-07T07:14:13.374Z\",\n   \"updated\": \"2017-04-07T07:14:13.374Z\",\n
+        \  \"storageClass\": \"STANDARD\",\n   \"timeStorageClassUpdated\": \"2017-04-07T07:14:13.374Z\",\n
         \  \"size\": \"0\",\n   \"md5Hash\": \"1B2M2Y8AsgTpgAmY7PhCfg==\",\n   \"mediaLink\":
-        \"https://www.googleapis.com/download/storage/v1/b/gcsfs-testing/o/tmp%2Ftest%2Fa?generation=1491465962945253&alt=media\",\n
-        \  \"crc32c\": \"AAAAAA==\",\n   \"etag\": \"COX1qdevj9MCEAE=\"\n  }\n ]\n}\n"}
-=======
-        \"storage#object\",\n   \"id\": \"gcsfs-testing/tmp/test/a/1491425616022900\",\n
-        \  \"selfLink\": \"https://www.googleapis.com/storage/v1/b/gcsfs-testing/o/tmp%2Ftest%2Fa\",\n
-        \  \"name\": \"tmp/test/a\",\n   \"bucket\": \"gcsfs-testing\",\n   \"generation\":
-        \"1491425616022900\",\n   \"metageneration\": \"1\",\n   \"timeCreated\":
-        \"2017-04-05T20:53:36.004Z\",\n   \"updated\": \"2017-04-05T20:53:36.004Z\",\n
-        \  \"storageClass\": \"STANDARD\",\n   \"timeStorageClassUpdated\": \"2017-04-05T20:53:36.004Z\",\n
-        \  \"size\": \"0\",\n   \"md5Hash\": \"1B2M2Y8AsgTpgAmY7PhCfg==\",\n   \"mediaLink\":
-        \"https://www.googleapis.com/download/storage/v1/b/gcsfs-testing/o/tmp%2Ftest%2Fa?generation=1491425616022900&alt=media\",\n
-        \  \"crc32c\": \"AAAAAA==\",\n   \"etag\": \"CPSatbCZjtMCEAE=\"\n  }\n ]\n}\n"}
->>>>>>> b795204b
+        \"https://www.googleapis.com/download/storage/v1/b/gcsfs-testing/o/tmp%2Ftest%2Fa?generation=1491549253450332&alt=media\",\n
+        \  \"crc32c\": \"AAAAAA==\",\n   \"etag\": \"CNz0qvvlkdMCEAE=\"\n  }\n ]\n}\n"}
     headers:
       Alt-Svc: ['quic=":443"; ma=2592000; v="37,36,35"']
       Cache-Control: ['private, max-age=0, must-revalidate, no-transform']
       Content-Length: ['772']
       Content-Type: [application/json; charset=UTF-8]
-<<<<<<< HEAD
-      Date: ['Thu, 06 Apr 2017 08:06:03 GMT']
-      Expires: ['Thu, 06 Apr 2017 08:06:03 GMT']
-      Server: [UploadServer]
-      Vary: [Origin, X-Origin]
-      X-GUploader-UploadID: [AEnB2UoHy6UOCa8BF4T-S2Wnw8GbtwFTnBGt1RobotD5_9DRWt71qfUTLsQ3suYOAOkMIsQWF5lAAYg9JJ4Jnk0TS9qheAhZbG5CzUVUWANcpptree3Nweg]
-=======
-      Date: ['Wed, 05 Apr 2017 20:53:36 GMT']
-      Expires: ['Wed, 05 Apr 2017 20:53:36 GMT']
-      Server: [UploadServer]
-      Vary: [Origin, X-Origin]
-      X-GUploader-UploadID: [AEnB2UrSEtWxO9vpm9-p0LQVvmh0ewasS-R9sFfJsKNoSu_d3H1QmsQuNfNV-eV34VzSY1ahOC5VPl_MjfIVLbxzF4NmrPTI7Q]
->>>>>>> b795204b
+      Date: ['Fri, 07 Apr 2017 07:14:13 GMT']
+      Expires: ['Fri, 07 Apr 2017 07:14:13 GMT']
+      Server: [UploadServer]
+      Vary: [Origin, X-Origin]
+      X-GUploader-UploadID: [AEnB2UolBzuQ7sdq7o6rkSsiMQSRw2SLQqZdWhVd9A1Ew2VupJL9jwXYtRd1QqU5CyhVRYL6KLoqNxXSv2ve8dainbtk9CnPuqCYDdXB3vWw0kWhIAfnmfk]
     status: {code: 200, message: OK}
 - request:
     body: null
@@ -382,19 +256,11 @@
       Cache-Control: ['no-cache, no-store, max-age=0, must-revalidate']
       Content-Length: ['0']
       Content-Type: [application/json]
-<<<<<<< HEAD
-      Date: ['Thu, 06 Apr 2017 08:06:03 GMT']
-=======
-      Date: ['Wed, 05 Apr 2017 20:53:36 GMT']
->>>>>>> b795204b
+      Date: ['Fri, 07 Apr 2017 07:14:14 GMT']
       Expires: ['Mon, 01 Jan 1990 00:00:00 GMT']
       Pragma: [no-cache]
       Server: [UploadServer]
       Vary: [Origin, X-Origin]
-<<<<<<< HEAD
-      X-GUploader-UploadID: [AEnB2UqhBT59RuT-41kpiTL5c8RTV2YDyiAGkb3sPlwyL2Il_gm-ugSYqTejR6Uu-kyGS6yrjYbV3dCdaknwKZm0FNH0aGtVTvsf-JiIKjKdSZLAzT9haOw]
-=======
-      X-GUploader-UploadID: [AEnB2UoCxLZSQO2ZusRnCfDLCbO6ZM6Lu4zDwzuGB1aOSLz2yEEDa6znd90MCtQc2cGeQwYrFYcUojc5Ri3gaGppXrd3yDQO6w]
->>>>>>> b795204b
+      X-GUploader-UploadID: [AEnB2Ur_EGMy6rdIQod8qvWkO9p1G_Vxau1GtcBgItQzj0OX3BUMNzJ6bqysTOaKapdaQOw0G_Woc1c0nEr2tZWNO5Y-xbpCog]
     status: {code: 204, message: No Content}
 version: 1