interactions:
- request:
    body: null
    headers:
      Accept: ['*/*']
      Accept-Encoding: ['gzip, deflate']
      Connection: [keep-alive]
      Content-Length: ['0']
      User-Agent: [python-requests/2.13.0]
    method: POST
    uri: https://www.googleapis.com/oauth2/v4/token?grant_type=refresh_token
  response:
    body:
      string: !!binary |
<<<<<<< HEAD
        H4sIAKX25VgC/6tWSkxOTi0uji/Jz07NU7JSUKqoqFDSUVDKTMEQSq0oyCxKLY7PBAkamxkYAMXA
        auJLKgtSQQqdUhOLUouUagFOYrb0VgAAAA==
=======
        H4sIABFZ5VgC/6tWSq0oyCxKLY7PzFOyUjA2MzDQUVDKTIkvyc9OBYkoVVRUKAGFwPz4ksqCVJCg
        U2piUWoRSDwxOTm1uBhVeS0A03RPm1YAAAA=
>>>>>>> b795204b
    headers:
      Alt-Svc: ['quic=":443"; ma=2592000; v="37,36,35"']
      Cache-Control: ['no-cache, no-store, max-age=0, must-revalidate']
      Content-Encoding: [gzip]
      Content-Type: [application/json; charset=UTF-8]
<<<<<<< HEAD
      Date: ['Thu, 06 Apr 2017 08:04:53 GMT']
=======
      Date: ['Wed, 05 Apr 2017 20:52:33 GMT']
>>>>>>> b795204b
      Expires: ['Mon, 01 Jan 1990 00:00:00 GMT']
      Pragma: [no-cache]
      Server: [GSE]
      Transfer-Encoding: [chunked]
      Vary: [Origin, X-Origin]
      X-Content-Type-Options: [nosniff]
      X-Frame-Options: [SAMEORIGIN]
      X-XSS-Protection: [1; mode=block]
    status: {code: 200, message: OK}
- request:
    body: null
    headers:
      Accept: ['*/*']
      Accept-Encoding: ['gzip, deflate']
      Connection: [keep-alive]
      User-Agent: [python-requests/2.13.0]
    method: GET
    uri: https://www.googleapis.com/storage/v1/b/?project=test_project
  response:
    body: {string: "{\n \"kind\": \"storage#buckets\",\n \"items\": [\n  {\n   \"kind\":
<<<<<<< HEAD
        \"storage#bucket\",\n   \"id\": \"dask-zarr-cache\",\n   \"selfLink\": \"https://www.googleapis.com/storage/v1/b/dask-zarr-cache\",\n
        \  \"projectNumber\": \"211880518801\",\n   \"name\": \"dask-zarr-cache\",\n
        \  \"timeCreated\": \"2017-04-03T14:58:15.917Z\",\n   \"updated\": \"2017-04-03T14:58:15.917Z\",\n
        \  \"metageneration\": \"1\",\n   \"location\": \"EUROPE-WEST1\",\n   \"storageClass\":
        \"REGIONAL\",\n   \"etag\": \"CAE=\"\n  },\n  {\n   \"kind\": \"storage#bucket\",\n
        \  \"id\": \"gcsfs-testing\",\n   \"selfLink\": \"https://www.googleapis.com/storage/v1/b/gcsfs-testing\",\n
        \  \"projectNumber\": \"211880518801\",\n   \"name\": \"gcsfs-testing\",\n
        \  \"timeCreated\": \"2017-04-06T07:16:38.076Z\",\n   \"updated\": \"2017-04-06T07:16:38.076Z\",\n
        \  \"metageneration\": \"1\",\n   \"location\": \"US\",\n   \"storageClass\":
        \"STANDARD\",\n   \"etag\": \"CAE=\"\n  },\n  {\n   \"kind\": \"storage#bucket\",\n
        \  \"id\": \"modis-incoming\",\n   \"selfLink\": \"https://www.googleapis.com/storage/v1/b/modis-incoming\",\n
        \  \"projectNumber\": \"211880518801\",\n   \"name\": \"modis-incoming\",\n
        \  \"timeCreated\": \"2017-03-22T14:30:09.809Z\",\n   \"updated\": \"2017-03-22T14:30:09.809Z\",\n
        \  \"metageneration\": \"1\",\n   \"location\": \"EUROPE-WEST1\",\n   \"storageClass\":
        \"REGIONAL\",\n   \"etag\": \"CAE=\"\n  },\n  {\n   \"kind\": \"storage#bucket\",\n
        \  \"id\": \"satelligence-test\",\n   \"selfLink\": \"https://www.googleapis.com/storage/v1/b/satelligence-test\",\n
        \  \"projectNumber\": \"211880518801\",\n   \"name\": \"satelligence-test\",\n
        \  \"timeCreated\": \"2017-03-22T13:27:09.373Z\",\n   \"updated\": \"2017-03-22T13:27:09.373Z\",\n
        \  \"metageneration\": \"1\",\n   \"location\": \"EUROPE-WEST1\",\n   \"storageClass\":
        \"REGIONAL\",\n   \"etag\": \"CAE=\"\n  }\n ]\n}\n"}
    headers:
      Alt-Svc: ['quic=":443"; ma=2592000; v="37,36,35"']
      Cache-Control: ['private, max-age=0, must-revalidate, no-transform']
      Content-Length: ['1633']
      Content-Type: [application/json; charset=UTF-8]
      Date: ['Thu, 06 Apr 2017 08:04:53 GMT']
      Expires: ['Thu, 06 Apr 2017 08:04:53 GMT']
      Server: [UploadServer]
      Vary: [Origin, X-Origin]
      X-GUploader-UploadID: [AEnB2Ur_zimx5HQOhxSuK_txtxV3-Sf-q9skcpSI8JVQYnfNtYQjXSpadmd4AVB3PHLS74MCd5VN2XJyJkRBjan8rZSNIN_elGh_7wxDXXi5-M7nih2am6o]
=======
        \"storage#bucket\",\n   \"id\": \"anaconda-enterprise\",\n   \"selfLink\":
        \"https://www.googleapis.com/storage/v1/b/anaconda-enterprise\",\n   \"projectNumber\":
        \"586241054156\",\n   \"name\": \"anaconda-enterprise\",\n   \"timeCreated\":
        \"2017-03-30T22:33:29.085Z\",\n   \"updated\": \"2017-03-30T22:33:29.085Z\",\n
        \  \"metageneration\": \"1\",\n   \"location\": \"US\",\n   \"storageClass\":
        \"MULTI_REGIONAL\",\n   \"etag\": \"CAE=\"\n  },\n  {\n   \"kind\": \"storage#bucket\",\n
        \  \"id\": \"anaconda-public-data\",\n   \"selfLink\": \"https://www.googleapis.com/storage/v1/b/anaconda-public-data\",\n
        \  \"projectNumber\": \"586241054156\",\n   \"name\": \"anaconda-public-data\",\n
        \  \"timeCreated\": \"2017-04-05T20:22:12.865Z\",\n   \"updated\": \"2017-04-05T20:22:12.865Z\",\n
        \  \"metageneration\": \"1\",\n   \"location\": \"US\",\n   \"storageClass\":
        \"MULTI_REGIONAL\",\n   \"etag\": \"CAE=\"\n  },\n  {\n   \"kind\": \"storage#bucket\",\n
        \  \"id\": \"artifacts.test_project.appspot.com\",\n   \"selfLink\": \"https://www.googleapis.com/storage/v1/b/artifacts.test_project.appspot.com\",\n
        \  \"projectNumber\": \"586241054156\",\n   \"name\": \"artifacts.test_project.appspot.com\",\n
        \  \"timeCreated\": \"2016-05-17T18:29:22.774Z\",\n   \"updated\": \"2016-05-17T18:29:22.774Z\",\n
        \  \"metageneration\": \"1\",\n   \"location\": \"US\",\n   \"storageClass\":
        \"STANDARD\",\n   \"etag\": \"CAE=\"\n  },\n  {\n   \"kind\": \"storage#bucket\",\n
        \  \"id\": \"blaze-data\",\n   \"selfLink\": \"https://www.googleapis.com/storage/v1/b/blaze-data\",\n
        \  \"projectNumber\": \"586241054156\",\n   \"name\": \"blaze-data\",\n   \"timeCreated\":
        \"2015-09-06T04:08:21.262Z\",\n   \"updated\": \"2015-09-06T15:55:01.051Z\",\n
        \  \"metageneration\": \"2\",\n   \"location\": \"US\",\n   \"storageClass\":
        \"STANDARD\",\n   \"etag\": \"CAI=\"\n  },\n  {\n   \"kind\": \"storage#bucket\",\n
        \  \"id\": \"dask_example_data\",\n   \"selfLink\": \"https://www.googleapis.com/storage/v1/b/dask_example_data\",\n
        \  \"projectNumber\": \"586241054156\",\n   \"name\": \"dask_example_data\",\n
        \  \"timeCreated\": \"2017-02-15T18:07:45.948Z\",\n   \"updated\": \"2017-02-15T18:07:45.948Z\",\n
        \  \"metageneration\": \"1\",\n   \"location\": \"US\",\n   \"storageClass\":
        \"STANDARD\",\n   \"etag\": \"CAE=\"\n  },\n  {\n   \"kind\": \"storage#bucket\",\n
        \  \"id\": \"dataproc-9a39e84b-a055-4877-9be9-ddd9334e6145-us\",\n   \"selfLink\":
        \"https://www.googleapis.com/storage/v1/b/dataproc-9a39e84b-a055-4877-9be9-ddd9334e6145-us\",\n
        \  \"projectNumber\": \"586241054156\",\n   \"name\": \"dataproc-9a39e84b-a055-4877-9be9-ddd9334e6145-us\",\n
        \  \"timeCreated\": \"2017-04-05T02:56:05.533Z\",\n   \"updated\": \"2017-04-05T02:56:05.533Z\",\n
        \  \"metageneration\": \"1\",\n   \"location\": \"US\",\n   \"storageClass\":
        \"STANDARD\",\n   \"etag\": \"CAE=\"\n  },\n  {\n   \"kind\": \"storage#bucket\",\n
        \  \"id\": \"gcsfs-testing\",\n   \"selfLink\": \"https://www.googleapis.com/storage/v1/b/gcsfs-testing\",\n
        \  \"projectNumber\": \"586241054156\",\n   \"name\": \"gcsfs-testing\",\n
        \  \"timeCreated\": \"2017-04-05T13:45:05.641Z\",\n   \"updated\": \"2017-04-05T13:45:05.641Z\",\n
        \  \"metageneration\": \"1\",\n   \"location\": \"US\",\n   \"storageClass\":
        \"STANDARD\",\n   \"etag\": \"CAE=\"\n  }\n ]\n}\n"}
    headers:
      Alt-Svc: ['quic=":443"; ma=2592000; v="37,36,35"']
      Cache-Control: ['private, max-age=0, must-revalidate, no-transform']
      Content-Length: ['2971']
      Content-Type: [application/json; charset=UTF-8]
      Date: ['Wed, 05 Apr 2017 20:52:33 GMT']
      Expires: ['Wed, 05 Apr 2017 20:52:33 GMT']
      Server: [UploadServer]
      Vary: [Origin, X-Origin]
      X-GUploader-UploadID: [AEnB2Uro-eMajQoxOMdI9V0UdIZffTla-Pof3sSj0gRtdQfb3RzxrnIVrnBbgMWu7mPXmMqfyrDUMneahQ3i-i8Zl8S1ncSftw]
>>>>>>> b795204b
    status: {code: 200, message: OK}
- request:
    body: null
    headers:
      Accept: ['*/*']
      Accept-Encoding: ['gzip, deflate']
      Connection: [keep-alive]
      Content-Length: ['0']
      User-Agent: [python-requests/2.13.0]
    method: DELETE
    uri: https://www.googleapis.com/storage/v1/b/gcsfs-testing/o/tmp%2Ftest%2Fa
  response:
    body: {string: "{\n \"error\": {\n  \"errors\": [\n   {\n    \"domain\": \"global\",\n
        \   \"reason\": \"notFound\",\n    \"message\": \"Not Found\"\n   }\n  ],\n
        \ \"code\": 404,\n  \"message\": \"Not Found\"\n }\n}\n"}
    headers:
      Alt-Svc: ['quic=":443"; ma=2592000; v="37,36,35"']
      Cache-Control: ['private, max-age=0']
      Content-Length: ['165']
      Content-Type: [application/json; charset=UTF-8]
<<<<<<< HEAD
      Date: ['Thu, 06 Apr 2017 08:04:53 GMT']
      Expires: ['Thu, 06 Apr 2017 08:04:53 GMT']
      Server: [UploadServer]
      Vary: [Origin, X-Origin]
      X-GUploader-UploadID: [AEnB2UqWONdUyG-FEMIRm9PtzWcmcWhLYHmH8xJBWOyD8qKe-q9yjhFrGwgDUoXbz7yUtFCJYqvvFcxLu8XS1P1UES3_CbGmyRWvYNsAGA8laANNa2GbzwM]
=======
      Date: ['Wed, 05 Apr 2017 20:52:34 GMT']
      Expires: ['Wed, 05 Apr 2017 20:52:34 GMT']
      Server: [UploadServer]
      Vary: [Origin, X-Origin]
      X-GUploader-UploadID: [AEnB2UpEnmNe68UQjGDldpM7KublrDuO6yU6CVfRnRUOzyEQCfk3DxTtXsxh-wVnTZBPAHeueR-uTw3LhfqzNF8ny9Ha4Gstxw]
>>>>>>> b795204b
    status: {code: 404, message: Not Found}
- request:
    body: null
    headers:
      Accept: ['*/*']
      Accept-Encoding: ['gzip, deflate']
      Connection: [keep-alive]
      Content-Length: ['0']
      User-Agent: [python-requests/2.13.0]
    method: DELETE
    uri: https://www.googleapis.com/storage/v1/b/gcsfs-testing/o/tmp%2Ftest%2Fb
  response:
    body: {string: "{\n \"error\": {\n  \"errors\": [\n   {\n    \"domain\": \"global\",\n
        \   \"reason\": \"notFound\",\n    \"message\": \"Not Found\"\n   }\n  ],\n
        \ \"code\": 404,\n  \"message\": \"Not Found\"\n }\n}\n"}
    headers:
      Alt-Svc: ['quic=":443"; ma=2592000; v="37,36,35"']
      Cache-Control: ['private, max-age=0']
      Content-Length: ['165']
      Content-Type: [application/json; charset=UTF-8]
<<<<<<< HEAD
      Date: ['Thu, 06 Apr 2017 08:04:53 GMT']
      Expires: ['Thu, 06 Apr 2017 08:04:53 GMT']
      Server: [UploadServer]
      Vary: [Origin, X-Origin]
      X-GUploader-UploadID: [AEnB2Up3nbYMsW5ZdrKEh7JPnzovjmUgcpWlbyCVTiOvy8NK_Lk31eM9tpTZh2UV5hla7miXUgkqH5O7WQGu8j6YLVo9Il8GoMDKmexkaZoLU6nkFke6HPE]
=======
      Date: ['Wed, 05 Apr 2017 20:52:34 GMT']
      Expires: ['Wed, 05 Apr 2017 20:52:34 GMT']
      Server: [UploadServer]
      Vary: [Origin, X-Origin]
      X-GUploader-UploadID: [AEnB2Ur1sEg69VsrdDNrWRbZCf52Jrm4dvYVG8wBAlqK-c3zvDHWNw63FPB5nZUtg1_ZsniUtfQ7E_bz0emBS2cr8IU32Q17Ig]
>>>>>>> b795204b
    status: {code: 404, message: Not Found}
- request:
    body: null
    headers:
      Accept: ['*/*']
      Accept-Encoding: ['gzip, deflate']
      Connection: [keep-alive]
      Content-Length: ['0']
      User-Agent: [python-requests/2.13.0]
    method: DELETE
    uri: https://www.googleapis.com/storage/v1/b/gcsfs-testing/o/tmp%2Ftest%2Fc
  response:
    body: {string: "{\n \"error\": {\n  \"errors\": [\n   {\n    \"domain\": \"global\",\n
        \   \"reason\": \"notFound\",\n    \"message\": \"Not Found\"\n   }\n  ],\n
        \ \"code\": 404,\n  \"message\": \"Not Found\"\n }\n}\n"}
    headers:
      Alt-Svc: ['quic=":443"; ma=2592000; v="37,36,35"']
      Cache-Control: ['private, max-age=0']
      Content-Length: ['165']
      Content-Type: [application/json; charset=UTF-8]
<<<<<<< HEAD
      Date: ['Thu, 06 Apr 2017 08:04:54 GMT']
      Expires: ['Thu, 06 Apr 2017 08:04:54 GMT']
      Server: [UploadServer]
      Vary: [Origin, X-Origin]
      X-GUploader-UploadID: [AEnB2Ur2whsZE-a_vpDW6W3d3wO-EIALlDAgcLgAZoBv9K0P9M0qgtULYWvVHTI0hlc24rZb4cKCQDP2Vfn3_gY12m8njjLwrokuDae6xD8rqSJ0rhN3ZPA]
=======
      Date: ['Wed, 05 Apr 2017 20:52:34 GMT']
      Expires: ['Wed, 05 Apr 2017 20:52:34 GMT']
      Server: [UploadServer]
      Vary: [Origin, X-Origin]
      X-GUploader-UploadID: [AEnB2Uq6Pg3qveBZYcnm7cK6SA_2jY3gIdrUhjW1JKdEQT8jngPsEMsPgD1B0kl7VwQK2UgZ55RbaDWF4F800nBx2kOdq4aSOA]
>>>>>>> b795204b
    status: {code: 404, message: Not Found}
- request:
    body: null
    headers:
      Accept: ['*/*']
      Accept-Encoding: ['gzip, deflate']
      Connection: [keep-alive]
      Content-Length: ['0']
      User-Agent: [python-requests/2.13.0]
    method: DELETE
    uri: https://www.googleapis.com/storage/v1/b/gcsfs-testing/o/tmp%2Ftest%2Fd
  response:
    body: {string: "{\n \"error\": {\n  \"errors\": [\n   {\n    \"domain\": \"global\",\n
        \   \"reason\": \"notFound\",\n    \"message\": \"Not Found\"\n   }\n  ],\n
        \ \"code\": 404,\n  \"message\": \"Not Found\"\n }\n}\n"}
    headers:
      Alt-Svc: ['quic=":443"; ma=2592000; v="37,36,35"']
      Cache-Control: ['private, max-age=0']
      Content-Length: ['165']
      Content-Type: [application/json; charset=UTF-8]
<<<<<<< HEAD
      Date: ['Thu, 06 Apr 2017 08:04:54 GMT']
      Expires: ['Thu, 06 Apr 2017 08:04:54 GMT']
      Server: [UploadServer]
      Vary: [Origin, X-Origin]
      X-GUploader-UploadID: [AEnB2UopjJ08_HNAJlXgjd3-IyCHD9W_u7NxYmeCFlI-MmiIgLrx7UwGm4mQ-QMZkpmb5eiv2_3gN7fWtAtMvXB1kPScMAIhD09vis8NbJhmv6ewq-TVYoM]
=======
      Date: ['Wed, 05 Apr 2017 20:52:34 GMT']
      Expires: ['Wed, 05 Apr 2017 20:52:34 GMT']
      Server: [UploadServer]
      Vary: [Origin, X-Origin]
      X-GUploader-UploadID: [AEnB2UpqrK0hLrhNLQ79IgvmRLWZaxP39Yb3bdt9lE8JdC7ZsuQqmxSgytZS-doj0cINfcF1DI9KTiIr5je59IIgswSLGzt2ow]
>>>>>>> b795204b
    status: {code: 404, message: Not Found}
- request:
    body: '{"amount": 500, "name": "Alice"}

      {"amount": 600, "name": "Bob"}

      {"amount": 700, "name": "Charlie"}

      {"amount": 800, "name": "Dennis"}

'
    headers:
      Accept: ['*/*']
      Accept-Encoding: ['gzip, deflate']
      Connection: [keep-alive]
      Content-Length: ['133']
      User-Agent: [python-requests/2.13.0]
    method: POST
    uri: https://www.googleapis.com/upload/storage/v1/b/gcsfs-testing/o?name=test%2Faccounts.2.json&uploadType=media
  response:
<<<<<<< HEAD
    body: {string: "{\n \"kind\": \"storage#object\",\n \"id\": \"gcsfs-testing/test/accounts.1.json/1491465894418898\",\n
        \"selfLink\": \"https://www.googleapis.com/storage/v1/b/gcsfs-testing/o/test%2Faccounts.1.json\",\n
        \"name\": \"test/accounts.1.json\",\n \"bucket\": \"gcsfs-testing\",\n \"generation\":
        \"1491465894418898\",\n \"metageneration\": \"1\",\n \"timeCreated\": \"2017-04-06T08:04:54.353Z\",\n
        \"updated\": \"2017-04-06T08:04:54.353Z\",\n \"storageClass\": \"STANDARD\",\n
        \"timeStorageClassUpdated\": \"2017-04-06T08:04:54.353Z\",\n \"size\": \"133\",\n
        \"md5Hash\": \"xK7pmJz/Oj5HGIyfQpYTig==\",\n \"mediaLink\": \"https://www.googleapis.com/download/storage/v1/b/gcsfs-testing/o/test%2Faccounts.1.json?generation=1491465894418898&alt=media\",\n
        \"crc32c\": \"6wJAgQ==\",\n \"etag\": \"CNKz07avj9MCEAE=\"\n}\n"}
=======
    body: {string: "{\n \"kind\": \"storage#object\",\n \"id\": \"gcsfs-testing/test/accounts.2.json/1491425554993438\",\n
        \"selfLink\": \"https://www.googleapis.com/storage/v1/b/gcsfs-testing/o/test%2Faccounts.2.json\",\n
        \"name\": \"test/accounts.2.json\",\n \"bucket\": \"gcsfs-testing\",\n \"generation\":
        \"1491425554993438\",\n \"metageneration\": \"1\",\n \"timeCreated\": \"2017-04-05T20:52:34.974Z\",\n
        \"updated\": \"2017-04-05T20:52:34.974Z\",\n \"storageClass\": \"STANDARD\",\n
        \"timeStorageClassUpdated\": \"2017-04-05T20:52:34.974Z\",\n \"size\": \"133\",\n
        \"md5Hash\": \"bjhC5OCrzKV+8MGMCF2BQA==\",\n \"mediaLink\": \"https://www.googleapis.com/download/storage/v1/b/gcsfs-testing/o/test%2Faccounts.2.json?generation=1491425554993438&alt=media\",\n
        \"crc32c\": \"Su+F+g==\",\n \"etag\": \"CJ6iqJOZjtMCEAE=\"\n}\n"}
>>>>>>> b795204b
    headers:
      Alt-Svc: ['quic=":443"; ma=2592000; v="37,36,35"']
      Cache-Control: ['no-cache, no-store, max-age=0, must-revalidate']
      Content-Length: ['727']
      Content-Type: [application/json; charset=UTF-8]
<<<<<<< HEAD
      Date: ['Thu, 06 Apr 2017 08:04:54 GMT']
      ETag: [CNKz07avj9MCEAE=]
=======
      Date: ['Wed, 05 Apr 2017 20:52:35 GMT']
      ETag: [CJ6iqJOZjtMCEAE=]
>>>>>>> b795204b
      Expires: ['Mon, 01 Jan 1990 00:00:00 GMT']
      Pragma: [no-cache]
      Server: [UploadServer]
      Vary: [Origin, X-Origin]
<<<<<<< HEAD
      X-GUploader-UploadID: [AEnB2UozOxU9Hb7A9wWTdkuSzFrEDwBwrmKaHm11LCGtqbQK5VPydNdwZ5C_qFxBmZSiNbOy7Qasip28yxD78waXWv4UK8_xhpe_umPwvAeMCOaeMK29BFg]
=======
      X-GUploader-UploadID: [AEnB2UpS8IVJHrJ0qmuhc_A0rDZGye7zNA_NTvZ4XH6mMohjLZpEPimSEh6fnQlX9mGNU3oCIirrlLqQNQXcwgrqCVCuP9kBeg]
>>>>>>> b795204b
    status: {code: 200, message: OK}
- request:
    body: '{"amount": 100, "name": "Alice"}

      {"amount": 200, "name": "Bob"}

      {"amount": 300, "name": "Charlie"}

      {"amount": 400, "name": "Dennis"}

'
    headers:
      Accept: ['*/*']
      Accept-Encoding: ['gzip, deflate']
      Connection: [keep-alive]
      Content-Length: ['133']
      User-Agent: [python-requests/2.13.0]
    method: POST
    uri: https://www.googleapis.com/upload/storage/v1/b/gcsfs-testing/o?name=test%2Faccounts.1.json&uploadType=media
  response:
<<<<<<< HEAD
    body: {string: "{\n \"kind\": \"storage#object\",\n \"id\": \"gcsfs-testing/test/accounts.2.json/1491465894817597\",\n
        \"selfLink\": \"https://www.googleapis.com/storage/v1/b/gcsfs-testing/o/test%2Faccounts.2.json\",\n
        \"name\": \"test/accounts.2.json\",\n \"bucket\": \"gcsfs-testing\",\n \"generation\":
        \"1491465894817597\",\n \"metageneration\": \"1\",\n \"timeCreated\": \"2017-04-06T08:04:54.734Z\",\n
        \"updated\": \"2017-04-06T08:04:54.734Z\",\n \"storageClass\": \"STANDARD\",\n
        \"timeStorageClassUpdated\": \"2017-04-06T08:04:54.734Z\",\n \"size\": \"133\",\n
        \"md5Hash\": \"bjhC5OCrzKV+8MGMCF2BQA==\",\n \"mediaLink\": \"https://www.googleapis.com/download/storage/v1/b/gcsfs-testing/o/test%2Faccounts.2.json?generation=1491465894817597&alt=media\",\n
        \"crc32c\": \"Su+F+g==\",\n \"etag\": \"CL3e67avj9MCEAE=\"\n}\n"}
=======
    body: {string: "{\n \"kind\": \"storage#object\",\n \"id\": \"gcsfs-testing/test/accounts.1.json/1491425555525253\",\n
        \"selfLink\": \"https://www.googleapis.com/storage/v1/b/gcsfs-testing/o/test%2Faccounts.1.json\",\n
        \"name\": \"test/accounts.1.json\",\n \"bucket\": \"gcsfs-testing\",\n \"generation\":
        \"1491425555525253\",\n \"metageneration\": \"1\",\n \"timeCreated\": \"2017-04-05T20:52:35.508Z\",\n
        \"updated\": \"2017-04-05T20:52:35.508Z\",\n \"storageClass\": \"STANDARD\",\n
        \"timeStorageClassUpdated\": \"2017-04-05T20:52:35.508Z\",\n \"size\": \"133\",\n
        \"md5Hash\": \"xK7pmJz/Oj5HGIyfQpYTig==\",\n \"mediaLink\": \"https://www.googleapis.com/download/storage/v1/b/gcsfs-testing/o/test%2Faccounts.1.json?generation=1491425555525253&alt=media\",\n
        \"crc32c\": \"6wJAgQ==\",\n \"etag\": \"CIXdyJOZjtMCEAE=\"\n}\n"}
>>>>>>> b795204b
    headers:
      Alt-Svc: ['quic=":443"; ma=2592000; v="37,36,35"']
      Cache-Control: ['no-cache, no-store, max-age=0, must-revalidate']
      Content-Length: ['727']
      Content-Type: [application/json; charset=UTF-8]
<<<<<<< HEAD
      Date: ['Thu, 06 Apr 2017 08:04:54 GMT']
      ETag: [CL3e67avj9MCEAE=]
=======
      Date: ['Wed, 05 Apr 2017 20:52:35 GMT']
      ETag: [CIXdyJOZjtMCEAE=]
>>>>>>> b795204b
      Expires: ['Mon, 01 Jan 1990 00:00:00 GMT']
      Pragma: [no-cache]
      Server: [UploadServer]
      Vary: [Origin, X-Origin]
<<<<<<< HEAD
      X-GUploader-UploadID: [AEnB2Uolb8J6CyG5aeYpCPuOytWJjYCQYoFblG-XFAYYKWqc9cOfJ8parsH3hWJZ_vzMRPt35emQqnyUjiD6C6-F2evJwapqZvrnc8urFlnK0nb0nk8XOSs]
=======
      X-GUploader-UploadID: [AEnB2Ureu6MYAiE7LmWwn2c_FCDTU-tRwYQyW39XBh9RChhaSdDom4-tpIq34yGmzOwdqNdAtA90Q7QBHv6SZrlLTjk5mUo-kQ]
>>>>>>> b795204b
    status: {code: 200, message: OK}
- request:
    body: 'name,amount,id

<<<<<<< HEAD
=======
      Alice,100,1

      Bob,200,2

      Charlie,300,3

>>>>>>> b795204b
'
    headers:
      Accept: ['*/*']
      Accept-Encoding: ['gzip, deflate']
      Connection: [keep-alive]
<<<<<<< HEAD
      Content-Length: ['15']
      User-Agent: [python-requests/2.13.0]
    method: POST
    uri: https://www.googleapis.com/upload/storage/v1/b/gcsfs-testing/o?name=2014-01-02.csv&uploadType=media
  response:
    body: {string: "{\n \"kind\": \"storage#object\",\n \"id\": \"gcsfs-testing/2014-01-02.csv/1491465895194015\",\n
        \"selfLink\": \"https://www.googleapis.com/storage/v1/b/gcsfs-testing/o/2014-01-02.csv\",\n
        \"name\": \"2014-01-02.csv\",\n \"bucket\": \"gcsfs-testing\",\n \"generation\":
        \"1491465895194015\",\n \"metageneration\": \"1\",\n \"timeCreated\": \"2017-04-06T08:04:55.122Z\",\n
        \"updated\": \"2017-04-06T08:04:55.122Z\",\n \"storageClass\": \"STANDARD\",\n
        \"timeStorageClassUpdated\": \"2017-04-06T08:04:55.122Z\",\n \"size\": \"15\",\n
        \"md5Hash\": \"cGwL6TebGKiJzgyNBJNb6Q==\",\n \"mediaLink\": \"https://www.googleapis.com/download/storage/v1/b/gcsfs-testing/o/2014-01-02.csv?generation=1491465895194015&alt=media\",\n
        \"crc32c\": \"Mpt4QQ==\",\n \"etag\": \"CJ/bgrevj9MCEAE=\"\n}\n"}
=======
      Content-Length: ['51']
      User-Agent: [python-requests/2.13.0]
    method: POST
    uri: https://www.googleapis.com/upload/storage/v1/b/gcsfs-testing/o?name=2014-01-01.csv&uploadType=media
  response:
    body: {string: "{\n \"kind\": \"storage#object\",\n \"id\": \"gcsfs-testing/2014-01-01.csv/1491425555977719\",\n
        \"selfLink\": \"https://www.googleapis.com/storage/v1/b/gcsfs-testing/o/2014-01-01.csv\",\n
        \"name\": \"2014-01-01.csv\",\n \"bucket\": \"gcsfs-testing\",\n \"generation\":
        \"1491425555977719\",\n \"metageneration\": \"1\",\n \"timeCreated\": \"2017-04-05T20:52:35.960Z\",\n
        \"updated\": \"2017-04-05T20:52:35.960Z\",\n \"storageClass\": \"STANDARD\",\n
        \"timeStorageClassUpdated\": \"2017-04-05T20:52:35.960Z\",\n \"size\": \"51\",\n
        \"md5Hash\": \"Auycd2AT7x5m8G1W0NXcuA==\",\n \"mediaLink\": \"https://www.googleapis.com/download/storage/v1/b/gcsfs-testing/o/2014-01-01.csv?generation=1491425555977719&alt=media\",\n
        \"crc32c\": \"yR1u0w==\",\n \"etag\": \"CPer5JOZjtMCEAE=\"\n}\n"}
>>>>>>> b795204b
    headers:
      Alt-Svc: ['quic=":443"; ma=2592000; v="37,36,35"']
      Cache-Control: ['no-cache, no-store, max-age=0, must-revalidate']
      Content-Length: ['698']
      Content-Type: [application/json; charset=UTF-8]
<<<<<<< HEAD
      Date: ['Thu, 06 Apr 2017 08:04:55 GMT']
      ETag: [CJ/bgrevj9MCEAE=]
=======
      Date: ['Wed, 05 Apr 2017 20:52:36 GMT']
      ETag: [CPer5JOZjtMCEAE=]
>>>>>>> b795204b
      Expires: ['Mon, 01 Jan 1990 00:00:00 GMT']
      Pragma: [no-cache]
      Server: [UploadServer]
      Vary: [Origin, X-Origin]
<<<<<<< HEAD
      X-GUploader-UploadID: [AEnB2UoOuCppgFRkdm1lZXg-0qaOSqFYYjuONsSzIgYkcfSjsurtoH8o7Td3f3rhjL9AmrMyuUm_SP2iPtFRnb8CK86imSk6hqCgyDol1J8ahFO-uRiAE0k]
=======
      X-GUploader-UploadID: [AEnB2UpZKT60t8oc6N08bG07T57Qb_e7I447vw9wTHpM6yDfZ3W3dnI8eC1u0In2G1DR6ToeAN3sgzyo_RYTK6yQI_KJ_jx7hg]
>>>>>>> b795204b
    status: {code: 200, message: OK}
- request:
    body: 'name,amount,id

      Alice,100,1

      Bob,200,2

      Charlie,300,3

'
    headers:
      Accept: ['*/*']
      Accept-Encoding: ['gzip, deflate']
      Connection: [keep-alive]
      Content-Length: ['51']
      User-Agent: [python-requests/2.13.0]
    method: POST
    uri: https://www.googleapis.com/upload/storage/v1/b/gcsfs-testing/o?name=2014-01-01.csv&uploadType=media
  response:
<<<<<<< HEAD
    body: {string: "{\n \"kind\": \"storage#object\",\n \"id\": \"gcsfs-testing/2014-01-01.csv/1491465895590630\",\n
        \"selfLink\": \"https://www.googleapis.com/storage/v1/b/gcsfs-testing/o/2014-01-01.csv\",\n
        \"name\": \"2014-01-01.csv\",\n \"bucket\": \"gcsfs-testing\",\n \"generation\":
        \"1491465895590630\",\n \"metageneration\": \"1\",\n \"timeCreated\": \"2017-04-06T08:04:55.511Z\",\n
        \"updated\": \"2017-04-06T08:04:55.511Z\",\n \"storageClass\": \"STANDARD\",\n
        \"timeStorageClassUpdated\": \"2017-04-06T08:04:55.511Z\",\n \"size\": \"51\",\n
        \"md5Hash\": \"Auycd2AT7x5m8G1W0NXcuA==\",\n \"mediaLink\": \"https://www.googleapis.com/download/storage/v1/b/gcsfs-testing/o/2014-01-01.csv?generation=1491465895590630&alt=media\",\n
        \"crc32c\": \"yR1u0w==\",\n \"etag\": \"COb1mrevj9MCEAE=\"\n}\n"}
=======
    body: {string: "{\n \"kind\": \"storage#object\",\n \"id\": \"gcsfs-testing/2014-01-02.csv/1491425556307897\",\n
        \"selfLink\": \"https://www.googleapis.com/storage/v1/b/gcsfs-testing/o/2014-01-02.csv\",\n
        \"name\": \"2014-01-02.csv\",\n \"bucket\": \"gcsfs-testing\",\n \"generation\":
        \"1491425556307897\",\n \"metageneration\": \"1\",\n \"timeCreated\": \"2017-04-05T20:52:36.290Z\",\n
        \"updated\": \"2017-04-05T20:52:36.290Z\",\n \"storageClass\": \"STANDARD\",\n
        \"timeStorageClassUpdated\": \"2017-04-05T20:52:36.290Z\",\n \"size\": \"15\",\n
        \"md5Hash\": \"cGwL6TebGKiJzgyNBJNb6Q==\",\n \"mediaLink\": \"https://www.googleapis.com/download/storage/v1/b/gcsfs-testing/o/2014-01-02.csv?generation=1491425556307897&alt=media\",\n
        \"crc32c\": \"Mpt4QQ==\",\n \"etag\": \"CLm/+JOZjtMCEAE=\"\n}\n"}
>>>>>>> b795204b
    headers:
      Alt-Svc: ['quic=":443"; ma=2592000; v="37,36,35"']
      Cache-Control: ['no-cache, no-store, max-age=0, must-revalidate']
      Content-Length: ['698']
      Content-Type: [application/json; charset=UTF-8]
<<<<<<< HEAD
      Date: ['Thu, 06 Apr 2017 08:04:55 GMT']
      ETag: [COb1mrevj9MCEAE=]
=======
      Date: ['Wed, 05 Apr 2017 20:52:36 GMT']
      ETag: [CLm/+JOZjtMCEAE=]
>>>>>>> b795204b
      Expires: ['Mon, 01 Jan 1990 00:00:00 GMT']
      Pragma: [no-cache]
      Server: [UploadServer]
      Vary: [Origin, X-Origin]
<<<<<<< HEAD
      X-GUploader-UploadID: [AEnB2UoVHBzobDM79L7C3vyfL6csORYkH0D7XJyu0bTziHNL9XemPLuRbsXz4w0o_gi8FsoTtxXG8MtdPnDleV5ln9SMIUnNc1fO3O9ZESv6z1YuSK8gCCQ]
=======
      X-GUploader-UploadID: [AEnB2Uo5_V3LNbJ-8ccLI7XWiyDYJQhk3IU0dSJ2Z5AtFAXE_6vE_GdnxPKVSi3u47LI9inThNLWoRj1JuIPSJzGLFmPVGIJ2w]
>>>>>>> b795204b
    status: {code: 200, message: OK}
- request:
    body: 'name,amount,id

      Dennis,400,4

      Edith,500,5

      Frank,600,6

'
    headers:
      Accept: ['*/*']
      Accept-Encoding: ['gzip, deflate']
      Connection: [keep-alive]
      Content-Length: ['52']
      User-Agent: [python-requests/2.13.0]
    method: POST
    uri: https://www.googleapis.com/upload/storage/v1/b/gcsfs-testing/o?name=2014-01-03.csv&uploadType=media
  response:
<<<<<<< HEAD
    body: {string: "{\n \"kind\": \"storage#object\",\n \"id\": \"gcsfs-testing/2014-01-03.csv/1491465895960613\",\n
        \"selfLink\": \"https://www.googleapis.com/storage/v1/b/gcsfs-testing/o/2014-01-03.csv\",\n
        \"name\": \"2014-01-03.csv\",\n \"bucket\": \"gcsfs-testing\",\n \"generation\":
        \"1491465895960613\",\n \"metageneration\": \"1\",\n \"timeCreated\": \"2017-04-06T08:04:55.895Z\",\n
        \"updated\": \"2017-04-06T08:04:55.895Z\",\n \"storageClass\": \"STANDARD\",\n
        \"timeStorageClassUpdated\": \"2017-04-06T08:04:55.895Z\",\n \"size\": \"52\",\n
        \"md5Hash\": \"9keZXdUu0YtMynECFSOiMg==\",\n \"mediaLink\": \"https://www.googleapis.com/download/storage/v1/b/gcsfs-testing/o/2014-01-03.csv?generation=1491465895960613&alt=media\",\n
        \"crc32c\": \"x/fq7w==\",\n \"etag\": \"CKXAsbevj9MCEAE=\"\n}\n"}
=======
    body: {string: "{\n \"kind\": \"storage#object\",\n \"id\": \"gcsfs-testing/2014-01-03.csv/1491425556815940\",\n
        \"selfLink\": \"https://www.googleapis.com/storage/v1/b/gcsfs-testing/o/2014-01-03.csv\",\n
        \"name\": \"2014-01-03.csv\",\n \"bucket\": \"gcsfs-testing\",\n \"generation\":
        \"1491425556815940\",\n \"metageneration\": \"1\",\n \"timeCreated\": \"2017-04-05T20:52:36.791Z\",\n
        \"updated\": \"2017-04-05T20:52:36.791Z\",\n \"storageClass\": \"STANDARD\",\n
        \"timeStorageClassUpdated\": \"2017-04-05T20:52:36.791Z\",\n \"size\": \"52\",\n
        \"md5Hash\": \"9keZXdUu0YtMynECFSOiMg==\",\n \"mediaLink\": \"https://www.googleapis.com/download/storage/v1/b/gcsfs-testing/o/2014-01-03.csv?generation=1491425556815940&alt=media\",\n
        \"crc32c\": \"x/fq7w==\",\n \"etag\": \"CMTAl5SZjtMCEAE=\"\n}\n"}
>>>>>>> b795204b
    headers:
      Alt-Svc: ['quic=":443"; ma=2592000; v="37,36,35"']
      Cache-Control: ['no-cache, no-store, max-age=0, must-revalidate']
      Content-Length: ['698']
      Content-Type: [application/json; charset=UTF-8]
<<<<<<< HEAD
      Date: ['Thu, 06 Apr 2017 08:04:56 GMT']
      ETag: [CKXAsbevj9MCEAE=]
=======
      Date: ['Wed, 05 Apr 2017 20:52:36 GMT']
      ETag: [CMTAl5SZjtMCEAE=]
>>>>>>> b795204b
      Expires: ['Mon, 01 Jan 1990 00:00:00 GMT']
      Pragma: [no-cache]
      Server: [UploadServer]
      Vary: [Origin, X-Origin]
<<<<<<< HEAD
      X-GUploader-UploadID: [AEnB2UpZ6tOBwpPZzRAiZsbAtVR1HJJwcJYviWhmsJTabzAvrmAD-HD7CBwpZvulFsSYD4_eJfOcc_hVSvAZRAoZWfquV_osNGN5Y_8dX3d_hHj4rOJkr5I]
=======
      X-GUploader-UploadID: [AEnB2Ur0NuhC0aUa-2-EMkBYp1mIvHGX7BjLpdMjBYq822mSvyyNWX9ABhPFBOubl6rqyHQNvzLsbDGi-wY1J6AOiAt3F_Sr6Q]
>>>>>>> b795204b
    status: {code: 200, message: OK}
- request:
    body: world
    headers:
      Accept: ['*/*']
      Accept-Encoding: ['gzip, deflate']
      Connection: [keep-alive]
      Content-Length: ['5']
      User-Agent: [python-requests/2.13.0]
    method: POST
<<<<<<< HEAD
    uri: https://www.googleapis.com/upload/storage/v1/b/gcsfs-testing/o?name=nested%2Ffile2&uploadType=media
  response:
    body: {string: "{\n \"kind\": \"storage#object\",\n \"id\": \"gcsfs-testing/nested/file2/1491465896385478\",\n
        \"selfLink\": \"https://www.googleapis.com/storage/v1/b/gcsfs-testing/o/nested%2Ffile2\",\n
        \"name\": \"nested/file2\",\n \"bucket\": \"gcsfs-testing\",\n \"generation\":
        \"1491465896385478\",\n \"metageneration\": \"1\",\n \"timeCreated\": \"2017-04-06T08:04:56.297Z\",\n
        \"updated\": \"2017-04-06T08:04:56.297Z\",\n \"storageClass\": \"STANDARD\",\n
        \"timeStorageClassUpdated\": \"2017-04-06T08:04:56.297Z\",\n \"size\": \"5\",\n
        \"md5Hash\": \"fXkwN6B2AYZXSwKC8vQ15w==\",\n \"mediaLink\": \"https://www.googleapis.com/download/storage/v1/b/gcsfs-testing/o/nested%2Ffile2?generation=1491465896385478&alt=media\",\n
        \"crc32c\": \"MaqBTg==\",\n \"etag\": \"CMa3y7evj9MCEAE=\"\n}\n"}
=======
    uri: https://www.googleapis.com/upload/storage/v1/b/gcsfs-testing/o?name=nested%2Ffile1&uploadType=media
  response:
    body: {string: "{\n \"kind\": \"storage#object\",\n \"id\": \"gcsfs-testing/nested/file1/1491425557143726\",\n
        \"selfLink\": \"https://www.googleapis.com/storage/v1/b/gcsfs-testing/o/nested%2Ffile1\",\n
        \"name\": \"nested/file1\",\n \"bucket\": \"gcsfs-testing\",\n \"generation\":
        \"1491425557143726\",\n \"metageneration\": \"1\",\n \"timeCreated\": \"2017-04-05T20:52:37.116Z\",\n
        \"updated\": \"2017-04-05T20:52:37.116Z\",\n \"storageClass\": \"STANDARD\",\n
        \"timeStorageClassUpdated\": \"2017-04-05T20:52:37.116Z\",\n \"size\": \"6\",\n
        \"md5Hash\": \"sZRqySSS0jR8YjW00mERhA==\",\n \"mediaLink\": \"https://www.googleapis.com/download/storage/v1/b/gcsfs-testing/o/nested%2Ffile1?generation=1491425557143726&alt=media\",\n
        \"crc32c\": \"NT3Yvg==\",\n \"etag\": \"CK7Bq5SZjtMCEAE=\"\n}\n"}
>>>>>>> b795204b
    headers:
      Alt-Svc: ['quic=":443"; ma=2592000; v="37,36,35"']
      Cache-Control: ['no-cache, no-store, max-age=0, must-revalidate']
      Content-Length: ['693']
      Content-Type: [application/json; charset=UTF-8]
<<<<<<< HEAD
      Date: ['Thu, 06 Apr 2017 08:04:56 GMT']
      ETag: [CMa3y7evj9MCEAE=]
=======
      Date: ['Wed, 05 Apr 2017 20:52:37 GMT']
      ETag: [CK7Bq5SZjtMCEAE=]
>>>>>>> b795204b
      Expires: ['Mon, 01 Jan 1990 00:00:00 GMT']
      Pragma: [no-cache]
      Server: [UploadServer]
      Vary: [Origin, X-Origin]
<<<<<<< HEAD
      X-GUploader-UploadID: [AEnB2UqBhjq_IxdXEnZx4C-jajgs8GK78zjGPFbLdbzIFdV8UG3dhP7YwrqivikWLPvowM57prZOCh_Ce3qoT2FJo_moYLxT6EV8jRhStBVnG-53vmDjLNg]
=======
      X-GUploader-UploadID: [AEnB2Up-4SNL-zwo5UFlogFVSWdNpKfhn99Nu06dDf2WnLCD79cDvslGF-ZyzJOVYyhpGdOfh81ZyIhNja9P23g_57N86Anq6w]
>>>>>>> b795204b
    status: {code: 200, message: OK}
- request:
    body: 'hello

'
    headers:
      Accept: ['*/*']
      Accept-Encoding: ['gzip, deflate']
      Connection: [keep-alive]
      Content-Length: ['6']
      User-Agent: [python-requests/2.13.0]
    method: POST
    uri: https://www.googleapis.com/upload/storage/v1/b/gcsfs-testing/o?name=nested%2Ffile1&uploadType=media
  response:
<<<<<<< HEAD
    body: {string: "{\n \"kind\": \"storage#object\",\n \"id\": \"gcsfs-testing/nested/file1/1491465896905994\",\n
        \"selfLink\": \"https://www.googleapis.com/storage/v1/b/gcsfs-testing/o/nested%2Ffile1\",\n
        \"name\": \"nested/file1\",\n \"bucket\": \"gcsfs-testing\",\n \"generation\":
        \"1491465896905994\",\n \"metageneration\": \"1\",\n \"timeCreated\": \"2017-04-06T08:04:56.823Z\",\n
        \"updated\": \"2017-04-06T08:04:56.823Z\",\n \"storageClass\": \"STANDARD\",\n
        \"timeStorageClassUpdated\": \"2017-04-06T08:04:56.823Z\",\n \"size\": \"6\",\n
        \"md5Hash\": \"sZRqySSS0jR8YjW00mERhA==\",\n \"mediaLink\": \"https://www.googleapis.com/download/storage/v1/b/gcsfs-testing/o/nested%2Ffile1?generation=1491465896905994&alt=media\",\n
        \"crc32c\": \"NT3Yvg==\",\n \"etag\": \"CIqa67evj9MCEAE=\"\n}\n"}
=======
    body: {string: "{\n \"kind\": \"storage#object\",\n \"id\": \"gcsfs-testing/nested/nested2/file2/1491425557686098\",\n
        \"selfLink\": \"https://www.googleapis.com/storage/v1/b/gcsfs-testing/o/nested%2Fnested2%2Ffile2\",\n
        \"name\": \"nested/nested2/file2\",\n \"bucket\": \"gcsfs-testing\",\n \"generation\":
        \"1491425557686098\",\n \"metageneration\": \"1\",\n \"timeCreated\": \"2017-04-05T20:52:37.665Z\",\n
        \"updated\": \"2017-04-05T20:52:37.665Z\",\n \"storageClass\": \"STANDARD\",\n
        \"timeStorageClassUpdated\": \"2017-04-05T20:52:37.665Z\",\n \"size\": \"5\",\n
        \"md5Hash\": \"fXkwN6B2AYZXSwKC8vQ15w==\",\n \"mediaLink\": \"https://www.googleapis.com/download/storage/v1/b/gcsfs-testing/o/nested%2Fnested2%2Ffile2?generation=1491425557686098&alt=media\",\n
        \"crc32c\": \"MaqBTg==\",\n \"etag\": \"CNLOzJSZjtMCEAE=\"\n}\n"}
>>>>>>> b795204b
    headers:
      Alt-Svc: ['quic=":443"; ma=2592000; v="37,36,35"']
      Cache-Control: ['no-cache, no-store, max-age=0, must-revalidate']
      Content-Length: ['693']
      Content-Type: [application/json; charset=UTF-8]
<<<<<<< HEAD
      Date: ['Thu, 06 Apr 2017 08:04:57 GMT']
      ETag: [CIqa67evj9MCEAE=]
=======
      Date: ['Wed, 05 Apr 2017 20:52:37 GMT']
      ETag: [CNLOzJSZjtMCEAE=]
>>>>>>> b795204b
      Expires: ['Mon, 01 Jan 1990 00:00:00 GMT']
      Pragma: [no-cache]
      Server: [UploadServer]
      Vary: [Origin, X-Origin]
<<<<<<< HEAD
      X-GUploader-UploadID: [AEnB2Ups-K-WIO2N_OhJD42FLqNUWe4MldRlJpGGHU3X1IgA58F81d18WzxTMkqTw_iNymXVij0O4q_hmdQoAjaT1JUPZM_e_rJory9j9Tyte5P59kGrc0U]
=======
      X-GUploader-UploadID: [AEnB2UqaiEuVYQH7kEFhxDjEe2veg59cI1I0r4JL8hLKhxDwY3GpQCk3CB5H94O-Ed8j5srX8ZOfIQ9LVX2L14gQ_aaRgiqZPQ]
>>>>>>> b795204b
    status: {code: 200, message: OK}
- request:
    body: world
    headers:
      Accept: ['*/*']
      Accept-Encoding: ['gzip, deflate']
      Connection: [keep-alive]
      Content-Length: ['5']
      User-Agent: [python-requests/2.13.0]
    method: POST
<<<<<<< HEAD
    uri: https://www.googleapis.com/upload/storage/v1/b/gcsfs-testing/o?name=nested%2Fnested2%2Ffile1&uploadType=media
  response:
    body: {string: "{\n \"kind\": \"storage#object\",\n \"id\": \"gcsfs-testing/nested/nested2/file1/1491465897320566\",\n
        \"selfLink\": \"https://www.googleapis.com/storage/v1/b/gcsfs-testing/o/nested%2Fnested2%2Ffile1\",\n
        \"name\": \"nested/nested2/file1\",\n \"bucket\": \"gcsfs-testing\",\n \"generation\":
        \"1491465897320566\",\n \"metageneration\": \"1\",\n \"timeCreated\": \"2017-04-06T08:04:57.235Z\",\n
        \"updated\": \"2017-04-06T08:04:57.235Z\",\n \"storageClass\": \"STANDARD\",\n
        \"timeStorageClassUpdated\": \"2017-04-06T08:04:57.235Z\",\n \"size\": \"6\",\n
        \"md5Hash\": \"sZRqySSS0jR8YjW00mERhA==\",\n \"mediaLink\": \"https://www.googleapis.com/download/storage/v1/b/gcsfs-testing/o/nested%2Fnested2%2Ffile1?generation=1491465897320566&alt=media\",\n
        \"crc32c\": \"NT3Yvg==\",\n \"etag\": \"CPbAhLivj9MCEAE=\"\n}\n"}
=======
    uri: https://www.googleapis.com/upload/storage/v1/b/gcsfs-testing/o?name=nested%2Ffile2&uploadType=media
  response:
    body: {string: "{\n \"kind\": \"storage#object\",\n \"id\": \"gcsfs-testing/nested/file2/1491425557990372\",\n
        \"selfLink\": \"https://www.googleapis.com/storage/v1/b/gcsfs-testing/o/nested%2Ffile2\",\n
        \"name\": \"nested/file2\",\n \"bucket\": \"gcsfs-testing\",\n \"generation\":
        \"1491425557990372\",\n \"metageneration\": \"1\",\n \"timeCreated\": \"2017-04-05T20:52:37.975Z\",\n
        \"updated\": \"2017-04-05T20:52:37.975Z\",\n \"storageClass\": \"STANDARD\",\n
        \"timeStorageClassUpdated\": \"2017-04-05T20:52:37.975Z\",\n \"size\": \"5\",\n
        \"md5Hash\": \"fXkwN6B2AYZXSwKC8vQ15w==\",\n \"mediaLink\": \"https://www.googleapis.com/download/storage/v1/b/gcsfs-testing/o/nested%2Ffile2?generation=1491425557990372&alt=media\",\n
        \"crc32c\": \"MaqBTg==\",\n \"etag\": \"COSX35SZjtMCEAE=\"\n}\n"}
>>>>>>> b795204b
    headers:
      Alt-Svc: ['quic=":443"; ma=2592000; v="37,36,35"']
      Cache-Control: ['no-cache, no-store, max-age=0, must-revalidate']
      Content-Length: ['729']
      Content-Type: [application/json; charset=UTF-8]
<<<<<<< HEAD
      Date: ['Thu, 06 Apr 2017 08:04:57 GMT']
      ETag: [CPbAhLivj9MCEAE=]
=======
      Date: ['Wed, 05 Apr 2017 20:52:38 GMT']
      ETag: [COSX35SZjtMCEAE=]
>>>>>>> b795204b
      Expires: ['Mon, 01 Jan 1990 00:00:00 GMT']
      Pragma: [no-cache]
      Server: [UploadServer]
      Vary: [Origin, X-Origin]
<<<<<<< HEAD
      X-GUploader-UploadID: [AEnB2Up30oOCq7AiQkZGByJu5XMq2zz5FXb-gcwcHrOKK4i2Oq1UnRIPKq88EEp_sKg3oqtAGghnKaMMBccR2sL665XMmFICbQTo61v6l7GKcHYJNA152Us]
=======
      X-GUploader-UploadID: [AEnB2UrKssdwKW3biAb359RyMOrxLJa3cTadGR28cvXIdxhzQ92f9kaVhvr_ZA9Eh_-o1LlcUxubATfmCAX70IE8utu3nqAOaQ]
>>>>>>> b795204b
    status: {code: 200, message: OK}
- request:
    body: 'hello

'
    headers:
      Accept: ['*/*']
      Accept-Encoding: ['gzip, deflate']
      Connection: [keep-alive]
      Content-Length: ['6']
      User-Agent: [python-requests/2.13.0]
    method: POST
<<<<<<< HEAD
    uri: https://www.googleapis.com/upload/storage/v1/b/gcsfs-testing/o?name=nested%2Fnested2%2Ffile2&uploadType=media
  response:
    body: {string: "{\n \"kind\": \"storage#object\",\n \"id\": \"gcsfs-testing/nested/nested2/file2/1491465897751357\",\n
        \"selfLink\": \"https://www.googleapis.com/storage/v1/b/gcsfs-testing/o/nested%2Fnested2%2Ffile2\",\n
        \"name\": \"nested/nested2/file2\",\n \"bucket\": \"gcsfs-testing\",\n \"generation\":
        \"1491465897751357\",\n \"metageneration\": \"1\",\n \"timeCreated\": \"2017-04-06T08:04:57.677Z\",\n
        \"updated\": \"2017-04-06T08:04:57.677Z\",\n \"storageClass\": \"STANDARD\",\n
        \"timeStorageClassUpdated\": \"2017-04-06T08:04:57.677Z\",\n \"size\": \"5\",\n
        \"md5Hash\": \"fXkwN6B2AYZXSwKC8vQ15w==\",\n \"mediaLink\": \"https://www.googleapis.com/download/storage/v1/b/gcsfs-testing/o/nested%2Fnested2%2Ffile2?generation=1491465897751357&alt=media\",\n
        \"crc32c\": \"MaqBTg==\",\n \"etag\": \"CL3mnrivj9MCEAE=\"\n}\n"}
=======
    uri: https://www.googleapis.com/upload/storage/v1/b/gcsfs-testing/o?name=nested%2Fnested2%2Ffile1&uploadType=media
  response:
    body: {string: "{\n \"kind\": \"storage#object\",\n \"id\": \"gcsfs-testing/nested/nested2/file1/1491425558377650\",\n
        \"selfLink\": \"https://www.googleapis.com/storage/v1/b/gcsfs-testing/o/nested%2Fnested2%2Ffile1\",\n
        \"name\": \"nested/nested2/file1\",\n \"bucket\": \"gcsfs-testing\",\n \"generation\":
        \"1491425558377650\",\n \"metageneration\": \"1\",\n \"timeCreated\": \"2017-04-05T20:52:38.292Z\",\n
        \"updated\": \"2017-04-05T20:52:38.292Z\",\n \"storageClass\": \"STANDARD\",\n
        \"timeStorageClassUpdated\": \"2017-04-05T20:52:38.292Z\",\n \"size\": \"6\",\n
        \"md5Hash\": \"sZRqySSS0jR8YjW00mERhA==\",\n \"mediaLink\": \"https://www.googleapis.com/download/storage/v1/b/gcsfs-testing/o/nested%2Fnested2%2Ffile1?generation=1491425558377650&alt=media\",\n
        \"crc32c\": \"NT3Yvg==\",\n \"etag\": \"CLLp9pSZjtMCEAE=\"\n}\n"}
>>>>>>> b795204b
    headers:
      Alt-Svc: ['quic=":443"; ma=2592000; v="37,36,35"']
      Cache-Control: ['no-cache, no-store, max-age=0, must-revalidate']
      Content-Length: ['729']
      Content-Type: [application/json; charset=UTF-8]
<<<<<<< HEAD
      Date: ['Thu, 06 Apr 2017 08:04:57 GMT']
      ETag: [CL3mnrivj9MCEAE=]
=======
      Date: ['Wed, 05 Apr 2017 20:52:38 GMT']
      ETag: [CLLp9pSZjtMCEAE=]
>>>>>>> b795204b
      Expires: ['Mon, 01 Jan 1990 00:00:00 GMT']
      Pragma: [no-cache]
      Server: [UploadServer]
      Vary: [Origin, X-Origin]
<<<<<<< HEAD
      X-GUploader-UploadID: [AEnB2UrDzna5OP4JMkdXIApyF7QrLezhHNSf4G7d4xBVLAQhKIMBFVLfXW3sAg81G46H6XFK-2nuKhmtx9iIU496TynK47Y0LZfk2JLXktl9CYsY7X8Z6nY]
=======
      X-GUploader-UploadID: [AEnB2Ur_KvhVGy4lVjrjjUyd680UfFvpoqxSc8OCENzIbCZWhAENLaILy3rwaOhD0x6yN8z9hah9RIhT3l0cnxYDL0yO-or22Q]
>>>>>>> b795204b
    status: {code: 200, message: OK}
- request:
    body: null
    headers:
      Accept: ['*/*']
      Accept-Encoding: ['gzip, deflate']
      Connection: [keep-alive]
      User-Agent: [python-requests/2.13.0]
    method: GET
    uri: https://www.googleapis.com/storage/v1/b/gcsfs-testing/o/?maxResults=1000
  response:
    body: {string: "{\n \"kind\": \"storage#objects\",\n \"items\": [\n  {\n   \"kind\":
<<<<<<< HEAD
        \"storage#object\",\n   \"id\": \"gcsfs-testing/2014-01-01.csv/1491465895590630\",\n
        \  \"selfLink\": \"https://www.googleapis.com/storage/v1/b/gcsfs-testing/o/2014-01-01.csv\",\n
        \  \"name\": \"2014-01-01.csv\",\n   \"bucket\": \"gcsfs-testing\",\n   \"generation\":
        \"1491465895590630\",\n   \"metageneration\": \"1\",\n   \"timeCreated\":
        \"2017-04-06T08:04:55.511Z\",\n   \"updated\": \"2017-04-06T08:04:55.511Z\",\n
        \  \"storageClass\": \"STANDARD\",\n   \"timeStorageClassUpdated\": \"2017-04-06T08:04:55.511Z\",\n
        \  \"size\": \"51\",\n   \"md5Hash\": \"Auycd2AT7x5m8G1W0NXcuA==\",\n   \"mediaLink\":
        \"https://www.googleapis.com/download/storage/v1/b/gcsfs-testing/o/2014-01-01.csv?generation=1491465895590630&alt=media\",\n
        \  \"crc32c\": \"yR1u0w==\",\n   \"etag\": \"COb1mrevj9MCEAE=\"\n  },\n  {\n
        \  \"kind\": \"storage#object\",\n   \"id\": \"gcsfs-testing/2014-01-02.csv/1491465895194015\",\n
        \  \"selfLink\": \"https://www.googleapis.com/storage/v1/b/gcsfs-testing/o/2014-01-02.csv\",\n
        \  \"name\": \"2014-01-02.csv\",\n   \"bucket\": \"gcsfs-testing\",\n   \"generation\":
        \"1491465895194015\",\n   \"metageneration\": \"1\",\n   \"timeCreated\":
        \"2017-04-06T08:04:55.122Z\",\n   \"updated\": \"2017-04-06T08:04:55.122Z\",\n
        \  \"storageClass\": \"STANDARD\",\n   \"timeStorageClassUpdated\": \"2017-04-06T08:04:55.122Z\",\n
        \  \"size\": \"15\",\n   \"md5Hash\": \"cGwL6TebGKiJzgyNBJNb6Q==\",\n   \"mediaLink\":
        \"https://www.googleapis.com/download/storage/v1/b/gcsfs-testing/o/2014-01-02.csv?generation=1491465895194015&alt=media\",\n
        \  \"crc32c\": \"Mpt4QQ==\",\n   \"etag\": \"CJ/bgrevj9MCEAE=\"\n  },\n  {\n
        \  \"kind\": \"storage#object\",\n   \"id\": \"gcsfs-testing/2014-01-03.csv/1491465895960613\",\n
        \  \"selfLink\": \"https://www.googleapis.com/storage/v1/b/gcsfs-testing/o/2014-01-03.csv\",\n
        \  \"name\": \"2014-01-03.csv\",\n   \"bucket\": \"gcsfs-testing\",\n   \"generation\":
        \"1491465895960613\",\n   \"metageneration\": \"1\",\n   \"timeCreated\":
        \"2017-04-06T08:04:55.895Z\",\n   \"updated\": \"2017-04-06T08:04:55.895Z\",\n
        \  \"storageClass\": \"STANDARD\",\n   \"timeStorageClassUpdated\": \"2017-04-06T08:04:55.895Z\",\n
        \  \"size\": \"52\",\n   \"md5Hash\": \"9keZXdUu0YtMynECFSOiMg==\",\n   \"mediaLink\":
        \"https://www.googleapis.com/download/storage/v1/b/gcsfs-testing/o/2014-01-03.csv?generation=1491465895960613&alt=media\",\n
        \  \"crc32c\": \"x/fq7w==\",\n   \"etag\": \"CKXAsbevj9MCEAE=\"\n  },\n  {\n
        \  \"kind\": \"storage#object\",\n   \"id\": \"gcsfs-testing/nested/file1/1491465896905994\",\n
        \  \"selfLink\": \"https://www.googleapis.com/storage/v1/b/gcsfs-testing/o/nested%2Ffile1\",\n
        \  \"name\": \"nested/file1\",\n   \"bucket\": \"gcsfs-testing\",\n   \"generation\":
        \"1491465896905994\",\n   \"metageneration\": \"1\",\n   \"timeCreated\":
        \"2017-04-06T08:04:56.823Z\",\n   \"updated\": \"2017-04-06T08:04:56.823Z\",\n
        \  \"storageClass\": \"STANDARD\",\n   \"timeStorageClassUpdated\": \"2017-04-06T08:04:56.823Z\",\n
        \  \"size\": \"6\",\n   \"md5Hash\": \"sZRqySSS0jR8YjW00mERhA==\",\n   \"mediaLink\":
        \"https://www.googleapis.com/download/storage/v1/b/gcsfs-testing/o/nested%2Ffile1?generation=1491465896905994&alt=media\",\n
        \  \"crc32c\": \"NT3Yvg==\",\n   \"etag\": \"CIqa67evj9MCEAE=\"\n  },\n  {\n
        \  \"kind\": \"storage#object\",\n   \"id\": \"gcsfs-testing/nested/file2/1491465896385478\",\n
        \  \"selfLink\": \"https://www.googleapis.com/storage/v1/b/gcsfs-testing/o/nested%2Ffile2\",\n
        \  \"name\": \"nested/file2\",\n   \"bucket\": \"gcsfs-testing\",\n   \"generation\":
        \"1491465896385478\",\n   \"metageneration\": \"1\",\n   \"timeCreated\":
        \"2017-04-06T08:04:56.297Z\",\n   \"updated\": \"2017-04-06T08:04:56.297Z\",\n
        \  \"storageClass\": \"STANDARD\",\n   \"timeStorageClassUpdated\": \"2017-04-06T08:04:56.297Z\",\n
        \  \"size\": \"5\",\n   \"md5Hash\": \"fXkwN6B2AYZXSwKC8vQ15w==\",\n   \"mediaLink\":
        \"https://www.googleapis.com/download/storage/v1/b/gcsfs-testing/o/nested%2Ffile2?generation=1491465896385478&alt=media\",\n
        \  \"crc32c\": \"MaqBTg==\",\n   \"etag\": \"CMa3y7evj9MCEAE=\"\n  },\n  {\n
        \  \"kind\": \"storage#object\",\n   \"id\": \"gcsfs-testing/nested/nested2/file1/1491465897320566\",\n
        \  \"selfLink\": \"https://www.googleapis.com/storage/v1/b/gcsfs-testing/o/nested%2Fnested2%2Ffile1\",\n
        \  \"name\": \"nested/nested2/file1\",\n   \"bucket\": \"gcsfs-testing\",\n
        \  \"generation\": \"1491465897320566\",\n   \"metageneration\": \"1\",\n
        \  \"timeCreated\": \"2017-04-06T08:04:57.235Z\",\n   \"updated\": \"2017-04-06T08:04:57.235Z\",\n
        \  \"storageClass\": \"STANDARD\",\n   \"timeStorageClassUpdated\": \"2017-04-06T08:04:57.235Z\",\n
        \  \"size\": \"6\",\n   \"md5Hash\": \"sZRqySSS0jR8YjW00mERhA==\",\n   \"mediaLink\":
        \"https://www.googleapis.com/download/storage/v1/b/gcsfs-testing/o/nested%2Fnested2%2Ffile1?generation=1491465897320566&alt=media\",\n
        \  \"crc32c\": \"NT3Yvg==\",\n   \"etag\": \"CPbAhLivj9MCEAE=\"\n  },\n  {\n
        \  \"kind\": \"storage#object\",\n   \"id\": \"gcsfs-testing/nested/nested2/file2/1491465897751357\",\n
        \  \"selfLink\": \"https://www.googleapis.com/storage/v1/b/gcsfs-testing/o/nested%2Fnested2%2Ffile2\",\n
        \  \"name\": \"nested/nested2/file2\",\n   \"bucket\": \"gcsfs-testing\",\n
        \  \"generation\": \"1491465897751357\",\n   \"metageneration\": \"1\",\n
        \  \"timeCreated\": \"2017-04-06T08:04:57.677Z\",\n   \"updated\": \"2017-04-06T08:04:57.677Z\",\n
        \  \"storageClass\": \"STANDARD\",\n   \"timeStorageClassUpdated\": \"2017-04-06T08:04:57.677Z\",\n
        \  \"size\": \"5\",\n   \"md5Hash\": \"fXkwN6B2AYZXSwKC8vQ15w==\",\n   \"mediaLink\":
        \"https://www.googleapis.com/download/storage/v1/b/gcsfs-testing/o/nested%2Fnested2%2Ffile2?generation=1491465897751357&alt=media\",\n
        \  \"crc32c\": \"MaqBTg==\",\n   \"etag\": \"CL3mnrivj9MCEAE=\"\n  },\n  {\n
        \  \"kind\": \"storage#object\",\n   \"id\": \"gcsfs-testing/test/accounts.1.json/1491465894418898\",\n
        \  \"selfLink\": \"https://www.googleapis.com/storage/v1/b/gcsfs-testing/o/test%2Faccounts.1.json\",\n
        \  \"name\": \"test/accounts.1.json\",\n   \"bucket\": \"gcsfs-testing\",\n
        \  \"generation\": \"1491465894418898\",\n   \"metageneration\": \"1\",\n
        \  \"timeCreated\": \"2017-04-06T08:04:54.353Z\",\n   \"updated\": \"2017-04-06T08:04:54.353Z\",\n
        \  \"storageClass\": \"STANDARD\",\n   \"timeStorageClassUpdated\": \"2017-04-06T08:04:54.353Z\",\n
        \  \"size\": \"133\",\n   \"md5Hash\": \"xK7pmJz/Oj5HGIyfQpYTig==\",\n   \"mediaLink\":
        \"https://www.googleapis.com/download/storage/v1/b/gcsfs-testing/o/test%2Faccounts.1.json?generation=1491465894418898&alt=media\",\n
        \  \"crc32c\": \"6wJAgQ==\",\n   \"etag\": \"CNKz07avj9MCEAE=\"\n  },\n  {\n
        \  \"kind\": \"storage#object\",\n   \"id\": \"gcsfs-testing/test/accounts.2.json/1491465894817597\",\n
        \  \"selfLink\": \"https://www.googleapis.com/storage/v1/b/gcsfs-testing/o/test%2Faccounts.2.json\",\n
        \  \"name\": \"test/accounts.2.json\",\n   \"bucket\": \"gcsfs-testing\",\n
        \  \"generation\": \"1491465894817597\",\n   \"metageneration\": \"1\",\n
        \  \"timeCreated\": \"2017-04-06T08:04:54.734Z\",\n   \"updated\": \"2017-04-06T08:04:54.734Z\",\n
        \  \"storageClass\": \"STANDARD\",\n   \"timeStorageClassUpdated\": \"2017-04-06T08:04:54.734Z\",\n
        \  \"size\": \"133\",\n   \"md5Hash\": \"bjhC5OCrzKV+8MGMCF2BQA==\",\n   \"mediaLink\":
        \"https://www.googleapis.com/download/storage/v1/b/gcsfs-testing/o/test%2Faccounts.2.json?generation=1491465894817597&alt=media\",\n
        \  \"crc32c\": \"Su+F+g==\",\n   \"etag\": \"CL3e67avj9MCEAE=\"\n  }\n ]\n}\n"}
=======
        \"storage#object\",\n   \"id\": \"gcsfs-testing/2014-01-01.csv/1491425555977719\",\n
        \  \"selfLink\": \"https://www.googleapis.com/storage/v1/b/gcsfs-testing/o/2014-01-01.csv\",\n
        \  \"name\": \"2014-01-01.csv\",\n   \"bucket\": \"gcsfs-testing\",\n   \"generation\":
        \"1491425555977719\",\n   \"metageneration\": \"1\",\n   \"timeCreated\":
        \"2017-04-05T20:52:35.960Z\",\n   \"updated\": \"2017-04-05T20:52:35.960Z\",\n
        \  \"storageClass\": \"STANDARD\",\n   \"timeStorageClassUpdated\": \"2017-04-05T20:52:35.960Z\",\n
        \  \"size\": \"51\",\n   \"md5Hash\": \"Auycd2AT7x5m8G1W0NXcuA==\",\n   \"mediaLink\":
        \"https://www.googleapis.com/download/storage/v1/b/gcsfs-testing/o/2014-01-01.csv?generation=1491425555977719&alt=media\",\n
        \  \"crc32c\": \"yR1u0w==\",\n   \"etag\": \"CPer5JOZjtMCEAE=\"\n  },\n  {\n
        \  \"kind\": \"storage#object\",\n   \"id\": \"gcsfs-testing/2014-01-02.csv/1491425556307897\",\n
        \  \"selfLink\": \"https://www.googleapis.com/storage/v1/b/gcsfs-testing/o/2014-01-02.csv\",\n
        \  \"name\": \"2014-01-02.csv\",\n   \"bucket\": \"gcsfs-testing\",\n   \"generation\":
        \"1491425556307897\",\n   \"metageneration\": \"1\",\n   \"timeCreated\":
        \"2017-04-05T20:52:36.290Z\",\n   \"updated\": \"2017-04-05T20:52:36.290Z\",\n
        \  \"storageClass\": \"STANDARD\",\n   \"timeStorageClassUpdated\": \"2017-04-05T20:52:36.290Z\",\n
        \  \"size\": \"15\",\n   \"md5Hash\": \"cGwL6TebGKiJzgyNBJNb6Q==\",\n   \"mediaLink\":
        \"https://www.googleapis.com/download/storage/v1/b/gcsfs-testing/o/2014-01-02.csv?generation=1491425556307897&alt=media\",\n
        \  \"crc32c\": \"Mpt4QQ==\",\n   \"etag\": \"CLm/+JOZjtMCEAE=\"\n  },\n  {\n
        \  \"kind\": \"storage#object\",\n   \"id\": \"gcsfs-testing/2014-01-03.csv/1491425556815940\",\n
        \  \"selfLink\": \"https://www.googleapis.com/storage/v1/b/gcsfs-testing/o/2014-01-03.csv\",\n
        \  \"name\": \"2014-01-03.csv\",\n   \"bucket\": \"gcsfs-testing\",\n   \"generation\":
        \"1491425556815940\",\n   \"metageneration\": \"1\",\n   \"timeCreated\":
        \"2017-04-05T20:52:36.791Z\",\n   \"updated\": \"2017-04-05T20:52:36.791Z\",\n
        \  \"storageClass\": \"STANDARD\",\n   \"timeStorageClassUpdated\": \"2017-04-05T20:52:36.791Z\",\n
        \  \"size\": \"52\",\n   \"md5Hash\": \"9keZXdUu0YtMynECFSOiMg==\",\n   \"mediaLink\":
        \"https://www.googleapis.com/download/storage/v1/b/gcsfs-testing/o/2014-01-03.csv?generation=1491425556815940&alt=media\",\n
        \  \"crc32c\": \"x/fq7w==\",\n   \"etag\": \"CMTAl5SZjtMCEAE=\"\n  },\n  {\n
        \  \"kind\": \"storage#object\",\n   \"id\": \"gcsfs-testing/nested/file1/1491425557143726\",\n
        \  \"selfLink\": \"https://www.googleapis.com/storage/v1/b/gcsfs-testing/o/nested%2Ffile1\",\n
        \  \"name\": \"nested/file1\",\n   \"bucket\": \"gcsfs-testing\",\n   \"generation\":
        \"1491425557143726\",\n   \"metageneration\": \"1\",\n   \"timeCreated\":
        \"2017-04-05T20:52:37.116Z\",\n   \"updated\": \"2017-04-05T20:52:37.116Z\",\n
        \  \"storageClass\": \"STANDARD\",\n   \"timeStorageClassUpdated\": \"2017-04-05T20:52:37.116Z\",\n
        \  \"size\": \"6\",\n   \"md5Hash\": \"sZRqySSS0jR8YjW00mERhA==\",\n   \"mediaLink\":
        \"https://www.googleapis.com/download/storage/v1/b/gcsfs-testing/o/nested%2Ffile1?generation=1491425557143726&alt=media\",\n
        \  \"crc32c\": \"NT3Yvg==\",\n   \"etag\": \"CK7Bq5SZjtMCEAE=\"\n  },\n  {\n
        \  \"kind\": \"storage#object\",\n   \"id\": \"gcsfs-testing/nested/file2/1491425557990372\",\n
        \  \"selfLink\": \"https://www.googleapis.com/storage/v1/b/gcsfs-testing/o/nested%2Ffile2\",\n
        \  \"name\": \"nested/file2\",\n   \"bucket\": \"gcsfs-testing\",\n   \"generation\":
        \"1491425557990372\",\n   \"metageneration\": \"1\",\n   \"timeCreated\":
        \"2017-04-05T20:52:37.975Z\",\n   \"updated\": \"2017-04-05T20:52:37.975Z\",\n
        \  \"storageClass\": \"STANDARD\",\n   \"timeStorageClassUpdated\": \"2017-04-05T20:52:37.975Z\",\n
        \  \"size\": \"5\",\n   \"md5Hash\": \"fXkwN6B2AYZXSwKC8vQ15w==\",\n   \"mediaLink\":
        \"https://www.googleapis.com/download/storage/v1/b/gcsfs-testing/o/nested%2Ffile2?generation=1491425557990372&alt=media\",\n
        \  \"crc32c\": \"MaqBTg==\",\n   \"etag\": \"COSX35SZjtMCEAE=\"\n  },\n  {\n
        \  \"kind\": \"storage#object\",\n   \"id\": \"gcsfs-testing/nested/nested2/file1/1491425558377650\",\n
        \  \"selfLink\": \"https://www.googleapis.com/storage/v1/b/gcsfs-testing/o/nested%2Fnested2%2Ffile1\",\n
        \  \"name\": \"nested/nested2/file1\",\n   \"bucket\": \"gcsfs-testing\",\n
        \  \"generation\": \"1491425558377650\",\n   \"metageneration\": \"1\",\n
        \  \"timeCreated\": \"2017-04-05T20:52:38.292Z\",\n   \"updated\": \"2017-04-05T20:52:38.292Z\",\n
        \  \"storageClass\": \"STANDARD\",\n   \"timeStorageClassUpdated\": \"2017-04-05T20:52:38.292Z\",\n
        \  \"size\": \"6\",\n   \"md5Hash\": \"sZRqySSS0jR8YjW00mERhA==\",\n   \"mediaLink\":
        \"https://www.googleapis.com/download/storage/v1/b/gcsfs-testing/o/nested%2Fnested2%2Ffile1?generation=1491425558377650&alt=media\",\n
        \  \"crc32c\": \"NT3Yvg==\",\n   \"etag\": \"CLLp9pSZjtMCEAE=\"\n  },\n  {\n
        \  \"kind\": \"storage#object\",\n   \"id\": \"gcsfs-testing/nested/nested2/file2/1491425557686098\",\n
        \  \"selfLink\": \"https://www.googleapis.com/storage/v1/b/gcsfs-testing/o/nested%2Fnested2%2Ffile2\",\n
        \  \"name\": \"nested/nested2/file2\",\n   \"bucket\": \"gcsfs-testing\",\n
        \  \"generation\": \"1491425557686098\",\n   \"metageneration\": \"1\",\n
        \  \"timeCreated\": \"2017-04-05T20:52:37.665Z\",\n   \"updated\": \"2017-04-05T20:52:37.665Z\",\n
        \  \"storageClass\": \"STANDARD\",\n   \"timeStorageClassUpdated\": \"2017-04-05T20:52:37.665Z\",\n
        \  \"size\": \"5\",\n   \"md5Hash\": \"fXkwN6B2AYZXSwKC8vQ15w==\",\n   \"mediaLink\":
        \"https://www.googleapis.com/download/storage/v1/b/gcsfs-testing/o/nested%2Fnested2%2Ffile2?generation=1491425557686098&alt=media\",\n
        \  \"crc32c\": \"MaqBTg==\",\n   \"etag\": \"CNLOzJSZjtMCEAE=\"\n  },\n  {\n
        \  \"kind\": \"storage#object\",\n   \"id\": \"gcsfs-testing/test/accounts.1.json/1491425555525253\",\n
        \  \"selfLink\": \"https://www.googleapis.com/storage/v1/b/gcsfs-testing/o/test%2Faccounts.1.json\",\n
        \  \"name\": \"test/accounts.1.json\",\n   \"bucket\": \"gcsfs-testing\",\n
        \  \"generation\": \"1491425555525253\",\n   \"metageneration\": \"1\",\n
        \  \"timeCreated\": \"2017-04-05T20:52:35.508Z\",\n   \"updated\": \"2017-04-05T20:52:35.508Z\",\n
        \  \"storageClass\": \"STANDARD\",\n   \"timeStorageClassUpdated\": \"2017-04-05T20:52:35.508Z\",\n
        \  \"size\": \"133\",\n   \"md5Hash\": \"xK7pmJz/Oj5HGIyfQpYTig==\",\n   \"mediaLink\":
        \"https://www.googleapis.com/download/storage/v1/b/gcsfs-testing/o/test%2Faccounts.1.json?generation=1491425555525253&alt=media\",\n
        \  \"crc32c\": \"6wJAgQ==\",\n   \"etag\": \"CIXdyJOZjtMCEAE=\"\n  },\n  {\n
        \  \"kind\": \"storage#object\",\n   \"id\": \"gcsfs-testing/test/accounts.2.json/1491425554993438\",\n
        \  \"selfLink\": \"https://www.googleapis.com/storage/v1/b/gcsfs-testing/o/test%2Faccounts.2.json\",\n
        \  \"name\": \"test/accounts.2.json\",\n   \"bucket\": \"gcsfs-testing\",\n
        \  \"generation\": \"1491425554993438\",\n   \"metageneration\": \"1\",\n
        \  \"timeCreated\": \"2017-04-05T20:52:34.974Z\",\n   \"updated\": \"2017-04-05T20:52:34.974Z\",\n
        \  \"storageClass\": \"STANDARD\",\n   \"timeStorageClassUpdated\": \"2017-04-05T20:52:34.974Z\",\n
        \  \"size\": \"133\",\n   \"md5Hash\": \"bjhC5OCrzKV+8MGMCF2BQA==\",\n   \"mediaLink\":
        \"https://www.googleapis.com/download/storage/v1/b/gcsfs-testing/o/test%2Faccounts.2.json?generation=1491425554993438&alt=media\",\n
        \  \"crc32c\": \"Su+F+g==\",\n   \"etag\": \"CJ6iqJOZjtMCEAE=\"\n  }\n ]\n}\n"}
>>>>>>> b795204b
    headers:
      Alt-Svc: ['quic=":443"; ma=2592000; v="37,36,35"']
      Cache-Control: ['private, max-age=0, must-revalidate, no-transform']
      Content-Length: ['6771']
      Content-Type: [application/json; charset=UTF-8]
<<<<<<< HEAD
      Date: ['Thu, 06 Apr 2017 08:04:58 GMT']
      Expires: ['Thu, 06 Apr 2017 08:04:58 GMT']
      Server: [UploadServer]
      Vary: [Origin, X-Origin]
      X-GUploader-UploadID: [AEnB2UobK0ne0MkwB5m4yx1JyjFVp3ePQ9neLcEMAS4tANpTyju2ZUO-8d0f1wU-sfk9G0CDrI1xWo0_SS9LWgeGpCYC2Mv-VN8GMP2YrQg1iwGE7-0KMBQ]
=======
      Date: ['Wed, 05 Apr 2017 20:52:38 GMT']
      Expires: ['Wed, 05 Apr 2017 20:52:38 GMT']
      Server: [UploadServer]
      Vary: [Origin, X-Origin]
      X-GUploader-UploadID: [AEnB2UpmhkVCFf0KBGemjlY0Qxm8hxgxEmD8Pa9S3K7-cEmDfZKZD-TmWjGxAIDRw3474ndr6EfpIjKGfiWvRp7FbK_kazWxcw]
>>>>>>> b795204b
    status: {code: 200, message: OK}
- request:
    body: null
    headers:
      Accept: ['*/*']
      Accept-Encoding: ['gzip, deflate']
      Connection: [keep-alive]
      Range: [bytes=0-10485759]
      User-Agent: [python-requests/2.13.0]
    method: GET
<<<<<<< HEAD
    uri: https://www.googleapis.com/download/storage/v1/b/gcsfs-testing/o/test%2Faccounts.1.json?alt=media&generation=1491465894418898
=======
    uri: https://www.googleapis.com/download/storage/v1/b/gcsfs-testing/o/test%2Faccounts.1.json?alt=media&generation=1491425555525253
>>>>>>> b795204b
  response:
    body: {string: '{"amount": 100, "name": "Alice"}

        {"amount": 200, "name": "Bob"}

        {"amount": 300, "name": "Charlie"}

        {"amount": 400, "name": "Dennis"}

'}
    headers:
      Alt-Svc: ['quic=":443"; ma=2592000; v="37,36,35"']
      Cache-Control: ['no-cache, no-store, max-age=0, must-revalidate']
      Content-Disposition: [attachment]
      Content-Length: ['133']
      Content-Range: [bytes 0-132/133]
      Content-Type: [application/octet-stream]
<<<<<<< HEAD
      Date: ['Thu, 06 Apr 2017 08:04:58 GMT']
      ETag: [CNKz07avj9MCEAE=]
=======
      Date: ['Wed, 05 Apr 2017 20:52:38 GMT']
      ETag: [CIXdyJOZjtMCEAE=]
>>>>>>> b795204b
      Expires: ['Mon, 01 Jan 1990 00:00:00 GMT']
      Pragma: [no-cache]
      Server: [UploadServer]
      Vary: [Origin, X-Origin]
<<<<<<< HEAD
      X-GUploader-UploadID: [AEnB2Uodv06Jc49nZae4ifSB-ax0DSlh9EY7HospRkUkREjv76HRMV7KRe7_EVJCQ8xKF5cuMDMUtbhpfm9-P2PESxhHg5De6iucb7cBlhBUKZdjHcL30ic]
      X-Goog-Generation: ['1491465894418898']
=======
      X-GUploader-UploadID: [AEnB2UpIwHv0dVsNXVukvxUcn-4DdvQizfbhiPOwObGfUpGuMZ5oUL1zfoATetBwwf-BbWZVKDHL3JVhtAjl0QsabU7gnC10WA]
      X-Goog-Generation: ['1491425555525253']
      X-Goog-Hash: [crc32c=6wJAgQ==]
>>>>>>> b795204b
      X-Goog-Metageneration: ['1']
      X-Goog-Storage-Class: [STANDARD]
    status: {code: 206, message: Partial Content}
- request:
    body: null
    headers:
      Accept: ['*/*']
      Accept-Encoding: ['gzip, deflate']
      Connection: [keep-alive]
      Range: [bytes=0-10485759]
      User-Agent: [python-requests/2.13.0]
    method: GET
<<<<<<< HEAD
    uri: https://www.googleapis.com/download/storage/v1/b/gcsfs-testing/o/test%2Faccounts.1.json?alt=media&generation=1491465894418898
=======
    uri: https://www.googleapis.com/download/storage/v1/b/gcsfs-testing/o/test%2Faccounts.1.json?alt=media&generation=1491425555525253
>>>>>>> b795204b
  response:
    body: {string: '{"amount": 100, "name": "Alice"}

        {"amount": 200, "name": "Bob"}

        {"amount": 300, "name": "Charlie"}

        {"amount": 400, "name": "Dennis"}

'}
    headers:
      Alt-Svc: ['quic=":443"; ma=2592000; v="37,36,35"']
<<<<<<< HEAD
      Cache-Control: ['no-cache, no-store, max-age=0, must-revalidate']
      Content-Disposition: [attachment]
      Content-Length: ['103']
      Content-Range: [bytes 30-132/133]
      Content-Type: [application/octet-stream]
      Date: ['Thu, 06 Apr 2017 08:04:59 GMT']
      ETag: [CNKz07avj9MCEAE=]
      Expires: ['Mon, 01 Jan 1990 00:00:00 GMT']
      Pragma: [no-cache]
      Server: [UploadServer]
      Vary: [Origin, X-Origin]
      X-GUploader-UploadID: [AEnB2UqORnUALld-sRxpE2udh0hqoygra6JVFO3c_uo6aflSvQcsTNtsI9ZvT0jDsWiq18pItr3uDXnQdd0k30zuvBr5t1HEv-eKRgfsYIKyXsJ10Fm7QZY]
      X-Goog-Generation: ['1491465894418898']
      X-Goog-Metageneration: ['1']
      X-Goog-Storage-Class: [STANDARD]
    status: {code: 206, message: Partial Content}
- request:
    body: null
    headers:
      Accept: ['*/*']
      Accept-Encoding: ['gzip, deflate']
      Connection: [keep-alive]
      Range: [bytes=0-29]
      User-Agent: [python-requests/2.13.0]
    method: GET
    uri: https://www.googleapis.com/download/storage/v1/b/gcsfs-testing/o/test%2Faccounts.1.json?alt=media&generation=1491465894418898
  response:
    body: {string: '{"amount": 100, "name": "Alice'}
    headers:
      Alt-Svc: ['quic=":443"; ma=2592000; v="37,36,35"']
=======
>>>>>>> b795204b
      Cache-Control: ['no-cache, no-store, max-age=0, must-revalidate']
      Content-Disposition: [attachment]
      Content-Length: ['133']
      Content-Range: [bytes 0-132/133]
      Content-Type: [application/octet-stream]
<<<<<<< HEAD
      Date: ['Thu, 06 Apr 2017 08:04:59 GMT']
      ETag: [CNKz07avj9MCEAE=]
=======
      Date: ['Wed, 05 Apr 2017 20:52:39 GMT']
      ETag: [CIXdyJOZjtMCEAE=]
>>>>>>> b795204b
      Expires: ['Mon, 01 Jan 1990 00:00:00 GMT']
      Pragma: [no-cache]
      Server: [UploadServer]
      Vary: [Origin, X-Origin]
<<<<<<< HEAD
      X-GUploader-UploadID: [AEnB2UoN9IuFyzPwrOEDfVNT8_P2QMk8PqapPYK5OZNYHIYXxtKFHp0lTwHBnsYgRiK6DbjJ0wGcH5_IG-pg3wajWgkcbMjbVu_4qFv0WTuQZrJCBMcLNBc]
      X-Goog-Generation: ['1491465894418898']
=======
      X-GUploader-UploadID: [AEnB2UoTBvvguI3IqR09hmE5uHvpIq1NU4paEnCpuVRg9Qw17Q69nH8XWkRmJxg-64pQ5FX07kM8O8lGIdP4_Z3C1nnFPmjgGg]
      X-Goog-Generation: ['1491425555525253']
      X-Goog-Hash: [crc32c=6wJAgQ==]
>>>>>>> b795204b
      X-Goog-Metageneration: ['1']
      X-Goog-Storage-Class: [STANDARD]
    status: {code: 206, message: Partial Content}
- request:
    body: null
    headers:
      Accept: ['*/*']
      Accept-Encoding: ['gzip, deflate']
      Connection: [keep-alive]
      Range: [bytes=0-10485759]
      User-Agent: [python-requests/2.13.0]
    method: GET
<<<<<<< HEAD
    uri: https://www.googleapis.com/download/storage/v1/b/gcsfs-testing/o/test%2Faccounts.1.json?alt=media&generation=1491465894418898
=======
    uri: https://www.googleapis.com/download/storage/v1/b/gcsfs-testing/o/test%2Faccounts.1.json?alt=media&generation=1491425555525253
>>>>>>> b795204b
  response:
    body: {string: '{"amount": 100, "name": "Alice"}

        {"amount": 200, "name": "Bob"}

        {"amount": 300, "name": "Charlie"}

        {"amount": 400, "name": "Dennis"}

'}
    headers:
      Alt-Svc: ['quic=":443"; ma=2592000; v="37,36,35"']
      Cache-Control: ['no-cache, no-store, max-age=0, must-revalidate']
      Content-Disposition: [attachment]
      Content-Length: ['133']
      Content-Range: [bytes 0-132/133]
      Content-Type: [application/octet-stream]
<<<<<<< HEAD
      Date: ['Thu, 06 Apr 2017 08:04:59 GMT']
      ETag: [CNKz07avj9MCEAE=]
=======
      Date: ['Wed, 05 Apr 2017 20:52:39 GMT']
      ETag: [CIXdyJOZjtMCEAE=]
>>>>>>> b795204b
      Expires: ['Mon, 01 Jan 1990 00:00:00 GMT']
      Pragma: [no-cache]
      Server: [UploadServer]
      Vary: [Origin, X-Origin]
<<<<<<< HEAD
      X-GUploader-UploadID: [AEnB2UqipHw1EX3v0XtKLDIiy7UffVpAVkFdAviNZng3CUMQiyKZ8bNkQV15KkpJjn08An_QRyEQ_ehI_XIHWY3T6AqJQnu-V7LA5e0ROcRyG6E_edvl2RA]
      X-Goog-Generation: ['1491465894418898']
=======
      X-GUploader-UploadID: [AEnB2UqI9bIr7wogpbcTl3xkmy_cgmweRsU9ppKJQlpYzOkpnTXAo5M7wYGOd7P18r1zs3t9drEw1SDrznGtaPQj1acg8Z1-Qg]
      X-Goog-Generation: ['1491425555525253']
      X-Goog-Hash: [crc32c=6wJAgQ==]
>>>>>>> b795204b
      X-Goog-Metageneration: ['1']
      X-Goog-Storage-Class: [STANDARD]
    status: {code: 206, message: Partial Content}
- request:
    body: null
    headers:
      Accept: ['*/*']
      Accept-Encoding: ['gzip, deflate']
      Connection: [keep-alive]
      Range: [bytes=0-10485759]
      User-Agent: [python-requests/2.13.0]
    method: GET
<<<<<<< HEAD
    uri: https://www.googleapis.com/download/storage/v1/b/gcsfs-testing/o/test%2Faccounts.1.json?alt=media&generation=1491465894418898
=======
    uri: https://www.googleapis.com/download/storage/v1/b/gcsfs-testing/o/test%2Faccounts.1.json?alt=media&generation=1491425555525253
>>>>>>> b795204b
  response:
    body: {string: '{"amount": 100, "name": "Alice"}

        {"amount": 200, "name": "Bob"}

        {"amount": 300, "name": "Charlie"}

        {"amount": 400, "name": "Dennis"}

'}
    headers:
      Alt-Svc: ['quic=":443"; ma=2592000; v="37,36,35"']
      Cache-Control: ['no-cache, no-store, max-age=0, must-revalidate']
      Content-Disposition: [attachment]
      Content-Length: ['133']
      Content-Range: [bytes 0-132/133]
      Content-Type: [application/octet-stream]
<<<<<<< HEAD
      Date: ['Thu, 06 Apr 2017 08:05:00 GMT']
      ETag: [CNKz07avj9MCEAE=]
=======
      Date: ['Wed, 05 Apr 2017 20:52:39 GMT']
      ETag: [CIXdyJOZjtMCEAE=]
>>>>>>> b795204b
      Expires: ['Mon, 01 Jan 1990 00:00:00 GMT']
      Pragma: [no-cache]
      Server: [UploadServer]
      Vary: [Origin, X-Origin]
<<<<<<< HEAD
      X-GUploader-UploadID: [AEnB2UoG8KuhQLuYIRSfvES8srBN1j76gwSAAQk760Oo4ZKz8QUCpjLpRHDz9iLHt5vpYORN246Rw9mVDmbnb8phq7OPwbuaQVhCUxQNZKUJwnygH2_Zfzg]
      X-Goog-Generation: ['1491465894418898']
=======
      X-GUploader-UploadID: [AEnB2UrsFn91WCXjsfo2Kn_IhCfypiM0V5iLLBhP0TO6vDEwEjUk9W16snrYqATBaMtQVFTYrbAtHMQZz9PInlVP61oem5DqrQ]
      X-Goog-Generation: ['1491425555525253']
      X-Goog-Hash: [crc32c=6wJAgQ==]
>>>>>>> b795204b
      X-Goog-Metageneration: ['1']
      X-Goog-Storage-Class: [STANDARD]
    status: {code: 206, message: Partial Content}
- request:
    body: null
    headers:
      Accept: ['*/*']
      Accept-Encoding: ['gzip, deflate']
      Connection: [keep-alive]
      Range: [bytes=0-10485759]
      User-Agent: [python-requests/2.13.0]
    method: GET
<<<<<<< HEAD
    uri: https://www.googleapis.com/download/storage/v1/b/gcsfs-testing/o/test%2Faccounts.1.json?alt=media&generation=1491465894418898
  response:
    body: {string: Request range not satisfiable}
    headers:
      Alt-Svc: ['quic=":443"; ma=2592000; v="37,36,35"']
      Cache-Control: ['private, max-age=0']
      Content-Length: ['29']
      Content-Range: [bytes */133]
      Content-Type: [text/html; charset=UTF-8]
      Date: ['Thu, 06 Apr 2017 08:05:00 GMT']
      Expires: ['Thu, 06 Apr 2017 08:05:00 GMT']
      Server: [UploadServer]
      Vary: [Origin, X-Origin]
      X-GUploader-UploadID: [AEnB2UqjhIjKPZFg9BcPlvrfXeJmAcx-L0v3-mBXIdmHL6Vup8bubgje-Au09dzMb2Kc3ehK_PTkF3G4ec75-SOWWAHLysDn330LdebE7zYiv2XZPG_PPNk]
    status: {code: 416, message: Requested range not satisfiable}
- request:
    body: null
    headers:
      Accept: ['*/*']
      Accept-Encoding: ['gzip, deflate']
      Connection: [keep-alive]
      Range: [bytes=0-132]
      User-Agent: [python-requests/2.13.0]
    method: GET
    uri: https://www.googleapis.com/download/storage/v1/b/gcsfs-testing/o/test%2Faccounts.1.json?alt=media&generation=1491465894418898
=======
    uri: https://www.googleapis.com/download/storage/v1/b/gcsfs-testing/o/test%2Faccounts.1.json?alt=media&generation=1491425555525253
>>>>>>> b795204b
  response:
    body: {string: '{"amount": 100, "name": "Alice"}

        {"amount": 200, "name": "Bob"}

        {"amount": 300, "name": "Charlie"}

        {"amount": 400, "name": "Dennis"}

'}
    headers:
      Alt-Svc: ['quic=":443"; ma=2592000; v="37,36,35"']
      Cache-Control: ['no-cache, no-store, max-age=0, must-revalidate']
      Content-Disposition: [attachment]
      Content-Length: ['133']
      Content-Range: [bytes 0-132/133]
      Content-Type: [application/octet-stream]
<<<<<<< HEAD
      Date: ['Thu, 06 Apr 2017 08:05:01 GMT']
      ETag: [CNKz07avj9MCEAE=]
=======
      Date: ['Wed, 05 Apr 2017 20:52:40 GMT']
      ETag: [CIXdyJOZjtMCEAE=]
>>>>>>> b795204b
      Expires: ['Mon, 01 Jan 1990 00:00:00 GMT']
      Pragma: [no-cache]
      Server: [UploadServer]
      Vary: [Origin, X-Origin]
<<<<<<< HEAD
      X-GUploader-UploadID: [AEnB2UqzugnBPbMMgCbR3yw4eTiIUCvemyhpJICeKsANV8ADAcHPZhikoBLG3st8NgITl8hgQjDpN5DZBf8iuOUtW6lRgpDDDWq-yrfBrCUMFv4odEZ5zyY]
      X-Goog-Generation: ['1491465894418898']
=======
      X-GUploader-UploadID: [AEnB2Uo6OfPsfIFFXv4L4VAobRShEcazbXhCmuyfAO2bp_-MpHniLpdKgv94hCDMF-U32oY3V0_9CP_wgp0MuB_6T0uz_8S4_g]
      X-Goog-Generation: ['1491425555525253']
>>>>>>> b795204b
      X-Goog-Hash: [crc32c=6wJAgQ==]
      X-Goog-Metageneration: ['1']
      X-Goog-Storage-Class: [STANDARD]
    status: {code: 206, message: Partial Content}
- request:
    body: null
    headers:
      Accept: ['*/*']
      Accept-Encoding: ['gzip, deflate']
      Connection: [keep-alive]
<<<<<<< HEAD
      Range: [bytes=133-5308548]
      User-Agent: [python-requests/2.13.0]
    method: GET
    uri: https://www.googleapis.com/download/storage/v1/b/gcsfs-testing/o/test%2Faccounts.1.json?alt=media&generation=1491465894418898
  response:
    body: {string: Request range not satisfiable}
    headers:
      Alt-Svc: ['quic=":443"; ma=2592000; v="37,36,35"']
      Cache-Control: ['private, max-age=0']
      Content-Length: ['29']
      Content-Range: [bytes */133]
      Content-Type: [text/html; charset=UTF-8]
      Date: ['Thu, 06 Apr 2017 08:05:01 GMT']
      Expires: ['Thu, 06 Apr 2017 08:05:01 GMT']
      Server: [UploadServer]
      Vary: [Origin, X-Origin]
      X-GUploader-UploadID: [AEnB2UogTB6AoB5xPizq0TNKMFHDCeeKS5u3BYjMLmfDP66twFf4CiAZkJiGmwcYDj1QxBh4U6n-XkhPGNHC1CqMJWlFDhDxD-T04hx8kpOZCdHoYaAwZJU]
    status: {code: 416, message: Requested range not satisfiable}
- request:
    body: null
    headers:
      Accept: ['*/*']
      Accept-Encoding: ['gzip, deflate']
      Connection: [keep-alive]
      Range: [bytes=0-132]
      User-Agent: [python-requests/2.13.0]
    method: GET
    uri: https://www.googleapis.com/download/storage/v1/b/gcsfs-testing/o/test%2Faccounts.1.json?alt=media&generation=1491465894418898
=======
      Range: [bytes=0-10485759]
      User-Agent: [python-requests/2.13.0]
    method: GET
    uri: https://www.googleapis.com/download/storage/v1/b/gcsfs-testing/o/test%2Faccounts.1.json?alt=media&generation=1491425555525253
>>>>>>> b795204b
  response:
    body: {string: '{"amount": 100, "name": "Alice"}

        {"amount": 200, "name": "Bob"}

        {"amount": 300, "name": "Charlie"}

        {"amount": 400, "name": "Dennis"}

'}
    headers:
      Alt-Svc: ['quic=":443"; ma=2592000; v="37,36,35"']
      Cache-Control: ['no-cache, no-store, max-age=0, must-revalidate']
      Content-Disposition: [attachment]
      Content-Length: ['133']
      Content-Range: [bytes 0-132/133]
      Content-Type: [application/octet-stream]
<<<<<<< HEAD
      Date: ['Thu, 06 Apr 2017 08:05:01 GMT']
      ETag: [CNKz07avj9MCEAE=]
=======
      Date: ['Wed, 05 Apr 2017 20:52:40 GMT']
      ETag: [CIXdyJOZjtMCEAE=]
>>>>>>> b795204b
      Expires: ['Mon, 01 Jan 1990 00:00:00 GMT']
      Pragma: [no-cache]
      Server: [UploadServer]
      Vary: [Origin, X-Origin]
<<<<<<< HEAD
      X-GUploader-UploadID: [AEnB2UpSSS_kMqSkvYIfRZwKxCsHZ3m8Pymu7Tr4mLYCO1hwjHMqXJ81PAQZd_HnlQ2VKcQYJENokwgIGxaCTsVC0rNgMj1B8kVXJauon05Nh3GYPO3VcBw]
      X-Goog-Generation: ['1491465894418898']
=======
      X-GUploader-UploadID: [AEnB2UpsHxKJA-6HFGHUjQzgiGfZgPs3TrPJt34wktvac14lJ-fPW3VbX6_gwra_jLHFp6IxrwzYLzWfhEpEMPHZwR1WWn39YQ]
      X-Goog-Generation: ['1491425555525253']
>>>>>>> b795204b
      X-Goog-Hash: [crc32c=6wJAgQ==]
      X-Goog-Metageneration: ['1']
      X-Goog-Storage-Class: [STANDARD]
    status: {code: 206, message: Partial Content}
- request:
    body: null
    headers:
      Accept: ['*/*']
      Accept-Encoding: ['gzip, deflate']
      Connection: [keep-alive]
      Range: [bytes=0-10485759]
      User-Agent: [python-requests/2.13.0]
    method: GET
<<<<<<< HEAD
    uri: https://www.googleapis.com/download/storage/v1/b/gcsfs-testing/o/test%2Faccounts.1.json?alt=media&generation=1491465894418898
=======
    uri: https://www.googleapis.com/download/storage/v1/b/gcsfs-testing/o/test%2Faccounts.1.json?alt=media&generation=1491425555525253
>>>>>>> b795204b
  response:
    body: {string: '{"amount": 100, "name": "Alice"}

        {"amount": 200, "name": "Bob"}

        {"amount": 300, "name": "Charlie"}

        {"amount": 400, "name": "Dennis"}

'}
    headers:
      Alt-Svc: ['quic=":443"; ma=2592000; v="37,36,35"']
      Cache-Control: ['no-cache, no-store, max-age=0, must-revalidate']
      Content-Disposition: [attachment]
      Content-Length: ['133']
      Content-Range: [bytes 0-132/133]
      Content-Type: [application/octet-stream]
<<<<<<< HEAD
      Date: ['Thu, 06 Apr 2017 08:05:02 GMT']
      ETag: [CNKz07avj9MCEAE=]
=======
      Date: ['Wed, 05 Apr 2017 20:52:40 GMT']
      ETag: [CIXdyJOZjtMCEAE=]
>>>>>>> b795204b
      Expires: ['Mon, 01 Jan 1990 00:00:00 GMT']
      Pragma: [no-cache]
      Server: [UploadServer]
      Vary: [Origin, X-Origin]
<<<<<<< HEAD
      X-GUploader-UploadID: [AEnB2UqRxGTUH-tiF7WnfAB8Y6Phn28eoCiKge1GbsslC2TFr6F-EF1Eb0Ri0QYfCjITvXKqtEY5sNM7ZsRS7ONStQlWxS3H_t5go_cJOm8P5HO22Ws39l4]
      X-Goog-Generation: ['1491465894418898']
=======
      X-GUploader-UploadID: [AEnB2Up-qr7Rhk3AN3r1ViDKlHXCaXpF_vbshv1IQUvNE46XGjVRr6gefyx73pG7kWA6gSpb44sj0S601vmwu3E2BoC0DVEesA]
      X-Goog-Generation: ['1491425555525253']
>>>>>>> b795204b
      X-Goog-Hash: [crc32c=6wJAgQ==]
      X-Goog-Metageneration: ['1']
      X-Goog-Storage-Class: [STANDARD]
    status: {code: 206, message: Partial Content}
- request:
    body: null
    headers:
      Accept: ['*/*']
      Accept-Encoding: ['gzip, deflate']
      Connection: [keep-alive]
      Range: [bytes=0-10485759]
      User-Agent: [python-requests/2.13.0]
    method: GET
<<<<<<< HEAD
    uri: https://www.googleapis.com/download/storage/v1/b/gcsfs-testing/o/test%2Faccounts.1.json?alt=media&generation=1491465894418898
=======
    uri: https://www.googleapis.com/download/storage/v1/b/gcsfs-testing/o/test%2Faccounts.1.json?alt=media&generation=1491425555525253
>>>>>>> b795204b
  response:
    body: {string: '{"amount": 100, "name": "Alice"}

        {"amount": 200, "name": "Bob"}

        {"amount": 300, "name": "Charlie"}

        {"amount": 400, "name": "Dennis"}

'}
    headers:
      Alt-Svc: ['quic=":443"; ma=2592000; v="37,36,35"']
      Cache-Control: ['no-cache, no-store, max-age=0, must-revalidate']
      Content-Disposition: [attachment]
      Content-Length: ['133']
      Content-Range: [bytes 0-132/133]
      Content-Type: [application/octet-stream]
<<<<<<< HEAD
      Date: ['Thu, 06 Apr 2017 08:05:02 GMT']
      ETag: [CNKz07avj9MCEAE=]
=======
      Date: ['Wed, 05 Apr 2017 20:52:40 GMT']
      ETag: [CIXdyJOZjtMCEAE=]
>>>>>>> b795204b
      Expires: ['Mon, 01 Jan 1990 00:00:00 GMT']
      Pragma: [no-cache]
      Server: [UploadServer]
      Vary: [Origin, X-Origin]
<<<<<<< HEAD
      X-GUploader-UploadID: [AEnB2UoqYDrtTkf8MsysO-4AIlSV_xH4q3UNTXV8GaFKsssUACpSnK91Y2ds_gpI2WSU-CkblmNVStjGEknOGkKdGF92N8kMSlKALPX0glvcsKxgjxaa5Sc]
      X-Goog-Generation: ['1491465894418898']
=======
      X-GUploader-UploadID: [AEnB2Uq53p0qE_p9dvbZ16-O_pYiKEV0bZQto57OdqFjD-FgEkGMbBn5RkOYUjuTkDjzjaYRWiepV2zjTJi0v0rH2D3GrsRgnQ]
      X-Goog-Generation: ['1491425555525253']
      X-Goog-Hash: [crc32c=6wJAgQ==]
>>>>>>> b795204b
      X-Goog-Metageneration: ['1']
      X-Goog-Storage-Class: [STANDARD]
    status: {code: 206, message: Partial Content}
- request:
    body: null
    headers:
      Accept: ['*/*']
      Accept-Encoding: ['gzip, deflate']
      Connection: [keep-alive]
      Range: [bytes=0-10485759]
      User-Agent: [python-requests/2.13.0]
    method: GET
<<<<<<< HEAD
    uri: https://www.googleapis.com/download/storage/v1/b/gcsfs-testing/o/test%2Faccounts.1.json?alt=media&generation=1491465894418898
  response:
    body: {string: Request range not satisfiable}
    headers:
      Alt-Svc: ['quic=":443"; ma=2592000; v="37,36,35"']
      Cache-Control: ['private, max-age=0']
      Content-Length: ['29']
      Content-Range: [bytes */133]
      Content-Type: [text/html; charset=UTF-8]
      Date: ['Thu, 06 Apr 2017 08:05:02 GMT']
      Expires: ['Thu, 06 Apr 2017 08:05:02 GMT']
      Server: [UploadServer]
      Vary: [Origin, X-Origin]
      X-GUploader-UploadID: [AEnB2UqT7NkG6yVecGrr7wFqwInOiQQPFTthgj8diDkMhld-aLOvNljAveFBQZ3fKxqKHspvaMh8ag06VVIdiYA-D6YH3qd1WJ3O-6Jl_gGzrXHswYOwe1A]
    status: {code: 416, message: Requested range not satisfiable}
- request:
    body: null
    headers:
      Accept: ['*/*']
      Accept-Encoding: ['gzip, deflate']
      Connection: [keep-alive]
      Range: [bytes=5-5243012]
      User-Agent: [python-requests/2.13.0]
    method: GET
    uri: https://www.googleapis.com/download/storage/v1/b/gcsfs-testing/o/test%2Faccounts.1.json?alt=media&generation=1491465894418898
  response:
    body: {string: 'unt": 100, "name": "Alice"}
=======
    uri: https://www.googleapis.com/download/storage/v1/b/gcsfs-testing/o/test%2Faccounts.1.json?alt=media&generation=1491425555525253
  response:
    body: {string: '{"amount": 100, "name": "Alice"}
>>>>>>> b795204b

        {"amount": 200, "name": "Bob"}

        {"amount": 300, "name": "Charlie"}

        {"amount": 400, "name": "Dennis"}

'}
    headers:
      Alt-Svc: ['quic=":443"; ma=2592000; v="37,36,35"']
      Cache-Control: ['no-cache, no-store, max-age=0, must-revalidate']
      Content-Disposition: [attachment]
      Content-Length: ['133']
      Content-Range: [bytes 0-132/133]
      Content-Type: [application/octet-stream]
<<<<<<< HEAD
      Date: ['Thu, 06 Apr 2017 08:05:08 GMT']
      ETag: [CNKz07avj9MCEAE=]
=======
      Date: ['Wed, 05 Apr 2017 20:52:41 GMT']
      ETag: [CIXdyJOZjtMCEAE=]
>>>>>>> b795204b
      Expires: ['Mon, 01 Jan 1990 00:00:00 GMT']
      Pragma: [no-cache]
      Server: [UploadServer]
      Vary: [Origin, X-Origin]
<<<<<<< HEAD
      X-GUploader-UploadID: [AEnB2UrCxtuEGTdQSA0_TRWwFVi0-_c48wzv3Pjqry9PY0fp7CpTheIvHPFyQmzY157w9SPEgCK-32gmMVMlOWxkVjcyKv05k3QXfLS4WDpgf44NOIgU7V4]
      X-Goog-Generation: ['1491465894418898']
=======
      X-GUploader-UploadID: [AEnB2UpA3N2nm8Ukw-NxViLZ_XnQl292DYMPL3bO-U1Zp1TmEzqmh5M2Vo2k3pOP_AraGfvz71W05Aoz5Zj6WwcZE7UfX2Y7Uw]
      X-Goog-Generation: ['1491425555525253']
      X-Goog-Hash: [crc32c=6wJAgQ==]
>>>>>>> b795204b
      X-Goog-Metageneration: ['1']
      X-Goog-Storage-Class: [STANDARD]
    status: {code: 206, message: Partial Content}
- request:
    body: null
    headers:
      Accept: ['*/*']
      Accept-Encoding: ['gzip, deflate']
      Connection: [keep-alive]
      Range: [bytes=0-10485759]
      User-Agent: [python-requests/2.13.0]
    method: GET
<<<<<<< HEAD
    uri: https://www.googleapis.com/download/storage/v1/b/gcsfs-testing/o/test%2Faccounts.1.json?alt=media&generation=1491465894418898
=======
    uri: https://www.googleapis.com/download/storage/v1/b/gcsfs-testing/o/test%2Faccounts.1.json?alt=media&generation=1491425555525253
>>>>>>> b795204b
  response:
    body: {string: '{"amount": 100, "name": "Alice"}

        {"amount": 200, "name": "Bob"}

        {"amount": 300, "name": "Charlie"}

        {"amount": 400, "name": "Dennis"}

'}
    headers:
      Alt-Svc: ['quic=":443"; ma=2592000; v="37,36,35"']
      Cache-Control: ['no-cache, no-store, max-age=0, must-revalidate']
      Content-Disposition: [attachment]
      Content-Length: ['133']
      Content-Range: [bytes 0-132/133]
      Content-Type: [application/octet-stream]
<<<<<<< HEAD
      Date: ['Thu, 06 Apr 2017 08:05:08 GMT']
      ETag: [CNKz07avj9MCEAE=]
=======
      Date: ['Wed, 05 Apr 2017 20:52:41 GMT']
      ETag: [CIXdyJOZjtMCEAE=]
>>>>>>> b795204b
      Expires: ['Mon, 01 Jan 1990 00:00:00 GMT']
      Pragma: [no-cache]
      Server: [UploadServer]
      Vary: [Origin, X-Origin]
<<<<<<< HEAD
      X-GUploader-UploadID: [AEnB2UoXYWFM2jmnZ00cAkHzN4xSlq-R2Lzph9aXeb0e0ksorCYeS76nJNT6cFY5qEhIMBasn1ZYayw1T-dcu6CTlLYI0lW-iql9gsxDpaoCGCJDqdj61GI]
      X-Goog-Generation: ['1491465894418898']
=======
      X-GUploader-UploadID: [AEnB2Uo3gMcjR1IOo2aCBgkvJeyDqgA2UR-J23uioo3uxYghgco_nU5tE89g5vyenC_uPwYVX2_2NCij8PN_MLDjQwFwKJhnTA]
      X-Goog-Generation: ['1491425555525253']
      X-Goog-Hash: [crc32c=6wJAgQ==]
>>>>>>> b795204b
      X-Goog-Metageneration: ['1']
      X-Goog-Storage-Class: [STANDARD]
    status: {code: 206, message: Partial Content}
- request:
    body: null
    headers:
      Accept: ['*/*']
      Accept-Encoding: ['gzip, deflate']
      Connection: [keep-alive]
      Content-Length: ['0']
      User-Agent: [python-requests/2.13.0]
    method: DELETE
    uri: https://www.googleapis.com/storage/v1/b/gcsfs-testing/o/2014-01-01.csv
  response:
    body: {string: ''}
    headers:
      Alt-Svc: ['quic=":443"; ma=2592000; v="37,36,35"']
      Cache-Control: ['no-cache, no-store, max-age=0, must-revalidate']
      Content-Length: ['0']
      Content-Type: [application/json]
<<<<<<< HEAD
      Date: ['Thu, 06 Apr 2017 08:05:08 GMT']
=======
      Date: ['Wed, 05 Apr 2017 20:52:41 GMT']
>>>>>>> b795204b
      Expires: ['Mon, 01 Jan 1990 00:00:00 GMT']
      Pragma: [no-cache]
      Server: [UploadServer]
      Vary: [Origin, X-Origin]
<<<<<<< HEAD
      X-GUploader-UploadID: [AEnB2Upo7485Q-vcp7V6v2sLTCxUw7hnO3CVxIOZH6I3CQS-Y3nCaMqrbwltk9MOhMpm-_gCcL5TJpWYDzxu5bA5KcWu_6plzkSquZiO8rWuFAwakbtU66k]
=======
      X-GUploader-UploadID: [AEnB2Uq6AJfnerRJQfshkkxcpIZyFpFwfPG-LIZdOdGVWOGYO5KYTjKcGvZ5zdX9rlZWVy9WPut_lZ61QFvS0rdV23s2bOFJUA]
>>>>>>> b795204b
    status: {code: 204, message: No Content}
- request:
    body: null
    headers:
      Accept: ['*/*']
      Accept-Encoding: ['gzip, deflate']
      Connection: [keep-alive]
      Content-Length: ['0']
      User-Agent: [python-requests/2.13.0]
    method: DELETE
    uri: https://www.googleapis.com/storage/v1/b/gcsfs-testing/o/2014-01-02.csv
  response:
    body: {string: ''}
    headers:
      Alt-Svc: ['quic=":443"; ma=2592000; v="37,36,35"']
      Cache-Control: ['no-cache, no-store, max-age=0, must-revalidate']
      Content-Length: ['0']
      Content-Type: [application/json]
<<<<<<< HEAD
      Date: ['Thu, 06 Apr 2017 08:05:09 GMT']
=======
      Date: ['Wed, 05 Apr 2017 20:52:42 GMT']
>>>>>>> b795204b
      Expires: ['Mon, 01 Jan 1990 00:00:00 GMT']
      Pragma: [no-cache]
      Server: [UploadServer]
      Vary: [Origin, X-Origin]
<<<<<<< HEAD
      X-GUploader-UploadID: [AEnB2Up53aKSuHGWp9kampaNr9lC-3p-sVdjgUx1umOa18Q2x61PPU6YhUvd71uuWffMHX5C8UPqsxUDKK4weJ9jsx5Lq-SOG-Jufx4r4PZdZjFhB64V-3w]
=======
      X-GUploader-UploadID: [AEnB2UrgqB6q9_R7ErfMak3xpSYEBbgfR-rzLrGqL5P08f5_o-hlHZiW1m389wYRvr-1FiRST0aNtMBWyFir0H0ccUcyitDzcA]
>>>>>>> b795204b
    status: {code: 204, message: No Content}
- request:
    body: null
    headers:
      Accept: ['*/*']
      Accept-Encoding: ['gzip, deflate']
      Connection: [keep-alive]
      Content-Length: ['0']
      User-Agent: [python-requests/2.13.0]
    method: DELETE
    uri: https://www.googleapis.com/storage/v1/b/gcsfs-testing/o/2014-01-03.csv
  response:
    body: {string: ''}
    headers:
      Alt-Svc: ['quic=":443"; ma=2592000; v="37,36,35"']
      Cache-Control: ['no-cache, no-store, max-age=0, must-revalidate']
      Content-Length: ['0']
      Content-Type: [application/json]
<<<<<<< HEAD
      Date: ['Thu, 06 Apr 2017 08:05:09 GMT']
=======
      Date: ['Wed, 05 Apr 2017 20:52:42 GMT']
>>>>>>> b795204b
      Expires: ['Mon, 01 Jan 1990 00:00:00 GMT']
      Pragma: [no-cache]
      Server: [UploadServer]
      Vary: [Origin, X-Origin]
<<<<<<< HEAD
      X-GUploader-UploadID: [AEnB2Urw3bxF-i1nJbJm2lwv1cUWMR03OjDD7qLAGTdm4QThTsLuMxjcfNZ-vDHZ_q1hIIN04txT_pXYH3rzykVR_Wx_rVjBDPul6ibbCmqdFAyfvPd-HuI]
=======
      X-GUploader-UploadID: [AEnB2UqJ6Sd2jPchcW9nEH3tBKRwQ8a3n1O2a6LrLmZsbUi0PzjDf0a842xs2dT-0ZuZZKdsph0m2f7XMHHuH81OZEH_MEdVKw]
>>>>>>> b795204b
    status: {code: 204, message: No Content}
- request:
    body: null
    headers:
      Accept: ['*/*']
      Accept-Encoding: ['gzip, deflate']
      Connection: [keep-alive]
      Content-Length: ['0']
      User-Agent: [python-requests/2.13.0]
    method: DELETE
    uri: https://www.googleapis.com/storage/v1/b/gcsfs-testing/o/nested%2Ffile1
  response:
    body: {string: ''}
    headers:
      Alt-Svc: ['quic=":443"; ma=2592000; v="37,36,35"']
      Cache-Control: ['no-cache, no-store, max-age=0, must-revalidate']
      Content-Length: ['0']
      Content-Type: [application/json]
<<<<<<< HEAD
      Date: ['Thu, 06 Apr 2017 08:05:10 GMT']
=======
      Date: ['Wed, 05 Apr 2017 20:52:42 GMT']
>>>>>>> b795204b
      Expires: ['Mon, 01 Jan 1990 00:00:00 GMT']
      Pragma: [no-cache]
      Server: [UploadServer]
      Vary: [Origin, X-Origin]
<<<<<<< HEAD
      X-GUploader-UploadID: [AEnB2UoqCmp2cf0nac3hPodvV5WJ5OZ4WbYS04sQ9hNHQui68VPhszmDgfLqZ0IaFbbSodaox2sGT5QXztk2U4xkkeuXKcJQNGMeNv3c-0dN7LJPJV2gjeA]
=======
      X-GUploader-UploadID: [AEnB2UpJzkcJkeHK7gR59jpCR3b-M-nKkcivHgbKRUvX4gBiyIBg-eZa72iTr8dzt0mW-ks61gtyUoFWxwn0Vmb85X2YmeUd4A]
>>>>>>> b795204b
    status: {code: 204, message: No Content}
- request:
    body: null
    headers:
      Accept: ['*/*']
      Accept-Encoding: ['gzip, deflate']
      Connection: [keep-alive]
      Content-Length: ['0']
      User-Agent: [python-requests/2.13.0]
    method: DELETE
    uri: https://www.googleapis.com/storage/v1/b/gcsfs-testing/o/nested%2Ffile2
  response:
    body: {string: ''}
    headers:
      Alt-Svc: ['quic=":443"; ma=2592000; v="37,36,35"']
      Cache-Control: ['no-cache, no-store, max-age=0, must-revalidate']
      Content-Length: ['0']
      Content-Type: [application/json]
<<<<<<< HEAD
      Date: ['Thu, 06 Apr 2017 08:05:10 GMT']
=======
      Date: ['Wed, 05 Apr 2017 20:52:43 GMT']
>>>>>>> b795204b
      Expires: ['Mon, 01 Jan 1990 00:00:00 GMT']
      Pragma: [no-cache]
      Server: [UploadServer]
      Vary: [Origin, X-Origin]
<<<<<<< HEAD
      X-GUploader-UploadID: [AEnB2Uo0fwapHya1IQ48fEBOOorsy9Pdwk3n_0OqFKLlHOc-z6Far-tkAzkEoLcYCTB5pavD5vHL-xmdQQUg8LCMRBMLOyojCgbNd5p1_KpMyszCegAak74]
=======
      X-GUploader-UploadID: [AEnB2UqZtvMnhBFUmuOyd2zeY0Yr8YPQptYM5ZgKS3JHb-eRigQVz0uoa9uRNUwD6hZ-qlLSLgxNyn943vIpoPJpBU7_s7Y-0A]
>>>>>>> b795204b
    status: {code: 204, message: No Content}
- request:
    body: null
    headers:
      Accept: ['*/*']
      Accept-Encoding: ['gzip, deflate']
      Connection: [keep-alive]
      Content-Length: ['0']
      User-Agent: [python-requests/2.13.0]
    method: DELETE
    uri: https://www.googleapis.com/storage/v1/b/gcsfs-testing/o/nested%2Fnested2%2Ffile1
  response:
    body: {string: ''}
    headers:
      Alt-Svc: ['quic=":443"; ma=2592000; v="37,36,35"']
      Cache-Control: ['no-cache, no-store, max-age=0, must-revalidate']
      Content-Length: ['0']
      Content-Type: [application/json]
<<<<<<< HEAD
      Date: ['Thu, 06 Apr 2017 08:05:10 GMT']
=======
      Date: ['Wed, 05 Apr 2017 20:52:43 GMT']
>>>>>>> b795204b
      Expires: ['Mon, 01 Jan 1990 00:00:00 GMT']
      Pragma: [no-cache]
      Server: [UploadServer]
      Vary: [Origin, X-Origin]
<<<<<<< HEAD
      X-GUploader-UploadID: [AEnB2Uom78FBI6GrayUZPqNG3DPDJn6ocafYXEfsCKjOJ-q7pECreP0htKWTU944t7eFgs8M6P7Gop_qmRd3Xg21dj_XU_YkbOOxSmql28wUQrF5oZiEhck]
=======
      X-GUploader-UploadID: [AEnB2UrRuxXvz2yd3S0PpQUdhIn_E0vKo3ymK2kX6gJjpZtLILsZrLNaf_RuFnmv6jEGsZ5WUg70Z7nFPc6KiYB2DioppOdt8A]
>>>>>>> b795204b
    status: {code: 204, message: No Content}
- request:
    body: null
    headers:
      Accept: ['*/*']
      Accept-Encoding: ['gzip, deflate']
      Connection: [keep-alive]
      Content-Length: ['0']
      User-Agent: [python-requests/2.13.0]
    method: DELETE
    uri: https://www.googleapis.com/storage/v1/b/gcsfs-testing/o/nested%2Fnested2%2Ffile2
  response:
    body: {string: ''}
    headers:
      Alt-Svc: ['quic=":443"; ma=2592000; v="37,36,35"']
      Cache-Control: ['no-cache, no-store, max-age=0, must-revalidate']
      Content-Length: ['0']
      Content-Type: [application/json]
<<<<<<< HEAD
      Date: ['Thu, 06 Apr 2017 08:05:11 GMT']
=======
      Date: ['Wed, 05 Apr 2017 20:52:43 GMT']
>>>>>>> b795204b
      Expires: ['Mon, 01 Jan 1990 00:00:00 GMT']
      Pragma: [no-cache]
      Server: [UploadServer]
      Vary: [Origin, X-Origin]
<<<<<<< HEAD
      X-GUploader-UploadID: [AEnB2UrJl0M8KAGUKkyKNqHHmgqTdqCxanduKelgr5M7u9xZwjFVUwELnHZiomgcKtrLHEWSdLTO8zu4NYiDRlUBPvNxeVx4Ifk7e4Xd1JfLs-zQdWY5IUM]
=======
      X-GUploader-UploadID: [AEnB2UoCGHHU00uTlr9VQJB1ONehObPajoEs2TNYZWVcCurUXcok0QZgi-nfoEWHarsjimcsScAlxRS822t_mzlDjs8husQvPw]
>>>>>>> b795204b
    status: {code: 204, message: No Content}
- request:
    body: null
    headers:
      Accept: ['*/*']
      Accept-Encoding: ['gzip, deflate']
      Connection: [keep-alive]
      Content-Length: ['0']
      User-Agent: [python-requests/2.13.0]
    method: DELETE
    uri: https://www.googleapis.com/storage/v1/b/gcsfs-testing/o/test%2Faccounts.1.json
  response:
    body: {string: ''}
    headers:
      Alt-Svc: ['quic=":443"; ma=2592000; v="37,36,35"']
      Cache-Control: ['no-cache, no-store, max-age=0, must-revalidate']
      Content-Length: ['0']
      Content-Type: [application/json]
<<<<<<< HEAD
      Date: ['Thu, 06 Apr 2017 08:05:11 GMT']
=======
      Date: ['Wed, 05 Apr 2017 20:52:44 GMT']
>>>>>>> b795204b
      Expires: ['Mon, 01 Jan 1990 00:00:00 GMT']
      Pragma: [no-cache]
      Server: [UploadServer]
      Vary: [Origin, X-Origin]
<<<<<<< HEAD
      X-GUploader-UploadID: [AEnB2UqcD3WmQ7LjoArApG3MmR2Kq-FpbePMemO8uDS9QLNQF-uF1U6RAOhKnR9Vby_GftwJeAFrWsLb__lpP_qaBe-En285jLv9aI-GwXzGvYZBbH8Bq7E]
=======
      X-GUploader-UploadID: [AEnB2UrQTlIyNC9k4FedCmBLvkiVgVqlVWxp-_nWFN3vFXPYCT-mfmyF5jX3QCj-dbUVhIfPv7PzU7WqXqawtIqcPWOQ9fCV1g]
>>>>>>> b795204b
    status: {code: 204, message: No Content}
- request:
    body: null
    headers:
      Accept: ['*/*']
      Accept-Encoding: ['gzip, deflate']
      Connection: [keep-alive]
      Content-Length: ['0']
      User-Agent: [python-requests/2.13.0]
    method: DELETE
    uri: https://www.googleapis.com/storage/v1/b/gcsfs-testing/o/test%2Faccounts.2.json
  response:
    body: {string: ''}
    headers:
      Alt-Svc: ['quic=":443"; ma=2592000; v="37,36,35"']
      Cache-Control: ['no-cache, no-store, max-age=0, must-revalidate']
      Content-Length: ['0']
      Content-Type: [application/json]
<<<<<<< HEAD
      Date: ['Thu, 06 Apr 2017 08:05:12 GMT']
=======
      Date: ['Wed, 05 Apr 2017 20:52:44 GMT']
>>>>>>> b795204b
      Expires: ['Mon, 01 Jan 1990 00:00:00 GMT']
      Pragma: [no-cache]
      Server: [UploadServer]
      Vary: [Origin, X-Origin]
<<<<<<< HEAD
      X-GUploader-UploadID: [AEnB2Upc7XoDKVaRumQ2K6bnZGadbBNELFhXIEGYnQKkyvZxt9leO9kUSlf84pP22M8Q1gsrKA-ylOLtRG-UoMwKuJmMQfoFYgUtWGcnvmI5mYLeEXHlKgM]
=======
      X-GUploader-UploadID: [AEnB2UpUCjtgkCOntllW7SbR3Or3RELXfwHNsxf-AQzeS2SOUZDuybeAgr6y2Kw-_UHQrraicVNKM-H73Lt5F-WFUEVmi6P26Q]
>>>>>>> b795204b
    status: {code: 204, message: No Content}
version: 1<|MERGE_RESOLUTION|>--- conflicted
+++ resolved
@@ -12,23 +12,14 @@
   response:
     body:
       string: !!binary |
-<<<<<<< HEAD
-        H4sIAKX25VgC/6tWSkxOTi0uji/Jz07NU7JSUKqoqFDSUVDKTMEQSq0oyCxKLY7PBAkamxkYAMXA
-        auJLKgtSQQqdUhOLUouUagFOYrb0VgAAAA==
-=======
-        H4sIABFZ5VgC/6tWSq0oyCxKLY7PzFOyUjA2MzDQUVDKTIkvyc9OBYkoVVRUKAGFwPz4ksqCVJCg
-        U2piUWoRSDwxOTm1uBhVeS0A03RPm1YAAAA=
->>>>>>> b795204b
+        H4sIAO8751gC/6tWSkxOTi0uji/Jz07NU7JSUKqoqFDSUVBKrSjILEotjs8ECRqbGRgAxTJTMJSB
+        +fEllQWpIEGn1MSi1CKlWgA253KRVgAAAA==
     headers:
       Alt-Svc: ['quic=":443"; ma=2592000; v="37,36,35"']
       Cache-Control: ['no-cache, no-store, max-age=0, must-revalidate']
       Content-Encoding: [gzip]
       Content-Type: [application/json; charset=UTF-8]
-<<<<<<< HEAD
-      Date: ['Thu, 06 Apr 2017 08:04:53 GMT']
-=======
-      Date: ['Wed, 05 Apr 2017 20:52:33 GMT']
->>>>>>> b795204b
+      Date: ['Fri, 07 Apr 2017 07:12:46 GMT']
       Expires: ['Mon, 01 Jan 1990 00:00:00 GMT']
       Pragma: [no-cache]
       Server: [GSE]
@@ -49,10 +40,14 @@
     uri: https://www.googleapis.com/storage/v1/b/?project=test_project
   response:
     body: {string: "{\n \"kind\": \"storage#buckets\",\n \"items\": [\n  {\n   \"kind\":
-<<<<<<< HEAD
         \"storage#bucket\",\n   \"id\": \"dask-zarr-cache\",\n   \"selfLink\": \"https://www.googleapis.com/storage/v1/b/dask-zarr-cache\",\n
         \  \"projectNumber\": \"211880518801\",\n   \"name\": \"dask-zarr-cache\",\n
         \  \"timeCreated\": \"2017-04-03T14:58:15.917Z\",\n   \"updated\": \"2017-04-03T14:58:15.917Z\",\n
+        \  \"metageneration\": \"1\",\n   \"location\": \"EUROPE-WEST1\",\n   \"storageClass\":
+        \"REGIONAL\",\n   \"etag\": \"CAE=\"\n  },\n  {\n   \"kind\": \"storage#bucket\",\n
+        \  \"id\": \"dprof-cache\",\n   \"selfLink\": \"https://www.googleapis.com/storage/v1/b/dprof-cache\",\n
+        \  \"projectNumber\": \"211880518801\",\n   \"name\": \"dprof-cache\",\n   \"timeCreated\":
+        \"2017-04-06T09:29:42.248Z\",\n   \"updated\": \"2017-04-06T09:29:42.248Z\",\n
         \  \"metageneration\": \"1\",\n   \"location\": \"EUROPE-WEST1\",\n   \"storageClass\":
         \"REGIONAL\",\n   \"etag\": \"CAE=\"\n  },\n  {\n   \"kind\": \"storage#bucket\",\n
         \  \"id\": \"gcsfs-testing\",\n   \"selfLink\": \"https://www.googleapis.com/storage/v1/b/gcsfs-testing\",\n
@@ -73,62 +68,13 @@
     headers:
       Alt-Svc: ['quic=":443"; ma=2592000; v="37,36,35"']
       Cache-Control: ['private, max-age=0, must-revalidate, no-transform']
-      Content-Length: ['1633']
-      Content-Type: [application/json; charset=UTF-8]
-      Date: ['Thu, 06 Apr 2017 08:04:53 GMT']
-      Expires: ['Thu, 06 Apr 2017 08:04:53 GMT']
-      Server: [UploadServer]
-      Vary: [Origin, X-Origin]
-      X-GUploader-UploadID: [AEnB2Ur_zimx5HQOhxSuK_txtxV3-Sf-q9skcpSI8JVQYnfNtYQjXSpadmd4AVB3PHLS74MCd5VN2XJyJkRBjan8rZSNIN_elGh_7wxDXXi5-M7nih2am6o]
-=======
-        \"storage#bucket\",\n   \"id\": \"anaconda-enterprise\",\n   \"selfLink\":
-        \"https://www.googleapis.com/storage/v1/b/anaconda-enterprise\",\n   \"projectNumber\":
-        \"586241054156\",\n   \"name\": \"anaconda-enterprise\",\n   \"timeCreated\":
-        \"2017-03-30T22:33:29.085Z\",\n   \"updated\": \"2017-03-30T22:33:29.085Z\",\n
-        \  \"metageneration\": \"1\",\n   \"location\": \"US\",\n   \"storageClass\":
-        \"MULTI_REGIONAL\",\n   \"etag\": \"CAE=\"\n  },\n  {\n   \"kind\": \"storage#bucket\",\n
-        \  \"id\": \"anaconda-public-data\",\n   \"selfLink\": \"https://www.googleapis.com/storage/v1/b/anaconda-public-data\",\n
-        \  \"projectNumber\": \"586241054156\",\n   \"name\": \"anaconda-public-data\",\n
-        \  \"timeCreated\": \"2017-04-05T20:22:12.865Z\",\n   \"updated\": \"2017-04-05T20:22:12.865Z\",\n
-        \  \"metageneration\": \"1\",\n   \"location\": \"US\",\n   \"storageClass\":
-        \"MULTI_REGIONAL\",\n   \"etag\": \"CAE=\"\n  },\n  {\n   \"kind\": \"storage#bucket\",\n
-        \  \"id\": \"artifacts.test_project.appspot.com\",\n   \"selfLink\": \"https://www.googleapis.com/storage/v1/b/artifacts.test_project.appspot.com\",\n
-        \  \"projectNumber\": \"586241054156\",\n   \"name\": \"artifacts.test_project.appspot.com\",\n
-        \  \"timeCreated\": \"2016-05-17T18:29:22.774Z\",\n   \"updated\": \"2016-05-17T18:29:22.774Z\",\n
-        \  \"metageneration\": \"1\",\n   \"location\": \"US\",\n   \"storageClass\":
-        \"STANDARD\",\n   \"etag\": \"CAE=\"\n  },\n  {\n   \"kind\": \"storage#bucket\",\n
-        \  \"id\": \"blaze-data\",\n   \"selfLink\": \"https://www.googleapis.com/storage/v1/b/blaze-data\",\n
-        \  \"projectNumber\": \"586241054156\",\n   \"name\": \"blaze-data\",\n   \"timeCreated\":
-        \"2015-09-06T04:08:21.262Z\",\n   \"updated\": \"2015-09-06T15:55:01.051Z\",\n
-        \  \"metageneration\": \"2\",\n   \"location\": \"US\",\n   \"storageClass\":
-        \"STANDARD\",\n   \"etag\": \"CAI=\"\n  },\n  {\n   \"kind\": \"storage#bucket\",\n
-        \  \"id\": \"dask_example_data\",\n   \"selfLink\": \"https://www.googleapis.com/storage/v1/b/dask_example_data\",\n
-        \  \"projectNumber\": \"586241054156\",\n   \"name\": \"dask_example_data\",\n
-        \  \"timeCreated\": \"2017-02-15T18:07:45.948Z\",\n   \"updated\": \"2017-02-15T18:07:45.948Z\",\n
-        \  \"metageneration\": \"1\",\n   \"location\": \"US\",\n   \"storageClass\":
-        \"STANDARD\",\n   \"etag\": \"CAE=\"\n  },\n  {\n   \"kind\": \"storage#bucket\",\n
-        \  \"id\": \"dataproc-9a39e84b-a055-4877-9be9-ddd9334e6145-us\",\n   \"selfLink\":
-        \"https://www.googleapis.com/storage/v1/b/dataproc-9a39e84b-a055-4877-9be9-ddd9334e6145-us\",\n
-        \  \"projectNumber\": \"586241054156\",\n   \"name\": \"dataproc-9a39e84b-a055-4877-9be9-ddd9334e6145-us\",\n
-        \  \"timeCreated\": \"2017-04-05T02:56:05.533Z\",\n   \"updated\": \"2017-04-05T02:56:05.533Z\",\n
-        \  \"metageneration\": \"1\",\n   \"location\": \"US\",\n   \"storageClass\":
-        \"STANDARD\",\n   \"etag\": \"CAE=\"\n  },\n  {\n   \"kind\": \"storage#bucket\",\n
-        \  \"id\": \"gcsfs-testing\",\n   \"selfLink\": \"https://www.googleapis.com/storage/v1/b/gcsfs-testing\",\n
-        \  \"projectNumber\": \"586241054156\",\n   \"name\": \"gcsfs-testing\",\n
-        \  \"timeCreated\": \"2017-04-05T13:45:05.641Z\",\n   \"updated\": \"2017-04-05T13:45:05.641Z\",\n
-        \  \"metageneration\": \"1\",\n   \"location\": \"US\",\n   \"storageClass\":
-        \"STANDARD\",\n   \"etag\": \"CAE=\"\n  }\n ]\n}\n"}
-    headers:
-      Alt-Svc: ['quic=":443"; ma=2592000; v="37,36,35"']
-      Cache-Control: ['private, max-age=0, must-revalidate, no-transform']
-      Content-Length: ['2971']
-      Content-Type: [application/json; charset=UTF-8]
-      Date: ['Wed, 05 Apr 2017 20:52:33 GMT']
-      Expires: ['Wed, 05 Apr 2017 20:52:33 GMT']
-      Server: [UploadServer]
-      Vary: [Origin, X-Origin]
-      X-GUploader-UploadID: [AEnB2Uro-eMajQoxOMdI9V0UdIZffTla-Pof3sSj0gRtdQfb3RzxrnIVrnBbgMWu7mPXmMqfyrDUMneahQ3i-i8Zl8S1ncSftw]
->>>>>>> b795204b
+      Content-Length: ['2021']
+      Content-Type: [application/json; charset=UTF-8]
+      Date: ['Fri, 07 Apr 2017 07:12:48 GMT']
+      Expires: ['Fri, 07 Apr 2017 07:12:48 GMT']
+      Server: [UploadServer]
+      Vary: [Origin, X-Origin]
+      X-GUploader-UploadID: [AEnB2Uqm71IcdM65luXRwUazblj38Nzk1CXP7BsCLxM0VIeyc3_FEJWSWpNGKvhh3lJv2xnDiVH8bNPIrwCNjhxzizN7b8GOhD4uW32MJaawjG5c11OD0wI]
     status: {code: 200, message: OK}
 - request:
     body: null
@@ -149,19 +95,11 @@
       Cache-Control: ['private, max-age=0']
       Content-Length: ['165']
       Content-Type: [application/json; charset=UTF-8]
-<<<<<<< HEAD
-      Date: ['Thu, 06 Apr 2017 08:04:53 GMT']
-      Expires: ['Thu, 06 Apr 2017 08:04:53 GMT']
-      Server: [UploadServer]
-      Vary: [Origin, X-Origin]
-      X-GUploader-UploadID: [AEnB2UqWONdUyG-FEMIRm9PtzWcmcWhLYHmH8xJBWOyD8qKe-q9yjhFrGwgDUoXbz7yUtFCJYqvvFcxLu8XS1P1UES3_CbGmyRWvYNsAGA8laANNa2GbzwM]
-=======
-      Date: ['Wed, 05 Apr 2017 20:52:34 GMT']
-      Expires: ['Wed, 05 Apr 2017 20:52:34 GMT']
-      Server: [UploadServer]
-      Vary: [Origin, X-Origin]
-      X-GUploader-UploadID: [AEnB2UpEnmNe68UQjGDldpM7KublrDuO6yU6CVfRnRUOzyEQCfk3DxTtXsxh-wVnTZBPAHeueR-uTw3LhfqzNF8ny9Ha4Gstxw]
->>>>>>> b795204b
+      Date: ['Fri, 07 Apr 2017 07:12:48 GMT']
+      Expires: ['Fri, 07 Apr 2017 07:12:48 GMT']
+      Server: [UploadServer]
+      Vary: [Origin, X-Origin]
+      X-GUploader-UploadID: [AEnB2UrmUBcHAz_kG_AfUy59f52zRFoBfYmS8tDixdV_8SvcbtjYwllRgIjM1oRH9-ZeA5IdzsJ3fjiH6qD3gObeo8k2iMQQHg]
     status: {code: 404, message: Not Found}
 - request:
     body: null
@@ -182,19 +120,11 @@
       Cache-Control: ['private, max-age=0']
       Content-Length: ['165']
       Content-Type: [application/json; charset=UTF-8]
-<<<<<<< HEAD
-      Date: ['Thu, 06 Apr 2017 08:04:53 GMT']
-      Expires: ['Thu, 06 Apr 2017 08:04:53 GMT']
-      Server: [UploadServer]
-      Vary: [Origin, X-Origin]
-      X-GUploader-UploadID: [AEnB2Up3nbYMsW5ZdrKEh7JPnzovjmUgcpWlbyCVTiOvy8NK_Lk31eM9tpTZh2UV5hla7miXUgkqH5O7WQGu8j6YLVo9Il8GoMDKmexkaZoLU6nkFke6HPE]
-=======
-      Date: ['Wed, 05 Apr 2017 20:52:34 GMT']
-      Expires: ['Wed, 05 Apr 2017 20:52:34 GMT']
-      Server: [UploadServer]
-      Vary: [Origin, X-Origin]
-      X-GUploader-UploadID: [AEnB2Ur1sEg69VsrdDNrWRbZCf52Jrm4dvYVG8wBAlqK-c3zvDHWNw63FPB5nZUtg1_ZsniUtfQ7E_bz0emBS2cr8IU32Q17Ig]
->>>>>>> b795204b
+      Date: ['Fri, 07 Apr 2017 07:12:48 GMT']
+      Expires: ['Fri, 07 Apr 2017 07:12:48 GMT']
+      Server: [UploadServer]
+      Vary: [Origin, X-Origin]
+      X-GUploader-UploadID: [AEnB2UpmLia-n_jSYJ405x9t_ccJKYsrlPaU-vN7x9io7FdrzPktyYA0qLTW9A3jhVLQTuImpt_ZdEecSeBiGHYddWt8ivhiBBUVDilL-ECnd7yUYzTIEjk]
     status: {code: 404, message: Not Found}
 - request:
     body: null
@@ -215,19 +145,11 @@
       Cache-Control: ['private, max-age=0']
       Content-Length: ['165']
       Content-Type: [application/json; charset=UTF-8]
-<<<<<<< HEAD
-      Date: ['Thu, 06 Apr 2017 08:04:54 GMT']
-      Expires: ['Thu, 06 Apr 2017 08:04:54 GMT']
-      Server: [UploadServer]
-      Vary: [Origin, X-Origin]
-      X-GUploader-UploadID: [AEnB2Ur2whsZE-a_vpDW6W3d3wO-EIALlDAgcLgAZoBv9K0P9M0qgtULYWvVHTI0hlc24rZb4cKCQDP2Vfn3_gY12m8njjLwrokuDae6xD8rqSJ0rhN3ZPA]
-=======
-      Date: ['Wed, 05 Apr 2017 20:52:34 GMT']
-      Expires: ['Wed, 05 Apr 2017 20:52:34 GMT']
-      Server: [UploadServer]
-      Vary: [Origin, X-Origin]
-      X-GUploader-UploadID: [AEnB2Uq6Pg3qveBZYcnm7cK6SA_2jY3gIdrUhjW1JKdEQT8jngPsEMsPgD1B0kl7VwQK2UgZ55RbaDWF4F800nBx2kOdq4aSOA]
->>>>>>> b795204b
+      Date: ['Fri, 07 Apr 2017 07:12:48 GMT']
+      Expires: ['Fri, 07 Apr 2017 07:12:48 GMT']
+      Server: [UploadServer]
+      Vary: [Origin, X-Origin]
+      X-GUploader-UploadID: [AEnB2UpBqeNCiFRRJEhzC7X6qcz26LsIUZEeRBT-79xNiPS_3mXi_5SgbtE4zhwFtuaeophD2QMq27En9UPOiI5y1DgAkfNW-52z9OQ62EbqPryOcC37Mv8]
     status: {code: 404, message: Not Found}
 - request:
     body: null
@@ -248,19 +170,11 @@
       Cache-Control: ['private, max-age=0']
       Content-Length: ['165']
       Content-Type: [application/json; charset=UTF-8]
-<<<<<<< HEAD
-      Date: ['Thu, 06 Apr 2017 08:04:54 GMT']
-      Expires: ['Thu, 06 Apr 2017 08:04:54 GMT']
-      Server: [UploadServer]
-      Vary: [Origin, X-Origin]
-      X-GUploader-UploadID: [AEnB2UopjJ08_HNAJlXgjd3-IyCHD9W_u7NxYmeCFlI-MmiIgLrx7UwGm4mQ-QMZkpmb5eiv2_3gN7fWtAtMvXB1kPScMAIhD09vis8NbJhmv6ewq-TVYoM]
-=======
-      Date: ['Wed, 05 Apr 2017 20:52:34 GMT']
-      Expires: ['Wed, 05 Apr 2017 20:52:34 GMT']
-      Server: [UploadServer]
-      Vary: [Origin, X-Origin]
-      X-GUploader-UploadID: [AEnB2UpqrK0hLrhNLQ79IgvmRLWZaxP39Yb3bdt9lE8JdC7ZsuQqmxSgytZS-doj0cINfcF1DI9KTiIr5je59IIgswSLGzt2ow]
->>>>>>> b795204b
+      Date: ['Fri, 07 Apr 2017 07:12:49 GMT']
+      Expires: ['Fri, 07 Apr 2017 07:12:49 GMT']
+      Server: [UploadServer]
+      Vary: [Origin, X-Origin]
+      X-GUploader-UploadID: [AEnB2UpGMKHcb2-2rfc5SFydRzXquuGvjLd4lNq5ppuDBN4xyKM-27StBDT8lK3pti8CU8bAvO3UaUeiq15hbasKQwFpBEFgWg]
     status: {code: 404, message: Not Found}
 - request:
     body: '{"amount": 500, "name": "Alice"}
@@ -281,512 +195,312 @@
     method: POST
     uri: https://www.googleapis.com/upload/storage/v1/b/gcsfs-testing/o?name=test%2Faccounts.2.json&uploadType=media
   response:
-<<<<<<< HEAD
-    body: {string: "{\n \"kind\": \"storage#object\",\n \"id\": \"gcsfs-testing/test/accounts.1.json/1491465894418898\",\n
+    body: {string: "{\n \"kind\": \"storage#object\",\n \"id\": \"gcsfs-testing/test/accounts.2.json/1491549169699988\",\n
+        \"selfLink\": \"https://www.googleapis.com/storage/v1/b/gcsfs-testing/o/test%2Faccounts.2.json\",\n
+        \"name\": \"test/accounts.2.json\",\n \"bucket\": \"gcsfs-testing\",\n \"generation\":
+        \"1491549169699988\",\n \"metageneration\": \"1\",\n \"timeCreated\": \"2017-04-07T07:12:49.626Z\",\n
+        \"updated\": \"2017-04-07T07:12:49.626Z\",\n \"storageClass\": \"STANDARD\",\n
+        \"timeStorageClassUpdated\": \"2017-04-07T07:12:49.626Z\",\n \"size\": \"133\",\n
+        \"md5Hash\": \"bjhC5OCrzKV+8MGMCF2BQA==\",\n \"mediaLink\": \"https://www.googleapis.com/download/storage/v1/b/gcsfs-testing/o/test%2Faccounts.2.json?generation=1491549169699988&alt=media\",\n
+        \"crc32c\": \"Su+F+g==\",\n \"etag\": \"CJSZs9PlkdMCEAE=\"\n}\n"}
+    headers:
+      Alt-Svc: ['quic=":443"; ma=2592000; v="37,36,35"']
+      Cache-Control: ['no-cache, no-store, max-age=0, must-revalidate']
+      Content-Length: ['727']
+      Content-Type: [application/json; charset=UTF-8]
+      Date: ['Fri, 07 Apr 2017 07:12:49 GMT']
+      ETag: [CJSZs9PlkdMCEAE=]
+      Expires: ['Mon, 01 Jan 1990 00:00:00 GMT']
+      Pragma: [no-cache]
+      Server: [UploadServer]
+      Vary: [Origin, X-Origin]
+      X-GUploader-UploadID: [AEnB2UpmwqQJnnCQoa48OSA1P5ScItTVihdyAB0cBnFwUb7M5r-EHBtzQknRQwpOIStNX3FvoK7fIdOYZTdQMGu-s8UCmrvENPK99NZmOdf3X8pSx_Q1N50]
+    status: {code: 200, message: OK}
+- request:
+    body: '{"amount": 100, "name": "Alice"}
+
+      {"amount": 200, "name": "Bob"}
+
+      {"amount": 300, "name": "Charlie"}
+
+      {"amount": 400, "name": "Dennis"}
+
+'
+    headers:
+      Accept: ['*/*']
+      Accept-Encoding: ['gzip, deflate']
+      Connection: [keep-alive]
+      Content-Length: ['133']
+      User-Agent: [python-requests/2.13.0]
+    method: POST
+    uri: https://www.googleapis.com/upload/storage/v1/b/gcsfs-testing/o?name=test%2Faccounts.1.json&uploadType=media
+  response:
+    body: {string: "{\n \"kind\": \"storage#object\",\n \"id\": \"gcsfs-testing/test/accounts.1.json/1491549170194281\",\n
         \"selfLink\": \"https://www.googleapis.com/storage/v1/b/gcsfs-testing/o/test%2Faccounts.1.json\",\n
         \"name\": \"test/accounts.1.json\",\n \"bucket\": \"gcsfs-testing\",\n \"generation\":
-        \"1491465894418898\",\n \"metageneration\": \"1\",\n \"timeCreated\": \"2017-04-06T08:04:54.353Z\",\n
-        \"updated\": \"2017-04-06T08:04:54.353Z\",\n \"storageClass\": \"STANDARD\",\n
-        \"timeStorageClassUpdated\": \"2017-04-06T08:04:54.353Z\",\n \"size\": \"133\",\n
-        \"md5Hash\": \"xK7pmJz/Oj5HGIyfQpYTig==\",\n \"mediaLink\": \"https://www.googleapis.com/download/storage/v1/b/gcsfs-testing/o/test%2Faccounts.1.json?generation=1491465894418898&alt=media\",\n
-        \"crc32c\": \"6wJAgQ==\",\n \"etag\": \"CNKz07avj9MCEAE=\"\n}\n"}
-=======
-    body: {string: "{\n \"kind\": \"storage#object\",\n \"id\": \"gcsfs-testing/test/accounts.2.json/1491425554993438\",\n
-        \"selfLink\": \"https://www.googleapis.com/storage/v1/b/gcsfs-testing/o/test%2Faccounts.2.json\",\n
-        \"name\": \"test/accounts.2.json\",\n \"bucket\": \"gcsfs-testing\",\n \"generation\":
-        \"1491425554993438\",\n \"metageneration\": \"1\",\n \"timeCreated\": \"2017-04-05T20:52:34.974Z\",\n
-        \"updated\": \"2017-04-05T20:52:34.974Z\",\n \"storageClass\": \"STANDARD\",\n
-        \"timeStorageClassUpdated\": \"2017-04-05T20:52:34.974Z\",\n \"size\": \"133\",\n
-        \"md5Hash\": \"bjhC5OCrzKV+8MGMCF2BQA==\",\n \"mediaLink\": \"https://www.googleapis.com/download/storage/v1/b/gcsfs-testing/o/test%2Faccounts.2.json?generation=1491425554993438&alt=media\",\n
-        \"crc32c\": \"Su+F+g==\",\n \"etag\": \"CJ6iqJOZjtMCEAE=\"\n}\n"}
->>>>>>> b795204b
+        \"1491549170194281\",\n \"metageneration\": \"1\",\n \"timeCreated\": \"2017-04-07T07:12:50.117Z\",\n
+        \"updated\": \"2017-04-07T07:12:50.117Z\",\n \"storageClass\": \"STANDARD\",\n
+        \"timeStorageClassUpdated\": \"2017-04-07T07:12:50.117Z\",\n \"size\": \"133\",\n
+        \"md5Hash\": \"xK7pmJz/Oj5HGIyfQpYTig==\",\n \"mediaLink\": \"https://www.googleapis.com/download/storage/v1/b/gcsfs-testing/o/test%2Faccounts.1.json?generation=1491549170194281&alt=media\",\n
+        \"crc32c\": \"6wJAgQ==\",\n \"etag\": \"COmu0dPlkdMCEAE=\"\n}\n"}
     headers:
       Alt-Svc: ['quic=":443"; ma=2592000; v="37,36,35"']
       Cache-Control: ['no-cache, no-store, max-age=0, must-revalidate']
       Content-Length: ['727']
       Content-Type: [application/json; charset=UTF-8]
-<<<<<<< HEAD
-      Date: ['Thu, 06 Apr 2017 08:04:54 GMT']
-      ETag: [CNKz07avj9MCEAE=]
-=======
-      Date: ['Wed, 05 Apr 2017 20:52:35 GMT']
-      ETag: [CJ6iqJOZjtMCEAE=]
->>>>>>> b795204b
-      Expires: ['Mon, 01 Jan 1990 00:00:00 GMT']
-      Pragma: [no-cache]
-      Server: [UploadServer]
-      Vary: [Origin, X-Origin]
-<<<<<<< HEAD
-      X-GUploader-UploadID: [AEnB2UozOxU9Hb7A9wWTdkuSzFrEDwBwrmKaHm11LCGtqbQK5VPydNdwZ5C_qFxBmZSiNbOy7Qasip28yxD78waXWv4UK8_xhpe_umPwvAeMCOaeMK29BFg]
-=======
-      X-GUploader-UploadID: [AEnB2UpS8IVJHrJ0qmuhc_A0rDZGye7zNA_NTvZ4XH6mMohjLZpEPimSEh6fnQlX9mGNU3oCIirrlLqQNQXcwgrqCVCuP9kBeg]
->>>>>>> b795204b
+      Date: ['Fri, 07 Apr 2017 07:12:50 GMT']
+      ETag: [COmu0dPlkdMCEAE=]
+      Expires: ['Mon, 01 Jan 1990 00:00:00 GMT']
+      Pragma: [no-cache]
+      Server: [UploadServer]
+      Vary: [Origin, X-Origin]
+      X-GUploader-UploadID: [AEnB2UqZH5aQ8krxfCtlpge8JWOu1PY0Ng0fA-iTY4OO-Bl8irQOIwg8tr4ZSmuIgTIVest-tsnKL1Ed8fZwpeQGBTstALB0mRK5Mocc8B1RX7QOSqoaT2w]
     status: {code: 200, message: OK}
 - request:
-    body: '{"amount": 100, "name": "Alice"}
-
-      {"amount": 200, "name": "Bob"}
-
-      {"amount": 300, "name": "Charlie"}
-
-      {"amount": 400, "name": "Dennis"}
+    body: 'name,amount,id
+
+      Dennis,400,4
+
+      Edith,500,5
+
+      Frank,600,6
 
 '
     headers:
       Accept: ['*/*']
       Accept-Encoding: ['gzip, deflate']
       Connection: [keep-alive]
-      Content-Length: ['133']
+      Content-Length: ['52']
       User-Agent: [python-requests/2.13.0]
     method: POST
-    uri: https://www.googleapis.com/upload/storage/v1/b/gcsfs-testing/o?name=test%2Faccounts.1.json&uploadType=media
-  response:
-<<<<<<< HEAD
-    body: {string: "{\n \"kind\": \"storage#object\",\n \"id\": \"gcsfs-testing/test/accounts.2.json/1491465894817597\",\n
-        \"selfLink\": \"https://www.googleapis.com/storage/v1/b/gcsfs-testing/o/test%2Faccounts.2.json\",\n
-        \"name\": \"test/accounts.2.json\",\n \"bucket\": \"gcsfs-testing\",\n \"generation\":
-        \"1491465894817597\",\n \"metageneration\": \"1\",\n \"timeCreated\": \"2017-04-06T08:04:54.734Z\",\n
-        \"updated\": \"2017-04-06T08:04:54.734Z\",\n \"storageClass\": \"STANDARD\",\n
-        \"timeStorageClassUpdated\": \"2017-04-06T08:04:54.734Z\",\n \"size\": \"133\",\n
-        \"md5Hash\": \"bjhC5OCrzKV+8MGMCF2BQA==\",\n \"mediaLink\": \"https://www.googleapis.com/download/storage/v1/b/gcsfs-testing/o/test%2Faccounts.2.json?generation=1491465894817597&alt=media\",\n
-        \"crc32c\": \"Su+F+g==\",\n \"etag\": \"CL3e67avj9MCEAE=\"\n}\n"}
-=======
-    body: {string: "{\n \"kind\": \"storage#object\",\n \"id\": \"gcsfs-testing/test/accounts.1.json/1491425555525253\",\n
-        \"selfLink\": \"https://www.googleapis.com/storage/v1/b/gcsfs-testing/o/test%2Faccounts.1.json\",\n
-        \"name\": \"test/accounts.1.json\",\n \"bucket\": \"gcsfs-testing\",\n \"generation\":
-        \"1491425555525253\",\n \"metageneration\": \"1\",\n \"timeCreated\": \"2017-04-05T20:52:35.508Z\",\n
-        \"updated\": \"2017-04-05T20:52:35.508Z\",\n \"storageClass\": \"STANDARD\",\n
-        \"timeStorageClassUpdated\": \"2017-04-05T20:52:35.508Z\",\n \"size\": \"133\",\n
-        \"md5Hash\": \"xK7pmJz/Oj5HGIyfQpYTig==\",\n \"mediaLink\": \"https://www.googleapis.com/download/storage/v1/b/gcsfs-testing/o/test%2Faccounts.1.json?generation=1491425555525253&alt=media\",\n
-        \"crc32c\": \"6wJAgQ==\",\n \"etag\": \"CIXdyJOZjtMCEAE=\"\n}\n"}
->>>>>>> b795204b
-    headers:
-      Alt-Svc: ['quic=":443"; ma=2592000; v="37,36,35"']
-      Cache-Control: ['no-cache, no-store, max-age=0, must-revalidate']
-      Content-Length: ['727']
-      Content-Type: [application/json; charset=UTF-8]
-<<<<<<< HEAD
-      Date: ['Thu, 06 Apr 2017 08:04:54 GMT']
-      ETag: [CL3e67avj9MCEAE=]
-=======
-      Date: ['Wed, 05 Apr 2017 20:52:35 GMT']
-      ETag: [CIXdyJOZjtMCEAE=]
->>>>>>> b795204b
-      Expires: ['Mon, 01 Jan 1990 00:00:00 GMT']
-      Pragma: [no-cache]
-      Server: [UploadServer]
-      Vary: [Origin, X-Origin]
-<<<<<<< HEAD
-      X-GUploader-UploadID: [AEnB2Uolb8J6CyG5aeYpCPuOytWJjYCQYoFblG-XFAYYKWqc9cOfJ8parsH3hWJZ_vzMRPt35emQqnyUjiD6C6-F2evJwapqZvrnc8urFlnK0nb0nk8XOSs]
-=======
-      X-GUploader-UploadID: [AEnB2Ureu6MYAiE7LmWwn2c_FCDTU-tRwYQyW39XBh9RChhaSdDom4-tpIq34yGmzOwdqNdAtA90Q7QBHv6SZrlLTjk5mUo-kQ]
->>>>>>> b795204b
+    uri: https://www.googleapis.com/upload/storage/v1/b/gcsfs-testing/o?name=2014-01-03.csv&uploadType=media
+  response:
+    body: {string: "{\n \"kind\": \"storage#object\",\n \"id\": \"gcsfs-testing/2014-01-03.csv/1491549170699112\",\n
+        \"selfLink\": \"https://www.googleapis.com/storage/v1/b/gcsfs-testing/o/2014-01-03.csv\",\n
+        \"name\": \"2014-01-03.csv\",\n \"bucket\": \"gcsfs-testing\",\n \"generation\":
+        \"1491549170699112\",\n \"metageneration\": \"1\",\n \"timeCreated\": \"2017-04-07T07:12:50.613Z\",\n
+        \"updated\": \"2017-04-07T07:12:50.613Z\",\n \"storageClass\": \"STANDARD\",\n
+        \"timeStorageClassUpdated\": \"2017-04-07T07:12:50.613Z\",\n \"size\": \"52\",\n
+        \"md5Hash\": \"9keZXdUu0YtMynECFSOiMg==\",\n \"mediaLink\": \"https://www.googleapis.com/download/storage/v1/b/gcsfs-testing/o/2014-01-03.csv?generation=1491549170699112&alt=media\",\n
+        \"crc32c\": \"x/fq7w==\",\n \"etag\": \"COiW8NPlkdMCEAE=\"\n}\n"}
+    headers:
+      Alt-Svc: ['quic=":443"; ma=2592000; v="37,36,35"']
+      Cache-Control: ['no-cache, no-store, max-age=0, must-revalidate']
+      Content-Length: ['698']
+      Content-Type: [application/json; charset=UTF-8]
+      Date: ['Fri, 07 Apr 2017 07:12:50 GMT']
+      ETag: [COiW8NPlkdMCEAE=]
+      Expires: ['Mon, 01 Jan 1990 00:00:00 GMT']
+      Pragma: [no-cache]
+      Server: [UploadServer]
+      Vary: [Origin, X-Origin]
+      X-GUploader-UploadID: [AEnB2UpL43EKUj6zkb8u2Hdgr5DNvl5_RjRMITKHeCGyDtPwq-Vsk3S27Ve7qIneC4RMECfgUh90APRZUma7fZN7IYZLGD-KXg]
     status: {code: 200, message: OK}
 - request:
     body: 'name,amount,id
 
-<<<<<<< HEAD
-=======
       Alice,100,1
 
       Bob,200,2
 
       Charlie,300,3
 
->>>>>>> b795204b
 '
     headers:
       Accept: ['*/*']
       Accept-Encoding: ['gzip, deflate']
       Connection: [keep-alive]
-<<<<<<< HEAD
+      Content-Length: ['51']
+      User-Agent: [python-requests/2.13.0]
+    method: POST
+    uri: https://www.googleapis.com/upload/storage/v1/b/gcsfs-testing/o?name=2014-01-01.csv&uploadType=media
+  response:
+    body: {string: "{\n \"kind\": \"storage#object\",\n \"id\": \"gcsfs-testing/2014-01-01.csv/1491549171191667\",\n
+        \"selfLink\": \"https://www.googleapis.com/storage/v1/b/gcsfs-testing/o/2014-01-01.csv\",\n
+        \"name\": \"2014-01-01.csv\",\n \"bucket\": \"gcsfs-testing\",\n \"generation\":
+        \"1491549171191667\",\n \"metageneration\": \"1\",\n \"timeCreated\": \"2017-04-07T07:12:51.112Z\",\n
+        \"updated\": \"2017-04-07T07:12:51.112Z\",\n \"storageClass\": \"STANDARD\",\n
+        \"timeStorageClassUpdated\": \"2017-04-07T07:12:51.112Z\",\n \"size\": \"51\",\n
+        \"md5Hash\": \"Auycd2AT7x5m8G1W0NXcuA==\",\n \"mediaLink\": \"https://www.googleapis.com/download/storage/v1/b/gcsfs-testing/o/2014-01-01.csv?generation=1491549171191667&alt=media\",\n
+        \"crc32c\": \"yR1u0w==\",\n \"etag\": \"CPOejtTlkdMCEAE=\"\n}\n"}
+    headers:
+      Alt-Svc: ['quic=":443"; ma=2592000; v="37,36,35"']
+      Cache-Control: ['no-cache, no-store, max-age=0, must-revalidate']
+      Content-Length: ['698']
+      Content-Type: [application/json; charset=UTF-8]
+      Date: ['Fri, 07 Apr 2017 07:12:51 GMT']
+      ETag: [CPOejtTlkdMCEAE=]
+      Expires: ['Mon, 01 Jan 1990 00:00:00 GMT']
+      Pragma: [no-cache]
+      Server: [UploadServer]
+      Vary: [Origin, X-Origin]
+      X-GUploader-UploadID: [AEnB2Up8b6Lj5GzR4t50e3LYnPZFstEO1l1Xj3ZicGuAxTVxkHH0uobsRvzCFblggIj-8te6Ets3g_LxnGNGF1Sns-GibF0BNo9XmtY0twpHRDjUnrWXm00]
+    status: {code: 200, message: OK}
+- request:
+    body: 'name,amount,id
+
+'
+    headers:
+      Accept: ['*/*']
+      Accept-Encoding: ['gzip, deflate']
+      Connection: [keep-alive]
       Content-Length: ['15']
       User-Agent: [python-requests/2.13.0]
     method: POST
     uri: https://www.googleapis.com/upload/storage/v1/b/gcsfs-testing/o?name=2014-01-02.csv&uploadType=media
   response:
-    body: {string: "{\n \"kind\": \"storage#object\",\n \"id\": \"gcsfs-testing/2014-01-02.csv/1491465895194015\",\n
+    body: {string: "{\n \"kind\": \"storage#object\",\n \"id\": \"gcsfs-testing/2014-01-02.csv/1491549171671217\",\n
         \"selfLink\": \"https://www.googleapis.com/storage/v1/b/gcsfs-testing/o/2014-01-02.csv\",\n
         \"name\": \"2014-01-02.csv\",\n \"bucket\": \"gcsfs-testing\",\n \"generation\":
-        \"1491465895194015\",\n \"metageneration\": \"1\",\n \"timeCreated\": \"2017-04-06T08:04:55.122Z\",\n
-        \"updated\": \"2017-04-06T08:04:55.122Z\",\n \"storageClass\": \"STANDARD\",\n
-        \"timeStorageClassUpdated\": \"2017-04-06T08:04:55.122Z\",\n \"size\": \"15\",\n
-        \"md5Hash\": \"cGwL6TebGKiJzgyNBJNb6Q==\",\n \"mediaLink\": \"https://www.googleapis.com/download/storage/v1/b/gcsfs-testing/o/2014-01-02.csv?generation=1491465895194015&alt=media\",\n
-        \"crc32c\": \"Mpt4QQ==\",\n \"etag\": \"CJ/bgrevj9MCEAE=\"\n}\n"}
-=======
-      Content-Length: ['51']
+        \"1491549171671217\",\n \"metageneration\": \"1\",\n \"timeCreated\": \"2017-04-07T07:12:51.606Z\",\n
+        \"updated\": \"2017-04-07T07:12:51.606Z\",\n \"storageClass\": \"STANDARD\",\n
+        \"timeStorageClassUpdated\": \"2017-04-07T07:12:51.606Z\",\n \"size\": \"15\",\n
+        \"md5Hash\": \"cGwL6TebGKiJzgyNBJNb6Q==\",\n \"mediaLink\": \"https://www.googleapis.com/download/storage/v1/b/gcsfs-testing/o/2014-01-02.csv?generation=1491549171671217&alt=media\",\n
+        \"crc32c\": \"Mpt4QQ==\",\n \"etag\": \"CLHBq9TlkdMCEAE=\"\n}\n"}
+    headers:
+      Alt-Svc: ['quic=":443"; ma=2592000; v="37,36,35"']
+      Cache-Control: ['no-cache, no-store, max-age=0, must-revalidate']
+      Content-Length: ['698']
+      Content-Type: [application/json; charset=UTF-8]
+      Date: ['Fri, 07 Apr 2017 07:12:51 GMT']
+      ETag: [CLHBq9TlkdMCEAE=]
+      Expires: ['Mon, 01 Jan 1990 00:00:00 GMT']
+      Pragma: [no-cache]
+      Server: [UploadServer]
+      Vary: [Origin, X-Origin]
+      X-GUploader-UploadID: [AEnB2UrFSRYsq9pM7f_cP6T8_qLnudQ6FnzdBHkP7desx-JOpNtLBELEjnW1q6lzzNZbDdh3YodD9dTubGNZKbD22Yh8I1EV4w]
+    status: {code: 200, message: OK}
+- request:
+    body: 'hello
+
+'
+    headers:
+      Accept: ['*/*']
+      Accept-Encoding: ['gzip, deflate']
+      Connection: [keep-alive]
+      Content-Length: ['6']
       User-Agent: [python-requests/2.13.0]
     method: POST
-    uri: https://www.googleapis.com/upload/storage/v1/b/gcsfs-testing/o?name=2014-01-01.csv&uploadType=media
-  response:
-    body: {string: "{\n \"kind\": \"storage#object\",\n \"id\": \"gcsfs-testing/2014-01-01.csv/1491425555977719\",\n
-        \"selfLink\": \"https://www.googleapis.com/storage/v1/b/gcsfs-testing/o/2014-01-01.csv\",\n
-        \"name\": \"2014-01-01.csv\",\n \"bucket\": \"gcsfs-testing\",\n \"generation\":
-        \"1491425555977719\",\n \"metageneration\": \"1\",\n \"timeCreated\": \"2017-04-05T20:52:35.960Z\",\n
-        \"updated\": \"2017-04-05T20:52:35.960Z\",\n \"storageClass\": \"STANDARD\",\n
-        \"timeStorageClassUpdated\": \"2017-04-05T20:52:35.960Z\",\n \"size\": \"51\",\n
-        \"md5Hash\": \"Auycd2AT7x5m8G1W0NXcuA==\",\n \"mediaLink\": \"https://www.googleapis.com/download/storage/v1/b/gcsfs-testing/o/2014-01-01.csv?generation=1491425555977719&alt=media\",\n
-        \"crc32c\": \"yR1u0w==\",\n \"etag\": \"CPer5JOZjtMCEAE=\"\n}\n"}
->>>>>>> b795204b
-    headers:
-      Alt-Svc: ['quic=":443"; ma=2592000; v="37,36,35"']
-      Cache-Control: ['no-cache, no-store, max-age=0, must-revalidate']
-      Content-Length: ['698']
-      Content-Type: [application/json; charset=UTF-8]
-<<<<<<< HEAD
-      Date: ['Thu, 06 Apr 2017 08:04:55 GMT']
-      ETag: [CJ/bgrevj9MCEAE=]
-=======
-      Date: ['Wed, 05 Apr 2017 20:52:36 GMT']
-      ETag: [CPer5JOZjtMCEAE=]
->>>>>>> b795204b
-      Expires: ['Mon, 01 Jan 1990 00:00:00 GMT']
-      Pragma: [no-cache]
-      Server: [UploadServer]
-      Vary: [Origin, X-Origin]
-<<<<<<< HEAD
-      X-GUploader-UploadID: [AEnB2UoOuCppgFRkdm1lZXg-0qaOSqFYYjuONsSzIgYkcfSjsurtoH8o7Td3f3rhjL9AmrMyuUm_SP2iPtFRnb8CK86imSk6hqCgyDol1J8ahFO-uRiAE0k]
-=======
-      X-GUploader-UploadID: [AEnB2UpZKT60t8oc6N08bG07T57Qb_e7I447vw9wTHpM6yDfZ3W3dnI8eC1u0In2G1DR6ToeAN3sgzyo_RYTK6yQI_KJ_jx7hg]
->>>>>>> b795204b
+    uri: https://www.googleapis.com/upload/storage/v1/b/gcsfs-testing/o?name=nested%2Fnested2%2Ffile1&uploadType=media
+  response:
+    body: {string: "{\n \"kind\": \"storage#object\",\n \"id\": \"gcsfs-testing/nested/nested2/file1/1491549172190777\",\n
+        \"selfLink\": \"https://www.googleapis.com/storage/v1/b/gcsfs-testing/o/nested%2Fnested2%2Ffile1\",\n
+        \"name\": \"nested/nested2/file1\",\n \"bucket\": \"gcsfs-testing\",\n \"generation\":
+        \"1491549172190777\",\n \"metageneration\": \"1\",\n \"timeCreated\": \"2017-04-07T07:12:52.082Z\",\n
+        \"updated\": \"2017-04-07T07:12:52.082Z\",\n \"storageClass\": \"STANDARD\",\n
+        \"timeStorageClassUpdated\": \"2017-04-07T07:12:52.082Z\",\n \"size\": \"6\",\n
+        \"md5Hash\": \"sZRqySSS0jR8YjW00mERhA==\",\n \"mediaLink\": \"https://www.googleapis.com/download/storage/v1/b/gcsfs-testing/o/nested%2Fnested2%2Ffile1?generation=1491549172190777&alt=media\",\n
+        \"crc32c\": \"NT3Yvg==\",\n \"etag\": \"CLmcy9TlkdMCEAE=\"\n}\n"}
+    headers:
+      Alt-Svc: ['quic=":443"; ma=2592000; v="37,36,35"']
+      Cache-Control: ['no-cache, no-store, max-age=0, must-revalidate']
+      Content-Length: ['729']
+      Content-Type: [application/json; charset=UTF-8]
+      Date: ['Fri, 07 Apr 2017 07:12:52 GMT']
+      ETag: [CLmcy9TlkdMCEAE=]
+      Expires: ['Mon, 01 Jan 1990 00:00:00 GMT']
+      Pragma: [no-cache]
+      Server: [UploadServer]
+      Vary: [Origin, X-Origin]
+      X-GUploader-UploadID: [AEnB2UpZ1vEtfjXsi8z_uXLThb3pSRgwwNOXs2iD-3U8aX0P2BNGEpATzfvbf59vsFlOZAuJYGUoAsyZzSYC9owzPMvlaHyxMw]
     status: {code: 200, message: OK}
 - request:
-    body: 'name,amount,id
-
-      Alice,100,1
-
-      Bob,200,2
-
-      Charlie,300,3
-
-'
-    headers:
-      Accept: ['*/*']
-      Accept-Encoding: ['gzip, deflate']
-      Connection: [keep-alive]
-      Content-Length: ['51']
+    body: world
+    headers:
+      Accept: ['*/*']
+      Accept-Encoding: ['gzip, deflate']
+      Connection: [keep-alive]
+      Content-Length: ['5']
       User-Agent: [python-requests/2.13.0]
     method: POST
-    uri: https://www.googleapis.com/upload/storage/v1/b/gcsfs-testing/o?name=2014-01-01.csv&uploadType=media
-  response:
-<<<<<<< HEAD
-    body: {string: "{\n \"kind\": \"storage#object\",\n \"id\": \"gcsfs-testing/2014-01-01.csv/1491465895590630\",\n
-        \"selfLink\": \"https://www.googleapis.com/storage/v1/b/gcsfs-testing/o/2014-01-01.csv\",\n
-        \"name\": \"2014-01-01.csv\",\n \"bucket\": \"gcsfs-testing\",\n \"generation\":
-        \"1491465895590630\",\n \"metageneration\": \"1\",\n \"timeCreated\": \"2017-04-06T08:04:55.511Z\",\n
-        \"updated\": \"2017-04-06T08:04:55.511Z\",\n \"storageClass\": \"STANDARD\",\n
-        \"timeStorageClassUpdated\": \"2017-04-06T08:04:55.511Z\",\n \"size\": \"51\",\n
-        \"md5Hash\": \"Auycd2AT7x5m8G1W0NXcuA==\",\n \"mediaLink\": \"https://www.googleapis.com/download/storage/v1/b/gcsfs-testing/o/2014-01-01.csv?generation=1491465895590630&alt=media\",\n
-        \"crc32c\": \"yR1u0w==\",\n \"etag\": \"COb1mrevj9MCEAE=\"\n}\n"}
-=======
-    body: {string: "{\n \"kind\": \"storage#object\",\n \"id\": \"gcsfs-testing/2014-01-02.csv/1491425556307897\",\n
-        \"selfLink\": \"https://www.googleapis.com/storage/v1/b/gcsfs-testing/o/2014-01-02.csv\",\n
-        \"name\": \"2014-01-02.csv\",\n \"bucket\": \"gcsfs-testing\",\n \"generation\":
-        \"1491425556307897\",\n \"metageneration\": \"1\",\n \"timeCreated\": \"2017-04-05T20:52:36.290Z\",\n
-        \"updated\": \"2017-04-05T20:52:36.290Z\",\n \"storageClass\": \"STANDARD\",\n
-        \"timeStorageClassUpdated\": \"2017-04-05T20:52:36.290Z\",\n \"size\": \"15\",\n
-        \"md5Hash\": \"cGwL6TebGKiJzgyNBJNb6Q==\",\n \"mediaLink\": \"https://www.googleapis.com/download/storage/v1/b/gcsfs-testing/o/2014-01-02.csv?generation=1491425556307897&alt=media\",\n
-        \"crc32c\": \"Mpt4QQ==\",\n \"etag\": \"CLm/+JOZjtMCEAE=\"\n}\n"}
->>>>>>> b795204b
-    headers:
-      Alt-Svc: ['quic=":443"; ma=2592000; v="37,36,35"']
-      Cache-Control: ['no-cache, no-store, max-age=0, must-revalidate']
-      Content-Length: ['698']
-      Content-Type: [application/json; charset=UTF-8]
-<<<<<<< HEAD
-      Date: ['Thu, 06 Apr 2017 08:04:55 GMT']
-      ETag: [COb1mrevj9MCEAE=]
-=======
-      Date: ['Wed, 05 Apr 2017 20:52:36 GMT']
-      ETag: [CLm/+JOZjtMCEAE=]
->>>>>>> b795204b
-      Expires: ['Mon, 01 Jan 1990 00:00:00 GMT']
-      Pragma: [no-cache]
-      Server: [UploadServer]
-      Vary: [Origin, X-Origin]
-<<<<<<< HEAD
-      X-GUploader-UploadID: [AEnB2UoVHBzobDM79L7C3vyfL6csORYkH0D7XJyu0bTziHNL9XemPLuRbsXz4w0o_gi8FsoTtxXG8MtdPnDleV5ln9SMIUnNc1fO3O9ZESv6z1YuSK8gCCQ]
-=======
-      X-GUploader-UploadID: [AEnB2Uo5_V3LNbJ-8ccLI7XWiyDYJQhk3IU0dSJ2Z5AtFAXE_6vE_GdnxPKVSi3u47LI9inThNLWoRj1JuIPSJzGLFmPVGIJ2w]
->>>>>>> b795204b
-    status: {code: 200, message: OK}
-- request:
-    body: 'name,amount,id
-
-      Dennis,400,4
-
-      Edith,500,5
-
-      Frank,600,6
-
-'
-    headers:
-      Accept: ['*/*']
-      Accept-Encoding: ['gzip, deflate']
-      Connection: [keep-alive]
-      Content-Length: ['52']
-      User-Agent: [python-requests/2.13.0]
-    method: POST
-    uri: https://www.googleapis.com/upload/storage/v1/b/gcsfs-testing/o?name=2014-01-03.csv&uploadType=media
-  response:
-<<<<<<< HEAD
-    body: {string: "{\n \"kind\": \"storage#object\",\n \"id\": \"gcsfs-testing/2014-01-03.csv/1491465895960613\",\n
-        \"selfLink\": \"https://www.googleapis.com/storage/v1/b/gcsfs-testing/o/2014-01-03.csv\",\n
-        \"name\": \"2014-01-03.csv\",\n \"bucket\": \"gcsfs-testing\",\n \"generation\":
-        \"1491465895960613\",\n \"metageneration\": \"1\",\n \"timeCreated\": \"2017-04-06T08:04:55.895Z\",\n
-        \"updated\": \"2017-04-06T08:04:55.895Z\",\n \"storageClass\": \"STANDARD\",\n
-        \"timeStorageClassUpdated\": \"2017-04-06T08:04:55.895Z\",\n \"size\": \"52\",\n
-        \"md5Hash\": \"9keZXdUu0YtMynECFSOiMg==\",\n \"mediaLink\": \"https://www.googleapis.com/download/storage/v1/b/gcsfs-testing/o/2014-01-03.csv?generation=1491465895960613&alt=media\",\n
-        \"crc32c\": \"x/fq7w==\",\n \"etag\": \"CKXAsbevj9MCEAE=\"\n}\n"}
-=======
-    body: {string: "{\n \"kind\": \"storage#object\",\n \"id\": \"gcsfs-testing/2014-01-03.csv/1491425556815940\",\n
-        \"selfLink\": \"https://www.googleapis.com/storage/v1/b/gcsfs-testing/o/2014-01-03.csv\",\n
-        \"name\": \"2014-01-03.csv\",\n \"bucket\": \"gcsfs-testing\",\n \"generation\":
-        \"1491425556815940\",\n \"metageneration\": \"1\",\n \"timeCreated\": \"2017-04-05T20:52:36.791Z\",\n
-        \"updated\": \"2017-04-05T20:52:36.791Z\",\n \"storageClass\": \"STANDARD\",\n
-        \"timeStorageClassUpdated\": \"2017-04-05T20:52:36.791Z\",\n \"size\": \"52\",\n
-        \"md5Hash\": \"9keZXdUu0YtMynECFSOiMg==\",\n \"mediaLink\": \"https://www.googleapis.com/download/storage/v1/b/gcsfs-testing/o/2014-01-03.csv?generation=1491425556815940&alt=media\",\n
-        \"crc32c\": \"x/fq7w==\",\n \"etag\": \"CMTAl5SZjtMCEAE=\"\n}\n"}
->>>>>>> b795204b
-    headers:
-      Alt-Svc: ['quic=":443"; ma=2592000; v="37,36,35"']
-      Cache-Control: ['no-cache, no-store, max-age=0, must-revalidate']
-      Content-Length: ['698']
-      Content-Type: [application/json; charset=UTF-8]
-<<<<<<< HEAD
-      Date: ['Thu, 06 Apr 2017 08:04:56 GMT']
-      ETag: [CKXAsbevj9MCEAE=]
-=======
-      Date: ['Wed, 05 Apr 2017 20:52:36 GMT']
-      ETag: [CMTAl5SZjtMCEAE=]
->>>>>>> b795204b
-      Expires: ['Mon, 01 Jan 1990 00:00:00 GMT']
-      Pragma: [no-cache]
-      Server: [UploadServer]
-      Vary: [Origin, X-Origin]
-<<<<<<< HEAD
-      X-GUploader-UploadID: [AEnB2UpZ6tOBwpPZzRAiZsbAtVR1HJJwcJYviWhmsJTabzAvrmAD-HD7CBwpZvulFsSYD4_eJfOcc_hVSvAZRAoZWfquV_osNGN5Y_8dX3d_hHj4rOJkr5I]
-=======
-      X-GUploader-UploadID: [AEnB2Ur0NuhC0aUa-2-EMkBYp1mIvHGX7BjLpdMjBYq822mSvyyNWX9ABhPFBOubl6rqyHQNvzLsbDGi-wY1J6AOiAt3F_Sr6Q]
->>>>>>> b795204b
-    status: {code: 200, message: OK}
-- request:
-    body: world
-    headers:
-      Accept: ['*/*']
-      Accept-Encoding: ['gzip, deflate']
-      Connection: [keep-alive]
-      Content-Length: ['5']
-      User-Agent: [python-requests/2.13.0]
-    method: POST
-<<<<<<< HEAD
     uri: https://www.googleapis.com/upload/storage/v1/b/gcsfs-testing/o?name=nested%2Ffile2&uploadType=media
   response:
-    body: {string: "{\n \"kind\": \"storage#object\",\n \"id\": \"gcsfs-testing/nested/file2/1491465896385478\",\n
+    body: {string: "{\n \"kind\": \"storage#object\",\n \"id\": \"gcsfs-testing/nested/file2/1491549172649724\",\n
         \"selfLink\": \"https://www.googleapis.com/storage/v1/b/gcsfs-testing/o/nested%2Ffile2\",\n
         \"name\": \"nested/file2\",\n \"bucket\": \"gcsfs-testing\",\n \"generation\":
-        \"1491465896385478\",\n \"metageneration\": \"1\",\n \"timeCreated\": \"2017-04-06T08:04:56.297Z\",\n
-        \"updated\": \"2017-04-06T08:04:56.297Z\",\n \"storageClass\": \"STANDARD\",\n
-        \"timeStorageClassUpdated\": \"2017-04-06T08:04:56.297Z\",\n \"size\": \"5\",\n
-        \"md5Hash\": \"fXkwN6B2AYZXSwKC8vQ15w==\",\n \"mediaLink\": \"https://www.googleapis.com/download/storage/v1/b/gcsfs-testing/o/nested%2Ffile2?generation=1491465896385478&alt=media\",\n
-        \"crc32c\": \"MaqBTg==\",\n \"etag\": \"CMa3y7evj9MCEAE=\"\n}\n"}
-=======
+        \"1491549172649724\",\n \"metageneration\": \"1\",\n \"timeCreated\": \"2017-04-07T07:12:52.578Z\",\n
+        \"updated\": \"2017-04-07T07:12:52.578Z\",\n \"storageClass\": \"STANDARD\",\n
+        \"timeStorageClassUpdated\": \"2017-04-07T07:12:52.578Z\",\n \"size\": \"5\",\n
+        \"md5Hash\": \"fXkwN6B2AYZXSwKC8vQ15w==\",\n \"mediaLink\": \"https://www.googleapis.com/download/storage/v1/b/gcsfs-testing/o/nested%2Ffile2?generation=1491549172649724&alt=media\",\n
+        \"crc32c\": \"MaqBTg==\",\n \"etag\": \"CPyd59TlkdMCEAE=\"\n}\n"}
+    headers:
+      Alt-Svc: ['quic=":443"; ma=2592000; v="37,36,35"']
+      Cache-Control: ['no-cache, no-store, max-age=0, must-revalidate']
+      Content-Length: ['693']
+      Content-Type: [application/json; charset=UTF-8]
+      Date: ['Fri, 07 Apr 2017 07:12:52 GMT']
+      ETag: [CPyd59TlkdMCEAE=]
+      Expires: ['Mon, 01 Jan 1990 00:00:00 GMT']
+      Pragma: [no-cache]
+      Server: [UploadServer]
+      Vary: [Origin, X-Origin]
+      X-GUploader-UploadID: [AEnB2UrVgh2efAcTuOA37Tw4RUFW4T1gwpaNqFA3YXYiHpBpxyaRnzYVCicZ4bWD0n1LTWSXZGy4rRQ_nxm-OB5HcPz1wT7KCg]
+    status: {code: 200, message: OK}
+- request:
+    body: 'hello
+
+'
+    headers:
+      Accept: ['*/*']
+      Accept-Encoding: ['gzip, deflate']
+      Connection: [keep-alive]
+      Content-Length: ['6']
+      User-Agent: [python-requests/2.13.0]
+    method: POST
     uri: https://www.googleapis.com/upload/storage/v1/b/gcsfs-testing/o?name=nested%2Ffile1&uploadType=media
   response:
-    body: {string: "{\n \"kind\": \"storage#object\",\n \"id\": \"gcsfs-testing/nested/file1/1491425557143726\",\n
+    body: {string: "{\n \"kind\": \"storage#object\",\n \"id\": \"gcsfs-testing/nested/file1/1491549173292501\",\n
         \"selfLink\": \"https://www.googleapis.com/storage/v1/b/gcsfs-testing/o/nested%2Ffile1\",\n
         \"name\": \"nested/file1\",\n \"bucket\": \"gcsfs-testing\",\n \"generation\":
-        \"1491425557143726\",\n \"metageneration\": \"1\",\n \"timeCreated\": \"2017-04-05T20:52:37.116Z\",\n
-        \"updated\": \"2017-04-05T20:52:37.116Z\",\n \"storageClass\": \"STANDARD\",\n
-        \"timeStorageClassUpdated\": \"2017-04-05T20:52:37.116Z\",\n \"size\": \"6\",\n
-        \"md5Hash\": \"sZRqySSS0jR8YjW00mERhA==\",\n \"mediaLink\": \"https://www.googleapis.com/download/storage/v1/b/gcsfs-testing/o/nested%2Ffile1?generation=1491425557143726&alt=media\",\n
-        \"crc32c\": \"NT3Yvg==\",\n \"etag\": \"CK7Bq5SZjtMCEAE=\"\n}\n"}
->>>>>>> b795204b
+        \"1491549173292501\",\n \"metageneration\": \"1\",\n \"timeCreated\": \"2017-04-07T07:12:53.216Z\",\n
+        \"updated\": \"2017-04-07T07:12:53.216Z\",\n \"storageClass\": \"STANDARD\",\n
+        \"timeStorageClassUpdated\": \"2017-04-07T07:12:53.216Z\",\n \"size\": \"6\",\n
+        \"md5Hash\": \"sZRqySSS0jR8YjW00mERhA==\",\n \"mediaLink\": \"https://www.googleapis.com/download/storage/v1/b/gcsfs-testing/o/nested%2Ffile1?generation=1491549173292501&alt=media\",\n
+        \"crc32c\": \"NT3Yvg==\",\n \"etag\": \"CNW7jtXlkdMCEAE=\"\n}\n"}
     headers:
       Alt-Svc: ['quic=":443"; ma=2592000; v="37,36,35"']
       Cache-Control: ['no-cache, no-store, max-age=0, must-revalidate']
       Content-Length: ['693']
       Content-Type: [application/json; charset=UTF-8]
-<<<<<<< HEAD
-      Date: ['Thu, 06 Apr 2017 08:04:56 GMT']
-      ETag: [CMa3y7evj9MCEAE=]
-=======
-      Date: ['Wed, 05 Apr 2017 20:52:37 GMT']
-      ETag: [CK7Bq5SZjtMCEAE=]
->>>>>>> b795204b
-      Expires: ['Mon, 01 Jan 1990 00:00:00 GMT']
-      Pragma: [no-cache]
-      Server: [UploadServer]
-      Vary: [Origin, X-Origin]
-<<<<<<< HEAD
-      X-GUploader-UploadID: [AEnB2UqBhjq_IxdXEnZx4C-jajgs8GK78zjGPFbLdbzIFdV8UG3dhP7YwrqivikWLPvowM57prZOCh_Ce3qoT2FJo_moYLxT6EV8jRhStBVnG-53vmDjLNg]
-=======
-      X-GUploader-UploadID: [AEnB2Up-4SNL-zwo5UFlogFVSWdNpKfhn99Nu06dDf2WnLCD79cDvslGF-ZyzJOVYyhpGdOfh81ZyIhNja9P23g_57N86Anq6w]
->>>>>>> b795204b
+      Date: ['Fri, 07 Apr 2017 07:12:53 GMT']
+      ETag: [CNW7jtXlkdMCEAE=]
+      Expires: ['Mon, 01 Jan 1990 00:00:00 GMT']
+      Pragma: [no-cache]
+      Server: [UploadServer]
+      Vary: [Origin, X-Origin]
+      X-GUploader-UploadID: [AEnB2UoqH8ia9LiOzlntZ1raJrTeKQTkIOkn1SfEK2tQIRhKSm1rqT-v_j6qHhmo9dEey7kCHukoNu_3eB3KQAB9J-zEclIEMLKyEqX7GEVIwYzYLGK5UgA]
     status: {code: 200, message: OK}
 - request:
-    body: 'hello
-
-'
-    headers:
-      Accept: ['*/*']
-      Accept-Encoding: ['gzip, deflate']
-      Connection: [keep-alive]
-      Content-Length: ['6']
+    body: world
+    headers:
+      Accept: ['*/*']
+      Accept-Encoding: ['gzip, deflate']
+      Connection: [keep-alive]
+      Content-Length: ['5']
       User-Agent: [python-requests/2.13.0]
     method: POST
-    uri: https://www.googleapis.com/upload/storage/v1/b/gcsfs-testing/o?name=nested%2Ffile1&uploadType=media
-  response:
-<<<<<<< HEAD
-    body: {string: "{\n \"kind\": \"storage#object\",\n \"id\": \"gcsfs-testing/nested/file1/1491465896905994\",\n
-        \"selfLink\": \"https://www.googleapis.com/storage/v1/b/gcsfs-testing/o/nested%2Ffile1\",\n
-        \"name\": \"nested/file1\",\n \"bucket\": \"gcsfs-testing\",\n \"generation\":
-        \"1491465896905994\",\n \"metageneration\": \"1\",\n \"timeCreated\": \"2017-04-06T08:04:56.823Z\",\n
-        \"updated\": \"2017-04-06T08:04:56.823Z\",\n \"storageClass\": \"STANDARD\",\n
-        \"timeStorageClassUpdated\": \"2017-04-06T08:04:56.823Z\",\n \"size\": \"6\",\n
-        \"md5Hash\": \"sZRqySSS0jR8YjW00mERhA==\",\n \"mediaLink\": \"https://www.googleapis.com/download/storage/v1/b/gcsfs-testing/o/nested%2Ffile1?generation=1491465896905994&alt=media\",\n
-        \"crc32c\": \"NT3Yvg==\",\n \"etag\": \"CIqa67evj9MCEAE=\"\n}\n"}
-=======
-    body: {string: "{\n \"kind\": \"storage#object\",\n \"id\": \"gcsfs-testing/nested/nested2/file2/1491425557686098\",\n
+    uri: https://www.googleapis.com/upload/storage/v1/b/gcsfs-testing/o?name=nested%2Fnested2%2Ffile2&uploadType=media
+  response:
+    body: {string: "{\n \"kind\": \"storage#object\",\n \"id\": \"gcsfs-testing/nested/nested2/file2/1491549173796436\",\n
         \"selfLink\": \"https://www.googleapis.com/storage/v1/b/gcsfs-testing/o/nested%2Fnested2%2Ffile2\",\n
         \"name\": \"nested/nested2/file2\",\n \"bucket\": \"gcsfs-testing\",\n \"generation\":
-        \"1491425557686098\",\n \"metageneration\": \"1\",\n \"timeCreated\": \"2017-04-05T20:52:37.665Z\",\n
-        \"updated\": \"2017-04-05T20:52:37.665Z\",\n \"storageClass\": \"STANDARD\",\n
-        \"timeStorageClassUpdated\": \"2017-04-05T20:52:37.665Z\",\n \"size\": \"5\",\n
-        \"md5Hash\": \"fXkwN6B2AYZXSwKC8vQ15w==\",\n \"mediaLink\": \"https://www.googleapis.com/download/storage/v1/b/gcsfs-testing/o/nested%2Fnested2%2Ffile2?generation=1491425557686098&alt=media\",\n
-        \"crc32c\": \"MaqBTg==\",\n \"etag\": \"CNLOzJSZjtMCEAE=\"\n}\n"}
->>>>>>> b795204b
-    headers:
-      Alt-Svc: ['quic=":443"; ma=2592000; v="37,36,35"']
-      Cache-Control: ['no-cache, no-store, max-age=0, must-revalidate']
-      Content-Length: ['693']
-      Content-Type: [application/json; charset=UTF-8]
-<<<<<<< HEAD
-      Date: ['Thu, 06 Apr 2017 08:04:57 GMT']
-      ETag: [CIqa67evj9MCEAE=]
-=======
-      Date: ['Wed, 05 Apr 2017 20:52:37 GMT']
-      ETag: [CNLOzJSZjtMCEAE=]
->>>>>>> b795204b
-      Expires: ['Mon, 01 Jan 1990 00:00:00 GMT']
-      Pragma: [no-cache]
-      Server: [UploadServer]
-      Vary: [Origin, X-Origin]
-<<<<<<< HEAD
-      X-GUploader-UploadID: [AEnB2Ups-K-WIO2N_OhJD42FLqNUWe4MldRlJpGGHU3X1IgA58F81d18WzxTMkqTw_iNymXVij0O4q_hmdQoAjaT1JUPZM_e_rJory9j9Tyte5P59kGrc0U]
-=======
-      X-GUploader-UploadID: [AEnB2UqaiEuVYQH7kEFhxDjEe2veg59cI1I0r4JL8hLKhxDwY3GpQCk3CB5H94O-Ed8j5srX8ZOfIQ9LVX2L14gQ_aaRgiqZPQ]
->>>>>>> b795204b
-    status: {code: 200, message: OK}
-- request:
-    body: world
-    headers:
-      Accept: ['*/*']
-      Accept-Encoding: ['gzip, deflate']
-      Connection: [keep-alive]
-      Content-Length: ['5']
-      User-Agent: [python-requests/2.13.0]
-    method: POST
-<<<<<<< HEAD
-    uri: https://www.googleapis.com/upload/storage/v1/b/gcsfs-testing/o?name=nested%2Fnested2%2Ffile1&uploadType=media
-  response:
-    body: {string: "{\n \"kind\": \"storage#object\",\n \"id\": \"gcsfs-testing/nested/nested2/file1/1491465897320566\",\n
-        \"selfLink\": \"https://www.googleapis.com/storage/v1/b/gcsfs-testing/o/nested%2Fnested2%2Ffile1\",\n
-        \"name\": \"nested/nested2/file1\",\n \"bucket\": \"gcsfs-testing\",\n \"generation\":
-        \"1491465897320566\",\n \"metageneration\": \"1\",\n \"timeCreated\": \"2017-04-06T08:04:57.235Z\",\n
-        \"updated\": \"2017-04-06T08:04:57.235Z\",\n \"storageClass\": \"STANDARD\",\n
-        \"timeStorageClassUpdated\": \"2017-04-06T08:04:57.235Z\",\n \"size\": \"6\",\n
-        \"md5Hash\": \"sZRqySSS0jR8YjW00mERhA==\",\n \"mediaLink\": \"https://www.googleapis.com/download/storage/v1/b/gcsfs-testing/o/nested%2Fnested2%2Ffile1?generation=1491465897320566&alt=media\",\n
-        \"crc32c\": \"NT3Yvg==\",\n \"etag\": \"CPbAhLivj9MCEAE=\"\n}\n"}
-=======
-    uri: https://www.googleapis.com/upload/storage/v1/b/gcsfs-testing/o?name=nested%2Ffile2&uploadType=media
-  response:
-    body: {string: "{\n \"kind\": \"storage#object\",\n \"id\": \"gcsfs-testing/nested/file2/1491425557990372\",\n
-        \"selfLink\": \"https://www.googleapis.com/storage/v1/b/gcsfs-testing/o/nested%2Ffile2\",\n
-        \"name\": \"nested/file2\",\n \"bucket\": \"gcsfs-testing\",\n \"generation\":
-        \"1491425557990372\",\n \"metageneration\": \"1\",\n \"timeCreated\": \"2017-04-05T20:52:37.975Z\",\n
-        \"updated\": \"2017-04-05T20:52:37.975Z\",\n \"storageClass\": \"STANDARD\",\n
-        \"timeStorageClassUpdated\": \"2017-04-05T20:52:37.975Z\",\n \"size\": \"5\",\n
-        \"md5Hash\": \"fXkwN6B2AYZXSwKC8vQ15w==\",\n \"mediaLink\": \"https://www.googleapis.com/download/storage/v1/b/gcsfs-testing/o/nested%2Ffile2?generation=1491425557990372&alt=media\",\n
-        \"crc32c\": \"MaqBTg==\",\n \"etag\": \"COSX35SZjtMCEAE=\"\n}\n"}
->>>>>>> b795204b
+        \"1491549173796436\",\n \"metageneration\": \"1\",\n \"timeCreated\": \"2017-04-07T07:12:53.707Z\",\n
+        \"updated\": \"2017-04-07T07:12:53.707Z\",\n \"storageClass\": \"STANDARD\",\n
+        \"timeStorageClassUpdated\": \"2017-04-07T07:12:53.707Z\",\n \"size\": \"5\",\n
+        \"md5Hash\": \"fXkwN6B2AYZXSwKC8vQ15w==\",\n \"mediaLink\": \"https://www.googleapis.com/download/storage/v1/b/gcsfs-testing/o/nested%2Fnested2%2Ffile2?generation=1491549173796436&alt=media\",\n
+        \"crc32c\": \"MaqBTg==\",\n \"etag\": \"CNScrdXlkdMCEAE=\"\n}\n"}
     headers:
       Alt-Svc: ['quic=":443"; ma=2592000; v="37,36,35"']
       Cache-Control: ['no-cache, no-store, max-age=0, must-revalidate']
       Content-Length: ['729']
       Content-Type: [application/json; charset=UTF-8]
-<<<<<<< HEAD
-      Date: ['Thu, 06 Apr 2017 08:04:57 GMT']
-      ETag: [CPbAhLivj9MCEAE=]
-=======
-      Date: ['Wed, 05 Apr 2017 20:52:38 GMT']
-      ETag: [COSX35SZjtMCEAE=]
->>>>>>> b795204b
-      Expires: ['Mon, 01 Jan 1990 00:00:00 GMT']
-      Pragma: [no-cache]
-      Server: [UploadServer]
-      Vary: [Origin, X-Origin]
-<<<<<<< HEAD
-      X-GUploader-UploadID: [AEnB2Up30oOCq7AiQkZGByJu5XMq2zz5FXb-gcwcHrOKK4i2Oq1UnRIPKq88EEp_sKg3oqtAGghnKaMMBccR2sL665XMmFICbQTo61v6l7GKcHYJNA152Us]
-=======
-      X-GUploader-UploadID: [AEnB2UrKssdwKW3biAb359RyMOrxLJa3cTadGR28cvXIdxhzQ92f9kaVhvr_ZA9Eh_-o1LlcUxubATfmCAX70IE8utu3nqAOaQ]
->>>>>>> b795204b
-    status: {code: 200, message: OK}
-- request:
-    body: 'hello
-
-'
-    headers:
-      Accept: ['*/*']
-      Accept-Encoding: ['gzip, deflate']
-      Connection: [keep-alive]
-      Content-Length: ['6']
-      User-Agent: [python-requests/2.13.0]
-    method: POST
-<<<<<<< HEAD
-    uri: https://www.googleapis.com/upload/storage/v1/b/gcsfs-testing/o?name=nested%2Fnested2%2Ffile2&uploadType=media
-  response:
-    body: {string: "{\n \"kind\": \"storage#object\",\n \"id\": \"gcsfs-testing/nested/nested2/file2/1491465897751357\",\n
-        \"selfLink\": \"https://www.googleapis.com/storage/v1/b/gcsfs-testing/o/nested%2Fnested2%2Ffile2\",\n
-        \"name\": \"nested/nested2/file2\",\n \"bucket\": \"gcsfs-testing\",\n \"generation\":
-        \"1491465897751357\",\n \"metageneration\": \"1\",\n \"timeCreated\": \"2017-04-06T08:04:57.677Z\",\n
-        \"updated\": \"2017-04-06T08:04:57.677Z\",\n \"storageClass\": \"STANDARD\",\n
-        \"timeStorageClassUpdated\": \"2017-04-06T08:04:57.677Z\",\n \"size\": \"5\",\n
-        \"md5Hash\": \"fXkwN6B2AYZXSwKC8vQ15w==\",\n \"mediaLink\": \"https://www.googleapis.com/download/storage/v1/b/gcsfs-testing/o/nested%2Fnested2%2Ffile2?generation=1491465897751357&alt=media\",\n
-        \"crc32c\": \"MaqBTg==\",\n \"etag\": \"CL3mnrivj9MCEAE=\"\n}\n"}
-=======
-    uri: https://www.googleapis.com/upload/storage/v1/b/gcsfs-testing/o?name=nested%2Fnested2%2Ffile1&uploadType=media
-  response:
-    body: {string: "{\n \"kind\": \"storage#object\",\n \"id\": \"gcsfs-testing/nested/nested2/file1/1491425558377650\",\n
-        \"selfLink\": \"https://www.googleapis.com/storage/v1/b/gcsfs-testing/o/nested%2Fnested2%2Ffile1\",\n
-        \"name\": \"nested/nested2/file1\",\n \"bucket\": \"gcsfs-testing\",\n \"generation\":
-        \"1491425558377650\",\n \"metageneration\": \"1\",\n \"timeCreated\": \"2017-04-05T20:52:38.292Z\",\n
-        \"updated\": \"2017-04-05T20:52:38.292Z\",\n \"storageClass\": \"STANDARD\",\n
-        \"timeStorageClassUpdated\": \"2017-04-05T20:52:38.292Z\",\n \"size\": \"6\",\n
-        \"md5Hash\": \"sZRqySSS0jR8YjW00mERhA==\",\n \"mediaLink\": \"https://www.googleapis.com/download/storage/v1/b/gcsfs-testing/o/nested%2Fnested2%2Ffile1?generation=1491425558377650&alt=media\",\n
-        \"crc32c\": \"NT3Yvg==\",\n \"etag\": \"CLLp9pSZjtMCEAE=\"\n}\n"}
->>>>>>> b795204b
-    headers:
-      Alt-Svc: ['quic=":443"; ma=2592000; v="37,36,35"']
-      Cache-Control: ['no-cache, no-store, max-age=0, must-revalidate']
-      Content-Length: ['729']
-      Content-Type: [application/json; charset=UTF-8]
-<<<<<<< HEAD
-      Date: ['Thu, 06 Apr 2017 08:04:57 GMT']
-      ETag: [CL3mnrivj9MCEAE=]
-=======
-      Date: ['Wed, 05 Apr 2017 20:52:38 GMT']
-      ETag: [CLLp9pSZjtMCEAE=]
->>>>>>> b795204b
-      Expires: ['Mon, 01 Jan 1990 00:00:00 GMT']
-      Pragma: [no-cache]
-      Server: [UploadServer]
-      Vary: [Origin, X-Origin]
-<<<<<<< HEAD
-      X-GUploader-UploadID: [AEnB2UrDzna5OP4JMkdXIApyF7QrLezhHNSf4G7d4xBVLAQhKIMBFVLfXW3sAg81G46H6XFK-2nuKhmtx9iIU496TynK47Y0LZfk2JLXktl9CYsY7X8Z6nY]
-=======
-      X-GUploader-UploadID: [AEnB2Ur_KvhVGy4lVjrjjUyd680UfFvpoqxSc8OCENzIbCZWhAENLaILy3rwaOhD0x6yN8z9hah9RIhT3l0cnxYDL0yO-or22Q]
->>>>>>> b795204b
+      Date: ['Fri, 07 Apr 2017 07:12:53 GMT']
+      ETag: [CNScrdXlkdMCEAE=]
+      Expires: ['Mon, 01 Jan 1990 00:00:00 GMT']
+      Pragma: [no-cache]
+      Server: [UploadServer]
+      Vary: [Origin, X-Origin]
+      X-GUploader-UploadID: [AEnB2UoplTCxO_4XtN2Dh6O7ehF730CgZDG-IOL5O1eT_splsy7Zqclawu5qXssmMsDSI6DhAdchnq_m9SstY7roStaAscPq0Q]
     status: {code: 200, message: OK}
 - request:
     body: null
@@ -799,189 +513,97 @@
     uri: https://www.googleapis.com/storage/v1/b/gcsfs-testing/o/?maxResults=1000
   response:
     body: {string: "{\n \"kind\": \"storage#objects\",\n \"items\": [\n  {\n   \"kind\":
-<<<<<<< HEAD
-        \"storage#object\",\n   \"id\": \"gcsfs-testing/2014-01-01.csv/1491465895590630\",\n
+        \"storage#object\",\n   \"id\": \"gcsfs-testing/2014-01-01.csv/1491549171191667\",\n
         \  \"selfLink\": \"https://www.googleapis.com/storage/v1/b/gcsfs-testing/o/2014-01-01.csv\",\n
         \  \"name\": \"2014-01-01.csv\",\n   \"bucket\": \"gcsfs-testing\",\n   \"generation\":
-        \"1491465895590630\",\n   \"metageneration\": \"1\",\n   \"timeCreated\":
-        \"2017-04-06T08:04:55.511Z\",\n   \"updated\": \"2017-04-06T08:04:55.511Z\",\n
-        \  \"storageClass\": \"STANDARD\",\n   \"timeStorageClassUpdated\": \"2017-04-06T08:04:55.511Z\",\n
+        \"1491549171191667\",\n   \"metageneration\": \"1\",\n   \"timeCreated\":
+        \"2017-04-07T07:12:51.112Z\",\n   \"updated\": \"2017-04-07T07:12:51.112Z\",\n
+        \  \"storageClass\": \"STANDARD\",\n   \"timeStorageClassUpdated\": \"2017-04-07T07:12:51.112Z\",\n
         \  \"size\": \"51\",\n   \"md5Hash\": \"Auycd2AT7x5m8G1W0NXcuA==\",\n   \"mediaLink\":
-        \"https://www.googleapis.com/download/storage/v1/b/gcsfs-testing/o/2014-01-01.csv?generation=1491465895590630&alt=media\",\n
-        \  \"crc32c\": \"yR1u0w==\",\n   \"etag\": \"COb1mrevj9MCEAE=\"\n  },\n  {\n
-        \  \"kind\": \"storage#object\",\n   \"id\": \"gcsfs-testing/2014-01-02.csv/1491465895194015\",\n
+        \"https://www.googleapis.com/download/storage/v1/b/gcsfs-testing/o/2014-01-01.csv?generation=1491549171191667&alt=media\",\n
+        \  \"crc32c\": \"yR1u0w==\",\n   \"etag\": \"CPOejtTlkdMCEAE=\"\n  },\n  {\n
+        \  \"kind\": \"storage#object\",\n   \"id\": \"gcsfs-testing/2014-01-02.csv/1491549171671217\",\n
         \  \"selfLink\": \"https://www.googleapis.com/storage/v1/b/gcsfs-testing/o/2014-01-02.csv\",\n
         \  \"name\": \"2014-01-02.csv\",\n   \"bucket\": \"gcsfs-testing\",\n   \"generation\":
-        \"1491465895194015\",\n   \"metageneration\": \"1\",\n   \"timeCreated\":
-        \"2017-04-06T08:04:55.122Z\",\n   \"updated\": \"2017-04-06T08:04:55.122Z\",\n
-        \  \"storageClass\": \"STANDARD\",\n   \"timeStorageClassUpdated\": \"2017-04-06T08:04:55.122Z\",\n
+        \"1491549171671217\",\n   \"metageneration\": \"1\",\n   \"timeCreated\":
+        \"2017-04-07T07:12:51.606Z\",\n   \"updated\": \"2017-04-07T07:12:51.606Z\",\n
+        \  \"storageClass\": \"STANDARD\",\n   \"timeStorageClassUpdated\": \"2017-04-07T07:12:51.606Z\",\n
         \  \"size\": \"15\",\n   \"md5Hash\": \"cGwL6TebGKiJzgyNBJNb6Q==\",\n   \"mediaLink\":
-        \"https://www.googleapis.com/download/storage/v1/b/gcsfs-testing/o/2014-01-02.csv?generation=1491465895194015&alt=media\",\n
-        \  \"crc32c\": \"Mpt4QQ==\",\n   \"etag\": \"CJ/bgrevj9MCEAE=\"\n  },\n  {\n
-        \  \"kind\": \"storage#object\",\n   \"id\": \"gcsfs-testing/2014-01-03.csv/1491465895960613\",\n
+        \"https://www.googleapis.com/download/storage/v1/b/gcsfs-testing/o/2014-01-02.csv?generation=1491549171671217&alt=media\",\n
+        \  \"crc32c\": \"Mpt4QQ==\",\n   \"etag\": \"CLHBq9TlkdMCEAE=\"\n  },\n  {\n
+        \  \"kind\": \"storage#object\",\n   \"id\": \"gcsfs-testing/2014-01-03.csv/1491549170699112\",\n
         \  \"selfLink\": \"https://www.googleapis.com/storage/v1/b/gcsfs-testing/o/2014-01-03.csv\",\n
         \  \"name\": \"2014-01-03.csv\",\n   \"bucket\": \"gcsfs-testing\",\n   \"generation\":
-        \"1491465895960613\",\n   \"metageneration\": \"1\",\n   \"timeCreated\":
-        \"2017-04-06T08:04:55.895Z\",\n   \"updated\": \"2017-04-06T08:04:55.895Z\",\n
-        \  \"storageClass\": \"STANDARD\",\n   \"timeStorageClassUpdated\": \"2017-04-06T08:04:55.895Z\",\n
+        \"1491549170699112\",\n   \"metageneration\": \"1\",\n   \"timeCreated\":
+        \"2017-04-07T07:12:50.613Z\",\n   \"updated\": \"2017-04-07T07:12:50.613Z\",\n
+        \  \"storageClass\": \"STANDARD\",\n   \"timeStorageClassUpdated\": \"2017-04-07T07:12:50.613Z\",\n
         \  \"size\": \"52\",\n   \"md5Hash\": \"9keZXdUu0YtMynECFSOiMg==\",\n   \"mediaLink\":
-        \"https://www.googleapis.com/download/storage/v1/b/gcsfs-testing/o/2014-01-03.csv?generation=1491465895960613&alt=media\",\n
-        \  \"crc32c\": \"x/fq7w==\",\n   \"etag\": \"CKXAsbevj9MCEAE=\"\n  },\n  {\n
-        \  \"kind\": \"storage#object\",\n   \"id\": \"gcsfs-testing/nested/file1/1491465896905994\",\n
+        \"https://www.googleapis.com/download/storage/v1/b/gcsfs-testing/o/2014-01-03.csv?generation=1491549170699112&alt=media\",\n
+        \  \"crc32c\": \"x/fq7w==\",\n   \"etag\": \"COiW8NPlkdMCEAE=\"\n  },\n  {\n
+        \  \"kind\": \"storage#object\",\n   \"id\": \"gcsfs-testing/nested/file1/1491549173292501\",\n
         \  \"selfLink\": \"https://www.googleapis.com/storage/v1/b/gcsfs-testing/o/nested%2Ffile1\",\n
         \  \"name\": \"nested/file1\",\n   \"bucket\": \"gcsfs-testing\",\n   \"generation\":
-        \"1491465896905994\",\n   \"metageneration\": \"1\",\n   \"timeCreated\":
-        \"2017-04-06T08:04:56.823Z\",\n   \"updated\": \"2017-04-06T08:04:56.823Z\",\n
-        \  \"storageClass\": \"STANDARD\",\n   \"timeStorageClassUpdated\": \"2017-04-06T08:04:56.823Z\",\n
+        \"1491549173292501\",\n   \"metageneration\": \"1\",\n   \"timeCreated\":
+        \"2017-04-07T07:12:53.216Z\",\n   \"updated\": \"2017-04-07T07:12:53.216Z\",\n
+        \  \"storageClass\": \"STANDARD\",\n   \"timeStorageClassUpdated\": \"2017-04-07T07:12:53.216Z\",\n
         \  \"size\": \"6\",\n   \"md5Hash\": \"sZRqySSS0jR8YjW00mERhA==\",\n   \"mediaLink\":
-        \"https://www.googleapis.com/download/storage/v1/b/gcsfs-testing/o/nested%2Ffile1?generation=1491465896905994&alt=media\",\n
-        \  \"crc32c\": \"NT3Yvg==\",\n   \"etag\": \"CIqa67evj9MCEAE=\"\n  },\n  {\n
-        \  \"kind\": \"storage#object\",\n   \"id\": \"gcsfs-testing/nested/file2/1491465896385478\",\n
+        \"https://www.googleapis.com/download/storage/v1/b/gcsfs-testing/o/nested%2Ffile1?generation=1491549173292501&alt=media\",\n
+        \  \"crc32c\": \"NT3Yvg==\",\n   \"etag\": \"CNW7jtXlkdMCEAE=\"\n  },\n  {\n
+        \  \"kind\": \"storage#object\",\n   \"id\": \"gcsfs-testing/nested/file2/1491549172649724\",\n
         \  \"selfLink\": \"https://www.googleapis.com/storage/v1/b/gcsfs-testing/o/nested%2Ffile2\",\n
         \  \"name\": \"nested/file2\",\n   \"bucket\": \"gcsfs-testing\",\n   \"generation\":
-        \"1491465896385478\",\n   \"metageneration\": \"1\",\n   \"timeCreated\":
-        \"2017-04-06T08:04:56.297Z\",\n   \"updated\": \"2017-04-06T08:04:56.297Z\",\n
-        \  \"storageClass\": \"STANDARD\",\n   \"timeStorageClassUpdated\": \"2017-04-06T08:04:56.297Z\",\n
+        \"1491549172649724\",\n   \"metageneration\": \"1\",\n   \"timeCreated\":
+        \"2017-04-07T07:12:52.578Z\",\n   \"updated\": \"2017-04-07T07:12:52.578Z\",\n
+        \  \"storageClass\": \"STANDARD\",\n   \"timeStorageClassUpdated\": \"2017-04-07T07:12:52.578Z\",\n
         \  \"size\": \"5\",\n   \"md5Hash\": \"fXkwN6B2AYZXSwKC8vQ15w==\",\n   \"mediaLink\":
-        \"https://www.googleapis.com/download/storage/v1/b/gcsfs-testing/o/nested%2Ffile2?generation=1491465896385478&alt=media\",\n
-        \  \"crc32c\": \"MaqBTg==\",\n   \"etag\": \"CMa3y7evj9MCEAE=\"\n  },\n  {\n
-        \  \"kind\": \"storage#object\",\n   \"id\": \"gcsfs-testing/nested/nested2/file1/1491465897320566\",\n
+        \"https://www.googleapis.com/download/storage/v1/b/gcsfs-testing/o/nested%2Ffile2?generation=1491549172649724&alt=media\",\n
+        \  \"crc32c\": \"MaqBTg==\",\n   \"etag\": \"CPyd59TlkdMCEAE=\"\n  },\n  {\n
+        \  \"kind\": \"storage#object\",\n   \"id\": \"gcsfs-testing/nested/nested2/file1/1491549172190777\",\n
         \  \"selfLink\": \"https://www.googleapis.com/storage/v1/b/gcsfs-testing/o/nested%2Fnested2%2Ffile1\",\n
         \  \"name\": \"nested/nested2/file1\",\n   \"bucket\": \"gcsfs-testing\",\n
-        \  \"generation\": \"1491465897320566\",\n   \"metageneration\": \"1\",\n
-        \  \"timeCreated\": \"2017-04-06T08:04:57.235Z\",\n   \"updated\": \"2017-04-06T08:04:57.235Z\",\n
-        \  \"storageClass\": \"STANDARD\",\n   \"timeStorageClassUpdated\": \"2017-04-06T08:04:57.235Z\",\n
+        \  \"generation\": \"1491549172190777\",\n   \"metageneration\": \"1\",\n
+        \  \"timeCreated\": \"2017-04-07T07:12:52.082Z\",\n   \"updated\": \"2017-04-07T07:12:52.082Z\",\n
+        \  \"storageClass\": \"STANDARD\",\n   \"timeStorageClassUpdated\": \"2017-04-07T07:12:52.082Z\",\n
         \  \"size\": \"6\",\n   \"md5Hash\": \"sZRqySSS0jR8YjW00mERhA==\",\n   \"mediaLink\":
-        \"https://www.googleapis.com/download/storage/v1/b/gcsfs-testing/o/nested%2Fnested2%2Ffile1?generation=1491465897320566&alt=media\",\n
-        \  \"crc32c\": \"NT3Yvg==\",\n   \"etag\": \"CPbAhLivj9MCEAE=\"\n  },\n  {\n
-        \  \"kind\": \"storage#object\",\n   \"id\": \"gcsfs-testing/nested/nested2/file2/1491465897751357\",\n
+        \"https://www.googleapis.com/download/storage/v1/b/gcsfs-testing/o/nested%2Fnested2%2Ffile1?generation=1491549172190777&alt=media\",\n
+        \  \"crc32c\": \"NT3Yvg==\",\n   \"etag\": \"CLmcy9TlkdMCEAE=\"\n  },\n  {\n
+        \  \"kind\": \"storage#object\",\n   \"id\": \"gcsfs-testing/nested/nested2/file2/1491549173796436\",\n
         \  \"selfLink\": \"https://www.googleapis.com/storage/v1/b/gcsfs-testing/o/nested%2Fnested2%2Ffile2\",\n
         \  \"name\": \"nested/nested2/file2\",\n   \"bucket\": \"gcsfs-testing\",\n
-        \  \"generation\": \"1491465897751357\",\n   \"metageneration\": \"1\",\n
-        \  \"timeCreated\": \"2017-04-06T08:04:57.677Z\",\n   \"updated\": \"2017-04-06T08:04:57.677Z\",\n
-        \  \"storageClass\": \"STANDARD\",\n   \"timeStorageClassUpdated\": \"2017-04-06T08:04:57.677Z\",\n
+        \  \"generation\": \"1491549173796436\",\n   \"metageneration\": \"1\",\n
+        \  \"timeCreated\": \"2017-04-07T07:12:53.707Z\",\n   \"updated\": \"2017-04-07T07:12:53.707Z\",\n
+        \  \"storageClass\": \"STANDARD\",\n   \"timeStorageClassUpdated\": \"2017-04-07T07:12:53.707Z\",\n
         \  \"size\": \"5\",\n   \"md5Hash\": \"fXkwN6B2AYZXSwKC8vQ15w==\",\n   \"mediaLink\":
-        \"https://www.googleapis.com/download/storage/v1/b/gcsfs-testing/o/nested%2Fnested2%2Ffile2?generation=1491465897751357&alt=media\",\n
-        \  \"crc32c\": \"MaqBTg==\",\n   \"etag\": \"CL3mnrivj9MCEAE=\"\n  },\n  {\n
-        \  \"kind\": \"storage#object\",\n   \"id\": \"gcsfs-testing/test/accounts.1.json/1491465894418898\",\n
+        \"https://www.googleapis.com/download/storage/v1/b/gcsfs-testing/o/nested%2Fnested2%2Ffile2?generation=1491549173796436&alt=media\",\n
+        \  \"crc32c\": \"MaqBTg==\",\n   \"etag\": \"CNScrdXlkdMCEAE=\"\n  },\n  {\n
+        \  \"kind\": \"storage#object\",\n   \"id\": \"gcsfs-testing/test/accounts.1.json/1491549170194281\",\n
         \  \"selfLink\": \"https://www.googleapis.com/storage/v1/b/gcsfs-testing/o/test%2Faccounts.1.json\",\n
         \  \"name\": \"test/accounts.1.json\",\n   \"bucket\": \"gcsfs-testing\",\n
-        \  \"generation\": \"1491465894418898\",\n   \"metageneration\": \"1\",\n
-        \  \"timeCreated\": \"2017-04-06T08:04:54.353Z\",\n   \"updated\": \"2017-04-06T08:04:54.353Z\",\n
-        \  \"storageClass\": \"STANDARD\",\n   \"timeStorageClassUpdated\": \"2017-04-06T08:04:54.353Z\",\n
+        \  \"generation\": \"1491549170194281\",\n   \"metageneration\": \"1\",\n
+        \  \"timeCreated\": \"2017-04-07T07:12:50.117Z\",\n   \"updated\": \"2017-04-07T07:12:50.117Z\",\n
+        \  \"storageClass\": \"STANDARD\",\n   \"timeStorageClassUpdated\": \"2017-04-07T07:12:50.117Z\",\n
         \  \"size\": \"133\",\n   \"md5Hash\": \"xK7pmJz/Oj5HGIyfQpYTig==\",\n   \"mediaLink\":
-        \"https://www.googleapis.com/download/storage/v1/b/gcsfs-testing/o/test%2Faccounts.1.json?generation=1491465894418898&alt=media\",\n
-        \  \"crc32c\": \"6wJAgQ==\",\n   \"etag\": \"CNKz07avj9MCEAE=\"\n  },\n  {\n
-        \  \"kind\": \"storage#object\",\n   \"id\": \"gcsfs-testing/test/accounts.2.json/1491465894817597\",\n
+        \"https://www.googleapis.com/download/storage/v1/b/gcsfs-testing/o/test%2Faccounts.1.json?generation=1491549170194281&alt=media\",\n
+        \  \"crc32c\": \"6wJAgQ==\",\n   \"etag\": \"COmu0dPlkdMCEAE=\"\n  },\n  {\n
+        \  \"kind\": \"storage#object\",\n   \"id\": \"gcsfs-testing/test/accounts.2.json/1491549169699988\",\n
         \  \"selfLink\": \"https://www.googleapis.com/storage/v1/b/gcsfs-testing/o/test%2Faccounts.2.json\",\n
         \  \"name\": \"test/accounts.2.json\",\n   \"bucket\": \"gcsfs-testing\",\n
-        \  \"generation\": \"1491465894817597\",\n   \"metageneration\": \"1\",\n
-        \  \"timeCreated\": \"2017-04-06T08:04:54.734Z\",\n   \"updated\": \"2017-04-06T08:04:54.734Z\",\n
-        \  \"storageClass\": \"STANDARD\",\n   \"timeStorageClassUpdated\": \"2017-04-06T08:04:54.734Z\",\n
+        \  \"generation\": \"1491549169699988\",\n   \"metageneration\": \"1\",\n
+        \  \"timeCreated\": \"2017-04-07T07:12:49.626Z\",\n   \"updated\": \"2017-04-07T07:12:49.626Z\",\n
+        \  \"storageClass\": \"STANDARD\",\n   \"timeStorageClassUpdated\": \"2017-04-07T07:12:49.626Z\",\n
         \  \"size\": \"133\",\n   \"md5Hash\": \"bjhC5OCrzKV+8MGMCF2BQA==\",\n   \"mediaLink\":
-        \"https://www.googleapis.com/download/storage/v1/b/gcsfs-testing/o/test%2Faccounts.2.json?generation=1491465894817597&alt=media\",\n
-        \  \"crc32c\": \"Su+F+g==\",\n   \"etag\": \"CL3e67avj9MCEAE=\"\n  }\n ]\n}\n"}
-=======
-        \"storage#object\",\n   \"id\": \"gcsfs-testing/2014-01-01.csv/1491425555977719\",\n
-        \  \"selfLink\": \"https://www.googleapis.com/storage/v1/b/gcsfs-testing/o/2014-01-01.csv\",\n
-        \  \"name\": \"2014-01-01.csv\",\n   \"bucket\": \"gcsfs-testing\",\n   \"generation\":
-        \"1491425555977719\",\n   \"metageneration\": \"1\",\n   \"timeCreated\":
-        \"2017-04-05T20:52:35.960Z\",\n   \"updated\": \"2017-04-05T20:52:35.960Z\",\n
-        \  \"storageClass\": \"STANDARD\",\n   \"timeStorageClassUpdated\": \"2017-04-05T20:52:35.960Z\",\n
-        \  \"size\": \"51\",\n   \"md5Hash\": \"Auycd2AT7x5m8G1W0NXcuA==\",\n   \"mediaLink\":
-        \"https://www.googleapis.com/download/storage/v1/b/gcsfs-testing/o/2014-01-01.csv?generation=1491425555977719&alt=media\",\n
-        \  \"crc32c\": \"yR1u0w==\",\n   \"etag\": \"CPer5JOZjtMCEAE=\"\n  },\n  {\n
-        \  \"kind\": \"storage#object\",\n   \"id\": \"gcsfs-testing/2014-01-02.csv/1491425556307897\",\n
-        \  \"selfLink\": \"https://www.googleapis.com/storage/v1/b/gcsfs-testing/o/2014-01-02.csv\",\n
-        \  \"name\": \"2014-01-02.csv\",\n   \"bucket\": \"gcsfs-testing\",\n   \"generation\":
-        \"1491425556307897\",\n   \"metageneration\": \"1\",\n   \"timeCreated\":
-        \"2017-04-05T20:52:36.290Z\",\n   \"updated\": \"2017-04-05T20:52:36.290Z\",\n
-        \  \"storageClass\": \"STANDARD\",\n   \"timeStorageClassUpdated\": \"2017-04-05T20:52:36.290Z\",\n
-        \  \"size\": \"15\",\n   \"md5Hash\": \"cGwL6TebGKiJzgyNBJNb6Q==\",\n   \"mediaLink\":
-        \"https://www.googleapis.com/download/storage/v1/b/gcsfs-testing/o/2014-01-02.csv?generation=1491425556307897&alt=media\",\n
-        \  \"crc32c\": \"Mpt4QQ==\",\n   \"etag\": \"CLm/+JOZjtMCEAE=\"\n  },\n  {\n
-        \  \"kind\": \"storage#object\",\n   \"id\": \"gcsfs-testing/2014-01-03.csv/1491425556815940\",\n
-        \  \"selfLink\": \"https://www.googleapis.com/storage/v1/b/gcsfs-testing/o/2014-01-03.csv\",\n
-        \  \"name\": \"2014-01-03.csv\",\n   \"bucket\": \"gcsfs-testing\",\n   \"generation\":
-        \"1491425556815940\",\n   \"metageneration\": \"1\",\n   \"timeCreated\":
-        \"2017-04-05T20:52:36.791Z\",\n   \"updated\": \"2017-04-05T20:52:36.791Z\",\n
-        \  \"storageClass\": \"STANDARD\",\n   \"timeStorageClassUpdated\": \"2017-04-05T20:52:36.791Z\",\n
-        \  \"size\": \"52\",\n   \"md5Hash\": \"9keZXdUu0YtMynECFSOiMg==\",\n   \"mediaLink\":
-        \"https://www.googleapis.com/download/storage/v1/b/gcsfs-testing/o/2014-01-03.csv?generation=1491425556815940&alt=media\",\n
-        \  \"crc32c\": \"x/fq7w==\",\n   \"etag\": \"CMTAl5SZjtMCEAE=\"\n  },\n  {\n
-        \  \"kind\": \"storage#object\",\n   \"id\": \"gcsfs-testing/nested/file1/1491425557143726\",\n
-        \  \"selfLink\": \"https://www.googleapis.com/storage/v1/b/gcsfs-testing/o/nested%2Ffile1\",\n
-        \  \"name\": \"nested/file1\",\n   \"bucket\": \"gcsfs-testing\",\n   \"generation\":
-        \"1491425557143726\",\n   \"metageneration\": \"1\",\n   \"timeCreated\":
-        \"2017-04-05T20:52:37.116Z\",\n   \"updated\": \"2017-04-05T20:52:37.116Z\",\n
-        \  \"storageClass\": \"STANDARD\",\n   \"timeStorageClassUpdated\": \"2017-04-05T20:52:37.116Z\",\n
-        \  \"size\": \"6\",\n   \"md5Hash\": \"sZRqySSS0jR8YjW00mERhA==\",\n   \"mediaLink\":
-        \"https://www.googleapis.com/download/storage/v1/b/gcsfs-testing/o/nested%2Ffile1?generation=1491425557143726&alt=media\",\n
-        \  \"crc32c\": \"NT3Yvg==\",\n   \"etag\": \"CK7Bq5SZjtMCEAE=\"\n  },\n  {\n
-        \  \"kind\": \"storage#object\",\n   \"id\": \"gcsfs-testing/nested/file2/1491425557990372\",\n
-        \  \"selfLink\": \"https://www.googleapis.com/storage/v1/b/gcsfs-testing/o/nested%2Ffile2\",\n
-        \  \"name\": \"nested/file2\",\n   \"bucket\": \"gcsfs-testing\",\n   \"generation\":
-        \"1491425557990372\",\n   \"metageneration\": \"1\",\n   \"timeCreated\":
-        \"2017-04-05T20:52:37.975Z\",\n   \"updated\": \"2017-04-05T20:52:37.975Z\",\n
-        \  \"storageClass\": \"STANDARD\",\n   \"timeStorageClassUpdated\": \"2017-04-05T20:52:37.975Z\",\n
-        \  \"size\": \"5\",\n   \"md5Hash\": \"fXkwN6B2AYZXSwKC8vQ15w==\",\n   \"mediaLink\":
-        \"https://www.googleapis.com/download/storage/v1/b/gcsfs-testing/o/nested%2Ffile2?generation=1491425557990372&alt=media\",\n
-        \  \"crc32c\": \"MaqBTg==\",\n   \"etag\": \"COSX35SZjtMCEAE=\"\n  },\n  {\n
-        \  \"kind\": \"storage#object\",\n   \"id\": \"gcsfs-testing/nested/nested2/file1/1491425558377650\",\n
-        \  \"selfLink\": \"https://www.googleapis.com/storage/v1/b/gcsfs-testing/o/nested%2Fnested2%2Ffile1\",\n
-        \  \"name\": \"nested/nested2/file1\",\n   \"bucket\": \"gcsfs-testing\",\n
-        \  \"generation\": \"1491425558377650\",\n   \"metageneration\": \"1\",\n
-        \  \"timeCreated\": \"2017-04-05T20:52:38.292Z\",\n   \"updated\": \"2017-04-05T20:52:38.292Z\",\n
-        \  \"storageClass\": \"STANDARD\",\n   \"timeStorageClassUpdated\": \"2017-04-05T20:52:38.292Z\",\n
-        \  \"size\": \"6\",\n   \"md5Hash\": \"sZRqySSS0jR8YjW00mERhA==\",\n   \"mediaLink\":
-        \"https://www.googleapis.com/download/storage/v1/b/gcsfs-testing/o/nested%2Fnested2%2Ffile1?generation=1491425558377650&alt=media\",\n
-        \  \"crc32c\": \"NT3Yvg==\",\n   \"etag\": \"CLLp9pSZjtMCEAE=\"\n  },\n  {\n
-        \  \"kind\": \"storage#object\",\n   \"id\": \"gcsfs-testing/nested/nested2/file2/1491425557686098\",\n
-        \  \"selfLink\": \"https://www.googleapis.com/storage/v1/b/gcsfs-testing/o/nested%2Fnested2%2Ffile2\",\n
-        \  \"name\": \"nested/nested2/file2\",\n   \"bucket\": \"gcsfs-testing\",\n
-        \  \"generation\": \"1491425557686098\",\n   \"metageneration\": \"1\",\n
-        \  \"timeCreated\": \"2017-04-05T20:52:37.665Z\",\n   \"updated\": \"2017-04-05T20:52:37.665Z\",\n
-        \  \"storageClass\": \"STANDARD\",\n   \"timeStorageClassUpdated\": \"2017-04-05T20:52:37.665Z\",\n
-        \  \"size\": \"5\",\n   \"md5Hash\": \"fXkwN6B2AYZXSwKC8vQ15w==\",\n   \"mediaLink\":
-        \"https://www.googleapis.com/download/storage/v1/b/gcsfs-testing/o/nested%2Fnested2%2Ffile2?generation=1491425557686098&alt=media\",\n
-        \  \"crc32c\": \"MaqBTg==\",\n   \"etag\": \"CNLOzJSZjtMCEAE=\"\n  },\n  {\n
-        \  \"kind\": \"storage#object\",\n   \"id\": \"gcsfs-testing/test/accounts.1.json/1491425555525253\",\n
-        \  \"selfLink\": \"https://www.googleapis.com/storage/v1/b/gcsfs-testing/o/test%2Faccounts.1.json\",\n
-        \  \"name\": \"test/accounts.1.json\",\n   \"bucket\": \"gcsfs-testing\",\n
-        \  \"generation\": \"1491425555525253\",\n   \"metageneration\": \"1\",\n
-        \  \"timeCreated\": \"2017-04-05T20:52:35.508Z\",\n   \"updated\": \"2017-04-05T20:52:35.508Z\",\n
-        \  \"storageClass\": \"STANDARD\",\n   \"timeStorageClassUpdated\": \"2017-04-05T20:52:35.508Z\",\n
-        \  \"size\": \"133\",\n   \"md5Hash\": \"xK7pmJz/Oj5HGIyfQpYTig==\",\n   \"mediaLink\":
-        \"https://www.googleapis.com/download/storage/v1/b/gcsfs-testing/o/test%2Faccounts.1.json?generation=1491425555525253&alt=media\",\n
-        \  \"crc32c\": \"6wJAgQ==\",\n   \"etag\": \"CIXdyJOZjtMCEAE=\"\n  },\n  {\n
-        \  \"kind\": \"storage#object\",\n   \"id\": \"gcsfs-testing/test/accounts.2.json/1491425554993438\",\n
-        \  \"selfLink\": \"https://www.googleapis.com/storage/v1/b/gcsfs-testing/o/test%2Faccounts.2.json\",\n
-        \  \"name\": \"test/accounts.2.json\",\n   \"bucket\": \"gcsfs-testing\",\n
-        \  \"generation\": \"1491425554993438\",\n   \"metageneration\": \"1\",\n
-        \  \"timeCreated\": \"2017-04-05T20:52:34.974Z\",\n   \"updated\": \"2017-04-05T20:52:34.974Z\",\n
-        \  \"storageClass\": \"STANDARD\",\n   \"timeStorageClassUpdated\": \"2017-04-05T20:52:34.974Z\",\n
-        \  \"size\": \"133\",\n   \"md5Hash\": \"bjhC5OCrzKV+8MGMCF2BQA==\",\n   \"mediaLink\":
-        \"https://www.googleapis.com/download/storage/v1/b/gcsfs-testing/o/test%2Faccounts.2.json?generation=1491425554993438&alt=media\",\n
-        \  \"crc32c\": \"Su+F+g==\",\n   \"etag\": \"CJ6iqJOZjtMCEAE=\"\n  }\n ]\n}\n"}
->>>>>>> b795204b
+        \"https://www.googleapis.com/download/storage/v1/b/gcsfs-testing/o/test%2Faccounts.2.json?generation=1491549169699988&alt=media\",\n
+        \  \"crc32c\": \"Su+F+g==\",\n   \"etag\": \"CJSZs9PlkdMCEAE=\"\n  }\n ]\n}\n"}
     headers:
       Alt-Svc: ['quic=":443"; ma=2592000; v="37,36,35"']
       Cache-Control: ['private, max-age=0, must-revalidate, no-transform']
       Content-Length: ['6771']
       Content-Type: [application/json; charset=UTF-8]
-<<<<<<< HEAD
-      Date: ['Thu, 06 Apr 2017 08:04:58 GMT']
-      Expires: ['Thu, 06 Apr 2017 08:04:58 GMT']
-      Server: [UploadServer]
-      Vary: [Origin, X-Origin]
-      X-GUploader-UploadID: [AEnB2UobK0ne0MkwB5m4yx1JyjFVp3ePQ9neLcEMAS4tANpTyju2ZUO-8d0f1wU-sfk9G0CDrI1xWo0_SS9LWgeGpCYC2Mv-VN8GMP2YrQg1iwGE7-0KMBQ]
-=======
-      Date: ['Wed, 05 Apr 2017 20:52:38 GMT']
-      Expires: ['Wed, 05 Apr 2017 20:52:38 GMT']
-      Server: [UploadServer]
-      Vary: [Origin, X-Origin]
-      X-GUploader-UploadID: [AEnB2UpmhkVCFf0KBGemjlY0Qxm8hxgxEmD8Pa9S3K7-cEmDfZKZD-TmWjGxAIDRw3474ndr6EfpIjKGfiWvRp7FbK_kazWxcw]
->>>>>>> b795204b
+      Date: ['Fri, 07 Apr 2017 07:12:54 GMT']
+      Expires: ['Fri, 07 Apr 2017 07:12:54 GMT']
+      Server: [UploadServer]
+      Vary: [Origin, X-Origin]
+      X-GUploader-UploadID: [AEnB2UqFaREbqkIrHSihHt2oGnGfuwp84zyJRjR54kinPmGJm1eLo4hEwoVstQ6yrnygXIc-QUspr1oRN06DPld47ReVBQyocQ]
     status: {code: 200, message: OK}
 - request:
     body: null
@@ -992,11 +614,7 @@
       Range: [bytes=0-10485759]
       User-Agent: [python-requests/2.13.0]
     method: GET
-<<<<<<< HEAD
-    uri: https://www.googleapis.com/download/storage/v1/b/gcsfs-testing/o/test%2Faccounts.1.json?alt=media&generation=1491465894418898
-=======
-    uri: https://www.googleapis.com/download/storage/v1/b/gcsfs-testing/o/test%2Faccounts.1.json?alt=media&generation=1491425555525253
->>>>>>> b795204b
+    uri: https://www.googleapis.com/download/storage/v1/b/gcsfs-testing/o/test%2Faccounts.1.json?alt=media&generation=1491549170194281
   response:
     body: {string: '{"amount": 100, "name": "Alice"}
 
@@ -1014,25 +632,15 @@
       Content-Length: ['133']
       Content-Range: [bytes 0-132/133]
       Content-Type: [application/octet-stream]
-<<<<<<< HEAD
-      Date: ['Thu, 06 Apr 2017 08:04:58 GMT']
-      ETag: [CNKz07avj9MCEAE=]
-=======
-      Date: ['Wed, 05 Apr 2017 20:52:38 GMT']
-      ETag: [CIXdyJOZjtMCEAE=]
->>>>>>> b795204b
-      Expires: ['Mon, 01 Jan 1990 00:00:00 GMT']
-      Pragma: [no-cache]
-      Server: [UploadServer]
-      Vary: [Origin, X-Origin]
-<<<<<<< HEAD
-      X-GUploader-UploadID: [AEnB2Uodv06Jc49nZae4ifSB-ax0DSlh9EY7HospRkUkREjv76HRMV7KRe7_EVJCQ8xKF5cuMDMUtbhpfm9-P2PESxhHg5De6iucb7cBlhBUKZdjHcL30ic]
-      X-Goog-Generation: ['1491465894418898']
-=======
-      X-GUploader-UploadID: [AEnB2UpIwHv0dVsNXVukvxUcn-4DdvQizfbhiPOwObGfUpGuMZ5oUL1zfoATetBwwf-BbWZVKDHL3JVhtAjl0QsabU7gnC10WA]
-      X-Goog-Generation: ['1491425555525253']
+      Date: ['Fri, 07 Apr 2017 07:12:54 GMT']
+      ETag: [COmu0dPlkdMCEAE=]
+      Expires: ['Mon, 01 Jan 1990 00:00:00 GMT']
+      Pragma: [no-cache]
+      Server: [UploadServer]
+      Vary: [Origin, X-Origin]
+      X-GUploader-UploadID: [AEnB2Ur8SJxGvCvRj-mJsfi_Q3x6FQZmlgHoMsXGEaOcwPyBZTR3xZrdqI_wrSCdXvuetd-q1Gd119Az5ORTEarqU_N1Lv7snT7AEQrcZ8H_Z9W3Bfyi9_A]
+      X-Goog-Generation: ['1491549170194281']
       X-Goog-Hash: [crc32c=6wJAgQ==]
->>>>>>> b795204b
       X-Goog-Metageneration: ['1']
       X-Goog-Storage-Class: [STANDARD]
     status: {code: 206, message: Partial Content}
@@ -1045,11 +653,7 @@
       Range: [bytes=0-10485759]
       User-Agent: [python-requests/2.13.0]
     method: GET
-<<<<<<< HEAD
-    uri: https://www.googleapis.com/download/storage/v1/b/gcsfs-testing/o/test%2Faccounts.1.json?alt=media&generation=1491465894418898
-=======
-    uri: https://www.googleapis.com/download/storage/v1/b/gcsfs-testing/o/test%2Faccounts.1.json?alt=media&generation=1491425555525253
->>>>>>> b795204b
+    uri: https://www.googleapis.com/download/storage/v1/b/gcsfs-testing/o/test%2Faccounts.1.json?alt=media&generation=1491549170194281
   response:
     body: {string: '{"amount": 100, "name": "Alice"}
 
@@ -1062,63 +666,20 @@
 '}
     headers:
       Alt-Svc: ['quic=":443"; ma=2592000; v="37,36,35"']
-<<<<<<< HEAD
-      Cache-Control: ['no-cache, no-store, max-age=0, must-revalidate']
-      Content-Disposition: [attachment]
-      Content-Length: ['103']
-      Content-Range: [bytes 30-132/133]
-      Content-Type: [application/octet-stream]
-      Date: ['Thu, 06 Apr 2017 08:04:59 GMT']
-      ETag: [CNKz07avj9MCEAE=]
-      Expires: ['Mon, 01 Jan 1990 00:00:00 GMT']
-      Pragma: [no-cache]
-      Server: [UploadServer]
-      Vary: [Origin, X-Origin]
-      X-GUploader-UploadID: [AEnB2UqORnUALld-sRxpE2udh0hqoygra6JVFO3c_uo6aflSvQcsTNtsI9ZvT0jDsWiq18pItr3uDXnQdd0k30zuvBr5t1HEv-eKRgfsYIKyXsJ10Fm7QZY]
-      X-Goog-Generation: ['1491465894418898']
-      X-Goog-Metageneration: ['1']
-      X-Goog-Storage-Class: [STANDARD]
-    status: {code: 206, message: Partial Content}
-- request:
-    body: null
-    headers:
-      Accept: ['*/*']
-      Accept-Encoding: ['gzip, deflate']
-      Connection: [keep-alive]
-      Range: [bytes=0-29]
-      User-Agent: [python-requests/2.13.0]
-    method: GET
-    uri: https://www.googleapis.com/download/storage/v1/b/gcsfs-testing/o/test%2Faccounts.1.json?alt=media&generation=1491465894418898
-  response:
-    body: {string: '{"amount": 100, "name": "Alice'}
-    headers:
-      Alt-Svc: ['quic=":443"; ma=2592000; v="37,36,35"']
-=======
->>>>>>> b795204b
       Cache-Control: ['no-cache, no-store, max-age=0, must-revalidate']
       Content-Disposition: [attachment]
       Content-Length: ['133']
       Content-Range: [bytes 0-132/133]
       Content-Type: [application/octet-stream]
-<<<<<<< HEAD
-      Date: ['Thu, 06 Apr 2017 08:04:59 GMT']
-      ETag: [CNKz07avj9MCEAE=]
-=======
-      Date: ['Wed, 05 Apr 2017 20:52:39 GMT']
-      ETag: [CIXdyJOZjtMCEAE=]
->>>>>>> b795204b
-      Expires: ['Mon, 01 Jan 1990 00:00:00 GMT']
-      Pragma: [no-cache]
-      Server: [UploadServer]
-      Vary: [Origin, X-Origin]
-<<<<<<< HEAD
-      X-GUploader-UploadID: [AEnB2UoN9IuFyzPwrOEDfVNT8_P2QMk8PqapPYK5OZNYHIYXxtKFHp0lTwHBnsYgRiK6DbjJ0wGcH5_IG-pg3wajWgkcbMjbVu_4qFv0WTuQZrJCBMcLNBc]
-      X-Goog-Generation: ['1491465894418898']
-=======
-      X-GUploader-UploadID: [AEnB2UoTBvvguI3IqR09hmE5uHvpIq1NU4paEnCpuVRg9Qw17Q69nH8XWkRmJxg-64pQ5FX07kM8O8lGIdP4_Z3C1nnFPmjgGg]
-      X-Goog-Generation: ['1491425555525253']
+      Date: ['Fri, 07 Apr 2017 07:12:55 GMT']
+      ETag: [COmu0dPlkdMCEAE=]
+      Expires: ['Mon, 01 Jan 1990 00:00:00 GMT']
+      Pragma: [no-cache]
+      Server: [UploadServer]
+      Vary: [Origin, X-Origin]
+      X-GUploader-UploadID: [AEnB2UrUY02FNkKk5s_qy66NxbNmPrq0RVcka1vAwt9N5ZOTMtup8Z9Epu_EGP1SYlDICrjnUX2dEHh6RDAnXkDkVYz7CCIWFJIdvcODUE4Qj9xgm5ZHL0M]
+      X-Goog-Generation: ['1491549170194281']
       X-Goog-Hash: [crc32c=6wJAgQ==]
->>>>>>> b795204b
       X-Goog-Metageneration: ['1']
       X-Goog-Storage-Class: [STANDARD]
     status: {code: 206, message: Partial Content}
@@ -1131,11 +692,7 @@
       Range: [bytes=0-10485759]
       User-Agent: [python-requests/2.13.0]
     method: GET
-<<<<<<< HEAD
-    uri: https://www.googleapis.com/download/storage/v1/b/gcsfs-testing/o/test%2Faccounts.1.json?alt=media&generation=1491465894418898
-=======
-    uri: https://www.googleapis.com/download/storage/v1/b/gcsfs-testing/o/test%2Faccounts.1.json?alt=media&generation=1491425555525253
->>>>>>> b795204b
+    uri: https://www.googleapis.com/download/storage/v1/b/gcsfs-testing/o/test%2Faccounts.1.json?alt=media&generation=1491549170194281
   response:
     body: {string: '{"amount": 100, "name": "Alice"}
 
@@ -1153,25 +710,15 @@
       Content-Length: ['133']
       Content-Range: [bytes 0-132/133]
       Content-Type: [application/octet-stream]
-<<<<<<< HEAD
-      Date: ['Thu, 06 Apr 2017 08:04:59 GMT']
-      ETag: [CNKz07avj9MCEAE=]
-=======
-      Date: ['Wed, 05 Apr 2017 20:52:39 GMT']
-      ETag: [CIXdyJOZjtMCEAE=]
->>>>>>> b795204b
-      Expires: ['Mon, 01 Jan 1990 00:00:00 GMT']
-      Pragma: [no-cache]
-      Server: [UploadServer]
-      Vary: [Origin, X-Origin]
-<<<<<<< HEAD
-      X-GUploader-UploadID: [AEnB2UqipHw1EX3v0XtKLDIiy7UffVpAVkFdAviNZng3CUMQiyKZ8bNkQV15KkpJjn08An_QRyEQ_ehI_XIHWY3T6AqJQnu-V7LA5e0ROcRyG6E_edvl2RA]
-      X-Goog-Generation: ['1491465894418898']
-=======
-      X-GUploader-UploadID: [AEnB2UqI9bIr7wogpbcTl3xkmy_cgmweRsU9ppKJQlpYzOkpnTXAo5M7wYGOd7P18r1zs3t9drEw1SDrznGtaPQj1acg8Z1-Qg]
-      X-Goog-Generation: ['1491425555525253']
+      Date: ['Fri, 07 Apr 2017 07:12:55 GMT']
+      ETag: [COmu0dPlkdMCEAE=]
+      Expires: ['Mon, 01 Jan 1990 00:00:00 GMT']
+      Pragma: [no-cache]
+      Server: [UploadServer]
+      Vary: [Origin, X-Origin]
+      X-GUploader-UploadID: [AEnB2UpUD6g6X0PzlMTE-jhoZCM1F7lake9IEahDMgFDw7XZoiH8Mph_gxnigLkoRqoyPfcf6z2TGYCf2Pu99BYsilxUzMX7Anzu-V1mBaS_ELJ63LINGQE]
+      X-Goog-Generation: ['1491549170194281']
       X-Goog-Hash: [crc32c=6wJAgQ==]
->>>>>>> b795204b
       X-Goog-Metageneration: ['1']
       X-Goog-Storage-Class: [STANDARD]
     status: {code: 206, message: Partial Content}
@@ -1184,11 +731,7 @@
       Range: [bytes=0-10485759]
       User-Agent: [python-requests/2.13.0]
     method: GET
-<<<<<<< HEAD
-    uri: https://www.googleapis.com/download/storage/v1/b/gcsfs-testing/o/test%2Faccounts.1.json?alt=media&generation=1491465894418898
-=======
-    uri: https://www.googleapis.com/download/storage/v1/b/gcsfs-testing/o/test%2Faccounts.1.json?alt=media&generation=1491425555525253
->>>>>>> b795204b
+    uri: https://www.googleapis.com/download/storage/v1/b/gcsfs-testing/o/test%2Faccounts.1.json?alt=media&generation=1491549170194281
   response:
     body: {string: '{"amount": 100, "name": "Alice"}
 
@@ -1206,25 +749,15 @@
       Content-Length: ['133']
       Content-Range: [bytes 0-132/133]
       Content-Type: [application/octet-stream]
-<<<<<<< HEAD
-      Date: ['Thu, 06 Apr 2017 08:05:00 GMT']
-      ETag: [CNKz07avj9MCEAE=]
-=======
-      Date: ['Wed, 05 Apr 2017 20:52:39 GMT']
-      ETag: [CIXdyJOZjtMCEAE=]
->>>>>>> b795204b
-      Expires: ['Mon, 01 Jan 1990 00:00:00 GMT']
-      Pragma: [no-cache]
-      Server: [UploadServer]
-      Vary: [Origin, X-Origin]
-<<<<<<< HEAD
-      X-GUploader-UploadID: [AEnB2UoG8KuhQLuYIRSfvES8srBN1j76gwSAAQk760Oo4ZKz8QUCpjLpRHDz9iLHt5vpYORN246Rw9mVDmbnb8phq7OPwbuaQVhCUxQNZKUJwnygH2_Zfzg]
-      X-Goog-Generation: ['1491465894418898']
-=======
-      X-GUploader-UploadID: [AEnB2UrsFn91WCXjsfo2Kn_IhCfypiM0V5iLLBhP0TO6vDEwEjUk9W16snrYqATBaMtQVFTYrbAtHMQZz9PInlVP61oem5DqrQ]
-      X-Goog-Generation: ['1491425555525253']
+      Date: ['Fri, 07 Apr 2017 07:12:56 GMT']
+      ETag: [COmu0dPlkdMCEAE=]
+      Expires: ['Mon, 01 Jan 1990 00:00:00 GMT']
+      Pragma: [no-cache]
+      Server: [UploadServer]
+      Vary: [Origin, X-Origin]
+      X-GUploader-UploadID: [AEnB2Ur9HGANWDMkdUwmMbWdv9I3cumnYsiBeqd3bGYctRHg-BGbQauyZlQthMj7A3mu_Rme7aagSUccZiODwVi-JKHLWE7ffZ8JSJ837avafKgITbtLeds]
+      X-Goog-Generation: ['1491549170194281']
       X-Goog-Hash: [crc32c=6wJAgQ==]
->>>>>>> b795204b
       X-Goog-Metageneration: ['1']
       X-Goog-Storage-Class: [STANDARD]
     status: {code: 206, message: Partial Content}
@@ -1237,35 +770,7 @@
       Range: [bytes=0-10485759]
       User-Agent: [python-requests/2.13.0]
     method: GET
-<<<<<<< HEAD
-    uri: https://www.googleapis.com/download/storage/v1/b/gcsfs-testing/o/test%2Faccounts.1.json?alt=media&generation=1491465894418898
-  response:
-    body: {string: Request range not satisfiable}
-    headers:
-      Alt-Svc: ['quic=":443"; ma=2592000; v="37,36,35"']
-      Cache-Control: ['private, max-age=0']
-      Content-Length: ['29']
-      Content-Range: [bytes */133]
-      Content-Type: [text/html; charset=UTF-8]
-      Date: ['Thu, 06 Apr 2017 08:05:00 GMT']
-      Expires: ['Thu, 06 Apr 2017 08:05:00 GMT']
-      Server: [UploadServer]
-      Vary: [Origin, X-Origin]
-      X-GUploader-UploadID: [AEnB2UqjhIjKPZFg9BcPlvrfXeJmAcx-L0v3-mBXIdmHL6Vup8bubgje-Au09dzMb2Kc3ehK_PTkF3G4ec75-SOWWAHLysDn330LdebE7zYiv2XZPG_PPNk]
-    status: {code: 416, message: Requested range not satisfiable}
-- request:
-    body: null
-    headers:
-      Accept: ['*/*']
-      Accept-Encoding: ['gzip, deflate']
-      Connection: [keep-alive]
-      Range: [bytes=0-132]
-      User-Agent: [python-requests/2.13.0]
-    method: GET
-    uri: https://www.googleapis.com/download/storage/v1/b/gcsfs-testing/o/test%2Faccounts.1.json?alt=media&generation=1491465894418898
-=======
-    uri: https://www.googleapis.com/download/storage/v1/b/gcsfs-testing/o/test%2Faccounts.1.json?alt=media&generation=1491425555525253
->>>>>>> b795204b
+    uri: https://www.googleapis.com/download/storage/v1/b/gcsfs-testing/o/test%2Faccounts.1.json?alt=media&generation=1491549170194281
   response:
     body: {string: '{"amount": 100, "name": "Alice"}
 
@@ -1283,24 +788,14 @@
       Content-Length: ['133']
       Content-Range: [bytes 0-132/133]
       Content-Type: [application/octet-stream]
-<<<<<<< HEAD
-      Date: ['Thu, 06 Apr 2017 08:05:01 GMT']
-      ETag: [CNKz07avj9MCEAE=]
-=======
-      Date: ['Wed, 05 Apr 2017 20:52:40 GMT']
-      ETag: [CIXdyJOZjtMCEAE=]
->>>>>>> b795204b
-      Expires: ['Mon, 01 Jan 1990 00:00:00 GMT']
-      Pragma: [no-cache]
-      Server: [UploadServer]
-      Vary: [Origin, X-Origin]
-<<<<<<< HEAD
-      X-GUploader-UploadID: [AEnB2UqzugnBPbMMgCbR3yw4eTiIUCvemyhpJICeKsANV8ADAcHPZhikoBLG3st8NgITl8hgQjDpN5DZBf8iuOUtW6lRgpDDDWq-yrfBrCUMFv4odEZ5zyY]
-      X-Goog-Generation: ['1491465894418898']
-=======
-      X-GUploader-UploadID: [AEnB2Uo6OfPsfIFFXv4L4VAobRShEcazbXhCmuyfAO2bp_-MpHniLpdKgv94hCDMF-U32oY3V0_9CP_wgp0MuB_6T0uz_8S4_g]
-      X-Goog-Generation: ['1491425555525253']
->>>>>>> b795204b
+      Date: ['Fri, 07 Apr 2017 07:12:56 GMT']
+      ETag: [COmu0dPlkdMCEAE=]
+      Expires: ['Mon, 01 Jan 1990 00:00:00 GMT']
+      Pragma: [no-cache]
+      Server: [UploadServer]
+      Vary: [Origin, X-Origin]
+      X-GUploader-UploadID: [AEnB2Uq3KmBgWn8Q0DfnFeUQ3J8Lx2MNGzUDhrW6inxTUkLvIMztFmKrV8KYdUaJNe6hWgPDT_u-5o8-YguKq9dRhLYSOvyPiw]
+      X-Goog-Generation: ['1491549170194281']
       X-Goog-Hash: [crc32c=6wJAgQ==]
       X-Goog-Metageneration: ['1']
       X-Goog-Storage-Class: [STANDARD]
@@ -1311,41 +806,10 @@
       Accept: ['*/*']
       Accept-Encoding: ['gzip, deflate']
       Connection: [keep-alive]
-<<<<<<< HEAD
-      Range: [bytes=133-5308548]
+      Range: [bytes=0-10485759]
       User-Agent: [python-requests/2.13.0]
     method: GET
-    uri: https://www.googleapis.com/download/storage/v1/b/gcsfs-testing/o/test%2Faccounts.1.json?alt=media&generation=1491465894418898
-  response:
-    body: {string: Request range not satisfiable}
-    headers:
-      Alt-Svc: ['quic=":443"; ma=2592000; v="37,36,35"']
-      Cache-Control: ['private, max-age=0']
-      Content-Length: ['29']
-      Content-Range: [bytes */133]
-      Content-Type: [text/html; charset=UTF-8]
-      Date: ['Thu, 06 Apr 2017 08:05:01 GMT']
-      Expires: ['Thu, 06 Apr 2017 08:05:01 GMT']
-      Server: [UploadServer]
-      Vary: [Origin, X-Origin]
-      X-GUploader-UploadID: [AEnB2UogTB6AoB5xPizq0TNKMFHDCeeKS5u3BYjMLmfDP66twFf4CiAZkJiGmwcYDj1QxBh4U6n-XkhPGNHC1CqMJWlFDhDxD-T04hx8kpOZCdHoYaAwZJU]
-    status: {code: 416, message: Requested range not satisfiable}
-- request:
-    body: null
-    headers:
-      Accept: ['*/*']
-      Accept-Encoding: ['gzip, deflate']
-      Connection: [keep-alive]
-      Range: [bytes=0-132]
-      User-Agent: [python-requests/2.13.0]
-    method: GET
-    uri: https://www.googleapis.com/download/storage/v1/b/gcsfs-testing/o/test%2Faccounts.1.json?alt=media&generation=1491465894418898
-=======
-      Range: [bytes=0-10485759]
-      User-Agent: [python-requests/2.13.0]
-    method: GET
-    uri: https://www.googleapis.com/download/storage/v1/b/gcsfs-testing/o/test%2Faccounts.1.json?alt=media&generation=1491425555525253
->>>>>>> b795204b
+    uri: https://www.googleapis.com/download/storage/v1/b/gcsfs-testing/o/test%2Faccounts.1.json?alt=media&generation=1491549170194281
   response:
     body: {string: '{"amount": 100, "name": "Alice"}
 
@@ -1363,24 +827,14 @@
       Content-Length: ['133']
       Content-Range: [bytes 0-132/133]
       Content-Type: [application/octet-stream]
-<<<<<<< HEAD
-      Date: ['Thu, 06 Apr 2017 08:05:01 GMT']
-      ETag: [CNKz07avj9MCEAE=]
-=======
-      Date: ['Wed, 05 Apr 2017 20:52:40 GMT']
-      ETag: [CIXdyJOZjtMCEAE=]
->>>>>>> b795204b
-      Expires: ['Mon, 01 Jan 1990 00:00:00 GMT']
-      Pragma: [no-cache]
-      Server: [UploadServer]
-      Vary: [Origin, X-Origin]
-<<<<<<< HEAD
-      X-GUploader-UploadID: [AEnB2UpSSS_kMqSkvYIfRZwKxCsHZ3m8Pymu7Tr4mLYCO1hwjHMqXJ81PAQZd_HnlQ2VKcQYJENokwgIGxaCTsVC0rNgMj1B8kVXJauon05Nh3GYPO3VcBw]
-      X-Goog-Generation: ['1491465894418898']
-=======
-      X-GUploader-UploadID: [AEnB2UpsHxKJA-6HFGHUjQzgiGfZgPs3TrPJt34wktvac14lJ-fPW3VbX6_gwra_jLHFp6IxrwzYLzWfhEpEMPHZwR1WWn39YQ]
-      X-Goog-Generation: ['1491425555525253']
->>>>>>> b795204b
+      Date: ['Fri, 07 Apr 2017 07:12:56 GMT']
+      ETag: [COmu0dPlkdMCEAE=]
+      Expires: ['Mon, 01 Jan 1990 00:00:00 GMT']
+      Pragma: [no-cache]
+      Server: [UploadServer]
+      Vary: [Origin, X-Origin]
+      X-GUploader-UploadID: [AEnB2UpbjJn_AHqydhtMcU8WMZsGky7GZ05BZArzkdgvkbnfscINJDeG6zVHrbHCSg_R8zwIYc6w9eQRdUX_QPfdnB2seutk3w]
+      X-Goog-Generation: ['1491549170194281']
       X-Goog-Hash: [crc32c=6wJAgQ==]
       X-Goog-Metageneration: ['1']
       X-Goog-Storage-Class: [STANDARD]
@@ -1394,11 +848,7 @@
       Range: [bytes=0-10485759]
       User-Agent: [python-requests/2.13.0]
     method: GET
-<<<<<<< HEAD
-    uri: https://www.googleapis.com/download/storage/v1/b/gcsfs-testing/o/test%2Faccounts.1.json?alt=media&generation=1491465894418898
-=======
-    uri: https://www.googleapis.com/download/storage/v1/b/gcsfs-testing/o/test%2Faccounts.1.json?alt=media&generation=1491425555525253
->>>>>>> b795204b
+    uri: https://www.googleapis.com/download/storage/v1/b/gcsfs-testing/o/test%2Faccounts.1.json?alt=media&generation=1491549170194281
   response:
     body: {string: '{"amount": 100, "name": "Alice"}
 
@@ -1416,24 +866,14 @@
       Content-Length: ['133']
       Content-Range: [bytes 0-132/133]
       Content-Type: [application/octet-stream]
-<<<<<<< HEAD
-      Date: ['Thu, 06 Apr 2017 08:05:02 GMT']
-      ETag: [CNKz07avj9MCEAE=]
-=======
-      Date: ['Wed, 05 Apr 2017 20:52:40 GMT']
-      ETag: [CIXdyJOZjtMCEAE=]
->>>>>>> b795204b
-      Expires: ['Mon, 01 Jan 1990 00:00:00 GMT']
-      Pragma: [no-cache]
-      Server: [UploadServer]
-      Vary: [Origin, X-Origin]
-<<<<<<< HEAD
-      X-GUploader-UploadID: [AEnB2UqRxGTUH-tiF7WnfAB8Y6Phn28eoCiKge1GbsslC2TFr6F-EF1Eb0Ri0QYfCjITvXKqtEY5sNM7ZsRS7ONStQlWxS3H_t5go_cJOm8P5HO22Ws39l4]
-      X-Goog-Generation: ['1491465894418898']
-=======
-      X-GUploader-UploadID: [AEnB2Up-qr7Rhk3AN3r1ViDKlHXCaXpF_vbshv1IQUvNE46XGjVRr6gefyx73pG7kWA6gSpb44sj0S601vmwu3E2BoC0DVEesA]
-      X-Goog-Generation: ['1491425555525253']
->>>>>>> b795204b
+      Date: ['Fri, 07 Apr 2017 07:12:57 GMT']
+      ETag: [COmu0dPlkdMCEAE=]
+      Expires: ['Mon, 01 Jan 1990 00:00:00 GMT']
+      Pragma: [no-cache]
+      Server: [UploadServer]
+      Vary: [Origin, X-Origin]
+      X-GUploader-UploadID: [AEnB2UrmjE9EaRr2dpbDWChtsUOWUIlEdc958H7GlAYtxWoKgfR8oJuEhwvBHj3i2njdDmR1a910kbqie5G12tF4zQqmhYz4PQ]
+      X-Goog-Generation: ['1491549170194281']
       X-Goog-Hash: [crc32c=6wJAgQ==]
       X-Goog-Metageneration: ['1']
       X-Goog-Storage-Class: [STANDARD]
@@ -1447,11 +887,7 @@
       Range: [bytes=0-10485759]
       User-Agent: [python-requests/2.13.0]
     method: GET
-<<<<<<< HEAD
-    uri: https://www.googleapis.com/download/storage/v1/b/gcsfs-testing/o/test%2Faccounts.1.json?alt=media&generation=1491465894418898
-=======
-    uri: https://www.googleapis.com/download/storage/v1/b/gcsfs-testing/o/test%2Faccounts.1.json?alt=media&generation=1491425555525253
->>>>>>> b795204b
+    uri: https://www.googleapis.com/download/storage/v1/b/gcsfs-testing/o/test%2Faccounts.1.json?alt=media&generation=1491549170194281
   response:
     body: {string: '{"amount": 100, "name": "Alice"}
 
@@ -1469,25 +905,15 @@
       Content-Length: ['133']
       Content-Range: [bytes 0-132/133]
       Content-Type: [application/octet-stream]
-<<<<<<< HEAD
-      Date: ['Thu, 06 Apr 2017 08:05:02 GMT']
-      ETag: [CNKz07avj9MCEAE=]
-=======
-      Date: ['Wed, 05 Apr 2017 20:52:40 GMT']
-      ETag: [CIXdyJOZjtMCEAE=]
->>>>>>> b795204b
-      Expires: ['Mon, 01 Jan 1990 00:00:00 GMT']
-      Pragma: [no-cache]
-      Server: [UploadServer]
-      Vary: [Origin, X-Origin]
-<<<<<<< HEAD
-      X-GUploader-UploadID: [AEnB2UoqYDrtTkf8MsysO-4AIlSV_xH4q3UNTXV8GaFKsssUACpSnK91Y2ds_gpI2WSU-CkblmNVStjGEknOGkKdGF92N8kMSlKALPX0glvcsKxgjxaa5Sc]
-      X-Goog-Generation: ['1491465894418898']
-=======
-      X-GUploader-UploadID: [AEnB2Uq53p0qE_p9dvbZ16-O_pYiKEV0bZQto57OdqFjD-FgEkGMbBn5RkOYUjuTkDjzjaYRWiepV2zjTJi0v0rH2D3GrsRgnQ]
-      X-Goog-Generation: ['1491425555525253']
+      Date: ['Fri, 07 Apr 2017 07:12:57 GMT']
+      ETag: [COmu0dPlkdMCEAE=]
+      Expires: ['Mon, 01 Jan 1990 00:00:00 GMT']
+      Pragma: [no-cache]
+      Server: [UploadServer]
+      Vary: [Origin, X-Origin]
+      X-GUploader-UploadID: [AEnB2UraQkXsNWOXc3kRyCm_XPXRumcK0qE8lDGM0cdv00WTc35b-qATbqrcrE57W1XBPSjDVDQVzAPVCzFPtlkVxW89DQ5MI1NXE1GTjRx-8kFZwCLM3_o]
+      X-Goog-Generation: ['1491549170194281']
       X-Goog-Hash: [crc32c=6wJAgQ==]
->>>>>>> b795204b
       X-Goog-Metageneration: ['1']
       X-Goog-Storage-Class: [STANDARD]
     status: {code: 206, message: Partial Content}
@@ -1500,39 +926,9 @@
       Range: [bytes=0-10485759]
       User-Agent: [python-requests/2.13.0]
     method: GET
-<<<<<<< HEAD
-    uri: https://www.googleapis.com/download/storage/v1/b/gcsfs-testing/o/test%2Faccounts.1.json?alt=media&generation=1491465894418898
-  response:
-    body: {string: Request range not satisfiable}
-    headers:
-      Alt-Svc: ['quic=":443"; ma=2592000; v="37,36,35"']
-      Cache-Control: ['private, max-age=0']
-      Content-Length: ['29']
-      Content-Range: [bytes */133]
-      Content-Type: [text/html; charset=UTF-8]
-      Date: ['Thu, 06 Apr 2017 08:05:02 GMT']
-      Expires: ['Thu, 06 Apr 2017 08:05:02 GMT']
-      Server: [UploadServer]
-      Vary: [Origin, X-Origin]
-      X-GUploader-UploadID: [AEnB2UqT7NkG6yVecGrr7wFqwInOiQQPFTthgj8diDkMhld-aLOvNljAveFBQZ3fKxqKHspvaMh8ag06VVIdiYA-D6YH3qd1WJ3O-6Jl_gGzrXHswYOwe1A]
-    status: {code: 416, message: Requested range not satisfiable}
-- request:
-    body: null
-    headers:
-      Accept: ['*/*']
-      Accept-Encoding: ['gzip, deflate']
-      Connection: [keep-alive]
-      Range: [bytes=5-5243012]
-      User-Agent: [python-requests/2.13.0]
-    method: GET
-    uri: https://www.googleapis.com/download/storage/v1/b/gcsfs-testing/o/test%2Faccounts.1.json?alt=media&generation=1491465894418898
-  response:
-    body: {string: 'unt": 100, "name": "Alice"}
-=======
-    uri: https://www.googleapis.com/download/storage/v1/b/gcsfs-testing/o/test%2Faccounts.1.json?alt=media&generation=1491425555525253
+    uri: https://www.googleapis.com/download/storage/v1/b/gcsfs-testing/o/test%2Faccounts.1.json?alt=media&generation=1491549170194281
   response:
     body: {string: '{"amount": 100, "name": "Alice"}
->>>>>>> b795204b
 
         {"amount": 200, "name": "Bob"}
 
@@ -1548,25 +944,15 @@
       Content-Length: ['133']
       Content-Range: [bytes 0-132/133]
       Content-Type: [application/octet-stream]
-<<<<<<< HEAD
-      Date: ['Thu, 06 Apr 2017 08:05:08 GMT']
-      ETag: [CNKz07avj9MCEAE=]
-=======
-      Date: ['Wed, 05 Apr 2017 20:52:41 GMT']
-      ETag: [CIXdyJOZjtMCEAE=]
->>>>>>> b795204b
-      Expires: ['Mon, 01 Jan 1990 00:00:00 GMT']
-      Pragma: [no-cache]
-      Server: [UploadServer]
-      Vary: [Origin, X-Origin]
-<<<<<<< HEAD
-      X-GUploader-UploadID: [AEnB2UrCxtuEGTdQSA0_TRWwFVi0-_c48wzv3Pjqry9PY0fp7CpTheIvHPFyQmzY157w9SPEgCK-32gmMVMlOWxkVjcyKv05k3QXfLS4WDpgf44NOIgU7V4]
-      X-Goog-Generation: ['1491465894418898']
-=======
-      X-GUploader-UploadID: [AEnB2UpA3N2nm8Ukw-NxViLZ_XnQl292DYMPL3bO-U1Zp1TmEzqmh5M2Vo2k3pOP_AraGfvz71W05Aoz5Zj6WwcZE7UfX2Y7Uw]
-      X-Goog-Generation: ['1491425555525253']
+      Date: ['Fri, 07 Apr 2017 07:12:58 GMT']
+      ETag: [COmu0dPlkdMCEAE=]
+      Expires: ['Mon, 01 Jan 1990 00:00:00 GMT']
+      Pragma: [no-cache]
+      Server: [UploadServer]
+      Vary: [Origin, X-Origin]
+      X-GUploader-UploadID: [AEnB2UrupG4fkiF--nRknFEF3FwjRjfL7e0YmkPgSbQc6zTZx5H__p4GWptcUBScTi9wnhe5xMiQwiXJrnaCYLPSoyURyc40iUAQXO-KcvoQ3en5TYBUdZ0]
+      X-Goog-Generation: ['1491549170194281']
       X-Goog-Hash: [crc32c=6wJAgQ==]
->>>>>>> b795204b
       X-Goog-Metageneration: ['1']
       X-Goog-Storage-Class: [STANDARD]
     status: {code: 206, message: Partial Content}
@@ -1579,11 +965,7 @@
       Range: [bytes=0-10485759]
       User-Agent: [python-requests/2.13.0]
     method: GET
-<<<<<<< HEAD
-    uri: https://www.googleapis.com/download/storage/v1/b/gcsfs-testing/o/test%2Faccounts.1.json?alt=media&generation=1491465894418898
-=======
-    uri: https://www.googleapis.com/download/storage/v1/b/gcsfs-testing/o/test%2Faccounts.1.json?alt=media&generation=1491425555525253
->>>>>>> b795204b
+    uri: https://www.googleapis.com/download/storage/v1/b/gcsfs-testing/o/test%2Faccounts.1.json?alt=media&generation=1491549170194281
   response:
     body: {string: '{"amount": 100, "name": "Alice"}
 
@@ -1601,25 +983,15 @@
       Content-Length: ['133']
       Content-Range: [bytes 0-132/133]
       Content-Type: [application/octet-stream]
-<<<<<<< HEAD
-      Date: ['Thu, 06 Apr 2017 08:05:08 GMT']
-      ETag: [CNKz07avj9MCEAE=]
-=======
-      Date: ['Wed, 05 Apr 2017 20:52:41 GMT']
-      ETag: [CIXdyJOZjtMCEAE=]
->>>>>>> b795204b
-      Expires: ['Mon, 01 Jan 1990 00:00:00 GMT']
-      Pragma: [no-cache]
-      Server: [UploadServer]
-      Vary: [Origin, X-Origin]
-<<<<<<< HEAD
-      X-GUploader-UploadID: [AEnB2UoXYWFM2jmnZ00cAkHzN4xSlq-R2Lzph9aXeb0e0ksorCYeS76nJNT6cFY5qEhIMBasn1ZYayw1T-dcu6CTlLYI0lW-iql9gsxDpaoCGCJDqdj61GI]
-      X-Goog-Generation: ['1491465894418898']
-=======
-      X-GUploader-UploadID: [AEnB2Uo3gMcjR1IOo2aCBgkvJeyDqgA2UR-J23uioo3uxYghgco_nU5tE89g5vyenC_uPwYVX2_2NCij8PN_MLDjQwFwKJhnTA]
-      X-Goog-Generation: ['1491425555525253']
+      Date: ['Fri, 07 Apr 2017 07:12:58 GMT']
+      ETag: [COmu0dPlkdMCEAE=]
+      Expires: ['Mon, 01 Jan 1990 00:00:00 GMT']
+      Pragma: [no-cache]
+      Server: [UploadServer]
+      Vary: [Origin, X-Origin]
+      X-GUploader-UploadID: [AEnB2Upo97kR1tAJf70OlZBtqAnenYBEtwV10efugU37g04laot94-QLPqJ44UKdHLfiKMX0tbVtYjWGEBLF6ohYbbwGeQG-WIkEpMBUkuB4YyHjOFm8-lg]
+      X-Goog-Generation: ['1491549170194281']
       X-Goog-Hash: [crc32c=6wJAgQ==]
->>>>>>> b795204b
       X-Goog-Metageneration: ['1']
       X-Goog-Storage-Class: [STANDARD]
     status: {code: 206, message: Partial Content}
@@ -1640,20 +1012,12 @@
       Cache-Control: ['no-cache, no-store, max-age=0, must-revalidate']
       Content-Length: ['0']
       Content-Type: [application/json]
-<<<<<<< HEAD
-      Date: ['Thu, 06 Apr 2017 08:05:08 GMT']
-=======
-      Date: ['Wed, 05 Apr 2017 20:52:41 GMT']
->>>>>>> b795204b
-      Expires: ['Mon, 01 Jan 1990 00:00:00 GMT']
-      Pragma: [no-cache]
-      Server: [UploadServer]
-      Vary: [Origin, X-Origin]
-<<<<<<< HEAD
-      X-GUploader-UploadID: [AEnB2Upo7485Q-vcp7V6v2sLTCxUw7hnO3CVxIOZH6I3CQS-Y3nCaMqrbwltk9MOhMpm-_gCcL5TJpWYDzxu5bA5KcWu_6plzkSquZiO8rWuFAwakbtU66k]
-=======
-      X-GUploader-UploadID: [AEnB2Uq6AJfnerRJQfshkkxcpIZyFpFwfPG-LIZdOdGVWOGYO5KYTjKcGvZ5zdX9rlZWVy9WPut_lZ61QFvS0rdV23s2bOFJUA]
->>>>>>> b795204b
+      Date: ['Fri, 07 Apr 2017 07:12:59 GMT']
+      Expires: ['Mon, 01 Jan 1990 00:00:00 GMT']
+      Pragma: [no-cache]
+      Server: [UploadServer]
+      Vary: [Origin, X-Origin]
+      X-GUploader-UploadID: [AEnB2UrQV79FKnQUGhUSza27hOdZJFc3ak52mHjy-4rMkKZ167DDZXwt5rVFgAWbOnkTN4l3maZQuu21EU2kPEZi0B3b8k9gE3AkGo4QzGnkUV46E6pyavo]
     status: {code: 204, message: No Content}
 - request:
     body: null
@@ -1672,20 +1036,12 @@
       Cache-Control: ['no-cache, no-store, max-age=0, must-revalidate']
       Content-Length: ['0']
       Content-Type: [application/json]
-<<<<<<< HEAD
-      Date: ['Thu, 06 Apr 2017 08:05:09 GMT']
-=======
-      Date: ['Wed, 05 Apr 2017 20:52:42 GMT']
->>>>>>> b795204b
-      Expires: ['Mon, 01 Jan 1990 00:00:00 GMT']
-      Pragma: [no-cache]
-      Server: [UploadServer]
-      Vary: [Origin, X-Origin]
-<<<<<<< HEAD
-      X-GUploader-UploadID: [AEnB2Up53aKSuHGWp9kampaNr9lC-3p-sVdjgUx1umOa18Q2x61PPU6YhUvd71uuWffMHX5C8UPqsxUDKK4weJ9jsx5Lq-SOG-Jufx4r4PZdZjFhB64V-3w]
-=======
-      X-GUploader-UploadID: [AEnB2UrgqB6q9_R7ErfMak3xpSYEBbgfR-rzLrGqL5P08f5_o-hlHZiW1m389wYRvr-1FiRST0aNtMBWyFir0H0ccUcyitDzcA]
->>>>>>> b795204b
+      Date: ['Fri, 07 Apr 2017 07:12:59 GMT']
+      Expires: ['Mon, 01 Jan 1990 00:00:00 GMT']
+      Pragma: [no-cache]
+      Server: [UploadServer]
+      Vary: [Origin, X-Origin]
+      X-GUploader-UploadID: [AEnB2Uq9HuG9mtceIo0WXmZxtOkMUofqprKc9WH-UKPjymplUOn_kmw9lWGFSt4EzvsGKcu7F6o2Fnk2hnQCCbn1FKqzPEm2QBOgvxu4MuHdUdu89HKykxg]
     status: {code: 204, message: No Content}
 - request:
     body: null
@@ -1704,20 +1060,12 @@
       Cache-Control: ['no-cache, no-store, max-age=0, must-revalidate']
       Content-Length: ['0']
       Content-Type: [application/json]
-<<<<<<< HEAD
-      Date: ['Thu, 06 Apr 2017 08:05:09 GMT']
-=======
-      Date: ['Wed, 05 Apr 2017 20:52:42 GMT']
->>>>>>> b795204b
-      Expires: ['Mon, 01 Jan 1990 00:00:00 GMT']
-      Pragma: [no-cache]
-      Server: [UploadServer]
-      Vary: [Origin, X-Origin]
-<<<<<<< HEAD
-      X-GUploader-UploadID: [AEnB2Urw3bxF-i1nJbJm2lwv1cUWMR03OjDD7qLAGTdm4QThTsLuMxjcfNZ-vDHZ_q1hIIN04txT_pXYH3rzykVR_Wx_rVjBDPul6ibbCmqdFAyfvPd-HuI]
-=======
-      X-GUploader-UploadID: [AEnB2UqJ6Sd2jPchcW9nEH3tBKRwQ8a3n1O2a6LrLmZsbUi0PzjDf0a842xs2dT-0ZuZZKdsph0m2f7XMHHuH81OZEH_MEdVKw]
->>>>>>> b795204b
+      Date: ['Fri, 07 Apr 2017 07:13:00 GMT']
+      Expires: ['Mon, 01 Jan 1990 00:00:00 GMT']
+      Pragma: [no-cache]
+      Server: [UploadServer]
+      Vary: [Origin, X-Origin]
+      X-GUploader-UploadID: [AEnB2UrCgGZ6UcFwxW-HWSYkDk9bABH5gk4xHr5IAgl1ouIQKV0O4VMYn0T2o-DDNHXSOAtrTNf3QpcqzeDimYZm5eZJkyWyPA]
     status: {code: 204, message: No Content}
 - request:
     body: null
@@ -1736,20 +1084,12 @@
       Cache-Control: ['no-cache, no-store, max-age=0, must-revalidate']
       Content-Length: ['0']
       Content-Type: [application/json]
-<<<<<<< HEAD
-      Date: ['Thu, 06 Apr 2017 08:05:10 GMT']
-=======
-      Date: ['Wed, 05 Apr 2017 20:52:42 GMT']
->>>>>>> b795204b
-      Expires: ['Mon, 01 Jan 1990 00:00:00 GMT']
-      Pragma: [no-cache]
-      Server: [UploadServer]
-      Vary: [Origin, X-Origin]
-<<<<<<< HEAD
-      X-GUploader-UploadID: [AEnB2UoqCmp2cf0nac3hPodvV5WJ5OZ4WbYS04sQ9hNHQui68VPhszmDgfLqZ0IaFbbSodaox2sGT5QXztk2U4xkkeuXKcJQNGMeNv3c-0dN7LJPJV2gjeA]
-=======
-      X-GUploader-UploadID: [AEnB2UpJzkcJkeHK7gR59jpCR3b-M-nKkcivHgbKRUvX4gBiyIBg-eZa72iTr8dzt0mW-ks61gtyUoFWxwn0Vmb85X2YmeUd4A]
->>>>>>> b795204b
+      Date: ['Fri, 07 Apr 2017 07:13:00 GMT']
+      Expires: ['Mon, 01 Jan 1990 00:00:00 GMT']
+      Pragma: [no-cache]
+      Server: [UploadServer]
+      Vary: [Origin, X-Origin]
+      X-GUploader-UploadID: [AEnB2Ur8ahXBdcbenD7yMigFUIW0ciWEIlM1gU66S61YH7SMUH5ZoOGGXoObbHKZ1P4At8fzjKdtGKcRrca-bLrz8ORJmaDMGg]
     status: {code: 204, message: No Content}
 - request:
     body: null
@@ -1768,20 +1108,12 @@
       Cache-Control: ['no-cache, no-store, max-age=0, must-revalidate']
       Content-Length: ['0']
       Content-Type: [application/json]
-<<<<<<< HEAD
-      Date: ['Thu, 06 Apr 2017 08:05:10 GMT']
-=======
-      Date: ['Wed, 05 Apr 2017 20:52:43 GMT']
->>>>>>> b795204b
-      Expires: ['Mon, 01 Jan 1990 00:00:00 GMT']
-      Pragma: [no-cache]
-      Server: [UploadServer]
-      Vary: [Origin, X-Origin]
-<<<<<<< HEAD
-      X-GUploader-UploadID: [AEnB2Uo0fwapHya1IQ48fEBOOorsy9Pdwk3n_0OqFKLlHOc-z6Far-tkAzkEoLcYCTB5pavD5vHL-xmdQQUg8LCMRBMLOyojCgbNd5p1_KpMyszCegAak74]
-=======
-      X-GUploader-UploadID: [AEnB2UqZtvMnhBFUmuOyd2zeY0Yr8YPQptYM5ZgKS3JHb-eRigQVz0uoa9uRNUwD6hZ-qlLSLgxNyn943vIpoPJpBU7_s7Y-0A]
->>>>>>> b795204b
+      Date: ['Fri, 07 Apr 2017 07:13:00 GMT']
+      Expires: ['Mon, 01 Jan 1990 00:00:00 GMT']
+      Pragma: [no-cache]
+      Server: [UploadServer]
+      Vary: [Origin, X-Origin]
+      X-GUploader-UploadID: [AEnB2UoFJvu0kBP2yud3EAM8V8clTza32NVjttd1tqJaapZUoqPdyZZHkEYNseNbmAc-Rx91QAiT8u20P8BGBTfYuGNzCIpkvQ]
     status: {code: 204, message: No Content}
 - request:
     body: null
@@ -1800,20 +1132,12 @@
       Cache-Control: ['no-cache, no-store, max-age=0, must-revalidate']
       Content-Length: ['0']
       Content-Type: [application/json]
-<<<<<<< HEAD
-      Date: ['Thu, 06 Apr 2017 08:05:10 GMT']
-=======
-      Date: ['Wed, 05 Apr 2017 20:52:43 GMT']
->>>>>>> b795204b
-      Expires: ['Mon, 01 Jan 1990 00:00:00 GMT']
-      Pragma: [no-cache]
-      Server: [UploadServer]
-      Vary: [Origin, X-Origin]
-<<<<<<< HEAD
-      X-GUploader-UploadID: [AEnB2Uom78FBI6GrayUZPqNG3DPDJn6ocafYXEfsCKjOJ-q7pECreP0htKWTU944t7eFgs8M6P7Gop_qmRd3Xg21dj_XU_YkbOOxSmql28wUQrF5oZiEhck]
-=======
-      X-GUploader-UploadID: [AEnB2UrRuxXvz2yd3S0PpQUdhIn_E0vKo3ymK2kX6gJjpZtLILsZrLNaf_RuFnmv6jEGsZ5WUg70Z7nFPc6KiYB2DioppOdt8A]
->>>>>>> b795204b
+      Date: ['Fri, 07 Apr 2017 07:13:01 GMT']
+      Expires: ['Mon, 01 Jan 1990 00:00:00 GMT']
+      Pragma: [no-cache]
+      Server: [UploadServer]
+      Vary: [Origin, X-Origin]
+      X-GUploader-UploadID: [AEnB2UrF52b3t2vSb-M350oUPeRQZCjwaC9zVc4COeaug3msN57ihIFGNK0UaKtRr1o-w16irpVD_bPzflEfGlgZ0pwzna0E6Q]
     status: {code: 204, message: No Content}
 - request:
     body: null
@@ -1832,20 +1156,12 @@
       Cache-Control: ['no-cache, no-store, max-age=0, must-revalidate']
       Content-Length: ['0']
       Content-Type: [application/json]
-<<<<<<< HEAD
-      Date: ['Thu, 06 Apr 2017 08:05:11 GMT']
-=======
-      Date: ['Wed, 05 Apr 2017 20:52:43 GMT']
->>>>>>> b795204b
-      Expires: ['Mon, 01 Jan 1990 00:00:00 GMT']
-      Pragma: [no-cache]
-      Server: [UploadServer]
-      Vary: [Origin, X-Origin]
-<<<<<<< HEAD
-      X-GUploader-UploadID: [AEnB2UrJl0M8KAGUKkyKNqHHmgqTdqCxanduKelgr5M7u9xZwjFVUwELnHZiomgcKtrLHEWSdLTO8zu4NYiDRlUBPvNxeVx4Ifk7e4Xd1JfLs-zQdWY5IUM]
-=======
-      X-GUploader-UploadID: [AEnB2UoCGHHU00uTlr9VQJB1ONehObPajoEs2TNYZWVcCurUXcok0QZgi-nfoEWHarsjimcsScAlxRS822t_mzlDjs8husQvPw]
->>>>>>> b795204b
+      Date: ['Fri, 07 Apr 2017 07:13:01 GMT']
+      Expires: ['Mon, 01 Jan 1990 00:00:00 GMT']
+      Pragma: [no-cache]
+      Server: [UploadServer]
+      Vary: [Origin, X-Origin]
+      X-GUploader-UploadID: [AEnB2UrHvjW9Ih_5vipVjAVkLLu4QwsmwSgBVl7giyuyotb-zc26FmsJtRvF3IkD4p8_pELC0H2Ra8JKL3Gxt07Tq5GTdhQ_Z8p3QS8hX81wwkGlggz_NhY]
     status: {code: 204, message: No Content}
 - request:
     body: null
@@ -1864,20 +1180,12 @@
       Cache-Control: ['no-cache, no-store, max-age=0, must-revalidate']
       Content-Length: ['0']
       Content-Type: [application/json]
-<<<<<<< HEAD
-      Date: ['Thu, 06 Apr 2017 08:05:11 GMT']
-=======
-      Date: ['Wed, 05 Apr 2017 20:52:44 GMT']
->>>>>>> b795204b
-      Expires: ['Mon, 01 Jan 1990 00:00:00 GMT']
-      Pragma: [no-cache]
-      Server: [UploadServer]
-      Vary: [Origin, X-Origin]
-<<<<<<< HEAD
-      X-GUploader-UploadID: [AEnB2UqcD3WmQ7LjoArApG3MmR2Kq-FpbePMemO8uDS9QLNQF-uF1U6RAOhKnR9Vby_GftwJeAFrWsLb__lpP_qaBe-En285jLv9aI-GwXzGvYZBbH8Bq7E]
-=======
-      X-GUploader-UploadID: [AEnB2UrQTlIyNC9k4FedCmBLvkiVgVqlVWxp-_nWFN3vFXPYCT-mfmyF5jX3QCj-dbUVhIfPv7PzU7WqXqawtIqcPWOQ9fCV1g]
->>>>>>> b795204b
+      Date: ['Fri, 07 Apr 2017 07:13:02 GMT']
+      Expires: ['Mon, 01 Jan 1990 00:00:00 GMT']
+      Pragma: [no-cache]
+      Server: [UploadServer]
+      Vary: [Origin, X-Origin]
+      X-GUploader-UploadID: [AEnB2UoraT09PkV_XqlB81fMSwnXHwCWwsZhBoiF4fTkcBzi1Da_7S1azg8qbAm6V-niJwIYIdz2v0Uqw90L0Dj4_qMJ9By8PRlJnQRxoY2brnW2-mFysH4]
     status: {code: 204, message: No Content}
 - request:
     body: null
@@ -1896,19 +1204,11 @@
       Cache-Control: ['no-cache, no-store, max-age=0, must-revalidate']
       Content-Length: ['0']
       Content-Type: [application/json]
-<<<<<<< HEAD
-      Date: ['Thu, 06 Apr 2017 08:05:12 GMT']
-=======
-      Date: ['Wed, 05 Apr 2017 20:52:44 GMT']
->>>>>>> b795204b
-      Expires: ['Mon, 01 Jan 1990 00:00:00 GMT']
-      Pragma: [no-cache]
-      Server: [UploadServer]
-      Vary: [Origin, X-Origin]
-<<<<<<< HEAD
-      X-GUploader-UploadID: [AEnB2Upc7XoDKVaRumQ2K6bnZGadbBNELFhXIEGYnQKkyvZxt9leO9kUSlf84pP22M8Q1gsrKA-ylOLtRG-UoMwKuJmMQfoFYgUtWGcnvmI5mYLeEXHlKgM]
-=======
-      X-GUploader-UploadID: [AEnB2UpUCjtgkCOntllW7SbR3Or3RELXfwHNsxf-AQzeS2SOUZDuybeAgr6y2Kw-_UHQrraicVNKM-H73Lt5F-WFUEVmi6P26Q]
->>>>>>> b795204b
+      Date: ['Fri, 07 Apr 2017 07:13:02 GMT']
+      Expires: ['Mon, 01 Jan 1990 00:00:00 GMT']
+      Pragma: [no-cache]
+      Server: [UploadServer]
+      Vary: [Origin, X-Origin]
+      X-GUploader-UploadID: [AEnB2UqtwusDnVoVMwDAQfcEh5f2Xni6BRgpgiEVairTCqo8mFzA829h_g8nayB8IBxWTwZzNTNplBGKTIpkmHnukT_V_lX5ZteFKRdzzgVUmwbvUnZ_dTc]
     status: {code: 204, message: No Content}
 version: 1