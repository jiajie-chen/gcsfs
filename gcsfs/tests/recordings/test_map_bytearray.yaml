interactions:
- request:
    body: null
    headers:
      Accept: ['*/*']
      Accept-Encoding: ['gzip, deflate']
      Connection: [keep-alive]
      Content-Length: ['0']
      User-Agent: [python-requests/2.18.4]
    method: POST
    uri: https://www.googleapis.com/oauth2/v4/token?grant_type=refresh_token
  response:
    body:
      string: !!binary |
<<<<<<< HEAD
        H4sIAFsKMFoC/6tWykyJL8nPTs1TslJQqqioUNJRUALz40sqC1JBgk6piUWpRSDxxOTk1OJiDOWp
        FQWZRanF8ZkgQWMzA4NaAMCTibZWAAAA
    headers:
      Alt-Svc: ['quic=":443"; ma=2592000; v="39,38,37,35"']
      Cache-Control: ['no-cache, no-store, max-age=0, must-revalidate']
      Content-Encoding: [gzip]
      Content-Type: [application/json; charset=UTF-8]
      Date: ['Wed, 11 Oct 2017 14:36:09 GMT']
=======
        H4sIAMOTTloC/6tWykyJL8nPTs1TslJQqqioUNJRUEpMTk4tLsYQBvPjSyoLUkGCTqmJRalFIPHU
        ioLMotTi+EyQYmMzA4NaAIbFaipWAAAA
    headers:
      Alt-Svc: ['hq=":443"; ma=2592000; quic=51303431; quic=51303339; quic=51303338;
          quic=51303337; quic=51303335,quic=":443"; ma=2592000; v="41,39,38,37,35"']
      Cache-Control: ['no-cache, no-store, max-age=0, must-revalidate']
      Content-Encoding: [gzip]
      Content-Type: [application/json; charset=UTF-8]
      Date: ['Thu, 04 Jan 2018 20:51:15 GMT']
>>>>>>> 899a4518
      Expires: ['Mon, 01 Jan 1990 00:00:00 GMT']
      Pragma: [no-cache]
      Server: [GSE]
      Transfer-Encoding: [chunked]
      Vary: [Origin, X-Origin]
      X-Content-Type-Options: [nosniff]
      X-Frame-Options: [SAMEORIGIN]
      X-XSS-Protection: [1; mode=block]
    status: {code: 200, message: OK}
- request:
    body: null
    headers:
      Accept: ['*/*']
      Accept-Encoding: ['gzip, deflate']
      Connection: [keep-alive]
      User-Agent: [python-requests/2.18.4]
    method: GET
    uri: https://www.googleapis.com/storage/v1/b/?project=test_project
  response:
    body: {string: "{\n \"kind\": \"storage#buckets\",\n \"items\": [\n  {\n   \"kind\":
        \"storage#bucket\",\n   \"id\": \"anaconda-enterprise\",\n   \"selfLink\":
        \"https://www.googleapis.com/storage/v1/b/anaconda-enterprise\",\n   \"projectNumber\":
        \"586241054156\",\n   \"name\": \"anaconda-enterprise\",\n   \"timeCreated\":
        \"2017-07-05T23:53:06.552Z\",\n   \"updated\": \"2017-07-14T17:39:54.178Z\",\n
        \  \"metageneration\": \"3\",\n   \"location\": \"US\",\n   \"storageClass\":
        \"MULTI_REGIONAL\",\n   \"etag\": \"CAM=\"\n  },\n  {\n   \"kind\": \"storage#bucket\",\n
        \  \"id\": \"anaconda-public-data\",\n   \"selfLink\": \"https://www.googleapis.com/storage/v1/b/anaconda-public-data\",\n
        \  \"projectNumber\": \"586241054156\",\n   \"name\": \"anaconda-public-data\",\n
        \  \"timeCreated\": \"2017-04-05T20:22:12.865Z\",\n   \"updated\": \"2017-07-10T16:32:07.980Z\",\n
        \  \"metageneration\": \"2\",\n   \"location\": \"US\",\n   \"storageClass\":
        \"MULTI_REGIONAL\",\n   \"etag\": \"CAI=\"\n  },\n  {\n   \"kind\": \"storage#bucket\",\n
        \  \"id\": \"artifacts.test_project.appspot.com\",\n   \"selfLink\": \"https://www.googleapis.com/storage/v1/b/artifacts.test_project.appspot.com\",\n
        \  \"projectNumber\": \"586241054156\",\n   \"name\": \"artifacts.test_project.appspot.com\",\n
        \  \"timeCreated\": \"2016-05-17T18:29:22.774Z\",\n   \"updated\": \"2016-05-17T18:29:22.774Z\",\n
        \  \"metageneration\": \"1\",\n   \"location\": \"US\",\n   \"storageClass\":
        \"STANDARD\",\n   \"etag\": \"CAE=\"\n  },\n  {\n   \"kind\": \"storage#bucket\",\n
<<<<<<< HEAD
        \  \"id\": \"dataflow-anaconda-compute\",\n   \"selfLink\": \"https://www.googleapis.com/storage/v1/b/dataflow-anaconda-compute\",\n
        \  \"projectNumber\": \"586241054156\",\n   \"name\": \"dataflow-anaconda-compute\",\n
        \  \"timeCreated\": \"2017-09-14T18:55:42.848Z\",\n   \"updated\": \"2017-09-14T18:55:42.848Z\",\n
        \  \"metageneration\": \"1\",\n   \"location\": \"US\",\n   \"storageClass\":
        \"MULTI_REGIONAL\",\n   \"etag\": \"CAE=\"\n  },\n  {\n   \"kind\": \"storage#bucket\",\n
        \  \"id\": \"gcsfs-testing\",\n   \"selfLink\": \"https://www.googleapis.com/storage/v1/b/gcsfs-testing\",\n
        \  \"projectNumber\": \"586241054156\",\n   \"name\": \"gcsfs-testing\",\n
        \  \"timeCreated\": \"2017-10-11T14:25:41.055Z\",\n   \"updated\": \"2017-10-11T14:25:41.055Z\",\n
        \  \"metageneration\": \"1\",\n   \"location\": \"US\",\n   \"storageClass\":
        \"STANDARD\",\n   \"etag\": \"CAE=\"\n  },\n  {\n   \"kind\": \"storage#bucket\",\n
        \  \"id\": \"mytempdir\",\n   \"selfLink\": \"https://www.googleapis.com/storage/v1/b/mytempdir\",\n
        \  \"projectNumber\": \"586241054156\",\n   \"name\": \"mytempdir\",\n   \"timeCreated\":
        \"2017-10-02T20:32:40.893Z\",\n   \"updated\": \"2017-10-02T20:32:40.893Z\",\n
        \  \"metageneration\": \"1\",\n   \"location\": \"US\",\n   \"storageClass\":
        \"STANDARD\",\n   \"etag\": \"CAE=\"\n  }\n ]\n}\n"}
    headers:
      Alt-Svc: ['quic=":443"; ma=2592000; v="39,38,37,35"']
      Cache-Control: ['private, max-age=0, must-revalidate, no-transform']
      Content-Length: ['2512']
      Content-Type: [application/json; charset=UTF-8]
      Date: ['Wed, 11 Oct 2017 14:36:09 GMT']
      Expires: ['Wed, 11 Oct 2017 14:36:09 GMT']
      Server: [UploadServer]
      Vary: [Origin, X-Origin]
      X-GUploader-UploadID: [AEnB2UruXRJiPgicrz9mGYWHUc1ToGD4smWxd6cU0C9oBl3WtGUrgHgnTrP2Y9fk5NBXMRIPSAhjlUAabkfCSt3I_NKb4eZjBQ]
=======
        \  \"id\": \"test_project_cloudbuild\",\n   \"selfLink\": \"https://www.googleapis.com/storage/v1/b/test_project_cloudbuild\",\n
        \  \"projectNumber\": \"586241054156\",\n   \"name\": \"test_project_cloudbuild\",\n
        \  \"timeCreated\": \"2017-11-03T20:06:49.744Z\",\n   \"updated\": \"2017-11-03T20:06:49.744Z\",\n
        \  \"metageneration\": \"1\",\n   \"location\": \"US\",\n   \"storageClass\":
        \"STANDARD\",\n   \"etag\": \"CAE=\"\n  },\n  {\n   \"kind\": \"storage#bucket\",\n
        \  \"id\": \"dataflow-anaconda-compute\",\n   \"selfLink\": \"https://www.googleapis.com/storage/v1/b/dataflow-anaconda-compute\",\n
        \  \"projectNumber\": \"586241054156\",\n   \"name\": \"dataflow-anaconda-compute\",\n
        \  \"timeCreated\": \"2017-09-14T18:55:42.848Z\",\n   \"updated\": \"2017-09-14T18:55:42.848Z\",\n
        \  \"metageneration\": \"1\",\n   \"location\": \"US\",\n   \"storageClass\":
        \"MULTI_REGIONAL\",\n   \"etag\": \"CAE=\"\n  },\n  {\n   \"kind\": \"storage#bucket\",\n
        \  \"id\": \"gcsfs-test\",\n   \"selfLink\": \"https://www.googleapis.com/storage/v1/b/gcsfs-test\",\n
        \  \"projectNumber\": \"586241054156\",\n   \"name\": \"gcsfs-test\",\n   \"timeCreated\":
        \"2017-12-02T23:25:23.058Z\",\n   \"updated\": \"2018-01-04T14:07:08.519Z\",\n
        \  \"metageneration\": \"2\",\n   \"location\": \"US\",\n   \"storageClass\":
        \"MULTI_REGIONAL\",\n   \"etag\": \"CAI=\"\n  },\n  {\n   \"kind\": \"storage#bucket\",\n
        \  \"id\": \"gcsfs-testing\",\n   \"selfLink\": \"https://www.googleapis.com/storage/v1/b/gcsfs-testing\",\n
        \  \"projectNumber\": \"586241054156\",\n   \"name\": \"gcsfs-testing\",\n
        \  \"timeCreated\": \"2017-12-12T16:52:13.675Z\",\n   \"updated\": \"2017-12-12T16:52:13.675Z\",\n
        \  \"metageneration\": \"1\",\n   \"location\": \"US\",\n   \"storageClass\":
        \"STANDARD\",\n   \"etag\": \"CAE=\"\n  }\n ]\n}\n"}
    headers:
      Alt-Svc: ['hq=":443"; ma=2592000; quic=51303431; quic=51303339; quic=51303338;
          quic=51303337; quic=51303335,quic=":443"; ma=2592000; v="41,39,38,37,35"']
      Cache-Control: ['private, max-age=0, must-revalidate, no-transform']
      Content-Length: ['2944']
      Content-Type: [application/json; charset=UTF-8]
      Date: ['Thu, 04 Jan 2018 20:51:16 GMT']
      Expires: ['Thu, 04 Jan 2018 20:51:16 GMT']
      Server: [UploadServer]
      Vary: [Origin, X-Origin]
      X-GUploader-UploadID: [AEnB2UobFGY-tMJruP1wwThAClLm8iZJ4aFspKts1gz98365HQCxLHIyBwPCyEYslZPI5k8szGxJfon71rUGje4mrZ0Mp3GkVw]
>>>>>>> 899a4518
    status: {code: 200, message: OK}
- request:
    body: null
    headers:
      Accept: ['*/*']
      Accept-Encoding: ['gzip, deflate']
      Connection: [keep-alive]
      Content-Length: ['0']
      User-Agent: [python-requests/2.18.4]
    method: DELETE
    uri: https://www.googleapis.com/storage/v1/b/gcsfs-testing/o/tmp%2Ftest%2Fa
  response:
    body: {string: "{\n \"error\": {\n  \"errors\": [\n   {\n    \"domain\": \"global\",\n
        \   \"reason\": \"notFound\",\n    \"message\": \"Not Found\"\n   }\n  ],\n
        \ \"code\": 404,\n  \"message\": \"Not Found\"\n }\n}\n"}
    headers:
<<<<<<< HEAD
      Alt-Svc: ['quic=":443"; ma=2592000; v="39,38,37,35"']
      Cache-Control: ['private, max-age=0']
      Content-Length: ['165']
      Content-Type: [application/json; charset=UTF-8]
      Date: ['Wed, 11 Oct 2017 14:36:09 GMT']
      Expires: ['Wed, 11 Oct 2017 14:36:09 GMT']
      Server: [UploadServer]
      Vary: [Origin, X-Origin]
      X-GUploader-UploadID: [AEnB2Upupn8AVqQWOKB6eEhOkokLsCUKaXs8h8HCaTfJGJSsDH2hkUIsEZLBOI97yH21X6X51V1zzo-QaeQXQTSJTkZG7U0K2Q]
=======
      Alt-Svc: ['hq=":443"; ma=2592000; quic=51303431; quic=51303339; quic=51303338;
          quic=51303337; quic=51303335,quic=":443"; ma=2592000; v="41,39,38,37,35"']
      Cache-Control: ['private, max-age=0']
      Content-Length: ['165']
      Content-Type: [application/json; charset=UTF-8]
      Date: ['Thu, 04 Jan 2018 20:51:16 GMT']
      Expires: ['Thu, 04 Jan 2018 20:51:16 GMT']
      Server: [UploadServer]
      Vary: [Origin, X-Origin]
      X-GUploader-UploadID: [AEnB2UpAXOejwjqcz9QzF0si-TO8OFmLf87TWQ_fhviWolayZp-f955JRXH1aArYVEcjco34m63W1j_C5EqQAdRfNJ24vUIKzQ]
>>>>>>> 899a4518
    status: {code: 404, message: Not Found}
- request:
    body: null
    headers:
      Accept: ['*/*']
      Accept-Encoding: ['gzip, deflate']
      Connection: [keep-alive]
      Content-Length: ['0']
      User-Agent: [python-requests/2.18.4]
    method: DELETE
    uri: https://www.googleapis.com/storage/v1/b/gcsfs-testing/o/tmp%2Ftest%2Fb
  response:
    body: {string: "{\n \"error\": {\n  \"errors\": [\n   {\n    \"domain\": \"global\",\n
        \   \"reason\": \"notFound\",\n    \"message\": \"Not Found\"\n   }\n  ],\n
        \ \"code\": 404,\n  \"message\": \"Not Found\"\n }\n}\n"}
    headers:
<<<<<<< HEAD
      Alt-Svc: ['quic=":443"; ma=2592000; v="39,38,37,35"']
      Cache-Control: ['private, max-age=0']
      Content-Length: ['165']
      Content-Type: [application/json; charset=UTF-8]
      Date: ['Wed, 11 Oct 2017 14:36:10 GMT']
      Expires: ['Wed, 11 Oct 2017 14:36:10 GMT']
      Server: [UploadServer]
      Vary: [Origin, X-Origin]
      X-GUploader-UploadID: [AEnB2UpZAeecLGxEmZrK19KUM7YkUhvulZHaf7IEZAKH_cGRwlCF0TSa9EQ51L3aUWk6WC1w8knCyJ5cYZPQ06ljA3lHKzLRMw]
=======
      Alt-Svc: ['hq=":443"; ma=2592000; quic=51303431; quic=51303339; quic=51303338;
          quic=51303337; quic=51303335,quic=":443"; ma=2592000; v="41,39,38,37,35"']
      Cache-Control: ['private, max-age=0']
      Content-Length: ['165']
      Content-Type: [application/json; charset=UTF-8]
      Date: ['Thu, 04 Jan 2018 20:51:16 GMT']
      Expires: ['Thu, 04 Jan 2018 20:51:16 GMT']
      Server: [UploadServer]
      Vary: [Origin, X-Origin]
      X-GUploader-UploadID: [AEnB2UqyTpVEMxhLVRMLC_35IvPiK9Xg_j_6AEsIhd1OlT_rZjBSmgrxFcb7L40ci21tUV_NJwFYN-cbrVbSNu8UNEua9YAk_A]
>>>>>>> 899a4518
    status: {code: 404, message: Not Found}
- request:
    body: null
    headers:
      Accept: ['*/*']
      Accept-Encoding: ['gzip, deflate']
      Connection: [keep-alive]
      Content-Length: ['0']
      User-Agent: [python-requests/2.18.4]
    method: DELETE
    uri: https://www.googleapis.com/storage/v1/b/gcsfs-testing/o/tmp%2Ftest%2Fc
  response:
    body: {string: "{\n \"error\": {\n  \"errors\": [\n   {\n    \"domain\": \"global\",\n
        \   \"reason\": \"notFound\",\n    \"message\": \"Not Found\"\n   }\n  ],\n
        \ \"code\": 404,\n  \"message\": \"Not Found\"\n }\n}\n"}
    headers:
<<<<<<< HEAD
      Alt-Svc: ['quic=":443"; ma=2592000; v="39,38,37,35"']
      Cache-Control: ['private, max-age=0']
      Content-Length: ['165']
      Content-Type: [application/json; charset=UTF-8]
      Date: ['Wed, 11 Oct 2017 14:36:10 GMT']
      Expires: ['Wed, 11 Oct 2017 14:36:10 GMT']
      Server: [UploadServer]
      Vary: [Origin, X-Origin]
      X-GUploader-UploadID: [AEnB2UpyVmCBg6WHxvZmPq3sCKl0cm-qWkHhYK_dalGprOB9dSz7Pfj8jYm7BM9iBaPRapq4Y6KOMHUBVFF0G_dPW_GgAGA3hg]
=======
      Alt-Svc: ['hq=":443"; ma=2592000; quic=51303431; quic=51303339; quic=51303338;
          quic=51303337; quic=51303335,quic=":443"; ma=2592000; v="41,39,38,37,35"']
      Cache-Control: ['private, max-age=0']
      Content-Length: ['165']
      Content-Type: [application/json; charset=UTF-8]
      Date: ['Thu, 04 Jan 2018 20:51:16 GMT']
      Expires: ['Thu, 04 Jan 2018 20:51:16 GMT']
      Server: [UploadServer]
      Vary: [Origin, X-Origin]
      X-GUploader-UploadID: [AEnB2UpPDWq4MjxMK5NF_l-RgyDp-3b7375Ycye_o9jAQmDlz8_yyXRnTAYuGSPvFszNikZqbKUyArKqPBNjI_WkB1zhCPGUdw]
>>>>>>> 899a4518
    status: {code: 404, message: Not Found}
- request:
    body: null
    headers:
      Accept: ['*/*']
      Accept-Encoding: ['gzip, deflate']
      Connection: [keep-alive]
      Content-Length: ['0']
      User-Agent: [python-requests/2.18.4]
    method: DELETE
    uri: https://www.googleapis.com/storage/v1/b/gcsfs-testing/o/tmp%2Ftest%2Fd
  response:
    body: {string: "{\n \"error\": {\n  \"errors\": [\n   {\n    \"domain\": \"global\",\n
        \   \"reason\": \"notFound\",\n    \"message\": \"Not Found\"\n   }\n  ],\n
        \ \"code\": 404,\n  \"message\": \"Not Found\"\n }\n}\n"}
    headers:
<<<<<<< HEAD
      Alt-Svc: ['quic=":443"; ma=2592000; v="39,38,37,35"']
      Cache-Control: ['private, max-age=0']
      Content-Length: ['165']
      Content-Type: [application/json; charset=UTF-8]
      Date: ['Wed, 11 Oct 2017 14:36:10 GMT']
      Expires: ['Wed, 11 Oct 2017 14:36:10 GMT']
      Server: [UploadServer]
      Vary: [Origin, X-Origin]
      X-GUploader-UploadID: [AEnB2UoGBRqlTZanBtfV0sQOy15ChiP5FyFpnmqssu4mqsdOv1bcRKbzdnpADs1fFUOdF0TMB_rS0P7VZj6dIYisUJUpsxMKvA]
=======
      Alt-Svc: ['hq=":443"; ma=2592000; quic=51303431; quic=51303339; quic=51303338;
          quic=51303337; quic=51303335,quic=":443"; ma=2592000; v="41,39,38,37,35"']
      Cache-Control: ['private, max-age=0']
      Content-Length: ['165']
      Content-Type: [application/json; charset=UTF-8]
      Date: ['Thu, 04 Jan 2018 20:51:16 GMT']
      Expires: ['Thu, 04 Jan 2018 20:51:16 GMT']
      Server: [UploadServer]
      Vary: [Origin, X-Origin]
      X-GUploader-UploadID: [AEnB2UpRxmNmnC8fE_4FxouRDBe-91wmWPhYMidVy4dOCw2jVo6aCVWoZc5UtukRooLfYAH3-PlNxL6xYiQgZ9mmSPzPLNF6EA]
>>>>>>> 899a4518
    status: {code: 404, message: Not Found}
- request:
    body: '123'
    headers:
      Accept: ['*/*']
      Accept-Encoding: ['gzip, deflate']
      Connection: [keep-alive]
      Content-Length: ['3']
      User-Agent: [python-requests/2.18.4]
    method: POST
    uri: https://www.googleapis.com/upload/storage/v1/b/gcsfs-testing/o?name=mapping%2Fx&uploadType=media
  response:
<<<<<<< HEAD
    body: {string: "{\n \"kind\": \"storage#object\",\n \"id\": \"gcsfs-testing/mapping/x/1507732570715827\",\n
        \"selfLink\": \"https://www.googleapis.com/storage/v1/b/gcsfs-testing/o/mapping%2Fx\",\n
        \"name\": \"mapping/x\",\n \"bucket\": \"gcsfs-testing\",\n \"generation\":
        \"1507732570715827\",\n \"metageneration\": \"1\",\n \"timeCreated\": \"2017-10-11T14:36:10.660Z\",\n
        \"updated\": \"2017-10-11T14:36:10.660Z\",\n \"storageClass\": \"STANDARD\",\n
        \"timeStorageClassUpdated\": \"2017-10-11T14:36:10.660Z\",\n \"size\": \"3\",\n
        \"md5Hash\": \"ICy5YqxZB1uWSwcVLSNLcA==\",\n \"mediaLink\": \"https://www.googleapis.com/download/storage/v1/b/gcsfs-testing/o/mapping%2Fx?generation=1507732570715827&alt=media\",\n
        \"crc32c\": \"EHsvsg==\",\n \"etag\": \"CLPtrMLl6NYCEAE=\"\n}\n"}
    headers:
      Alt-Svc: ['quic=":443"; ma=2592000; v="39,38,37,35"']
      Cache-Control: ['no-cache, no-store, max-age=0, must-revalidate']
      Content-Length: ['685']
      Content-Type: [application/json; charset=UTF-8]
      Date: ['Wed, 11 Oct 2017 14:36:10 GMT']
      ETag: [CLPtrMLl6NYCEAE=]
=======
    body: {string: "{\n \"kind\": \"storage#object\",\n \"id\": \"gcsfs-testing/mapping/x/1515099076519025\",\n
        \"selfLink\": \"https://www.googleapis.com/storage/v1/b/gcsfs-testing/o/mapping%2Fx\",\n
        \"name\": \"mapping/x\",\n \"bucket\": \"gcsfs-testing\",\n \"generation\":
        \"1515099076519025\",\n \"metageneration\": \"1\",\n \"timeCreated\": \"2018-01-04T20:51:16.455Z\",\n
        \"updated\": \"2018-01-04T20:51:16.455Z\",\n \"storageClass\": \"STANDARD\",\n
        \"timeStorageClassUpdated\": \"2018-01-04T20:51:16.455Z\",\n \"size\": \"3\",\n
        \"md5Hash\": \"ICy5YqxZB1uWSwcVLSNLcA==\",\n \"mediaLink\": \"https://www.googleapis.com/download/storage/v1/b/gcsfs-testing/o/mapping%2Fx?generation=1515099076519025&alt=media\",\n
        \"crc32c\": \"EHsvsg==\",\n \"etag\": \"CPHIhfKXv9gCEAE=\"\n}\n"}
    headers:
      Alt-Svc: ['hq=":443"; ma=2592000; quic=51303431; quic=51303339; quic=51303338;
          quic=51303337; quic=51303335,quic=":443"; ma=2592000; v="41,39,38,37,35"']
      Cache-Control: ['no-cache, no-store, max-age=0, must-revalidate']
      Content-Length: ['677']
      Content-Type: [application/json; charset=UTF-8]
      Date: ['Thu, 04 Jan 2018 20:51:16 GMT']
      ETag: [CPHIhfKXv9gCEAE=]
>>>>>>> 899a4518
      Expires: ['Mon, 01 Jan 1990 00:00:00 GMT']
      Pragma: [no-cache]
      Server: [UploadServer]
      Vary: [Origin, X-Origin]
<<<<<<< HEAD
      X-GUploader-UploadID: [AEnB2UpUjpl74BZg-4HlPlAWwespxTq6Y-Os7En1knBZcP2UmBewtpSTrwofm3TQ_0Z9B1NZTobNrKAdaccmKT-bYFGgRJ5jJg]
=======
      X-GUploader-UploadID: [AEnB2UpRpdTu8Hyn5Kspf9gi_1ZO7F1ghlkdbhra2gLSrgtrRoXg5VmQfJ1520aVICNl2v6hOo8R7kuI8CvX6K4Smb-kxRPB6Q]
>>>>>>> 899a4518
    status: {code: 200, message: OK}
- request:
    body: null
    headers:
      Accept: ['*/*']
      Accept-Encoding: ['gzip, deflate']
      Connection: [keep-alive]
      User-Agent: [python-requests/2.18.4]
    method: GET
    uri: https://www.googleapis.com/storage/v1/b/gcsfs-testing/o/mapping%2Fx
<<<<<<< HEAD
  response:
    body: {string: "{\n \"kind\": \"storage#object\",\n \"id\": \"gcsfs-testing/mapping/x/1507732570715827\",\n
        \"selfLink\": \"https://www.googleapis.com/storage/v1/b/gcsfs-testing/o/mapping%2Fx\",\n
        \"name\": \"mapping/x\",\n \"bucket\": \"gcsfs-testing\",\n \"generation\":
        \"1507732570715827\",\n \"metageneration\": \"1\",\n \"timeCreated\": \"2017-10-11T14:36:10.660Z\",\n
        \"updated\": \"2017-10-11T14:36:10.660Z\",\n \"storageClass\": \"STANDARD\",\n
        \"timeStorageClassUpdated\": \"2017-10-11T14:36:10.660Z\",\n \"size\": \"3\",\n
        \"md5Hash\": \"ICy5YqxZB1uWSwcVLSNLcA==\",\n \"mediaLink\": \"https://www.googleapis.com/download/storage/v1/b/gcsfs-testing/o/mapping%2Fx?generation=1507732570715827&alt=media\",\n
        \"crc32c\": \"EHsvsg==\",\n \"etag\": \"CLPtrMLl6NYCEAE=\"\n}\n"}
    headers:
      Alt-Svc: ['quic=":443"; ma=2592000; v="39,38,37,35"']
      Cache-Control: ['no-cache, no-store, max-age=0, must-revalidate']
      Content-Length: ['685']
      Content-Type: [application/json; charset=UTF-8]
      Date: ['Wed, 11 Oct 2017 14:36:10 GMT']
      ETag: [CLPtrMLl6NYCEAE=]
      Expires: ['Mon, 01 Jan 1990 00:00:00 GMT']
      Pragma: [no-cache]
      Server: [UploadServer]
      Vary: [Origin, X-Origin]
      X-GUploader-UploadID: [AEnB2UoD5PtMLBft0W5PsV1dUa6-Rg5wwPhFpqgygmO0vpsTj7IieRVnNHSOUPu3e2wj8rrclNTBW64RYeHaeJifVKjq0H_k1g]
    status: {code: 200, message: OK}
- request:
    body: null
    headers:
      Accept: ['*/*']
      Accept-Encoding: ['gzip, deflate']
      Connection: [keep-alive]
      Range: [bytes=0-10485759]
      User-Agent: [python-requests/2.13.0]
    method: GET
    uri: https://www.googleapis.com/download/storage/v1/b/gcsfs-testing/o/mapping%2Fx?alt=media&generation=1507732570715827
  response:
    body: {string: '123'}
    headers:
      Alt-Svc: ['quic=":443"; ma=2592000; v="39,38,37,35"']
      Cache-Control: ['no-cache, no-store, max-age=0, must-revalidate']
      Content-Disposition: [attachment]
      Content-Length: ['3']
      Content-Range: [bytes 0-2/3]
      Content-Type: [application/octet-stream]
      Date: ['Wed, 11 Oct 2017 14:36:11 GMT']
      ETag: [CLPtrMLl6NYCEAE=]
      Expires: ['Mon, 01 Jan 1990 00:00:00 GMT']
      Pragma: [no-cache]
      Server: [UploadServer]
      Vary: [Origin, X-Origin]
      X-GUploader-UploadID: [AEnB2UqObnUWcYhxu7AZMxRZLBTgLUKIIrFsPg7kaXy6ux7MokmG2rl2Rk7Tx8SbEzesauO6BD4jwKTaLoB8FfgbQ5dJ3fVsUg]
      X-Goog-Generation: ['1507732570715827']
      X-Goog-Hash: [crc32c=EHsvsg==]
      X-Goog-Metageneration: ['1']
      X-Goog-Storage-Class: [STANDARD]
    status: {code: 206, message: Partial Content}
- request:
    body: null
    headers:
      Accept: ['*/*']
      Accept-Encoding: ['gzip, deflate']
      Connection: [keep-alive]
      User-Agent: [python-requests/2.13.0]
    method: GET
    uri: https://www.googleapis.com/storage/v1/b/gcsfs-testing/o/?maxResults=1000
  response:
    body: {string: "{\n \"kind\": \"storage#objects\",\n \"items\": [\n  {\n   \"kind\":
        \"storage#object\",\n   \"id\": \"gcsfs-testing/mapping/x/1507732570715827\",\n
        \  \"selfLink\": \"https://www.googleapis.com/storage/v1/b/gcsfs-testing/o/mapping%2Fx\",\n
        \  \"name\": \"mapping/x\",\n   \"bucket\": \"gcsfs-testing\",\n   \"generation\":
        \"1507732570715827\",\n   \"metageneration\": \"1\",\n   \"timeCreated\":
        \"2017-10-11T14:36:10.660Z\",\n   \"updated\": \"2017-10-11T14:36:10.660Z\",\n
        \  \"storageClass\": \"STANDARD\",\n   \"timeStorageClassUpdated\": \"2017-10-11T14:36:10.660Z\",\n
        \  \"size\": \"3\",\n   \"md5Hash\": \"ICy5YqxZB1uWSwcVLSNLcA==\",\n   \"mediaLink\":
        \"https://www.googleapis.com/download/storage/v1/b/gcsfs-testing/o/mapping%2Fx?generation=1507732570715827&alt=media\",\n
        \  \"crc32c\": \"EHsvsg==\",\n   \"etag\": \"CLPtrMLl6NYCEAE=\"\n  }\n ]\n}\n"}
    headers:
      Alt-Svc: ['quic=":443"; ma=2592000; v="39,38,37,35"']
      Cache-Control: ['private, max-age=0, must-revalidate, no-transform']
      Content-Length: ['768']
      Content-Type: [application/json; charset=UTF-8]
      Date: ['Wed, 11 Oct 2017 14:36:11 GMT']
      Expires: ['Wed, 11 Oct 2017 14:36:11 GMT']
      Server: [UploadServer]
      Vary: [Origin, X-Origin]
      X-GUploader-UploadID: [AEnB2UqIqBKfj4x-csbg1slqBjdxzKjZrwIE0nExxPOQHGC9RA2J-ekE3fssPSTHcy9ER7YYxF-n_9WF69arlya43fCT5bd4xQ]
=======
  response:
    body: {string: "{\n \"kind\": \"storage#object\",\n \"id\": \"gcsfs-testing/mapping/x/1515099076519025\",\n
        \"selfLink\": \"https://www.googleapis.com/storage/v1/b/gcsfs-testing/o/mapping%2Fx\",\n
        \"name\": \"mapping/x\",\n \"bucket\": \"gcsfs-testing\",\n \"generation\":
        \"1515099076519025\",\n \"metageneration\": \"1\",\n \"timeCreated\": \"2018-01-04T20:51:16.455Z\",\n
        \"updated\": \"2018-01-04T20:51:16.455Z\",\n \"storageClass\": \"STANDARD\",\n
        \"timeStorageClassUpdated\": \"2018-01-04T20:51:16.455Z\",\n \"size\": \"3\",\n
        \"md5Hash\": \"ICy5YqxZB1uWSwcVLSNLcA==\",\n \"mediaLink\": \"https://www.googleapis.com/download/storage/v1/b/gcsfs-testing/o/mapping%2Fx?generation=1515099076519025&alt=media\",\n
        \"crc32c\": \"EHsvsg==\",\n \"etag\": \"CPHIhfKXv9gCEAE=\"\n}\n"}
    headers:
      Alt-Svc: ['hq=":443"; ma=2592000; quic=51303431; quic=51303339; quic=51303338;
          quic=51303337; quic=51303335,quic=":443"; ma=2592000; v="41,39,38,37,35"']
      Cache-Control: ['no-cache, no-store, max-age=0, must-revalidate']
      Content-Length: ['677']
      Content-Type: [application/json; charset=UTF-8]
      Date: ['Thu, 04 Jan 2018 20:51:16 GMT']
      ETag: [CPHIhfKXv9gCEAE=]
      Expires: ['Mon, 01 Jan 1990 00:00:00 GMT']
      Pragma: [no-cache]
      Server: [UploadServer]
      Vary: [Origin, X-Origin]
      X-GUploader-UploadID: [AEnB2Uoljn-AmPGkGhvWJdb50RXoXfhxqXE5T38OZxrABf7vsw9iEHMXmLpiqWgtNgGdQJpk8-cBEtKTQ6l0O1FRTZJJ0mmvOw]
>>>>>>> 899a4518
    status: {code: 200, message: OK}
- request:
    body: null
    headers:
      Accept: ['*/*']
      Accept-Encoding: ['gzip, deflate']
      Connection: [keep-alive]
<<<<<<< HEAD
      Content-Length: ['0']
      User-Agent: [python-requests/2.13.0]
    method: DELETE
    uri: https://www.googleapis.com/storage/v1/b/gcsfs-testing/o/mapping%2Fx
  response:
    body: {string: ''}
    headers:
      Alt-Svc: ['quic=":443"; ma=2592000; v="39,38,37,35"']
      Cache-Control: ['no-cache, no-store, max-age=0, must-revalidate']
      Content-Length: ['0']
      Content-Type: [application/json]
      Date: ['Wed, 11 Oct 2017 14:36:11 GMT']
      Expires: ['Mon, 01 Jan 1990 00:00:00 GMT']
      Pragma: [no-cache]
      Server: [UploadServer]
      Vary: [Origin, X-Origin]
      X-GUploader-UploadID: [AEnB2Uo0GHZVUtm4YySDl5JpSF0kf6Xz_vLGP7jb6gXqkv6V2AvuDKVitu5izlUdUIt9YgQZluXrDfgZMwwF1_Qq02kupkVk8w]
    status: {code: 204, message: No Content}
- request:
    body: null
    headers:
      Accept: ['*/*']
      Accept-Encoding: ['gzip, deflate']
      Connection: [keep-alive]
      Content-Length: ['0']
      User-Agent: [python-requests/2.18.4]
    method: POST
    uri: https://www.googleapis.com/oauth2/v4/token?grant_type=refresh_token
  response:
    body:
      string: !!binary |
        H4sIAFsKMFoC/6tWykyJL8nPTs1TslJQqqioUNJRUALz40sqC1JBgk6piUWpRSDx1IqCzKLU4vhM
        kGJjMwMDoFhicnJqcTGqEbUAnoD1nVYAAAA=
    headers:
      Alt-Svc: ['hq=":443"; ma=2592000; quic=51303431; quic=51303339; quic=51303338;
          quic=51303337; quic=51303335,quic=":443"; ma=2592000; v="41,39,38,37,35"']
      Cache-Control: ['no-cache, no-store, max-age=0, must-revalidate']
      Content-Encoding: [gzip]
      Content-Type: [application/json; charset=UTF-8]
      Date: ['Tue, 12 Dec 2017 16:56:59 GMT']
      Expires: ['Mon, 01 Jan 1990 00:00:00 GMT']
      Pragma: [no-cache]
      Server: [GSE]
      Transfer-Encoding: [chunked]
      Vary: [Origin, X-Origin]
      X-Content-Type-Options: [nosniff]
      X-Frame-Options: [SAMEORIGIN]
      X-XSS-Protection: [1; mode=block]
    status: {code: 200, message: OK}
- request:
    body: null
    headers:
      Accept: ['*/*']
      Accept-Encoding: ['gzip, deflate']
      Connection: [keep-alive]
      User-Agent: [python-requests/2.18.4]
    method: GET
    uri: https://www.googleapis.com/storage/v1/b/?project=test_project
  response:
    body: {string: "{\n \"kind\": \"storage#buckets\",\n \"items\": [\n  {\n   \"kind\":
        \"storage#bucket\",\n   \"id\": \"anaconda-enterprise\",\n   \"selfLink\":
        \"https://www.googleapis.com/storage/v1/b/anaconda-enterprise\",\n   \"projectNumber\":
        \"586241054156\",\n   \"name\": \"anaconda-enterprise\",\n   \"timeCreated\":
        \"2017-07-05T23:53:06.552Z\",\n   \"updated\": \"2017-07-14T17:39:54.178Z\",\n
        \  \"metageneration\": \"3\",\n   \"location\": \"US\",\n   \"storageClass\":
        \"MULTI_REGIONAL\",\n   \"etag\": \"CAM=\"\n  },\n  {\n   \"kind\": \"storage#bucket\",\n
        \  \"id\": \"anaconda-public-data\",\n   \"selfLink\": \"https://www.googleapis.com/storage/v1/b/anaconda-public-data\",\n
        \  \"projectNumber\": \"586241054156\",\n   \"name\": \"anaconda-public-data\",\n
        \  \"timeCreated\": \"2017-04-05T20:22:12.865Z\",\n   \"updated\": \"2017-07-10T16:32:07.980Z\",\n
        \  \"metageneration\": \"2\",\n   \"location\": \"US\",\n   \"storageClass\":
        \"MULTI_REGIONAL\",\n   \"etag\": \"CAI=\"\n  },\n  {\n   \"kind\": \"storage#bucket\",\n
        \  \"id\": \"artifacts.test_project.appspot.com\",\n   \"selfLink\": \"https://www.googleapis.com/storage/v1/b/artifacts.test_project.appspot.com\",\n
        \  \"projectNumber\": \"586241054156\",\n   \"name\": \"artifacts.test_project.appspot.com\",\n
        \  \"timeCreated\": \"2016-05-17T18:29:22.774Z\",\n   \"updated\": \"2016-05-17T18:29:22.774Z\",\n
        \  \"metageneration\": \"1\",\n   \"location\": \"US\",\n   \"storageClass\":
        \"STANDARD\",\n   \"etag\": \"CAE=\"\n  },\n  {\n   \"kind\": \"storage#bucket\",\n
        \  \"id\": \"test_project_cloudbuild\",\n   \"selfLink\": \"https://www.googleapis.com/storage/v1/b/test_project_cloudbuild\",\n
        \  \"projectNumber\": \"586241054156\",\n   \"name\": \"test_project_cloudbuild\",\n
        \  \"timeCreated\": \"2017-11-03T20:06:49.744Z\",\n   \"updated\": \"2017-11-03T20:06:49.744Z\",\n
        \  \"metageneration\": \"1\",\n   \"location\": \"US\",\n   \"storageClass\":
        \"STANDARD\",\n   \"etag\": \"CAE=\"\n  },\n  {\n   \"kind\": \"storage#bucket\",\n
        \  \"id\": \"dataflow-anaconda-compute\",\n   \"selfLink\": \"https://www.googleapis.com/storage/v1/b/dataflow-anaconda-compute\",\n
        \  \"projectNumber\": \"586241054156\",\n   \"name\": \"dataflow-anaconda-compute\",\n
        \  \"timeCreated\": \"2017-09-14T18:55:42.848Z\",\n   \"updated\": \"2017-09-14T18:55:42.848Z\",\n
        \  \"metageneration\": \"1\",\n   \"location\": \"US\",\n   \"storageClass\":
        \"MULTI_REGIONAL\",\n   \"etag\": \"CAE=\"\n  },\n  {\n   \"kind\": \"storage#bucket\",\n
        \  \"id\": \"gcsfs-test\",\n   \"selfLink\": \"https://www.googleapis.com/storage/v1/b/gcsfs-test\",\n
        \  \"projectNumber\": \"586241054156\",\n   \"name\": \"gcsfs-test\",\n   \"timeCreated\":
        \"2017-12-02T23:25:23.058Z\",\n   \"updated\": \"2017-12-02T23:25:23.058Z\",\n
        \  \"metageneration\": \"1\",\n   \"location\": \"US\",\n   \"storageClass\":
        \"MULTI_REGIONAL\",\n   \"etag\": \"CAE=\"\n  },\n  {\n   \"kind\": \"storage#bucket\",\n
        \  \"id\": \"gcsfs-testing\",\n   \"selfLink\": \"https://www.googleapis.com/storage/v1/b/gcsfs-testing\",\n
        \  \"projectNumber\": \"586241054156\",\n   \"name\": \"gcsfs-testing\",\n
        \  \"timeCreated\": \"2017-12-12T16:52:13.675Z\",\n   \"updated\": \"2017-12-12T16:52:13.675Z\",\n
        \  \"metageneration\": \"1\",\n   \"location\": \"US\",\n   \"storageClass\":
        \"STANDARD\",\n   \"etag\": \"CAE=\"\n  }\n ]\n}\n"}
    headers:
      Alt-Svc: ['hq=":443"; ma=2592000; quic=51303431; quic=51303339; quic=51303338;
          quic=51303337; quic=51303335,quic=":443"; ma=2592000; v="41,39,38,37,35"']
      Cache-Control: ['private, max-age=0, must-revalidate, no-transform']
      Content-Length: ['2944']
      Content-Type: [application/json; charset=UTF-8]
      Date: ['Tue, 12 Dec 2017 16:57:00 GMT']
      Expires: ['Tue, 12 Dec 2017 16:57:00 GMT']
      Server: [UploadServer]
      Vary: [Origin, X-Origin]
      X-GUploader-UploadID: [AEnB2UpJmEd5Qz61vFiOXWP00CqLlqjKqGbx6D5v8_rmGUQ_0vT2mtX4dmEdSyoFLLH4VYP927ipmnfPpsT29EFFavYNjFNIgA]
    status: {code: 200, message: OK}
- request:
    body: null
    headers:
      Accept: ['*/*']
      Accept-Encoding: ['gzip, deflate']
      Connection: [keep-alive]
      Content-Length: ['0']
      User-Agent: [python-requests/2.18.4]
    method: DELETE
    uri: https://www.googleapis.com/storage/v1/b/gcsfs-testing/o/tmp%2Ftest%2Fa
  response:
    body: {string: "{\n \"error\": {\n  \"errors\": [\n   {\n    \"domain\": \"global\",\n
        \   \"reason\": \"notFound\",\n    \"message\": \"Not Found\"\n   }\n  ],\n
        \ \"code\": 404,\n  \"message\": \"Not Found\"\n }\n}\n"}
    headers:
      Alt-Svc: ['hq=":443"; ma=2592000; quic=51303431; quic=51303339; quic=51303338;
          quic=51303337; quic=51303335,quic=":443"; ma=2592000; v="41,39,38,37,35"']
      Cache-Control: ['private, max-age=0']
      Content-Length: ['165']
      Content-Type: [application/json; charset=UTF-8]
      Date: ['Tue, 12 Dec 2017 16:57:00 GMT']
      Expires: ['Tue, 12 Dec 2017 16:57:00 GMT']
      Server: [UploadServer]
      Vary: [Origin, X-Origin]
      X-GUploader-UploadID: [AEnB2Upi5NjMu3kTuuirYmqfx3wrf_aC8HqcKHPMtEgHPY8OZXLja4Fai0eHkCqkv-YRq1saXllmH0Fb0749OQqQKjkBrgOtvg]
    status: {code: 404, message: Not Found}
- request:
    body: null
    headers:
      Accept: ['*/*']
      Accept-Encoding: ['gzip, deflate']
      Connection: [keep-alive]
      Content-Length: ['0']
      User-Agent: [python-requests/2.18.4]
    method: DELETE
    uri: https://www.googleapis.com/storage/v1/b/gcsfs-testing/o/tmp%2Ftest%2Fb
  response:
    body: {string: "{\n \"error\": {\n  \"errors\": [\n   {\n    \"domain\": \"global\",\n
        \   \"reason\": \"notFound\",\n    \"message\": \"Not Found\"\n   }\n  ],\n
        \ \"code\": 404,\n  \"message\": \"Not Found\"\n }\n}\n"}
    headers:
      Alt-Svc: ['hq=":443"; ma=2592000; quic=51303431; quic=51303339; quic=51303338;
          quic=51303337; quic=51303335,quic=":443"; ma=2592000; v="41,39,38,37,35"']
      Cache-Control: ['private, max-age=0']
      Content-Length: ['165']
      Content-Type: [application/json; charset=UTF-8]
      Date: ['Tue, 12 Dec 2017 16:57:00 GMT']
      Expires: ['Tue, 12 Dec 2017 16:57:00 GMT']
      Server: [UploadServer]
      Vary: [Origin, X-Origin]
      X-GUploader-UploadID: [AEnB2UqGrKOEgB4x0QwTTXuPeLB1xGtebG_r6-_BrFnmO5pAh3c55qOTy4EchHxKF4LWE5XPGUGrSrGZ0COwcXJP4pOlXtzlMw]
    status: {code: 404, message: Not Found}
- request:
    body: null
    headers:
      Accept: ['*/*']
      Accept-Encoding: ['gzip, deflate']
      Connection: [keep-alive]
      Content-Length: ['0']
      User-Agent: [python-requests/2.18.4]
    method: DELETE
    uri: https://www.googleapis.com/storage/v1/b/gcsfs-testing/o/tmp%2Ftest%2Fc
  response:
    body: {string: "{\n \"error\": {\n  \"errors\": [\n   {\n    \"domain\": \"global\",\n
        \   \"reason\": \"notFound\",\n    \"message\": \"Not Found\"\n   }\n  ],\n
        \ \"code\": 404,\n  \"message\": \"Not Found\"\n }\n}\n"}
    headers:
      Alt-Svc: ['hq=":443"; ma=2592000; quic=51303431; quic=51303339; quic=51303338;
          quic=51303337; quic=51303335,quic=":443"; ma=2592000; v="41,39,38,37,35"']
      Cache-Control: ['private, max-age=0']
      Content-Length: ['165']
      Content-Type: [application/json; charset=UTF-8]
      Date: ['Tue, 12 Dec 2017 16:57:00 GMT']
      Expires: ['Tue, 12 Dec 2017 16:57:00 GMT']
      Server: [UploadServer]
      Vary: [Origin, X-Origin]
      X-GUploader-UploadID: [AEnB2Upfw2HzAeoTCjw0tgHvvutg7MYIyp9q_KaBDpJYml_UnwC0lVV4YNKJmY2uEeOag9-6IrwKwz239QgTc32n-b0Xhw8d0A]
    status: {code: 404, message: Not Found}
- request:
    body: null
    headers:
      Accept: ['*/*']
      Accept-Encoding: ['gzip, deflate']
      Connection: [keep-alive]
      Content-Length: ['0']
      User-Agent: [python-requests/2.18.4]
    method: DELETE
    uri: https://www.googleapis.com/storage/v1/b/gcsfs-testing/o/tmp%2Ftest%2Fd
  response:
    body: {string: "{\n \"error\": {\n  \"errors\": [\n   {\n    \"domain\": \"global\",\n
        \   \"reason\": \"notFound\",\n    \"message\": \"Not Found\"\n   }\n  ],\n
        \ \"code\": 404,\n  \"message\": \"Not Found\"\n }\n}\n"}
    headers:
      Alt-Svc: ['hq=":443"; ma=2592000; quic=51303431; quic=51303339; quic=51303338;
          quic=51303337; quic=51303335,quic=":443"; ma=2592000; v="41,39,38,37,35"']
      Cache-Control: ['private, max-age=0']
      Content-Length: ['165']
      Content-Type: [application/json; charset=UTF-8]
      Date: ['Tue, 12 Dec 2017 16:57:00 GMT']
      Expires: ['Tue, 12 Dec 2017 16:57:00 GMT']
      Server: [UploadServer]
      Vary: [Origin, X-Origin]
      X-GUploader-UploadID: [AEnB2Uo31RmHnKFXgsZsIe2vWJ6_K9sAH74vMt11wURW3VS8dOzVwt0oWHH9ETMbWk2jf5yYlTLs7hBCn5HygJ7G1TGpLUf-7g]
    status: {code: 404, message: Not Found}
- request:
    body: '123'
    headers:
      Accept: ['*/*']
      Accept-Encoding: ['gzip, deflate']
      Connection: [keep-alive]
      Content-Length: ['3']
      User-Agent: [python-requests/2.18.4]
    method: POST
    uri: https://www.googleapis.com/upload/storage/v1/b/gcsfs-testing/o?name=mapping%2Fx&uploadType=media
  response:
    body: {string: "{\n \"kind\": \"storage#object\",\n \"id\": \"gcsfs-testing/mapping/x/1513097821183698\",\n
        \"selfLink\": \"https://www.googleapis.com/storage/v1/b/gcsfs-testing/o/mapping%2Fx\",\n
        \"name\": \"mapping/x\",\n \"bucket\": \"gcsfs-testing\",\n \"generation\":
        \"1513097821183698\",\n \"metageneration\": \"1\",\n \"timeCreated\": \"2017-12-12T16:57:01.115Z\",\n
        \"updated\": \"2017-12-12T16:57:01.115Z\",\n \"storageClass\": \"STANDARD\",\n
        \"timeStorageClassUpdated\": \"2017-12-12T16:57:01.115Z\",\n \"size\": \"3\",\n
        \"md5Hash\": \"ICy5YqxZB1uWSwcVLSNLcA==\",\n \"mediaLink\": \"https://www.googleapis.com/download/storage/v1/b/gcsfs-testing/o/mapping%2Fx?generation=1513097821183698&alt=media\",\n
        \"crc32c\": \"EHsvsg==\",\n \"etag\": \"CNK9kdH4hNgCEAE=\"\n}\n"}
    headers:
      Alt-Svc: ['hq=":443"; ma=2592000; quic=51303431; quic=51303339; quic=51303338;
          quic=51303337; quic=51303335,quic=":443"; ma=2592000; v="41,39,38,37,35"']
      Cache-Control: ['no-cache, no-store, max-age=0, must-revalidate']
      Content-Length: ['677']
      Content-Type: [application/json; charset=UTF-8]
      Date: ['Tue, 12 Dec 2017 16:57:01 GMT']
      ETag: [CNK9kdH4hNgCEAE=]
      Expires: ['Mon, 01 Jan 1990 00:00:00 GMT']
      Pragma: [no-cache]
      Server: [UploadServer]
      Vary: [Origin, X-Origin]
      X-GUploader-UploadID: [AEnB2UqR33YMJxUvmryzHmpboosk5l4yXihrNhjQxakZG8A3lH_eVwBEF3N144xvBneqEPvTPNLnl1OBx9uTQ4ued2gRGqbdkQ]
    status: {code: 200, message: OK}
- request:
    body: null
    headers:
      Accept: ['*/*']
      Accept-Encoding: ['gzip, deflate']
      Connection: [keep-alive]
      User-Agent: [python-requests/2.18.4]
    method: GET
    uri: https://www.googleapis.com/storage/v1/b/gcsfs-testing/o/mapping%2Fx
  response:
    body: {string: "{\n \"kind\": \"storage#object\",\n \"id\": \"gcsfs-testing/mapping/x/1513097821183698\",\n
        \"selfLink\": \"https://www.googleapis.com/storage/v1/b/gcsfs-testing/o/mapping%2Fx\",\n
        \"name\": \"mapping/x\",\n \"bucket\": \"gcsfs-testing\",\n \"generation\":
        \"1513097821183698\",\n \"metageneration\": \"1\",\n \"timeCreated\": \"2017-12-12T16:57:01.115Z\",\n
        \"updated\": \"2017-12-12T16:57:01.115Z\",\n \"storageClass\": \"STANDARD\",\n
        \"timeStorageClassUpdated\": \"2017-12-12T16:57:01.115Z\",\n \"size\": \"3\",\n
        \"md5Hash\": \"ICy5YqxZB1uWSwcVLSNLcA==\",\n \"mediaLink\": \"https://www.googleapis.com/download/storage/v1/b/gcsfs-testing/o/mapping%2Fx?generation=1513097821183698&alt=media\",\n
        \"crc32c\": \"EHsvsg==\",\n \"etag\": \"CNK9kdH4hNgCEAE=\"\n}\n"}
    headers:
      Alt-Svc: ['hq=":443"; ma=2592000; quic=51303431; quic=51303339; quic=51303338;
          quic=51303337; quic=51303335,quic=":443"; ma=2592000; v="41,39,38,37,35"']
      Cache-Control: ['no-cache, no-store, max-age=0, must-revalidate']
      Content-Length: ['677']
      Content-Type: [application/json; charset=UTF-8]
      Date: ['Tue, 12 Dec 2017 16:57:01 GMT']
      ETag: [CNK9kdH4hNgCEAE=]
      Expires: ['Mon, 01 Jan 1990 00:00:00 GMT']
      Pragma: [no-cache]
      Server: [UploadServer]
      Vary: [Origin, X-Origin]
      X-GUploader-UploadID: [AEnB2UoarybJtI9RZBk4IqYLDgnWbkXekVIC1aWi2ZEhqFbCI2zVzWgxqJzmWlBtzV0xS-ZHq3CzJzrckFsblCYm4dUuiDetYA]
    status: {code: 200, message: OK}
- request:
    body: null
    headers:
      Accept: ['*/*']
      Accept-Encoding: ['gzip, deflate']
      Connection: [keep-alive]
      Range: [bytes=0-10485759]
      User-Agent: [python-requests/2.18.4]
    method: GET
    uri: https://www.googleapis.com/download/storage/v1/b/gcsfs-testing/o/mapping%2Fx?alt=media&generation=1513097821183698
=======
      Range: [bytes=0-10485759]
      User-Agent: [python-requests/2.18.4]
    method: GET
    uri: https://www.googleapis.com/download/storage/v1/b/gcsfs-testing/o/mapping%2Fx?alt=media&generation=1515099076519025
>>>>>>> 899a4518
  response:
    body: {string: '123'}
    headers:
      Alt-Svc: ['hq=":443"; ma=2592000; quic=51303431; quic=51303339; quic=51303338;
          quic=51303337; quic=51303335,quic=":443"; ma=2592000; v="41,39,38,37,35"']
      Cache-Control: ['no-cache, no-store, max-age=0, must-revalidate']
      Content-Disposition: [attachment]
      Content-Length: ['3']
      Content-Range: [bytes 0-2/3]
      Content-Type: [application/octet-stream]
<<<<<<< HEAD
      Date: ['Tue, 12 Dec 2017 16:57:01 GMT']
      ETag: [CNK9kdH4hNgCEAE=]
=======
      Date: ['Thu, 04 Jan 2018 20:51:17 GMT']
      ETag: [CPHIhfKXv9gCEAE=]
>>>>>>> 899a4518
      Expires: ['Mon, 01 Jan 1990 00:00:00 GMT']
      Pragma: [no-cache]
      Server: [UploadServer]
      Vary: [Origin, X-Origin]
<<<<<<< HEAD
      X-GUploader-UploadID: [AEnB2Uq7zmZjFDX4bCX3ddUeENYvFGpeGJVYbwxAYbh-Ohmw6SVJ9KedmHKGDUHvegqK75sERjvoWsdooGx4-rSiVktRHwYZAw]
      X-Goog-Generation: ['1513097821183698']
=======
      X-GUploader-UploadID: [AEnB2UoCZHz_dOeCsQj75Cr__DWcsJFCKdiwcA5WzHCKpfMle9r2yAE19nPHkk1wfWo3furTPcKrFpdmVpHj3ZKahtxkbojXEA]
      X-Goog-Generation: ['1515099076519025']
>>>>>>> 899a4518
      X-Goog-Metageneration: ['1']
      X-Goog-Storage-Class: [STANDARD]
    status: {code: 206, message: Partial Content}
- request:
    body: null
    headers:
      Accept: ['*/*']
      Accept-Encoding: ['gzip, deflate']
      Connection: [keep-alive]
      User-Agent: [python-requests/2.18.4]
    method: GET
    uri: https://www.googleapis.com/storage/v1/b/gcsfs-testing/o/?maxResults=1000
  response:
    body: {string: "{\n \"kind\": \"storage#objects\",\n \"items\": [\n  {\n   \"kind\":
<<<<<<< HEAD
        \"storage#object\",\n   \"id\": \"gcsfs-testing/mapping/x/1513097821183698\",\n
        \  \"selfLink\": \"https://www.googleapis.com/storage/v1/b/gcsfs-testing/o/mapping%2Fx\",\n
        \  \"name\": \"mapping/x\",\n   \"bucket\": \"gcsfs-testing\",\n   \"generation\":
        \"1513097821183698\",\n   \"metageneration\": \"1\",\n   \"timeCreated\":
        \"2017-12-12T16:57:01.115Z\",\n   \"updated\": \"2017-12-12T16:57:01.115Z\",\n
        \  \"storageClass\": \"STANDARD\",\n   \"timeStorageClassUpdated\": \"2017-12-12T16:57:01.115Z\",\n
        \  \"size\": \"3\",\n   \"md5Hash\": \"ICy5YqxZB1uWSwcVLSNLcA==\",\n   \"mediaLink\":
        \"https://www.googleapis.com/download/storage/v1/b/gcsfs-testing/o/mapping%2Fx?generation=1513097821183698&alt=media\",\n
        \  \"crc32c\": \"EHsvsg==\",\n   \"etag\": \"CNK9kdH4hNgCEAE=\"\n  }\n ]\n}\n"}
=======
        \"storage#object\",\n   \"id\": \"gcsfs-testing/mapping/x/1515099076519025\",\n
        \  \"selfLink\": \"https://www.googleapis.com/storage/v1/b/gcsfs-testing/o/mapping%2Fx\",\n
        \  \"name\": \"mapping/x\",\n   \"bucket\": \"gcsfs-testing\",\n   \"generation\":
        \"1515099076519025\",\n   \"metageneration\": \"1\",\n   \"timeCreated\":
        \"2018-01-04T20:51:16.455Z\",\n   \"updated\": \"2018-01-04T20:51:16.455Z\",\n
        \  \"storageClass\": \"STANDARD\",\n   \"timeStorageClassUpdated\": \"2018-01-04T20:51:16.455Z\",\n
        \  \"size\": \"3\",\n   \"md5Hash\": \"ICy5YqxZB1uWSwcVLSNLcA==\",\n   \"mediaLink\":
        \"https://www.googleapis.com/download/storage/v1/b/gcsfs-testing/o/mapping%2Fx?generation=1515099076519025&alt=media\",\n
        \  \"crc32c\": \"EHsvsg==\",\n   \"etag\": \"CPHIhfKXv9gCEAE=\"\n  }\n ]\n}\n"}
>>>>>>> 899a4518
    headers:
      Alt-Svc: ['hq=":443"; ma=2592000; quic=51303431; quic=51303339; quic=51303338;
          quic=51303337; quic=51303335,quic=":443"; ma=2592000; v="41,39,38,37,35"']
      Cache-Control: ['private, max-age=0, must-revalidate, no-transform']
      Content-Length: ['760']
      Content-Type: [application/json; charset=UTF-8]
<<<<<<< HEAD
      Date: ['Tue, 12 Dec 2017 16:57:02 GMT']
      Expires: ['Tue, 12 Dec 2017 16:57:02 GMT']
      Server: [UploadServer]
      Vary: [Origin, X-Origin]
      X-GUploader-UploadID: [AEnB2UqZxIgwlzyviqLlM74eQGhE3J-OvYWHuU5gMdszKp6CfLI85QYbu-25Y1Q7fGFCaYT1Z8a38KdDg4zyA1nfpdkPB7kKKg]
=======
      Date: ['Thu, 04 Jan 2018 20:51:17 GMT']
      Expires: ['Thu, 04 Jan 2018 20:51:17 GMT']
      Server: [UploadServer]
      Vary: [Origin, X-Origin]
      X-GUploader-UploadID: [AEnB2UoXF2oO5iFKU-d5WlMvrkgD3hvzmbvpJDWA1t1o9Y7nxS2rY8Sm-okUZrCmB2WJeL8fWTUADVtIKSXc1tE6GLwEcR4gig]
>>>>>>> 899a4518
    status: {code: 200, message: OK}
- request:
    body: null
    headers:
      Accept: ['*/*']
      Accept-Encoding: ['gzip, deflate']
      Connection: [keep-alive]
      Content-Length: ['0']
      User-Agent: [python-requests/2.18.4]
    method: DELETE
    uri: https://www.googleapis.com/storage/v1/b/gcsfs-testing/o/mapping%2Fx
  response:
    body: {string: ''}
    headers:
      Alt-Svc: ['hq=":443"; ma=2592000; quic=51303431; quic=51303339; quic=51303338;
          quic=51303337; quic=51303335,quic=":443"; ma=2592000; v="41,39,38,37,35"']
      Cache-Control: ['no-cache, no-store, max-age=0, must-revalidate']
      Content-Length: ['0']
      Content-Type: [application/json]
<<<<<<< HEAD
      Date: ['Tue, 12 Dec 2017 16:57:02 GMT']
=======
      Date: ['Thu, 04 Jan 2018 20:51:17 GMT']
>>>>>>> 899a4518
      Expires: ['Mon, 01 Jan 1990 00:00:00 GMT']
      Pragma: [no-cache]
      Server: [UploadServer]
      Vary: [Origin, X-Origin]
<<<<<<< HEAD
      X-GUploader-UploadID: [AEnB2UpvcCTaS08Pj3Dc439kJW0Jum0HdimRlFUeCMy4K1LELHovTZrmSR_Qni8ECEzpOWEObrgWFVkp1E1u67uZH9zzs7kADw]
=======
      X-GUploader-UploadID: [AEnB2Uq1_IkN_mprQUZdK7oal_Of6127uDe94RJZgxs7KEYGRkwgtRB6vut8SnVdebw9lTXG6InnTVZvP_kvgFEI00mZCWvvLA]
>>>>>>> 899a4518
    status: {code: 204, message: No Content}
version: 1<|MERGE_RESOLUTION|>--- conflicted
+++ resolved
@@ -12,16 +12,6 @@
   response:
     body:
       string: !!binary |
-<<<<<<< HEAD
-        H4sIAFsKMFoC/6tWykyJL8nPTs1TslJQqqioUNJRUALz40sqC1JBgk6piUWpRSDxxOTk1OJiDOWp
-        FQWZRanF8ZkgQWMzA4NaAMCTibZWAAAA
-    headers:
-      Alt-Svc: ['quic=":443"; ma=2592000; v="39,38,37,35"']
-      Cache-Control: ['no-cache, no-store, max-age=0, must-revalidate']
-      Content-Encoding: [gzip]
-      Content-Type: [application/json; charset=UTF-8]
-      Date: ['Wed, 11 Oct 2017 14:36:09 GMT']
-=======
         H4sIAMOTTloC/6tWykyJL8nPTs1TslJQqqioUNJRUEpMTk4tLsYQBvPjSyoLUkGCTqmJRalFIPHU
         ioLMotTi+EyQYmMzA4NaAIbFaipWAAAA
     headers:
@@ -31,475 +21,6 @@
       Content-Encoding: [gzip]
       Content-Type: [application/json; charset=UTF-8]
       Date: ['Thu, 04 Jan 2018 20:51:15 GMT']
->>>>>>> 899a4518
-      Expires: ['Mon, 01 Jan 1990 00:00:00 GMT']
-      Pragma: [no-cache]
-      Server: [GSE]
-      Transfer-Encoding: [chunked]
-      Vary: [Origin, X-Origin]
-      X-Content-Type-Options: [nosniff]
-      X-Frame-Options: [SAMEORIGIN]
-      X-XSS-Protection: [1; mode=block]
-    status: {code: 200, message: OK}
-- request:
-    body: null
-    headers:
-      Accept: ['*/*']
-      Accept-Encoding: ['gzip, deflate']
-      Connection: [keep-alive]
-      User-Agent: [python-requests/2.18.4]
-    method: GET
-    uri: https://www.googleapis.com/storage/v1/b/?project=test_project
-  response:
-    body: {string: "{\n \"kind\": \"storage#buckets\",\n \"items\": [\n  {\n   \"kind\":
-        \"storage#bucket\",\n   \"id\": \"anaconda-enterprise\",\n   \"selfLink\":
-        \"https://www.googleapis.com/storage/v1/b/anaconda-enterprise\",\n   \"projectNumber\":
-        \"586241054156\",\n   \"name\": \"anaconda-enterprise\",\n   \"timeCreated\":
-        \"2017-07-05T23:53:06.552Z\",\n   \"updated\": \"2017-07-14T17:39:54.178Z\",\n
-        \  \"metageneration\": \"3\",\n   \"location\": \"US\",\n   \"storageClass\":
-        \"MULTI_REGIONAL\",\n   \"etag\": \"CAM=\"\n  },\n  {\n   \"kind\": \"storage#bucket\",\n
-        \  \"id\": \"anaconda-public-data\",\n   \"selfLink\": \"https://www.googleapis.com/storage/v1/b/anaconda-public-data\",\n
-        \  \"projectNumber\": \"586241054156\",\n   \"name\": \"anaconda-public-data\",\n
-        \  \"timeCreated\": \"2017-04-05T20:22:12.865Z\",\n   \"updated\": \"2017-07-10T16:32:07.980Z\",\n
-        \  \"metageneration\": \"2\",\n   \"location\": \"US\",\n   \"storageClass\":
-        \"MULTI_REGIONAL\",\n   \"etag\": \"CAI=\"\n  },\n  {\n   \"kind\": \"storage#bucket\",\n
-        \  \"id\": \"artifacts.test_project.appspot.com\",\n   \"selfLink\": \"https://www.googleapis.com/storage/v1/b/artifacts.test_project.appspot.com\",\n
-        \  \"projectNumber\": \"586241054156\",\n   \"name\": \"artifacts.test_project.appspot.com\",\n
-        \  \"timeCreated\": \"2016-05-17T18:29:22.774Z\",\n   \"updated\": \"2016-05-17T18:29:22.774Z\",\n
-        \  \"metageneration\": \"1\",\n   \"location\": \"US\",\n   \"storageClass\":
-        \"STANDARD\",\n   \"etag\": \"CAE=\"\n  },\n  {\n   \"kind\": \"storage#bucket\",\n
-<<<<<<< HEAD
-        \  \"id\": \"dataflow-anaconda-compute\",\n   \"selfLink\": \"https://www.googleapis.com/storage/v1/b/dataflow-anaconda-compute\",\n
-        \  \"projectNumber\": \"586241054156\",\n   \"name\": \"dataflow-anaconda-compute\",\n
-        \  \"timeCreated\": \"2017-09-14T18:55:42.848Z\",\n   \"updated\": \"2017-09-14T18:55:42.848Z\",\n
-        \  \"metageneration\": \"1\",\n   \"location\": \"US\",\n   \"storageClass\":
-        \"MULTI_REGIONAL\",\n   \"etag\": \"CAE=\"\n  },\n  {\n   \"kind\": \"storage#bucket\",\n
-        \  \"id\": \"gcsfs-testing\",\n   \"selfLink\": \"https://www.googleapis.com/storage/v1/b/gcsfs-testing\",\n
-        \  \"projectNumber\": \"586241054156\",\n   \"name\": \"gcsfs-testing\",\n
-        \  \"timeCreated\": \"2017-10-11T14:25:41.055Z\",\n   \"updated\": \"2017-10-11T14:25:41.055Z\",\n
-        \  \"metageneration\": \"1\",\n   \"location\": \"US\",\n   \"storageClass\":
-        \"STANDARD\",\n   \"etag\": \"CAE=\"\n  },\n  {\n   \"kind\": \"storage#bucket\",\n
-        \  \"id\": \"mytempdir\",\n   \"selfLink\": \"https://www.googleapis.com/storage/v1/b/mytempdir\",\n
-        \  \"projectNumber\": \"586241054156\",\n   \"name\": \"mytempdir\",\n   \"timeCreated\":
-        \"2017-10-02T20:32:40.893Z\",\n   \"updated\": \"2017-10-02T20:32:40.893Z\",\n
-        \  \"metageneration\": \"1\",\n   \"location\": \"US\",\n   \"storageClass\":
-        \"STANDARD\",\n   \"etag\": \"CAE=\"\n  }\n ]\n}\n"}
-    headers:
-      Alt-Svc: ['quic=":443"; ma=2592000; v="39,38,37,35"']
-      Cache-Control: ['private, max-age=0, must-revalidate, no-transform']
-      Content-Length: ['2512']
-      Content-Type: [application/json; charset=UTF-8]
-      Date: ['Wed, 11 Oct 2017 14:36:09 GMT']
-      Expires: ['Wed, 11 Oct 2017 14:36:09 GMT']
-      Server: [UploadServer]
-      Vary: [Origin, X-Origin]
-      X-GUploader-UploadID: [AEnB2UruXRJiPgicrz9mGYWHUc1ToGD4smWxd6cU0C9oBl3WtGUrgHgnTrP2Y9fk5NBXMRIPSAhjlUAabkfCSt3I_NKb4eZjBQ]
-=======
-        \  \"id\": \"test_project_cloudbuild\",\n   \"selfLink\": \"https://www.googleapis.com/storage/v1/b/test_project_cloudbuild\",\n
-        \  \"projectNumber\": \"586241054156\",\n   \"name\": \"test_project_cloudbuild\",\n
-        \  \"timeCreated\": \"2017-11-03T20:06:49.744Z\",\n   \"updated\": \"2017-11-03T20:06:49.744Z\",\n
-        \  \"metageneration\": \"1\",\n   \"location\": \"US\",\n   \"storageClass\":
-        \"STANDARD\",\n   \"etag\": \"CAE=\"\n  },\n  {\n   \"kind\": \"storage#bucket\",\n
-        \  \"id\": \"dataflow-anaconda-compute\",\n   \"selfLink\": \"https://www.googleapis.com/storage/v1/b/dataflow-anaconda-compute\",\n
-        \  \"projectNumber\": \"586241054156\",\n   \"name\": \"dataflow-anaconda-compute\",\n
-        \  \"timeCreated\": \"2017-09-14T18:55:42.848Z\",\n   \"updated\": \"2017-09-14T18:55:42.848Z\",\n
-        \  \"metageneration\": \"1\",\n   \"location\": \"US\",\n   \"storageClass\":
-        \"MULTI_REGIONAL\",\n   \"etag\": \"CAE=\"\n  },\n  {\n   \"kind\": \"storage#bucket\",\n
-        \  \"id\": \"gcsfs-test\",\n   \"selfLink\": \"https://www.googleapis.com/storage/v1/b/gcsfs-test\",\n
-        \  \"projectNumber\": \"586241054156\",\n   \"name\": \"gcsfs-test\",\n   \"timeCreated\":
-        \"2017-12-02T23:25:23.058Z\",\n   \"updated\": \"2018-01-04T14:07:08.519Z\",\n
-        \  \"metageneration\": \"2\",\n   \"location\": \"US\",\n   \"storageClass\":
-        \"MULTI_REGIONAL\",\n   \"etag\": \"CAI=\"\n  },\n  {\n   \"kind\": \"storage#bucket\",\n
-        \  \"id\": \"gcsfs-testing\",\n   \"selfLink\": \"https://www.googleapis.com/storage/v1/b/gcsfs-testing\",\n
-        \  \"projectNumber\": \"586241054156\",\n   \"name\": \"gcsfs-testing\",\n
-        \  \"timeCreated\": \"2017-12-12T16:52:13.675Z\",\n   \"updated\": \"2017-12-12T16:52:13.675Z\",\n
-        \  \"metageneration\": \"1\",\n   \"location\": \"US\",\n   \"storageClass\":
-        \"STANDARD\",\n   \"etag\": \"CAE=\"\n  }\n ]\n}\n"}
-    headers:
-      Alt-Svc: ['hq=":443"; ma=2592000; quic=51303431; quic=51303339; quic=51303338;
-          quic=51303337; quic=51303335,quic=":443"; ma=2592000; v="41,39,38,37,35"']
-      Cache-Control: ['private, max-age=0, must-revalidate, no-transform']
-      Content-Length: ['2944']
-      Content-Type: [application/json; charset=UTF-8]
-      Date: ['Thu, 04 Jan 2018 20:51:16 GMT']
-      Expires: ['Thu, 04 Jan 2018 20:51:16 GMT']
-      Server: [UploadServer]
-      Vary: [Origin, X-Origin]
-      X-GUploader-UploadID: [AEnB2UobFGY-tMJruP1wwThAClLm8iZJ4aFspKts1gz98365HQCxLHIyBwPCyEYslZPI5k8szGxJfon71rUGje4mrZ0Mp3GkVw]
->>>>>>> 899a4518
-    status: {code: 200, message: OK}
-- request:
-    body: null
-    headers:
-      Accept: ['*/*']
-      Accept-Encoding: ['gzip, deflate']
-      Connection: [keep-alive]
-      Content-Length: ['0']
-      User-Agent: [python-requests/2.18.4]
-    method: DELETE
-    uri: https://www.googleapis.com/storage/v1/b/gcsfs-testing/o/tmp%2Ftest%2Fa
-  response:
-    body: {string: "{\n \"error\": {\n  \"errors\": [\n   {\n    \"domain\": \"global\",\n
-        \   \"reason\": \"notFound\",\n    \"message\": \"Not Found\"\n   }\n  ],\n
-        \ \"code\": 404,\n  \"message\": \"Not Found\"\n }\n}\n"}
-    headers:
-<<<<<<< HEAD
-      Alt-Svc: ['quic=":443"; ma=2592000; v="39,38,37,35"']
-      Cache-Control: ['private, max-age=0']
-      Content-Length: ['165']
-      Content-Type: [application/json; charset=UTF-8]
-      Date: ['Wed, 11 Oct 2017 14:36:09 GMT']
-      Expires: ['Wed, 11 Oct 2017 14:36:09 GMT']
-      Server: [UploadServer]
-      Vary: [Origin, X-Origin]
-      X-GUploader-UploadID: [AEnB2Upupn8AVqQWOKB6eEhOkokLsCUKaXs8h8HCaTfJGJSsDH2hkUIsEZLBOI97yH21X6X51V1zzo-QaeQXQTSJTkZG7U0K2Q]
-=======
-      Alt-Svc: ['hq=":443"; ma=2592000; quic=51303431; quic=51303339; quic=51303338;
-          quic=51303337; quic=51303335,quic=":443"; ma=2592000; v="41,39,38,37,35"']
-      Cache-Control: ['private, max-age=0']
-      Content-Length: ['165']
-      Content-Type: [application/json; charset=UTF-8]
-      Date: ['Thu, 04 Jan 2018 20:51:16 GMT']
-      Expires: ['Thu, 04 Jan 2018 20:51:16 GMT']
-      Server: [UploadServer]
-      Vary: [Origin, X-Origin]
-      X-GUploader-UploadID: [AEnB2UpAXOejwjqcz9QzF0si-TO8OFmLf87TWQ_fhviWolayZp-f955JRXH1aArYVEcjco34m63W1j_C5EqQAdRfNJ24vUIKzQ]
->>>>>>> 899a4518
-    status: {code: 404, message: Not Found}
-- request:
-    body: null
-    headers:
-      Accept: ['*/*']
-      Accept-Encoding: ['gzip, deflate']
-      Connection: [keep-alive]
-      Content-Length: ['0']
-      User-Agent: [python-requests/2.18.4]
-    method: DELETE
-    uri: https://www.googleapis.com/storage/v1/b/gcsfs-testing/o/tmp%2Ftest%2Fb
-  response:
-    body: {string: "{\n \"error\": {\n  \"errors\": [\n   {\n    \"domain\": \"global\",\n
-        \   \"reason\": \"notFound\",\n    \"message\": \"Not Found\"\n   }\n  ],\n
-        \ \"code\": 404,\n  \"message\": \"Not Found\"\n }\n}\n"}
-    headers:
-<<<<<<< HEAD
-      Alt-Svc: ['quic=":443"; ma=2592000; v="39,38,37,35"']
-      Cache-Control: ['private, max-age=0']
-      Content-Length: ['165']
-      Content-Type: [application/json; charset=UTF-8]
-      Date: ['Wed, 11 Oct 2017 14:36:10 GMT']
-      Expires: ['Wed, 11 Oct 2017 14:36:10 GMT']
-      Server: [UploadServer]
-      Vary: [Origin, X-Origin]
-      X-GUploader-UploadID: [AEnB2UpZAeecLGxEmZrK19KUM7YkUhvulZHaf7IEZAKH_cGRwlCF0TSa9EQ51L3aUWk6WC1w8knCyJ5cYZPQ06ljA3lHKzLRMw]
-=======
-      Alt-Svc: ['hq=":443"; ma=2592000; quic=51303431; quic=51303339; quic=51303338;
-          quic=51303337; quic=51303335,quic=":443"; ma=2592000; v="41,39,38,37,35"']
-      Cache-Control: ['private, max-age=0']
-      Content-Length: ['165']
-      Content-Type: [application/json; charset=UTF-8]
-      Date: ['Thu, 04 Jan 2018 20:51:16 GMT']
-      Expires: ['Thu, 04 Jan 2018 20:51:16 GMT']
-      Server: [UploadServer]
-      Vary: [Origin, X-Origin]
-      X-GUploader-UploadID: [AEnB2UqyTpVEMxhLVRMLC_35IvPiK9Xg_j_6AEsIhd1OlT_rZjBSmgrxFcb7L40ci21tUV_NJwFYN-cbrVbSNu8UNEua9YAk_A]
->>>>>>> 899a4518
-    status: {code: 404, message: Not Found}
-- request:
-    body: null
-    headers:
-      Accept: ['*/*']
-      Accept-Encoding: ['gzip, deflate']
-      Connection: [keep-alive]
-      Content-Length: ['0']
-      User-Agent: [python-requests/2.18.4]
-    method: DELETE
-    uri: https://www.googleapis.com/storage/v1/b/gcsfs-testing/o/tmp%2Ftest%2Fc
-  response:
-    body: {string: "{\n \"error\": {\n  \"errors\": [\n   {\n    \"domain\": \"global\",\n
-        \   \"reason\": \"notFound\",\n    \"message\": \"Not Found\"\n   }\n  ],\n
-        \ \"code\": 404,\n  \"message\": \"Not Found\"\n }\n}\n"}
-    headers:
-<<<<<<< HEAD
-      Alt-Svc: ['quic=":443"; ma=2592000; v="39,38,37,35"']
-      Cache-Control: ['private, max-age=0']
-      Content-Length: ['165']
-      Content-Type: [application/json; charset=UTF-8]
-      Date: ['Wed, 11 Oct 2017 14:36:10 GMT']
-      Expires: ['Wed, 11 Oct 2017 14:36:10 GMT']
-      Server: [UploadServer]
-      Vary: [Origin, X-Origin]
-      X-GUploader-UploadID: [AEnB2UpyVmCBg6WHxvZmPq3sCKl0cm-qWkHhYK_dalGprOB9dSz7Pfj8jYm7BM9iBaPRapq4Y6KOMHUBVFF0G_dPW_GgAGA3hg]
-=======
-      Alt-Svc: ['hq=":443"; ma=2592000; quic=51303431; quic=51303339; quic=51303338;
-          quic=51303337; quic=51303335,quic=":443"; ma=2592000; v="41,39,38,37,35"']
-      Cache-Control: ['private, max-age=0']
-      Content-Length: ['165']
-      Content-Type: [application/json; charset=UTF-8]
-      Date: ['Thu, 04 Jan 2018 20:51:16 GMT']
-      Expires: ['Thu, 04 Jan 2018 20:51:16 GMT']
-      Server: [UploadServer]
-      Vary: [Origin, X-Origin]
-      X-GUploader-UploadID: [AEnB2UpPDWq4MjxMK5NF_l-RgyDp-3b7375Ycye_o9jAQmDlz8_yyXRnTAYuGSPvFszNikZqbKUyArKqPBNjI_WkB1zhCPGUdw]
->>>>>>> 899a4518
-    status: {code: 404, message: Not Found}
-- request:
-    body: null
-    headers:
-      Accept: ['*/*']
-      Accept-Encoding: ['gzip, deflate']
-      Connection: [keep-alive]
-      Content-Length: ['0']
-      User-Agent: [python-requests/2.18.4]
-    method: DELETE
-    uri: https://www.googleapis.com/storage/v1/b/gcsfs-testing/o/tmp%2Ftest%2Fd
-  response:
-    body: {string: "{\n \"error\": {\n  \"errors\": [\n   {\n    \"domain\": \"global\",\n
-        \   \"reason\": \"notFound\",\n    \"message\": \"Not Found\"\n   }\n  ],\n
-        \ \"code\": 404,\n  \"message\": \"Not Found\"\n }\n}\n"}
-    headers:
-<<<<<<< HEAD
-      Alt-Svc: ['quic=":443"; ma=2592000; v="39,38,37,35"']
-      Cache-Control: ['private, max-age=0']
-      Content-Length: ['165']
-      Content-Type: [application/json; charset=UTF-8]
-      Date: ['Wed, 11 Oct 2017 14:36:10 GMT']
-      Expires: ['Wed, 11 Oct 2017 14:36:10 GMT']
-      Server: [UploadServer]
-      Vary: [Origin, X-Origin]
-      X-GUploader-UploadID: [AEnB2UoGBRqlTZanBtfV0sQOy15ChiP5FyFpnmqssu4mqsdOv1bcRKbzdnpADs1fFUOdF0TMB_rS0P7VZj6dIYisUJUpsxMKvA]
-=======
-      Alt-Svc: ['hq=":443"; ma=2592000; quic=51303431; quic=51303339; quic=51303338;
-          quic=51303337; quic=51303335,quic=":443"; ma=2592000; v="41,39,38,37,35"']
-      Cache-Control: ['private, max-age=0']
-      Content-Length: ['165']
-      Content-Type: [application/json; charset=UTF-8]
-      Date: ['Thu, 04 Jan 2018 20:51:16 GMT']
-      Expires: ['Thu, 04 Jan 2018 20:51:16 GMT']
-      Server: [UploadServer]
-      Vary: [Origin, X-Origin]
-      X-GUploader-UploadID: [AEnB2UpRxmNmnC8fE_4FxouRDBe-91wmWPhYMidVy4dOCw2jVo6aCVWoZc5UtukRooLfYAH3-PlNxL6xYiQgZ9mmSPzPLNF6EA]
->>>>>>> 899a4518
-    status: {code: 404, message: Not Found}
-- request:
-    body: '123'
-    headers:
-      Accept: ['*/*']
-      Accept-Encoding: ['gzip, deflate']
-      Connection: [keep-alive]
-      Content-Length: ['3']
-      User-Agent: [python-requests/2.18.4]
-    method: POST
-    uri: https://www.googleapis.com/upload/storage/v1/b/gcsfs-testing/o?name=mapping%2Fx&uploadType=media
-  response:
-<<<<<<< HEAD
-    body: {string: "{\n \"kind\": \"storage#object\",\n \"id\": \"gcsfs-testing/mapping/x/1507732570715827\",\n
-        \"selfLink\": \"https://www.googleapis.com/storage/v1/b/gcsfs-testing/o/mapping%2Fx\",\n
-        \"name\": \"mapping/x\",\n \"bucket\": \"gcsfs-testing\",\n \"generation\":
-        \"1507732570715827\",\n \"metageneration\": \"1\",\n \"timeCreated\": \"2017-10-11T14:36:10.660Z\",\n
-        \"updated\": \"2017-10-11T14:36:10.660Z\",\n \"storageClass\": \"STANDARD\",\n
-        \"timeStorageClassUpdated\": \"2017-10-11T14:36:10.660Z\",\n \"size\": \"3\",\n
-        \"md5Hash\": \"ICy5YqxZB1uWSwcVLSNLcA==\",\n \"mediaLink\": \"https://www.googleapis.com/download/storage/v1/b/gcsfs-testing/o/mapping%2Fx?generation=1507732570715827&alt=media\",\n
-        \"crc32c\": \"EHsvsg==\",\n \"etag\": \"CLPtrMLl6NYCEAE=\"\n}\n"}
-    headers:
-      Alt-Svc: ['quic=":443"; ma=2592000; v="39,38,37,35"']
-      Cache-Control: ['no-cache, no-store, max-age=0, must-revalidate']
-      Content-Length: ['685']
-      Content-Type: [application/json; charset=UTF-8]
-      Date: ['Wed, 11 Oct 2017 14:36:10 GMT']
-      ETag: [CLPtrMLl6NYCEAE=]
-=======
-    body: {string: "{\n \"kind\": \"storage#object\",\n \"id\": \"gcsfs-testing/mapping/x/1515099076519025\",\n
-        \"selfLink\": \"https://www.googleapis.com/storage/v1/b/gcsfs-testing/o/mapping%2Fx\",\n
-        \"name\": \"mapping/x\",\n \"bucket\": \"gcsfs-testing\",\n \"generation\":
-        \"1515099076519025\",\n \"metageneration\": \"1\",\n \"timeCreated\": \"2018-01-04T20:51:16.455Z\",\n
-        \"updated\": \"2018-01-04T20:51:16.455Z\",\n \"storageClass\": \"STANDARD\",\n
-        \"timeStorageClassUpdated\": \"2018-01-04T20:51:16.455Z\",\n \"size\": \"3\",\n
-        \"md5Hash\": \"ICy5YqxZB1uWSwcVLSNLcA==\",\n \"mediaLink\": \"https://www.googleapis.com/download/storage/v1/b/gcsfs-testing/o/mapping%2Fx?generation=1515099076519025&alt=media\",\n
-        \"crc32c\": \"EHsvsg==\",\n \"etag\": \"CPHIhfKXv9gCEAE=\"\n}\n"}
-    headers:
-      Alt-Svc: ['hq=":443"; ma=2592000; quic=51303431; quic=51303339; quic=51303338;
-          quic=51303337; quic=51303335,quic=":443"; ma=2592000; v="41,39,38,37,35"']
-      Cache-Control: ['no-cache, no-store, max-age=0, must-revalidate']
-      Content-Length: ['677']
-      Content-Type: [application/json; charset=UTF-8]
-      Date: ['Thu, 04 Jan 2018 20:51:16 GMT']
-      ETag: [CPHIhfKXv9gCEAE=]
->>>>>>> 899a4518
-      Expires: ['Mon, 01 Jan 1990 00:00:00 GMT']
-      Pragma: [no-cache]
-      Server: [UploadServer]
-      Vary: [Origin, X-Origin]
-<<<<<<< HEAD
-      X-GUploader-UploadID: [AEnB2UpUjpl74BZg-4HlPlAWwespxTq6Y-Os7En1knBZcP2UmBewtpSTrwofm3TQ_0Z9B1NZTobNrKAdaccmKT-bYFGgRJ5jJg]
-=======
-      X-GUploader-UploadID: [AEnB2UpRpdTu8Hyn5Kspf9gi_1ZO7F1ghlkdbhra2gLSrgtrRoXg5VmQfJ1520aVICNl2v6hOo8R7kuI8CvX6K4Smb-kxRPB6Q]
->>>>>>> 899a4518
-    status: {code: 200, message: OK}
-- request:
-    body: null
-    headers:
-      Accept: ['*/*']
-      Accept-Encoding: ['gzip, deflate']
-      Connection: [keep-alive]
-      User-Agent: [python-requests/2.18.4]
-    method: GET
-    uri: https://www.googleapis.com/storage/v1/b/gcsfs-testing/o/mapping%2Fx
-<<<<<<< HEAD
-  response:
-    body: {string: "{\n \"kind\": \"storage#object\",\n \"id\": \"gcsfs-testing/mapping/x/1507732570715827\",\n
-        \"selfLink\": \"https://www.googleapis.com/storage/v1/b/gcsfs-testing/o/mapping%2Fx\",\n
-        \"name\": \"mapping/x\",\n \"bucket\": \"gcsfs-testing\",\n \"generation\":
-        \"1507732570715827\",\n \"metageneration\": \"1\",\n \"timeCreated\": \"2017-10-11T14:36:10.660Z\",\n
-        \"updated\": \"2017-10-11T14:36:10.660Z\",\n \"storageClass\": \"STANDARD\",\n
-        \"timeStorageClassUpdated\": \"2017-10-11T14:36:10.660Z\",\n \"size\": \"3\",\n
-        \"md5Hash\": \"ICy5YqxZB1uWSwcVLSNLcA==\",\n \"mediaLink\": \"https://www.googleapis.com/download/storage/v1/b/gcsfs-testing/o/mapping%2Fx?generation=1507732570715827&alt=media\",\n
-        \"crc32c\": \"EHsvsg==\",\n \"etag\": \"CLPtrMLl6NYCEAE=\"\n}\n"}
-    headers:
-      Alt-Svc: ['quic=":443"; ma=2592000; v="39,38,37,35"']
-      Cache-Control: ['no-cache, no-store, max-age=0, must-revalidate']
-      Content-Length: ['685']
-      Content-Type: [application/json; charset=UTF-8]
-      Date: ['Wed, 11 Oct 2017 14:36:10 GMT']
-      ETag: [CLPtrMLl6NYCEAE=]
-      Expires: ['Mon, 01 Jan 1990 00:00:00 GMT']
-      Pragma: [no-cache]
-      Server: [UploadServer]
-      Vary: [Origin, X-Origin]
-      X-GUploader-UploadID: [AEnB2UoD5PtMLBft0W5PsV1dUa6-Rg5wwPhFpqgygmO0vpsTj7IieRVnNHSOUPu3e2wj8rrclNTBW64RYeHaeJifVKjq0H_k1g]
-    status: {code: 200, message: OK}
-- request:
-    body: null
-    headers:
-      Accept: ['*/*']
-      Accept-Encoding: ['gzip, deflate']
-      Connection: [keep-alive]
-      Range: [bytes=0-10485759]
-      User-Agent: [python-requests/2.13.0]
-    method: GET
-    uri: https://www.googleapis.com/download/storage/v1/b/gcsfs-testing/o/mapping%2Fx?alt=media&generation=1507732570715827
-  response:
-    body: {string: '123'}
-    headers:
-      Alt-Svc: ['quic=":443"; ma=2592000; v="39,38,37,35"']
-      Cache-Control: ['no-cache, no-store, max-age=0, must-revalidate']
-      Content-Disposition: [attachment]
-      Content-Length: ['3']
-      Content-Range: [bytes 0-2/3]
-      Content-Type: [application/octet-stream]
-      Date: ['Wed, 11 Oct 2017 14:36:11 GMT']
-      ETag: [CLPtrMLl6NYCEAE=]
-      Expires: ['Mon, 01 Jan 1990 00:00:00 GMT']
-      Pragma: [no-cache]
-      Server: [UploadServer]
-      Vary: [Origin, X-Origin]
-      X-GUploader-UploadID: [AEnB2UqObnUWcYhxu7AZMxRZLBTgLUKIIrFsPg7kaXy6ux7MokmG2rl2Rk7Tx8SbEzesauO6BD4jwKTaLoB8FfgbQ5dJ3fVsUg]
-      X-Goog-Generation: ['1507732570715827']
-      X-Goog-Hash: [crc32c=EHsvsg==]
-      X-Goog-Metageneration: ['1']
-      X-Goog-Storage-Class: [STANDARD]
-    status: {code: 206, message: Partial Content}
-- request:
-    body: null
-    headers:
-      Accept: ['*/*']
-      Accept-Encoding: ['gzip, deflate']
-      Connection: [keep-alive]
-      User-Agent: [python-requests/2.13.0]
-    method: GET
-    uri: https://www.googleapis.com/storage/v1/b/gcsfs-testing/o/?maxResults=1000
-  response:
-    body: {string: "{\n \"kind\": \"storage#objects\",\n \"items\": [\n  {\n   \"kind\":
-        \"storage#object\",\n   \"id\": \"gcsfs-testing/mapping/x/1507732570715827\",\n
-        \  \"selfLink\": \"https://www.googleapis.com/storage/v1/b/gcsfs-testing/o/mapping%2Fx\",\n
-        \  \"name\": \"mapping/x\",\n   \"bucket\": \"gcsfs-testing\",\n   \"generation\":
-        \"1507732570715827\",\n   \"metageneration\": \"1\",\n   \"timeCreated\":
-        \"2017-10-11T14:36:10.660Z\",\n   \"updated\": \"2017-10-11T14:36:10.660Z\",\n
-        \  \"storageClass\": \"STANDARD\",\n   \"timeStorageClassUpdated\": \"2017-10-11T14:36:10.660Z\",\n
-        \  \"size\": \"3\",\n   \"md5Hash\": \"ICy5YqxZB1uWSwcVLSNLcA==\",\n   \"mediaLink\":
-        \"https://www.googleapis.com/download/storage/v1/b/gcsfs-testing/o/mapping%2Fx?generation=1507732570715827&alt=media\",\n
-        \  \"crc32c\": \"EHsvsg==\",\n   \"etag\": \"CLPtrMLl6NYCEAE=\"\n  }\n ]\n}\n"}
-    headers:
-      Alt-Svc: ['quic=":443"; ma=2592000; v="39,38,37,35"']
-      Cache-Control: ['private, max-age=0, must-revalidate, no-transform']
-      Content-Length: ['768']
-      Content-Type: [application/json; charset=UTF-8]
-      Date: ['Wed, 11 Oct 2017 14:36:11 GMT']
-      Expires: ['Wed, 11 Oct 2017 14:36:11 GMT']
-      Server: [UploadServer]
-      Vary: [Origin, X-Origin]
-      X-GUploader-UploadID: [AEnB2UqIqBKfj4x-csbg1slqBjdxzKjZrwIE0nExxPOQHGC9RA2J-ekE3fssPSTHcy9ER7YYxF-n_9WF69arlya43fCT5bd4xQ]
-=======
-  response:
-    body: {string: "{\n \"kind\": \"storage#object\",\n \"id\": \"gcsfs-testing/mapping/x/1515099076519025\",\n
-        \"selfLink\": \"https://www.googleapis.com/storage/v1/b/gcsfs-testing/o/mapping%2Fx\",\n
-        \"name\": \"mapping/x\",\n \"bucket\": \"gcsfs-testing\",\n \"generation\":
-        \"1515099076519025\",\n \"metageneration\": \"1\",\n \"timeCreated\": \"2018-01-04T20:51:16.455Z\",\n
-        \"updated\": \"2018-01-04T20:51:16.455Z\",\n \"storageClass\": \"STANDARD\",\n
-        \"timeStorageClassUpdated\": \"2018-01-04T20:51:16.455Z\",\n \"size\": \"3\",\n
-        \"md5Hash\": \"ICy5YqxZB1uWSwcVLSNLcA==\",\n \"mediaLink\": \"https://www.googleapis.com/download/storage/v1/b/gcsfs-testing/o/mapping%2Fx?generation=1515099076519025&alt=media\",\n
-        \"crc32c\": \"EHsvsg==\",\n \"etag\": \"CPHIhfKXv9gCEAE=\"\n}\n"}
-    headers:
-      Alt-Svc: ['hq=":443"; ma=2592000; quic=51303431; quic=51303339; quic=51303338;
-          quic=51303337; quic=51303335,quic=":443"; ma=2592000; v="41,39,38,37,35"']
-      Cache-Control: ['no-cache, no-store, max-age=0, must-revalidate']
-      Content-Length: ['677']
-      Content-Type: [application/json; charset=UTF-8]
-      Date: ['Thu, 04 Jan 2018 20:51:16 GMT']
-      ETag: [CPHIhfKXv9gCEAE=]
-      Expires: ['Mon, 01 Jan 1990 00:00:00 GMT']
-      Pragma: [no-cache]
-      Server: [UploadServer]
-      Vary: [Origin, X-Origin]
-      X-GUploader-UploadID: [AEnB2Uoljn-AmPGkGhvWJdb50RXoXfhxqXE5T38OZxrABf7vsw9iEHMXmLpiqWgtNgGdQJpk8-cBEtKTQ6l0O1FRTZJJ0mmvOw]
->>>>>>> 899a4518
-    status: {code: 200, message: OK}
-- request:
-    body: null
-    headers:
-      Accept: ['*/*']
-      Accept-Encoding: ['gzip, deflate']
-      Connection: [keep-alive]
-<<<<<<< HEAD
-      Content-Length: ['0']
-      User-Agent: [python-requests/2.13.0]
-    method: DELETE
-    uri: https://www.googleapis.com/storage/v1/b/gcsfs-testing/o/mapping%2Fx
-  response:
-    body: {string: ''}
-    headers:
-      Alt-Svc: ['quic=":443"; ma=2592000; v="39,38,37,35"']
-      Cache-Control: ['no-cache, no-store, max-age=0, must-revalidate']
-      Content-Length: ['0']
-      Content-Type: [application/json]
-      Date: ['Wed, 11 Oct 2017 14:36:11 GMT']
-      Expires: ['Mon, 01 Jan 1990 00:00:00 GMT']
-      Pragma: [no-cache]
-      Server: [UploadServer]
-      Vary: [Origin, X-Origin]
-      X-GUploader-UploadID: [AEnB2Uo0GHZVUtm4YySDl5JpSF0kf6Xz_vLGP7jb6gXqkv6V2AvuDKVitu5izlUdUIt9YgQZluXrDfgZMwwF1_Qq02kupkVk8w]
-    status: {code: 204, message: No Content}
-- request:
-    body: null
-    headers:
-      Accept: ['*/*']
-      Accept-Encoding: ['gzip, deflate']
-      Connection: [keep-alive]
-      Content-Length: ['0']
-      User-Agent: [python-requests/2.18.4]
-    method: POST
-    uri: https://www.googleapis.com/oauth2/v4/token?grant_type=refresh_token
-  response:
-    body:
-      string: !!binary |
-        H4sIAFsKMFoC/6tWykyJL8nPTs1TslJQqqioUNJRUALz40sqC1JBgk6piUWpRSDx1IqCzKLU4vhM
-        kGJjMwMDoFhicnJqcTGqEbUAnoD1nVYAAAA=
-    headers:
-      Alt-Svc: ['hq=":443"; ma=2592000; quic=51303431; quic=51303339; quic=51303338;
-          quic=51303337; quic=51303335,quic=":443"; ma=2592000; v="41,39,38,37,35"']
-      Cache-Control: ['no-cache, no-store, max-age=0, must-revalidate']
-      Content-Encoding: [gzip]
-      Content-Type: [application/json; charset=UTF-8]
-      Date: ['Tue, 12 Dec 2017 16:56:59 GMT']
       Expires: ['Mon, 01 Jan 1990 00:00:00 GMT']
       Pragma: [no-cache]
       Server: [GSE]
@@ -548,9 +69,9 @@
         \"MULTI_REGIONAL\",\n   \"etag\": \"CAE=\"\n  },\n  {\n   \"kind\": \"storage#bucket\",\n
         \  \"id\": \"gcsfs-test\",\n   \"selfLink\": \"https://www.googleapis.com/storage/v1/b/gcsfs-test\",\n
         \  \"projectNumber\": \"586241054156\",\n   \"name\": \"gcsfs-test\",\n   \"timeCreated\":
-        \"2017-12-02T23:25:23.058Z\",\n   \"updated\": \"2017-12-02T23:25:23.058Z\",\n
-        \  \"metageneration\": \"1\",\n   \"location\": \"US\",\n   \"storageClass\":
-        \"MULTI_REGIONAL\",\n   \"etag\": \"CAE=\"\n  },\n  {\n   \"kind\": \"storage#bucket\",\n
+        \"2017-12-02T23:25:23.058Z\",\n   \"updated\": \"2018-01-04T14:07:08.519Z\",\n
+        \  \"metageneration\": \"2\",\n   \"location\": \"US\",\n   \"storageClass\":
+        \"MULTI_REGIONAL\",\n   \"etag\": \"CAI=\"\n  },\n  {\n   \"kind\": \"storage#bucket\",\n
         \  \"id\": \"gcsfs-testing\",\n   \"selfLink\": \"https://www.googleapis.com/storage/v1/b/gcsfs-testing\",\n
         \  \"projectNumber\": \"586241054156\",\n   \"name\": \"gcsfs-testing\",\n
         \  \"timeCreated\": \"2017-12-12T16:52:13.675Z\",\n   \"updated\": \"2017-12-12T16:52:13.675Z\",\n
@@ -562,11 +83,11 @@
       Cache-Control: ['private, max-age=0, must-revalidate, no-transform']
       Content-Length: ['2944']
       Content-Type: [application/json; charset=UTF-8]
-      Date: ['Tue, 12 Dec 2017 16:57:00 GMT']
-      Expires: ['Tue, 12 Dec 2017 16:57:00 GMT']
-      Server: [UploadServer]
-      Vary: [Origin, X-Origin]
-      X-GUploader-UploadID: [AEnB2UpJmEd5Qz61vFiOXWP00CqLlqjKqGbx6D5v8_rmGUQ_0vT2mtX4dmEdSyoFLLH4VYP927ipmnfPpsT29EFFavYNjFNIgA]
+      Date: ['Thu, 04 Jan 2018 20:51:16 GMT']
+      Expires: ['Thu, 04 Jan 2018 20:51:16 GMT']
+      Server: [UploadServer]
+      Vary: [Origin, X-Origin]
+      X-GUploader-UploadID: [AEnB2UobFGY-tMJruP1wwThAClLm8iZJ4aFspKts1gz98365HQCxLHIyBwPCyEYslZPI5k8szGxJfon71rUGje4mrZ0Mp3GkVw]
     status: {code: 200, message: OK}
 - request:
     body: null
@@ -588,11 +109,11 @@
       Cache-Control: ['private, max-age=0']
       Content-Length: ['165']
       Content-Type: [application/json; charset=UTF-8]
-      Date: ['Tue, 12 Dec 2017 16:57:00 GMT']
-      Expires: ['Tue, 12 Dec 2017 16:57:00 GMT']
-      Server: [UploadServer]
-      Vary: [Origin, X-Origin]
-      X-GUploader-UploadID: [AEnB2Upi5NjMu3kTuuirYmqfx3wrf_aC8HqcKHPMtEgHPY8OZXLja4Fai0eHkCqkv-YRq1saXllmH0Fb0749OQqQKjkBrgOtvg]
+      Date: ['Thu, 04 Jan 2018 20:51:16 GMT']
+      Expires: ['Thu, 04 Jan 2018 20:51:16 GMT']
+      Server: [UploadServer]
+      Vary: [Origin, X-Origin]
+      X-GUploader-UploadID: [AEnB2UpAXOejwjqcz9QzF0si-TO8OFmLf87TWQ_fhviWolayZp-f955JRXH1aArYVEcjco34m63W1j_C5EqQAdRfNJ24vUIKzQ]
     status: {code: 404, message: Not Found}
 - request:
     body: null
@@ -614,11 +135,11 @@
       Cache-Control: ['private, max-age=0']
       Content-Length: ['165']
       Content-Type: [application/json; charset=UTF-8]
-      Date: ['Tue, 12 Dec 2017 16:57:00 GMT']
-      Expires: ['Tue, 12 Dec 2017 16:57:00 GMT']
-      Server: [UploadServer]
-      Vary: [Origin, X-Origin]
-      X-GUploader-UploadID: [AEnB2UqGrKOEgB4x0QwTTXuPeLB1xGtebG_r6-_BrFnmO5pAh3c55qOTy4EchHxKF4LWE5XPGUGrSrGZ0COwcXJP4pOlXtzlMw]
+      Date: ['Thu, 04 Jan 2018 20:51:16 GMT']
+      Expires: ['Thu, 04 Jan 2018 20:51:16 GMT']
+      Server: [UploadServer]
+      Vary: [Origin, X-Origin]
+      X-GUploader-UploadID: [AEnB2UqyTpVEMxhLVRMLC_35IvPiK9Xg_j_6AEsIhd1OlT_rZjBSmgrxFcb7L40ci21tUV_NJwFYN-cbrVbSNu8UNEua9YAk_A]
     status: {code: 404, message: Not Found}
 - request:
     body: null
@@ -640,11 +161,11 @@
       Cache-Control: ['private, max-age=0']
       Content-Length: ['165']
       Content-Type: [application/json; charset=UTF-8]
-      Date: ['Tue, 12 Dec 2017 16:57:00 GMT']
-      Expires: ['Tue, 12 Dec 2017 16:57:00 GMT']
-      Server: [UploadServer]
-      Vary: [Origin, X-Origin]
-      X-GUploader-UploadID: [AEnB2Upfw2HzAeoTCjw0tgHvvutg7MYIyp9q_KaBDpJYml_UnwC0lVV4YNKJmY2uEeOag9-6IrwKwz239QgTc32n-b0Xhw8d0A]
+      Date: ['Thu, 04 Jan 2018 20:51:16 GMT']
+      Expires: ['Thu, 04 Jan 2018 20:51:16 GMT']
+      Server: [UploadServer]
+      Vary: [Origin, X-Origin]
+      X-GUploader-UploadID: [AEnB2UpPDWq4MjxMK5NF_l-RgyDp-3b7375Ycye_o9jAQmDlz8_yyXRnTAYuGSPvFszNikZqbKUyArKqPBNjI_WkB1zhCPGUdw]
     status: {code: 404, message: Not Found}
 - request:
     body: null
@@ -666,11 +187,11 @@
       Cache-Control: ['private, max-age=0']
       Content-Length: ['165']
       Content-Type: [application/json; charset=UTF-8]
-      Date: ['Tue, 12 Dec 2017 16:57:00 GMT']
-      Expires: ['Tue, 12 Dec 2017 16:57:00 GMT']
-      Server: [UploadServer]
-      Vary: [Origin, X-Origin]
-      X-GUploader-UploadID: [AEnB2Uo31RmHnKFXgsZsIe2vWJ6_K9sAH74vMt11wURW3VS8dOzVwt0oWHH9ETMbWk2jf5yYlTLs7hBCn5HygJ7G1TGpLUf-7g]
+      Date: ['Thu, 04 Jan 2018 20:51:16 GMT']
+      Expires: ['Thu, 04 Jan 2018 20:51:16 GMT']
+      Server: [UploadServer]
+      Vary: [Origin, X-Origin]
+      X-GUploader-UploadID: [AEnB2UpRxmNmnC8fE_4FxouRDBe-91wmWPhYMidVy4dOCw2jVo6aCVWoZc5UtukRooLfYAH3-PlNxL6xYiQgZ9mmSPzPLNF6EA]
     status: {code: 404, message: Not Found}
 - request:
     body: '123'
@@ -683,27 +204,27 @@
     method: POST
     uri: https://www.googleapis.com/upload/storage/v1/b/gcsfs-testing/o?name=mapping%2Fx&uploadType=media
   response:
-    body: {string: "{\n \"kind\": \"storage#object\",\n \"id\": \"gcsfs-testing/mapping/x/1513097821183698\",\n
+    body: {string: "{\n \"kind\": \"storage#object\",\n \"id\": \"gcsfs-testing/mapping/x/1515099076519025\",\n
         \"selfLink\": \"https://www.googleapis.com/storage/v1/b/gcsfs-testing/o/mapping%2Fx\",\n
         \"name\": \"mapping/x\",\n \"bucket\": \"gcsfs-testing\",\n \"generation\":
-        \"1513097821183698\",\n \"metageneration\": \"1\",\n \"timeCreated\": \"2017-12-12T16:57:01.115Z\",\n
-        \"updated\": \"2017-12-12T16:57:01.115Z\",\n \"storageClass\": \"STANDARD\",\n
-        \"timeStorageClassUpdated\": \"2017-12-12T16:57:01.115Z\",\n \"size\": \"3\",\n
-        \"md5Hash\": \"ICy5YqxZB1uWSwcVLSNLcA==\",\n \"mediaLink\": \"https://www.googleapis.com/download/storage/v1/b/gcsfs-testing/o/mapping%2Fx?generation=1513097821183698&alt=media\",\n
-        \"crc32c\": \"EHsvsg==\",\n \"etag\": \"CNK9kdH4hNgCEAE=\"\n}\n"}
+        \"1515099076519025\",\n \"metageneration\": \"1\",\n \"timeCreated\": \"2018-01-04T20:51:16.455Z\",\n
+        \"updated\": \"2018-01-04T20:51:16.455Z\",\n \"storageClass\": \"STANDARD\",\n
+        \"timeStorageClassUpdated\": \"2018-01-04T20:51:16.455Z\",\n \"size\": \"3\",\n
+        \"md5Hash\": \"ICy5YqxZB1uWSwcVLSNLcA==\",\n \"mediaLink\": \"https://www.googleapis.com/download/storage/v1/b/gcsfs-testing/o/mapping%2Fx?generation=1515099076519025&alt=media\",\n
+        \"crc32c\": \"EHsvsg==\",\n \"etag\": \"CPHIhfKXv9gCEAE=\"\n}\n"}
     headers:
       Alt-Svc: ['hq=":443"; ma=2592000; quic=51303431; quic=51303339; quic=51303338;
           quic=51303337; quic=51303335,quic=":443"; ma=2592000; v="41,39,38,37,35"']
       Cache-Control: ['no-cache, no-store, max-age=0, must-revalidate']
       Content-Length: ['677']
       Content-Type: [application/json; charset=UTF-8]
-      Date: ['Tue, 12 Dec 2017 16:57:01 GMT']
-      ETag: [CNK9kdH4hNgCEAE=]
-      Expires: ['Mon, 01 Jan 1990 00:00:00 GMT']
-      Pragma: [no-cache]
-      Server: [UploadServer]
-      Vary: [Origin, X-Origin]
-      X-GUploader-UploadID: [AEnB2UqR33YMJxUvmryzHmpboosk5l4yXihrNhjQxakZG8A3lH_eVwBEF3N144xvBneqEPvTPNLnl1OBx9uTQ4ued2gRGqbdkQ]
+      Date: ['Thu, 04 Jan 2018 20:51:16 GMT']
+      ETag: [CPHIhfKXv9gCEAE=]
+      Expires: ['Mon, 01 Jan 1990 00:00:00 GMT']
+      Pragma: [no-cache]
+      Server: [UploadServer]
+      Vary: [Origin, X-Origin]
+      X-GUploader-UploadID: [AEnB2UpRpdTu8Hyn5Kspf9gi_1ZO7F1ghlkdbhra2gLSrgtrRoXg5VmQfJ1520aVICNl2v6hOo8R7kuI8CvX6K4Smb-kxRPB6Q]
     status: {code: 200, message: OK}
 - request:
     body: null
@@ -715,44 +236,38 @@
     method: GET
     uri: https://www.googleapis.com/storage/v1/b/gcsfs-testing/o/mapping%2Fx
   response:
-    body: {string: "{\n \"kind\": \"storage#object\",\n \"id\": \"gcsfs-testing/mapping/x/1513097821183698\",\n
+    body: {string: "{\n \"kind\": \"storage#object\",\n \"id\": \"gcsfs-testing/mapping/x/1515099076519025\",\n
         \"selfLink\": \"https://www.googleapis.com/storage/v1/b/gcsfs-testing/o/mapping%2Fx\",\n
         \"name\": \"mapping/x\",\n \"bucket\": \"gcsfs-testing\",\n \"generation\":
-        \"1513097821183698\",\n \"metageneration\": \"1\",\n \"timeCreated\": \"2017-12-12T16:57:01.115Z\",\n
-        \"updated\": \"2017-12-12T16:57:01.115Z\",\n \"storageClass\": \"STANDARD\",\n
-        \"timeStorageClassUpdated\": \"2017-12-12T16:57:01.115Z\",\n \"size\": \"3\",\n
-        \"md5Hash\": \"ICy5YqxZB1uWSwcVLSNLcA==\",\n \"mediaLink\": \"https://www.googleapis.com/download/storage/v1/b/gcsfs-testing/o/mapping%2Fx?generation=1513097821183698&alt=media\",\n
-        \"crc32c\": \"EHsvsg==\",\n \"etag\": \"CNK9kdH4hNgCEAE=\"\n}\n"}
+        \"1515099076519025\",\n \"metageneration\": \"1\",\n \"timeCreated\": \"2018-01-04T20:51:16.455Z\",\n
+        \"updated\": \"2018-01-04T20:51:16.455Z\",\n \"storageClass\": \"STANDARD\",\n
+        \"timeStorageClassUpdated\": \"2018-01-04T20:51:16.455Z\",\n \"size\": \"3\",\n
+        \"md5Hash\": \"ICy5YqxZB1uWSwcVLSNLcA==\",\n \"mediaLink\": \"https://www.googleapis.com/download/storage/v1/b/gcsfs-testing/o/mapping%2Fx?generation=1515099076519025&alt=media\",\n
+        \"crc32c\": \"EHsvsg==\",\n \"etag\": \"CPHIhfKXv9gCEAE=\"\n}\n"}
     headers:
       Alt-Svc: ['hq=":443"; ma=2592000; quic=51303431; quic=51303339; quic=51303338;
           quic=51303337; quic=51303335,quic=":443"; ma=2592000; v="41,39,38,37,35"']
       Cache-Control: ['no-cache, no-store, max-age=0, must-revalidate']
       Content-Length: ['677']
       Content-Type: [application/json; charset=UTF-8]
-      Date: ['Tue, 12 Dec 2017 16:57:01 GMT']
-      ETag: [CNK9kdH4hNgCEAE=]
-      Expires: ['Mon, 01 Jan 1990 00:00:00 GMT']
-      Pragma: [no-cache]
-      Server: [UploadServer]
-      Vary: [Origin, X-Origin]
-      X-GUploader-UploadID: [AEnB2UoarybJtI9RZBk4IqYLDgnWbkXekVIC1aWi2ZEhqFbCI2zVzWgxqJzmWlBtzV0xS-ZHq3CzJzrckFsblCYm4dUuiDetYA]
-    status: {code: 200, message: OK}
-- request:
-    body: null
-    headers:
-      Accept: ['*/*']
-      Accept-Encoding: ['gzip, deflate']
-      Connection: [keep-alive]
-      Range: [bytes=0-10485759]
-      User-Agent: [python-requests/2.18.4]
-    method: GET
-    uri: https://www.googleapis.com/download/storage/v1/b/gcsfs-testing/o/mapping%2Fx?alt=media&generation=1513097821183698
-=======
+      Date: ['Thu, 04 Jan 2018 20:51:16 GMT']
+      ETag: [CPHIhfKXv9gCEAE=]
+      Expires: ['Mon, 01 Jan 1990 00:00:00 GMT']
+      Pragma: [no-cache]
+      Server: [UploadServer]
+      Vary: [Origin, X-Origin]
+      X-GUploader-UploadID: [AEnB2Uoljn-AmPGkGhvWJdb50RXoXfhxqXE5T38OZxrABf7vsw9iEHMXmLpiqWgtNgGdQJpk8-cBEtKTQ6l0O1FRTZJJ0mmvOw]
+    status: {code: 200, message: OK}
+- request:
+    body: null
+    headers:
+      Accept: ['*/*']
+      Accept-Encoding: ['gzip, deflate']
+      Connection: [keep-alive]
       Range: [bytes=0-10485759]
       User-Agent: [python-requests/2.18.4]
     method: GET
     uri: https://www.googleapis.com/download/storage/v1/b/gcsfs-testing/o/mapping%2Fx?alt=media&generation=1515099076519025
->>>>>>> 899a4518
   response:
     body: {string: '123'}
     headers:
@@ -763,24 +278,14 @@
       Content-Length: ['3']
       Content-Range: [bytes 0-2/3]
       Content-Type: [application/octet-stream]
-<<<<<<< HEAD
-      Date: ['Tue, 12 Dec 2017 16:57:01 GMT']
-      ETag: [CNK9kdH4hNgCEAE=]
-=======
       Date: ['Thu, 04 Jan 2018 20:51:17 GMT']
       ETag: [CPHIhfKXv9gCEAE=]
->>>>>>> 899a4518
-      Expires: ['Mon, 01 Jan 1990 00:00:00 GMT']
-      Pragma: [no-cache]
-      Server: [UploadServer]
-      Vary: [Origin, X-Origin]
-<<<<<<< HEAD
-      X-GUploader-UploadID: [AEnB2Uq7zmZjFDX4bCX3ddUeENYvFGpeGJVYbwxAYbh-Ohmw6SVJ9KedmHKGDUHvegqK75sERjvoWsdooGx4-rSiVktRHwYZAw]
-      X-Goog-Generation: ['1513097821183698']
-=======
+      Expires: ['Mon, 01 Jan 1990 00:00:00 GMT']
+      Pragma: [no-cache]
+      Server: [UploadServer]
+      Vary: [Origin, X-Origin]
       X-GUploader-UploadID: [AEnB2UoCZHz_dOeCsQj75Cr__DWcsJFCKdiwcA5WzHCKpfMle9r2yAE19nPHkk1wfWo3furTPcKrFpdmVpHj3ZKahtxkbojXEA]
       X-Goog-Generation: ['1515099076519025']
->>>>>>> 899a4518
       X-Goog-Metageneration: ['1']
       X-Goog-Storage-Class: [STANDARD]
     status: {code: 206, message: Partial Content}
@@ -795,17 +300,6 @@
     uri: https://www.googleapis.com/storage/v1/b/gcsfs-testing/o/?maxResults=1000
   response:
     body: {string: "{\n \"kind\": \"storage#objects\",\n \"items\": [\n  {\n   \"kind\":
-<<<<<<< HEAD
-        \"storage#object\",\n   \"id\": \"gcsfs-testing/mapping/x/1513097821183698\",\n
-        \  \"selfLink\": \"https://www.googleapis.com/storage/v1/b/gcsfs-testing/o/mapping%2Fx\",\n
-        \  \"name\": \"mapping/x\",\n   \"bucket\": \"gcsfs-testing\",\n   \"generation\":
-        \"1513097821183698\",\n   \"metageneration\": \"1\",\n   \"timeCreated\":
-        \"2017-12-12T16:57:01.115Z\",\n   \"updated\": \"2017-12-12T16:57:01.115Z\",\n
-        \  \"storageClass\": \"STANDARD\",\n   \"timeStorageClassUpdated\": \"2017-12-12T16:57:01.115Z\",\n
-        \  \"size\": \"3\",\n   \"md5Hash\": \"ICy5YqxZB1uWSwcVLSNLcA==\",\n   \"mediaLink\":
-        \"https://www.googleapis.com/download/storage/v1/b/gcsfs-testing/o/mapping%2Fx?generation=1513097821183698&alt=media\",\n
-        \  \"crc32c\": \"EHsvsg==\",\n   \"etag\": \"CNK9kdH4hNgCEAE=\"\n  }\n ]\n}\n"}
-=======
         \"storage#object\",\n   \"id\": \"gcsfs-testing/mapping/x/1515099076519025\",\n
         \  \"selfLink\": \"https://www.googleapis.com/storage/v1/b/gcsfs-testing/o/mapping%2Fx\",\n
         \  \"name\": \"mapping/x\",\n   \"bucket\": \"gcsfs-testing\",\n   \"generation\":
@@ -815,26 +309,17 @@
         \  \"size\": \"3\",\n   \"md5Hash\": \"ICy5YqxZB1uWSwcVLSNLcA==\",\n   \"mediaLink\":
         \"https://www.googleapis.com/download/storage/v1/b/gcsfs-testing/o/mapping%2Fx?generation=1515099076519025&alt=media\",\n
         \  \"crc32c\": \"EHsvsg==\",\n   \"etag\": \"CPHIhfKXv9gCEAE=\"\n  }\n ]\n}\n"}
->>>>>>> 899a4518
     headers:
       Alt-Svc: ['hq=":443"; ma=2592000; quic=51303431; quic=51303339; quic=51303338;
           quic=51303337; quic=51303335,quic=":443"; ma=2592000; v="41,39,38,37,35"']
       Cache-Control: ['private, max-age=0, must-revalidate, no-transform']
       Content-Length: ['760']
       Content-Type: [application/json; charset=UTF-8]
-<<<<<<< HEAD
-      Date: ['Tue, 12 Dec 2017 16:57:02 GMT']
-      Expires: ['Tue, 12 Dec 2017 16:57:02 GMT']
-      Server: [UploadServer]
-      Vary: [Origin, X-Origin]
-      X-GUploader-UploadID: [AEnB2UqZxIgwlzyviqLlM74eQGhE3J-OvYWHuU5gMdszKp6CfLI85QYbu-25Y1Q7fGFCaYT1Z8a38KdDg4zyA1nfpdkPB7kKKg]
-=======
       Date: ['Thu, 04 Jan 2018 20:51:17 GMT']
       Expires: ['Thu, 04 Jan 2018 20:51:17 GMT']
       Server: [UploadServer]
       Vary: [Origin, X-Origin]
       X-GUploader-UploadID: [AEnB2UoXF2oO5iFKU-d5WlMvrkgD3hvzmbvpJDWA1t1o9Y7nxS2rY8Sm-okUZrCmB2WJeL8fWTUADVtIKSXc1tE6GLwEcR4gig]
->>>>>>> 899a4518
     status: {code: 200, message: OK}
 - request:
     body: null
@@ -854,19 +339,11 @@
       Cache-Control: ['no-cache, no-store, max-age=0, must-revalidate']
       Content-Length: ['0']
       Content-Type: [application/json]
-<<<<<<< HEAD
-      Date: ['Tue, 12 Dec 2017 16:57:02 GMT']
-=======
       Date: ['Thu, 04 Jan 2018 20:51:17 GMT']
->>>>>>> 899a4518
-      Expires: ['Mon, 01 Jan 1990 00:00:00 GMT']
-      Pragma: [no-cache]
-      Server: [UploadServer]
-      Vary: [Origin, X-Origin]
-<<<<<<< HEAD
-      X-GUploader-UploadID: [AEnB2UpvcCTaS08Pj3Dc439kJW0Jum0HdimRlFUeCMy4K1LELHovTZrmSR_Qni8ECEzpOWEObrgWFVkp1E1u67uZH9zzs7kADw]
-=======
+      Expires: ['Mon, 01 Jan 1990 00:00:00 GMT']
+      Pragma: [no-cache]
+      Server: [UploadServer]
+      Vary: [Origin, X-Origin]
       X-GUploader-UploadID: [AEnB2Uq1_IkN_mprQUZdK7oal_Of6127uDe94RJZgxs7KEYGRkwgtRB6vut8SnVdebw9lTXG6InnTVZvP_kvgFEI00mZCWvvLA]
->>>>>>> 899a4518
     status: {code: 204, message: No Content}
 version: 1