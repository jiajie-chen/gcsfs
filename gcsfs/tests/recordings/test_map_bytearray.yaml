--- conflicted
+++ resolved
@@ -12,23 +12,14 @@
   response:
     body:
       string: !!binary |
-<<<<<<< HEAD
-        H4sIABn35VgC/6tWSkxOTi0uji/Jz07NU7JSUKqoqFDSUVDKTMEQSq0oyCxKLY7PBAkamxkYAMXA
-        auJLKgtSQQqdUhOLUouUagFOYrb0VgAAAA==
-=======
-        H4sIAIZZ5VgC/6tWSq0oyCxKLY7PzFOyUjA2MzDQUVDKTIkvyc9OBYkoVVRUKAGFwPz4ksqCVJCg
-        U2piUWoRSDwxOTm1uBhVeS0A03RPm1YAAAA=
->>>>>>> b795204b
+        H4sIAIQ851gC/6tWSkxOTi0uji/Jz07NU7JSUKqoqFDSUVBKrSjILEotjs8ECRqbGRgAxTJTMJSB
+        +fEllQWpIEGn1MSi1CKlWgA253KRVgAAAA==
     headers:
       Alt-Svc: ['quic=":443"; ma=2592000; v="37,36,35"']
       Cache-Control: ['no-cache, no-store, max-age=0, must-revalidate']
       Content-Encoding: [gzip]
       Content-Type: [application/json; charset=UTF-8]
-<<<<<<< HEAD
-      Date: ['Thu, 06 Apr 2017 08:06:49 GMT']
-=======
-      Date: ['Wed, 05 Apr 2017 20:54:30 GMT']
->>>>>>> b795204b
+      Date: ['Fri, 07 Apr 2017 07:15:16 GMT']
       Expires: ['Mon, 01 Jan 1990 00:00:00 GMT']
       Pragma: [no-cache]
       Server: [GSE]
@@ -49,10 +40,14 @@
     uri: https://www.googleapis.com/storage/v1/b/?project=test_project
   response:
     body: {string: "{\n \"kind\": \"storage#buckets\",\n \"items\": [\n  {\n   \"kind\":
-<<<<<<< HEAD
         \"storage#bucket\",\n   \"id\": \"dask-zarr-cache\",\n   \"selfLink\": \"https://www.googleapis.com/storage/v1/b/dask-zarr-cache\",\n
         \  \"projectNumber\": \"211880518801\",\n   \"name\": \"dask-zarr-cache\",\n
         \  \"timeCreated\": \"2017-04-03T14:58:15.917Z\",\n   \"updated\": \"2017-04-03T14:58:15.917Z\",\n
+        \  \"metageneration\": \"1\",\n   \"location\": \"EUROPE-WEST1\",\n   \"storageClass\":
+        \"REGIONAL\",\n   \"etag\": \"CAE=\"\n  },\n  {\n   \"kind\": \"storage#bucket\",\n
+        \  \"id\": \"dprof-cache\",\n   \"selfLink\": \"https://www.googleapis.com/storage/v1/b/dprof-cache\",\n
+        \  \"projectNumber\": \"211880518801\",\n   \"name\": \"dprof-cache\",\n   \"timeCreated\":
+        \"2017-04-06T09:29:42.248Z\",\n   \"updated\": \"2017-04-06T09:29:42.248Z\",\n
         \  \"metageneration\": \"1\",\n   \"location\": \"EUROPE-WEST1\",\n   \"storageClass\":
         \"REGIONAL\",\n   \"etag\": \"CAE=\"\n  },\n  {\n   \"kind\": \"storage#bucket\",\n
         \  \"id\": \"gcsfs-testing\",\n   \"selfLink\": \"https://www.googleapis.com/storage/v1/b/gcsfs-testing\",\n
@@ -73,62 +68,13 @@
     headers:
       Alt-Svc: ['quic=":443"; ma=2592000; v="37,36,35"']
       Cache-Control: ['private, max-age=0, must-revalidate, no-transform']
-      Content-Length: ['1633']
-      Content-Type: [application/json; charset=UTF-8]
-      Date: ['Thu, 06 Apr 2017 08:06:49 GMT']
-      Expires: ['Thu, 06 Apr 2017 08:06:49 GMT']
-      Server: [UploadServer]
-      Vary: [Origin, X-Origin]
-      X-GUploader-UploadID: [AEnB2UoPfd_3dK4zJBJbUHA_hXtjYMW02x9vQ2mqZzdFEYoZEUzXBYhzmr0fatFIxGf_ZnkEO2NDRCWepBx_jlqclVxtsC0EJBqU91Drabkw6tCErk4_baQ]
-=======
-        \"storage#bucket\",\n   \"id\": \"anaconda-enterprise\",\n   \"selfLink\":
-        \"https://www.googleapis.com/storage/v1/b/anaconda-enterprise\",\n   \"projectNumber\":
-        \"586241054156\",\n   \"name\": \"anaconda-enterprise\",\n   \"timeCreated\":
-        \"2017-03-30T22:33:29.085Z\",\n   \"updated\": \"2017-03-30T22:33:29.085Z\",\n
-        \  \"metageneration\": \"1\",\n   \"location\": \"US\",\n   \"storageClass\":
-        \"MULTI_REGIONAL\",\n   \"etag\": \"CAE=\"\n  },\n  {\n   \"kind\": \"storage#bucket\",\n
-        \  \"id\": \"anaconda-public-data\",\n   \"selfLink\": \"https://www.googleapis.com/storage/v1/b/anaconda-public-data\",\n
-        \  \"projectNumber\": \"586241054156\",\n   \"name\": \"anaconda-public-data\",\n
-        \  \"timeCreated\": \"2017-04-05T20:22:12.865Z\",\n   \"updated\": \"2017-04-05T20:22:12.865Z\",\n
-        \  \"metageneration\": \"1\",\n   \"location\": \"US\",\n   \"storageClass\":
-        \"MULTI_REGIONAL\",\n   \"etag\": \"CAE=\"\n  },\n  {\n   \"kind\": \"storage#bucket\",\n
-        \  \"id\": \"artifacts.test_project.appspot.com\",\n   \"selfLink\": \"https://www.googleapis.com/storage/v1/b/artifacts.test_project.appspot.com\",\n
-        \  \"projectNumber\": \"586241054156\",\n   \"name\": \"artifacts.test_project.appspot.com\",\n
-        \  \"timeCreated\": \"2016-05-17T18:29:22.774Z\",\n   \"updated\": \"2016-05-17T18:29:22.774Z\",\n
-        \  \"metageneration\": \"1\",\n   \"location\": \"US\",\n   \"storageClass\":
-        \"STANDARD\",\n   \"etag\": \"CAE=\"\n  },\n  {\n   \"kind\": \"storage#bucket\",\n
-        \  \"id\": \"blaze-data\",\n   \"selfLink\": \"https://www.googleapis.com/storage/v1/b/blaze-data\",\n
-        \  \"projectNumber\": \"586241054156\",\n   \"name\": \"blaze-data\",\n   \"timeCreated\":
-        \"2015-09-06T04:08:21.262Z\",\n   \"updated\": \"2015-09-06T15:55:01.051Z\",\n
-        \  \"metageneration\": \"2\",\n   \"location\": \"US\",\n   \"storageClass\":
-        \"STANDARD\",\n   \"etag\": \"CAI=\"\n  },\n  {\n   \"kind\": \"storage#bucket\",\n
-        \  \"id\": \"dask_example_data\",\n   \"selfLink\": \"https://www.googleapis.com/storage/v1/b/dask_example_data\",\n
-        \  \"projectNumber\": \"586241054156\",\n   \"name\": \"dask_example_data\",\n
-        \  \"timeCreated\": \"2017-02-15T18:07:45.948Z\",\n   \"updated\": \"2017-02-15T18:07:45.948Z\",\n
-        \  \"metageneration\": \"1\",\n   \"location\": \"US\",\n   \"storageClass\":
-        \"STANDARD\",\n   \"etag\": \"CAE=\"\n  },\n  {\n   \"kind\": \"storage#bucket\",\n
-        \  \"id\": \"dataproc-9a39e84b-a055-4877-9be9-ddd9334e6145-us\",\n   \"selfLink\":
-        \"https://www.googleapis.com/storage/v1/b/dataproc-9a39e84b-a055-4877-9be9-ddd9334e6145-us\",\n
-        \  \"projectNumber\": \"586241054156\",\n   \"name\": \"dataproc-9a39e84b-a055-4877-9be9-ddd9334e6145-us\",\n
-        \  \"timeCreated\": \"2017-04-05T02:56:05.533Z\",\n   \"updated\": \"2017-04-05T02:56:05.533Z\",\n
-        \  \"metageneration\": \"1\",\n   \"location\": \"US\",\n   \"storageClass\":
-        \"STANDARD\",\n   \"etag\": \"CAE=\"\n  },\n  {\n   \"kind\": \"storage#bucket\",\n
-        \  \"id\": \"gcsfs-testing\",\n   \"selfLink\": \"https://www.googleapis.com/storage/v1/b/gcsfs-testing\",\n
-        \  \"projectNumber\": \"586241054156\",\n   \"name\": \"gcsfs-testing\",\n
-        \  \"timeCreated\": \"2017-04-05T13:45:05.641Z\",\n   \"updated\": \"2017-04-05T13:45:05.641Z\",\n
-        \  \"metageneration\": \"1\",\n   \"location\": \"US\",\n   \"storageClass\":
-        \"STANDARD\",\n   \"etag\": \"CAE=\"\n  }\n ]\n}\n"}
-    headers:
-      Alt-Svc: ['quic=":443"; ma=2592000; v="37,36,35"']
-      Cache-Control: ['private, max-age=0, must-revalidate, no-transform']
-      Content-Length: ['2971']
-      Content-Type: [application/json; charset=UTF-8]
-      Date: ['Wed, 05 Apr 2017 20:54:30 GMT']
-      Expires: ['Wed, 05 Apr 2017 20:54:30 GMT']
-      Server: [UploadServer]
-      Vary: [Origin, X-Origin]
-      X-GUploader-UploadID: [AEnB2UpT6_xUpzqi5PM5ZhlPf3r3ylUVSusgnlPBQJq7iV0dqh45mgEvpVKZwdDrr6zbIlBoEkpNLhsIYyRYaQcgdVqoG0Ubvw]
->>>>>>> b795204b
+      Content-Length: ['2021']
+      Content-Type: [application/json; charset=UTF-8]
+      Date: ['Fri, 07 Apr 2017 07:15:17 GMT']
+      Expires: ['Fri, 07 Apr 2017 07:15:17 GMT']
+      Server: [UploadServer]
+      Vary: [Origin, X-Origin]
+      X-GUploader-UploadID: [AEnB2UoLjFnZiJ5Rr2_QNW67sqI5ixdgaHNm0IdRD0RakhgSbXVC2UmNomydHXNHvOUyJxNigftYQY6ZiUIdSy_kXI_nyQ2oVoJsDIQzrQfEcrF2o1UNpes]
     status: {code: 200, message: OK}
 - request:
     body: null
@@ -149,19 +95,11 @@
       Cache-Control: ['private, max-age=0']
       Content-Length: ['165']
       Content-Type: [application/json; charset=UTF-8]
-<<<<<<< HEAD
-      Date: ['Thu, 06 Apr 2017 08:06:49 GMT']
-      Expires: ['Thu, 06 Apr 2017 08:06:49 GMT']
-      Server: [UploadServer]
-      Vary: [Origin, X-Origin]
-      X-GUploader-UploadID: [AEnB2UqFjOw7mVAoNGg8ANcm-nTrfc5GluXhCB3iec0Q4XgQXeKnCa3LM8d0JZ2f5PwZwAjiNjThX09vOdWb23HNOQMtXwbGJqg9tiNFta5rGXsM2Tc214g]
-=======
-      Date: ['Wed, 05 Apr 2017 20:54:30 GMT']
-      Expires: ['Wed, 05 Apr 2017 20:54:30 GMT']
-      Server: [UploadServer]
-      Vary: [Origin, X-Origin]
-      X-GUploader-UploadID: [AEnB2Ur7btfAQ9al_r0XZ7sVELmNWPcw5_tQ-a1JBg1eSD7GV9b4j-3PVNxlZf2Gv5g0xJZMUqxeAD9Q7cf9_4hpRbCzP3CetA]
->>>>>>> b795204b
+      Date: ['Fri, 07 Apr 2017 07:15:17 GMT']
+      Expires: ['Fri, 07 Apr 2017 07:15:17 GMT']
+      Server: [UploadServer]
+      Vary: [Origin, X-Origin]
+      X-GUploader-UploadID: [AEnB2UqCQHYfFa9gDidLQ5CV0Ym3NUCyo26z9sWEKBIdmK7dFJZQK5I8Qn7wL7VzlwJuhKGB5CBLcD4l4Xl4dF2uKigbXuEmLkyFEBM_TACC6t-N79_REEc]
     status: {code: 404, message: Not Found}
 - request:
     body: null
@@ -182,19 +120,11 @@
       Cache-Control: ['private, max-age=0']
       Content-Length: ['165']
       Content-Type: [application/json; charset=UTF-8]
-<<<<<<< HEAD
-      Date: ['Thu, 06 Apr 2017 08:06:50 GMT']
-      Expires: ['Thu, 06 Apr 2017 08:06:50 GMT']
-      Server: [UploadServer]
-      Vary: [Origin, X-Origin]
-      X-GUploader-UploadID: [AEnB2UoJeBS-mDEQQ-WXFaSPBkI2uKf6-JMbVhLhiCA4VlYKCmeHtsmwQxwnmo8de0StxWuL-KEZi6QVlg51YWY3ScZl2YXKi6jlGc21Piej0C9U6AIly38]
-=======
-      Date: ['Wed, 05 Apr 2017 20:54:31 GMT']
-      Expires: ['Wed, 05 Apr 2017 20:54:31 GMT']
-      Server: [UploadServer]
-      Vary: [Origin, X-Origin]
-      X-GUploader-UploadID: [AEnB2UrO16nviKGZiHWCNWxsWRckPfiD2-WJywuSP_KVLFX1ST4yhpFK_c0cC75T0uX6CXnt3iYo3hVifS4Drv8nW3FXzz_Gcw]
->>>>>>> b795204b
+      Date: ['Fri, 07 Apr 2017 07:15:17 GMT']
+      Expires: ['Fri, 07 Apr 2017 07:15:17 GMT']
+      Server: [UploadServer]
+      Vary: [Origin, X-Origin]
+      X-GUploader-UploadID: [AEnB2UrB8p-YjB7D7jUfl5VZ1Y6CKeHaKEWVqGqPXKBQ7LM98WvsF5ic6lYcyCf6BZ7eTDtqLpBSAK23p3I6WyJY8chV5gEHRyGBgI3NwNJnMXiCPjpgXb8]
     status: {code: 404, message: Not Found}
 - request:
     body: null
@@ -215,19 +145,11 @@
       Cache-Control: ['private, max-age=0']
       Content-Length: ['165']
       Content-Type: [application/json; charset=UTF-8]
-<<<<<<< HEAD
-      Date: ['Thu, 06 Apr 2017 08:06:50 GMT']
-      Expires: ['Thu, 06 Apr 2017 08:06:50 GMT']
-      Server: [UploadServer]
-      Vary: [Origin, X-Origin]
-      X-GUploader-UploadID: [AEnB2UqPeZe6-BGkd3C1HBq5HzmJAAkr--sNSA-Rlu8VUKLnGp6NBmOs889ajN4CfKWVqCF9hCee2YsgKoz27RObmg8AQtqTRNHc2Q2Gyzq9nPuJuleIqYk]
-=======
-      Date: ['Wed, 05 Apr 2017 20:54:31 GMT']
-      Expires: ['Wed, 05 Apr 2017 20:54:31 GMT']
-      Server: [UploadServer]
-      Vary: [Origin, X-Origin]
-      X-GUploader-UploadID: [AEnB2UpymUuDHzvpcGYt_l1cps-jLoCfsrK4nHtN1bPQoLRJ4bAq8ayOsBnW2stXoOQIVgVfUNUUTRP2n57qnoIjP0_wgS7xqA]
->>>>>>> b795204b
+      Date: ['Fri, 07 Apr 2017 07:15:18 GMT']
+      Expires: ['Fri, 07 Apr 2017 07:15:18 GMT']
+      Server: [UploadServer]
+      Vary: [Origin, X-Origin]
+      X-GUploader-UploadID: [AEnB2Uqy6wXQlvAp5flqMKOWlMR4LhT4GWU-oPft9e3DPCJG6KrstvIDUPU6Qe2TdTv_YkaQP8CNKRAV8R4xzmeo099cm0oBUqIpXwWnmL3hGhShvqB76xs]
     status: {code: 404, message: Not Found}
 - request:
     body: null
@@ -248,19 +170,11 @@
       Cache-Control: ['private, max-age=0']
       Content-Length: ['165']
       Content-Type: [application/json; charset=UTF-8]
-<<<<<<< HEAD
-      Date: ['Thu, 06 Apr 2017 08:06:50 GMT']
-      Expires: ['Thu, 06 Apr 2017 08:06:50 GMT']
-      Server: [UploadServer]
-      Vary: [Origin, X-Origin]
-      X-GUploader-UploadID: [AEnB2UpdN8I-OqJ7bZQZg6F38EBg_15d8DucaXJAn_Q2-5uxsu7lYjCfrgPd-G-PGdzZ00YhqRXZvdR9gxbL2ooryk9Of5oZffly0qS4NG02niJcs3PbxGc]
-=======
-      Date: ['Wed, 05 Apr 2017 20:54:31 GMT']
-      Expires: ['Wed, 05 Apr 2017 20:54:31 GMT']
-      Server: [UploadServer]
-      Vary: [Origin, X-Origin]
-      X-GUploader-UploadID: [AEnB2Uqe3vTx5-oP4xXYUyfYUA9k3dwmKEVIx8fEePg1oe1wls7zNKuXd8XH1mHeiURPVY7-reNbypmAG7EWyrEDmwxKUGO_rw]
->>>>>>> b795204b
+      Date: ['Fri, 07 Apr 2017 07:15:18 GMT']
+      Expires: ['Fri, 07 Apr 2017 07:15:18 GMT']
+      Server: [UploadServer]
+      Vary: [Origin, X-Origin]
+      X-GUploader-UploadID: [AEnB2UpLy2i1TRR0NOFQg0DnYNtpbdbYCSROiRO8IsLlSVVH0CBmbbrOyQdNs2s4_-CUnnB4QAwcQYjdxmqIPxGq89hxs9H54mkM_fubqjlY662C2Uo6wIU]
     status: {code: 404, message: Not Found}
 - request:
     body: '123'
@@ -273,46 +187,26 @@
     method: POST
     uri: https://www.googleapis.com/upload/storage/v1/b/gcsfs-testing/o?name=mapping%2Fx&uploadType=media
   response:
-<<<<<<< HEAD
-    body: {string: "{\n \"kind\": \"storage#object\",\n \"id\": \"gcsfs-testing/mapping/x/1491466010721397\",\n
+    body: {string: "{\n \"kind\": \"storage#object\",\n \"id\": \"gcsfs-testing/mapping/x/1491549319022869\",\n
         \"selfLink\": \"https://www.googleapis.com/storage/v1/b/gcsfs-testing/o/mapping%2Fx\",\n
         \"name\": \"mapping/x\",\n \"bucket\": \"gcsfs-testing\",\n \"generation\":
-        \"1491466010721397\",\n \"metageneration\": \"1\",\n \"timeCreated\": \"2017-04-06T08:06:50.643Z\",\n
-        \"updated\": \"2017-04-06T08:06:50.643Z\",\n \"storageClass\": \"STANDARD\",\n
-        \"timeStorageClassUpdated\": \"2017-04-06T08:06:50.643Z\",\n \"size\": \"3\",\n
-        \"md5Hash\": \"ICy5YqxZB1uWSwcVLSNLcA==\",\n \"mediaLink\": \"https://www.googleapis.com/download/storage/v1/b/gcsfs-testing/o/mapping%2Fx?generation=1491466010721397&alt=media\",\n
-        \"crc32c\": \"EHsvsg==\",\n \"etag\": \"CPX4je6vj9MCEAE=\"\n}\n"}
-=======
-    body: {string: "{\n \"kind\": \"storage#object\",\n \"id\": \"gcsfs-testing/mapping/x/1491425672042125\",\n
-        \"selfLink\": \"https://www.googleapis.com/storage/v1/b/gcsfs-testing/o/mapping%2Fx\",\n
-        \"name\": \"mapping/x\",\n \"bucket\": \"gcsfs-testing\",\n \"generation\":
-        \"1491425672042125\",\n \"metageneration\": \"1\",\n \"timeCreated\": \"2017-04-05T20:54:31.908Z\",\n
-        \"updated\": \"2017-04-05T20:54:31.908Z\",\n \"storageClass\": \"STANDARD\",\n
-        \"timeStorageClassUpdated\": \"2017-04-05T20:54:31.908Z\",\n \"size\": \"3\",\n
-        \"md5Hash\": \"ICy5YqxZB1uWSwcVLSNLcA==\",\n \"mediaLink\": \"https://www.googleapis.com/download/storage/v1/b/gcsfs-testing/o/mapping%2Fx?generation=1491425672042125&alt=media\",\n
-        \"crc32c\": \"EHsvsg==\",\n \"etag\": \"CI2tkMuZjtMCEAE=\"\n}\n"}
->>>>>>> b795204b
+        \"1491549319022869\",\n \"metageneration\": \"1\",\n \"timeCreated\": \"2017-04-07T07:15:18.941Z\",\n
+        \"updated\": \"2017-04-07T07:15:18.941Z\",\n \"storageClass\": \"STANDARD\",\n
+        \"timeStorageClassUpdated\": \"2017-04-07T07:15:18.941Z\",\n \"size\": \"3\",\n
+        \"md5Hash\": \"ICy5YqxZB1uWSwcVLSNLcA==\",\n \"mediaLink\": \"https://www.googleapis.com/download/storage/v1/b/gcsfs-testing/o/mapping%2Fx?generation=1491549319022869&alt=media\",\n
+        \"crc32c\": \"EHsvsg==\",\n \"etag\": \"CJWSzZrmkdMCEAE=\"\n}\n"}
     headers:
       Alt-Svc: ['quic=":443"; ma=2592000; v="37,36,35"']
       Cache-Control: ['no-cache, no-store, max-age=0, must-revalidate']
       Content-Length: ['681']
       Content-Type: [application/json; charset=UTF-8]
-<<<<<<< HEAD
-      Date: ['Thu, 06 Apr 2017 08:06:50 GMT']
-      ETag: [CPX4je6vj9MCEAE=]
-=======
-      Date: ['Wed, 05 Apr 2017 20:54:32 GMT']
-      ETag: [CI2tkMuZjtMCEAE=]
->>>>>>> b795204b
-      Expires: ['Mon, 01 Jan 1990 00:00:00 GMT']
-      Pragma: [no-cache]
-      Server: [UploadServer]
-      Vary: [Origin, X-Origin]
-<<<<<<< HEAD
-      X-GUploader-UploadID: [AEnB2UqX2heX7Tpk1_2EnX9PG3rwNRp7gKHGqZcsE1eoJh9Iq50bofmc9rq47af-7Y8nTMvAGWSrFxXnmUZX9GxuFyorfvovPaUpLinVZ_QFUKeAikQBrqY]
-=======
-      X-GUploader-UploadID: [AEnB2UoIRrsEEZqY4hfASrRONxZZa_pbDzvXhzOKYnCzkM6DqfTw0nQ9DEp_69uulPY7_15V-W8VxgY0Rfc_zKrrQ8CCNQZO2A]
->>>>>>> b795204b
+      Date: ['Fri, 07 Apr 2017 07:15:19 GMT']
+      ETag: [CJWSzZrmkdMCEAE=]
+      Expires: ['Mon, 01 Jan 1990 00:00:00 GMT']
+      Pragma: [no-cache]
+      Server: [UploadServer]
+      Vary: [Origin, X-Origin]
+      X-GUploader-UploadID: [AEnB2Ur7dpaO0GkARb8hKx8RMa0XpG7p6BOdij7aY3VI7JzWI0bETSDf-4JT5JeYJLOPXDWavmS0fvf5VaQBNjEUCAItzXh1KHRT3etH3YB-uNKNt7h-oMk]
     status: {code: 200, message: OK}
 - request:
     body: null
@@ -325,45 +219,25 @@
     uri: https://www.googleapis.com/storage/v1/b/gcsfs-testing/o/?maxResults=1000
   response:
     body: {string: "{\n \"kind\": \"storage#objects\",\n \"items\": [\n  {\n   \"kind\":
-<<<<<<< HEAD
-        \"storage#object\",\n   \"id\": \"gcsfs-testing/mapping/x/1491466010721397\",\n
+        \"storage#object\",\n   \"id\": \"gcsfs-testing/mapping/x/1491549319022869\",\n
         \  \"selfLink\": \"https://www.googleapis.com/storage/v1/b/gcsfs-testing/o/mapping%2Fx\",\n
         \  \"name\": \"mapping/x\",\n   \"bucket\": \"gcsfs-testing\",\n   \"generation\":
-        \"1491466010721397\",\n   \"metageneration\": \"1\",\n   \"timeCreated\":
-        \"2017-04-06T08:06:50.643Z\",\n   \"updated\": \"2017-04-06T08:06:50.643Z\",\n
-        \  \"storageClass\": \"STANDARD\",\n   \"timeStorageClassUpdated\": \"2017-04-06T08:06:50.643Z\",\n
+        \"1491549319022869\",\n   \"metageneration\": \"1\",\n   \"timeCreated\":
+        \"2017-04-07T07:15:18.941Z\",\n   \"updated\": \"2017-04-07T07:15:18.941Z\",\n
+        \  \"storageClass\": \"STANDARD\",\n   \"timeStorageClassUpdated\": \"2017-04-07T07:15:18.941Z\",\n
         \  \"size\": \"3\",\n   \"md5Hash\": \"ICy5YqxZB1uWSwcVLSNLcA==\",\n   \"mediaLink\":
-        \"https://www.googleapis.com/download/storage/v1/b/gcsfs-testing/o/mapping%2Fx?generation=1491466010721397&alt=media\",\n
-        \  \"crc32c\": \"EHsvsg==\",\n   \"etag\": \"CPX4je6vj9MCEAE=\"\n  }\n ]\n}\n"}
-=======
-        \"storage#object\",\n   \"id\": \"gcsfs-testing/mapping/x/1491425672042125\",\n
-        \  \"selfLink\": \"https://www.googleapis.com/storage/v1/b/gcsfs-testing/o/mapping%2Fx\",\n
-        \  \"name\": \"mapping/x\",\n   \"bucket\": \"gcsfs-testing\",\n   \"generation\":
-        \"1491425672042125\",\n   \"metageneration\": \"1\",\n   \"timeCreated\":
-        \"2017-04-05T20:54:31.908Z\",\n   \"updated\": \"2017-04-05T20:54:31.908Z\",\n
-        \  \"storageClass\": \"STANDARD\",\n   \"timeStorageClassUpdated\": \"2017-04-05T20:54:31.908Z\",\n
-        \  \"size\": \"3\",\n   \"md5Hash\": \"ICy5YqxZB1uWSwcVLSNLcA==\",\n   \"mediaLink\":
-        \"https://www.googleapis.com/download/storage/v1/b/gcsfs-testing/o/mapping%2Fx?generation=1491425672042125&alt=media\",\n
-        \  \"crc32c\": \"EHsvsg==\",\n   \"etag\": \"CI2tkMuZjtMCEAE=\"\n  }\n ]\n}\n"}
->>>>>>> b795204b
+        \"https://www.googleapis.com/download/storage/v1/b/gcsfs-testing/o/mapping%2Fx?generation=1491549319022869&alt=media\",\n
+        \  \"crc32c\": \"EHsvsg==\",\n   \"etag\": \"CJWSzZrmkdMCEAE=\"\n  }\n ]\n}\n"}
     headers:
       Alt-Svc: ['quic=":443"; ma=2592000; v="37,36,35"']
       Cache-Control: ['private, max-age=0, must-revalidate, no-transform']
       Content-Length: ['764']
       Content-Type: [application/json; charset=UTF-8]
-<<<<<<< HEAD
-      Date: ['Thu, 06 Apr 2017 08:06:51 GMT']
-      Expires: ['Thu, 06 Apr 2017 08:06:51 GMT']
-      Server: [UploadServer]
-      Vary: [Origin, X-Origin]
-      X-GUploader-UploadID: [AEnB2UpAZooGRFzZkMOGM_UXbthBoVDakZOyJNHYNyVvPC_Qpk3OLeaFwEz87f0uFqyiqzB9ZUxg7SYXsRIkyZ7zisCD9yqxC0y1cqSpUSWMFwY1MsWhU9k]
-=======
-      Date: ['Wed, 05 Apr 2017 20:54:32 GMT']
-      Expires: ['Wed, 05 Apr 2017 20:54:32 GMT']
-      Server: [UploadServer]
-      Vary: [Origin, X-Origin]
-      X-GUploader-UploadID: [AEnB2UqYy40cW9_tKGzVZm4MGJa3Zgz5BZux3OAy-77QlxTB6TXefYtiKE3BltBmSPlID7udpEslddPB9mTBeufjiE5cC8lHCg]
->>>>>>> b795204b
+      Date: ['Fri, 07 Apr 2017 07:15:19 GMT']
+      Expires: ['Fri, 07 Apr 2017 07:15:19 GMT']
+      Server: [UploadServer]
+      Vary: [Origin, X-Origin]
+      X-GUploader-UploadID: [AEnB2Uq4LcyboXIrVVE8ERE3IhU3YJqOYaswyTN5JSmsp52eRNEzufMZqLRirm5ey4km1WXc9xE87qYuv7mEbf8TRx1WHJxvJUAtiPKCEBVHrkO3_HN2dIs]
     status: {code: 200, message: OK}
 - request:
     body: null
@@ -374,11 +248,7 @@
       Range: [bytes=0-10485759]
       User-Agent: [python-requests/2.13.0]
     method: GET
-<<<<<<< HEAD
-    uri: https://www.googleapis.com/download/storage/v1/b/gcsfs-testing/o/mapping%2Fx?alt=media&generation=1491466010721397
-=======
-    uri: https://www.googleapis.com/download/storage/v1/b/gcsfs-testing/o/mapping%2Fx?alt=media&generation=1491425672042125
->>>>>>> b795204b
+    uri: https://www.googleapis.com/download/storage/v1/b/gcsfs-testing/o/mapping%2Fx?alt=media&generation=1491549319022869
   response:
     body: {string: '123'}
     headers:
@@ -388,24 +258,14 @@
       Content-Length: ['3']
       Content-Range: [bytes 0-2/3]
       Content-Type: [application/octet-stream]
-<<<<<<< HEAD
-      Date: ['Thu, 06 Apr 2017 08:06:51 GMT']
-      ETag: [CPX4je6vj9MCEAE=]
-=======
-      Date: ['Wed, 05 Apr 2017 20:54:32 GMT']
-      ETag: [CI2tkMuZjtMCEAE=]
->>>>>>> b795204b
-      Expires: ['Mon, 01 Jan 1990 00:00:00 GMT']
-      Pragma: [no-cache]
-      Server: [UploadServer]
-      Vary: [Origin, X-Origin]
-<<<<<<< HEAD
-      X-GUploader-UploadID: [AEnB2Uoi88_32YE_LaxFY7enenwmBgMD2UyzhzaTk_0br3uJ-VA7i4RB0RZ0lVhDxyZcwYsT2yNMfEMVMIBtk7n9v8G5Lqsz7ea4n3Mn-NqD26kqQ64Rcik]
-      X-Goog-Generation: ['1491466010721397']
-=======
-      X-GUploader-UploadID: [AEnB2UopSvSRbowip01ePm8BVlyI-CJ1wsYCS8SWD9rsRu91ZPqwxcLTln-Bc5tnf8SDFdm6fYwq7JH-TtApqC42ZLybKQflZg]
-      X-Goog-Generation: ['1491425672042125']
->>>>>>> b795204b
+      Date: ['Fri, 07 Apr 2017 07:15:20 GMT']
+      ETag: [CJWSzZrmkdMCEAE=]
+      Expires: ['Mon, 01 Jan 1990 00:00:00 GMT']
+      Pragma: [no-cache]
+      Server: [UploadServer]
+      Vary: [Origin, X-Origin]
+      X-GUploader-UploadID: [AEnB2UoUHrU8Pzjd5q6fmlPcP8b-Le_LKyBiTI0FsVZV2HgEB5nN5OIdUs9W78ClgLH9XEJlMjI3ZHiMZa17IYC4jPr96lwrXg]
+      X-Goog-Generation: ['1491549319022869']
       X-Goog-Hash: [crc32c=EHsvsg==]
       X-Goog-Metageneration: ['1']
       X-Goog-Storage-Class: [STANDARD]
@@ -427,19 +287,11 @@
       Cache-Control: ['no-cache, no-store, max-age=0, must-revalidate']
       Content-Length: ['0']
       Content-Type: [application/json]
-<<<<<<< HEAD
-      Date: ['Thu, 06 Apr 2017 08:06:51 GMT']
-=======
-      Date: ['Wed, 05 Apr 2017 20:54:32 GMT']
->>>>>>> b795204b
-      Expires: ['Mon, 01 Jan 1990 00:00:00 GMT']
-      Pragma: [no-cache]
-      Server: [UploadServer]
-      Vary: [Origin, X-Origin]
-<<<<<<< HEAD
-      X-GUploader-UploadID: [AEnB2Uo8Avh0dEQNwnXSxTWV94NjROc-yQJCGW1tISNwyHF9xvH801hcwUZf7xsm2npxxfWfp6sg_KGAvsVLhXvlCccToEuX2Cm9DLEdAzyFMjv23OJisxg]
-=======
-      X-GUploader-UploadID: [AEnB2Ur6HmD2k5O1bRKKnHad01Durc17fxpRBE5ABk_g9TiKejAiRJ3Mus-1Dx4IWtEhgO3CQ7KNfQGxmip-l5-B0wpEB0zE1A]
->>>>>>> b795204b
+      Date: ['Fri, 07 Apr 2017 07:15:20 GMT']
+      Expires: ['Mon, 01 Jan 1990 00:00:00 GMT']
+      Pragma: [no-cache]
+      Server: [UploadServer]
+      Vary: [Origin, X-Origin]
+      X-GUploader-UploadID: [AEnB2UpiRQj-vMlgcjWCisYDsydyo9_F0tbBLyj9S-Zr8m-xr1zhpv0scegrecvqkOhz0t0_te5dvg0w9vJSZpyWgtqXclyNHqHUHiwg-CqI5F-Wp9pXSrk]
     status: {code: 204, message: No Content}
 version: 1