interactions:
- request:
<<<<<<< HEAD
    body: grant_type=refresh_token&client_id=xxx&client_secret=xxx&refresh_token=xxx
=======
    body: client_secret=xxx&client_id=xxx&refresh_token=xxx&grant_type=refresh_token
>>>>>>> 2129f8c8
    headers:
      Accept: ['*/*']
      Accept-Encoding: ['gzip, deflate']
      Connection: [keep-alive]
      Content-Length: ['229']
      content-type: [application/x-www-form-urlencoded]
    method: POST
    uri: https://accounts.google.com/o/oauth2/token
  response:
    body:
      string: !!binary |
<<<<<<< HEAD
        H4sIAORWh1oC/6tWykyJL8nPTs1TslJQqqioUNJRUEpMTk4tLsYQBvPjSyoLUkGCTqmJRalFIPHU
        ioLMotTi+EyQYmMzA4NaAIbFaipWAAAA
=======
        H4sIANNZh1oC/6tWKsnPTs2LL6ksSFWyUlBySk0sSi1S0lFQykyJB0uBRCsqKkBCicnJqcXFGMKp
        FQWZRanF8ZkgQWMzA4NaAKg7WRNWAAAA
>>>>>>> 2129f8c8
    headers:
      Cache-Control: ['no-cache, no-store, max-age=0, must-revalidate']
      Content-Disposition: [attachment; filename="json.txt"; filename*=UTF-8''json.txt]
      Content-Encoding: [gzip]
      Content-Type: [application/json; charset=utf-8]
      Pragma: [no-cache]
      Server: [ESF]
      Transfer-Encoding: [chunked]
      X-Content-Type-Options: [nosniff]
      X-Frame-Options: [SAMEORIGIN]
      X-XSS-Protection: [1; mode=block]
    status: {code: 200, message: OK}
- request:
    body: null
    headers:
      Accept: ['*/*']
      Accept-Encoding: ['gzip, deflate']
      Connection: [keep-alive]
    method: GET
    uri: https://www.googleapis.com/storage/v1/b/?project=test_project
  response:
    body: {string: "{\n \"kind\": \"storage#buckets\",\n \"items\": [\n  {\n   \"kind\":
        \"storage#bucket\",\n   \"id\": \"artifacts.test_project.appspot.com\",\n
        \  \"selfLink\": \"https://www.googleapis.com/storage/v1/b/artifacts.test_project.appspot.com\",\n
        \  \"projectNumber\": \"353972334481\",\n   \"name\": \"artifacts.test_project.appspot.com\",\n
        \  \"timeCreated\": \"2016-05-17T06:25:43.063Z\",\n   \"updated\": \"2016-05-17T06:25:43.063Z\",\n
<<<<<<< HEAD
=======
        \  \"metageneration\": \"1\",\n   \"location\": \"US\",\n   \"storageClass\":
        \"STANDARD\",\n   \"etag\": \"CAE=\"\n  },\n  {\n   \"kind\": \"storage#bucket\",\n
        \  \"id\": \"gcfs-testing-ipd\",\n   \"selfLink\": \"https://www.googleapis.com/storage/v1/b/gcfs-testing-ipd\",\n
        \  \"projectNumber\": \"353972334481\",\n   \"name\": \"gcfs-testing-ipd\",\n
        \  \"timeCreated\": \"2018-01-03T23:05:41.132Z\",\n   \"updated\": \"2018-01-03T23:05:41.132Z\",\n
        \  \"metageneration\": \"1\",\n   \"location\": \"US\",\n   \"storageClass\":
        \"STANDARD\",\n   \"etag\": \"CAE=\"\n  },\n  {\n   \"kind\": \"storage#bucket\",\n
        \  \"id\": \"gcsfs-testing\",\n   \"selfLink\": \"https://www.googleapis.com/storage/v1/b/gcsfs-testing\",\n
        \  \"projectNumber\": \"353972334481\",\n   \"name\": \"gcsfs-testing\",\n
        \  \"timeCreated\": \"2018-02-14T00:31:53.922Z\",\n   \"updated\": \"2018-02-14T00:31:53.922Z\",\n
        \  \"metageneration\": \"1\",\n   \"location\": \"US\",\n   \"storageClass\":
        \"MULTI_REGIONAL\",\n   \"etag\": \"CAE=\"\n  },\n  {\n   \"kind\": \"storage#bucket\",\n
        \  \"id\": \"protein-design\",\n   \"selfLink\": \"https://www.googleapis.com/storage/v1/b/protein-design\",\n
        \  \"projectNumber\": \"353972334481\",\n   \"name\": \"protein-design\",\n
        \  \"timeCreated\": \"2016-05-03T01:44:55.308Z\",\n   \"updated\": \"2016-05-03T01:44:55.308Z\",\n
        \  \"metageneration\": \"1\",\n   \"location\": \"US\",\n   \"storageClass\":
        \"STANDARD\",\n   \"etag\": \"CAE=\"\n  },\n  {\n   \"kind\": \"storage#bucket\",\n
        \  \"id\": \"test_project\",\n   \"selfLink\": \"https://www.googleapis.com/storage/v1/b/test_project\",\n
        \  \"projectNumber\": \"353972334481\",\n   \"name\": \"test_project\",\n
        \  \"timeCreated\": \"2016-05-11T19:23:04.110Z\",\n   \"updated\": \"2016-05-11T19:23:04.110Z\",\n
        \  \"metageneration\": \"1\",\n   \"location\": \"US-CENTRAL1\",\n   \"storageClass\":
        \"STANDARD\",\n   \"etag\": \"CAE=\"\n  },\n  {\n   \"kind\": \"storage#bucket\",\n
        \  \"id\": \"test_project-public\",\n   \"selfLink\": \"https://www.googleapis.com/storage/v1/b/test_project-public\",\n
        \  \"projectNumber\": \"353972334481\",\n   \"name\": \"test_project-public\",\n
        \  \"timeCreated\": \"2017-11-30T21:49:44.272Z\",\n   \"updated\": \"2017-12-09T08:15:48.368Z\",\n
        \  \"metageneration\": \"2\",\n   \"location\": \"US\",\n   \"storageClass\":
        \"MULTI_REGIONAL\",\n   \"etag\": \"CAI=\"\n  },\n  {\n   \"kind\": \"storage#bucket\",\n
        \  \"id\": \"test_project_cloudbuild\",\n   \"selfLink\": \"https://www.googleapis.com/storage/v1/b/test_project_cloudbuild\",\n
        \  \"projectNumber\": \"353972334481\",\n   \"name\": \"test_project_cloudbuild\",\n
        \  \"timeCreated\": \"2017-12-09T03:43:27.112Z\",\n   \"updated\": \"2017-12-09T03:43:27.112Z\",\n
        \  \"metageneration\": \"1\",\n   \"location\": \"US\",\n   \"storageClass\":
        \"STANDARD\",\n   \"etag\": \"CAE=\"\n  }\n ]\n}\n"}
    headers:
      Cache-Control: ['private, max-age=0, must-revalidate, no-transform']
      Content-Length: ['2959']
      Content-Type: [application/json; charset=UTF-8]
      Server: [UploadServer]
      Vary: [Origin, X-Origin]
    status: {code: 200, message: OK}
- request:
    body: null
    headers:
      Accept: ['*/*']
      Accept-Encoding: ['gzip, deflate']
      Connection: [keep-alive]
      Content-Length: ['0']
    method: DELETE
    uri: https://www.googleapis.com/storage/v1/b/gcsfs-testing/o/tmp%2Ftest%2Fa
  response:
    body: {string: "{\n \"error\": {\n  \"errors\": [\n   {\n    \"domain\": \"global\",\n
        \   \"reason\": \"notFound\",\n    \"message\": \"Not Found\"\n   }\n  ],\n
        \ \"code\": 404,\n  \"message\": \"Not Found\"\n }\n}\n"}
    headers:
      Cache-Control: ['private, max-age=0']
      Content-Length: ['165']
      Content-Type: [application/json; charset=UTF-8]
      Server: [UploadServer]
      Vary: [Origin, X-Origin]
    status: {code: 404, message: Not Found}
- request:
    body: null
    headers:
      Accept: ['*/*']
      Accept-Encoding: ['gzip, deflate']
      Connection: [keep-alive]
      Content-Length: ['0']
    method: DELETE
    uri: https://www.googleapis.com/storage/v1/b/gcsfs-testing/o/tmp%2Ftest%2Fb
  response:
    body: {string: "{\n \"error\": {\n  \"errors\": [\n   {\n    \"domain\": \"global\",\n
        \   \"reason\": \"notFound\",\n    \"message\": \"Not Found\"\n   }\n  ],\n
        \ \"code\": 404,\n  \"message\": \"Not Found\"\n }\n}\n"}
    headers:
      Cache-Control: ['private, max-age=0']
      Content-Length: ['165']
      Content-Type: [application/json; charset=UTF-8]
      Server: [UploadServer]
      Vary: [Origin, X-Origin]
    status: {code: 404, message: Not Found}
- request:
    body: null
    headers:
      Accept: ['*/*']
      Accept-Encoding: ['gzip, deflate']
      Connection: [keep-alive]
      Content-Length: ['0']
    method: DELETE
    uri: https://www.googleapis.com/storage/v1/b/gcsfs-testing/o/tmp%2Ftest%2Fc
  response:
    body: {string: "{\n \"error\": {\n  \"errors\": [\n   {\n    \"domain\": \"global\",\n
        \   \"reason\": \"notFound\",\n    \"message\": \"Not Found\"\n   }\n  ],\n
        \ \"code\": 404,\n  \"message\": \"Not Found\"\n }\n}\n"}
    headers:
      Cache-Control: ['private, max-age=0']
      Content-Length: ['165']
      Content-Type: [application/json; charset=UTF-8]
      Server: [UploadServer]
      Vary: [Origin, X-Origin]
    status: {code: 404, message: Not Found}
- request:
    body: null
    headers:
      Accept: ['*/*']
      Accept-Encoding: ['gzip, deflate']
      Connection: [keep-alive]
      Content-Length: ['0']
    method: DELETE
    uri: https://www.googleapis.com/storage/v1/b/gcsfs-testing/o/tmp%2Ftest%2Fd
  response:
    body: {string: "{\n \"error\": {\n  \"errors\": [\n   {\n    \"domain\": \"global\",\n
        \   \"reason\": \"notFound\",\n    \"message\": \"Not Found\"\n   }\n  ],\n
        \ \"code\": 404,\n  \"message\": \"Not Found\"\n }\n}\n"}
    headers:
      Cache-Control: ['private, max-age=0']
      Content-Length: ['165']
      Content-Type: [application/json; charset=UTF-8]
      Server: [UploadServer]
      Vary: [Origin, X-Origin]
    status: {code: 404, message: Not Found}
- request:
    body: '123'
    headers:
      Accept: ['*/*']
      Accept-Encoding: ['gzip, deflate']
      Connection: [keep-alive]
      Content-Length: ['3']
    method: POST
    uri: https://www.googleapis.com/upload/storage/v1/b/gcsfs-testing/o?name=mapping%2Fx&uploadType=media
  response:
    body: {string: "{\n \"kind\": \"storage#object\",\n \"id\": \"gcsfs-testing/mapping/x/1518819667504992\",\n
        \"selfLink\": \"https://www.googleapis.com/storage/v1/b/gcsfs-testing/o/mapping%2Fx\",\n
        \"name\": \"mapping/x\",\n \"bucket\": \"gcsfs-testing\",\n \"generation\":
        \"1518819667504992\",\n \"metageneration\": \"1\",\n \"timeCreated\": \"2018-02-16T22:21:07.494Z\",\n
        \"updated\": \"2018-02-16T22:21:07.494Z\",\n \"storageClass\": \"MULTI_REGIONAL\",\n
        \"timeStorageClassUpdated\": \"2018-02-16T22:21:07.494Z\",\n \"size\": \"3\",\n
        \"md5Hash\": \"ICy5YqxZB1uWSwcVLSNLcA==\",\n \"mediaLink\": \"https://www.googleapis.com/download/storage/v1/b/gcsfs-testing/o/mapping%2Fx?generation=1518819667504992&alt=media\",\n
        \"crc32c\": \"EHsvsg==\",\n \"etag\": \"CODeiZa8q9kCEAE=\"\n}\n"}
    headers:
      Cache-Control: ['no-cache, no-store, max-age=0, must-revalidate']
      Content-Length: ['703']
      Content-Type: [application/json; charset=UTF-8]
      ETag: [CODeiZa8q9kCEAE=]
      Pragma: [no-cache]
      Server: [UploadServer]
      Vary: [Origin, X-Origin]
    status: {code: 200, message: OK}
- request:
    body: null
    headers:
      Accept: ['*/*']
      Accept-Encoding: ['gzip, deflate']
      Connection: [keep-alive]
    method: GET
    uri: https://www.googleapis.com/storage/v1/b/gcsfs-testing/o/mapping%2Fx
  response:
    body: {string: "{\n \"kind\": \"storage#object\",\n \"id\": \"gcsfs-testing/mapping/x/1518819667504992\",\n
        \"selfLink\": \"https://www.googleapis.com/storage/v1/b/gcsfs-testing/o/mapping%2Fx\",\n
        \"name\": \"mapping/x\",\n \"bucket\": \"gcsfs-testing\",\n \"generation\":
        \"1518819667504992\",\n \"metageneration\": \"1\",\n \"timeCreated\": \"2018-02-16T22:21:07.494Z\",\n
        \"updated\": \"2018-02-16T22:21:07.494Z\",\n \"storageClass\": \"MULTI_REGIONAL\",\n
        \"timeStorageClassUpdated\": \"2018-02-16T22:21:07.494Z\",\n \"size\": \"3\",\n
        \"md5Hash\": \"ICy5YqxZB1uWSwcVLSNLcA==\",\n \"mediaLink\": \"https://www.googleapis.com/download/storage/v1/b/gcsfs-testing/o/mapping%2Fx?generation=1518819667504992&alt=media\",\n
        \"crc32c\": \"EHsvsg==\",\n \"etag\": \"CODeiZa8q9kCEAE=\"\n}\n"}
    headers:
      Cache-Control: ['no-cache, no-store, max-age=0, must-revalidate']
      Content-Length: ['703']
      Content-Type: [application/json; charset=UTF-8]
      ETag: [CODeiZa8q9kCEAE=]
      Pragma: [no-cache]
      Server: [UploadServer]
      Vary: [Origin, X-Origin]
    status: {code: 200, message: OK}
- request:
    body: null
    headers:
      Accept: ['*/*']
      Accept-Encoding: ['gzip, deflate']
      Connection: [keep-alive]
      Range: [bytes=0-5242882]
    method: GET
    uri: https://www.googleapis.com/download/storage/v1/b/gcsfs-testing/o/mapping%2Fx?alt=media&generation=1518819667504992
  response:
    body: {string: '123'}
    headers:
      Cache-Control: ['no-cache, no-store, max-age=0, must-revalidate']
      Content-Disposition: [attachment]
      Content-Length: ['3']
      Content-Range: [bytes 0-2/3]
      Content-Type: [application/octet-stream]
      ETag: [CODeiZa8q9kCEAE=]
      Pragma: [no-cache]
      Server: [UploadServer]
      Vary: [Origin, X-Origin]
      X-Goog-Generation: ['1518819667504992']
      X-Goog-Hash: [crc32c=EHsvsg==]
      X-Goog-Metageneration: ['1']
      X-Goog-Storage-Class: [MULTI_REGIONAL]
    status: {code: 206, message: Partial Content}
- request:
    body: null
    headers:
      Accept: ['*/*']
      Accept-Encoding: ['gzip, deflate']
      Connection: [keep-alive]
    method: GET
    uri: https://www.googleapis.com/storage/v1/b/gcsfs-testing/o/?maxResults=1000
  response:
    body: {string: "{\n \"kind\": \"storage#objects\",\n \"items\": [\n  {\n   \"kind\":
        \"storage#object\",\n   \"id\": \"gcsfs-testing/mapping/x/1518819667504992\",\n
        \  \"selfLink\": \"https://www.googleapis.com/storage/v1/b/gcsfs-testing/o/mapping%2Fx\",\n
        \  \"name\": \"mapping/x\",\n   \"bucket\": \"gcsfs-testing\",\n   \"generation\":
        \"1518819667504992\",\n   \"metageneration\": \"1\",\n   \"timeCreated\":
        \"2018-02-16T22:21:07.494Z\",\n   \"updated\": \"2018-02-16T22:21:07.494Z\",\n
        \  \"storageClass\": \"MULTI_REGIONAL\",\n   \"timeStorageClassUpdated\":
        \"2018-02-16T22:21:07.494Z\",\n   \"size\": \"3\",\n   \"md5Hash\": \"ICy5YqxZB1uWSwcVLSNLcA==\",\n
        \  \"mediaLink\": \"https://www.googleapis.com/download/storage/v1/b/gcsfs-testing/o/mapping%2Fx?generation=1518819667504992&alt=media\",\n
        \  \"crc32c\": \"EHsvsg==\",\n   \"etag\": \"CODeiZa8q9kCEAE=\"\n  }\n ]\n}\n"}
    headers:
      Cache-Control: ['private, max-age=0, must-revalidate, no-transform']
      Content-Length: ['786']
      Content-Type: [application/json; charset=UTF-8]
      Server: [UploadServer]
      Vary: [Origin, X-Origin]
    status: {code: 200, message: OK}
- request:
    body: null
    headers:
      Accept: ['*/*']
      Accept-Encoding: ['gzip, deflate']
      Connection: [keep-alive]
      Content-Length: ['0']
    method: DELETE
    uri: https://www.googleapis.com/storage/v1/b/gcsfs-testing/o/mapping%2Fx
  response:
    body: {string: ''}
    headers:
      Cache-Control: ['no-cache, no-store, max-age=0, must-revalidate']
      Content-Length: ['0']
      Content-Type: [application/json]
      Pragma: [no-cache]
      Server: [UploadServer]
      Vary: [Origin, X-Origin]
    status: {code: 204, message: No Content}
- request:
    body: grant_type=refresh_token&client_id=xxx&client_secret=xxx&refresh_token=xxx
    headers:
      Accept: ['*/*']
      Accept-Encoding: ['gzip, deflate']
      Connection: [keep-alive]
      Content-Length: ['229']
      content-type: [application/x-www-form-urlencoded]
    method: POST
    uri: https://www.googleapis.com/oauth2/v4/token
  response:
    body:
      string: !!binary |
        H4sIANNZh1oC/6tWKsnPTs2LL6ksSFWyUlBySk0sSi1S0lFQykyJB0uBRCsqKkBCicnJqcXFGMKp
        FQWZRanF8ZkgQWMzA4NaAKg7WRNWAAAA
    headers:
      Cache-Control: ['no-cache, no-store, max-age=0, must-revalidate']
      Content-Encoding: [gzip]
      Content-Type: [application/json; charset=UTF-8]
      Pragma: [no-cache]
      Server: [GSE]
      Transfer-Encoding: [chunked]
      Vary: [Origin, X-Origin]
      X-Content-Type-Options: [nosniff]
      X-Frame-Options: [SAMEORIGIN]
      X-XSS-Protection: [1; mode=block]
    status: {code: 200, message: OK}
- request:
    body: null
    headers:
      Accept: ['*/*']
      Accept-Encoding: ['gzip, deflate']
      Connection: [keep-alive]
    method: GET
    uri: https://www.googleapis.com/storage/v1/b/?project=test_project
  response:
    body: {string: "{\n \"kind\": \"storage#buckets\",\n \"items\": [\n  {\n   \"kind\":
        \"storage#bucket\",\n   \"id\": \"artifacts.test_project.appspot.com\",\n
        \  \"selfLink\": \"https://www.googleapis.com/storage/v1/b/artifacts.test_project.appspot.com\",\n
        \  \"projectNumber\": \"353972334481\",\n   \"name\": \"artifacts.test_project.appspot.com\",\n
        \  \"timeCreated\": \"2016-05-17T06:25:43.063Z\",\n   \"updated\": \"2016-05-17T06:25:43.063Z\",\n
>>>>>>> 2129f8c8
        \  \"metageneration\": \"1\",\n   \"location\": \"US\",\n   \"storageClass\":
        \"STANDARD\",\n   \"etag\": \"CAE=\"\n  },\n  {\n   \"kind\": \"storage#bucket\",\n
        \  \"id\": \"gcfs-testing-ipd\",\n   \"selfLink\": \"https://www.googleapis.com/storage/v1/b/gcfs-testing-ipd\",\n
        \  \"projectNumber\": \"353972334481\",\n   \"name\": \"gcfs-testing-ipd\",\n
        \  \"timeCreated\": \"2018-01-03T23:05:41.132Z\",\n   \"updated\": \"2018-01-03T23:05:41.132Z\",\n
        \  \"metageneration\": \"1\",\n   \"location\": \"US\",\n   \"storageClass\":
        \"STANDARD\",\n   \"etag\": \"CAE=\"\n  },\n  {\n   \"kind\": \"storage#bucket\",\n
        \  \"id\": \"gcsfs-testing\",\n   \"selfLink\": \"https://www.googleapis.com/storage/v1/b/gcsfs-testing\",\n
        \  \"projectNumber\": \"353972334481\",\n   \"name\": \"gcsfs-testing\",\n
        \  \"timeCreated\": \"2018-02-14T00:31:53.922Z\",\n   \"updated\": \"2018-02-14T00:31:53.922Z\",\n
        \  \"metageneration\": \"1\",\n   \"location\": \"US\",\n   \"storageClass\":
        \"MULTI_REGIONAL\",\n   \"etag\": \"CAE=\"\n  },\n  {\n   \"kind\": \"storage#bucket\",\n
        \  \"id\": \"protein-design\",\n   \"selfLink\": \"https://www.googleapis.com/storage/v1/b/protein-design\",\n
        \  \"projectNumber\": \"353972334481\",\n   \"name\": \"protein-design\",\n
        \  \"timeCreated\": \"2016-05-03T01:44:55.308Z\",\n   \"updated\": \"2016-05-03T01:44:55.308Z\",\n
        \  \"metageneration\": \"1\",\n   \"location\": \"US\",\n   \"storageClass\":
        \"STANDARD\",\n   \"etag\": \"CAE=\"\n  },\n  {\n   \"kind\": \"storage#bucket\",\n
        \  \"id\": \"test_project\",\n   \"selfLink\": \"https://www.googleapis.com/storage/v1/b/test_project\",\n
        \  \"projectNumber\": \"353972334481\",\n   \"name\": \"test_project\",\n
        \  \"timeCreated\": \"2016-05-11T19:23:04.110Z\",\n   \"updated\": \"2016-05-11T19:23:04.110Z\",\n
        \  \"metageneration\": \"1\",\n   \"location\": \"US-CENTRAL1\",\n   \"storageClass\":
        \"STANDARD\",\n   \"etag\": \"CAE=\"\n  },\n  {\n   \"kind\": \"storage#bucket\",\n
        \  \"id\": \"test_project-public\",\n   \"selfLink\": \"https://www.googleapis.com/storage/v1/b/test_project-public\",\n
        \  \"projectNumber\": \"353972334481\",\n   \"name\": \"test_project-public\",\n
        \  \"timeCreated\": \"2017-11-30T21:49:44.272Z\",\n   \"updated\": \"2017-12-09T08:15:48.368Z\",\n
        \  \"metageneration\": \"2\",\n   \"location\": \"US\",\n   \"storageClass\":
        \"MULTI_REGIONAL\",\n   \"etag\": \"CAI=\"\n  },\n  {\n   \"kind\": \"storage#bucket\",\n
        \  \"id\": \"test_project_cloudbuild\",\n   \"selfLink\": \"https://www.googleapis.com/storage/v1/b/test_project_cloudbuild\",\n
        \  \"projectNumber\": \"353972334481\",\n   \"name\": \"test_project_cloudbuild\",\n
        \  \"timeCreated\": \"2017-12-09T03:43:27.112Z\",\n   \"updated\": \"2017-12-09T03:43:27.112Z\",\n
        \  \"metageneration\": \"1\",\n   \"location\": \"US\",\n   \"storageClass\":
        \"STANDARD\",\n   \"etag\": \"CAE=\"\n  }\n ]\n}\n"}
    headers:
      Cache-Control: ['private, max-age=0, must-revalidate, no-transform']
      Content-Length: ['2959']
      Content-Type: [application/json; charset=UTF-8]
      Server: [UploadServer]
      Vary: [Origin, X-Origin]
    status: {code: 200, message: OK}
- request:
    body: null
    headers:
      Accept: ['*/*']
      Accept-Encoding: ['gzip, deflate']
      Connection: [keep-alive]
      Content-Length: ['0']
    method: DELETE
    uri: https://www.googleapis.com/storage/v1/b/gcsfs-testing/o/tmp%2Ftest%2Fa
  response:
    body: {string: "{\n \"error\": {\n  \"errors\": [\n   {\n    \"domain\": \"global\",\n
        \   \"reason\": \"notFound\",\n    \"message\": \"Not Found\"\n   }\n  ],\n
        \ \"code\": 404,\n  \"message\": \"Not Found\"\n }\n}\n"}
    headers:
      Cache-Control: ['private, max-age=0']
      Content-Length: ['165']
      Content-Type: [application/json; charset=UTF-8]
      Server: [UploadServer]
      Vary: [Origin, X-Origin]
    status: {code: 404, message: Not Found}
- request:
    body: null
    headers:
      Accept: ['*/*']
      Accept-Encoding: ['gzip, deflate']
      Connection: [keep-alive]
      Content-Length: ['0']
    method: DELETE
    uri: https://www.googleapis.com/storage/v1/b/gcsfs-testing/o/tmp%2Ftest%2Fb
  response:
    body: {string: "{\n \"error\": {\n  \"errors\": [\n   {\n    \"domain\": \"global\",\n
        \   \"reason\": \"notFound\",\n    \"message\": \"Not Found\"\n   }\n  ],\n
        \ \"code\": 404,\n  \"message\": \"Not Found\"\n }\n}\n"}
    headers:
      Cache-Control: ['private, max-age=0']
      Content-Length: ['165']
      Content-Type: [application/json; charset=UTF-8]
      Server: [UploadServer]
      Vary: [Origin, X-Origin]
    status: {code: 404, message: Not Found}
- request:
    body: null
    headers:
      Accept: ['*/*']
      Accept-Encoding: ['gzip, deflate']
      Connection: [keep-alive]
      Content-Length: ['0']
    method: DELETE
    uri: https://www.googleapis.com/storage/v1/b/gcsfs-testing/o/tmp%2Ftest%2Fc
  response:
    body: {string: "{\n \"error\": {\n  \"errors\": [\n   {\n    \"domain\": \"global\",\n
        \   \"reason\": \"notFound\",\n    \"message\": \"Not Found\"\n   }\n  ],\n
        \ \"code\": 404,\n  \"message\": \"Not Found\"\n }\n}\n"}
    headers:
      Cache-Control: ['private, max-age=0']
      Content-Length: ['165']
      Content-Type: [application/json; charset=UTF-8]
      Server: [UploadServer]
      Vary: [Origin, X-Origin]
    status: {code: 404, message: Not Found}
- request:
    body: null
    headers:
      Accept: ['*/*']
      Accept-Encoding: ['gzip, deflate']
      Connection: [keep-alive]
      Content-Length: ['0']
    method: DELETE
    uri: https://www.googleapis.com/storage/v1/b/gcsfs-testing/o/tmp%2Ftest%2Fd
  response:
    body: {string: "{\n \"error\": {\n  \"errors\": [\n   {\n    \"domain\": \"global\",\n
        \   \"reason\": \"notFound\",\n    \"message\": \"Not Found\"\n   }\n  ],\n
        \ \"code\": 404,\n  \"message\": \"Not Found\"\n }\n}\n"}
    headers:
      Cache-Control: ['private, max-age=0']
      Content-Length: ['165']
      Content-Type: [application/json; charset=UTF-8]
      Server: [UploadServer]
      Vary: [Origin, X-Origin]
    status: {code: 404, message: Not Found}
- request:
    body: '123'
    headers:
      Accept: ['*/*']
      Accept-Encoding: ['gzip, deflate']
      Connection: [keep-alive]
      Content-Length: ['3']
    method: POST
    uri: https://www.googleapis.com/upload/storage/v1/b/gcsfs-testing/o?name=mapping%2Fx&uploadType=media
  response:
<<<<<<< HEAD
    body: {string: "{\n \"kind\": \"storage#object\",\n \"id\": \"gcsfs-testing/mapping/x/1518819044872691\",\n
        \"selfLink\": \"https://www.googleapis.com/storage/v1/b/gcsfs-testing/o/mapping%2Fx\",\n
        \"name\": \"mapping/x\",\n \"bucket\": \"gcsfs-testing\",\n \"generation\":
        \"1518819044872691\",\n \"metageneration\": \"1\",\n \"timeCreated\": \"2018-02-16T22:10:44.835Z\",\n
        \"updated\": \"2018-02-16T22:10:44.835Z\",\n \"storageClass\": \"MULTI_REGIONAL\",\n
        \"timeStorageClassUpdated\": \"2018-02-16T22:10:44.835Z\",\n \"size\": \"3\",\n
        \"md5Hash\": \"ICy5YqxZB1uWSwcVLSNLcA==\",\n \"mediaLink\": \"https://www.googleapis.com/download/storage/v1/b/gcsfs-testing/o/mapping%2Fx?generation=1518819044872691&alt=media\",\n
        \"crc32c\": \"EHsvsg==\",\n \"etag\": \"CPOjl+25q9kCEAE=\"\n}\n"}
=======
    body: {string: "{\n \"kind\": \"storage#object\",\n \"id\": \"gcsfs-testing/mapping/x/1518819795971074\",\n
        \"selfLink\": \"https://www.googleapis.com/storage/v1/b/gcsfs-testing/o/mapping%2Fx\",\n
        \"name\": \"mapping/x\",\n \"bucket\": \"gcsfs-testing\",\n \"generation\":
        \"1518819795971074\",\n \"metageneration\": \"1\",\n \"timeCreated\": \"2018-02-16T22:23:15.960Z\",\n
        \"updated\": \"2018-02-16T22:23:15.960Z\",\n \"storageClass\": \"MULTI_REGIONAL\",\n
        \"timeStorageClassUpdated\": \"2018-02-16T22:23:15.960Z\",\n \"size\": \"3\",\n
        \"md5Hash\": \"ICy5YqxZB1uWSwcVLSNLcA==\",\n \"mediaLink\": \"https://www.googleapis.com/download/storage/v1/b/gcsfs-testing/o/mapping%2Fx?generation=1518819795971074&alt=media\",\n
        \"crc32c\": \"EHsvsg==\",\n \"etag\": \"CILYqtO8q9kCEAE=\"\n}\n"}
>>>>>>> 2129f8c8
    headers:
      Cache-Control: ['no-cache, no-store, max-age=0, must-revalidate']
      Content-Length: ['703']
      Content-Type: [application/json; charset=UTF-8]
<<<<<<< HEAD
      ETag: [CPOjl+25q9kCEAE=]
=======
      ETag: [CILYqtO8q9kCEAE=]
>>>>>>> 2129f8c8
      Pragma: [no-cache]
      Server: [UploadServer]
      Vary: [Origin, X-Origin]
    status: {code: 200, message: OK}
- request:
    body: null
    headers:
      Accept: ['*/*']
      Accept-Encoding: ['gzip, deflate']
      Connection: [keep-alive]
    method: GET
    uri: https://www.googleapis.com/storage/v1/b/gcsfs-testing/o/mapping%2Fx
  response:
<<<<<<< HEAD
    body: {string: "{\n \"kind\": \"storage#object\",\n \"id\": \"gcsfs-testing/mapping/x/1518819044872691\",\n
        \"selfLink\": \"https://www.googleapis.com/storage/v1/b/gcsfs-testing/o/mapping%2Fx\",\n
        \"name\": \"mapping/x\",\n \"bucket\": \"gcsfs-testing\",\n \"generation\":
        \"1518819044872691\",\n \"metageneration\": \"1\",\n \"timeCreated\": \"2018-02-16T22:10:44.835Z\",\n
        \"updated\": \"2018-02-16T22:10:44.835Z\",\n \"storageClass\": \"MULTI_REGIONAL\",\n
        \"timeStorageClassUpdated\": \"2018-02-16T22:10:44.835Z\",\n \"size\": \"3\",\n
        \"md5Hash\": \"ICy5YqxZB1uWSwcVLSNLcA==\",\n \"mediaLink\": \"https://www.googleapis.com/download/storage/v1/b/gcsfs-testing/o/mapping%2Fx?generation=1518819044872691&alt=media\",\n
        \"crc32c\": \"EHsvsg==\",\n \"etag\": \"CPOjl+25q9kCEAE=\"\n}\n"}
=======
    body: {string: "{\n \"kind\": \"storage#object\",\n \"id\": \"gcsfs-testing/mapping/x/1518819795971074\",\n
        \"selfLink\": \"https://www.googleapis.com/storage/v1/b/gcsfs-testing/o/mapping%2Fx\",\n
        \"name\": \"mapping/x\",\n \"bucket\": \"gcsfs-testing\",\n \"generation\":
        \"1518819795971074\",\n \"metageneration\": \"1\",\n \"timeCreated\": \"2018-02-16T22:23:15.960Z\",\n
        \"updated\": \"2018-02-16T22:23:15.960Z\",\n \"storageClass\": \"MULTI_REGIONAL\",\n
        \"timeStorageClassUpdated\": \"2018-02-16T22:23:15.960Z\",\n \"size\": \"3\",\n
        \"md5Hash\": \"ICy5YqxZB1uWSwcVLSNLcA==\",\n \"mediaLink\": \"https://www.googleapis.com/download/storage/v1/b/gcsfs-testing/o/mapping%2Fx?generation=1518819795971074&alt=media\",\n
        \"crc32c\": \"EHsvsg==\",\n \"etag\": \"CILYqtO8q9kCEAE=\"\n}\n"}
>>>>>>> 2129f8c8
    headers:
      Cache-Control: ['no-cache, no-store, max-age=0, must-revalidate']
      Content-Length: ['703']
      Content-Type: [application/json; charset=UTF-8]
<<<<<<< HEAD
      ETag: [CPOjl+25q9kCEAE=]
=======
      ETag: [CILYqtO8q9kCEAE=]
>>>>>>> 2129f8c8
      Pragma: [no-cache]
      Server: [UploadServer]
      Vary: [Origin, X-Origin]
    status: {code: 200, message: OK}
- request:
    body: null
    headers:
      Accept: ['*/*']
      Accept-Encoding: ['gzip, deflate']
      Connection: [keep-alive]
      Range: [bytes=0-5242882]
    method: GET
<<<<<<< HEAD
    uri: https://www.googleapis.com/download/storage/v1/b/gcsfs-testing/o/mapping%2Fx?alt=media&generation=1518819044872691
=======
    uri: https://www.googleapis.com/download/storage/v1/b/gcsfs-testing/o/mapping%2Fx?alt=media&generation=1518819795971074
>>>>>>> 2129f8c8
  response:
    body: {string: '123'}
    headers:
      Cache-Control: ['no-cache, no-store, max-age=0, must-revalidate']
      Content-Disposition: [attachment]
      Content-Length: ['3']
      Content-Range: [bytes 0-2/3]
      Content-Type: [application/octet-stream]
<<<<<<< HEAD
      ETag: [CPOjl+25q9kCEAE=]
      Pragma: [no-cache]
      Server: [UploadServer]
      Vary: [Origin, X-Origin]
      X-Goog-Generation: ['1518819044872691']
=======
      ETag: [CILYqtO8q9kCEAE=]
      Pragma: [no-cache]
      Server: [UploadServer]
      Vary: [Origin, X-Origin]
      X-Goog-Generation: ['1518819795971074']
>>>>>>> 2129f8c8
      X-Goog-Hash: [crc32c=EHsvsg==]
      X-Goog-Metageneration: ['1']
      X-Goog-Storage-Class: [MULTI_REGIONAL]
    status: {code: 206, message: Partial Content}
- request:
    body: null
    headers:
      Accept: ['*/*']
      Accept-Encoding: ['gzip, deflate']
      Connection: [keep-alive]
    method: GET
    uri: https://www.googleapis.com/storage/v1/b/gcsfs-testing/o/?maxResults=1000
  response:
    body: {string: "{\n \"kind\": \"storage#objects\",\n \"items\": [\n  {\n   \"kind\":
<<<<<<< HEAD
        \"storage#object\",\n   \"id\": \"gcsfs-testing/mapping/x/1518819044872691\",\n
        \  \"selfLink\": \"https://www.googleapis.com/storage/v1/b/gcsfs-testing/o/mapping%2Fx\",\n
        \  \"name\": \"mapping/x\",\n   \"bucket\": \"gcsfs-testing\",\n   \"generation\":
        \"1518819044872691\",\n   \"metageneration\": \"1\",\n   \"timeCreated\":
        \"2018-02-16T22:10:44.835Z\",\n   \"updated\": \"2018-02-16T22:10:44.835Z\",\n
        \  \"storageClass\": \"MULTI_REGIONAL\",\n   \"timeStorageClassUpdated\":
        \"2018-02-16T22:10:44.835Z\",\n   \"size\": \"3\",\n   \"md5Hash\": \"ICy5YqxZB1uWSwcVLSNLcA==\",\n
        \  \"mediaLink\": \"https://www.googleapis.com/download/storage/v1/b/gcsfs-testing/o/mapping%2Fx?generation=1518819044872691&alt=media\",\n
        \  \"crc32c\": \"EHsvsg==\",\n   \"etag\": \"CPOjl+25q9kCEAE=\"\n  }\n ]\n}\n"}
=======
        \"storage#object\",\n   \"id\": \"gcsfs-testing/mapping/x/1518819795971074\",\n
        \  \"selfLink\": \"https://www.googleapis.com/storage/v1/b/gcsfs-testing/o/mapping%2Fx\",\n
        \  \"name\": \"mapping/x\",\n   \"bucket\": \"gcsfs-testing\",\n   \"generation\":
        \"1518819795971074\",\n   \"metageneration\": \"1\",\n   \"timeCreated\":
        \"2018-02-16T22:23:15.960Z\",\n   \"updated\": \"2018-02-16T22:23:15.960Z\",\n
        \  \"storageClass\": \"MULTI_REGIONAL\",\n   \"timeStorageClassUpdated\":
        \"2018-02-16T22:23:15.960Z\",\n   \"size\": \"3\",\n   \"md5Hash\": \"ICy5YqxZB1uWSwcVLSNLcA==\",\n
        \  \"mediaLink\": \"https://www.googleapis.com/download/storage/v1/b/gcsfs-testing/o/mapping%2Fx?generation=1518819795971074&alt=media\",\n
        \  \"crc32c\": \"EHsvsg==\",\n   \"etag\": \"CILYqtO8q9kCEAE=\"\n  }\n ]\n}\n"}
>>>>>>> 2129f8c8
    headers:
      Cache-Control: ['private, max-age=0, must-revalidate, no-transform']
      Content-Length: ['786']
      Content-Type: [application/json; charset=UTF-8]
      Server: [UploadServer]
      Vary: [Origin, X-Origin]
    status: {code: 200, message: OK}
- request:
    body: null
    headers:
      Accept: ['*/*']
      Accept-Encoding: ['gzip, deflate']
      Connection: [keep-alive]
      Content-Length: ['0']
    method: DELETE
    uri: https://www.googleapis.com/storage/v1/b/gcsfs-testing/o/mapping%2Fx
  response:
    body: {string: ''}
    headers:
      Cache-Control: ['no-cache, no-store, max-age=0, must-revalidate']
      Content-Length: ['0']
      Content-Type: [application/json]
      Pragma: [no-cache]
      Server: [UploadServer]
      Vary: [Origin, X-Origin]
    status: {code: 204, message: No Content}
version: 1<|MERGE_RESOLUTION|>--- conflicted
+++ resolved
@@ -1,10 +1,6 @@
 interactions:
 - request:
-<<<<<<< HEAD
-    body: grant_type=refresh_token&client_id=xxx&client_secret=xxx&refresh_token=xxx
-=======
-    body: client_secret=xxx&client_id=xxx&refresh_token=xxx&grant_type=refresh_token
->>>>>>> 2129f8c8
+    body: client_secret=xxx&refresh_token=xxx&grant_type=refresh_token&client_id=xxx
     headers:
       Accept: ['*/*']
       Accept-Encoding: ['gzip, deflate']
@@ -12,25 +8,20 @@
       Content-Length: ['229']
       content-type: [application/x-www-form-urlencoded]
     method: POST
-    uri: https://accounts.google.com/o/oauth2/token
+    uri: https://www.googleapis.com/oauth2/v4/token
   response:
     body:
       string: !!binary |
-<<<<<<< HEAD
-        H4sIAORWh1oC/6tWykyJL8nPTs1TslJQqqioUNJRUEpMTk4tLsYQBvPjSyoLUkGCTqmJRalFIPHU
-        ioLMotTi+EyQYmMzA4NaAIbFaipWAAAA
-=======
-        H4sIANNZh1oC/6tWKsnPTs2LL6ksSFWyUlBySk0sSi1S0lFQykyJB0uBRCsqKkBCicnJqcXFGMKp
-        FQWZRanF8ZkgQWMzA4NaAKg7WRNWAAAA
->>>>>>> 2129f8c8
-    headers:
-      Cache-Control: ['no-cache, no-store, max-age=0, must-revalidate']
-      Content-Disposition: [attachment; filename="json.txt"; filename*=UTF-8''json.txt]
+        H4sIACRch1oC/6tWKsnPTs2LL6ksSFWyUlBySk0sSi1S0lFQSkxOTi0ujgdLg2QqKipAwpkpGEKp
+        FQWZRanF8ZkgQWMzA4NaAAUo03FWAAAA
+    headers:
+      Cache-Control: ['no-cache, no-store, max-age=0, must-revalidate']
       Content-Encoding: [gzip]
-      Content-Type: [application/json; charset=utf-8]
-      Pragma: [no-cache]
-      Server: [ESF]
+      Content-Type: [application/json; charset=UTF-8]
+      Pragma: [no-cache]
+      Server: [GSE]
       Transfer-Encoding: [chunked]
+      Vary: [Origin, X-Origin]
       X-Content-Type-Options: [nosniff]
       X-Frame-Options: [SAMEORIGIN]
       X-XSS-Protection: [1; mode=block]
@@ -49,8 +40,6 @@
         \  \"selfLink\": \"https://www.googleapis.com/storage/v1/b/artifacts.test_project.appspot.com\",\n
         \  \"projectNumber\": \"353972334481\",\n   \"name\": \"artifacts.test_project.appspot.com\",\n
         \  \"timeCreated\": \"2016-05-17T06:25:43.063Z\",\n   \"updated\": \"2016-05-17T06:25:43.063Z\",\n
-<<<<<<< HEAD
-=======
         \  \"metageneration\": \"1\",\n   \"location\": \"US\",\n   \"storageClass\":
         \"STANDARD\",\n   \"etag\": \"CAE=\"\n  },\n  {\n   \"kind\": \"storage#bucket\",\n
         \  \"id\": \"gcfs-testing-ipd\",\n   \"selfLink\": \"https://www.googleapis.com/storage/v1/b/gcfs-testing-ipd\",\n
@@ -171,157 +160,6 @@
       Vary: [Origin, X-Origin]
     status: {code: 404, message: Not Found}
 - request:
-    body: '123'
-    headers:
-      Accept: ['*/*']
-      Accept-Encoding: ['gzip, deflate']
-      Connection: [keep-alive]
-      Content-Length: ['3']
-    method: POST
-    uri: https://www.googleapis.com/upload/storage/v1/b/gcsfs-testing/o?name=mapping%2Fx&uploadType=media
-  response:
-    body: {string: "{\n \"kind\": \"storage#object\",\n \"id\": \"gcsfs-testing/mapping/x/1518819667504992\",\n
-        \"selfLink\": \"https://www.googleapis.com/storage/v1/b/gcsfs-testing/o/mapping%2Fx\",\n
-        \"name\": \"mapping/x\",\n \"bucket\": \"gcsfs-testing\",\n \"generation\":
-        \"1518819667504992\",\n \"metageneration\": \"1\",\n \"timeCreated\": \"2018-02-16T22:21:07.494Z\",\n
-        \"updated\": \"2018-02-16T22:21:07.494Z\",\n \"storageClass\": \"MULTI_REGIONAL\",\n
-        \"timeStorageClassUpdated\": \"2018-02-16T22:21:07.494Z\",\n \"size\": \"3\",\n
-        \"md5Hash\": \"ICy5YqxZB1uWSwcVLSNLcA==\",\n \"mediaLink\": \"https://www.googleapis.com/download/storage/v1/b/gcsfs-testing/o/mapping%2Fx?generation=1518819667504992&alt=media\",\n
-        \"crc32c\": \"EHsvsg==\",\n \"etag\": \"CODeiZa8q9kCEAE=\"\n}\n"}
-    headers:
-      Cache-Control: ['no-cache, no-store, max-age=0, must-revalidate']
-      Content-Length: ['703']
-      Content-Type: [application/json; charset=UTF-8]
-      ETag: [CODeiZa8q9kCEAE=]
-      Pragma: [no-cache]
-      Server: [UploadServer]
-      Vary: [Origin, X-Origin]
-    status: {code: 200, message: OK}
-- request:
-    body: null
-    headers:
-      Accept: ['*/*']
-      Accept-Encoding: ['gzip, deflate']
-      Connection: [keep-alive]
-    method: GET
-    uri: https://www.googleapis.com/storage/v1/b/gcsfs-testing/o/mapping%2Fx
-  response:
-    body: {string: "{\n \"kind\": \"storage#object\",\n \"id\": \"gcsfs-testing/mapping/x/1518819667504992\",\n
-        \"selfLink\": \"https://www.googleapis.com/storage/v1/b/gcsfs-testing/o/mapping%2Fx\",\n
-        \"name\": \"mapping/x\",\n \"bucket\": \"gcsfs-testing\",\n \"generation\":
-        \"1518819667504992\",\n \"metageneration\": \"1\",\n \"timeCreated\": \"2018-02-16T22:21:07.494Z\",\n
-        \"updated\": \"2018-02-16T22:21:07.494Z\",\n \"storageClass\": \"MULTI_REGIONAL\",\n
-        \"timeStorageClassUpdated\": \"2018-02-16T22:21:07.494Z\",\n \"size\": \"3\",\n
-        \"md5Hash\": \"ICy5YqxZB1uWSwcVLSNLcA==\",\n \"mediaLink\": \"https://www.googleapis.com/download/storage/v1/b/gcsfs-testing/o/mapping%2Fx?generation=1518819667504992&alt=media\",\n
-        \"crc32c\": \"EHsvsg==\",\n \"etag\": \"CODeiZa8q9kCEAE=\"\n}\n"}
-    headers:
-      Cache-Control: ['no-cache, no-store, max-age=0, must-revalidate']
-      Content-Length: ['703']
-      Content-Type: [application/json; charset=UTF-8]
-      ETag: [CODeiZa8q9kCEAE=]
-      Pragma: [no-cache]
-      Server: [UploadServer]
-      Vary: [Origin, X-Origin]
-    status: {code: 200, message: OK}
-- request:
-    body: null
-    headers:
-      Accept: ['*/*']
-      Accept-Encoding: ['gzip, deflate']
-      Connection: [keep-alive]
-      Range: [bytes=0-5242882]
-    method: GET
-    uri: https://www.googleapis.com/download/storage/v1/b/gcsfs-testing/o/mapping%2Fx?alt=media&generation=1518819667504992
-  response:
-    body: {string: '123'}
-    headers:
-      Cache-Control: ['no-cache, no-store, max-age=0, must-revalidate']
-      Content-Disposition: [attachment]
-      Content-Length: ['3']
-      Content-Range: [bytes 0-2/3]
-      Content-Type: [application/octet-stream]
-      ETag: [CODeiZa8q9kCEAE=]
-      Pragma: [no-cache]
-      Server: [UploadServer]
-      Vary: [Origin, X-Origin]
-      X-Goog-Generation: ['1518819667504992']
-      X-Goog-Hash: [crc32c=EHsvsg==]
-      X-Goog-Metageneration: ['1']
-      X-Goog-Storage-Class: [MULTI_REGIONAL]
-    status: {code: 206, message: Partial Content}
-- request:
-    body: null
-    headers:
-      Accept: ['*/*']
-      Accept-Encoding: ['gzip, deflate']
-      Connection: [keep-alive]
-    method: GET
-    uri: https://www.googleapis.com/storage/v1/b/gcsfs-testing/o/?maxResults=1000
-  response:
-    body: {string: "{\n \"kind\": \"storage#objects\",\n \"items\": [\n  {\n   \"kind\":
-        \"storage#object\",\n   \"id\": \"gcsfs-testing/mapping/x/1518819667504992\",\n
-        \  \"selfLink\": \"https://www.googleapis.com/storage/v1/b/gcsfs-testing/o/mapping%2Fx\",\n
-        \  \"name\": \"mapping/x\",\n   \"bucket\": \"gcsfs-testing\",\n   \"generation\":
-        \"1518819667504992\",\n   \"metageneration\": \"1\",\n   \"timeCreated\":
-        \"2018-02-16T22:21:07.494Z\",\n   \"updated\": \"2018-02-16T22:21:07.494Z\",\n
-        \  \"storageClass\": \"MULTI_REGIONAL\",\n   \"timeStorageClassUpdated\":
-        \"2018-02-16T22:21:07.494Z\",\n   \"size\": \"3\",\n   \"md5Hash\": \"ICy5YqxZB1uWSwcVLSNLcA==\",\n
-        \  \"mediaLink\": \"https://www.googleapis.com/download/storage/v1/b/gcsfs-testing/o/mapping%2Fx?generation=1518819667504992&alt=media\",\n
-        \  \"crc32c\": \"EHsvsg==\",\n   \"etag\": \"CODeiZa8q9kCEAE=\"\n  }\n ]\n}\n"}
-    headers:
-      Cache-Control: ['private, max-age=0, must-revalidate, no-transform']
-      Content-Length: ['786']
-      Content-Type: [application/json; charset=UTF-8]
-      Server: [UploadServer]
-      Vary: [Origin, X-Origin]
-    status: {code: 200, message: OK}
-- request:
-    body: null
-    headers:
-      Accept: ['*/*']
-      Accept-Encoding: ['gzip, deflate']
-      Connection: [keep-alive]
-      Content-Length: ['0']
-    method: DELETE
-    uri: https://www.googleapis.com/storage/v1/b/gcsfs-testing/o/mapping%2Fx
-  response:
-    body: {string: ''}
-    headers:
-      Cache-Control: ['no-cache, no-store, max-age=0, must-revalidate']
-      Content-Length: ['0']
-      Content-Type: [application/json]
-      Pragma: [no-cache]
-      Server: [UploadServer]
-      Vary: [Origin, X-Origin]
-    status: {code: 204, message: No Content}
-- request:
-    body: grant_type=refresh_token&client_id=xxx&client_secret=xxx&refresh_token=xxx
-    headers:
-      Accept: ['*/*']
-      Accept-Encoding: ['gzip, deflate']
-      Connection: [keep-alive]
-      Content-Length: ['229']
-      content-type: [application/x-www-form-urlencoded]
-    method: POST
-    uri: https://www.googleapis.com/oauth2/v4/token
-  response:
-    body:
-      string: !!binary |
-        H4sIANNZh1oC/6tWKsnPTs2LL6ksSFWyUlBySk0sSi1S0lFQykyJB0uBRCsqKkBCicnJqcXFGMKp
-        FQWZRanF8ZkgQWMzA4NaAKg7WRNWAAAA
-    headers:
-      Cache-Control: ['no-cache, no-store, max-age=0, must-revalidate']
-      Content-Encoding: [gzip]
-      Content-Type: [application/json; charset=UTF-8]
-      Pragma: [no-cache]
-      Server: [GSE]
-      Transfer-Encoding: [chunked]
-      Vary: [Origin, X-Origin]
-      X-Content-Type-Options: [nosniff]
-      X-Frame-Options: [SAMEORIGIN]
-      X-XSS-Protection: [1; mode=block]
-    status: {code: 200, message: OK}
-- request:
     body: null
     headers:
       Accept: ['*/*']
@@ -335,7 +173,6 @@
         \  \"selfLink\": \"https://www.googleapis.com/storage/v1/b/artifacts.test_project.appspot.com\",\n
         \  \"projectNumber\": \"353972334481\",\n   \"name\": \"artifacts.test_project.appspot.com\",\n
         \  \"timeCreated\": \"2016-05-17T06:25:43.063Z\",\n   \"updated\": \"2016-05-17T06:25:43.063Z\",\n
->>>>>>> 2129f8c8
         \  \"metageneration\": \"1\",\n   \"location\": \"US\",\n   \"storageClass\":
         \"STANDARD\",\n   \"etag\": \"CAE=\"\n  },\n  {\n   \"kind\": \"storage#bucket\",\n
         \  \"id\": \"gcfs-testing-ipd\",\n   \"selfLink\": \"https://www.googleapis.com/storage/v1/b/gcfs-testing-ipd\",\n
@@ -376,86 +213,6 @@
       Vary: [Origin, X-Origin]
     status: {code: 200, message: OK}
 - request:
-    body: null
-    headers:
-      Accept: ['*/*']
-      Accept-Encoding: ['gzip, deflate']
-      Connection: [keep-alive]
-      Content-Length: ['0']
-    method: DELETE
-    uri: https://www.googleapis.com/storage/v1/b/gcsfs-testing/o/tmp%2Ftest%2Fa
-  response:
-    body: {string: "{\n \"error\": {\n  \"errors\": [\n   {\n    \"domain\": \"global\",\n
-        \   \"reason\": \"notFound\",\n    \"message\": \"Not Found\"\n   }\n  ],\n
-        \ \"code\": 404,\n  \"message\": \"Not Found\"\n }\n}\n"}
-    headers:
-      Cache-Control: ['private, max-age=0']
-      Content-Length: ['165']
-      Content-Type: [application/json; charset=UTF-8]
-      Server: [UploadServer]
-      Vary: [Origin, X-Origin]
-    status: {code: 404, message: Not Found}
-- request:
-    body: null
-    headers:
-      Accept: ['*/*']
-      Accept-Encoding: ['gzip, deflate']
-      Connection: [keep-alive]
-      Content-Length: ['0']
-    method: DELETE
-    uri: https://www.googleapis.com/storage/v1/b/gcsfs-testing/o/tmp%2Ftest%2Fb
-  response:
-    body: {string: "{\n \"error\": {\n  \"errors\": [\n   {\n    \"domain\": \"global\",\n
-        \   \"reason\": \"notFound\",\n    \"message\": \"Not Found\"\n   }\n  ],\n
-        \ \"code\": 404,\n  \"message\": \"Not Found\"\n }\n}\n"}
-    headers:
-      Cache-Control: ['private, max-age=0']
-      Content-Length: ['165']
-      Content-Type: [application/json; charset=UTF-8]
-      Server: [UploadServer]
-      Vary: [Origin, X-Origin]
-    status: {code: 404, message: Not Found}
-- request:
-    body: null
-    headers:
-      Accept: ['*/*']
-      Accept-Encoding: ['gzip, deflate']
-      Connection: [keep-alive]
-      Content-Length: ['0']
-    method: DELETE
-    uri: https://www.googleapis.com/storage/v1/b/gcsfs-testing/o/tmp%2Ftest%2Fc
-  response:
-    body: {string: "{\n \"error\": {\n  \"errors\": [\n   {\n    \"domain\": \"global\",\n
-        \   \"reason\": \"notFound\",\n    \"message\": \"Not Found\"\n   }\n  ],\n
-        \ \"code\": 404,\n  \"message\": \"Not Found\"\n }\n}\n"}
-    headers:
-      Cache-Control: ['private, max-age=0']
-      Content-Length: ['165']
-      Content-Type: [application/json; charset=UTF-8]
-      Server: [UploadServer]
-      Vary: [Origin, X-Origin]
-    status: {code: 404, message: Not Found}
-- request:
-    body: null
-    headers:
-      Accept: ['*/*']
-      Accept-Encoding: ['gzip, deflate']
-      Connection: [keep-alive]
-      Content-Length: ['0']
-    method: DELETE
-    uri: https://www.googleapis.com/storage/v1/b/gcsfs-testing/o/tmp%2Ftest%2Fd
-  response:
-    body: {string: "{\n \"error\": {\n  \"errors\": [\n   {\n    \"domain\": \"global\",\n
-        \   \"reason\": \"notFound\",\n    \"message\": \"Not Found\"\n   }\n  ],\n
-        \ \"code\": 404,\n  \"message\": \"Not Found\"\n }\n}\n"}
-    headers:
-      Cache-Control: ['private, max-age=0']
-      Content-Length: ['165']
-      Content-Type: [application/json; charset=UTF-8]
-      Server: [UploadServer]
-      Vary: [Origin, X-Origin]
-    status: {code: 404, message: Not Found}
-- request:
     body: '123'
     headers:
       Accept: ['*/*']
@@ -465,75 +222,45 @@
     method: POST
     uri: https://www.googleapis.com/upload/storage/v1/b/gcsfs-testing/o?name=mapping%2Fx&uploadType=media
   response:
-<<<<<<< HEAD
-    body: {string: "{\n \"kind\": \"storage#object\",\n \"id\": \"gcsfs-testing/mapping/x/1518819044872691\",\n
+    body: {string: "{\n \"kind\": \"storage#object\",\n \"id\": \"gcsfs-testing/mapping/x/1518820388692301\",\n
         \"selfLink\": \"https://www.googleapis.com/storage/v1/b/gcsfs-testing/o/mapping%2Fx\",\n
         \"name\": \"mapping/x\",\n \"bucket\": \"gcsfs-testing\",\n \"generation\":
-        \"1518819044872691\",\n \"metageneration\": \"1\",\n \"timeCreated\": \"2018-02-16T22:10:44.835Z\",\n
-        \"updated\": \"2018-02-16T22:10:44.835Z\",\n \"storageClass\": \"MULTI_REGIONAL\",\n
-        \"timeStorageClassUpdated\": \"2018-02-16T22:10:44.835Z\",\n \"size\": \"3\",\n
-        \"md5Hash\": \"ICy5YqxZB1uWSwcVLSNLcA==\",\n \"mediaLink\": \"https://www.googleapis.com/download/storage/v1/b/gcsfs-testing/o/mapping%2Fx?generation=1518819044872691&alt=media\",\n
-        \"crc32c\": \"EHsvsg==\",\n \"etag\": \"CPOjl+25q9kCEAE=\"\n}\n"}
-=======
-    body: {string: "{\n \"kind\": \"storage#object\",\n \"id\": \"gcsfs-testing/mapping/x/1518819795971074\",\n
+        \"1518820388692301\",\n \"metageneration\": \"1\",\n \"timeCreated\": \"2018-02-16T22:33:08.682Z\",\n
+        \"updated\": \"2018-02-16T22:33:08.682Z\",\n \"storageClass\": \"MULTI_REGIONAL\",\n
+        \"timeStorageClassUpdated\": \"2018-02-16T22:33:08.682Z\",\n \"size\": \"3\",\n
+        \"md5Hash\": \"ICy5YqxZB1uWSwcVLSNLcA==\",\n \"mediaLink\": \"https://www.googleapis.com/download/storage/v1/b/gcsfs-testing/o/mapping%2Fx?generation=1518820388692301&alt=media\",\n
+        \"crc32c\": \"EHsvsg==\",\n \"etag\": \"CM3C++2+q9kCEAE=\"\n}\n"}
+    headers:
+      Cache-Control: ['no-cache, no-store, max-age=0, must-revalidate']
+      Content-Length: ['703']
+      Content-Type: [application/json; charset=UTF-8]
+      ETag: [CM3C++2+q9kCEAE=]
+      Pragma: [no-cache]
+      Server: [UploadServer]
+      Vary: [Origin, X-Origin]
+    status: {code: 200, message: OK}
+- request:
+    body: null
+    headers:
+      Accept: ['*/*']
+      Accept-Encoding: ['gzip, deflate']
+      Connection: [keep-alive]
+    method: GET
+    uri: https://www.googleapis.com/storage/v1/b/gcsfs-testing/o/mapping%2Fx
+  response:
+    body: {string: "{\n \"kind\": \"storage#object\",\n \"id\": \"gcsfs-testing/mapping/x/1518820388692301\",\n
         \"selfLink\": \"https://www.googleapis.com/storage/v1/b/gcsfs-testing/o/mapping%2Fx\",\n
         \"name\": \"mapping/x\",\n \"bucket\": \"gcsfs-testing\",\n \"generation\":
-        \"1518819795971074\",\n \"metageneration\": \"1\",\n \"timeCreated\": \"2018-02-16T22:23:15.960Z\",\n
-        \"updated\": \"2018-02-16T22:23:15.960Z\",\n \"storageClass\": \"MULTI_REGIONAL\",\n
-        \"timeStorageClassUpdated\": \"2018-02-16T22:23:15.960Z\",\n \"size\": \"3\",\n
-        \"md5Hash\": \"ICy5YqxZB1uWSwcVLSNLcA==\",\n \"mediaLink\": \"https://www.googleapis.com/download/storage/v1/b/gcsfs-testing/o/mapping%2Fx?generation=1518819795971074&alt=media\",\n
-        \"crc32c\": \"EHsvsg==\",\n \"etag\": \"CILYqtO8q9kCEAE=\"\n}\n"}
->>>>>>> 2129f8c8
+        \"1518820388692301\",\n \"metageneration\": \"1\",\n \"timeCreated\": \"2018-02-16T22:33:08.682Z\",\n
+        \"updated\": \"2018-02-16T22:33:08.682Z\",\n \"storageClass\": \"MULTI_REGIONAL\",\n
+        \"timeStorageClassUpdated\": \"2018-02-16T22:33:08.682Z\",\n \"size\": \"3\",\n
+        \"md5Hash\": \"ICy5YqxZB1uWSwcVLSNLcA==\",\n \"mediaLink\": \"https://www.googleapis.com/download/storage/v1/b/gcsfs-testing/o/mapping%2Fx?generation=1518820388692301&alt=media\",\n
+        \"crc32c\": \"EHsvsg==\",\n \"etag\": \"CM3C++2+q9kCEAE=\"\n}\n"}
     headers:
       Cache-Control: ['no-cache, no-store, max-age=0, must-revalidate']
       Content-Length: ['703']
       Content-Type: [application/json; charset=UTF-8]
-<<<<<<< HEAD
-      ETag: [CPOjl+25q9kCEAE=]
-=======
-      ETag: [CILYqtO8q9kCEAE=]
->>>>>>> 2129f8c8
-      Pragma: [no-cache]
-      Server: [UploadServer]
-      Vary: [Origin, X-Origin]
-    status: {code: 200, message: OK}
-- request:
-    body: null
-    headers:
-      Accept: ['*/*']
-      Accept-Encoding: ['gzip, deflate']
-      Connection: [keep-alive]
-    method: GET
-    uri: https://www.googleapis.com/storage/v1/b/gcsfs-testing/o/mapping%2Fx
-  response:
-<<<<<<< HEAD
-    body: {string: "{\n \"kind\": \"storage#object\",\n \"id\": \"gcsfs-testing/mapping/x/1518819044872691\",\n
-        \"selfLink\": \"https://www.googleapis.com/storage/v1/b/gcsfs-testing/o/mapping%2Fx\",\n
-        \"name\": \"mapping/x\",\n \"bucket\": \"gcsfs-testing\",\n \"generation\":
-        \"1518819044872691\",\n \"metageneration\": \"1\",\n \"timeCreated\": \"2018-02-16T22:10:44.835Z\",\n
-        \"updated\": \"2018-02-16T22:10:44.835Z\",\n \"storageClass\": \"MULTI_REGIONAL\",\n
-        \"timeStorageClassUpdated\": \"2018-02-16T22:10:44.835Z\",\n \"size\": \"3\",\n
-        \"md5Hash\": \"ICy5YqxZB1uWSwcVLSNLcA==\",\n \"mediaLink\": \"https://www.googleapis.com/download/storage/v1/b/gcsfs-testing/o/mapping%2Fx?generation=1518819044872691&alt=media\",\n
-        \"crc32c\": \"EHsvsg==\",\n \"etag\": \"CPOjl+25q9kCEAE=\"\n}\n"}
-=======
-    body: {string: "{\n \"kind\": \"storage#object\",\n \"id\": \"gcsfs-testing/mapping/x/1518819795971074\",\n
-        \"selfLink\": \"https://www.googleapis.com/storage/v1/b/gcsfs-testing/o/mapping%2Fx\",\n
-        \"name\": \"mapping/x\",\n \"bucket\": \"gcsfs-testing\",\n \"generation\":
-        \"1518819795971074\",\n \"metageneration\": \"1\",\n \"timeCreated\": \"2018-02-16T22:23:15.960Z\",\n
-        \"updated\": \"2018-02-16T22:23:15.960Z\",\n \"storageClass\": \"MULTI_REGIONAL\",\n
-        \"timeStorageClassUpdated\": \"2018-02-16T22:23:15.960Z\",\n \"size\": \"3\",\n
-        \"md5Hash\": \"ICy5YqxZB1uWSwcVLSNLcA==\",\n \"mediaLink\": \"https://www.googleapis.com/download/storage/v1/b/gcsfs-testing/o/mapping%2Fx?generation=1518819795971074&alt=media\",\n
-        \"crc32c\": \"EHsvsg==\",\n \"etag\": \"CILYqtO8q9kCEAE=\"\n}\n"}
->>>>>>> 2129f8c8
-    headers:
-      Cache-Control: ['no-cache, no-store, max-age=0, must-revalidate']
-      Content-Length: ['703']
-      Content-Type: [application/json; charset=UTF-8]
-<<<<<<< HEAD
-      ETag: [CPOjl+25q9kCEAE=]
-=======
-      ETag: [CILYqtO8q9kCEAE=]
->>>>>>> 2129f8c8
+      ETag: [CM3C++2+q9kCEAE=]
       Pragma: [no-cache]
       Server: [UploadServer]
       Vary: [Origin, X-Origin]
@@ -546,11 +273,7 @@
       Connection: [keep-alive]
       Range: [bytes=0-5242882]
     method: GET
-<<<<<<< HEAD
-    uri: https://www.googleapis.com/download/storage/v1/b/gcsfs-testing/o/mapping%2Fx?alt=media&generation=1518819044872691
-=======
-    uri: https://www.googleapis.com/download/storage/v1/b/gcsfs-testing/o/mapping%2Fx?alt=media&generation=1518819795971074
->>>>>>> 2129f8c8
+    uri: https://www.googleapis.com/download/storage/v1/b/gcsfs-testing/o/mapping%2Fx?alt=media&generation=1518820388692301
   response:
     body: {string: '123'}
     headers:
@@ -559,19 +282,11 @@
       Content-Length: ['3']
       Content-Range: [bytes 0-2/3]
       Content-Type: [application/octet-stream]
-<<<<<<< HEAD
-      ETag: [CPOjl+25q9kCEAE=]
-      Pragma: [no-cache]
-      Server: [UploadServer]
-      Vary: [Origin, X-Origin]
-      X-Goog-Generation: ['1518819044872691']
-=======
-      ETag: [CILYqtO8q9kCEAE=]
-      Pragma: [no-cache]
-      Server: [UploadServer]
-      Vary: [Origin, X-Origin]
-      X-Goog-Generation: ['1518819795971074']
->>>>>>> 2129f8c8
+      ETag: [CM3C++2+q9kCEAE=]
+      Pragma: [no-cache]
+      Server: [UploadServer]
+      Vary: [Origin, X-Origin]
+      X-Goog-Generation: ['1518820388692301']
       X-Goog-Hash: [crc32c=EHsvsg==]
       X-Goog-Metageneration: ['1']
       X-Goog-Storage-Class: [MULTI_REGIONAL]
@@ -583,30 +298,36 @@
       Accept-Encoding: ['gzip, deflate']
       Connection: [keep-alive]
     method: GET
-    uri: https://www.googleapis.com/storage/v1/b/gcsfs-testing/o/?maxResults=1000
+    uri: https://www.googleapis.com/storage/v1/b/gcsfs-testing/o/?delimiter=%2F
+  response:
+    body: {string: "{\n \"kind\": \"storage#objects\",\n \"prefixes\": [\n  \"mapping/\"\n
+        ]\n}\n"}
+    headers:
+      Cache-Control: ['private, max-age=0, must-revalidate, no-transform']
+      Content-Length: ['63']
+      Content-Type: [application/json; charset=UTF-8]
+      Server: [UploadServer]
+      Vary: [Origin, X-Origin]
+    status: {code: 200, message: OK}
+- request:
+    body: null
+    headers:
+      Accept: ['*/*']
+      Accept-Encoding: ['gzip, deflate']
+      Connection: [keep-alive]
+    method: GET
+    uri: https://www.googleapis.com/storage/v1/b/gcsfs-testing/o/?delimiter=%2F&prefix=mapping%2F
   response:
     body: {string: "{\n \"kind\": \"storage#objects\",\n \"items\": [\n  {\n   \"kind\":
-<<<<<<< HEAD
-        \"storage#object\",\n   \"id\": \"gcsfs-testing/mapping/x/1518819044872691\",\n
+        \"storage#object\",\n   \"id\": \"gcsfs-testing/mapping/x/1518820388692301\",\n
         \  \"selfLink\": \"https://www.googleapis.com/storage/v1/b/gcsfs-testing/o/mapping%2Fx\",\n
         \  \"name\": \"mapping/x\",\n   \"bucket\": \"gcsfs-testing\",\n   \"generation\":
-        \"1518819044872691\",\n   \"metageneration\": \"1\",\n   \"timeCreated\":
-        \"2018-02-16T22:10:44.835Z\",\n   \"updated\": \"2018-02-16T22:10:44.835Z\",\n
+        \"1518820388692301\",\n   \"metageneration\": \"1\",\n   \"timeCreated\":
+        \"2018-02-16T22:33:08.682Z\",\n   \"updated\": \"2018-02-16T22:33:08.682Z\",\n
         \  \"storageClass\": \"MULTI_REGIONAL\",\n   \"timeStorageClassUpdated\":
-        \"2018-02-16T22:10:44.835Z\",\n   \"size\": \"3\",\n   \"md5Hash\": \"ICy5YqxZB1uWSwcVLSNLcA==\",\n
-        \  \"mediaLink\": \"https://www.googleapis.com/download/storage/v1/b/gcsfs-testing/o/mapping%2Fx?generation=1518819044872691&alt=media\",\n
-        \  \"crc32c\": \"EHsvsg==\",\n   \"etag\": \"CPOjl+25q9kCEAE=\"\n  }\n ]\n}\n"}
-=======
-        \"storage#object\",\n   \"id\": \"gcsfs-testing/mapping/x/1518819795971074\",\n
-        \  \"selfLink\": \"https://www.googleapis.com/storage/v1/b/gcsfs-testing/o/mapping%2Fx\",\n
-        \  \"name\": \"mapping/x\",\n   \"bucket\": \"gcsfs-testing\",\n   \"generation\":
-        \"1518819795971074\",\n   \"metageneration\": \"1\",\n   \"timeCreated\":
-        \"2018-02-16T22:23:15.960Z\",\n   \"updated\": \"2018-02-16T22:23:15.960Z\",\n
-        \  \"storageClass\": \"MULTI_REGIONAL\",\n   \"timeStorageClassUpdated\":
-        \"2018-02-16T22:23:15.960Z\",\n   \"size\": \"3\",\n   \"md5Hash\": \"ICy5YqxZB1uWSwcVLSNLcA==\",\n
-        \  \"mediaLink\": \"https://www.googleapis.com/download/storage/v1/b/gcsfs-testing/o/mapping%2Fx?generation=1518819795971074&alt=media\",\n
-        \  \"crc32c\": \"EHsvsg==\",\n   \"etag\": \"CILYqtO8q9kCEAE=\"\n  }\n ]\n}\n"}
->>>>>>> 2129f8c8
+        \"2018-02-16T22:33:08.682Z\",\n   \"size\": \"3\",\n   \"md5Hash\": \"ICy5YqxZB1uWSwcVLSNLcA==\",\n
+        \  \"mediaLink\": \"https://www.googleapis.com/download/storage/v1/b/gcsfs-testing/o/mapping%2Fx?generation=1518820388692301&alt=media\",\n
+        \  \"crc32c\": \"EHsvsg==\",\n   \"etag\": \"CM3C++2+q9kCEAE=\"\n  }\n ]\n}\n"}
     headers:
       Cache-Control: ['private, max-age=0, must-revalidate, no-transform']
       Content-Length: ['786']
