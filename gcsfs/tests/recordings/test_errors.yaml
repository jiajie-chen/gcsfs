interactions:
- request:
    body: null
    headers:
      Accept: ['*/*']
      Accept-Encoding: ['gzip, deflate']
      Connection: [keep-alive]
      Content-Length: ['0']
      User-Agent: [python-requests/2.13.0]
    method: POST
    uri: https://www.googleapis.com/oauth2/v4/token?grant_type=refresh_token
  response:
    body:
      string: !!binary |
<<<<<<< HEAD
        H4sIAIz25VgC/6tWSkxOTi0uji/Jz07NU7JSUKqoqFDSUVDKTMEQSq0oyCxKLY7PBAkamxkYAMXA
        auJLKgtSQQqdUhOLUouUagFOYrb0VgAAAA==
=======
        H4sIAPVY5VgC/6tWSq0oyCxKLY7PzFOyUjA2MzDQUVDKTIkvyc9OBYkoVVRUKAGFwPz4ksqCVJCg
        U2piUWoRSDwxOTm1uBhVeS0A03RPm1YAAAA=
>>>>>>> b795204b
    headers:
      Alt-Svc: ['quic=":443"; ma=2592000; v="37,36,35"']
      Cache-Control: ['no-cache, no-store, max-age=0, must-revalidate']
      Content-Encoding: [gzip]
      Content-Type: [application/json; charset=UTF-8]
<<<<<<< HEAD
      Date: ['Thu, 06 Apr 2017 08:04:28 GMT']
=======
      Date: ['Wed, 05 Apr 2017 20:52:05 GMT']
>>>>>>> b795204b
      Expires: ['Mon, 01 Jan 1990 00:00:00 GMT']
      Pragma: [no-cache]
      Server: [GSE]
      Transfer-Encoding: [chunked]
      Vary: [Origin, X-Origin]
      X-Content-Type-Options: [nosniff]
      X-Frame-Options: [SAMEORIGIN]
      X-XSS-Protection: [1; mode=block]
    status: {code: 200, message: OK}
- request:
    body: null
    headers:
      Accept: ['*/*']
      Accept-Encoding: ['gzip, deflate']
      Connection: [keep-alive]
      User-Agent: [python-requests/2.13.0]
    method: GET
    uri: https://www.googleapis.com/storage/v1/b/?project=test_project
  response:
    body: {string: "{\n \"kind\": \"storage#buckets\",\n \"items\": [\n  {\n   \"kind\":
<<<<<<< HEAD
        \"storage#bucket\",\n   \"id\": \"dask-zarr-cache\",\n   \"selfLink\": \"https://www.googleapis.com/storage/v1/b/dask-zarr-cache\",\n
        \  \"projectNumber\": \"211880518801\",\n   \"name\": \"dask-zarr-cache\",\n
        \  \"timeCreated\": \"2017-04-03T14:58:15.917Z\",\n   \"updated\": \"2017-04-03T14:58:15.917Z\",\n
        \  \"metageneration\": \"1\",\n   \"location\": \"EUROPE-WEST1\",\n   \"storageClass\":
        \"REGIONAL\",\n   \"etag\": \"CAE=\"\n  },\n  {\n   \"kind\": \"storage#bucket\",\n
        \  \"id\": \"gcsfs-testing\",\n   \"selfLink\": \"https://www.googleapis.com/storage/v1/b/gcsfs-testing\",\n
        \  \"projectNumber\": \"211880518801\",\n   \"name\": \"gcsfs-testing\",\n
        \  \"timeCreated\": \"2017-04-06T07:16:38.076Z\",\n   \"updated\": \"2017-04-06T07:16:38.076Z\",\n
        \  \"metageneration\": \"1\",\n   \"location\": \"US\",\n   \"storageClass\":
        \"STANDARD\",\n   \"etag\": \"CAE=\"\n  },\n  {\n   \"kind\": \"storage#bucket\",\n
        \  \"id\": \"modis-incoming\",\n   \"selfLink\": \"https://www.googleapis.com/storage/v1/b/modis-incoming\",\n
        \  \"projectNumber\": \"211880518801\",\n   \"name\": \"modis-incoming\",\n
        \  \"timeCreated\": \"2017-03-22T14:30:09.809Z\",\n   \"updated\": \"2017-03-22T14:30:09.809Z\",\n
        \  \"metageneration\": \"1\",\n   \"location\": \"EUROPE-WEST1\",\n   \"storageClass\":
        \"REGIONAL\",\n   \"etag\": \"CAE=\"\n  },\n  {\n   \"kind\": \"storage#bucket\",\n
        \  \"id\": \"satelligence-test\",\n   \"selfLink\": \"https://www.googleapis.com/storage/v1/b/satelligence-test\",\n
        \  \"projectNumber\": \"211880518801\",\n   \"name\": \"satelligence-test\",\n
        \  \"timeCreated\": \"2017-03-22T13:27:09.373Z\",\n   \"updated\": \"2017-03-22T13:27:09.373Z\",\n
        \  \"metageneration\": \"1\",\n   \"location\": \"EUROPE-WEST1\",\n   \"storageClass\":
        \"REGIONAL\",\n   \"etag\": \"CAE=\"\n  }\n ]\n}\n"}
    headers:
      Alt-Svc: ['quic=":443"; ma=2592000; v="37,36,35"']
      Cache-Control: ['private, max-age=0, must-revalidate, no-transform']
      Content-Length: ['1633']
      Content-Type: [application/json; charset=UTF-8]
      Date: ['Thu, 06 Apr 2017 08:04:29 GMT']
      Expires: ['Thu, 06 Apr 2017 08:04:29 GMT']
      Server: [UploadServer]
      Vary: [Origin, X-Origin]
      X-GUploader-UploadID: [AEnB2UpFHHMxN4-69hae-PmdFtJHx0bBZgL1qY49ST6nepXIsDoCTBET0f6kEzy0wOFTd1f1VWJTIaaYbS5BuDrTIwZHpOcJjx9grP8AxRNd6nkNo4scZf0]
=======
        \"storage#bucket\",\n   \"id\": \"anaconda-enterprise\",\n   \"selfLink\":
        \"https://www.googleapis.com/storage/v1/b/anaconda-enterprise\",\n   \"projectNumber\":
        \"586241054156\",\n   \"name\": \"anaconda-enterprise\",\n   \"timeCreated\":
        \"2017-03-30T22:33:29.085Z\",\n   \"updated\": \"2017-03-30T22:33:29.085Z\",\n
        \  \"metageneration\": \"1\",\n   \"location\": \"US\",\n   \"storageClass\":
        \"MULTI_REGIONAL\",\n   \"etag\": \"CAE=\"\n  },\n  {\n   \"kind\": \"storage#bucket\",\n
        \  \"id\": \"anaconda-public-data\",\n   \"selfLink\": \"https://www.googleapis.com/storage/v1/b/anaconda-public-data\",\n
        \  \"projectNumber\": \"586241054156\",\n   \"name\": \"anaconda-public-data\",\n
        \  \"timeCreated\": \"2017-04-05T20:22:12.865Z\",\n   \"updated\": \"2017-04-05T20:22:12.865Z\",\n
        \  \"metageneration\": \"1\",\n   \"location\": \"US\",\n   \"storageClass\":
        \"MULTI_REGIONAL\",\n   \"etag\": \"CAE=\"\n  },\n  {\n   \"kind\": \"storage#bucket\",\n
        \  \"id\": \"artifacts.test_project.appspot.com\",\n   \"selfLink\": \"https://www.googleapis.com/storage/v1/b/artifacts.test_project.appspot.com\",\n
        \  \"projectNumber\": \"586241054156\",\n   \"name\": \"artifacts.test_project.appspot.com\",\n
        \  \"timeCreated\": \"2016-05-17T18:29:22.774Z\",\n   \"updated\": \"2016-05-17T18:29:22.774Z\",\n
        \  \"metageneration\": \"1\",\n   \"location\": \"US\",\n   \"storageClass\":
        \"STANDARD\",\n   \"etag\": \"CAE=\"\n  },\n  {\n   \"kind\": \"storage#bucket\",\n
        \  \"id\": \"blaze-data\",\n   \"selfLink\": \"https://www.googleapis.com/storage/v1/b/blaze-data\",\n
        \  \"projectNumber\": \"586241054156\",\n   \"name\": \"blaze-data\",\n   \"timeCreated\":
        \"2015-09-06T04:08:21.262Z\",\n   \"updated\": \"2015-09-06T15:55:01.051Z\",\n
        \  \"metageneration\": \"2\",\n   \"location\": \"US\",\n   \"storageClass\":
        \"STANDARD\",\n   \"etag\": \"CAI=\"\n  },\n  {\n   \"kind\": \"storage#bucket\",\n
        \  \"id\": \"dask_example_data\",\n   \"selfLink\": \"https://www.googleapis.com/storage/v1/b/dask_example_data\",\n
        \  \"projectNumber\": \"586241054156\",\n   \"name\": \"dask_example_data\",\n
        \  \"timeCreated\": \"2017-02-15T18:07:45.948Z\",\n   \"updated\": \"2017-02-15T18:07:45.948Z\",\n
        \  \"metageneration\": \"1\",\n   \"location\": \"US\",\n   \"storageClass\":
        \"STANDARD\",\n   \"etag\": \"CAE=\"\n  },\n  {\n   \"kind\": \"storage#bucket\",\n
        \  \"id\": \"dataproc-9a39e84b-a055-4877-9be9-ddd9334e6145-us\",\n   \"selfLink\":
        \"https://www.googleapis.com/storage/v1/b/dataproc-9a39e84b-a055-4877-9be9-ddd9334e6145-us\",\n
        \  \"projectNumber\": \"586241054156\",\n   \"name\": \"dataproc-9a39e84b-a055-4877-9be9-ddd9334e6145-us\",\n
        \  \"timeCreated\": \"2017-04-05T02:56:05.533Z\",\n   \"updated\": \"2017-04-05T02:56:05.533Z\",\n
        \  \"metageneration\": \"1\",\n   \"location\": \"US\",\n   \"storageClass\":
        \"STANDARD\",\n   \"etag\": \"CAE=\"\n  },\n  {\n   \"kind\": \"storage#bucket\",\n
        \  \"id\": \"gcsfs-testing\",\n   \"selfLink\": \"https://www.googleapis.com/storage/v1/b/gcsfs-testing\",\n
        \  \"projectNumber\": \"586241054156\",\n   \"name\": \"gcsfs-testing\",\n
        \  \"timeCreated\": \"2017-04-05T13:45:05.641Z\",\n   \"updated\": \"2017-04-05T13:45:05.641Z\",\n
        \  \"metageneration\": \"1\",\n   \"location\": \"US\",\n   \"storageClass\":
        \"STANDARD\",\n   \"etag\": \"CAE=\"\n  }\n ]\n}\n"}
    headers:
      Alt-Svc: ['quic=":443"; ma=2592000; v="37,36,35"']
      Cache-Control: ['private, max-age=0, must-revalidate, no-transform']
      Content-Length: ['2971']
      Content-Type: [application/json; charset=UTF-8]
      Date: ['Wed, 05 Apr 2017 20:52:05 GMT']
      Expires: ['Wed, 05 Apr 2017 20:52:05 GMT']
      Server: [UploadServer]
      Vary: [Origin, X-Origin]
      X-GUploader-UploadID: [AEnB2Urmmm7JvaX5NW0HfBRe_h3oCzLUqdUyoiQcLEiMvrOxeE2UYsgmJPnZgn_Jdnkvr9Q7RJ3FKmBLuMQVZ81MBu5_S0K_LQ]
>>>>>>> b795204b
    status: {code: 200, message: OK}
- request:
    body: null
    headers:
      Accept: ['*/*']
      Accept-Encoding: ['gzip, deflate']
      Connection: [keep-alive]
      Content-Length: ['0']
      User-Agent: [python-requests/2.13.0]
    method: DELETE
    uri: https://www.googleapis.com/storage/v1/b/gcsfs-testing/o/tmp%2Ftest%2Fa
  response:
    body: {string: "{\n \"error\": {\n  \"errors\": [\n   {\n    \"domain\": \"global\",\n
        \   \"reason\": \"notFound\",\n    \"message\": \"Not Found\"\n   }\n  ],\n
        \ \"code\": 404,\n  \"message\": \"Not Found\"\n }\n}\n"}
    headers:
      Alt-Svc: ['quic=":443"; ma=2592000; v="37,36,35"']
      Cache-Control: ['private, max-age=0']
      Content-Length: ['165']
      Content-Type: [application/json; charset=UTF-8]
<<<<<<< HEAD
      Date: ['Thu, 06 Apr 2017 08:04:30 GMT']
      Expires: ['Thu, 06 Apr 2017 08:04:30 GMT']
      Server: [UploadServer]
      Vary: [Origin, X-Origin]
      X-GUploader-UploadID: [AEnB2UocD1P907b1NH8Fxl-zmmd5xa3C4c_-drUBaz5YMYQRoPuvAOfv4Dt1JU7fy4JZzqLfolNtpQ4VtdyDcj8hkpTexha9O8hombEwrgNxUCHbPQ7DN80]
=======
      Date: ['Wed, 05 Apr 2017 20:52:06 GMT']
      Expires: ['Wed, 05 Apr 2017 20:52:06 GMT']
      Server: [UploadServer]
      Vary: [Origin, X-Origin]
      X-GUploader-UploadID: [AEnB2Up68xbxQi2M1Wv10Stq4y9t5zJKMrmZdhWMPDiQAneVvr5T7_DoUYsJHssxkJKRSZThvrFencIZl-U3q7Y1QddHQ4G-IA]
>>>>>>> b795204b
    status: {code: 404, message: Not Found}
- request:
    body: null
    headers:
      Accept: ['*/*']
      Accept-Encoding: ['gzip, deflate']
      Connection: [keep-alive]
      Content-Length: ['0']
      User-Agent: [python-requests/2.13.0]
    method: DELETE
    uri: https://www.googleapis.com/storage/v1/b/gcsfs-testing/o/tmp%2Ftest%2Fb
  response:
    body: {string: "{\n \"error\": {\n  \"errors\": [\n   {\n    \"domain\": \"global\",\n
        \   \"reason\": \"notFound\",\n    \"message\": \"Not Found\"\n   }\n  ],\n
        \ \"code\": 404,\n  \"message\": \"Not Found\"\n }\n}\n"}
    headers:
      Alt-Svc: ['quic=":443"; ma=2592000; v="37,36,35"']
      Cache-Control: ['private, max-age=0']
      Content-Length: ['165']
      Content-Type: [application/json; charset=UTF-8]
<<<<<<< HEAD
      Date: ['Thu, 06 Apr 2017 08:04:30 GMT']
      Expires: ['Thu, 06 Apr 2017 08:04:30 GMT']
      Server: [UploadServer]
      Vary: [Origin, X-Origin]
      X-GUploader-UploadID: [AEnB2Uq9L-L5j4L2WhlD-fdwAR9S7cQ2H_7tw0tU0VzfhGwlUYOHvP4YfQ7jqx29V-VvAvsn0_iiEwwJ992mJzjwny1EnAtYcixigN81cwwDzUpEtJ6BVM4]
=======
      Date: ['Wed, 05 Apr 2017 20:52:07 GMT']
      Expires: ['Wed, 05 Apr 2017 20:52:07 GMT']
      Server: [UploadServer]
      Vary: [Origin, X-Origin]
      X-GUploader-UploadID: [AEnB2UrIy8p04bzoYfHv_j1yHKc-mrqDqcST0Al6r7qFUX2mKPR8wNfvSCuy_ZMPz-nMiDwwv3ON8x96KBbm74v84qmWidbjOw]
>>>>>>> b795204b
    status: {code: 404, message: Not Found}
- request:
    body: null
    headers:
      Accept: ['*/*']
      Accept-Encoding: ['gzip, deflate']
      Connection: [keep-alive]
      Content-Length: ['0']
      User-Agent: [python-requests/2.13.0]
    method: DELETE
    uri: https://www.googleapis.com/storage/v1/b/gcsfs-testing/o/tmp%2Ftest%2Fc
  response:
    body: {string: "{\n \"error\": {\n  \"errors\": [\n   {\n    \"domain\": \"global\",\n
        \   \"reason\": \"notFound\",\n    \"message\": \"Not Found\"\n   }\n  ],\n
        \ \"code\": 404,\n  \"message\": \"Not Found\"\n }\n}\n"}
    headers:
      Alt-Svc: ['quic=":443"; ma=2592000; v="37,36,35"']
      Cache-Control: ['private, max-age=0']
      Content-Length: ['165']
      Content-Type: [application/json; charset=UTF-8]
<<<<<<< HEAD
      Date: ['Thu, 06 Apr 2017 08:04:30 GMT']
      Expires: ['Thu, 06 Apr 2017 08:04:30 GMT']
      Server: [UploadServer]
      Vary: [Origin, X-Origin]
      X-GUploader-UploadID: [AEnB2UroPKWXT6IoVXSyCFbctJhGPsy2UTJBW67hNfl7Dae6Lnukov3boh5q-Bi3HodroHG6HLLNR5s84nC8CkMtIDhEBeYuzyl6DarTw1U4S6Ppl5Xe1VE]
=======
      Date: ['Wed, 05 Apr 2017 20:52:07 GMT']
      Expires: ['Wed, 05 Apr 2017 20:52:07 GMT']
      Server: [UploadServer]
      Vary: [Origin, X-Origin]
      X-GUploader-UploadID: [AEnB2Uohr75AbEmJvtgNWrcTOF_k2wOmFPQiTR7P4DMDFZ9fcAsT_rn5H4-vD2v7CT9iMbd-u7wKKCCuRTY8SJ3FWKgkQUpBuQ]
>>>>>>> b795204b
    status: {code: 404, message: Not Found}
- request:
    body: null
    headers:
      Accept: ['*/*']
      Accept-Encoding: ['gzip, deflate']
      Connection: [keep-alive]
      Content-Length: ['0']
      User-Agent: [python-requests/2.13.0]
    method: DELETE
    uri: https://www.googleapis.com/storage/v1/b/gcsfs-testing/o/tmp%2Ftest%2Fd
  response:
    body: {string: "{\n \"error\": {\n  \"errors\": [\n   {\n    \"domain\": \"global\",\n
        \   \"reason\": \"notFound\",\n    \"message\": \"Not Found\"\n   }\n  ],\n
        \ \"code\": 404,\n  \"message\": \"Not Found\"\n }\n}\n"}
    headers:
      Alt-Svc: ['quic=":443"; ma=2592000; v="37,36,35"']
      Cache-Control: ['private, max-age=0']
      Content-Length: ['165']
      Content-Type: [application/json; charset=UTF-8]
<<<<<<< HEAD
      Date: ['Thu, 06 Apr 2017 08:04:30 GMT']
      Expires: ['Thu, 06 Apr 2017 08:04:30 GMT']
      Server: [UploadServer]
      Vary: [Origin, X-Origin]
      X-GUploader-UploadID: [AEnB2UrI_2Z87T7uAANPMgu1UV1Zti5mx2tk3pcSqyufE1u4n8q4_qvxqt9h9BKJMXQCZXdyzXo3R61VZwSALOHkwmK10Tv2Gi091Ln1UeNviMpSRc6pBEM]
=======
      Date: ['Wed, 05 Apr 2017 20:52:07 GMT']
      Expires: ['Wed, 05 Apr 2017 20:52:07 GMT']
      Server: [UploadServer]
      Vary: [Origin, X-Origin]
      X-GUploader-UploadID: [AEnB2UqOJ2ZDWxiMQI51j-w0gWMpUoyy4b1BtkVzGpwCJ36VhncPlq6cQvQRTAHpQxdW4nqocAl86yIi9kTkhv7GQ5FWW8n4_w]
>>>>>>> b795204b
    status: {code: 404, message: Not Found}
- request:
    body: null
    headers:
      Accept: ['*/*']
      Accept-Encoding: ['gzip, deflate']
      Connection: [keep-alive]
      User-Agent: [python-requests/2.13.0]
    method: GET
    uri: https://www.googleapis.com/storage/v1/b/gcsfs-testing/o/?maxResults=1000
  response:
    body: {string: "{\n \"kind\": \"storage#objects\"\n}\n"}
    headers:
      Alt-Svc: ['quic=":443"; ma=2592000; v="37,36,35"']
      Cache-Control: ['private, max-age=0, must-revalidate, no-transform']
      Content-Length: ['31']
      Content-Type: [application/json; charset=UTF-8]
<<<<<<< HEAD
      Date: ['Thu, 06 Apr 2017 08:04:30 GMT']
      Expires: ['Thu, 06 Apr 2017 08:04:30 GMT']
      Server: [UploadServer]
      Vary: [Origin, X-Origin]
      X-GUploader-UploadID: [AEnB2Uq7cuaJsHr_VDp9NSDu0SNQAlJFnc6QNOtzyKuHu-HRuM7xg1eWJtH7vMBiVqECG66rJlZMA_YarnnZtMVxdQBUXdJ7XhNDxfII1EmDlPsGDyayLgY]
=======
      Date: ['Wed, 05 Apr 2017 20:52:07 GMT']
      Expires: ['Wed, 05 Apr 2017 20:52:07 GMT']
      Server: [UploadServer]
      Vary: [Origin, X-Origin]
      X-GUploader-UploadID: [AEnB2UpLJc4YRAWQMY7fFKz_VGkRnVsE8xYFcrHFXaf8n2e7N3qxmqZ-XkIEO8VMakVfyuHwuSqQzRSbLPC4-bIAzoA1xU-afQ]
>>>>>>> b795204b
    status: {code: 200, message: OK}
- request:
    body: null
    headers:
      Accept: ['*/*']
      Accept-Encoding: ['gzip, deflate']
      Connection: [keep-alive]
      Content-Length: ['0']
      User-Agent: [python-requests/2.13.0]
    method: DELETE
    uri: https://www.googleapis.com/storage/v1/b/gcsfs-testing/o/tmp%2Ftest%2Fshfoshf%2Fx
  response:
    body: {string: "{\n \"error\": {\n  \"errors\": [\n   {\n    \"domain\": \"global\",\n
        \   \"reason\": \"notFound\",\n    \"message\": \"Not Found\"\n   }\n  ],\n
        \ \"code\": 404,\n  \"message\": \"Not Found\"\n }\n}\n"}
    headers:
      Alt-Svc: ['quic=":443"; ma=2592000; v="37,36,35"']
      Cache-Control: ['private, max-age=0']
      Content-Length: ['165']
      Content-Type: [application/json; charset=UTF-8]
<<<<<<< HEAD
      Date: ['Thu, 06 Apr 2017 08:04:31 GMT']
      Expires: ['Thu, 06 Apr 2017 08:04:31 GMT']
      Server: [UploadServer]
      Vary: [Origin, X-Origin]
      X-GUploader-UploadID: [AEnB2UoikMSZbeOCX0IR2dmaQgWgw5WxyomT2vAj8ztZlj3ysYOQl9TinPx9jveDY6HHgZRKci9pIIjT3NhghujCwZuJWFAmq7YviYVia4PERpK1HYwsip0]
=======
      Date: ['Wed, 05 Apr 2017 20:52:07 GMT']
      Expires: ['Wed, 05 Apr 2017 20:52:07 GMT']
      Server: [UploadServer]
      Vary: [Origin, X-Origin]
      X-GUploader-UploadID: [AEnB2UqKdwL_qC6eOFY3mMAlsmmPXmHgZ-ouqY8JW6tcBQmPU9Mo-WmfF7AXwl5Ssy2_svsZEKxJQcYpKPvwmWUU4XNE_LrXcw]
>>>>>>> b795204b
    status: {code: 404, message: Not Found}
- request:
    body: null
    headers:
      Accept: ['*/*']
      Accept-Encoding: ['gzip, deflate']
      Connection: [keep-alive]
      Content-Length: ['0']
      User-Agent: [python-requests/2.13.0]
    method: POST
    uri: https://www.googleapis.com/storage/v1/b/gcsfs-testing/o/tmp%2Ftest%2Fshfoshf%2Fx/copyTo/b/tmp/o/test%2Fshfoshf%2Fy
  response:
    body: {string: "{\n \"error\": {\n  \"errors\": [\n   {\n    \"domain\": \"global\",\n
        \   \"reason\": \"forbidden\",\n    \"message\": \"Caller does not have storage.objects.create
        access to bucket tmp.\"\n   }\n  ],\n  \"code\": 403,\n  \"message\": \"Caller
        does not have storage.objects.create access to bucket tmp.\"\n }\n}\n"}
    headers:
      Alt-Svc: ['quic=":443"; ma=2592000; v="37,36,35"']
      Content-Length: ['278']
      Content-Type: [application/json; charset=UTF-8]
<<<<<<< HEAD
      Date: ['Thu, 06 Apr 2017 08:04:31 GMT']
      Server: [UploadServer]
      Vary: [Origin, X-Origin]
      X-GUploader-UploadID: [AEnB2Uo8PKHKH-e-KIJx5RcTcRMzaAwfxXhfplq2yRMXOs3TAP8rZNJ7fX0mDDkOQx-rgjPfov3XBKQtjk7Kp8-AO611ww7Q5VsXDuS14wf_F93RgrxZe6w]
=======
      Date: ['Wed, 05 Apr 2017 20:52:08 GMT']
      Server: [UploadServer]
      Vary: [Origin, X-Origin]
      X-GUploader-UploadID: [AEnB2UpF89jqsrXcxgZqshIzAHVXN_0pNEsczESRyiEWJrKKZLVegVoGN5q7lrdgvkShTolm0nf9dv1oum3pzNFzXBjhdQuPFA]
>>>>>>> b795204b
    status: {code: 403, message: Forbidden}
- request:
    body: null
    headers:
      Accept: ['*/*']
      Accept-Encoding: ['gzip, deflate']
      Connection: [keep-alive]
      User-Agent: [python-requests/2.13.0]
    method: GET
    uri: https://www.googleapis.com/storage/v1/b/x/o/?maxResults=1000
  response:
    body: {string: "{\n \"error\": {\n  \"errors\": [\n   {\n    \"domain\": \"global\",\n
        \   \"reason\": \"notFound\",\n    \"message\": \"Not Found\"\n   }\n  ],\n
        \ \"code\": 404,\n  \"message\": \"Not Found\"\n }\n}\n"}
    headers:
      Alt-Svc: ['quic=":443"; ma=2592000; v="37,36,35"']
      Cache-Control: ['private, max-age=0']
      Content-Length: ['165']
      Content-Type: [application/json; charset=UTF-8]
<<<<<<< HEAD
      Date: ['Thu, 06 Apr 2017 08:04:31 GMT']
      Expires: ['Thu, 06 Apr 2017 08:04:31 GMT']
      Server: [UploadServer]
      Vary: [Origin, X-Origin]
      X-GUploader-UploadID: [AEnB2Ur8wNwpV2fUgbDdTmJ5EU9lCHojao6aPYNl0eNNZjKZwcLan7mvjn1CkkD9ytZFdxXEBSu1ct0MZ75KEsxWXLnPqqpxdKQKdNjuArX-0WLAsZSo13U]
=======
      Date: ['Wed, 05 Apr 2017 20:52:08 GMT']
      Expires: ['Wed, 05 Apr 2017 20:52:08 GMT']
      Server: [UploadServer]
      Vary: [Origin, X-Origin]
      X-GUploader-UploadID: [AEnB2UpPqPPIpkf58tDs5wKV1BHzvDZZrqdYS7uWtYyigjdRG4EbEQUT92BydEjjr3dTEyoA6v_HXTW-Gccz854HU5FAQ7j1-Q]
>>>>>>> b795204b
    status: {code: 404, message: Not Found}
- request:
    body: null
    headers:
      Accept: ['*/*']
      Accept-Encoding: ['gzip, deflate']
      Connection: [keep-alive]
      Content-Length: ['0']
      User-Agent: [python-requests/2.13.0]
    method: DELETE
    uri: https://www.googleapis.com/storage/v1/b/unknown/o/
  response:
    body: {string: Not Found}
    headers:
      Alt-Svc: ['quic=":443"; ma=2592000; v="37,36,35"']
      Cache-Control: ['private, max-age=0']
      Content-Length: ['9']
      Content-Type: [text/html; charset=UTF-8]
<<<<<<< HEAD
      Date: ['Thu, 06 Apr 2017 08:04:31 GMT']
      Expires: ['Thu, 06 Apr 2017 08:04:31 GMT']
      Server: [UploadServer]
      Vary: [Origin, X-Origin]
      X-GUploader-UploadID: [AEnB2Up8efnjjyvymJVaZhk1aToDaVwpBxAESM9xci6fPlwf-OhJSeBlrXBMkjDUtV3Uae1Ruu8-wwyeeFDN9YIs-ZVNdnEGNhudZoCiCb9X-R3Uh31aDB8]
=======
      Date: ['Wed, 05 Apr 2017 20:52:08 GMT']
      Expires: ['Wed, 05 Apr 2017 20:52:08 GMT']
      Server: [UploadServer]
      Vary: [Origin, X-Origin]
      X-GUploader-UploadID: [AEnB2Uo1mccN_cSx5B9_U-wRXsN6ZZ2MfhTVUTGyLjERl9Z7aCCRi_qQt5EsN_jjzHL1gEZ52QMzc7PIpNruHEt0aCoCoudbdA]
>>>>>>> b795204b
    status: {code: 404, message: Not Found}
- request:
    body: null
    headers:
      Accept: ['*/*']
      Accept-Encoding: ['gzip, deflate']
      Connection: [keep-alive]
      Content-Length: ['0']
      User-Agent: [python-requests/2.13.0]
    method: POST
    uri: https://www.googleapis.com/upload/storage/v1/b/gcsfs-testing/o?name=temp&uploadType=media
  response:
<<<<<<< HEAD
    body: {string: "{\n \"kind\": \"storage#object\",\n \"id\": \"gcsfs-testing/temp/1491465872179715\",\n
        \"selfLink\": \"https://www.googleapis.com/storage/v1/b/gcsfs-testing/o/temp\",\n
        \"name\": \"temp\",\n \"bucket\": \"gcsfs-testing\",\n \"generation\": \"1491465872179715\",\n
        \"metageneration\": \"1\",\n \"timeCreated\": \"2017-04-06T08:04:32.108Z\",\n
        \"updated\": \"2017-04-06T08:04:32.108Z\",\n \"storageClass\": \"STANDARD\",\n
        \"timeStorageClassUpdated\": \"2017-04-06T08:04:32.108Z\",\n \"size\": \"0\",\n
        \"md5Hash\": \"1B2M2Y8AsgTpgAmY7PhCfg==\",\n \"mediaLink\": \"https://www.googleapis.com/download/storage/v1/b/gcsfs-testing/o/temp?generation=1491465872179715&alt=media\",\n
        \"crc32c\": \"AAAAAA==\",\n \"etag\": \"CIOEhqyvj9MCEAE=\"\n}\n"}
=======
    body: {string: "{\n \"kind\": \"storage#object\",\n \"id\": \"gcsfs-testing/temp/1491425528901742\",\n
        \"selfLink\": \"https://www.googleapis.com/storage/v1/b/gcsfs-testing/o/temp\",\n
        \"name\": \"temp\",\n \"bucket\": \"gcsfs-testing\",\n \"generation\": \"1491425528901742\",\n
        \"metageneration\": \"1\",\n \"timeCreated\": \"2017-04-05T20:52:08.884Z\",\n
        \"updated\": \"2017-04-05T20:52:08.884Z\",\n \"storageClass\": \"STANDARD\",\n
        \"timeStorageClassUpdated\": \"2017-04-05T20:52:08.884Z\",\n \"size\": \"0\",\n
        \"md5Hash\": \"1B2M2Y8AsgTpgAmY7PhCfg==\",\n \"mediaLink\": \"https://www.googleapis.com/download/storage/v1/b/gcsfs-testing/o/temp?generation=1491425528901742&alt=media\",\n
        \"crc32c\": \"AAAAAA==\",\n \"etag\": \"CO7g74aZjtMCEAE=\"\n}\n"}
>>>>>>> b795204b
    headers:
      Alt-Svc: ['quic=":443"; ma=2592000; v="37,36,35"']
      Cache-Control: ['no-cache, no-store, max-age=0, must-revalidate']
      Content-Length: ['657']
      Content-Type: [application/json; charset=UTF-8]
<<<<<<< HEAD
      Date: ['Thu, 06 Apr 2017 08:04:32 GMT']
      ETag: [CIOEhqyvj9MCEAE=]
=======
      Date: ['Wed, 05 Apr 2017 20:52:08 GMT']
      ETag: [CO7g74aZjtMCEAE=]
>>>>>>> b795204b
      Expires: ['Mon, 01 Jan 1990 00:00:00 GMT']
      Pragma: [no-cache]
      Server: [UploadServer]
      Vary: [Origin, X-Origin]
<<<<<<< HEAD
      X-GUploader-UploadID: [AEnB2UpIml8JknU1uNMFzi7r3Ypla96g5uJ7kkHBcKVN3JImoms-N0KXgD0afDZME2gL0UgR0riIvfl2Mc2sGfXBkNuZjDQtiYgXqZklG8wuMb7K89M7JWo]
=======
      X-GUploader-UploadID: [AEnB2UomxRqVfDqdSNZrILorYt5G9BPzaarEGbezaB9QPullsMIozTt9cIz6qJG-_dQB04WsLSfH-QiABMtIrlumg5tnHbVUtA]
>>>>>>> b795204b
    status: {code: 200, message: OK}
- request:
    body: null
    headers:
      Accept: ['*/*']
      Accept-Encoding: ['gzip, deflate']
      Connection: [keep-alive]
      User-Agent: [python-requests/2.13.0]
    method: GET
    uri: https://www.googleapis.com/storage/v1/b/gcsfs-testing/o/?maxResults=1000
  response:
    body: {string: "{\n \"kind\": \"storage#objects\",\n \"items\": [\n  {\n   \"kind\":
<<<<<<< HEAD
        \"storage#object\",\n   \"id\": \"gcsfs-testing/temp/1491465872179715\",\n
        \  \"selfLink\": \"https://www.googleapis.com/storage/v1/b/gcsfs-testing/o/temp\",\n
        \  \"name\": \"temp\",\n   \"bucket\": \"gcsfs-testing\",\n   \"generation\":
        \"1491465872179715\",\n   \"metageneration\": \"1\",\n   \"timeCreated\":
        \"2017-04-06T08:04:32.108Z\",\n   \"updated\": \"2017-04-06T08:04:32.108Z\",\n
        \  \"storageClass\": \"STANDARD\",\n   \"timeStorageClassUpdated\": \"2017-04-06T08:04:32.108Z\",\n
        \  \"size\": \"0\",\n   \"md5Hash\": \"1B2M2Y8AsgTpgAmY7PhCfg==\",\n   \"mediaLink\":
        \"https://www.googleapis.com/download/storage/v1/b/gcsfs-testing/o/temp?generation=1491465872179715&alt=media\",\n
        \  \"crc32c\": \"AAAAAA==\",\n   \"etag\": \"CIOEhqyvj9MCEAE=\"\n  }\n ]\n}\n"}
=======
        \"storage#object\",\n   \"id\": \"gcsfs-testing/temp/1491425528901742\",\n
        \  \"selfLink\": \"https://www.googleapis.com/storage/v1/b/gcsfs-testing/o/temp\",\n
        \  \"name\": \"temp\",\n   \"bucket\": \"gcsfs-testing\",\n   \"generation\":
        \"1491425528901742\",\n   \"metageneration\": \"1\",\n   \"timeCreated\":
        \"2017-04-05T20:52:08.884Z\",\n   \"updated\": \"2017-04-05T20:52:08.884Z\",\n
        \  \"storageClass\": \"STANDARD\",\n   \"timeStorageClassUpdated\": \"2017-04-05T20:52:08.884Z\",\n
        \  \"size\": \"0\",\n   \"md5Hash\": \"1B2M2Y8AsgTpgAmY7PhCfg==\",\n   \"mediaLink\":
        \"https://www.googleapis.com/download/storage/v1/b/gcsfs-testing/o/temp?generation=1491425528901742&alt=media\",\n
        \  \"crc32c\": \"AAAAAA==\",\n   \"etag\": \"CO7g74aZjtMCEAE=\"\n  }\n ]\n}\n"}
>>>>>>> b795204b
    headers:
      Alt-Svc: ['quic=":443"; ma=2592000; v="37,36,35"']
      Cache-Control: ['private, max-age=0, must-revalidate, no-transform']
      Content-Length: ['740']
      Content-Type: [application/json; charset=UTF-8]
<<<<<<< HEAD
      Date: ['Thu, 06 Apr 2017 08:04:32 GMT']
      Expires: ['Thu, 06 Apr 2017 08:04:32 GMT']
      Server: [UploadServer]
      Vary: [Origin, X-Origin]
      X-GUploader-UploadID: [AEnB2Url4OtsU-LhNcdcjQZt9-B1hac5pWEqsJbmyLlOTM2HKWUgIdFMXGo2yQ0y297WP8EkpAxsfCW0I5xYm2NNHGRZeQXY6rRNPlkwKAlr_RA3vf0ONbk]
=======
      Date: ['Wed, 05 Apr 2017 20:52:09 GMT']
      Expires: ['Wed, 05 Apr 2017 20:52:09 GMT']
      Server: [UploadServer]
      Vary: [Origin, X-Origin]
      X-GUploader-UploadID: [AEnB2Uodv4DfuJTOuxY_5hs5CRd4bZyc-nl0nv_63zlWUllvlrU43dNxtL3JMtf2a4sm7r8cLRW2af_8nXWzv_4ETc32NZDY0g]
>>>>>>> b795204b
    status: {code: 200, message: OK}
- request:
    body: '{"name": "/"}'
    headers:
      Accept: ['*/*']
      Accept-Encoding: ['gzip, deflate']
      Connection: [keep-alive]
      Content-Length: ['13']
      Content-Type: [application/json]
      User-Agent: [python-requests/2.13.0]
    method: POST
    uri: https://www.googleapis.com/storage/v1/b/?predefinedAcl=projectPrivate&predefinedDefaultObjectAcl=bucketOwnerFullControl&project=test_project
  response:
    body: {string: "{\n \"error\": {\n  \"errors\": [\n   {\n    \"domain\": \"global\",\n
        \   \"reason\": \"invalid\",\n    \"message\": \"Bucket names must be at least
        3 characters in length, got 1: '/'\"\n   }\n  ],\n  \"code\": 400,\n  \"message\":
        \"Bucket names must be at least 3 characters in length, got 1: '/'\"\n }\n}\n"}
    headers:
      Alt-Svc: ['quic=":443"; ma=2592000; v="37,36,35"']
      Content-Length: ['274']
      Content-Type: [application/json; charset=UTF-8]
<<<<<<< HEAD
      Date: ['Thu, 06 Apr 2017 08:04:32 GMT']
      Server: [UploadServer]
      Vary: [Origin, X-Origin]
      X-GUploader-UploadID: [AEnB2UoGdTkF1yiamJ3pGJ_7SB8MVi84GiIuMhKJiDpnEYsAzrcJ2t9d0HLMJut-Rti6mGdBYjiDz-wXXofPAJHtKbrxaehit3qrKnQrSAvLZh9ePFnMxrk]
=======
      Date: ['Wed, 05 Apr 2017 20:52:09 GMT']
      Server: [UploadServer]
      Vary: [Origin, X-Origin]
      X-GUploader-UploadID: [AEnB2UrRVGyMqGxGh96bvOMc0Y2mZE7IdQVdNrLqJzAiZgdGL_EgxHe5LmW177FvZPawGTrYLco4eoXzBm7RHhV-YPnhnMQm4g]
>>>>>>> b795204b
    status: {code: 400, message: Bad Request}
- request:
    body: null
    headers:
      Accept: ['*/*']
      Accept-Encoding: ['gzip, deflate']
      Connection: [keep-alive]
      Content-Length: ['0']
      User-Agent: [python-requests/2.13.0]
    method: DELETE
    uri: https://www.googleapis.com/storage/v1/b/gcsfs-testing/o/temp
  response:
    body: {string: ''}
    headers:
      Alt-Svc: ['quic=":443"; ma=2592000; v="37,36,35"']
      Cache-Control: ['no-cache, no-store, max-age=0, must-revalidate']
      Content-Length: ['0']
      Content-Type: [application/json]
<<<<<<< HEAD
      Date: ['Thu, 06 Apr 2017 08:04:33 GMT']
=======
      Date: ['Wed, 05 Apr 2017 20:52:12 GMT']
>>>>>>> b795204b
      Expires: ['Mon, 01 Jan 1990 00:00:00 GMT']
      Pragma: [no-cache]
      Server: [UploadServer]
      Vary: [Origin, X-Origin]
<<<<<<< HEAD
      X-GUploader-UploadID: [AEnB2UraS-s0T0CGhoJBCHQFtiXKv72tZ1MkNu1R3xus4nF7kGrN4KYIg9DMFaRoZpOo8uqYMJCWCHPnuTD-NclZ8qJILiiTMqwx8qOE3cnW7OMHEEhQdZ0]
=======
      X-GUploader-UploadID: [AEnB2Uqcu5s2Ze5NVkw2ADHzwNTU4G6YUJgNSNtY128MtFTCrazVGsLI_KdGM3rle8YglpzUab4oqdhxVTDZ9fDcd-CUJai6fg]
>>>>>>> b795204b
    status: {code: 204, message: No Content}
version: 1<|MERGE_RESOLUTION|>--- conflicted
+++ resolved
@@ -12,23 +12,14 @@
   response:
     body:
       string: !!binary |
-<<<<<<< HEAD
-        H4sIAIz25VgC/6tWSkxOTi0uji/Jz07NU7JSUKqoqFDSUVDKTMEQSq0oyCxKLY7PBAkamxkYAMXA
-        auJLKgtSQQqdUhOLUouUagFOYrb0VgAAAA==
-=======
-        H4sIAPVY5VgC/6tWSq0oyCxKLY7PzFOyUjA2MzDQUVDKTIkvyc9OBYkoVVRUKAGFwPz4ksqCVJCg
-        U2piUWoRSDwxOTm1uBhVeS0A03RPm1YAAAA=
->>>>>>> b795204b
+        H4sIAMw751gC/6tWSkxOTi0uji/Jz07NU7JSUKqoqFDSUVBKrSjILEotjs8ECRqbGRgAxTJTMJSB
+        +fEllQWpIEGn1MSi1CKlWgA253KRVgAAAA==
     headers:
       Alt-Svc: ['quic=":443"; ma=2592000; v="37,36,35"']
       Cache-Control: ['no-cache, no-store, max-age=0, must-revalidate']
       Content-Encoding: [gzip]
       Content-Type: [application/json; charset=UTF-8]
-<<<<<<< HEAD
-      Date: ['Thu, 06 Apr 2017 08:04:28 GMT']
-=======
-      Date: ['Wed, 05 Apr 2017 20:52:05 GMT']
->>>>>>> b795204b
+      Date: ['Fri, 07 Apr 2017 07:12:12 GMT']
       Expires: ['Mon, 01 Jan 1990 00:00:00 GMT']
       Pragma: [no-cache]
       Server: [GSE]
@@ -49,10 +40,14 @@
     uri: https://www.googleapis.com/storage/v1/b/?project=test_project
   response:
     body: {string: "{\n \"kind\": \"storage#buckets\",\n \"items\": [\n  {\n   \"kind\":
-<<<<<<< HEAD
         \"storage#bucket\",\n   \"id\": \"dask-zarr-cache\",\n   \"selfLink\": \"https://www.googleapis.com/storage/v1/b/dask-zarr-cache\",\n
         \  \"projectNumber\": \"211880518801\",\n   \"name\": \"dask-zarr-cache\",\n
         \  \"timeCreated\": \"2017-04-03T14:58:15.917Z\",\n   \"updated\": \"2017-04-03T14:58:15.917Z\",\n
+        \  \"metageneration\": \"1\",\n   \"location\": \"EUROPE-WEST1\",\n   \"storageClass\":
+        \"REGIONAL\",\n   \"etag\": \"CAE=\"\n  },\n  {\n   \"kind\": \"storage#bucket\",\n
+        \  \"id\": \"dprof-cache\",\n   \"selfLink\": \"https://www.googleapis.com/storage/v1/b/dprof-cache\",\n
+        \  \"projectNumber\": \"211880518801\",\n   \"name\": \"dprof-cache\",\n   \"timeCreated\":
+        \"2017-04-06T09:29:42.248Z\",\n   \"updated\": \"2017-04-06T09:29:42.248Z\",\n
         \  \"metageneration\": \"1\",\n   \"location\": \"EUROPE-WEST1\",\n   \"storageClass\":
         \"REGIONAL\",\n   \"etag\": \"CAE=\"\n  },\n  {\n   \"kind\": \"storage#bucket\",\n
         \  \"id\": \"gcsfs-testing\",\n   \"selfLink\": \"https://www.googleapis.com/storage/v1/b/gcsfs-testing\",\n
@@ -73,62 +68,13 @@
     headers:
       Alt-Svc: ['quic=":443"; ma=2592000; v="37,36,35"']
       Cache-Control: ['private, max-age=0, must-revalidate, no-transform']
-      Content-Length: ['1633']
-      Content-Type: [application/json; charset=UTF-8]
-      Date: ['Thu, 06 Apr 2017 08:04:29 GMT']
-      Expires: ['Thu, 06 Apr 2017 08:04:29 GMT']
-      Server: [UploadServer]
-      Vary: [Origin, X-Origin]
-      X-GUploader-UploadID: [AEnB2UpFHHMxN4-69hae-PmdFtJHx0bBZgL1qY49ST6nepXIsDoCTBET0f6kEzy0wOFTd1f1VWJTIaaYbS5BuDrTIwZHpOcJjx9grP8AxRNd6nkNo4scZf0]
-=======
-        \"storage#bucket\",\n   \"id\": \"anaconda-enterprise\",\n   \"selfLink\":
-        \"https://www.googleapis.com/storage/v1/b/anaconda-enterprise\",\n   \"projectNumber\":
-        \"586241054156\",\n   \"name\": \"anaconda-enterprise\",\n   \"timeCreated\":
-        \"2017-03-30T22:33:29.085Z\",\n   \"updated\": \"2017-03-30T22:33:29.085Z\",\n
-        \  \"metageneration\": \"1\",\n   \"location\": \"US\",\n   \"storageClass\":
-        \"MULTI_REGIONAL\",\n   \"etag\": \"CAE=\"\n  },\n  {\n   \"kind\": \"storage#bucket\",\n
-        \  \"id\": \"anaconda-public-data\",\n   \"selfLink\": \"https://www.googleapis.com/storage/v1/b/anaconda-public-data\",\n
-        \  \"projectNumber\": \"586241054156\",\n   \"name\": \"anaconda-public-data\",\n
-        \  \"timeCreated\": \"2017-04-05T20:22:12.865Z\",\n   \"updated\": \"2017-04-05T20:22:12.865Z\",\n
-        \  \"metageneration\": \"1\",\n   \"location\": \"US\",\n   \"storageClass\":
-        \"MULTI_REGIONAL\",\n   \"etag\": \"CAE=\"\n  },\n  {\n   \"kind\": \"storage#bucket\",\n
-        \  \"id\": \"artifacts.test_project.appspot.com\",\n   \"selfLink\": \"https://www.googleapis.com/storage/v1/b/artifacts.test_project.appspot.com\",\n
-        \  \"projectNumber\": \"586241054156\",\n   \"name\": \"artifacts.test_project.appspot.com\",\n
-        \  \"timeCreated\": \"2016-05-17T18:29:22.774Z\",\n   \"updated\": \"2016-05-17T18:29:22.774Z\",\n
-        \  \"metageneration\": \"1\",\n   \"location\": \"US\",\n   \"storageClass\":
-        \"STANDARD\",\n   \"etag\": \"CAE=\"\n  },\n  {\n   \"kind\": \"storage#bucket\",\n
-        \  \"id\": \"blaze-data\",\n   \"selfLink\": \"https://www.googleapis.com/storage/v1/b/blaze-data\",\n
-        \  \"projectNumber\": \"586241054156\",\n   \"name\": \"blaze-data\",\n   \"timeCreated\":
-        \"2015-09-06T04:08:21.262Z\",\n   \"updated\": \"2015-09-06T15:55:01.051Z\",\n
-        \  \"metageneration\": \"2\",\n   \"location\": \"US\",\n   \"storageClass\":
-        \"STANDARD\",\n   \"etag\": \"CAI=\"\n  },\n  {\n   \"kind\": \"storage#bucket\",\n
-        \  \"id\": \"dask_example_data\",\n   \"selfLink\": \"https://www.googleapis.com/storage/v1/b/dask_example_data\",\n
-        \  \"projectNumber\": \"586241054156\",\n   \"name\": \"dask_example_data\",\n
-        \  \"timeCreated\": \"2017-02-15T18:07:45.948Z\",\n   \"updated\": \"2017-02-15T18:07:45.948Z\",\n
-        \  \"metageneration\": \"1\",\n   \"location\": \"US\",\n   \"storageClass\":
-        \"STANDARD\",\n   \"etag\": \"CAE=\"\n  },\n  {\n   \"kind\": \"storage#bucket\",\n
-        \  \"id\": \"dataproc-9a39e84b-a055-4877-9be9-ddd9334e6145-us\",\n   \"selfLink\":
-        \"https://www.googleapis.com/storage/v1/b/dataproc-9a39e84b-a055-4877-9be9-ddd9334e6145-us\",\n
-        \  \"projectNumber\": \"586241054156\",\n   \"name\": \"dataproc-9a39e84b-a055-4877-9be9-ddd9334e6145-us\",\n
-        \  \"timeCreated\": \"2017-04-05T02:56:05.533Z\",\n   \"updated\": \"2017-04-05T02:56:05.533Z\",\n
-        \  \"metageneration\": \"1\",\n   \"location\": \"US\",\n   \"storageClass\":
-        \"STANDARD\",\n   \"etag\": \"CAE=\"\n  },\n  {\n   \"kind\": \"storage#bucket\",\n
-        \  \"id\": \"gcsfs-testing\",\n   \"selfLink\": \"https://www.googleapis.com/storage/v1/b/gcsfs-testing\",\n
-        \  \"projectNumber\": \"586241054156\",\n   \"name\": \"gcsfs-testing\",\n
-        \  \"timeCreated\": \"2017-04-05T13:45:05.641Z\",\n   \"updated\": \"2017-04-05T13:45:05.641Z\",\n
-        \  \"metageneration\": \"1\",\n   \"location\": \"US\",\n   \"storageClass\":
-        \"STANDARD\",\n   \"etag\": \"CAE=\"\n  }\n ]\n}\n"}
-    headers:
-      Alt-Svc: ['quic=":443"; ma=2592000; v="37,36,35"']
-      Cache-Control: ['private, max-age=0, must-revalidate, no-transform']
-      Content-Length: ['2971']
-      Content-Type: [application/json; charset=UTF-8]
-      Date: ['Wed, 05 Apr 2017 20:52:05 GMT']
-      Expires: ['Wed, 05 Apr 2017 20:52:05 GMT']
-      Server: [UploadServer]
-      Vary: [Origin, X-Origin]
-      X-GUploader-UploadID: [AEnB2Urmmm7JvaX5NW0HfBRe_h3oCzLUqdUyoiQcLEiMvrOxeE2UYsgmJPnZgn_Jdnkvr9Q7RJ3FKmBLuMQVZ81MBu5_S0K_LQ]
->>>>>>> b795204b
+      Content-Length: ['2021']
+      Content-Type: [application/json; charset=UTF-8]
+      Date: ['Fri, 07 Apr 2017 07:12:12 GMT']
+      Expires: ['Fri, 07 Apr 2017 07:12:12 GMT']
+      Server: [UploadServer]
+      Vary: [Origin, X-Origin]
+      X-GUploader-UploadID: [AEnB2UpjGAjzJAnADPWogdhQR6M0SEE0A6CBx4tEjxzCunlLHWFzzFNdnEw2juap3_hlWoUAzT0_VCM0v2ABnF9v_nP-RwRVp5z4Ac3e_YyMtZ4yurvCdBM]
     status: {code: 200, message: OK}
 - request:
     body: null
@@ -149,19 +95,11 @@
       Cache-Control: ['private, max-age=0']
       Content-Length: ['165']
       Content-Type: [application/json; charset=UTF-8]
-<<<<<<< HEAD
-      Date: ['Thu, 06 Apr 2017 08:04:30 GMT']
-      Expires: ['Thu, 06 Apr 2017 08:04:30 GMT']
-      Server: [UploadServer]
-      Vary: [Origin, X-Origin]
-      X-GUploader-UploadID: [AEnB2UocD1P907b1NH8Fxl-zmmd5xa3C4c_-drUBaz5YMYQRoPuvAOfv4Dt1JU7fy4JZzqLfolNtpQ4VtdyDcj8hkpTexha9O8hombEwrgNxUCHbPQ7DN80]
-=======
-      Date: ['Wed, 05 Apr 2017 20:52:06 GMT']
-      Expires: ['Wed, 05 Apr 2017 20:52:06 GMT']
-      Server: [UploadServer]
-      Vary: [Origin, X-Origin]
-      X-GUploader-UploadID: [AEnB2Up68xbxQi2M1Wv10Stq4y9t5zJKMrmZdhWMPDiQAneVvr5T7_DoUYsJHssxkJKRSZThvrFencIZl-U3q7Y1QddHQ4G-IA]
->>>>>>> b795204b
+      Date: ['Fri, 07 Apr 2017 07:12:13 GMT']
+      Expires: ['Fri, 07 Apr 2017 07:12:13 GMT']
+      Server: [UploadServer]
+      Vary: [Origin, X-Origin]
+      X-GUploader-UploadID: [AEnB2UrpJAOh12-v-rsZhIVsMLMz_AzSqvWnqteap0ek1G7k9B9azCUQefEgrhxROIBB9frPs106tOqmKMZ86YDkuv95W4D8JeFD2UryeokIUoJ7xzWD0i0]
     status: {code: 404, message: Not Found}
 - request:
     body: null
@@ -182,19 +120,11 @@
       Cache-Control: ['private, max-age=0']
       Content-Length: ['165']
       Content-Type: [application/json; charset=UTF-8]
-<<<<<<< HEAD
-      Date: ['Thu, 06 Apr 2017 08:04:30 GMT']
-      Expires: ['Thu, 06 Apr 2017 08:04:30 GMT']
-      Server: [UploadServer]
-      Vary: [Origin, X-Origin]
-      X-GUploader-UploadID: [AEnB2Uq9L-L5j4L2WhlD-fdwAR9S7cQ2H_7tw0tU0VzfhGwlUYOHvP4YfQ7jqx29V-VvAvsn0_iiEwwJ992mJzjwny1EnAtYcixigN81cwwDzUpEtJ6BVM4]
-=======
-      Date: ['Wed, 05 Apr 2017 20:52:07 GMT']
-      Expires: ['Wed, 05 Apr 2017 20:52:07 GMT']
-      Server: [UploadServer]
-      Vary: [Origin, X-Origin]
-      X-GUploader-UploadID: [AEnB2UrIy8p04bzoYfHv_j1yHKc-mrqDqcST0Al6r7qFUX2mKPR8wNfvSCuy_ZMPz-nMiDwwv3ON8x96KBbm74v84qmWidbjOw]
->>>>>>> b795204b
+      Date: ['Fri, 07 Apr 2017 07:12:13 GMT']
+      Expires: ['Fri, 07 Apr 2017 07:12:13 GMT']
+      Server: [UploadServer]
+      Vary: [Origin, X-Origin]
+      X-GUploader-UploadID: [AEnB2UpZeW-UER7kOfdmV7vHrr6QmauIIo_Aiceqg1T7t_UBnqJ0SpfwqnbJh90CeX2mCQsgOdTR7QseIwEeQD7IEBhb0UzYgNS64tW2Ib41clJ3hHhJ6bw]
     status: {code: 404, message: Not Found}
 - request:
     body: null
@@ -215,19 +145,11 @@
       Cache-Control: ['private, max-age=0']
       Content-Length: ['165']
       Content-Type: [application/json; charset=UTF-8]
-<<<<<<< HEAD
-      Date: ['Thu, 06 Apr 2017 08:04:30 GMT']
-      Expires: ['Thu, 06 Apr 2017 08:04:30 GMT']
-      Server: [UploadServer]
-      Vary: [Origin, X-Origin]
-      X-GUploader-UploadID: [AEnB2UroPKWXT6IoVXSyCFbctJhGPsy2UTJBW67hNfl7Dae6Lnukov3boh5q-Bi3HodroHG6HLLNR5s84nC8CkMtIDhEBeYuzyl6DarTw1U4S6Ppl5Xe1VE]
-=======
-      Date: ['Wed, 05 Apr 2017 20:52:07 GMT']
-      Expires: ['Wed, 05 Apr 2017 20:52:07 GMT']
-      Server: [UploadServer]
-      Vary: [Origin, X-Origin]
-      X-GUploader-UploadID: [AEnB2Uohr75AbEmJvtgNWrcTOF_k2wOmFPQiTR7P4DMDFZ9fcAsT_rn5H4-vD2v7CT9iMbd-u7wKKCCuRTY8SJ3FWKgkQUpBuQ]
->>>>>>> b795204b
+      Date: ['Fri, 07 Apr 2017 07:12:13 GMT']
+      Expires: ['Fri, 07 Apr 2017 07:12:13 GMT']
+      Server: [UploadServer]
+      Vary: [Origin, X-Origin]
+      X-GUploader-UploadID: [AEnB2UoS_i7G_FxfLwgqxQTh47X-N8GTSPJvWDd1VmvrnWevWaIvMNNnj3Xj5YkCAJVr2m2sSh5neXthufgVmfBpF_x9kEm2mA]
     status: {code: 404, message: Not Found}
 - request:
     body: null
@@ -248,19 +170,11 @@
       Cache-Control: ['private, max-age=0']
       Content-Length: ['165']
       Content-Type: [application/json; charset=UTF-8]
-<<<<<<< HEAD
-      Date: ['Thu, 06 Apr 2017 08:04:30 GMT']
-      Expires: ['Thu, 06 Apr 2017 08:04:30 GMT']
-      Server: [UploadServer]
-      Vary: [Origin, X-Origin]
-      X-GUploader-UploadID: [AEnB2UrI_2Z87T7uAANPMgu1UV1Zti5mx2tk3pcSqyufE1u4n8q4_qvxqt9h9BKJMXQCZXdyzXo3R61VZwSALOHkwmK10Tv2Gi091Ln1UeNviMpSRc6pBEM]
-=======
-      Date: ['Wed, 05 Apr 2017 20:52:07 GMT']
-      Expires: ['Wed, 05 Apr 2017 20:52:07 GMT']
-      Server: [UploadServer]
-      Vary: [Origin, X-Origin]
-      X-GUploader-UploadID: [AEnB2UqOJ2ZDWxiMQI51j-w0gWMpUoyy4b1BtkVzGpwCJ36VhncPlq6cQvQRTAHpQxdW4nqocAl86yIi9kTkhv7GQ5FWW8n4_w]
->>>>>>> b795204b
+      Date: ['Fri, 07 Apr 2017 07:12:14 GMT']
+      Expires: ['Fri, 07 Apr 2017 07:12:14 GMT']
+      Server: [UploadServer]
+      Vary: [Origin, X-Origin]
+      X-GUploader-UploadID: [AEnB2Uq-JMN4YOhvfkIzpjB4_IDktNUud0v_xn-n4C0f8Vqqyl1RhJfWrXz-DN52VSjidlzGQOiqRDrDnZ_fv08J5bNxy-ACo7IxVgxD92LHEGbKQ8L2X44]
     status: {code: 404, message: Not Found}
 - request:
     body: null
@@ -278,19 +192,11 @@
       Cache-Control: ['private, max-age=0, must-revalidate, no-transform']
       Content-Length: ['31']
       Content-Type: [application/json; charset=UTF-8]
-<<<<<<< HEAD
-      Date: ['Thu, 06 Apr 2017 08:04:30 GMT']
-      Expires: ['Thu, 06 Apr 2017 08:04:30 GMT']
-      Server: [UploadServer]
-      Vary: [Origin, X-Origin]
-      X-GUploader-UploadID: [AEnB2Uq7cuaJsHr_VDp9NSDu0SNQAlJFnc6QNOtzyKuHu-HRuM7xg1eWJtH7vMBiVqECG66rJlZMA_YarnnZtMVxdQBUXdJ7XhNDxfII1EmDlPsGDyayLgY]
-=======
-      Date: ['Wed, 05 Apr 2017 20:52:07 GMT']
-      Expires: ['Wed, 05 Apr 2017 20:52:07 GMT']
-      Server: [UploadServer]
-      Vary: [Origin, X-Origin]
-      X-GUploader-UploadID: [AEnB2UpLJc4YRAWQMY7fFKz_VGkRnVsE8xYFcrHFXaf8n2e7N3qxmqZ-XkIEO8VMakVfyuHwuSqQzRSbLPC4-bIAzoA1xU-afQ]
->>>>>>> b795204b
+      Date: ['Fri, 07 Apr 2017 07:12:14 GMT']
+      Expires: ['Fri, 07 Apr 2017 07:12:14 GMT']
+      Server: [UploadServer]
+      Vary: [Origin, X-Origin]
+      X-GUploader-UploadID: [AEnB2Uqp1tO0K8RlvJcmoUjdmOhFoA-ngWkwzrHpEt_PLck3mRbksUVzbvm4_ubGRYpuu-AhQG54b-jckAXUqNHE7ylk3EriPA]
     status: {code: 200, message: OK}
 - request:
     body: null
@@ -311,19 +217,11 @@
       Cache-Control: ['private, max-age=0']
       Content-Length: ['165']
       Content-Type: [application/json; charset=UTF-8]
-<<<<<<< HEAD
-      Date: ['Thu, 06 Apr 2017 08:04:31 GMT']
-      Expires: ['Thu, 06 Apr 2017 08:04:31 GMT']
-      Server: [UploadServer]
-      Vary: [Origin, X-Origin]
-      X-GUploader-UploadID: [AEnB2UoikMSZbeOCX0IR2dmaQgWgw5WxyomT2vAj8ztZlj3ysYOQl9TinPx9jveDY6HHgZRKci9pIIjT3NhghujCwZuJWFAmq7YviYVia4PERpK1HYwsip0]
-=======
-      Date: ['Wed, 05 Apr 2017 20:52:07 GMT']
-      Expires: ['Wed, 05 Apr 2017 20:52:07 GMT']
-      Server: [UploadServer]
-      Vary: [Origin, X-Origin]
-      X-GUploader-UploadID: [AEnB2UqKdwL_qC6eOFY3mMAlsmmPXmHgZ-ouqY8JW6tcBQmPU9Mo-WmfF7AXwl5Ssy2_svsZEKxJQcYpKPvwmWUU4XNE_LrXcw]
->>>>>>> b795204b
+      Date: ['Fri, 07 Apr 2017 07:12:14 GMT']
+      Expires: ['Fri, 07 Apr 2017 07:12:14 GMT']
+      Server: [UploadServer]
+      Vary: [Origin, X-Origin]
+      X-GUploader-UploadID: [AEnB2UqsDvGgvnSTXqGbH9uVWyjY0f1zCfEdArIRoDo_KyvY-DmQKswqc3MD2280H40KFSmL_nrw8ij3DI1jy7omirkGrUZxFi9Z7KsMJ_SxnyLdwYYwABQ]
     status: {code: 404, message: Not Found}
 - request:
     body: null
@@ -344,17 +242,10 @@
       Alt-Svc: ['quic=":443"; ma=2592000; v="37,36,35"']
       Content-Length: ['278']
       Content-Type: [application/json; charset=UTF-8]
-<<<<<<< HEAD
-      Date: ['Thu, 06 Apr 2017 08:04:31 GMT']
-      Server: [UploadServer]
-      Vary: [Origin, X-Origin]
-      X-GUploader-UploadID: [AEnB2Uo8PKHKH-e-KIJx5RcTcRMzaAwfxXhfplq2yRMXOs3TAP8rZNJ7fX0mDDkOQx-rgjPfov3XBKQtjk7Kp8-AO611ww7Q5VsXDuS14wf_F93RgrxZe6w]
-=======
-      Date: ['Wed, 05 Apr 2017 20:52:08 GMT']
-      Server: [UploadServer]
-      Vary: [Origin, X-Origin]
-      X-GUploader-UploadID: [AEnB2UpF89jqsrXcxgZqshIzAHVXN_0pNEsczESRyiEWJrKKZLVegVoGN5q7lrdgvkShTolm0nf9dv1oum3pzNFzXBjhdQuPFA]
->>>>>>> b795204b
+      Date: ['Fri, 07 Apr 2017 07:12:15 GMT']
+      Server: [UploadServer]
+      Vary: [Origin, X-Origin]
+      X-GUploader-UploadID: [AEnB2Urwf338i_6ZhvBpnUgbPGj1dcFUeLvMFFUKBXKTpmfmC0DSVtRkJde1rY8SPmcAVACaEkGFWqZ-EZuY3zGg0kVWsP5h5w]
     status: {code: 403, message: Forbidden}
 - request:
     body: null
@@ -374,19 +265,11 @@
       Cache-Control: ['private, max-age=0']
       Content-Length: ['165']
       Content-Type: [application/json; charset=UTF-8]
-<<<<<<< HEAD
-      Date: ['Thu, 06 Apr 2017 08:04:31 GMT']
-      Expires: ['Thu, 06 Apr 2017 08:04:31 GMT']
-      Server: [UploadServer]
-      Vary: [Origin, X-Origin]
-      X-GUploader-UploadID: [AEnB2Ur8wNwpV2fUgbDdTmJ5EU9lCHojao6aPYNl0eNNZjKZwcLan7mvjn1CkkD9ytZFdxXEBSu1ct0MZ75KEsxWXLnPqqpxdKQKdNjuArX-0WLAsZSo13U]
-=======
-      Date: ['Wed, 05 Apr 2017 20:52:08 GMT']
-      Expires: ['Wed, 05 Apr 2017 20:52:08 GMT']
-      Server: [UploadServer]
-      Vary: [Origin, X-Origin]
-      X-GUploader-UploadID: [AEnB2UpPqPPIpkf58tDs5wKV1BHzvDZZrqdYS7uWtYyigjdRG4EbEQUT92BydEjjr3dTEyoA6v_HXTW-Gccz854HU5FAQ7j1-Q]
->>>>>>> b795204b
+      Date: ['Fri, 07 Apr 2017 07:12:15 GMT']
+      Expires: ['Fri, 07 Apr 2017 07:12:15 GMT']
+      Server: [UploadServer]
+      Vary: [Origin, X-Origin]
+      X-GUploader-UploadID: [AEnB2UrwFpcw556HerxF32rd6c9Haoj75pTkqkMAb0nwbrWL11iWan978Hb2t-YvTWHPpV2kE4teNcZEZcUjTvyJzpqgLsXagw]
     status: {code: 404, message: Not Found}
 - request:
     body: null
@@ -405,19 +288,11 @@
       Cache-Control: ['private, max-age=0']
       Content-Length: ['9']
       Content-Type: [text/html; charset=UTF-8]
-<<<<<<< HEAD
-      Date: ['Thu, 06 Apr 2017 08:04:31 GMT']
-      Expires: ['Thu, 06 Apr 2017 08:04:31 GMT']
-      Server: [UploadServer]
-      Vary: [Origin, X-Origin]
-      X-GUploader-UploadID: [AEnB2Up8efnjjyvymJVaZhk1aToDaVwpBxAESM9xci6fPlwf-OhJSeBlrXBMkjDUtV3Uae1Ruu8-wwyeeFDN9YIs-ZVNdnEGNhudZoCiCb9X-R3Uh31aDB8]
-=======
-      Date: ['Wed, 05 Apr 2017 20:52:08 GMT']
-      Expires: ['Wed, 05 Apr 2017 20:52:08 GMT']
-      Server: [UploadServer]
-      Vary: [Origin, X-Origin]
-      X-GUploader-UploadID: [AEnB2Uo1mccN_cSx5B9_U-wRXsN6ZZ2MfhTVUTGyLjERl9Z7aCCRi_qQt5EsN_jjzHL1gEZ52QMzc7PIpNruHEt0aCoCoudbdA]
->>>>>>> b795204b
+      Date: ['Fri, 07 Apr 2017 07:12:15 GMT']
+      Expires: ['Fri, 07 Apr 2017 07:12:15 GMT']
+      Server: [UploadServer]
+      Vary: [Origin, X-Origin]
+      X-GUploader-UploadID: [AEnB2UrOjEi0n1NrYFDu3T_gT-9prqLHzTCfbeYs9sY1nDEcEZlezWTeB5u1fyINwu8BrLrClTUj-Y4qFn7Liip7gUJz3D_mcSuqYkmIw7rXszJUb_mg-jc]
     status: {code: 404, message: Not Found}
 - request:
     body: null
@@ -430,46 +305,26 @@
     method: POST
     uri: https://www.googleapis.com/upload/storage/v1/b/gcsfs-testing/o?name=temp&uploadType=media
   response:
-<<<<<<< HEAD
-    body: {string: "{\n \"kind\": \"storage#object\",\n \"id\": \"gcsfs-testing/temp/1491465872179715\",\n
+    body: {string: "{\n \"kind\": \"storage#object\",\n \"id\": \"gcsfs-testing/temp/1491549136066704\",\n
         \"selfLink\": \"https://www.googleapis.com/storage/v1/b/gcsfs-testing/o/temp\",\n
-        \"name\": \"temp\",\n \"bucket\": \"gcsfs-testing\",\n \"generation\": \"1491465872179715\",\n
-        \"metageneration\": \"1\",\n \"timeCreated\": \"2017-04-06T08:04:32.108Z\",\n
-        \"updated\": \"2017-04-06T08:04:32.108Z\",\n \"storageClass\": \"STANDARD\",\n
-        \"timeStorageClassUpdated\": \"2017-04-06T08:04:32.108Z\",\n \"size\": \"0\",\n
-        \"md5Hash\": \"1B2M2Y8AsgTpgAmY7PhCfg==\",\n \"mediaLink\": \"https://www.googleapis.com/download/storage/v1/b/gcsfs-testing/o/temp?generation=1491465872179715&alt=media\",\n
-        \"crc32c\": \"AAAAAA==\",\n \"etag\": \"CIOEhqyvj9MCEAE=\"\n}\n"}
-=======
-    body: {string: "{\n \"kind\": \"storage#object\",\n \"id\": \"gcsfs-testing/temp/1491425528901742\",\n
-        \"selfLink\": \"https://www.googleapis.com/storage/v1/b/gcsfs-testing/o/temp\",\n
-        \"name\": \"temp\",\n \"bucket\": \"gcsfs-testing\",\n \"generation\": \"1491425528901742\",\n
-        \"metageneration\": \"1\",\n \"timeCreated\": \"2017-04-05T20:52:08.884Z\",\n
-        \"updated\": \"2017-04-05T20:52:08.884Z\",\n \"storageClass\": \"STANDARD\",\n
-        \"timeStorageClassUpdated\": \"2017-04-05T20:52:08.884Z\",\n \"size\": \"0\",\n
-        \"md5Hash\": \"1B2M2Y8AsgTpgAmY7PhCfg==\",\n \"mediaLink\": \"https://www.googleapis.com/download/storage/v1/b/gcsfs-testing/o/temp?generation=1491425528901742&alt=media\",\n
-        \"crc32c\": \"AAAAAA==\",\n \"etag\": \"CO7g74aZjtMCEAE=\"\n}\n"}
->>>>>>> b795204b
+        \"name\": \"temp\",\n \"bucket\": \"gcsfs-testing\",\n \"generation\": \"1491549136066704\",\n
+        \"metageneration\": \"1\",\n \"timeCreated\": \"2017-04-07T07:12:15.995Z\",\n
+        \"updated\": \"2017-04-07T07:12:15.995Z\",\n \"storageClass\": \"STANDARD\",\n
+        \"timeStorageClassUpdated\": \"2017-04-07T07:12:15.995Z\",\n \"size\": \"0\",\n
+        \"md5Hash\": \"1B2M2Y8AsgTpgAmY7PhCfg==\",\n \"mediaLink\": \"https://www.googleapis.com/download/storage/v1/b/gcsfs-testing/o/temp?generation=1491549136066704&alt=media\",\n
+        \"crc32c\": \"AAAAAA==\",\n \"etag\": \"CJCxrsPlkdMCEAE=\"\n}\n"}
     headers:
       Alt-Svc: ['quic=":443"; ma=2592000; v="37,36,35"']
       Cache-Control: ['no-cache, no-store, max-age=0, must-revalidate']
       Content-Length: ['657']
       Content-Type: [application/json; charset=UTF-8]
-<<<<<<< HEAD
-      Date: ['Thu, 06 Apr 2017 08:04:32 GMT']
-      ETag: [CIOEhqyvj9MCEAE=]
-=======
-      Date: ['Wed, 05 Apr 2017 20:52:08 GMT']
-      ETag: [CO7g74aZjtMCEAE=]
->>>>>>> b795204b
+      Date: ['Fri, 07 Apr 2017 07:12:16 GMT']
+      ETag: [CJCxrsPlkdMCEAE=]
       Expires: ['Mon, 01 Jan 1990 00:00:00 GMT']
       Pragma: [no-cache]
       Server: [UploadServer]
       Vary: [Origin, X-Origin]
-<<<<<<< HEAD
-      X-GUploader-UploadID: [AEnB2UpIml8JknU1uNMFzi7r3Ypla96g5uJ7kkHBcKVN3JImoms-N0KXgD0afDZME2gL0UgR0riIvfl2Mc2sGfXBkNuZjDQtiYgXqZklG8wuMb7K89M7JWo]
-=======
-      X-GUploader-UploadID: [AEnB2UomxRqVfDqdSNZrILorYt5G9BPzaarEGbezaB9QPullsMIozTt9cIz6qJG-_dQB04WsLSfH-QiABMtIrlumg5tnHbVUtA]
->>>>>>> b795204b
+      X-GUploader-UploadID: [AEnB2Uo_lAB1v8p3P0Zf1OYRek8oJi_DHQXY2zf8NpRoyPsR_YMoWcLZbuaTwDHVhZ1_edDGYes-FK6lVQOlzZBrWC-tOAM7IRDJZc571C9-WRuFTbiL3k8]
     status: {code: 200, message: OK}
 - request:
     body: null
@@ -482,45 +337,25 @@
     uri: https://www.googleapis.com/storage/v1/b/gcsfs-testing/o/?maxResults=1000
   response:
     body: {string: "{\n \"kind\": \"storage#objects\",\n \"items\": [\n  {\n   \"kind\":
-<<<<<<< HEAD
-        \"storage#object\",\n   \"id\": \"gcsfs-testing/temp/1491465872179715\",\n
+        \"storage#object\",\n   \"id\": \"gcsfs-testing/temp/1491549136066704\",\n
         \  \"selfLink\": \"https://www.googleapis.com/storage/v1/b/gcsfs-testing/o/temp\",\n
         \  \"name\": \"temp\",\n   \"bucket\": \"gcsfs-testing\",\n   \"generation\":
-        \"1491465872179715\",\n   \"metageneration\": \"1\",\n   \"timeCreated\":
-        \"2017-04-06T08:04:32.108Z\",\n   \"updated\": \"2017-04-06T08:04:32.108Z\",\n
-        \  \"storageClass\": \"STANDARD\",\n   \"timeStorageClassUpdated\": \"2017-04-06T08:04:32.108Z\",\n
+        \"1491549136066704\",\n   \"metageneration\": \"1\",\n   \"timeCreated\":
+        \"2017-04-07T07:12:15.995Z\",\n   \"updated\": \"2017-04-07T07:12:15.995Z\",\n
+        \  \"storageClass\": \"STANDARD\",\n   \"timeStorageClassUpdated\": \"2017-04-07T07:12:15.995Z\",\n
         \  \"size\": \"0\",\n   \"md5Hash\": \"1B2M2Y8AsgTpgAmY7PhCfg==\",\n   \"mediaLink\":
-        \"https://www.googleapis.com/download/storage/v1/b/gcsfs-testing/o/temp?generation=1491465872179715&alt=media\",\n
-        \  \"crc32c\": \"AAAAAA==\",\n   \"etag\": \"CIOEhqyvj9MCEAE=\"\n  }\n ]\n}\n"}
-=======
-        \"storage#object\",\n   \"id\": \"gcsfs-testing/temp/1491425528901742\",\n
-        \  \"selfLink\": \"https://www.googleapis.com/storage/v1/b/gcsfs-testing/o/temp\",\n
-        \  \"name\": \"temp\",\n   \"bucket\": \"gcsfs-testing\",\n   \"generation\":
-        \"1491425528901742\",\n   \"metageneration\": \"1\",\n   \"timeCreated\":
-        \"2017-04-05T20:52:08.884Z\",\n   \"updated\": \"2017-04-05T20:52:08.884Z\",\n
-        \  \"storageClass\": \"STANDARD\",\n   \"timeStorageClassUpdated\": \"2017-04-05T20:52:08.884Z\",\n
-        \  \"size\": \"0\",\n   \"md5Hash\": \"1B2M2Y8AsgTpgAmY7PhCfg==\",\n   \"mediaLink\":
-        \"https://www.googleapis.com/download/storage/v1/b/gcsfs-testing/o/temp?generation=1491425528901742&alt=media\",\n
-        \  \"crc32c\": \"AAAAAA==\",\n   \"etag\": \"CO7g74aZjtMCEAE=\"\n  }\n ]\n}\n"}
->>>>>>> b795204b
+        \"https://www.googleapis.com/download/storage/v1/b/gcsfs-testing/o/temp?generation=1491549136066704&alt=media\",\n
+        \  \"crc32c\": \"AAAAAA==\",\n   \"etag\": \"CJCxrsPlkdMCEAE=\"\n  }\n ]\n}\n"}
     headers:
       Alt-Svc: ['quic=":443"; ma=2592000; v="37,36,35"']
       Cache-Control: ['private, max-age=0, must-revalidate, no-transform']
       Content-Length: ['740']
       Content-Type: [application/json; charset=UTF-8]
-<<<<<<< HEAD
-      Date: ['Thu, 06 Apr 2017 08:04:32 GMT']
-      Expires: ['Thu, 06 Apr 2017 08:04:32 GMT']
-      Server: [UploadServer]
-      Vary: [Origin, X-Origin]
-      X-GUploader-UploadID: [AEnB2Url4OtsU-LhNcdcjQZt9-B1hac5pWEqsJbmyLlOTM2HKWUgIdFMXGo2yQ0y297WP8EkpAxsfCW0I5xYm2NNHGRZeQXY6rRNPlkwKAlr_RA3vf0ONbk]
-=======
-      Date: ['Wed, 05 Apr 2017 20:52:09 GMT']
-      Expires: ['Wed, 05 Apr 2017 20:52:09 GMT']
-      Server: [UploadServer]
-      Vary: [Origin, X-Origin]
-      X-GUploader-UploadID: [AEnB2Uodv4DfuJTOuxY_5hs5CRd4bZyc-nl0nv_63zlWUllvlrU43dNxtL3JMtf2a4sm7r8cLRW2af_8nXWzv_4ETc32NZDY0g]
->>>>>>> b795204b
+      Date: ['Fri, 07 Apr 2017 07:12:16 GMT']
+      Expires: ['Fri, 07 Apr 2017 07:12:16 GMT']
+      Server: [UploadServer]
+      Vary: [Origin, X-Origin]
+      X-GUploader-UploadID: [AEnB2UruxC6ybDBmrXart8EneusK-ZDufXP1DSlxagsRMKQoq9CSka0j5e3PCre_UtlFQyopZYEspeDmHbdIb2bqmM8Kncz-iQ]
     status: {code: 200, message: OK}
 - request:
     body: '{"name": "/"}'
@@ -542,17 +377,10 @@
       Alt-Svc: ['quic=":443"; ma=2592000; v="37,36,35"']
       Content-Length: ['274']
       Content-Type: [application/json; charset=UTF-8]
-<<<<<<< HEAD
-      Date: ['Thu, 06 Apr 2017 08:04:32 GMT']
-      Server: [UploadServer]
-      Vary: [Origin, X-Origin]
-      X-GUploader-UploadID: [AEnB2UoGdTkF1yiamJ3pGJ_7SB8MVi84GiIuMhKJiDpnEYsAzrcJ2t9d0HLMJut-Rti6mGdBYjiDz-wXXofPAJHtKbrxaehit3qrKnQrSAvLZh9ePFnMxrk]
-=======
-      Date: ['Wed, 05 Apr 2017 20:52:09 GMT']
-      Server: [UploadServer]
-      Vary: [Origin, X-Origin]
-      X-GUploader-UploadID: [AEnB2UrRVGyMqGxGh96bvOMc0Y2mZE7IdQVdNrLqJzAiZgdGL_EgxHe5LmW177FvZPawGTrYLco4eoXzBm7RHhV-YPnhnMQm4g]
->>>>>>> b795204b
+      Date: ['Fri, 07 Apr 2017 07:12:16 GMT']
+      Server: [UploadServer]
+      Vary: [Origin, X-Origin]
+      X-GUploader-UploadID: [AEnB2UqKCXk-upS53F3LyNqT5bfWtn4Sd5T6ZiSCCjdyTzgBHEKFv-NBN0vpR2WF5OJJt_o7eEaE4eyQGT8priM8871AkX3V4w]
     status: {code: 400, message: Bad Request}
 - request:
     body: null
@@ -571,19 +399,11 @@
       Cache-Control: ['no-cache, no-store, max-age=0, must-revalidate']
       Content-Length: ['0']
       Content-Type: [application/json]
-<<<<<<< HEAD
-      Date: ['Thu, 06 Apr 2017 08:04:33 GMT']
-=======
-      Date: ['Wed, 05 Apr 2017 20:52:12 GMT']
->>>>>>> b795204b
+      Date: ['Fri, 07 Apr 2017 07:12:17 GMT']
       Expires: ['Mon, 01 Jan 1990 00:00:00 GMT']
       Pragma: [no-cache]
       Server: [UploadServer]
       Vary: [Origin, X-Origin]
-<<<<<<< HEAD
-      X-GUploader-UploadID: [AEnB2UraS-s0T0CGhoJBCHQFtiXKv72tZ1MkNu1R3xus4nF7kGrN4KYIg9DMFaRoZpOo8uqYMJCWCHPnuTD-NclZ8qJILiiTMqwx8qOE3cnW7OMHEEhQdZ0]
-=======
-      X-GUploader-UploadID: [AEnB2Uqcu5s2Ze5NVkw2ADHzwNTU4G6YUJgNSNtY128MtFTCrazVGsLI_KdGM3rle8YglpzUab4oqdhxVTDZ9fDcd-CUJai6fg]
->>>>>>> b795204b
+      X-GUploader-UploadID: [AEnB2UrV3p6keZhFxWYTZJ9ShTaNYVixyX6xWREd02c8hL9HPbiGSld9B_huFmHLKEZdQT_qDfUYc0RlCexBsVJ2tYA_hve7wITkaQHBdF8GGpxU3XCc6Jc]
     status: {code: 204, message: No Content}
 version: 1