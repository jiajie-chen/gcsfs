interactions:
- request:
    body: null
    headers:
      Accept: ['*/*']
      Accept-Encoding: ['gzip, deflate']
      Connection: [keep-alive]
      Content-Length: ['0']
      User-Agent: [python-requests/2.18.4]
    method: POST
    uri: https://www.googleapis.com/oauth2/v4/token?grant_type=refresh_token
  response:
    body:
      string: !!binary |
<<<<<<< HEAD
        H4sIANAJMFoC/6tWykyJL8nPTs1TslJQqqioUNJRUALz40sqC1JBgk6piUWpRSDxxOTk1OJiDOWp
        FQWZRanF8ZkgQWMzA4NaAMCTibZWAAAA
    headers:
      Alt-Svc: ['quic=":443"; ma=2592000; v="39,38,37,35"']
      Cache-Control: ['no-cache, no-store, max-age=0, must-revalidate']
      Content-Encoding: [gzip]
      Content-Type: [application/json; charset=UTF-8]
      Date: ['Wed, 11 Oct 2017 14:34:00 GMT']
=======
        H4sIACqTTloC/6tWykyJL8nPTs1TslJQqqioUNJRUEqtKMgsSi2OzwQJGpsZGADFEpOTU4uLMZSC
        +fEllQWpIEGn1MSi1CKlWgDtYoPeVgAAAA==
    headers:
      Alt-Svc: ['hq=":443"; ma=2592000; quic=51303431; quic=51303339; quic=51303338;
          quic=51303337; quic=51303335,quic=":443"; ma=2592000; v="41,39,38,37,35"']
      Cache-Control: ['no-cache, no-store, max-age=0, must-revalidate']
      Content-Encoding: [gzip]
      Content-Type: [application/json; charset=UTF-8]
      Date: ['Thu, 04 Jan 2018 20:48:43 GMT']
>>>>>>> 899a4518
      Expires: ['Mon, 01 Jan 1990 00:00:00 GMT']
      Pragma: [no-cache]
      Server: [GSE]
      Transfer-Encoding: [chunked]
      Vary: [Origin, X-Origin]
      X-Content-Type-Options: [nosniff]
      X-Frame-Options: [SAMEORIGIN]
      X-XSS-Protection: [1; mode=block]
    status: {code: 200, message: OK}
- request:
    body: null
    headers:
      Accept: ['*/*']
      Accept-Encoding: ['gzip, deflate']
      Connection: [keep-alive]
      User-Agent: [python-requests/2.18.4]
    method: GET
    uri: https://www.googleapis.com/storage/v1/b/?project=test_project
  response:
    body: {string: "{\n \"kind\": \"storage#buckets\",\n \"items\": [\n  {\n   \"kind\":
        \"storage#bucket\",\n   \"id\": \"anaconda-enterprise\",\n   \"selfLink\":
        \"https://www.googleapis.com/storage/v1/b/anaconda-enterprise\",\n   \"projectNumber\":
        \"586241054156\",\n   \"name\": \"anaconda-enterprise\",\n   \"timeCreated\":
        \"2017-07-05T23:53:06.552Z\",\n   \"updated\": \"2017-07-14T17:39:54.178Z\",\n
        \  \"metageneration\": \"3\",\n   \"location\": \"US\",\n   \"storageClass\":
        \"MULTI_REGIONAL\",\n   \"etag\": \"CAM=\"\n  },\n  {\n   \"kind\": \"storage#bucket\",\n
        \  \"id\": \"anaconda-public-data\",\n   \"selfLink\": \"https://www.googleapis.com/storage/v1/b/anaconda-public-data\",\n
        \  \"projectNumber\": \"586241054156\",\n   \"name\": \"anaconda-public-data\",\n
        \  \"timeCreated\": \"2017-04-05T20:22:12.865Z\",\n   \"updated\": \"2017-07-10T16:32:07.980Z\",\n
        \  \"metageneration\": \"2\",\n   \"location\": \"US\",\n   \"storageClass\":
        \"MULTI_REGIONAL\",\n   \"etag\": \"CAI=\"\n  },\n  {\n   \"kind\": \"storage#bucket\",\n
        \  \"id\": \"artifacts.test_project.appspot.com\",\n   \"selfLink\": \"https://www.googleapis.com/storage/v1/b/artifacts.test_project.appspot.com\",\n
        \  \"projectNumber\": \"586241054156\",\n   \"name\": \"artifacts.test_project.appspot.com\",\n
        \  \"timeCreated\": \"2016-05-17T18:29:22.774Z\",\n   \"updated\": \"2016-05-17T18:29:22.774Z\",\n
        \  \"metageneration\": \"1\",\n   \"location\": \"US\",\n   \"storageClass\":
        \"STANDARD\",\n   \"etag\": \"CAE=\"\n  },\n  {\n   \"kind\": \"storage#bucket\",\n
<<<<<<< HEAD
        \  \"id\": \"dataflow-anaconda-compute\",\n   \"selfLink\": \"https://www.googleapis.com/storage/v1/b/dataflow-anaconda-compute\",\n
        \  \"projectNumber\": \"586241054156\",\n   \"name\": \"dataflow-anaconda-compute\",\n
        \  \"timeCreated\": \"2017-09-14T18:55:42.848Z\",\n   \"updated\": \"2017-09-14T18:55:42.848Z\",\n
        \  \"metageneration\": \"1\",\n   \"location\": \"US\",\n   \"storageClass\":
        \"MULTI_REGIONAL\",\n   \"etag\": \"CAE=\"\n  },\n  {\n   \"kind\": \"storage#bucket\",\n
        \  \"id\": \"gcsfs-testing\",\n   \"selfLink\": \"https://www.googleapis.com/storage/v1/b/gcsfs-testing\",\n
        \  \"projectNumber\": \"586241054156\",\n   \"name\": \"gcsfs-testing\",\n
        \  \"timeCreated\": \"2017-10-11T14:25:41.055Z\",\n   \"updated\": \"2017-10-11T14:25:41.055Z\",\n
        \  \"metageneration\": \"1\",\n   \"location\": \"US\",\n   \"storageClass\":
        \"STANDARD\",\n   \"etag\": \"CAE=\"\n  },\n  {\n   \"kind\": \"storage#bucket\",\n
        \  \"id\": \"mytempdir\",\n   \"selfLink\": \"https://www.googleapis.com/storage/v1/b/mytempdir\",\n
        \  \"projectNumber\": \"586241054156\",\n   \"name\": \"mytempdir\",\n   \"timeCreated\":
        \"2017-10-02T20:32:40.893Z\",\n   \"updated\": \"2017-10-02T20:32:40.893Z\",\n
        \  \"metageneration\": \"1\",\n   \"location\": \"US\",\n   \"storageClass\":
        \"STANDARD\",\n   \"etag\": \"CAE=\"\n  }\n ]\n}\n"}
    headers:
      Alt-Svc: ['quic=":443"; ma=2592000; v="39,38,37,35"']
      Cache-Control: ['private, max-age=0, must-revalidate, no-transform']
      Content-Length: ['2512']
      Content-Type: [application/json; charset=UTF-8]
      Date: ['Wed, 11 Oct 2017 14:34:00 GMT']
      Expires: ['Wed, 11 Oct 2017 14:34:00 GMT']
      Server: [UploadServer]
      Vary: [Origin, X-Origin]
      X-GUploader-UploadID: [AEnB2UoSJR9OzRi4ARI5WlPsCkmLpY2XpRviS56RZ2R88nFxWWSFS8I47djFfQMVsb18K8vTLLcckC0d35PaCGp507NRz79rxw]
=======
        \  \"id\": \"test_project_cloudbuild\",\n   \"selfLink\": \"https://www.googleapis.com/storage/v1/b/test_project_cloudbuild\",\n
        \  \"projectNumber\": \"586241054156\",\n   \"name\": \"test_project_cloudbuild\",\n
        \  \"timeCreated\": \"2017-11-03T20:06:49.744Z\",\n   \"updated\": \"2017-11-03T20:06:49.744Z\",\n
        \  \"metageneration\": \"1\",\n   \"location\": \"US\",\n   \"storageClass\":
        \"STANDARD\",\n   \"etag\": \"CAE=\"\n  },\n  {\n   \"kind\": \"storage#bucket\",\n
        \  \"id\": \"dataflow-anaconda-compute\",\n   \"selfLink\": \"https://www.googleapis.com/storage/v1/b/dataflow-anaconda-compute\",\n
        \  \"projectNumber\": \"586241054156\",\n   \"name\": \"dataflow-anaconda-compute\",\n
        \  \"timeCreated\": \"2017-09-14T18:55:42.848Z\",\n   \"updated\": \"2017-09-14T18:55:42.848Z\",\n
        \  \"metageneration\": \"1\",\n   \"location\": \"US\",\n   \"storageClass\":
        \"MULTI_REGIONAL\",\n   \"etag\": \"CAE=\"\n  },\n  {\n   \"kind\": \"storage#bucket\",\n
        \  \"id\": \"gcsfs-test\",\n   \"selfLink\": \"https://www.googleapis.com/storage/v1/b/gcsfs-test\",\n
        \  \"projectNumber\": \"586241054156\",\n   \"name\": \"gcsfs-test\",\n   \"timeCreated\":
        \"2017-12-02T23:25:23.058Z\",\n   \"updated\": \"2018-01-04T14:07:08.519Z\",\n
        \  \"metageneration\": \"2\",\n   \"location\": \"US\",\n   \"storageClass\":
        \"MULTI_REGIONAL\",\n   \"etag\": \"CAI=\"\n  },\n  {\n   \"kind\": \"storage#bucket\",\n
        \  \"id\": \"gcsfs-testing\",\n   \"selfLink\": \"https://www.googleapis.com/storage/v1/b/gcsfs-testing\",\n
        \  \"projectNumber\": \"586241054156\",\n   \"name\": \"gcsfs-testing\",\n
        \  \"timeCreated\": \"2017-12-12T16:52:13.675Z\",\n   \"updated\": \"2017-12-12T16:52:13.675Z\",\n
        \  \"metageneration\": \"1\",\n   \"location\": \"US\",\n   \"storageClass\":
        \"STANDARD\",\n   \"etag\": \"CAE=\"\n  }\n ]\n}\n"}
    headers:
      Alt-Svc: ['hq=":443"; ma=2592000; quic=51303431; quic=51303339; quic=51303338;
          quic=51303337; quic=51303335,quic=":443"; ma=2592000; v="41,39,38,37,35"']
      Cache-Control: ['private, max-age=0, must-revalidate, no-transform']
      Content-Length: ['2944']
      Content-Type: [application/json; charset=UTF-8]
      Date: ['Thu, 04 Jan 2018 20:48:43 GMT']
      Expires: ['Thu, 04 Jan 2018 20:48:43 GMT']
      Server: [UploadServer]
      Vary: [Origin, X-Origin]
      X-GUploader-UploadID: [AEnB2Urjq6tkJqDZyIG866qfGd5SYWJzn4QjeqUaJv3TOJ4OGHCKPBKz-SAw-NToFf_qfS-4US9iBflZ7ZFDyzb6a8jmgm4p0g]
>>>>>>> 899a4518
    status: {code: 200, message: OK}
- request:
    body: null
    headers:
      Accept: ['*/*']
      Accept-Encoding: ['gzip, deflate']
      Connection: [keep-alive]
      Content-Length: ['0']
      User-Agent: [python-requests/2.18.4]
    method: DELETE
    uri: https://www.googleapis.com/storage/v1/b/gcsfs-testing/o/tmp%2Ftest%2Fa
  response:
    body: {string: "{\n \"error\": {\n  \"errors\": [\n   {\n    \"domain\": \"global\",\n
        \   \"reason\": \"notFound\",\n    \"message\": \"Not Found\"\n   }\n  ],\n
        \ \"code\": 404,\n  \"message\": \"Not Found\"\n }\n}\n"}
    headers:
<<<<<<< HEAD
      Alt-Svc: ['quic=":443"; ma=2592000; v="39,38,37,35"']
      Cache-Control: ['private, max-age=0']
      Content-Length: ['165']
      Content-Type: [application/json; charset=UTF-8]
      Date: ['Wed, 11 Oct 2017 14:34:00 GMT']
      Expires: ['Wed, 11 Oct 2017 14:34:00 GMT']
      Server: [UploadServer]
      Vary: [Origin, X-Origin]
      X-GUploader-UploadID: [AEnB2UpOTuaFlyxpOPE_veKg34LEtpzL8ZTakctELhJsixVG_zJ1FOgeGrasqevAZh0i1BY2YPvTE1-t5vRKQtQKhET1-fFxNA]
=======
      Alt-Svc: ['hq=":443"; ma=2592000; quic=51303431; quic=51303339; quic=51303338;
          quic=51303337; quic=51303335,quic=":443"; ma=2592000; v="41,39,38,37,35"']
      Cache-Control: ['private, max-age=0']
      Content-Length: ['165']
      Content-Type: [application/json; charset=UTF-8]
      Date: ['Thu, 04 Jan 2018 20:48:43 GMT']
      Expires: ['Thu, 04 Jan 2018 20:48:43 GMT']
      Server: [UploadServer]
      Vary: [Origin, X-Origin]
      X-GUploader-UploadID: [AEnB2UrHPvIX-c55oI40VhNj_-FzgB22CVQMdgax5UedIMwX3uqT7DScZgagRu2_biYKtKYfGlBR8KrUtezJsakYFHoCg1R41g]
>>>>>>> 899a4518
    status: {code: 404, message: Not Found}
- request:
    body: null
    headers:
      Accept: ['*/*']
      Accept-Encoding: ['gzip, deflate']
      Connection: [keep-alive]
      Content-Length: ['0']
      User-Agent: [python-requests/2.18.4]
    method: DELETE
    uri: https://www.googleapis.com/storage/v1/b/gcsfs-testing/o/tmp%2Ftest%2Fb
  response:
    body: {string: "{\n \"error\": {\n  \"errors\": [\n   {\n    \"domain\": \"global\",\n
        \   \"reason\": \"notFound\",\n    \"message\": \"Not Found\"\n   }\n  ],\n
        \ \"code\": 404,\n  \"message\": \"Not Found\"\n }\n}\n"}
    headers:
<<<<<<< HEAD
      Alt-Svc: ['quic=":443"; ma=2592000; v="39,38,37,35"']
      Cache-Control: ['private, max-age=0']
      Content-Length: ['165']
      Content-Type: [application/json; charset=UTF-8]
      Date: ['Wed, 11 Oct 2017 14:34:01 GMT']
      Expires: ['Wed, 11 Oct 2017 14:34:01 GMT']
      Server: [UploadServer]
      Vary: [Origin, X-Origin]
      X-GUploader-UploadID: [AEnB2UrdvCsIekWD4VK89NrsfEwHkZn8kWs1zxPl85a_dt58vHWA2HBXtC3qWKG_0cY4Zbl2-scVTgJgmtcQdYKmg4Ntz5WHTw]
=======
      Alt-Svc: ['hq=":443"; ma=2592000; quic=51303431; quic=51303339; quic=51303338;
          quic=51303337; quic=51303335,quic=":443"; ma=2592000; v="41,39,38,37,35"']
      Cache-Control: ['private, max-age=0']
      Content-Length: ['165']
      Content-Type: [application/json; charset=UTF-8]
      Date: ['Thu, 04 Jan 2018 20:48:43 GMT']
      Expires: ['Thu, 04 Jan 2018 20:48:43 GMT']
      Server: [UploadServer]
      Vary: [Origin, X-Origin]
      X-GUploader-UploadID: [AEnB2UqkWeGtmLA6xb3NmQsR0yYR0Ij2vej1Qk4SYxjz7JKLlvLINAAZ4v3T6d0dKwRYely_hJyifqiHfGphdDLvn0IW1twktA]
>>>>>>> 899a4518
    status: {code: 404, message: Not Found}
- request:
    body: null
    headers:
      Accept: ['*/*']
      Accept-Encoding: ['gzip, deflate']
      Connection: [keep-alive]
      Content-Length: ['0']
      User-Agent: [python-requests/2.18.4]
    method: DELETE
    uri: https://www.googleapis.com/storage/v1/b/gcsfs-testing/o/tmp%2Ftest%2Fc
  response:
    body: {string: "{\n \"error\": {\n  \"errors\": [\n   {\n    \"domain\": \"global\",\n
        \   \"reason\": \"notFound\",\n    \"message\": \"Not Found\"\n   }\n  ],\n
        \ \"code\": 404,\n  \"message\": \"Not Found\"\n }\n}\n"}
    headers:
<<<<<<< HEAD
      Alt-Svc: ['quic=":443"; ma=2592000; v="39,38,37,35"']
      Cache-Control: ['private, max-age=0']
      Content-Length: ['165']
      Content-Type: [application/json; charset=UTF-8]
      Date: ['Wed, 11 Oct 2017 14:34:01 GMT']
      Expires: ['Wed, 11 Oct 2017 14:34:01 GMT']
      Server: [UploadServer]
      Vary: [Origin, X-Origin]
      X-GUploader-UploadID: [AEnB2UokiL8vFWyGNCHlCskLvn5mvFOmiVdTNDT5XAdZPFoKFUmGqQsASwvrYHEaY_neXgDSb8en-iCYIicU-9fi59h-oDMmRw]
=======
      Alt-Svc: ['hq=":443"; ma=2592000; quic=51303431; quic=51303339; quic=51303338;
          quic=51303337; quic=51303335,quic=":443"; ma=2592000; v="41,39,38,37,35"']
      Cache-Control: ['private, max-age=0']
      Content-Length: ['165']
      Content-Type: [application/json; charset=UTF-8]
      Date: ['Thu, 04 Jan 2018 20:48:43 GMT']
      Expires: ['Thu, 04 Jan 2018 20:48:43 GMT']
      Server: [UploadServer]
      Vary: [Origin, X-Origin]
      X-GUploader-UploadID: [AEnB2UqWVt0BG9b70z-uLK-ZhT349aZYWKvH0LIHnQcrULGG7NQWNP_9HCj8DXVWdw_k46xF3rjPExBU7l0Pk0eOgWxnFukNaQ]
>>>>>>> 899a4518
    status: {code: 404, message: Not Found}
- request:
    body: null
    headers:
      Accept: ['*/*']
      Accept-Encoding: ['gzip, deflate']
      Connection: [keep-alive]
      Content-Length: ['0']
      User-Agent: [python-requests/2.18.4]
    method: DELETE
    uri: https://www.googleapis.com/storage/v1/b/gcsfs-testing/o/tmp%2Ftest%2Fd
  response:
    body: {string: "{\n \"error\": {\n  \"errors\": [\n   {\n    \"domain\": \"global\",\n
        \   \"reason\": \"notFound\",\n    \"message\": \"Not Found\"\n   }\n  ],\n
        \ \"code\": 404,\n  \"message\": \"Not Found\"\n }\n}\n"}
    headers:
<<<<<<< HEAD
      Alt-Svc: ['quic=":443"; ma=2592000; v="39,38,37,35"']
      Cache-Control: ['private, max-age=0']
      Content-Length: ['165']
      Content-Type: [application/json; charset=UTF-8]
      Date: ['Wed, 11 Oct 2017 14:34:01 GMT']
      Expires: ['Wed, 11 Oct 2017 14:34:01 GMT']
      Server: [UploadServer]
      Vary: [Origin, X-Origin]
      X-GUploader-UploadID: [AEnB2UqZQW-C_D1qQuvwdtK0xYnWV92pSSKv9Puf4xUs1Ti7LVko_IvC_LU3qtY4lXX_L1vi60Jdqwa-ITRUhwEcioRhAvIgrQ]
=======
      Alt-Svc: ['hq=":443"; ma=2592000; quic=51303431; quic=51303339; quic=51303338;
          quic=51303337; quic=51303335,quic=":443"; ma=2592000; v="41,39,38,37,35"']
      Cache-Control: ['private, max-age=0']
      Content-Length: ['165']
      Content-Type: [application/json; charset=UTF-8]
      Date: ['Thu, 04 Jan 2018 20:48:43 GMT']
      Expires: ['Thu, 04 Jan 2018 20:48:43 GMT']
      Server: [UploadServer]
      Vary: [Origin, X-Origin]
      X-GUploader-UploadID: [AEnB2UqKtXMs7OBQrQx00wnogmI0YA7BR3LdN80HRNYpoNiavPwU2u0HkYEpKzXPsHBVdctKZ6RLDe5RYp5qkxTt7ABi9QUsrg]
>>>>>>> 899a4518
    status: {code: 404, message: Not Found}
- request:
    body: null
    headers:
      Accept: ['*/*']
      Accept-Encoding: ['gzip, deflate']
      Connection: [keep-alive]
      User-Agent: [python-requests/2.18.4]
    method: GET
    uri: https://www.googleapis.com/storage/v1/b/gcsfs-testing/o/tmp%2Ftest%2Fshfoshf
  response:
    body: {string: "{\n \"error\": {\n  \"errors\": [\n   {\n    \"domain\": \"global\",\n
        \   \"reason\": \"notFound\",\n    \"message\": \"Not Found\"\n   }\n  ],\n
        \ \"code\": 404,\n  \"message\": \"Not Found\"\n }\n}\n"}
    headers:
<<<<<<< HEAD
      Alt-Svc: ['quic=":443"; ma=2592000; v="39,38,37,35"']
      Cache-Control: ['private, max-age=0']
      Content-Length: ['165']
      Content-Type: [application/json; charset=UTF-8]
      Date: ['Wed, 11 Oct 2017 14:34:01 GMT']
      Expires: ['Wed, 11 Oct 2017 14:34:01 GMT']
      Server: [UploadServer]
      Vary: [Origin, X-Origin]
      X-GUploader-UploadID: [AEnB2UrGw7GjzIBC98Ad6v4DzuOe8sotyUK5b7E6z2EXFFOlT7R1OL_KoCrE6c9-2Vd-UhDncAgUwWHBWZAZ8lnL6_5GxJJkiA]
=======
      Alt-Svc: ['hq=":443"; ma=2592000; quic=51303431; quic=51303339; quic=51303338;
          quic=51303337; quic=51303335,quic=":443"; ma=2592000; v="41,39,38,37,35"']
      Cache-Control: ['private, max-age=0']
      Content-Length: ['165']
      Content-Type: [application/json; charset=UTF-8]
      Date: ['Thu, 04 Jan 2018 20:48:43 GMT']
      Expires: ['Thu, 04 Jan 2018 20:48:43 GMT']
      Server: [UploadServer]
      Vary: [Origin, X-Origin]
      X-GUploader-UploadID: [AEnB2Up86hpMJjX-_Nza-hhbLAPGXp9bsG3t93bhZR_je1zT7OSVJ0Y2tuBq8bkWoYmg40FXwu5GlpFi4zhsL7tI7V68VjDPIg]
>>>>>>> 899a4518
    status: {code: 404, message: Not Found}
- request:
    body: null
    headers:
      Accept: ['*/*']
      Accept-Encoding: ['gzip, deflate']
      Connection: [keep-alive]
      Content-Length: ['0']
      User-Agent: [python-requests/2.18.4]
    method: DELETE
    uri: https://www.googleapis.com/storage/v1/b/gcsfs-testing/o/tmp%2Ftest%2Fshfoshf%2Fx
  response:
    body: {string: "{\n \"error\": {\n  \"errors\": [\n   {\n    \"domain\": \"global\",\n
        \   \"reason\": \"notFound\",\n    \"message\": \"Not Found\"\n   }\n  ],\n
        \ \"code\": 404,\n  \"message\": \"Not Found\"\n }\n}\n"}
    headers:
<<<<<<< HEAD
      Alt-Svc: ['quic=":443"; ma=2592000; v="39,38,37,35"']
      Cache-Control: ['private, max-age=0']
      Content-Length: ['165']
      Content-Type: [application/json; charset=UTF-8]
      Date: ['Wed, 11 Oct 2017 14:34:01 GMT']
      Expires: ['Wed, 11 Oct 2017 14:34:01 GMT']
      Server: [UploadServer]
      Vary: [Origin, X-Origin]
      X-GUploader-UploadID: [AEnB2UrfY8lW5VE6RYtdEcf8EG6luWpLW07kaWsVqWDlEJXksG7hdHEH4evdbKlNv32rpiEn9JW_kHTvNByMkOeqZKhYMTBk8g]
=======
      Alt-Svc: ['hq=":443"; ma=2592000; quic=51303431; quic=51303339; quic=51303338;
          quic=51303337; quic=51303335,quic=":443"; ma=2592000; v="41,39,38,37,35"']
      Cache-Control: ['private, max-age=0']
      Content-Length: ['165']
      Content-Type: [application/json; charset=UTF-8]
      Date: ['Thu, 04 Jan 2018 20:48:43 GMT']
      Expires: ['Thu, 04 Jan 2018 20:48:43 GMT']
      Server: [UploadServer]
      Vary: [Origin, X-Origin]
      X-GUploader-UploadID: [AEnB2UozzYlR7P9nE8i-gfEEEt9OHRYJu1o8h0lxwDHb1QfDqZil1f_kCqVJf75KtPfxFyJuY1A0dtJbtwDMGHNB3fL2fDRB5Q]
>>>>>>> 899a4518
    status: {code: 404, message: Not Found}
- request:
    body: null
    headers:
      Accept: ['*/*']
      Accept-Encoding: ['gzip, deflate']
      Connection: [keep-alive]
      Content-Length: ['0']
      User-Agent: [python-requests/2.18.4]
    method: POST
    uri: https://www.googleapis.com/storage/v1/b/gcsfs-testing/o/tmp%2Ftest%2Fshfoshf%2Fx/copyTo/b/tmp/o/test%2Fshfoshf%2Fy
  response:
    body: {string: "{\n \"error\": {\n  \"errors\": [\n   {\n    \"domain\": \"global\",\n
        \   \"reason\": \"forbidden\",\n    \"message\": \"mdurant@anaconda.com does
        not have storage.objects.create access to bucket tmp.\"\n   }\n  ],\n  \"code\":
        403,\n  \"message\": \"mdurant@anaconda.com does not have storage.objects.create
        access to bucket tmp.\"\n }\n}\n"}
    headers:
<<<<<<< HEAD
      Alt-Svc: ['quic=":443"; ma=2592000; v="39,38,37,35"']
      Content-Length: ['306']
      Content-Type: [application/json; charset=UTF-8]
      Date: ['Wed, 11 Oct 2017 14:34:02 GMT']
      Server: [UploadServer]
      Vary: [Origin, X-Origin]
      X-GUploader-UploadID: [AEnB2UoBf0XuGyL9nPq6ROzKN6jX8rWiscsLLPjIakm8UrEii3bbl8C2h5tDJfk4Hzec5LwSvmEYS8_oyMqZz_GRg6zmNihFqQ]
=======
      Alt-Svc: ['hq=":443"; ma=2592000; quic=51303431; quic=51303339; quic=51303338;
          quic=51303337; quic=51303335,quic=":443"; ma=2592000; v="41,39,38,37,35"']
      Content-Length: ['306']
      Content-Type: [application/json; charset=UTF-8]
      Date: ['Thu, 04 Jan 2018 20:48:43 GMT']
      Server: [UploadServer]
      Vary: [Origin, X-Origin]
      X-GUploader-UploadID: [AEnB2UruM_0RjBQzA8DJD1J577cDeZaK93g-SCYAVUIQXvC_-IccAqoHPQ09BMSkvKxKaWsAgz4qSwH5ZGoGbaA-MUGKA14hNQ]
>>>>>>> 899a4518
    status: {code: 403, message: Forbidden}
- request:
    body: null
    headers:
      Accept: ['*/*']
      Accept-Encoding: ['gzip, deflate']
      Connection: [keep-alive]
      User-Agent: [python-requests/2.18.4]
    method: GET
    uri: https://www.googleapis.com/storage/v1/b/x/o/
  response:
    body: {string: "{\n \"error\": {\n  \"errors\": [\n   {\n    \"domain\": \"global\",\n
        \   \"reason\": \"notFound\",\n    \"message\": \"Not Found\"\n   }\n  ],\n
        \ \"code\": 404,\n  \"message\": \"Not Found\"\n }\n}\n"}
    headers:
<<<<<<< HEAD
      Alt-Svc: ['quic=":443"; ma=2592000; v="39,38,37,35"']
      Cache-Control: ['private, max-age=0']
      Content-Length: ['165']
      Content-Type: [application/json; charset=UTF-8]
      Date: ['Wed, 11 Oct 2017 14:34:02 GMT']
      Expires: ['Wed, 11 Oct 2017 14:34:02 GMT']
      Server: [UploadServer]
      Vary: [Origin, X-Origin]
      X-GUploader-UploadID: [AEnB2UofTzlPgo8GhBSj5y0I1CwbjSzBanKcfHokvcxHz5lcxUuPW1tRmBszuyVx-2nflsoyCzq8656hx17wGCWJauJewhaqQA]
=======
      Alt-Svc: ['hq=":443"; ma=2592000; quic=51303431; quic=51303339; quic=51303338;
          quic=51303337; quic=51303335,quic=":443"; ma=2592000; v="41,39,38,37,35"']
      Cache-Control: ['private, max-age=0']
      Content-Length: ['165']
      Content-Type: [application/json; charset=UTF-8]
      Date: ['Thu, 04 Jan 2018 20:48:43 GMT']
      Expires: ['Thu, 04 Jan 2018 20:48:43 GMT']
      Server: [UploadServer]
      Vary: [Origin, X-Origin]
      X-GUploader-UploadID: [AEnB2UopYP7CkJL9cJRwVxh8fHL4q76_lD0BEziBAEF5R-22iJgWsDsK_QN-MqJyDkQmmgYw5o97Q-p1TSz4vuxzyuNQXsg3kA]
>>>>>>> 899a4518
    status: {code: 404, message: Not Found}
- request:
    body: null
    headers:
      Accept: ['*/*']
      Accept-Encoding: ['gzip, deflate']
      Connection: [keep-alive]
      Content-Length: ['0']
      User-Agent: [python-requests/2.18.4]
    method: DELETE
    uri: https://www.googleapis.com/storage/v1/b/unknown/o/
  response:
    body: {string: Not Found}
    headers:
<<<<<<< HEAD
      Alt-Svc: ['quic=":443"; ma=2592000; v="39,38,37,35"']
      Cache-Control: ['private, max-age=0']
      Content-Length: ['9']
      Content-Type: [text/html; charset=UTF-8]
      Date: ['Wed, 11 Oct 2017 14:34:02 GMT']
      Expires: ['Wed, 11 Oct 2017 14:34:02 GMT']
      Server: [UploadServer]
      Vary: [Origin, X-Origin]
      X-GUploader-UploadID: [AEnB2Uq8_mbOCMDCdS3fXMUeYNrSYxWnscQyqeSPz-66fJkvDE8kbU-fG7wQm9Z-dnYG7Bdz0Md5RA_QX2NFynPTE2_JVqr7Lg]
=======
      Alt-Svc: ['hq=":443"; ma=2592000; quic=51303431; quic=51303339; quic=51303338;
          quic=51303337; quic=51303335,quic=":443"; ma=2592000; v="41,39,38,37,35"']
      Cache-Control: ['private, max-age=0']
      Content-Length: ['9']
      Content-Type: [text/html; charset=UTF-8]
      Date: ['Thu, 04 Jan 2018 20:48:43 GMT']
      Expires: ['Thu, 04 Jan 2018 20:48:43 GMT']
      Server: [UploadServer]
      Vary: [Origin, X-Origin]
      X-GUploader-UploadID: [AEnB2UqvRlgNBY0QTd612tc_Mnubl8EuYuOOuOnVYUoJxkQnITqDggLKyLn87QQMTFhCf4ArPlBj5Vfvq2Gc3C4_LLoJC-an2A]
>>>>>>> 899a4518
    status: {code: 404, message: Not Found}
- request:
    body: null
    headers:
      Accept: ['*/*']
      Accept-Encoding: ['gzip, deflate']
      Connection: [keep-alive]
      Content-Length: ['0']
      User-Agent: [python-requests/2.18.4]
    method: POST
    uri: https://www.googleapis.com/upload/storage/v1/b/gcsfs-testing/o?name=temp&uploadType=media
  response:
<<<<<<< HEAD
    body: {string: "{\n \"kind\": \"storage#object\",\n \"id\": \"gcsfs-testing/temp/1507732442746078\",\n
        \"selfLink\": \"https://www.googleapis.com/storage/v1/b/gcsfs-testing/o/temp\",\n
        \"name\": \"temp\",\n \"bucket\": \"gcsfs-testing\",\n \"generation\": \"1507732442746078\",\n
        \"metageneration\": \"1\",\n \"timeCreated\": \"2017-10-11T14:34:02.693Z\",\n
        \"updated\": \"2017-10-11T14:34:02.693Z\",\n \"storageClass\": \"STANDARD\",\n
        \"timeStorageClassUpdated\": \"2017-10-11T14:34:02.693Z\",\n \"size\": \"0\",\n
        \"md5Hash\": \"1B2M2Y8AsgTpgAmY7PhCfg==\",\n \"mediaLink\": \"https://www.googleapis.com/download/storage/v1/b/gcsfs-testing/o/temp?generation=1507732442746078&alt=media\",\n
        \"crc32c\": \"AAAAAA==\",\n \"etag\": \"CN6ZqoXl6NYCEAE=\"\n}\n"}
    headers:
      Alt-Svc: ['quic=":443"; ma=2592000; v="39,38,37,35"']
      Cache-Control: ['no-cache, no-store, max-age=0, must-revalidate']
      Content-Length: ['661']
      Content-Type: [application/json; charset=UTF-8]
      Date: ['Wed, 11 Oct 2017 14:34:02 GMT']
      ETag: [CN6ZqoXl6NYCEAE=]
=======
    body: {string: "{\n \"kind\": \"storage#object\",\n \"id\": \"gcsfs-testing/temp/1515098924047331\",\n
        \"selfLink\": \"https://www.googleapis.com/storage/v1/b/gcsfs-testing/o/temp\",\n
        \"name\": \"temp\",\n \"bucket\": \"gcsfs-testing\",\n \"generation\": \"1515098924047331\",\n
        \"metageneration\": \"1\",\n \"timeCreated\": \"2018-01-04T20:48:43.995Z\",\n
        \"updated\": \"2018-01-04T20:48:43.995Z\",\n \"storageClass\": \"STANDARD\",\n
        \"timeStorageClassUpdated\": \"2018-01-04T20:48:43.995Z\",\n \"size\": \"0\",\n
        \"md5Hash\": \"1B2M2Y8AsgTpgAmY7PhCfg==\",\n \"mediaLink\": \"https://www.googleapis.com/download/storage/v1/b/gcsfs-testing/o/temp?generation=1515098924047331&alt=media\",\n
        \"crc32c\": \"AAAAAA==\",\n \"etag\": \"COO3q6mXv9gCEAE=\"\n}\n"}
    headers:
      Alt-Svc: ['hq=":443"; ma=2592000; quic=51303431; quic=51303339; quic=51303338;
          quic=51303337; quic=51303335,quic=":443"; ma=2592000; v="41,39,38,37,35"']
      Cache-Control: ['no-cache, no-store, max-age=0, must-revalidate']
      Content-Length: ['653']
      Content-Type: [application/json; charset=UTF-8]
      Date: ['Thu, 04 Jan 2018 20:48:44 GMT']
      ETag: [COO3q6mXv9gCEAE=]
>>>>>>> 899a4518
      Expires: ['Mon, 01 Jan 1990 00:00:00 GMT']
      Pragma: [no-cache]
      Server: [UploadServer]
      Vary: [Origin, X-Origin]
<<<<<<< HEAD
      X-GUploader-UploadID: [AEnB2Uq8qEUdIVhEZZAtCiQwbaaoK_-53TWrTAFIgubpleNR_FKyMZlvb170WIO7l5zMFppn_R_RJilz-1eo13SiV2rWWIFy2A]
=======
      X-GUploader-UploadID: [AEnB2UolhuHcSVmvKokaMQxYoWra4DxGbAPVOsK3pAf--oS7p5bjyj2Ky7GlUCRyJhYVmMZMisbYbMlvywwfk3eLe9Sztyh-bw]
>>>>>>> 899a4518
    status: {code: 200, message: OK}
- request:
    body: null
    headers:
      Accept: ['*/*']
      Accept-Encoding: ['gzip, deflate']
      Connection: [keep-alive]
      User-Agent: [python-requests/2.18.4]
    method: GET
    uri: https://www.googleapis.com/storage/v1/b/gcsfs-testing/o/temp
<<<<<<< HEAD
  response:
    body: {string: "{\n \"kind\": \"storage#object\",\n \"id\": \"gcsfs-testing/temp/1507732442746078\",\n
        \"selfLink\": \"https://www.googleapis.com/storage/v1/b/gcsfs-testing/o/temp\",\n
        \"name\": \"temp\",\n \"bucket\": \"gcsfs-testing\",\n \"generation\": \"1507732442746078\",\n
        \"metageneration\": \"1\",\n \"timeCreated\": \"2017-10-11T14:34:02.693Z\",\n
        \"updated\": \"2017-10-11T14:34:02.693Z\",\n \"storageClass\": \"STANDARD\",\n
        \"timeStorageClassUpdated\": \"2017-10-11T14:34:02.693Z\",\n \"size\": \"0\",\n
        \"md5Hash\": \"1B2M2Y8AsgTpgAmY7PhCfg==\",\n \"mediaLink\": \"https://www.googleapis.com/download/storage/v1/b/gcsfs-testing/o/temp?generation=1507732442746078&alt=media\",\n
        \"crc32c\": \"AAAAAA==\",\n \"etag\": \"CN6ZqoXl6NYCEAE=\"\n}\n"}
    headers:
      Alt-Svc: ['quic=":443"; ma=2592000; v="39,38,37,35"']
      Cache-Control: ['no-cache, no-store, max-age=0, must-revalidate']
      Content-Length: ['661']
      Content-Type: [application/json; charset=UTF-8]
      Date: ['Wed, 11 Oct 2017 14:34:03 GMT']
      ETag: [CN6ZqoXl6NYCEAE=]
      Expires: ['Mon, 01 Jan 1990 00:00:00 GMT']
      Pragma: [no-cache]
      Server: [UploadServer]
      Vary: [Origin, X-Origin]
      X-GUploader-UploadID: [AEnB2UoSJEU1a5phfoe8O7iFXicl4vCHgrpY-pIdxhAAItZKwwvdPUJoQr_zkyisuu73YhaEEHxsryMwRBvM_axPRo7tCPTGNw]
    status: {code: 200, message: OK}
- request:
    body: '{"name": "/"}'
    headers:
      Accept: ['*/*']
      Accept-Encoding: ['gzip, deflate']
      Connection: [keep-alive]
      Content-Length: ['13']
      Content-Type: [application/json]
      User-Agent: [python-requests/2.13.0]
    method: POST
    uri: https://www.googleapis.com/storage/v1/b/?predefinedAcl=projectPrivate&predefinedDefaultObjectAcl=bucketOwnerFullControl&project=test_project
  response:
    body: {string: "{\n \"error\": {\n  \"errors\": [\n   {\n    \"domain\": \"global\",\n
        \   \"reason\": \"invalid\",\n    \"message\": \"Bucket names must be at least
        3 characters in length, got 1: '/'\"\n   }\n  ],\n  \"code\": 400,\n  \"message\":
        \"Bucket names must be at least 3 characters in length, got 1: '/'\"\n }\n}\n"}
    headers:
      Alt-Svc: ['quic=":443"; ma=2592000; v="39,38,37,35"']
      Content-Length: ['274']
      Content-Type: [application/json; charset=UTF-8]
      Date: ['Wed, 11 Oct 2017 14:34:03 GMT']
      Server: [UploadServer]
      Vary: [Origin, X-Origin]
      X-GUploader-UploadID: [AEnB2UpGTVMSCCHWh_Obm5tmEOOK5cdW6fKnIiMeNKGI9RxC4QYTKtUBYRx3IkSz6Oqxom5ufUUCe5rRd9lDe5XMzHQfwvfwmg]
    status: {code: 400, message: Bad Request}
- request:
    body: null
    headers:
      Accept: ['*/*']
      Accept-Encoding: ['gzip, deflate']
      Connection: [keep-alive]
      User-Agent: [python-requests/2.13.0]
    method: GET
    uri: https://www.googleapis.com/storage/v1/b/gcsfs-testing/o/?maxResults=1000
  response:
    body: {string: "{\n \"kind\": \"storage#objects\",\n \"items\": [\n  {\n   \"kind\":
        \"storage#object\",\n   \"id\": \"gcsfs-testing/temp/1507732442746078\",\n
        \  \"selfLink\": \"https://www.googleapis.com/storage/v1/b/gcsfs-testing/o/temp\",\n
        \  \"name\": \"temp\",\n   \"bucket\": \"gcsfs-testing\",\n   \"generation\":
        \"1507732442746078\",\n   \"metageneration\": \"1\",\n   \"timeCreated\":
        \"2017-10-11T14:34:02.693Z\",\n   \"updated\": \"2017-10-11T14:34:02.693Z\",\n
        \  \"storageClass\": \"STANDARD\",\n   \"timeStorageClassUpdated\": \"2017-10-11T14:34:02.693Z\",\n
        \  \"size\": \"0\",\n   \"md5Hash\": \"1B2M2Y8AsgTpgAmY7PhCfg==\",\n   \"mediaLink\":
        \"https://www.googleapis.com/download/storage/v1/b/gcsfs-testing/o/temp?generation=1507732442746078&alt=media\",\n
        \  \"crc32c\": \"AAAAAA==\",\n   \"etag\": \"CN6ZqoXl6NYCEAE=\"\n  }\n ]\n}\n"}
    headers:
      Alt-Svc: ['quic=":443"; ma=2592000; v="39,38,37,35"']
      Cache-Control: ['private, max-age=0, must-revalidate, no-transform']
      Content-Length: ['744']
      Content-Type: [application/json; charset=UTF-8]
      Date: ['Wed, 11 Oct 2017 14:34:03 GMT']
      Expires: ['Wed, 11 Oct 2017 14:34:03 GMT']
      Server: [UploadServer]
      Vary: [Origin, X-Origin]
      X-GUploader-UploadID: [AEnB2UqVSL_o5KEbtlaB3tfoWSxj2PrDDVoxwB0H8jvLtzie6ABTZ1-mMdzhr9lqiJC9t9WfuXlEiE5aL-er19K-greBkpy06g]
    status: {code: 200, message: OK}
- request:
    body: null
    headers:
      Accept: ['*/*']
      Accept-Encoding: ['gzip, deflate']
      Connection: [keep-alive]
      Content-Length: ['0']
      User-Agent: [python-requests/2.13.0]
    method: DELETE
    uri: https://www.googleapis.com/storage/v1/b/gcsfs-testing/o/temp
  response:
    body: {string: ''}
    headers:
      Alt-Svc: ['quic=":443"; ma=2592000; v="39,38,37,35"']
      Cache-Control: ['no-cache, no-store, max-age=0, must-revalidate']
      Content-Length: ['0']
      Content-Type: [application/json]
      Date: ['Wed, 11 Oct 2017 14:34:03 GMT']
      Expires: ['Mon, 01 Jan 1990 00:00:00 GMT']
      Pragma: [no-cache]
      Server: [UploadServer]
      Vary: [Origin, X-Origin]
      X-GUploader-UploadID: [AEnB2UpbmTuXmdMWOKexKUWyq8KtkE1vVb_pAWaXeiqgae2dLkWM8McTGUvRDXJj-F-Ii7WCDrckLBDhoyPGUVZ9gOYC8891iQ]
    status: {code: 204, message: No Content}
- request:
    body: null
    headers:
      Accept: ['*/*']
      Accept-Encoding: ['gzip, deflate']
      Connection: [keep-alive]
      Content-Length: ['0']
      User-Agent: [python-requests/2.18.4]
    method: POST
    uri: https://www.googleapis.com/oauth2/v4/token?grant_type=refresh_token
  response:
    body:
      string: !!binary |
        H4sIANAJMFoC/6tWykyJL8nPTs1TslJQqqioUNJRUALz40sqC1JBgk6piUWpRSDx1IqCzKLU4vhM
        kGJjMwMDoFhicnJqcTGqEbUAnoD1nVYAAAA=
    headers:
      Alt-Svc: ['hq=":443"; ma=2592000; quic=51303431; quic=51303339; quic=51303338;
          quic=51303337; quic=51303335,quic=":443"; ma=2592000; v="41,39,38,37,35"']
      Cache-Control: ['no-cache, no-store, max-age=0, must-revalidate']
      Content-Encoding: [gzip]
      Content-Type: [application/json; charset=UTF-8]
      Date: ['Tue, 12 Dec 2017 16:54:40 GMT']
      Expires: ['Mon, 01 Jan 1990 00:00:00 GMT']
      Pragma: [no-cache]
      Server: [GSE]
      Transfer-Encoding: [chunked]
      Vary: [Origin, X-Origin]
      X-Content-Type-Options: [nosniff]
      X-Frame-Options: [SAMEORIGIN]
      X-XSS-Protection: [1; mode=block]
    status: {code: 200, message: OK}
- request:
    body: null
    headers:
      Accept: ['*/*']
      Accept-Encoding: ['gzip, deflate']
      Connection: [keep-alive]
      User-Agent: [python-requests/2.18.4]
    method: GET
    uri: https://www.googleapis.com/storage/v1/b/?project=test_project
  response:
    body: {string: "{\n \"kind\": \"storage#buckets\",\n \"items\": [\n  {\n   \"kind\":
        \"storage#bucket\",\n   \"id\": \"anaconda-enterprise\",\n   \"selfLink\":
        \"https://www.googleapis.com/storage/v1/b/anaconda-enterprise\",\n   \"projectNumber\":
        \"586241054156\",\n   \"name\": \"anaconda-enterprise\",\n   \"timeCreated\":
        \"2017-07-05T23:53:06.552Z\",\n   \"updated\": \"2017-07-14T17:39:54.178Z\",\n
        \  \"metageneration\": \"3\",\n   \"location\": \"US\",\n   \"storageClass\":
        \"MULTI_REGIONAL\",\n   \"etag\": \"CAM=\"\n  },\n  {\n   \"kind\": \"storage#bucket\",\n
        \  \"id\": \"anaconda-public-data\",\n   \"selfLink\": \"https://www.googleapis.com/storage/v1/b/anaconda-public-data\",\n
        \  \"projectNumber\": \"586241054156\",\n   \"name\": \"anaconda-public-data\",\n
        \  \"timeCreated\": \"2017-04-05T20:22:12.865Z\",\n   \"updated\": \"2017-07-10T16:32:07.980Z\",\n
        \  \"metageneration\": \"2\",\n   \"location\": \"US\",\n   \"storageClass\":
        \"MULTI_REGIONAL\",\n   \"etag\": \"CAI=\"\n  },\n  {\n   \"kind\": \"storage#bucket\",\n
        \  \"id\": \"artifacts.test_project.appspot.com\",\n   \"selfLink\": \"https://www.googleapis.com/storage/v1/b/artifacts.test_project.appspot.com\",\n
        \  \"projectNumber\": \"586241054156\",\n   \"name\": \"artifacts.test_project.appspot.com\",\n
        \  \"timeCreated\": \"2016-05-17T18:29:22.774Z\",\n   \"updated\": \"2016-05-17T18:29:22.774Z\",\n
        \  \"metageneration\": \"1\",\n   \"location\": \"US\",\n   \"storageClass\":
        \"STANDARD\",\n   \"etag\": \"CAE=\"\n  },\n  {\n   \"kind\": \"storage#bucket\",\n
        \  \"id\": \"test_project_cloudbuild\",\n   \"selfLink\": \"https://www.googleapis.com/storage/v1/b/test_project_cloudbuild\",\n
        \  \"projectNumber\": \"586241054156\",\n   \"name\": \"test_project_cloudbuild\",\n
        \  \"timeCreated\": \"2017-11-03T20:06:49.744Z\",\n   \"updated\": \"2017-11-03T20:06:49.744Z\",\n
        \  \"metageneration\": \"1\",\n   \"location\": \"US\",\n   \"storageClass\":
        \"STANDARD\",\n   \"etag\": \"CAE=\"\n  },\n  {\n   \"kind\": \"storage#bucket\",\n
        \  \"id\": \"dataflow-anaconda-compute\",\n   \"selfLink\": \"https://www.googleapis.com/storage/v1/b/dataflow-anaconda-compute\",\n
        \  \"projectNumber\": \"586241054156\",\n   \"name\": \"dataflow-anaconda-compute\",\n
        \  \"timeCreated\": \"2017-09-14T18:55:42.848Z\",\n   \"updated\": \"2017-09-14T18:55:42.848Z\",\n
        \  \"metageneration\": \"1\",\n   \"location\": \"US\",\n   \"storageClass\":
        \"MULTI_REGIONAL\",\n   \"etag\": \"CAE=\"\n  },\n  {\n   \"kind\": \"storage#bucket\",\n
        \  \"id\": \"gcsfs-test\",\n   \"selfLink\": \"https://www.googleapis.com/storage/v1/b/gcsfs-test\",\n
        \  \"projectNumber\": \"586241054156\",\n   \"name\": \"gcsfs-test\",\n   \"timeCreated\":
        \"2017-12-02T23:25:23.058Z\",\n   \"updated\": \"2017-12-02T23:25:23.058Z\",\n
        \  \"metageneration\": \"1\",\n   \"location\": \"US\",\n   \"storageClass\":
        \"MULTI_REGIONAL\",\n   \"etag\": \"CAE=\"\n  },\n  {\n   \"kind\": \"storage#bucket\",\n
        \  \"id\": \"gcsfs-testing\",\n   \"selfLink\": \"https://www.googleapis.com/storage/v1/b/gcsfs-testing\",\n
        \  \"projectNumber\": \"586241054156\",\n   \"name\": \"gcsfs-testing\",\n
        \  \"timeCreated\": \"2017-12-12T16:52:13.675Z\",\n   \"updated\": \"2017-12-12T16:52:13.675Z\",\n
        \  \"metageneration\": \"1\",\n   \"location\": \"US\",\n   \"storageClass\":
        \"STANDARD\",\n   \"etag\": \"CAE=\"\n  }\n ]\n}\n"}
    headers:
      Alt-Svc: ['hq=":443"; ma=2592000; quic=51303431; quic=51303339; quic=51303338;
          quic=51303337; quic=51303335,quic=":443"; ma=2592000; v="41,39,38,37,35"']
      Cache-Control: ['private, max-age=0, must-revalidate, no-transform']
      Content-Length: ['2944']
      Content-Type: [application/json; charset=UTF-8]
      Date: ['Tue, 12 Dec 2017 16:54:40 GMT']
      Expires: ['Tue, 12 Dec 2017 16:54:40 GMT']
      Server: [UploadServer]
      Vary: [Origin, X-Origin]
      X-GUploader-UploadID: [AEnB2Upl6-vphdBmaZdAtbjYyzFnFOTQw8k1HaIvidaITBoKKwuRl6oKcRXhhOB3b3-86svLhZpIJpx0svqx-_XH_U2q1Eqd_Q]
    status: {code: 200, message: OK}
- request:
    body: null
    headers:
      Accept: ['*/*']
      Accept-Encoding: ['gzip, deflate']
      Connection: [keep-alive]
      Content-Length: ['0']
      User-Agent: [python-requests/2.18.4]
    method: DELETE
    uri: https://www.googleapis.com/storage/v1/b/gcsfs-testing/o/tmp%2Ftest%2Fa
  response:
    body: {string: "{\n \"error\": {\n  \"errors\": [\n   {\n    \"domain\": \"global\",\n
        \   \"reason\": \"notFound\",\n    \"message\": \"Not Found\"\n   }\n  ],\n
        \ \"code\": 404,\n  \"message\": \"Not Found\"\n }\n}\n"}
    headers:
      Alt-Svc: ['hq=":443"; ma=2592000; quic=51303431; quic=51303339; quic=51303338;
          quic=51303337; quic=51303335,quic=":443"; ma=2592000; v="41,39,38,37,35"']
      Cache-Control: ['private, max-age=0']
      Content-Length: ['165']
      Content-Type: [application/json; charset=UTF-8]
      Date: ['Tue, 12 Dec 2017 16:54:41 GMT']
      Expires: ['Tue, 12 Dec 2017 16:54:41 GMT']
      Server: [UploadServer]
      Vary: [Origin, X-Origin]
      X-GUploader-UploadID: [AEnB2UqgJgU58ZbN3LPrDg8YDqn-3HKr4YLvuIyBPPZeR-U_rTKIFomM0OnzQcgM2fx0xpHZtX8dyZwdxAiflAi64bAYnmKaKQ]
    status: {code: 404, message: Not Found}
- request:
    body: null
    headers:
      Accept: ['*/*']
      Accept-Encoding: ['gzip, deflate']
      Connection: [keep-alive]
      Content-Length: ['0']
      User-Agent: [python-requests/2.18.4]
    method: DELETE
    uri: https://www.googleapis.com/storage/v1/b/gcsfs-testing/o/tmp%2Ftest%2Fb
  response:
    body: {string: "{\n \"error\": {\n  \"errors\": [\n   {\n    \"domain\": \"global\",\n
        \   \"reason\": \"notFound\",\n    \"message\": \"Not Found\"\n   }\n  ],\n
        \ \"code\": 404,\n  \"message\": \"Not Found\"\n }\n}\n"}
    headers:
      Alt-Svc: ['hq=":443"; ma=2592000; quic=51303431; quic=51303339; quic=51303338;
          quic=51303337; quic=51303335,quic=":443"; ma=2592000; v="41,39,38,37,35"']
      Cache-Control: ['private, max-age=0']
      Content-Length: ['165']
      Content-Type: [application/json; charset=UTF-8]
      Date: ['Tue, 12 Dec 2017 16:54:41 GMT']
      Expires: ['Tue, 12 Dec 2017 16:54:41 GMT']
      Server: [UploadServer]
      Vary: [Origin, X-Origin]
      X-GUploader-UploadID: [AEnB2UqBMECAQkyBRhdyvqnUvr_JvqOu4r2yYGSJu5mBMxoEcKj-_GfQHdMGC_-QMJcYOn1ERBJAGsGc4LPWdcNynBM9fnO4Ig]
    status: {code: 404, message: Not Found}
- request:
    body: null
    headers:
      Accept: ['*/*']
      Accept-Encoding: ['gzip, deflate']
      Connection: [keep-alive]
      Content-Length: ['0']
      User-Agent: [python-requests/2.18.4]
    method: DELETE
    uri: https://www.googleapis.com/storage/v1/b/gcsfs-testing/o/tmp%2Ftest%2Fc
  response:
    body: {string: "{\n \"error\": {\n  \"errors\": [\n   {\n    \"domain\": \"global\",\n
        \   \"reason\": \"notFound\",\n    \"message\": \"Not Found\"\n   }\n  ],\n
        \ \"code\": 404,\n  \"message\": \"Not Found\"\n }\n}\n"}
    headers:
      Alt-Svc: ['hq=":443"; ma=2592000; quic=51303431; quic=51303339; quic=51303338;
          quic=51303337; quic=51303335,quic=":443"; ma=2592000; v="41,39,38,37,35"']
      Cache-Control: ['private, max-age=0']
      Content-Length: ['165']
      Content-Type: [application/json; charset=UTF-8]
      Date: ['Tue, 12 Dec 2017 16:54:41 GMT']
      Expires: ['Tue, 12 Dec 2017 16:54:41 GMT']
      Server: [UploadServer]
      Vary: [Origin, X-Origin]
      X-GUploader-UploadID: [AEnB2Uplun30Yj8iKTeJUYgpMoBmJvBrjuH3DbIrwUnS7OfYY3WSv2M4lba_Tgs1AgLnwdXVG4811PdwxwlYroZ0NpSSu6TcHw]
    status: {code: 404, message: Not Found}
- request:
    body: null
    headers:
      Accept: ['*/*']
      Accept-Encoding: ['gzip, deflate']
      Connection: [keep-alive]
      Content-Length: ['0']
      User-Agent: [python-requests/2.18.4]
    method: DELETE
    uri: https://www.googleapis.com/storage/v1/b/gcsfs-testing/o/tmp%2Ftest%2Fd
  response:
    body: {string: "{\n \"error\": {\n  \"errors\": [\n   {\n    \"domain\": \"global\",\n
        \   \"reason\": \"notFound\",\n    \"message\": \"Not Found\"\n   }\n  ],\n
        \ \"code\": 404,\n  \"message\": \"Not Found\"\n }\n}\n"}
    headers:
      Alt-Svc: ['hq=":443"; ma=2592000; quic=51303431; quic=51303339; quic=51303338;
          quic=51303337; quic=51303335,quic=":443"; ma=2592000; v="41,39,38,37,35"']
      Cache-Control: ['private, max-age=0']
      Content-Length: ['165']
      Content-Type: [application/json; charset=UTF-8]
      Date: ['Tue, 12 Dec 2017 16:54:41 GMT']
      Expires: ['Tue, 12 Dec 2017 16:54:41 GMT']
      Server: [UploadServer]
      Vary: [Origin, X-Origin]
      X-GUploader-UploadID: [AEnB2UoJHY1eP6kkBpHe9zcyA8aAKeFoeAY3Blvgkqzf19fs4qb4qnjPvoMjTMRKV4Xp1vB4HwZppQ--9ZZKe0y55JJrIKzRww]
    status: {code: 404, message: Not Found}
- request:
    body: null
    headers:
      Accept: ['*/*']
      Accept-Encoding: ['gzip, deflate']
      Connection: [keep-alive]
      User-Agent: [python-requests/2.18.4]
    method: GET
    uri: https://www.googleapis.com/storage/v1/b/gcsfs-testing/o/tmp%2Ftest%2Fshfoshf
  response:
    body: {string: "{\n \"error\": {\n  \"errors\": [\n   {\n    \"domain\": \"global\",\n
        \   \"reason\": \"notFound\",\n    \"message\": \"Not Found\"\n   }\n  ],\n
        \ \"code\": 404,\n  \"message\": \"Not Found\"\n }\n}\n"}
    headers:
      Alt-Svc: ['hq=":443"; ma=2592000; quic=51303431; quic=51303339; quic=51303338;
          quic=51303337; quic=51303335,quic=":443"; ma=2592000; v="41,39,38,37,35"']
      Cache-Control: ['private, max-age=0']
      Content-Length: ['165']
      Content-Type: [application/json; charset=UTF-8]
      Date: ['Tue, 12 Dec 2017 16:54:41 GMT']
      Expires: ['Tue, 12 Dec 2017 16:54:41 GMT']
      Server: [UploadServer]
      Vary: [Origin, X-Origin]
      X-GUploader-UploadID: [AEnB2UrS7OfIf4u8jAdrZvCqCyTIOiq08qq39tmkZ25_rPYJ0asIJbwNLRF7kNy5Y0YI4Qgjv5L_cWpD17VmuW1ABhU7N6EaVg]
    status: {code: 404, message: Not Found}
- request:
    body: null
    headers:
      Accept: ['*/*']
      Accept-Encoding: ['gzip, deflate']
      Connection: [keep-alive]
      Content-Length: ['0']
      User-Agent: [python-requests/2.18.4]
    method: DELETE
    uri: https://www.googleapis.com/storage/v1/b/gcsfs-testing/o/tmp%2Ftest%2Fshfoshf%2Fx
  response:
    body: {string: "{\n \"error\": {\n  \"errors\": [\n   {\n    \"domain\": \"global\",\n
        \   \"reason\": \"notFound\",\n    \"message\": \"Not Found\"\n   }\n  ],\n
        \ \"code\": 404,\n  \"message\": \"Not Found\"\n }\n}\n"}
    headers:
      Alt-Svc: ['hq=":443"; ma=2592000; quic=51303431; quic=51303339; quic=51303338;
          quic=51303337; quic=51303335,quic=":443"; ma=2592000; v="41,39,38,37,35"']
      Cache-Control: ['private, max-age=0']
      Content-Length: ['165']
      Content-Type: [application/json; charset=UTF-8]
      Date: ['Tue, 12 Dec 2017 16:54:42 GMT']
      Expires: ['Tue, 12 Dec 2017 16:54:42 GMT']
      Server: [UploadServer]
      Vary: [Origin, X-Origin]
      X-GUploader-UploadID: [AEnB2UpX0WGplUb5yH4t3-Kxoqykt2FuEuPWiRhmYAzWhh2JotmM-Qyk-GK6ook1cDoEBg2dctCUIXClIWZX1ZFaUe7zcjk2Bw]
    status: {code: 404, message: Not Found}
- request:
    body: null
    headers:
      Accept: ['*/*']
      Accept-Encoding: ['gzip, deflate']
      Connection: [keep-alive]
      Content-Length: ['0']
      User-Agent: [python-requests/2.18.4]
    method: POST
    uri: https://www.googleapis.com/storage/v1/b/gcsfs-testing/o/tmp%2Ftest%2Fshfoshf%2Fx/copyTo/b/tmp/o/test%2Fshfoshf%2Fy
  response:
    body: {string: "{\n \"error\": {\n  \"errors\": [\n   {\n    \"domain\": \"global\",\n
        \   \"reason\": \"forbidden\",\n    \"message\": \"mdurant@anaconda.com does
        not have storage.objects.create access to bucket tmp.\"\n   }\n  ],\n  \"code\":
        403,\n  \"message\": \"mdurant@anaconda.com does not have storage.objects.create
        access to bucket tmp.\"\n }\n}\n"}
    headers:
      Alt-Svc: ['hq=":443"; ma=2592000; quic=51303431; quic=51303339; quic=51303338;
          quic=51303337; quic=51303335,quic=":443"; ma=2592000; v="41,39,38,37,35"']
      Content-Length: ['306']
      Content-Type: [application/json; charset=UTF-8]
      Date: ['Tue, 12 Dec 2017 16:54:42 GMT']
      Server: [UploadServer]
      Vary: [Origin, X-Origin]
      X-GUploader-UploadID: [AEnB2Uq1C-N6Pk0Brd_qUh_zZ8GCmdsoB1B7G0tTo5TtGqXofs85z7PqLkegQtsWbtqYgZnt3vZUrBQoyUg90UB_2DV8kv5d8g]
    status: {code: 403, message: Forbidden}
- request:
    body: null
    headers:
      Accept: ['*/*']
      Accept-Encoding: ['gzip, deflate']
      Connection: [keep-alive]
      User-Agent: [python-requests/2.18.4]
    method: GET
    uri: https://www.googleapis.com/storage/v1/b/x/o/
  response:
    body: {string: "{\n \"error\": {\n  \"errors\": [\n   {\n    \"domain\": \"global\",\n
        \   \"reason\": \"notFound\",\n    \"message\": \"Not Found\"\n   }\n  ],\n
        \ \"code\": 404,\n  \"message\": \"Not Found\"\n }\n}\n"}
    headers:
      Alt-Svc: ['hq=":443"; ma=2592000; quic=51303431; quic=51303339; quic=51303338;
          quic=51303337; quic=51303335,quic=":443"; ma=2592000; v="41,39,38,37,35"']
      Cache-Control: ['private, max-age=0']
      Content-Length: ['165']
      Content-Type: [application/json; charset=UTF-8]
      Date: ['Tue, 12 Dec 2017 16:54:42 GMT']
      Expires: ['Tue, 12 Dec 2017 16:54:42 GMT']
      Server: [UploadServer]
      Vary: [Origin, X-Origin]
      X-GUploader-UploadID: [AEnB2Up_HS9-OTrZKpc_3NaDEeIDbH7lhuF-UJSSUvvFicqoEG71a077QvzK6JJiaPjB-o_6uXetxriw8ExYEoTYKr36EiNCmg]
    status: {code: 404, message: Not Found}
- request:
    body: null
    headers:
      Accept: ['*/*']
      Accept-Encoding: ['gzip, deflate']
      Connection: [keep-alive]
      Content-Length: ['0']
      User-Agent: [python-requests/2.18.4]
    method: DELETE
    uri: https://www.googleapis.com/storage/v1/b/unknown/o/
  response:
    body: {string: Not Found}
    headers:
      Alt-Svc: ['hq=":443"; ma=2592000; quic=51303431; quic=51303339; quic=51303338;
          quic=51303337; quic=51303335,quic=":443"; ma=2592000; v="41,39,38,37,35"']
      Cache-Control: ['private, max-age=0']
      Content-Length: ['9']
      Content-Type: [text/html; charset=UTF-8]
      Date: ['Tue, 12 Dec 2017 16:54:42 GMT']
      Expires: ['Tue, 12 Dec 2017 16:54:42 GMT']
      Server: [UploadServer]
      Vary: [Origin, X-Origin]
      X-GUploader-UploadID: [AEnB2UqpRn4pvUaUdvIyYlzlIUiSKIqlvTslQGupPCQc_Rr7a1I6rhaFn0UfEPqVc6dYShkQwFa3HCORtsm85zUHOoPoFeAzWQ]
    status: {code: 404, message: Not Found}
- request:
    body: null
    headers:
      Accept: ['*/*']
      Accept-Encoding: ['gzip, deflate']
      Connection: [keep-alive]
      Content-Length: ['0']
      User-Agent: [python-requests/2.18.4]
    method: POST
    uri: https://www.googleapis.com/upload/storage/v1/b/gcsfs-testing/o?name=temp&uploadType=media
  response:
    body: {string: "{\n \"kind\": \"storage#object\",\n \"id\": \"gcsfs-testing/temp/1513097682954514\",\n
        \"selfLink\": \"https://www.googleapis.com/storage/v1/b/gcsfs-testing/o/temp\",\n
        \"name\": \"temp\",\n \"bucket\": \"gcsfs-testing\",\n \"generation\": \"1513097682954514\",\n
        \"metageneration\": \"1\",\n \"timeCreated\": \"2017-12-12T16:54:42.902Z\",\n
        \"updated\": \"2017-12-12T16:54:42.902Z\",\n \"storageClass\": \"STANDARD\",\n
        \"timeStorageClassUpdated\": \"2017-12-12T16:54:42.902Z\",\n \"size\": \"0\",\n
        \"md5Hash\": \"1B2M2Y8AsgTpgAmY7PhCfg==\",\n \"mediaLink\": \"https://www.googleapis.com/download/storage/v1/b/gcsfs-testing/o/temp?generation=1513097682954514&alt=media\",\n
        \"crc32c\": \"AAAAAA==\",\n \"etag\": \"CJLSnI/4hNgCEAE=\"\n}\n"}
    headers:
      Alt-Svc: ['hq=":443"; ma=2592000; quic=51303431; quic=51303339; quic=51303338;
          quic=51303337; quic=51303335,quic=":443"; ma=2592000; v="41,39,38,37,35"']
      Cache-Control: ['no-cache, no-store, max-age=0, must-revalidate']
      Content-Length: ['653']
      Content-Type: [application/json; charset=UTF-8]
      Date: ['Tue, 12 Dec 2017 16:54:43 GMT']
      ETag: [CJLSnI/4hNgCEAE=]
      Expires: ['Mon, 01 Jan 1990 00:00:00 GMT']
      Pragma: [no-cache]
      Server: [UploadServer]
      Vary: [Origin, X-Origin]
      X-GUploader-UploadID: [AEnB2Uq8aKOTGLXQFrcR7mVHI4OmrloQDtPqFZwGtjtM0AXNX8eqNnPaWAx3fR_VXd9fXfHMpec4xPedn4K9im_KwV8r-fxkZg]
    status: {code: 200, message: OK}
- request:
    body: null
    headers:
      Accept: ['*/*']
      Accept-Encoding: ['gzip, deflate']
      Connection: [keep-alive]
      User-Agent: [python-requests/2.18.4]
    method: GET
    uri: https://www.googleapis.com/storage/v1/b/gcsfs-testing/o/temp
  response:
    body: {string: "{\n \"kind\": \"storage#object\",\n \"id\": \"gcsfs-testing/temp/1513097682954514\",\n
        \"selfLink\": \"https://www.googleapis.com/storage/v1/b/gcsfs-testing/o/temp\",\n
        \"name\": \"temp\",\n \"bucket\": \"gcsfs-testing\",\n \"generation\": \"1513097682954514\",\n
        \"metageneration\": \"1\",\n \"timeCreated\": \"2017-12-12T16:54:42.902Z\",\n
        \"updated\": \"2017-12-12T16:54:42.902Z\",\n \"storageClass\": \"STANDARD\",\n
        \"timeStorageClassUpdated\": \"2017-12-12T16:54:42.902Z\",\n \"size\": \"0\",\n
        \"md5Hash\": \"1B2M2Y8AsgTpgAmY7PhCfg==\",\n \"mediaLink\": \"https://www.googleapis.com/download/storage/v1/b/gcsfs-testing/o/temp?generation=1513097682954514&alt=media\",\n
        \"crc32c\": \"AAAAAA==\",\n \"etag\": \"CJLSnI/4hNgCEAE=\"\n}\n"}
    headers:
      Alt-Svc: ['hq=":443"; ma=2592000; quic=51303431; quic=51303339; quic=51303338;
          quic=51303337; quic=51303335,quic=":443"; ma=2592000; v="41,39,38,37,35"']
      Cache-Control: ['no-cache, no-store, max-age=0, must-revalidate']
      Content-Length: ['653']
      Content-Type: [application/json; charset=UTF-8]
      Date: ['Tue, 12 Dec 2017 16:54:43 GMT']
      ETag: [CJLSnI/4hNgCEAE=]
      Expires: ['Mon, 01 Jan 1990 00:00:00 GMT']
      Pragma: [no-cache]
      Server: [UploadServer]
      Vary: [Origin, X-Origin]
      X-GUploader-UploadID: [AEnB2UqAJE08Y3H8g630T5TLlVnLRQANjVEl7aYR0ksXFHA4PCa9Dmrkcje150zGD1dOoOeqfpHllsQZaSh5_Cmy6i-Qeih9qg]
=======
  response:
    body: {string: "{\n \"kind\": \"storage#object\",\n \"id\": \"gcsfs-testing/temp/1515098924047331\",\n
        \"selfLink\": \"https://www.googleapis.com/storage/v1/b/gcsfs-testing/o/temp\",\n
        \"name\": \"temp\",\n \"bucket\": \"gcsfs-testing\",\n \"generation\": \"1515098924047331\",\n
        \"metageneration\": \"1\",\n \"timeCreated\": \"2018-01-04T20:48:43.995Z\",\n
        \"updated\": \"2018-01-04T20:48:43.995Z\",\n \"storageClass\": \"STANDARD\",\n
        \"timeStorageClassUpdated\": \"2018-01-04T20:48:43.995Z\",\n \"size\": \"0\",\n
        \"md5Hash\": \"1B2M2Y8AsgTpgAmY7PhCfg==\",\n \"mediaLink\": \"https://www.googleapis.com/download/storage/v1/b/gcsfs-testing/o/temp?generation=1515098924047331&alt=media\",\n
        \"crc32c\": \"AAAAAA==\",\n \"etag\": \"COO3q6mXv9gCEAE=\"\n}\n"}
    headers:
      Alt-Svc: ['hq=":443"; ma=2592000; quic=51303431; quic=51303339; quic=51303338;
          quic=51303337; quic=51303335,quic=":443"; ma=2592000; v="41,39,38,37,35"']
      Cache-Control: ['no-cache, no-store, max-age=0, must-revalidate']
      Content-Length: ['653']
      Content-Type: [application/json; charset=UTF-8]
      Date: ['Thu, 04 Jan 2018 20:48:44 GMT']
      ETag: [COO3q6mXv9gCEAE=]
      Expires: ['Mon, 01 Jan 1990 00:00:00 GMT']
      Pragma: [no-cache]
      Server: [UploadServer]
      Vary: [Origin, X-Origin]
      X-GUploader-UploadID: [AEnB2UoMG6tC4VCYCJL_P_LNZijGEIHb07toD9qd_9c14PrenBulDevdPj-LjX39QAQELDj3GVsEen8WEGMPSpp0sJsW-4al5w]
>>>>>>> 899a4518
    status: {code: 200, message: OK}
- request:
    body: '{"name": "/"}'
    headers:
      Accept: ['*/*']
      Accept-Encoding: ['gzip, deflate']
      Connection: [keep-alive]
      Content-Length: ['13']
      Content-Type: [application/json]
      User-Agent: [python-requests/2.18.4]
    method: POST
    uri: https://www.googleapis.com/storage/v1/b/?predefinedAcl=projectPrivate&predefinedDefaultObjectAcl=bucketOwnerFullControl&project=test_project
  response:
    body: {string: "{\n \"error\": {\n  \"errors\": [\n   {\n    \"domain\": \"global\",\n
        \   \"reason\": \"invalid\",\n    \"message\": \"Bucket names must be at least
        3 characters in length, got 1: '/'\"\n   }\n  ],\n  \"code\": 400,\n  \"message\":
        \"Bucket names must be at least 3 characters in length, got 1: '/'\"\n }\n}\n"}
    headers:
      Alt-Svc: ['hq=":443"; ma=2592000; quic=51303431; quic=51303339; quic=51303338;
          quic=51303337; quic=51303335,quic=":443"; ma=2592000; v="41,39,38,37,35"']
      Content-Length: ['274']
      Content-Type: [application/json; charset=UTF-8]
<<<<<<< HEAD
      Date: ['Tue, 12 Dec 2017 16:54:43 GMT']
      Server: [UploadServer]
      Vary: [Origin, X-Origin]
      X-GUploader-UploadID: [AEnB2Upt2LlZDHwPzbr1cu6bFm3Tkp-gpPzgrhSix_FOj0b1IFLiuNGklsOadwlzdJwe7yJCbW4xFnsdhlBNy4O6UmazoinGNg]
=======
      Date: ['Thu, 04 Jan 2018 20:48:44 GMT']
      Server: [UploadServer]
      Vary: [Origin, X-Origin]
      X-GUploader-UploadID: [AEnB2Up5lhooMsrwBWzjgLv0u7LSskEPuhlTwWTFQD-QEIuFv6NogZ8VzkMIslmW-oWVRu2ZdsMglpdVRyi9pg3tuqLyjRTQkg]
>>>>>>> 899a4518
    status: {code: 400, message: Bad Request}
- request:
    body: null
    headers:
      Accept: ['*/*']
      Accept-Encoding: ['gzip, deflate']
      Connection: [keep-alive]
      User-Agent: [python-requests/2.18.4]
    method: GET
    uri: https://www.googleapis.com/storage/v1/b/gcsfs-testing/o/?maxResults=1000
  response:
    body: {string: "{\n \"kind\": \"storage#objects\",\n \"items\": [\n  {\n   \"kind\":
<<<<<<< HEAD
        \"storage#object\",\n   \"id\": \"gcsfs-testing/temp/1513097682954514\",\n
        \  \"selfLink\": \"https://www.googleapis.com/storage/v1/b/gcsfs-testing/o/temp\",\n
        \  \"name\": \"temp\",\n   \"bucket\": \"gcsfs-testing\",\n   \"generation\":
        \"1513097682954514\",\n   \"metageneration\": \"1\",\n   \"timeCreated\":
        \"2017-12-12T16:54:42.902Z\",\n   \"updated\": \"2017-12-12T16:54:42.902Z\",\n
        \  \"storageClass\": \"STANDARD\",\n   \"timeStorageClassUpdated\": \"2017-12-12T16:54:42.902Z\",\n
        \  \"size\": \"0\",\n   \"md5Hash\": \"1B2M2Y8AsgTpgAmY7PhCfg==\",\n   \"mediaLink\":
        \"https://www.googleapis.com/download/storage/v1/b/gcsfs-testing/o/temp?generation=1513097682954514&alt=media\",\n
        \  \"crc32c\": \"AAAAAA==\",\n   \"etag\": \"CJLSnI/4hNgCEAE=\"\n  }\n ]\n}\n"}
=======
        \"storage#object\",\n   \"id\": \"gcsfs-testing/temp/1515098924047331\",\n
        \  \"selfLink\": \"https://www.googleapis.com/storage/v1/b/gcsfs-testing/o/temp\",\n
        \  \"name\": \"temp\",\n   \"bucket\": \"gcsfs-testing\",\n   \"generation\":
        \"1515098924047331\",\n   \"metageneration\": \"1\",\n   \"timeCreated\":
        \"2018-01-04T20:48:43.995Z\",\n   \"updated\": \"2018-01-04T20:48:43.995Z\",\n
        \  \"storageClass\": \"STANDARD\",\n   \"timeStorageClassUpdated\": \"2018-01-04T20:48:43.995Z\",\n
        \  \"size\": \"0\",\n   \"md5Hash\": \"1B2M2Y8AsgTpgAmY7PhCfg==\",\n   \"mediaLink\":
        \"https://www.googleapis.com/download/storage/v1/b/gcsfs-testing/o/temp?generation=1515098924047331&alt=media\",\n
        \  \"crc32c\": \"AAAAAA==\",\n   \"etag\": \"COO3q6mXv9gCEAE=\"\n  }\n ]\n}\n"}
>>>>>>> 899a4518
    headers:
      Alt-Svc: ['hq=":443"; ma=2592000; quic=51303431; quic=51303339; quic=51303338;
          quic=51303337; quic=51303335,quic=":443"; ma=2592000; v="41,39,38,37,35"']
      Cache-Control: ['private, max-age=0, must-revalidate, no-transform']
      Content-Length: ['736']
      Content-Type: [application/json; charset=UTF-8]
<<<<<<< HEAD
      Date: ['Tue, 12 Dec 2017 16:54:43 GMT']
      Expires: ['Tue, 12 Dec 2017 16:54:43 GMT']
      Server: [UploadServer]
      Vary: [Origin, X-Origin]
      X-GUploader-UploadID: [AEnB2Uok_k1VcPZhbNr_TnONJjTlP8ZH5G0prPYFGfMf17ssD0x7Ahf-KY0J-y2KUnmScdca15a61xsvmZryLqkhNI0v-dbD9A]
=======
      Date: ['Thu, 04 Jan 2018 20:48:44 GMT']
      Expires: ['Thu, 04 Jan 2018 20:48:44 GMT']
      Server: [UploadServer]
      Vary: [Origin, X-Origin]
      X-GUploader-UploadID: [AEnB2Uq_Vt5M3ukspctMOj9IkNctIJkZg4LG72zXN5ShHYbPa_T-DfpCdZCLHvYGpzXvTOPCZR7I_VKXKW4RyzunJCWcHHkebw]
>>>>>>> 899a4518
    status: {code: 200, message: OK}
- request:
    body: null
    headers:
      Accept: ['*/*']
      Accept-Encoding: ['gzip, deflate']
      Connection: [keep-alive]
      Content-Length: ['0']
      User-Agent: [python-requests/2.18.4]
    method: DELETE
    uri: https://www.googleapis.com/storage/v1/b/gcsfs-testing/o/temp
  response:
    body: {string: ''}
    headers:
      Alt-Svc: ['hq=":443"; ma=2592000; quic=51303431; quic=51303339; quic=51303338;
          quic=51303337; quic=51303335,quic=":443"; ma=2592000; v="41,39,38,37,35"']
      Cache-Control: ['no-cache, no-store, max-age=0, must-revalidate']
      Content-Length: ['0']
      Content-Type: [application/json]
<<<<<<< HEAD
      Date: ['Tue, 12 Dec 2017 16:54:44 GMT']
=======
      Date: ['Thu, 04 Jan 2018 20:48:44 GMT']
>>>>>>> 899a4518
      Expires: ['Mon, 01 Jan 1990 00:00:00 GMT']
      Pragma: [no-cache]
      Server: [UploadServer]
      Vary: [Origin, X-Origin]
<<<<<<< HEAD
      X-GUploader-UploadID: [AEnB2Uqn3rxhvxyu2xKBTlyUn6hAmDFHb9utdLYbP4nTiHq63p9xgYMLANtpN6Ov8gcmJUV-JaFsTaxEsrl0DBmIyblQPAuP8Q]
=======
      X-GUploader-UploadID: [AEnB2UoeqKNJHjZ7H09i6aCqpYivQ1-beIovuxUg89bJqUvFBM2A_shM5TYx_Q1VH6Q9rTLr33axpBa8qgvvEE9pWfEdeT0TuQ]
>>>>>>> 899a4518
    status: {code: 204, message: No Content}
version: 1<|MERGE_RESOLUTION|>--- conflicted
+++ resolved
@@ -12,647 +12,15 @@
   response:
     body:
       string: !!binary |
-<<<<<<< HEAD
-        H4sIANAJMFoC/6tWykyJL8nPTs1TslJQqqioUNJRUALz40sqC1JBgk6piUWpRSDxxOTk1OJiDOWp
-        FQWZRanF8ZkgQWMzA4NaAMCTibZWAAAA
-    headers:
-      Alt-Svc: ['quic=":443"; ma=2592000; v="39,38,37,35"']
+        H4sIACqTTloC/6tWykyJL8nPTs1TslJQqqioUNJRUEqtKMgsSi2OzwQJGpsZGADFEpOTU4uLMZSC
+        +fEllQWpIEGn1MSi1CKlWgDtYoPeVgAAAA==
+    headers:
+      Alt-Svc: ['hq=":443"; ma=2592000; quic=51303431; quic=51303339; quic=51303338;
+          quic=51303337; quic=51303335,quic=":443"; ma=2592000; v="41,39,38,37,35"']
       Cache-Control: ['no-cache, no-store, max-age=0, must-revalidate']
       Content-Encoding: [gzip]
       Content-Type: [application/json; charset=UTF-8]
-      Date: ['Wed, 11 Oct 2017 14:34:00 GMT']
-=======
-        H4sIACqTTloC/6tWykyJL8nPTs1TslJQqqioUNJRUEqtKMgsSi2OzwQJGpsZGADFEpOTU4uLMZSC
-        +fEllQWpIEGn1MSi1CKlWgDtYoPeVgAAAA==
-    headers:
-      Alt-Svc: ['hq=":443"; ma=2592000; quic=51303431; quic=51303339; quic=51303338;
-          quic=51303337; quic=51303335,quic=":443"; ma=2592000; v="41,39,38,37,35"']
-      Cache-Control: ['no-cache, no-store, max-age=0, must-revalidate']
-      Content-Encoding: [gzip]
-      Content-Type: [application/json; charset=UTF-8]
-      Date: ['Thu, 04 Jan 2018 20:48:43 GMT']
->>>>>>> 899a4518
-      Expires: ['Mon, 01 Jan 1990 00:00:00 GMT']
-      Pragma: [no-cache]
-      Server: [GSE]
-      Transfer-Encoding: [chunked]
-      Vary: [Origin, X-Origin]
-      X-Content-Type-Options: [nosniff]
-      X-Frame-Options: [SAMEORIGIN]
-      X-XSS-Protection: [1; mode=block]
-    status: {code: 200, message: OK}
-- request:
-    body: null
-    headers:
-      Accept: ['*/*']
-      Accept-Encoding: ['gzip, deflate']
-      Connection: [keep-alive]
-      User-Agent: [python-requests/2.18.4]
-    method: GET
-    uri: https://www.googleapis.com/storage/v1/b/?project=test_project
-  response:
-    body: {string: "{\n \"kind\": \"storage#buckets\",\n \"items\": [\n  {\n   \"kind\":
-        \"storage#bucket\",\n   \"id\": \"anaconda-enterprise\",\n   \"selfLink\":
-        \"https://www.googleapis.com/storage/v1/b/anaconda-enterprise\",\n   \"projectNumber\":
-        \"586241054156\",\n   \"name\": \"anaconda-enterprise\",\n   \"timeCreated\":
-        \"2017-07-05T23:53:06.552Z\",\n   \"updated\": \"2017-07-14T17:39:54.178Z\",\n
-        \  \"metageneration\": \"3\",\n   \"location\": \"US\",\n   \"storageClass\":
-        \"MULTI_REGIONAL\",\n   \"etag\": \"CAM=\"\n  },\n  {\n   \"kind\": \"storage#bucket\",\n
-        \  \"id\": \"anaconda-public-data\",\n   \"selfLink\": \"https://www.googleapis.com/storage/v1/b/anaconda-public-data\",\n
-        \  \"projectNumber\": \"586241054156\",\n   \"name\": \"anaconda-public-data\",\n
-        \  \"timeCreated\": \"2017-04-05T20:22:12.865Z\",\n   \"updated\": \"2017-07-10T16:32:07.980Z\",\n
-        \  \"metageneration\": \"2\",\n   \"location\": \"US\",\n   \"storageClass\":
-        \"MULTI_REGIONAL\",\n   \"etag\": \"CAI=\"\n  },\n  {\n   \"kind\": \"storage#bucket\",\n
-        \  \"id\": \"artifacts.test_project.appspot.com\",\n   \"selfLink\": \"https://www.googleapis.com/storage/v1/b/artifacts.test_project.appspot.com\",\n
-        \  \"projectNumber\": \"586241054156\",\n   \"name\": \"artifacts.test_project.appspot.com\",\n
-        \  \"timeCreated\": \"2016-05-17T18:29:22.774Z\",\n   \"updated\": \"2016-05-17T18:29:22.774Z\",\n
-        \  \"metageneration\": \"1\",\n   \"location\": \"US\",\n   \"storageClass\":
-        \"STANDARD\",\n   \"etag\": \"CAE=\"\n  },\n  {\n   \"kind\": \"storage#bucket\",\n
-<<<<<<< HEAD
-        \  \"id\": \"dataflow-anaconda-compute\",\n   \"selfLink\": \"https://www.googleapis.com/storage/v1/b/dataflow-anaconda-compute\",\n
-        \  \"projectNumber\": \"586241054156\",\n   \"name\": \"dataflow-anaconda-compute\",\n
-        \  \"timeCreated\": \"2017-09-14T18:55:42.848Z\",\n   \"updated\": \"2017-09-14T18:55:42.848Z\",\n
-        \  \"metageneration\": \"1\",\n   \"location\": \"US\",\n   \"storageClass\":
-        \"MULTI_REGIONAL\",\n   \"etag\": \"CAE=\"\n  },\n  {\n   \"kind\": \"storage#bucket\",\n
-        \  \"id\": \"gcsfs-testing\",\n   \"selfLink\": \"https://www.googleapis.com/storage/v1/b/gcsfs-testing\",\n
-        \  \"projectNumber\": \"586241054156\",\n   \"name\": \"gcsfs-testing\",\n
-        \  \"timeCreated\": \"2017-10-11T14:25:41.055Z\",\n   \"updated\": \"2017-10-11T14:25:41.055Z\",\n
-        \  \"metageneration\": \"1\",\n   \"location\": \"US\",\n   \"storageClass\":
-        \"STANDARD\",\n   \"etag\": \"CAE=\"\n  },\n  {\n   \"kind\": \"storage#bucket\",\n
-        \  \"id\": \"mytempdir\",\n   \"selfLink\": \"https://www.googleapis.com/storage/v1/b/mytempdir\",\n
-        \  \"projectNumber\": \"586241054156\",\n   \"name\": \"mytempdir\",\n   \"timeCreated\":
-        \"2017-10-02T20:32:40.893Z\",\n   \"updated\": \"2017-10-02T20:32:40.893Z\",\n
-        \  \"metageneration\": \"1\",\n   \"location\": \"US\",\n   \"storageClass\":
-        \"STANDARD\",\n   \"etag\": \"CAE=\"\n  }\n ]\n}\n"}
-    headers:
-      Alt-Svc: ['quic=":443"; ma=2592000; v="39,38,37,35"']
-      Cache-Control: ['private, max-age=0, must-revalidate, no-transform']
-      Content-Length: ['2512']
-      Content-Type: [application/json; charset=UTF-8]
-      Date: ['Wed, 11 Oct 2017 14:34:00 GMT']
-      Expires: ['Wed, 11 Oct 2017 14:34:00 GMT']
-      Server: [UploadServer]
-      Vary: [Origin, X-Origin]
-      X-GUploader-UploadID: [AEnB2UoSJR9OzRi4ARI5WlPsCkmLpY2XpRviS56RZ2R88nFxWWSFS8I47djFfQMVsb18K8vTLLcckC0d35PaCGp507NRz79rxw]
-=======
-        \  \"id\": \"test_project_cloudbuild\",\n   \"selfLink\": \"https://www.googleapis.com/storage/v1/b/test_project_cloudbuild\",\n
-        \  \"projectNumber\": \"586241054156\",\n   \"name\": \"test_project_cloudbuild\",\n
-        \  \"timeCreated\": \"2017-11-03T20:06:49.744Z\",\n   \"updated\": \"2017-11-03T20:06:49.744Z\",\n
-        \  \"metageneration\": \"1\",\n   \"location\": \"US\",\n   \"storageClass\":
-        \"STANDARD\",\n   \"etag\": \"CAE=\"\n  },\n  {\n   \"kind\": \"storage#bucket\",\n
-        \  \"id\": \"dataflow-anaconda-compute\",\n   \"selfLink\": \"https://www.googleapis.com/storage/v1/b/dataflow-anaconda-compute\",\n
-        \  \"projectNumber\": \"586241054156\",\n   \"name\": \"dataflow-anaconda-compute\",\n
-        \  \"timeCreated\": \"2017-09-14T18:55:42.848Z\",\n   \"updated\": \"2017-09-14T18:55:42.848Z\",\n
-        \  \"metageneration\": \"1\",\n   \"location\": \"US\",\n   \"storageClass\":
-        \"MULTI_REGIONAL\",\n   \"etag\": \"CAE=\"\n  },\n  {\n   \"kind\": \"storage#bucket\",\n
-        \  \"id\": \"gcsfs-test\",\n   \"selfLink\": \"https://www.googleapis.com/storage/v1/b/gcsfs-test\",\n
-        \  \"projectNumber\": \"586241054156\",\n   \"name\": \"gcsfs-test\",\n   \"timeCreated\":
-        \"2017-12-02T23:25:23.058Z\",\n   \"updated\": \"2018-01-04T14:07:08.519Z\",\n
-        \  \"metageneration\": \"2\",\n   \"location\": \"US\",\n   \"storageClass\":
-        \"MULTI_REGIONAL\",\n   \"etag\": \"CAI=\"\n  },\n  {\n   \"kind\": \"storage#bucket\",\n
-        \  \"id\": \"gcsfs-testing\",\n   \"selfLink\": \"https://www.googleapis.com/storage/v1/b/gcsfs-testing\",\n
-        \  \"projectNumber\": \"586241054156\",\n   \"name\": \"gcsfs-testing\",\n
-        \  \"timeCreated\": \"2017-12-12T16:52:13.675Z\",\n   \"updated\": \"2017-12-12T16:52:13.675Z\",\n
-        \  \"metageneration\": \"1\",\n   \"location\": \"US\",\n   \"storageClass\":
-        \"STANDARD\",\n   \"etag\": \"CAE=\"\n  }\n ]\n}\n"}
-    headers:
-      Alt-Svc: ['hq=":443"; ma=2592000; quic=51303431; quic=51303339; quic=51303338;
-          quic=51303337; quic=51303335,quic=":443"; ma=2592000; v="41,39,38,37,35"']
-      Cache-Control: ['private, max-age=0, must-revalidate, no-transform']
-      Content-Length: ['2944']
-      Content-Type: [application/json; charset=UTF-8]
-      Date: ['Thu, 04 Jan 2018 20:48:43 GMT']
-      Expires: ['Thu, 04 Jan 2018 20:48:43 GMT']
-      Server: [UploadServer]
-      Vary: [Origin, X-Origin]
-      X-GUploader-UploadID: [AEnB2Urjq6tkJqDZyIG866qfGd5SYWJzn4QjeqUaJv3TOJ4OGHCKPBKz-SAw-NToFf_qfS-4US9iBflZ7ZFDyzb6a8jmgm4p0g]
->>>>>>> 899a4518
-    status: {code: 200, message: OK}
-- request:
-    body: null
-    headers:
-      Accept: ['*/*']
-      Accept-Encoding: ['gzip, deflate']
-      Connection: [keep-alive]
-      Content-Length: ['0']
-      User-Agent: [python-requests/2.18.4]
-    method: DELETE
-    uri: https://www.googleapis.com/storage/v1/b/gcsfs-testing/o/tmp%2Ftest%2Fa
-  response:
-    body: {string: "{\n \"error\": {\n  \"errors\": [\n   {\n    \"domain\": \"global\",\n
-        \   \"reason\": \"notFound\",\n    \"message\": \"Not Found\"\n   }\n  ],\n
-        \ \"code\": 404,\n  \"message\": \"Not Found\"\n }\n}\n"}
-    headers:
-<<<<<<< HEAD
-      Alt-Svc: ['quic=":443"; ma=2592000; v="39,38,37,35"']
-      Cache-Control: ['private, max-age=0']
-      Content-Length: ['165']
-      Content-Type: [application/json; charset=UTF-8]
-      Date: ['Wed, 11 Oct 2017 14:34:00 GMT']
-      Expires: ['Wed, 11 Oct 2017 14:34:00 GMT']
-      Server: [UploadServer]
-      Vary: [Origin, X-Origin]
-      X-GUploader-UploadID: [AEnB2UpOTuaFlyxpOPE_veKg34LEtpzL8ZTakctELhJsixVG_zJ1FOgeGrasqevAZh0i1BY2YPvTE1-t5vRKQtQKhET1-fFxNA]
-=======
-      Alt-Svc: ['hq=":443"; ma=2592000; quic=51303431; quic=51303339; quic=51303338;
-          quic=51303337; quic=51303335,quic=":443"; ma=2592000; v="41,39,38,37,35"']
-      Cache-Control: ['private, max-age=0']
-      Content-Length: ['165']
-      Content-Type: [application/json; charset=UTF-8]
-      Date: ['Thu, 04 Jan 2018 20:48:43 GMT']
-      Expires: ['Thu, 04 Jan 2018 20:48:43 GMT']
-      Server: [UploadServer]
-      Vary: [Origin, X-Origin]
-      X-GUploader-UploadID: [AEnB2UrHPvIX-c55oI40VhNj_-FzgB22CVQMdgax5UedIMwX3uqT7DScZgagRu2_biYKtKYfGlBR8KrUtezJsakYFHoCg1R41g]
->>>>>>> 899a4518
-    status: {code: 404, message: Not Found}
-- request:
-    body: null
-    headers:
-      Accept: ['*/*']
-      Accept-Encoding: ['gzip, deflate']
-      Connection: [keep-alive]
-      Content-Length: ['0']
-      User-Agent: [python-requests/2.18.4]
-    method: DELETE
-    uri: https://www.googleapis.com/storage/v1/b/gcsfs-testing/o/tmp%2Ftest%2Fb
-  response:
-    body: {string: "{\n \"error\": {\n  \"errors\": [\n   {\n    \"domain\": \"global\",\n
-        \   \"reason\": \"notFound\",\n    \"message\": \"Not Found\"\n   }\n  ],\n
-        \ \"code\": 404,\n  \"message\": \"Not Found\"\n }\n}\n"}
-    headers:
-<<<<<<< HEAD
-      Alt-Svc: ['quic=":443"; ma=2592000; v="39,38,37,35"']
-      Cache-Control: ['private, max-age=0']
-      Content-Length: ['165']
-      Content-Type: [application/json; charset=UTF-8]
-      Date: ['Wed, 11 Oct 2017 14:34:01 GMT']
-      Expires: ['Wed, 11 Oct 2017 14:34:01 GMT']
-      Server: [UploadServer]
-      Vary: [Origin, X-Origin]
-      X-GUploader-UploadID: [AEnB2UrdvCsIekWD4VK89NrsfEwHkZn8kWs1zxPl85a_dt58vHWA2HBXtC3qWKG_0cY4Zbl2-scVTgJgmtcQdYKmg4Ntz5WHTw]
-=======
-      Alt-Svc: ['hq=":443"; ma=2592000; quic=51303431; quic=51303339; quic=51303338;
-          quic=51303337; quic=51303335,quic=":443"; ma=2592000; v="41,39,38,37,35"']
-      Cache-Control: ['private, max-age=0']
-      Content-Length: ['165']
-      Content-Type: [application/json; charset=UTF-8]
-      Date: ['Thu, 04 Jan 2018 20:48:43 GMT']
-      Expires: ['Thu, 04 Jan 2018 20:48:43 GMT']
-      Server: [UploadServer]
-      Vary: [Origin, X-Origin]
-      X-GUploader-UploadID: [AEnB2UqkWeGtmLA6xb3NmQsR0yYR0Ij2vej1Qk4SYxjz7JKLlvLINAAZ4v3T6d0dKwRYely_hJyifqiHfGphdDLvn0IW1twktA]
->>>>>>> 899a4518
-    status: {code: 404, message: Not Found}
-- request:
-    body: null
-    headers:
-      Accept: ['*/*']
-      Accept-Encoding: ['gzip, deflate']
-      Connection: [keep-alive]
-      Content-Length: ['0']
-      User-Agent: [python-requests/2.18.4]
-    method: DELETE
-    uri: https://www.googleapis.com/storage/v1/b/gcsfs-testing/o/tmp%2Ftest%2Fc
-  response:
-    body: {string: "{\n \"error\": {\n  \"errors\": [\n   {\n    \"domain\": \"global\",\n
-        \   \"reason\": \"notFound\",\n    \"message\": \"Not Found\"\n   }\n  ],\n
-        \ \"code\": 404,\n  \"message\": \"Not Found\"\n }\n}\n"}
-    headers:
-<<<<<<< HEAD
-      Alt-Svc: ['quic=":443"; ma=2592000; v="39,38,37,35"']
-      Cache-Control: ['private, max-age=0']
-      Content-Length: ['165']
-      Content-Type: [application/json; charset=UTF-8]
-      Date: ['Wed, 11 Oct 2017 14:34:01 GMT']
-      Expires: ['Wed, 11 Oct 2017 14:34:01 GMT']
-      Server: [UploadServer]
-      Vary: [Origin, X-Origin]
-      X-GUploader-UploadID: [AEnB2UokiL8vFWyGNCHlCskLvn5mvFOmiVdTNDT5XAdZPFoKFUmGqQsASwvrYHEaY_neXgDSb8en-iCYIicU-9fi59h-oDMmRw]
-=======
-      Alt-Svc: ['hq=":443"; ma=2592000; quic=51303431; quic=51303339; quic=51303338;
-          quic=51303337; quic=51303335,quic=":443"; ma=2592000; v="41,39,38,37,35"']
-      Cache-Control: ['private, max-age=0']
-      Content-Length: ['165']
-      Content-Type: [application/json; charset=UTF-8]
-      Date: ['Thu, 04 Jan 2018 20:48:43 GMT']
-      Expires: ['Thu, 04 Jan 2018 20:48:43 GMT']
-      Server: [UploadServer]
-      Vary: [Origin, X-Origin]
-      X-GUploader-UploadID: [AEnB2UqWVt0BG9b70z-uLK-ZhT349aZYWKvH0LIHnQcrULGG7NQWNP_9HCj8DXVWdw_k46xF3rjPExBU7l0Pk0eOgWxnFukNaQ]
->>>>>>> 899a4518
-    status: {code: 404, message: Not Found}
-- request:
-    body: null
-    headers:
-      Accept: ['*/*']
-      Accept-Encoding: ['gzip, deflate']
-      Connection: [keep-alive]
-      Content-Length: ['0']
-      User-Agent: [python-requests/2.18.4]
-    method: DELETE
-    uri: https://www.googleapis.com/storage/v1/b/gcsfs-testing/o/tmp%2Ftest%2Fd
-  response:
-    body: {string: "{\n \"error\": {\n  \"errors\": [\n   {\n    \"domain\": \"global\",\n
-        \   \"reason\": \"notFound\",\n    \"message\": \"Not Found\"\n   }\n  ],\n
-        \ \"code\": 404,\n  \"message\": \"Not Found\"\n }\n}\n"}
-    headers:
-<<<<<<< HEAD
-      Alt-Svc: ['quic=":443"; ma=2592000; v="39,38,37,35"']
-      Cache-Control: ['private, max-age=0']
-      Content-Length: ['165']
-      Content-Type: [application/json; charset=UTF-8]
-      Date: ['Wed, 11 Oct 2017 14:34:01 GMT']
-      Expires: ['Wed, 11 Oct 2017 14:34:01 GMT']
-      Server: [UploadServer]
-      Vary: [Origin, X-Origin]
-      X-GUploader-UploadID: [AEnB2UqZQW-C_D1qQuvwdtK0xYnWV92pSSKv9Puf4xUs1Ti7LVko_IvC_LU3qtY4lXX_L1vi60Jdqwa-ITRUhwEcioRhAvIgrQ]
-=======
-      Alt-Svc: ['hq=":443"; ma=2592000; quic=51303431; quic=51303339; quic=51303338;
-          quic=51303337; quic=51303335,quic=":443"; ma=2592000; v="41,39,38,37,35"']
-      Cache-Control: ['private, max-age=0']
-      Content-Length: ['165']
-      Content-Type: [application/json; charset=UTF-8]
-      Date: ['Thu, 04 Jan 2018 20:48:43 GMT']
-      Expires: ['Thu, 04 Jan 2018 20:48:43 GMT']
-      Server: [UploadServer]
-      Vary: [Origin, X-Origin]
-      X-GUploader-UploadID: [AEnB2UqKtXMs7OBQrQx00wnogmI0YA7BR3LdN80HRNYpoNiavPwU2u0HkYEpKzXPsHBVdctKZ6RLDe5RYp5qkxTt7ABi9QUsrg]
->>>>>>> 899a4518
-    status: {code: 404, message: Not Found}
-- request:
-    body: null
-    headers:
-      Accept: ['*/*']
-      Accept-Encoding: ['gzip, deflate']
-      Connection: [keep-alive]
-      User-Agent: [python-requests/2.18.4]
-    method: GET
-    uri: https://www.googleapis.com/storage/v1/b/gcsfs-testing/o/tmp%2Ftest%2Fshfoshf
-  response:
-    body: {string: "{\n \"error\": {\n  \"errors\": [\n   {\n    \"domain\": \"global\",\n
-        \   \"reason\": \"notFound\",\n    \"message\": \"Not Found\"\n   }\n  ],\n
-        \ \"code\": 404,\n  \"message\": \"Not Found\"\n }\n}\n"}
-    headers:
-<<<<<<< HEAD
-      Alt-Svc: ['quic=":443"; ma=2592000; v="39,38,37,35"']
-      Cache-Control: ['private, max-age=0']
-      Content-Length: ['165']
-      Content-Type: [application/json; charset=UTF-8]
-      Date: ['Wed, 11 Oct 2017 14:34:01 GMT']
-      Expires: ['Wed, 11 Oct 2017 14:34:01 GMT']
-      Server: [UploadServer]
-      Vary: [Origin, X-Origin]
-      X-GUploader-UploadID: [AEnB2UrGw7GjzIBC98Ad6v4DzuOe8sotyUK5b7E6z2EXFFOlT7R1OL_KoCrE6c9-2Vd-UhDncAgUwWHBWZAZ8lnL6_5GxJJkiA]
-=======
-      Alt-Svc: ['hq=":443"; ma=2592000; quic=51303431; quic=51303339; quic=51303338;
-          quic=51303337; quic=51303335,quic=":443"; ma=2592000; v="41,39,38,37,35"']
-      Cache-Control: ['private, max-age=0']
-      Content-Length: ['165']
-      Content-Type: [application/json; charset=UTF-8]
-      Date: ['Thu, 04 Jan 2018 20:48:43 GMT']
-      Expires: ['Thu, 04 Jan 2018 20:48:43 GMT']
-      Server: [UploadServer]
-      Vary: [Origin, X-Origin]
-      X-GUploader-UploadID: [AEnB2Up86hpMJjX-_Nza-hhbLAPGXp9bsG3t93bhZR_je1zT7OSVJ0Y2tuBq8bkWoYmg40FXwu5GlpFi4zhsL7tI7V68VjDPIg]
->>>>>>> 899a4518
-    status: {code: 404, message: Not Found}
-- request:
-    body: null
-    headers:
-      Accept: ['*/*']
-      Accept-Encoding: ['gzip, deflate']
-      Connection: [keep-alive]
-      Content-Length: ['0']
-      User-Agent: [python-requests/2.18.4]
-    method: DELETE
-    uri: https://www.googleapis.com/storage/v1/b/gcsfs-testing/o/tmp%2Ftest%2Fshfoshf%2Fx
-  response:
-    body: {string: "{\n \"error\": {\n  \"errors\": [\n   {\n    \"domain\": \"global\",\n
-        \   \"reason\": \"notFound\",\n    \"message\": \"Not Found\"\n   }\n  ],\n
-        \ \"code\": 404,\n  \"message\": \"Not Found\"\n }\n}\n"}
-    headers:
-<<<<<<< HEAD
-      Alt-Svc: ['quic=":443"; ma=2592000; v="39,38,37,35"']
-      Cache-Control: ['private, max-age=0']
-      Content-Length: ['165']
-      Content-Type: [application/json; charset=UTF-8]
-      Date: ['Wed, 11 Oct 2017 14:34:01 GMT']
-      Expires: ['Wed, 11 Oct 2017 14:34:01 GMT']
-      Server: [UploadServer]
-      Vary: [Origin, X-Origin]
-      X-GUploader-UploadID: [AEnB2UrfY8lW5VE6RYtdEcf8EG6luWpLW07kaWsVqWDlEJXksG7hdHEH4evdbKlNv32rpiEn9JW_kHTvNByMkOeqZKhYMTBk8g]
-=======
-      Alt-Svc: ['hq=":443"; ma=2592000; quic=51303431; quic=51303339; quic=51303338;
-          quic=51303337; quic=51303335,quic=":443"; ma=2592000; v="41,39,38,37,35"']
-      Cache-Control: ['private, max-age=0']
-      Content-Length: ['165']
-      Content-Type: [application/json; charset=UTF-8]
-      Date: ['Thu, 04 Jan 2018 20:48:43 GMT']
-      Expires: ['Thu, 04 Jan 2018 20:48:43 GMT']
-      Server: [UploadServer]
-      Vary: [Origin, X-Origin]
-      X-GUploader-UploadID: [AEnB2UozzYlR7P9nE8i-gfEEEt9OHRYJu1o8h0lxwDHb1QfDqZil1f_kCqVJf75KtPfxFyJuY1A0dtJbtwDMGHNB3fL2fDRB5Q]
->>>>>>> 899a4518
-    status: {code: 404, message: Not Found}
-- request:
-    body: null
-    headers:
-      Accept: ['*/*']
-      Accept-Encoding: ['gzip, deflate']
-      Connection: [keep-alive]
-      Content-Length: ['0']
-      User-Agent: [python-requests/2.18.4]
-    method: POST
-    uri: https://www.googleapis.com/storage/v1/b/gcsfs-testing/o/tmp%2Ftest%2Fshfoshf%2Fx/copyTo/b/tmp/o/test%2Fshfoshf%2Fy
-  response:
-    body: {string: "{\n \"error\": {\n  \"errors\": [\n   {\n    \"domain\": \"global\",\n
-        \   \"reason\": \"forbidden\",\n    \"message\": \"mdurant@anaconda.com does
-        not have storage.objects.create access to bucket tmp.\"\n   }\n  ],\n  \"code\":
-        403,\n  \"message\": \"mdurant@anaconda.com does not have storage.objects.create
-        access to bucket tmp.\"\n }\n}\n"}
-    headers:
-<<<<<<< HEAD
-      Alt-Svc: ['quic=":443"; ma=2592000; v="39,38,37,35"']
-      Content-Length: ['306']
-      Content-Type: [application/json; charset=UTF-8]
-      Date: ['Wed, 11 Oct 2017 14:34:02 GMT']
-      Server: [UploadServer]
-      Vary: [Origin, X-Origin]
-      X-GUploader-UploadID: [AEnB2UoBf0XuGyL9nPq6ROzKN6jX8rWiscsLLPjIakm8UrEii3bbl8C2h5tDJfk4Hzec5LwSvmEYS8_oyMqZz_GRg6zmNihFqQ]
-=======
-      Alt-Svc: ['hq=":443"; ma=2592000; quic=51303431; quic=51303339; quic=51303338;
-          quic=51303337; quic=51303335,quic=":443"; ma=2592000; v="41,39,38,37,35"']
-      Content-Length: ['306']
-      Content-Type: [application/json; charset=UTF-8]
-      Date: ['Thu, 04 Jan 2018 20:48:43 GMT']
-      Server: [UploadServer]
-      Vary: [Origin, X-Origin]
-      X-GUploader-UploadID: [AEnB2UruM_0RjBQzA8DJD1J577cDeZaK93g-SCYAVUIQXvC_-IccAqoHPQ09BMSkvKxKaWsAgz4qSwH5ZGoGbaA-MUGKA14hNQ]
->>>>>>> 899a4518
-    status: {code: 403, message: Forbidden}
-- request:
-    body: null
-    headers:
-      Accept: ['*/*']
-      Accept-Encoding: ['gzip, deflate']
-      Connection: [keep-alive]
-      User-Agent: [python-requests/2.18.4]
-    method: GET
-    uri: https://www.googleapis.com/storage/v1/b/x/o/
-  response:
-    body: {string: "{\n \"error\": {\n  \"errors\": [\n   {\n    \"domain\": \"global\",\n
-        \   \"reason\": \"notFound\",\n    \"message\": \"Not Found\"\n   }\n  ],\n
-        \ \"code\": 404,\n  \"message\": \"Not Found\"\n }\n}\n"}
-    headers:
-<<<<<<< HEAD
-      Alt-Svc: ['quic=":443"; ma=2592000; v="39,38,37,35"']
-      Cache-Control: ['private, max-age=0']
-      Content-Length: ['165']
-      Content-Type: [application/json; charset=UTF-8]
-      Date: ['Wed, 11 Oct 2017 14:34:02 GMT']
-      Expires: ['Wed, 11 Oct 2017 14:34:02 GMT']
-      Server: [UploadServer]
-      Vary: [Origin, X-Origin]
-      X-GUploader-UploadID: [AEnB2UofTzlPgo8GhBSj5y0I1CwbjSzBanKcfHokvcxHz5lcxUuPW1tRmBszuyVx-2nflsoyCzq8656hx17wGCWJauJewhaqQA]
-=======
-      Alt-Svc: ['hq=":443"; ma=2592000; quic=51303431; quic=51303339; quic=51303338;
-          quic=51303337; quic=51303335,quic=":443"; ma=2592000; v="41,39,38,37,35"']
-      Cache-Control: ['private, max-age=0']
-      Content-Length: ['165']
-      Content-Type: [application/json; charset=UTF-8]
-      Date: ['Thu, 04 Jan 2018 20:48:43 GMT']
-      Expires: ['Thu, 04 Jan 2018 20:48:43 GMT']
-      Server: [UploadServer]
-      Vary: [Origin, X-Origin]
-      X-GUploader-UploadID: [AEnB2UopYP7CkJL9cJRwVxh8fHL4q76_lD0BEziBAEF5R-22iJgWsDsK_QN-MqJyDkQmmgYw5o97Q-p1TSz4vuxzyuNQXsg3kA]
->>>>>>> 899a4518
-    status: {code: 404, message: Not Found}
-- request:
-    body: null
-    headers:
-      Accept: ['*/*']
-      Accept-Encoding: ['gzip, deflate']
-      Connection: [keep-alive]
-      Content-Length: ['0']
-      User-Agent: [python-requests/2.18.4]
-    method: DELETE
-    uri: https://www.googleapis.com/storage/v1/b/unknown/o/
-  response:
-    body: {string: Not Found}
-    headers:
-<<<<<<< HEAD
-      Alt-Svc: ['quic=":443"; ma=2592000; v="39,38,37,35"']
-      Cache-Control: ['private, max-age=0']
-      Content-Length: ['9']
-      Content-Type: [text/html; charset=UTF-8]
-      Date: ['Wed, 11 Oct 2017 14:34:02 GMT']
-      Expires: ['Wed, 11 Oct 2017 14:34:02 GMT']
-      Server: [UploadServer]
-      Vary: [Origin, X-Origin]
-      X-GUploader-UploadID: [AEnB2Uq8_mbOCMDCdS3fXMUeYNrSYxWnscQyqeSPz-66fJkvDE8kbU-fG7wQm9Z-dnYG7Bdz0Md5RA_QX2NFynPTE2_JVqr7Lg]
-=======
-      Alt-Svc: ['hq=":443"; ma=2592000; quic=51303431; quic=51303339; quic=51303338;
-          quic=51303337; quic=51303335,quic=":443"; ma=2592000; v="41,39,38,37,35"']
-      Cache-Control: ['private, max-age=0']
-      Content-Length: ['9']
-      Content-Type: [text/html; charset=UTF-8]
-      Date: ['Thu, 04 Jan 2018 20:48:43 GMT']
-      Expires: ['Thu, 04 Jan 2018 20:48:43 GMT']
-      Server: [UploadServer]
-      Vary: [Origin, X-Origin]
-      X-GUploader-UploadID: [AEnB2UqvRlgNBY0QTd612tc_Mnubl8EuYuOOuOnVYUoJxkQnITqDggLKyLn87QQMTFhCf4ArPlBj5Vfvq2Gc3C4_LLoJC-an2A]
->>>>>>> 899a4518
-    status: {code: 404, message: Not Found}
-- request:
-    body: null
-    headers:
-      Accept: ['*/*']
-      Accept-Encoding: ['gzip, deflate']
-      Connection: [keep-alive]
-      Content-Length: ['0']
-      User-Agent: [python-requests/2.18.4]
-    method: POST
-    uri: https://www.googleapis.com/upload/storage/v1/b/gcsfs-testing/o?name=temp&uploadType=media
-  response:
-<<<<<<< HEAD
-    body: {string: "{\n \"kind\": \"storage#object\",\n \"id\": \"gcsfs-testing/temp/1507732442746078\",\n
-        \"selfLink\": \"https://www.googleapis.com/storage/v1/b/gcsfs-testing/o/temp\",\n
-        \"name\": \"temp\",\n \"bucket\": \"gcsfs-testing\",\n \"generation\": \"1507732442746078\",\n
-        \"metageneration\": \"1\",\n \"timeCreated\": \"2017-10-11T14:34:02.693Z\",\n
-        \"updated\": \"2017-10-11T14:34:02.693Z\",\n \"storageClass\": \"STANDARD\",\n
-        \"timeStorageClassUpdated\": \"2017-10-11T14:34:02.693Z\",\n \"size\": \"0\",\n
-        \"md5Hash\": \"1B2M2Y8AsgTpgAmY7PhCfg==\",\n \"mediaLink\": \"https://www.googleapis.com/download/storage/v1/b/gcsfs-testing/o/temp?generation=1507732442746078&alt=media\",\n
-        \"crc32c\": \"AAAAAA==\",\n \"etag\": \"CN6ZqoXl6NYCEAE=\"\n}\n"}
-    headers:
-      Alt-Svc: ['quic=":443"; ma=2592000; v="39,38,37,35"']
-      Cache-Control: ['no-cache, no-store, max-age=0, must-revalidate']
-      Content-Length: ['661']
-      Content-Type: [application/json; charset=UTF-8]
-      Date: ['Wed, 11 Oct 2017 14:34:02 GMT']
-      ETag: [CN6ZqoXl6NYCEAE=]
-=======
-    body: {string: "{\n \"kind\": \"storage#object\",\n \"id\": \"gcsfs-testing/temp/1515098924047331\",\n
-        \"selfLink\": \"https://www.googleapis.com/storage/v1/b/gcsfs-testing/o/temp\",\n
-        \"name\": \"temp\",\n \"bucket\": \"gcsfs-testing\",\n \"generation\": \"1515098924047331\",\n
-        \"metageneration\": \"1\",\n \"timeCreated\": \"2018-01-04T20:48:43.995Z\",\n
-        \"updated\": \"2018-01-04T20:48:43.995Z\",\n \"storageClass\": \"STANDARD\",\n
-        \"timeStorageClassUpdated\": \"2018-01-04T20:48:43.995Z\",\n \"size\": \"0\",\n
-        \"md5Hash\": \"1B2M2Y8AsgTpgAmY7PhCfg==\",\n \"mediaLink\": \"https://www.googleapis.com/download/storage/v1/b/gcsfs-testing/o/temp?generation=1515098924047331&alt=media\",\n
-        \"crc32c\": \"AAAAAA==\",\n \"etag\": \"COO3q6mXv9gCEAE=\"\n}\n"}
-    headers:
-      Alt-Svc: ['hq=":443"; ma=2592000; quic=51303431; quic=51303339; quic=51303338;
-          quic=51303337; quic=51303335,quic=":443"; ma=2592000; v="41,39,38,37,35"']
-      Cache-Control: ['no-cache, no-store, max-age=0, must-revalidate']
-      Content-Length: ['653']
-      Content-Type: [application/json; charset=UTF-8]
-      Date: ['Thu, 04 Jan 2018 20:48:44 GMT']
-      ETag: [COO3q6mXv9gCEAE=]
->>>>>>> 899a4518
-      Expires: ['Mon, 01 Jan 1990 00:00:00 GMT']
-      Pragma: [no-cache]
-      Server: [UploadServer]
-      Vary: [Origin, X-Origin]
-<<<<<<< HEAD
-      X-GUploader-UploadID: [AEnB2Uq8qEUdIVhEZZAtCiQwbaaoK_-53TWrTAFIgubpleNR_FKyMZlvb170WIO7l5zMFppn_R_RJilz-1eo13SiV2rWWIFy2A]
-=======
-      X-GUploader-UploadID: [AEnB2UolhuHcSVmvKokaMQxYoWra4DxGbAPVOsK3pAf--oS7p5bjyj2Ky7GlUCRyJhYVmMZMisbYbMlvywwfk3eLe9Sztyh-bw]
->>>>>>> 899a4518
-    status: {code: 200, message: OK}
-- request:
-    body: null
-    headers:
-      Accept: ['*/*']
-      Accept-Encoding: ['gzip, deflate']
-      Connection: [keep-alive]
-      User-Agent: [python-requests/2.18.4]
-    method: GET
-    uri: https://www.googleapis.com/storage/v1/b/gcsfs-testing/o/temp
-<<<<<<< HEAD
-  response:
-    body: {string: "{\n \"kind\": \"storage#object\",\n \"id\": \"gcsfs-testing/temp/1507732442746078\",\n
-        \"selfLink\": \"https://www.googleapis.com/storage/v1/b/gcsfs-testing/o/temp\",\n
-        \"name\": \"temp\",\n \"bucket\": \"gcsfs-testing\",\n \"generation\": \"1507732442746078\",\n
-        \"metageneration\": \"1\",\n \"timeCreated\": \"2017-10-11T14:34:02.693Z\",\n
-        \"updated\": \"2017-10-11T14:34:02.693Z\",\n \"storageClass\": \"STANDARD\",\n
-        \"timeStorageClassUpdated\": \"2017-10-11T14:34:02.693Z\",\n \"size\": \"0\",\n
-        \"md5Hash\": \"1B2M2Y8AsgTpgAmY7PhCfg==\",\n \"mediaLink\": \"https://www.googleapis.com/download/storage/v1/b/gcsfs-testing/o/temp?generation=1507732442746078&alt=media\",\n
-        \"crc32c\": \"AAAAAA==\",\n \"etag\": \"CN6ZqoXl6NYCEAE=\"\n}\n"}
-    headers:
-      Alt-Svc: ['quic=":443"; ma=2592000; v="39,38,37,35"']
-      Cache-Control: ['no-cache, no-store, max-age=0, must-revalidate']
-      Content-Length: ['661']
-      Content-Type: [application/json; charset=UTF-8]
-      Date: ['Wed, 11 Oct 2017 14:34:03 GMT']
-      ETag: [CN6ZqoXl6NYCEAE=]
-      Expires: ['Mon, 01 Jan 1990 00:00:00 GMT']
-      Pragma: [no-cache]
-      Server: [UploadServer]
-      Vary: [Origin, X-Origin]
-      X-GUploader-UploadID: [AEnB2UoSJEU1a5phfoe8O7iFXicl4vCHgrpY-pIdxhAAItZKwwvdPUJoQr_zkyisuu73YhaEEHxsryMwRBvM_axPRo7tCPTGNw]
-    status: {code: 200, message: OK}
-- request:
-    body: '{"name": "/"}'
-    headers:
-      Accept: ['*/*']
-      Accept-Encoding: ['gzip, deflate']
-      Connection: [keep-alive]
-      Content-Length: ['13']
-      Content-Type: [application/json]
-      User-Agent: [python-requests/2.13.0]
-    method: POST
-    uri: https://www.googleapis.com/storage/v1/b/?predefinedAcl=projectPrivate&predefinedDefaultObjectAcl=bucketOwnerFullControl&project=test_project
-  response:
-    body: {string: "{\n \"error\": {\n  \"errors\": [\n   {\n    \"domain\": \"global\",\n
-        \   \"reason\": \"invalid\",\n    \"message\": \"Bucket names must be at least
-        3 characters in length, got 1: '/'\"\n   }\n  ],\n  \"code\": 400,\n  \"message\":
-        \"Bucket names must be at least 3 characters in length, got 1: '/'\"\n }\n}\n"}
-    headers:
-      Alt-Svc: ['quic=":443"; ma=2592000; v="39,38,37,35"']
-      Content-Length: ['274']
-      Content-Type: [application/json; charset=UTF-8]
-      Date: ['Wed, 11 Oct 2017 14:34:03 GMT']
-      Server: [UploadServer]
-      Vary: [Origin, X-Origin]
-      X-GUploader-UploadID: [AEnB2UpGTVMSCCHWh_Obm5tmEOOK5cdW6fKnIiMeNKGI9RxC4QYTKtUBYRx3IkSz6Oqxom5ufUUCe5rRd9lDe5XMzHQfwvfwmg]
-    status: {code: 400, message: Bad Request}
-- request:
-    body: null
-    headers:
-      Accept: ['*/*']
-      Accept-Encoding: ['gzip, deflate']
-      Connection: [keep-alive]
-      User-Agent: [python-requests/2.13.0]
-    method: GET
-    uri: https://www.googleapis.com/storage/v1/b/gcsfs-testing/o/?maxResults=1000
-  response:
-    body: {string: "{\n \"kind\": \"storage#objects\",\n \"items\": [\n  {\n   \"kind\":
-        \"storage#object\",\n   \"id\": \"gcsfs-testing/temp/1507732442746078\",\n
-        \  \"selfLink\": \"https://www.googleapis.com/storage/v1/b/gcsfs-testing/o/temp\",\n
-        \  \"name\": \"temp\",\n   \"bucket\": \"gcsfs-testing\",\n   \"generation\":
-        \"1507732442746078\",\n   \"metageneration\": \"1\",\n   \"timeCreated\":
-        \"2017-10-11T14:34:02.693Z\",\n   \"updated\": \"2017-10-11T14:34:02.693Z\",\n
-        \  \"storageClass\": \"STANDARD\",\n   \"timeStorageClassUpdated\": \"2017-10-11T14:34:02.693Z\",\n
-        \  \"size\": \"0\",\n   \"md5Hash\": \"1B2M2Y8AsgTpgAmY7PhCfg==\",\n   \"mediaLink\":
-        \"https://www.googleapis.com/download/storage/v1/b/gcsfs-testing/o/temp?generation=1507732442746078&alt=media\",\n
-        \  \"crc32c\": \"AAAAAA==\",\n   \"etag\": \"CN6ZqoXl6NYCEAE=\"\n  }\n ]\n}\n"}
-    headers:
-      Alt-Svc: ['quic=":443"; ma=2592000; v="39,38,37,35"']
-      Cache-Control: ['private, max-age=0, must-revalidate, no-transform']
-      Content-Length: ['744']
-      Content-Type: [application/json; charset=UTF-8]
-      Date: ['Wed, 11 Oct 2017 14:34:03 GMT']
-      Expires: ['Wed, 11 Oct 2017 14:34:03 GMT']
-      Server: [UploadServer]
-      Vary: [Origin, X-Origin]
-      X-GUploader-UploadID: [AEnB2UqVSL_o5KEbtlaB3tfoWSxj2PrDDVoxwB0H8jvLtzie6ABTZ1-mMdzhr9lqiJC9t9WfuXlEiE5aL-er19K-greBkpy06g]
-    status: {code: 200, message: OK}
-- request:
-    body: null
-    headers:
-      Accept: ['*/*']
-      Accept-Encoding: ['gzip, deflate']
-      Connection: [keep-alive]
-      Content-Length: ['0']
-      User-Agent: [python-requests/2.13.0]
-    method: DELETE
-    uri: https://www.googleapis.com/storage/v1/b/gcsfs-testing/o/temp
-  response:
-    body: {string: ''}
-    headers:
-      Alt-Svc: ['quic=":443"; ma=2592000; v="39,38,37,35"']
-      Cache-Control: ['no-cache, no-store, max-age=0, must-revalidate']
-      Content-Length: ['0']
-      Content-Type: [application/json]
-      Date: ['Wed, 11 Oct 2017 14:34:03 GMT']
-      Expires: ['Mon, 01 Jan 1990 00:00:00 GMT']
-      Pragma: [no-cache]
-      Server: [UploadServer]
-      Vary: [Origin, X-Origin]
-      X-GUploader-UploadID: [AEnB2UpbmTuXmdMWOKexKUWyq8KtkE1vVb_pAWaXeiqgae2dLkWM8McTGUvRDXJj-F-Ii7WCDrckLBDhoyPGUVZ9gOYC8891iQ]
-    status: {code: 204, message: No Content}
-- request:
-    body: null
-    headers:
-      Accept: ['*/*']
-      Accept-Encoding: ['gzip, deflate']
-      Connection: [keep-alive]
-      Content-Length: ['0']
-      User-Agent: [python-requests/2.18.4]
-    method: POST
-    uri: https://www.googleapis.com/oauth2/v4/token?grant_type=refresh_token
-  response:
-    body:
-      string: !!binary |
-        H4sIANAJMFoC/6tWykyJL8nPTs1TslJQqqioUNJRUALz40sqC1JBgk6piUWpRSDx1IqCzKLU4vhM
-        kGJjMwMDoFhicnJqcTGqEbUAnoD1nVYAAAA=
-    headers:
-      Alt-Svc: ['hq=":443"; ma=2592000; quic=51303431; quic=51303339; quic=51303338;
-          quic=51303337; quic=51303335,quic=":443"; ma=2592000; v="41,39,38,37,35"']
-      Cache-Control: ['no-cache, no-store, max-age=0, must-revalidate']
-      Content-Encoding: [gzip]
-      Content-Type: [application/json; charset=UTF-8]
-      Date: ['Tue, 12 Dec 2017 16:54:40 GMT']
+      Date: ['Thu, 04 Jan 2018 20:48:43 GMT']
       Expires: ['Mon, 01 Jan 1990 00:00:00 GMT']
       Pragma: [no-cache]
       Server: [GSE]
@@ -701,9 +69,9 @@
         \"MULTI_REGIONAL\",\n   \"etag\": \"CAE=\"\n  },\n  {\n   \"kind\": \"storage#bucket\",\n
         \  \"id\": \"gcsfs-test\",\n   \"selfLink\": \"https://www.googleapis.com/storage/v1/b/gcsfs-test\",\n
         \  \"projectNumber\": \"586241054156\",\n   \"name\": \"gcsfs-test\",\n   \"timeCreated\":
-        \"2017-12-02T23:25:23.058Z\",\n   \"updated\": \"2017-12-02T23:25:23.058Z\",\n
-        \  \"metageneration\": \"1\",\n   \"location\": \"US\",\n   \"storageClass\":
-        \"MULTI_REGIONAL\",\n   \"etag\": \"CAE=\"\n  },\n  {\n   \"kind\": \"storage#bucket\",\n
+        \"2017-12-02T23:25:23.058Z\",\n   \"updated\": \"2018-01-04T14:07:08.519Z\",\n
+        \  \"metageneration\": \"2\",\n   \"location\": \"US\",\n   \"storageClass\":
+        \"MULTI_REGIONAL\",\n   \"etag\": \"CAI=\"\n  },\n  {\n   \"kind\": \"storage#bucket\",\n
         \  \"id\": \"gcsfs-testing\",\n   \"selfLink\": \"https://www.googleapis.com/storage/v1/b/gcsfs-testing\",\n
         \  \"projectNumber\": \"586241054156\",\n   \"name\": \"gcsfs-testing\",\n
         \  \"timeCreated\": \"2017-12-12T16:52:13.675Z\",\n   \"updated\": \"2017-12-12T16:52:13.675Z\",\n
@@ -715,11 +83,11 @@
       Cache-Control: ['private, max-age=0, must-revalidate, no-transform']
       Content-Length: ['2944']
       Content-Type: [application/json; charset=UTF-8]
-      Date: ['Tue, 12 Dec 2017 16:54:40 GMT']
-      Expires: ['Tue, 12 Dec 2017 16:54:40 GMT']
-      Server: [UploadServer]
-      Vary: [Origin, X-Origin]
-      X-GUploader-UploadID: [AEnB2Upl6-vphdBmaZdAtbjYyzFnFOTQw8k1HaIvidaITBoKKwuRl6oKcRXhhOB3b3-86svLhZpIJpx0svqx-_XH_U2q1Eqd_Q]
+      Date: ['Thu, 04 Jan 2018 20:48:43 GMT']
+      Expires: ['Thu, 04 Jan 2018 20:48:43 GMT']
+      Server: [UploadServer]
+      Vary: [Origin, X-Origin]
+      X-GUploader-UploadID: [AEnB2Urjq6tkJqDZyIG866qfGd5SYWJzn4QjeqUaJv3TOJ4OGHCKPBKz-SAw-NToFf_qfS-4US9iBflZ7ZFDyzb6a8jmgm4p0g]
     status: {code: 200, message: OK}
 - request:
     body: null
@@ -741,11 +109,11 @@
       Cache-Control: ['private, max-age=0']
       Content-Length: ['165']
       Content-Type: [application/json; charset=UTF-8]
-      Date: ['Tue, 12 Dec 2017 16:54:41 GMT']
-      Expires: ['Tue, 12 Dec 2017 16:54:41 GMT']
-      Server: [UploadServer]
-      Vary: [Origin, X-Origin]
-      X-GUploader-UploadID: [AEnB2UqgJgU58ZbN3LPrDg8YDqn-3HKr4YLvuIyBPPZeR-U_rTKIFomM0OnzQcgM2fx0xpHZtX8dyZwdxAiflAi64bAYnmKaKQ]
+      Date: ['Thu, 04 Jan 2018 20:48:43 GMT']
+      Expires: ['Thu, 04 Jan 2018 20:48:43 GMT']
+      Server: [UploadServer]
+      Vary: [Origin, X-Origin]
+      X-GUploader-UploadID: [AEnB2UrHPvIX-c55oI40VhNj_-FzgB22CVQMdgax5UedIMwX3uqT7DScZgagRu2_biYKtKYfGlBR8KrUtezJsakYFHoCg1R41g]
     status: {code: 404, message: Not Found}
 - request:
     body: null
@@ -767,11 +135,11 @@
       Cache-Control: ['private, max-age=0']
       Content-Length: ['165']
       Content-Type: [application/json; charset=UTF-8]
-      Date: ['Tue, 12 Dec 2017 16:54:41 GMT']
-      Expires: ['Tue, 12 Dec 2017 16:54:41 GMT']
-      Server: [UploadServer]
-      Vary: [Origin, X-Origin]
-      X-GUploader-UploadID: [AEnB2UqBMECAQkyBRhdyvqnUvr_JvqOu4r2yYGSJu5mBMxoEcKj-_GfQHdMGC_-QMJcYOn1ERBJAGsGc4LPWdcNynBM9fnO4Ig]
+      Date: ['Thu, 04 Jan 2018 20:48:43 GMT']
+      Expires: ['Thu, 04 Jan 2018 20:48:43 GMT']
+      Server: [UploadServer]
+      Vary: [Origin, X-Origin]
+      X-GUploader-UploadID: [AEnB2UqkWeGtmLA6xb3NmQsR0yYR0Ij2vej1Qk4SYxjz7JKLlvLINAAZ4v3T6d0dKwRYely_hJyifqiHfGphdDLvn0IW1twktA]
     status: {code: 404, message: Not Found}
 - request:
     body: null
@@ -793,11 +161,11 @@
       Cache-Control: ['private, max-age=0']
       Content-Length: ['165']
       Content-Type: [application/json; charset=UTF-8]
-      Date: ['Tue, 12 Dec 2017 16:54:41 GMT']
-      Expires: ['Tue, 12 Dec 2017 16:54:41 GMT']
-      Server: [UploadServer]
-      Vary: [Origin, X-Origin]
-      X-GUploader-UploadID: [AEnB2Uplun30Yj8iKTeJUYgpMoBmJvBrjuH3DbIrwUnS7OfYY3WSv2M4lba_Tgs1AgLnwdXVG4811PdwxwlYroZ0NpSSu6TcHw]
+      Date: ['Thu, 04 Jan 2018 20:48:43 GMT']
+      Expires: ['Thu, 04 Jan 2018 20:48:43 GMT']
+      Server: [UploadServer]
+      Vary: [Origin, X-Origin]
+      X-GUploader-UploadID: [AEnB2UqWVt0BG9b70z-uLK-ZhT349aZYWKvH0LIHnQcrULGG7NQWNP_9HCj8DXVWdw_k46xF3rjPExBU7l0Pk0eOgWxnFukNaQ]
     status: {code: 404, message: Not Found}
 - request:
     body: null
@@ -819,11 +187,11 @@
       Cache-Control: ['private, max-age=0']
       Content-Length: ['165']
       Content-Type: [application/json; charset=UTF-8]
-      Date: ['Tue, 12 Dec 2017 16:54:41 GMT']
-      Expires: ['Tue, 12 Dec 2017 16:54:41 GMT']
-      Server: [UploadServer]
-      Vary: [Origin, X-Origin]
-      X-GUploader-UploadID: [AEnB2UoJHY1eP6kkBpHe9zcyA8aAKeFoeAY3Blvgkqzf19fs4qb4qnjPvoMjTMRKV4Xp1vB4HwZppQ--9ZZKe0y55JJrIKzRww]
+      Date: ['Thu, 04 Jan 2018 20:48:43 GMT']
+      Expires: ['Thu, 04 Jan 2018 20:48:43 GMT']
+      Server: [UploadServer]
+      Vary: [Origin, X-Origin]
+      X-GUploader-UploadID: [AEnB2UqKtXMs7OBQrQx00wnogmI0YA7BR3LdN80HRNYpoNiavPwU2u0HkYEpKzXPsHBVdctKZ6RLDe5RYp5qkxTt7ABi9QUsrg]
     status: {code: 404, message: Not Found}
 - request:
     body: null
@@ -844,11 +212,11 @@
       Cache-Control: ['private, max-age=0']
       Content-Length: ['165']
       Content-Type: [application/json; charset=UTF-8]
-      Date: ['Tue, 12 Dec 2017 16:54:41 GMT']
-      Expires: ['Tue, 12 Dec 2017 16:54:41 GMT']
-      Server: [UploadServer]
-      Vary: [Origin, X-Origin]
-      X-GUploader-UploadID: [AEnB2UrS7OfIf4u8jAdrZvCqCyTIOiq08qq39tmkZ25_rPYJ0asIJbwNLRF7kNy5Y0YI4Qgjv5L_cWpD17VmuW1ABhU7N6EaVg]
+      Date: ['Thu, 04 Jan 2018 20:48:43 GMT']
+      Expires: ['Thu, 04 Jan 2018 20:48:43 GMT']
+      Server: [UploadServer]
+      Vary: [Origin, X-Origin]
+      X-GUploader-UploadID: [AEnB2Up86hpMJjX-_Nza-hhbLAPGXp9bsG3t93bhZR_je1zT7OSVJ0Y2tuBq8bkWoYmg40FXwu5GlpFi4zhsL7tI7V68VjDPIg]
     status: {code: 404, message: Not Found}
 - request:
     body: null
@@ -870,11 +238,11 @@
       Cache-Control: ['private, max-age=0']
       Content-Length: ['165']
       Content-Type: [application/json; charset=UTF-8]
-      Date: ['Tue, 12 Dec 2017 16:54:42 GMT']
-      Expires: ['Tue, 12 Dec 2017 16:54:42 GMT']
-      Server: [UploadServer]
-      Vary: [Origin, X-Origin]
-      X-GUploader-UploadID: [AEnB2UpX0WGplUb5yH4t3-Kxoqykt2FuEuPWiRhmYAzWhh2JotmM-Qyk-GK6ook1cDoEBg2dctCUIXClIWZX1ZFaUe7zcjk2Bw]
+      Date: ['Thu, 04 Jan 2018 20:48:43 GMT']
+      Expires: ['Thu, 04 Jan 2018 20:48:43 GMT']
+      Server: [UploadServer]
+      Vary: [Origin, X-Origin]
+      X-GUploader-UploadID: [AEnB2UozzYlR7P9nE8i-gfEEEt9OHRYJu1o8h0lxwDHb1QfDqZil1f_kCqVJf75KtPfxFyJuY1A0dtJbtwDMGHNB3fL2fDRB5Q]
     status: {code: 404, message: Not Found}
 - request:
     body: null
@@ -897,10 +265,10 @@
           quic=51303337; quic=51303335,quic=":443"; ma=2592000; v="41,39,38,37,35"']
       Content-Length: ['306']
       Content-Type: [application/json; charset=UTF-8]
-      Date: ['Tue, 12 Dec 2017 16:54:42 GMT']
-      Server: [UploadServer]
-      Vary: [Origin, X-Origin]
-      X-GUploader-UploadID: [AEnB2Uq1C-N6Pk0Brd_qUh_zZ8GCmdsoB1B7G0tTo5TtGqXofs85z7PqLkegQtsWbtqYgZnt3vZUrBQoyUg90UB_2DV8kv5d8g]
+      Date: ['Thu, 04 Jan 2018 20:48:43 GMT']
+      Server: [UploadServer]
+      Vary: [Origin, X-Origin]
+      X-GUploader-UploadID: [AEnB2UruM_0RjBQzA8DJD1J577cDeZaK93g-SCYAVUIQXvC_-IccAqoHPQ09BMSkvKxKaWsAgz4qSwH5ZGoGbaA-MUGKA14hNQ]
     status: {code: 403, message: Forbidden}
 - request:
     body: null
@@ -921,11 +289,11 @@
       Cache-Control: ['private, max-age=0']
       Content-Length: ['165']
       Content-Type: [application/json; charset=UTF-8]
-      Date: ['Tue, 12 Dec 2017 16:54:42 GMT']
-      Expires: ['Tue, 12 Dec 2017 16:54:42 GMT']
-      Server: [UploadServer]
-      Vary: [Origin, X-Origin]
-      X-GUploader-UploadID: [AEnB2Up_HS9-OTrZKpc_3NaDEeIDbH7lhuF-UJSSUvvFicqoEG71a077QvzK6JJiaPjB-o_6uXetxriw8ExYEoTYKr36EiNCmg]
+      Date: ['Thu, 04 Jan 2018 20:48:43 GMT']
+      Expires: ['Thu, 04 Jan 2018 20:48:43 GMT']
+      Server: [UploadServer]
+      Vary: [Origin, X-Origin]
+      X-GUploader-UploadID: [AEnB2UopYP7CkJL9cJRwVxh8fHL4q76_lD0BEziBAEF5R-22iJgWsDsK_QN-MqJyDkQmmgYw5o97Q-p1TSz4vuxzyuNQXsg3kA]
     status: {code: 404, message: Not Found}
 - request:
     body: null
@@ -945,11 +313,11 @@
       Cache-Control: ['private, max-age=0']
       Content-Length: ['9']
       Content-Type: [text/html; charset=UTF-8]
-      Date: ['Tue, 12 Dec 2017 16:54:42 GMT']
-      Expires: ['Tue, 12 Dec 2017 16:54:42 GMT']
-      Server: [UploadServer]
-      Vary: [Origin, X-Origin]
-      X-GUploader-UploadID: [AEnB2UqpRn4pvUaUdvIyYlzlIUiSKIqlvTslQGupPCQc_Rr7a1I6rhaFn0UfEPqVc6dYShkQwFa3HCORtsm85zUHOoPoFeAzWQ]
+      Date: ['Thu, 04 Jan 2018 20:48:43 GMT']
+      Expires: ['Thu, 04 Jan 2018 20:48:43 GMT']
+      Server: [UploadServer]
+      Vary: [Origin, X-Origin]
+      X-GUploader-UploadID: [AEnB2UqvRlgNBY0QTd612tc_Mnubl8EuYuOOuOnVYUoJxkQnITqDggLKyLn87QQMTFhCf4ArPlBj5Vfvq2Gc3C4_LLoJC-an2A]
     status: {code: 404, message: Not Found}
 - request:
     body: null
@@ -961,61 +329,6 @@
       User-Agent: [python-requests/2.18.4]
     method: POST
     uri: https://www.googleapis.com/upload/storage/v1/b/gcsfs-testing/o?name=temp&uploadType=media
-  response:
-    body: {string: "{\n \"kind\": \"storage#object\",\n \"id\": \"gcsfs-testing/temp/1513097682954514\",\n
-        \"selfLink\": \"https://www.googleapis.com/storage/v1/b/gcsfs-testing/o/temp\",\n
-        \"name\": \"temp\",\n \"bucket\": \"gcsfs-testing\",\n \"generation\": \"1513097682954514\",\n
-        \"metageneration\": \"1\",\n \"timeCreated\": \"2017-12-12T16:54:42.902Z\",\n
-        \"updated\": \"2017-12-12T16:54:42.902Z\",\n \"storageClass\": \"STANDARD\",\n
-        \"timeStorageClassUpdated\": \"2017-12-12T16:54:42.902Z\",\n \"size\": \"0\",\n
-        \"md5Hash\": \"1B2M2Y8AsgTpgAmY7PhCfg==\",\n \"mediaLink\": \"https://www.googleapis.com/download/storage/v1/b/gcsfs-testing/o/temp?generation=1513097682954514&alt=media\",\n
-        \"crc32c\": \"AAAAAA==\",\n \"etag\": \"CJLSnI/4hNgCEAE=\"\n}\n"}
-    headers:
-      Alt-Svc: ['hq=":443"; ma=2592000; quic=51303431; quic=51303339; quic=51303338;
-          quic=51303337; quic=51303335,quic=":443"; ma=2592000; v="41,39,38,37,35"']
-      Cache-Control: ['no-cache, no-store, max-age=0, must-revalidate']
-      Content-Length: ['653']
-      Content-Type: [application/json; charset=UTF-8]
-      Date: ['Tue, 12 Dec 2017 16:54:43 GMT']
-      ETag: [CJLSnI/4hNgCEAE=]
-      Expires: ['Mon, 01 Jan 1990 00:00:00 GMT']
-      Pragma: [no-cache]
-      Server: [UploadServer]
-      Vary: [Origin, X-Origin]
-      X-GUploader-UploadID: [AEnB2Uq8aKOTGLXQFrcR7mVHI4OmrloQDtPqFZwGtjtM0AXNX8eqNnPaWAx3fR_VXd9fXfHMpec4xPedn4K9im_KwV8r-fxkZg]
-    status: {code: 200, message: OK}
-- request:
-    body: null
-    headers:
-      Accept: ['*/*']
-      Accept-Encoding: ['gzip, deflate']
-      Connection: [keep-alive]
-      User-Agent: [python-requests/2.18.4]
-    method: GET
-    uri: https://www.googleapis.com/storage/v1/b/gcsfs-testing/o/temp
-  response:
-    body: {string: "{\n \"kind\": \"storage#object\",\n \"id\": \"gcsfs-testing/temp/1513097682954514\",\n
-        \"selfLink\": \"https://www.googleapis.com/storage/v1/b/gcsfs-testing/o/temp\",\n
-        \"name\": \"temp\",\n \"bucket\": \"gcsfs-testing\",\n \"generation\": \"1513097682954514\",\n
-        \"metageneration\": \"1\",\n \"timeCreated\": \"2017-12-12T16:54:42.902Z\",\n
-        \"updated\": \"2017-12-12T16:54:42.902Z\",\n \"storageClass\": \"STANDARD\",\n
-        \"timeStorageClassUpdated\": \"2017-12-12T16:54:42.902Z\",\n \"size\": \"0\",\n
-        \"md5Hash\": \"1B2M2Y8AsgTpgAmY7PhCfg==\",\n \"mediaLink\": \"https://www.googleapis.com/download/storage/v1/b/gcsfs-testing/o/temp?generation=1513097682954514&alt=media\",\n
-        \"crc32c\": \"AAAAAA==\",\n \"etag\": \"CJLSnI/4hNgCEAE=\"\n}\n"}
-    headers:
-      Alt-Svc: ['hq=":443"; ma=2592000; quic=51303431; quic=51303339; quic=51303338;
-          quic=51303337; quic=51303335,quic=":443"; ma=2592000; v="41,39,38,37,35"']
-      Cache-Control: ['no-cache, no-store, max-age=0, must-revalidate']
-      Content-Length: ['653']
-      Content-Type: [application/json; charset=UTF-8]
-      Date: ['Tue, 12 Dec 2017 16:54:43 GMT']
-      ETag: [CJLSnI/4hNgCEAE=]
-      Expires: ['Mon, 01 Jan 1990 00:00:00 GMT']
-      Pragma: [no-cache]
-      Server: [UploadServer]
-      Vary: [Origin, X-Origin]
-      X-GUploader-UploadID: [AEnB2UqAJE08Y3H8g630T5TLlVnLRQANjVEl7aYR0ksXFHA4PCa9Dmrkcje150zGD1dOoOeqfpHllsQZaSh5_Cmy6i-Qeih9qg]
-=======
   response:
     body: {string: "{\n \"kind\": \"storage#object\",\n \"id\": \"gcsfs-testing/temp/1515098924047331\",\n
         \"selfLink\": \"https://www.googleapis.com/storage/v1/b/gcsfs-testing/o/temp\",\n
@@ -1037,8 +350,39 @@
       Pragma: [no-cache]
       Server: [UploadServer]
       Vary: [Origin, X-Origin]
+      X-GUploader-UploadID: [AEnB2UolhuHcSVmvKokaMQxYoWra4DxGbAPVOsK3pAf--oS7p5bjyj2Ky7GlUCRyJhYVmMZMisbYbMlvywwfk3eLe9Sztyh-bw]
+    status: {code: 200, message: OK}
+- request:
+    body: null
+    headers:
+      Accept: ['*/*']
+      Accept-Encoding: ['gzip, deflate']
+      Connection: [keep-alive]
+      User-Agent: [python-requests/2.18.4]
+    method: GET
+    uri: https://www.googleapis.com/storage/v1/b/gcsfs-testing/o/temp
+  response:
+    body: {string: "{\n \"kind\": \"storage#object\",\n \"id\": \"gcsfs-testing/temp/1515098924047331\",\n
+        \"selfLink\": \"https://www.googleapis.com/storage/v1/b/gcsfs-testing/o/temp\",\n
+        \"name\": \"temp\",\n \"bucket\": \"gcsfs-testing\",\n \"generation\": \"1515098924047331\",\n
+        \"metageneration\": \"1\",\n \"timeCreated\": \"2018-01-04T20:48:43.995Z\",\n
+        \"updated\": \"2018-01-04T20:48:43.995Z\",\n \"storageClass\": \"STANDARD\",\n
+        \"timeStorageClassUpdated\": \"2018-01-04T20:48:43.995Z\",\n \"size\": \"0\",\n
+        \"md5Hash\": \"1B2M2Y8AsgTpgAmY7PhCfg==\",\n \"mediaLink\": \"https://www.googleapis.com/download/storage/v1/b/gcsfs-testing/o/temp?generation=1515098924047331&alt=media\",\n
+        \"crc32c\": \"AAAAAA==\",\n \"etag\": \"COO3q6mXv9gCEAE=\"\n}\n"}
+    headers:
+      Alt-Svc: ['hq=":443"; ma=2592000; quic=51303431; quic=51303339; quic=51303338;
+          quic=51303337; quic=51303335,quic=":443"; ma=2592000; v="41,39,38,37,35"']
+      Cache-Control: ['no-cache, no-store, max-age=0, must-revalidate']
+      Content-Length: ['653']
+      Content-Type: [application/json; charset=UTF-8]
+      Date: ['Thu, 04 Jan 2018 20:48:44 GMT']
+      ETag: [COO3q6mXv9gCEAE=]
+      Expires: ['Mon, 01 Jan 1990 00:00:00 GMT']
+      Pragma: [no-cache]
+      Server: [UploadServer]
+      Vary: [Origin, X-Origin]
       X-GUploader-UploadID: [AEnB2UoMG6tC4VCYCJL_P_LNZijGEIHb07toD9qd_9c14PrenBulDevdPj-LjX39QAQELDj3GVsEen8WEGMPSpp0sJsW-4al5w]
->>>>>>> 899a4518
     status: {code: 200, message: OK}
 - request:
     body: '{"name": "/"}'
@@ -1061,17 +405,10 @@
           quic=51303337; quic=51303335,quic=":443"; ma=2592000; v="41,39,38,37,35"']
       Content-Length: ['274']
       Content-Type: [application/json; charset=UTF-8]
-<<<<<<< HEAD
-      Date: ['Tue, 12 Dec 2017 16:54:43 GMT']
-      Server: [UploadServer]
-      Vary: [Origin, X-Origin]
-      X-GUploader-UploadID: [AEnB2Upt2LlZDHwPzbr1cu6bFm3Tkp-gpPzgrhSix_FOj0b1IFLiuNGklsOadwlzdJwe7yJCbW4xFnsdhlBNy4O6UmazoinGNg]
-=======
       Date: ['Thu, 04 Jan 2018 20:48:44 GMT']
       Server: [UploadServer]
       Vary: [Origin, X-Origin]
       X-GUploader-UploadID: [AEnB2Up5lhooMsrwBWzjgLv0u7LSskEPuhlTwWTFQD-QEIuFv6NogZ8VzkMIslmW-oWVRu2ZdsMglpdVRyi9pg3tuqLyjRTQkg]
->>>>>>> 899a4518
     status: {code: 400, message: Bad Request}
 - request:
     body: null
@@ -1084,17 +421,6 @@
     uri: https://www.googleapis.com/storage/v1/b/gcsfs-testing/o/?maxResults=1000
   response:
     body: {string: "{\n \"kind\": \"storage#objects\",\n \"items\": [\n  {\n   \"kind\":
-<<<<<<< HEAD
-        \"storage#object\",\n   \"id\": \"gcsfs-testing/temp/1513097682954514\",\n
-        \  \"selfLink\": \"https://www.googleapis.com/storage/v1/b/gcsfs-testing/o/temp\",\n
-        \  \"name\": \"temp\",\n   \"bucket\": \"gcsfs-testing\",\n   \"generation\":
-        \"1513097682954514\",\n   \"metageneration\": \"1\",\n   \"timeCreated\":
-        \"2017-12-12T16:54:42.902Z\",\n   \"updated\": \"2017-12-12T16:54:42.902Z\",\n
-        \  \"storageClass\": \"STANDARD\",\n   \"timeStorageClassUpdated\": \"2017-12-12T16:54:42.902Z\",\n
-        \  \"size\": \"0\",\n   \"md5Hash\": \"1B2M2Y8AsgTpgAmY7PhCfg==\",\n   \"mediaLink\":
-        \"https://www.googleapis.com/download/storage/v1/b/gcsfs-testing/o/temp?generation=1513097682954514&alt=media\",\n
-        \  \"crc32c\": \"AAAAAA==\",\n   \"etag\": \"CJLSnI/4hNgCEAE=\"\n  }\n ]\n}\n"}
-=======
         \"storage#object\",\n   \"id\": \"gcsfs-testing/temp/1515098924047331\",\n
         \  \"selfLink\": \"https://www.googleapis.com/storage/v1/b/gcsfs-testing/o/temp\",\n
         \  \"name\": \"temp\",\n   \"bucket\": \"gcsfs-testing\",\n   \"generation\":
@@ -1104,26 +430,17 @@
         \  \"size\": \"0\",\n   \"md5Hash\": \"1B2M2Y8AsgTpgAmY7PhCfg==\",\n   \"mediaLink\":
         \"https://www.googleapis.com/download/storage/v1/b/gcsfs-testing/o/temp?generation=1515098924047331&alt=media\",\n
         \  \"crc32c\": \"AAAAAA==\",\n   \"etag\": \"COO3q6mXv9gCEAE=\"\n  }\n ]\n}\n"}
->>>>>>> 899a4518
     headers:
       Alt-Svc: ['hq=":443"; ma=2592000; quic=51303431; quic=51303339; quic=51303338;
           quic=51303337; quic=51303335,quic=":443"; ma=2592000; v="41,39,38,37,35"']
       Cache-Control: ['private, max-age=0, must-revalidate, no-transform']
       Content-Length: ['736']
       Content-Type: [application/json; charset=UTF-8]
-<<<<<<< HEAD
-      Date: ['Tue, 12 Dec 2017 16:54:43 GMT']
-      Expires: ['Tue, 12 Dec 2017 16:54:43 GMT']
-      Server: [UploadServer]
-      Vary: [Origin, X-Origin]
-      X-GUploader-UploadID: [AEnB2Uok_k1VcPZhbNr_TnONJjTlP8ZH5G0prPYFGfMf17ssD0x7Ahf-KY0J-y2KUnmScdca15a61xsvmZryLqkhNI0v-dbD9A]
-=======
       Date: ['Thu, 04 Jan 2018 20:48:44 GMT']
       Expires: ['Thu, 04 Jan 2018 20:48:44 GMT']
       Server: [UploadServer]
       Vary: [Origin, X-Origin]
       X-GUploader-UploadID: [AEnB2Uq_Vt5M3ukspctMOj9IkNctIJkZg4LG72zXN5ShHYbPa_T-DfpCdZCLHvYGpzXvTOPCZR7I_VKXKW4RyzunJCWcHHkebw]
->>>>>>> 899a4518
     status: {code: 200, message: OK}
 - request:
     body: null
@@ -1143,19 +460,11 @@
       Cache-Control: ['no-cache, no-store, max-age=0, must-revalidate']
       Content-Length: ['0']
       Content-Type: [application/json]
-<<<<<<< HEAD
-      Date: ['Tue, 12 Dec 2017 16:54:44 GMT']
-=======
       Date: ['Thu, 04 Jan 2018 20:48:44 GMT']
->>>>>>> 899a4518
       Expires: ['Mon, 01 Jan 1990 00:00:00 GMT']
       Pragma: [no-cache]
       Server: [UploadServer]
       Vary: [Origin, X-Origin]
-<<<<<<< HEAD
-      X-GUploader-UploadID: [AEnB2Uqn3rxhvxyu2xKBTlyUn6hAmDFHb9utdLYbP4nTiHq63p9xgYMLANtpN6Ov8gcmJUV-JaFsTaxEsrl0DBmIyblQPAuP8Q]
-=======
       X-GUploader-UploadID: [AEnB2UoeqKNJHjZ7H09i6aCqpYivQ1-beIovuxUg89bJqUvFBM2A_shM5TYx_Q1VH6Q9rTLr33axpBa8qgvvEE9pWfEdeT0TuQ]
->>>>>>> 899a4518
     status: {code: 204, message: No Content}
 version: 1