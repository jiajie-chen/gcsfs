interactions:
- request:
    body: null
    headers:
      Accept: ['*/*']
      Accept-Encoding: ['gzip, deflate']
      Connection: [keep-alive]
      Content-Length: ['0']
      User-Agent: [python-requests/2.18.4]
    method: POST
    uri: https://www.googleapis.com/oauth2/v4/token?grant_type=refresh_token
  response:
    body:
      string: !!binary |
<<<<<<< HEAD
        H4sIAOEJMFoC/6tWykyJL8nPTs1TslJQqqioUNJRUALz40sqC1JBgk6piUWpRSDxxOTk1OJiDOWp
        FQWZRanF8ZkgQWMzA4NaAMCTibZWAAAA
    headers:
      Alt-Svc: ['quic=":443"; ma=2592000; v="39,38,37,35"']
      Cache-Control: ['no-cache, no-store, max-age=0, must-revalidate']
      Content-Encoding: [gzip]
      Content-Type: [application/json; charset=UTF-8]
      Date: ['Wed, 11 Oct 2017 14:34:15 GMT']
=======
        H4sIADOTTloC/6tWykyJL8nPTs1TslJQqqioUNJRUEqtKMgsSi2OzwQJGpsZGADFEpOTU4uLMZSC
        +fEllQWpIEGn1MSi1CKlWgDtYoPeVgAAAA==
    headers:
      Alt-Svc: ['hq=":443"; ma=2592000; quic=51303431; quic=51303339; quic=51303338;
          quic=51303337; quic=51303335,quic=":443"; ma=2592000; v="41,39,38,37,35"']
      Cache-Control: ['no-cache, no-store, max-age=0, must-revalidate']
      Content-Encoding: [gzip]
      Content-Type: [application/json; charset=UTF-8]
      Date: ['Thu, 04 Jan 2018 20:48:51 GMT']
>>>>>>> 899a4518
      Expires: ['Mon, 01 Jan 1990 00:00:00 GMT']
      Pragma: [no-cache]
      Server: [GSE]
      Transfer-Encoding: [chunked]
      Vary: [Origin, X-Origin]
      X-Content-Type-Options: [nosniff]
      X-Frame-Options: [SAMEORIGIN]
      X-XSS-Protection: [1; mode=block]
    status: {code: 200, message: OK}
- request:
    body: null
    headers:
      Accept: ['*/*']
      Accept-Encoding: ['gzip, deflate']
      Connection: [keep-alive]
      User-Agent: [python-requests/2.18.4]
    method: GET
    uri: https://www.googleapis.com/storage/v1/b/?project=test_project
  response:
    body: {string: "{\n \"kind\": \"storage#buckets\",\n \"items\": [\n  {\n   \"kind\":
        \"storage#bucket\",\n   \"id\": \"anaconda-enterprise\",\n   \"selfLink\":
        \"https://www.googleapis.com/storage/v1/b/anaconda-enterprise\",\n   \"projectNumber\":
        \"586241054156\",\n   \"name\": \"anaconda-enterprise\",\n   \"timeCreated\":
        \"2017-07-05T23:53:06.552Z\",\n   \"updated\": \"2017-07-14T17:39:54.178Z\",\n
        \  \"metageneration\": \"3\",\n   \"location\": \"US\",\n   \"storageClass\":
        \"MULTI_REGIONAL\",\n   \"etag\": \"CAM=\"\n  },\n  {\n   \"kind\": \"storage#bucket\",\n
        \  \"id\": \"anaconda-public-data\",\n   \"selfLink\": \"https://www.googleapis.com/storage/v1/b/anaconda-public-data\",\n
        \  \"projectNumber\": \"586241054156\",\n   \"name\": \"anaconda-public-data\",\n
        \  \"timeCreated\": \"2017-04-05T20:22:12.865Z\",\n   \"updated\": \"2017-07-10T16:32:07.980Z\",\n
        \  \"metageneration\": \"2\",\n   \"location\": \"US\",\n   \"storageClass\":
        \"MULTI_REGIONAL\",\n   \"etag\": \"CAI=\"\n  },\n  {\n   \"kind\": \"storage#bucket\",\n
        \  \"id\": \"artifacts.test_project.appspot.com\",\n   \"selfLink\": \"https://www.googleapis.com/storage/v1/b/artifacts.test_project.appspot.com\",\n
        \  \"projectNumber\": \"586241054156\",\n   \"name\": \"artifacts.test_project.appspot.com\",\n
        \  \"timeCreated\": \"2016-05-17T18:29:22.774Z\",\n   \"updated\": \"2016-05-17T18:29:22.774Z\",\n
        \  \"metageneration\": \"1\",\n   \"location\": \"US\",\n   \"storageClass\":
        \"STANDARD\",\n   \"etag\": \"CAE=\"\n  },\n  {\n   \"kind\": \"storage#bucket\",\n
<<<<<<< HEAD
        \  \"id\": \"dataflow-anaconda-compute\",\n   \"selfLink\": \"https://www.googleapis.com/storage/v1/b/dataflow-anaconda-compute\",\n
        \  \"projectNumber\": \"586241054156\",\n   \"name\": \"dataflow-anaconda-compute\",\n
        \  \"timeCreated\": \"2017-09-14T18:55:42.848Z\",\n   \"updated\": \"2017-09-14T18:55:42.848Z\",\n
        \  \"metageneration\": \"1\",\n   \"location\": \"US\",\n   \"storageClass\":
        \"MULTI_REGIONAL\",\n   \"etag\": \"CAE=\"\n  },\n  {\n   \"kind\": \"storage#bucket\",\n
        \  \"id\": \"gcsfs-testing\",\n   \"selfLink\": \"https://www.googleapis.com/storage/v1/b/gcsfs-testing\",\n
        \  \"projectNumber\": \"586241054156\",\n   \"name\": \"gcsfs-testing\",\n
        \  \"timeCreated\": \"2017-10-11T14:25:41.055Z\",\n   \"updated\": \"2017-10-11T14:25:41.055Z\",\n
        \  \"metageneration\": \"1\",\n   \"location\": \"US\",\n   \"storageClass\":
        \"STANDARD\",\n   \"etag\": \"CAE=\"\n  },\n  {\n   \"kind\": \"storage#bucket\",\n
        \  \"id\": \"mytempdir\",\n   \"selfLink\": \"https://www.googleapis.com/storage/v1/b/mytempdir\",\n
        \  \"projectNumber\": \"586241054156\",\n   \"name\": \"mytempdir\",\n   \"timeCreated\":
        \"2017-10-02T20:32:40.893Z\",\n   \"updated\": \"2017-10-02T20:32:40.893Z\",\n
        \  \"metageneration\": \"1\",\n   \"location\": \"US\",\n   \"storageClass\":
        \"STANDARD\",\n   \"etag\": \"CAE=\"\n  }\n ]\n}\n"}
    headers:
      Alt-Svc: ['quic=":443"; ma=2592000; v="39,38,37,35"']
      Cache-Control: ['private, max-age=0, must-revalidate, no-transform']
      Content-Length: ['2512']
      Content-Type: [application/json; charset=UTF-8]
      Date: ['Wed, 11 Oct 2017 14:34:16 GMT']
      Expires: ['Wed, 11 Oct 2017 14:34:16 GMT']
      Server: [UploadServer]
      Vary: [Origin, X-Origin]
      X-GUploader-UploadID: [AEnB2Upl3d-6Aw9gvSm1IBfjx3vjZX61Rm_RHHjWi7SRk0HVQAgMsszm9g2wrupcYCUP26K22lLV_6Jg58nLh4dPyclZANlBtQ]
=======
        \  \"id\": \"test_project_cloudbuild\",\n   \"selfLink\": \"https://www.googleapis.com/storage/v1/b/test_project_cloudbuild\",\n
        \  \"projectNumber\": \"586241054156\",\n   \"name\": \"test_project_cloudbuild\",\n
        \  \"timeCreated\": \"2017-11-03T20:06:49.744Z\",\n   \"updated\": \"2017-11-03T20:06:49.744Z\",\n
        \  \"metageneration\": \"1\",\n   \"location\": \"US\",\n   \"storageClass\":
        \"STANDARD\",\n   \"etag\": \"CAE=\"\n  },\n  {\n   \"kind\": \"storage#bucket\",\n
        \  \"id\": \"dataflow-anaconda-compute\",\n   \"selfLink\": \"https://www.googleapis.com/storage/v1/b/dataflow-anaconda-compute\",\n
        \  \"projectNumber\": \"586241054156\",\n   \"name\": \"dataflow-anaconda-compute\",\n
        \  \"timeCreated\": \"2017-09-14T18:55:42.848Z\",\n   \"updated\": \"2017-09-14T18:55:42.848Z\",\n
        \  \"metageneration\": \"1\",\n   \"location\": \"US\",\n   \"storageClass\":
        \"MULTI_REGIONAL\",\n   \"etag\": \"CAE=\"\n  },\n  {\n   \"kind\": \"storage#bucket\",\n
        \  \"id\": \"gcsfs-test\",\n   \"selfLink\": \"https://www.googleapis.com/storage/v1/b/gcsfs-test\",\n
        \  \"projectNumber\": \"586241054156\",\n   \"name\": \"gcsfs-test\",\n   \"timeCreated\":
        \"2017-12-02T23:25:23.058Z\",\n   \"updated\": \"2018-01-04T14:07:08.519Z\",\n
        \  \"metageneration\": \"2\",\n   \"location\": \"US\",\n   \"storageClass\":
        \"MULTI_REGIONAL\",\n   \"etag\": \"CAI=\"\n  },\n  {\n   \"kind\": \"storage#bucket\",\n
        \  \"id\": \"gcsfs-testing\",\n   \"selfLink\": \"https://www.googleapis.com/storage/v1/b/gcsfs-testing\",\n
        \  \"projectNumber\": \"586241054156\",\n   \"name\": \"gcsfs-testing\",\n
        \  \"timeCreated\": \"2017-12-12T16:52:13.675Z\",\n   \"updated\": \"2017-12-12T16:52:13.675Z\",\n
        \  \"metageneration\": \"1\",\n   \"location\": \"US\",\n   \"storageClass\":
        \"STANDARD\",\n   \"etag\": \"CAE=\"\n  }\n ]\n}\n"}
    headers:
      Alt-Svc: ['hq=":443"; ma=2592000; quic=51303431; quic=51303339; quic=51303338;
          quic=51303337; quic=51303335,quic=":443"; ma=2592000; v="41,39,38,37,35"']
      Cache-Control: ['private, max-age=0, must-revalidate, no-transform']
      Content-Length: ['2944']
      Content-Type: [application/json; charset=UTF-8]
      Date: ['Thu, 04 Jan 2018 20:48:52 GMT']
      Expires: ['Thu, 04 Jan 2018 20:48:52 GMT']
      Server: [UploadServer]
      Vary: [Origin, X-Origin]
      X-GUploader-UploadID: [AEnB2UqKIRPEFqGEN1GFf8jJib54DrcvDUAJ-mZLxfcEQ_REUIpE7X5QrEM1hfKPDQrH58bGnTLzdxvH9gWve-SZuj01G2iFHw]
>>>>>>> 899a4518
    status: {code: 200, message: OK}
- request:
    body: null
    headers:
      Accept: ['*/*']
      Accept-Encoding: ['gzip, deflate']
      Connection: [keep-alive]
      Content-Length: ['0']
      User-Agent: [python-requests/2.18.4]
    method: DELETE
    uri: https://www.googleapis.com/storage/v1/b/gcsfs-testing/o/tmp%2Ftest%2Fa
  response:
    body: {string: "{\n \"error\": {\n  \"errors\": [\n   {\n    \"domain\": \"global\",\n
        \   \"reason\": \"notFound\",\n    \"message\": \"Not Found\"\n   }\n  ],\n
        \ \"code\": 404,\n  \"message\": \"Not Found\"\n }\n}\n"}
    headers:
<<<<<<< HEAD
      Alt-Svc: ['quic=":443"; ma=2592000; v="39,38,37,35"']
      Cache-Control: ['private, max-age=0']
      Content-Length: ['165']
      Content-Type: [application/json; charset=UTF-8]
      Date: ['Wed, 11 Oct 2017 14:34:16 GMT']
      Expires: ['Wed, 11 Oct 2017 14:34:16 GMT']
      Server: [UploadServer]
      Vary: [Origin, X-Origin]
      X-GUploader-UploadID: [AEnB2UocdcEdWeSmzt-HcXFVlbnlr4-dE7LoscI_fV_Ly3XNFQ6xseB78okscsArtpaOUJ3VJbffYEWAlQRLusJQZ-oQGaSRYQ]
=======
      Alt-Svc: ['hq=":443"; ma=2592000; quic=51303431; quic=51303339; quic=51303338;
          quic=51303337; quic=51303335,quic=":443"; ma=2592000; v="41,39,38,37,35"']
      Cache-Control: ['private, max-age=0']
      Content-Length: ['165']
      Content-Type: [application/json; charset=UTF-8]
      Date: ['Thu, 04 Jan 2018 20:48:52 GMT']
      Expires: ['Thu, 04 Jan 2018 20:48:52 GMT']
      Server: [UploadServer]
      Vary: [Origin, X-Origin]
      X-GUploader-UploadID: [AEnB2UqzQbyVJMnFnG9MFh_pRpZu7WsRmHwoTGRMfj2YesR_UjlVBbe9NpvADEzT6JNV1YR5ZQp4mnjDZ9p-njzKrSVfCwhB7w]
>>>>>>> 899a4518
    status: {code: 404, message: Not Found}
- request:
    body: null
    headers:
      Accept: ['*/*']
      Accept-Encoding: ['gzip, deflate']
      Connection: [keep-alive]
      Content-Length: ['0']
      User-Agent: [python-requests/2.18.4]
    method: DELETE
    uri: https://www.googleapis.com/storage/v1/b/gcsfs-testing/o/tmp%2Ftest%2Fb
  response:
    body: {string: "{\n \"error\": {\n  \"errors\": [\n   {\n    \"domain\": \"global\",\n
        \   \"reason\": \"notFound\",\n    \"message\": \"Not Found\"\n   }\n  ],\n
        \ \"code\": 404,\n  \"message\": \"Not Found\"\n }\n}\n"}
    headers:
<<<<<<< HEAD
      Alt-Svc: ['quic=":443"; ma=2592000; v="39,38,37,35"']
      Cache-Control: ['private, max-age=0']
      Content-Length: ['165']
      Content-Type: [application/json; charset=UTF-8]
      Date: ['Wed, 11 Oct 2017 14:34:16 GMT']
      Expires: ['Wed, 11 Oct 2017 14:34:16 GMT']
      Server: [UploadServer]
      Vary: [Origin, X-Origin]
      X-GUploader-UploadID: [AEnB2Uq_Ob9aCKqEVslM4LXy9Vx5FqjjSJI7UfWQtIkgr1hECWpa8NvfaYRNTMk8ls3QFVTwAI0eqRIAwXatS0G2Us0DnBfQmQ]
=======
      Alt-Svc: ['hq=":443"; ma=2592000; quic=51303431; quic=51303339; quic=51303338;
          quic=51303337; quic=51303335,quic=":443"; ma=2592000; v="41,39,38,37,35"']
      Cache-Control: ['private, max-age=0']
      Content-Length: ['165']
      Content-Type: [application/json; charset=UTF-8]
      Date: ['Thu, 04 Jan 2018 20:48:52 GMT']
      Expires: ['Thu, 04 Jan 2018 20:48:52 GMT']
      Server: [UploadServer]
      Vary: [Origin, X-Origin]
      X-GUploader-UploadID: [AEnB2UoHLZtpYI_oZ8NKHb1l555p74PcoIlMXumOGnADpXhVhSy7Y8Ti2Dw5clwipexb8eUK1MQCIFK1FHHiTVu8e2-vknnjig]
>>>>>>> 899a4518
    status: {code: 404, message: Not Found}
- request:
    body: null
    headers:
      Accept: ['*/*']
      Accept-Encoding: ['gzip, deflate']
      Connection: [keep-alive]
      Content-Length: ['0']
      User-Agent: [python-requests/2.18.4]
    method: DELETE
    uri: https://www.googleapis.com/storage/v1/b/gcsfs-testing/o/tmp%2Ftest%2Fc
  response:
    body: {string: "{\n \"error\": {\n  \"errors\": [\n   {\n    \"domain\": \"global\",\n
        \   \"reason\": \"notFound\",\n    \"message\": \"Not Found\"\n   }\n  ],\n
        \ \"code\": 404,\n  \"message\": \"Not Found\"\n }\n}\n"}
    headers:
<<<<<<< HEAD
      Alt-Svc: ['quic=":443"; ma=2592000; v="39,38,37,35"']
      Cache-Control: ['private, max-age=0']
      Content-Length: ['165']
      Content-Type: [application/json; charset=UTF-8]
      Date: ['Wed, 11 Oct 2017 14:34:16 GMT']
      Expires: ['Wed, 11 Oct 2017 14:34:16 GMT']
      Server: [UploadServer]
      Vary: [Origin, X-Origin]
      X-GUploader-UploadID: [AEnB2UpQhcUH0bPzA9eGm5xVwCZx7KoKKki2uHbbAnSpbAWlptua5xnqRC297Wrw8lL_iiq7x9lQ44jjNxAFEEUayP_QhXNcOg]
=======
      Alt-Svc: ['hq=":443"; ma=2592000; quic=51303431; quic=51303339; quic=51303338;
          quic=51303337; quic=51303335,quic=":443"; ma=2592000; v="41,39,38,37,35"']
      Cache-Control: ['private, max-age=0']
      Content-Length: ['165']
      Content-Type: [application/json; charset=UTF-8]
      Date: ['Thu, 04 Jan 2018 20:48:52 GMT']
      Expires: ['Thu, 04 Jan 2018 20:48:52 GMT']
      Server: [UploadServer]
      Vary: [Origin, X-Origin]
      X-GUploader-UploadID: [AEnB2Up4SsAiK9SLWh2nNRCYUx2fdHQe_Ff65Ojqnvy2yBw5rmwOq42wYj3Cu14nE-GYdsSoOOyGRRqcyfiKDnAR8lR7t2ccNg]
>>>>>>> 899a4518
    status: {code: 404, message: Not Found}
- request:
    body: null
    headers:
      Accept: ['*/*']
      Accept-Encoding: ['gzip, deflate']
      Connection: [keep-alive]
      Content-Length: ['0']
      User-Agent: [python-requests/2.18.4]
    method: DELETE
    uri: https://www.googleapis.com/storage/v1/b/gcsfs-testing/o/tmp%2Ftest%2Fd
  response:
    body: {string: "{\n \"error\": {\n  \"errors\": [\n   {\n    \"domain\": \"global\",\n
        \   \"reason\": \"notFound\",\n    \"message\": \"Not Found\"\n   }\n  ],\n
        \ \"code\": 404,\n  \"message\": \"Not Found\"\n }\n}\n"}
    headers:
<<<<<<< HEAD
      Alt-Svc: ['quic=":443"; ma=2592000; v="39,38,37,35"']
      Cache-Control: ['private, max-age=0']
      Content-Length: ['165']
      Content-Type: [application/json; charset=UTF-8]
      Date: ['Wed, 11 Oct 2017 14:34:16 GMT']
      Expires: ['Wed, 11 Oct 2017 14:34:16 GMT']
      Server: [UploadServer]
      Vary: [Origin, X-Origin]
      X-GUploader-UploadID: [AEnB2UqMKXRseaU-n5-RkcYQNQxVnmKtxeWBr2q-oARq6xW2CQSiOKLxmPO-Uxt8dOC7glZUGWHQmzppaqJ4Yr4HMIwtkVhlwg]
    status: {code: 404, message: Not Found}
- request:
    body: '{"amount": 100, "name": "Alice"}

      {"amount": 200, "name": "Bob"}

      {"amount": 300, "name": "Charlie"}

      {"amount": 400, "name": "Dennis"}

'
    headers:
      Accept: ['*/*']
      Accept-Encoding: ['gzip, deflate']
      Connection: [keep-alive]
      Content-Length: ['133']
      User-Agent: [python-requests/2.13.0]
    method: POST
    uri: https://www.googleapis.com/upload/storage/v1/b/gcsfs-testing/o?name=test%2Faccounts.1.json&uploadType=media
  response:
    body: {string: "{\n \"kind\": \"storage#object\",\n \"id\": \"gcsfs-testing/test/accounts.1.json/1507732457117687\",\n
        \"selfLink\": \"https://www.googleapis.com/storage/v1/b/gcsfs-testing/o/test%2Faccounts.1.json\",\n
        \"name\": \"test/accounts.1.json\",\n \"bucket\": \"gcsfs-testing\",\n \"generation\":
        \"1507732457117687\",\n \"metageneration\": \"1\",\n \"timeCreated\": \"2017-10-11T14:34:17.063Z\",\n
        \"updated\": \"2017-10-11T14:34:17.063Z\",\n \"storageClass\": \"STANDARD\",\n
        \"timeStorageClassUpdated\": \"2017-10-11T14:34:17.063Z\",\n \"size\": \"133\",\n
        \"md5Hash\": \"xK7pmJz/Oj5HGIyfQpYTig==\",\n \"mediaLink\": \"https://www.googleapis.com/download/storage/v1/b/gcsfs-testing/o/test%2Faccounts.1.json?generation=1507732457117687&alt=media\",\n
        \"crc32c\": \"6wJAgQ==\",\n \"etag\": \"CPevl4zl6NYCEAE=\"\n}\n"}
    headers:
      Alt-Svc: ['quic=":443"; ma=2592000; v="39,38,37,35"']
      Cache-Control: ['no-cache, no-store, max-age=0, must-revalidate']
      Content-Length: ['731']
      Content-Type: [application/json; charset=UTF-8]
      Date: ['Wed, 11 Oct 2017 14:34:17 GMT']
      ETag: [CPevl4zl6NYCEAE=]
      Expires: ['Mon, 01 Jan 1990 00:00:00 GMT']
      Pragma: [no-cache]
      Server: [UploadServer]
      Vary: [Origin, X-Origin]
      X-GUploader-UploadID: [AEnB2UqIHPrsZgmhDri_7V4owWA8vxT5NQvX7BoZCBHY0QVM_DAnC3OUE1DVf875RWmwImQk6qvveTSBOZDeSgkkICIv14xAyQ]
    status: {code: 200, message: OK}
- request:
    body: '{"amount": 500, "name": "Alice"}
=======
      Alt-Svc: ['hq=":443"; ma=2592000; quic=51303431; quic=51303339; quic=51303338;
          quic=51303337; quic=51303335,quic=":443"; ma=2592000; v="41,39,38,37,35"']
      Cache-Control: ['private, max-age=0']
      Content-Length: ['165']
      Content-Type: [application/json; charset=UTF-8]
      Date: ['Thu, 04 Jan 2018 20:48:52 GMT']
      Expires: ['Thu, 04 Jan 2018 20:48:52 GMT']
      Server: [UploadServer]
      Vary: [Origin, X-Origin]
      X-GUploader-UploadID: [AEnB2UoTGHfkwzYSoGuQSvrRwqrdMC6iRwJPOuKL9S4H96jtvviGs7W9EOy1GqwmKPIdc5eee7mIWgmgRmqwqd3aX4fM5ZhGrw]
    status: {code: 404, message: Not Found}
- request:
    body: '{"amount": 100, "name": "Alice"}
>>>>>>> 899a4518

      {"amount": 600, "name": "Bob"}

      {"amount": 700, "name": "Charlie"}

      {"amount": 800, "name": "Dennis"}

'
    headers:
      Accept: ['*/*']
      Accept-Encoding: ['gzip, deflate']
      Connection: [keep-alive]
      Content-Length: ['133']
      User-Agent: [python-requests/2.18.4]
    method: POST
    uri: https://www.googleapis.com/upload/storage/v1/b/gcsfs-testing/o?name=test%2Faccounts.2.json&uploadType=media
  response:
<<<<<<< HEAD
    body: {string: "{\n \"kind\": \"storage#object\",\n \"id\": \"gcsfs-testing/test/accounts.2.json/1507732457462607\",\n
        \"selfLink\": \"https://www.googleapis.com/storage/v1/b/gcsfs-testing/o/test%2Faccounts.2.json\",\n
        \"name\": \"test/accounts.2.json\",\n \"bucket\": \"gcsfs-testing\",\n \"generation\":
        \"1507732457462607\",\n \"metageneration\": \"1\",\n \"timeCreated\": \"2017-10-11T14:34:17.410Z\",\n
        \"updated\": \"2017-10-11T14:34:17.410Z\",\n \"storageClass\": \"STANDARD\",\n
        \"timeStorageClassUpdated\": \"2017-10-11T14:34:17.410Z\",\n \"size\": \"133\",\n
        \"md5Hash\": \"bjhC5OCrzKV+8MGMCF2BQA==\",\n \"mediaLink\": \"https://www.googleapis.com/download/storage/v1/b/gcsfs-testing/o/test%2Faccounts.2.json?generation=1507732457462607&alt=media\",\n
        \"crc32c\": \"Su+F+g==\",\n \"etag\": \"CM+2rIzl6NYCEAE=\"\n}\n"}
    headers:
      Alt-Svc: ['quic=":443"; ma=2592000; v="39,38,37,35"']
      Cache-Control: ['no-cache, no-store, max-age=0, must-revalidate']
      Content-Length: ['731']
      Content-Type: [application/json; charset=UTF-8]
      Date: ['Wed, 11 Oct 2017 14:34:17 GMT']
      ETag: [CM+2rIzl6NYCEAE=]
=======
    body: {string: "{\n \"kind\": \"storage#object\",\n \"id\": \"gcsfs-testing/test/accounts.1.json/1515098932489713\",\n
        \"selfLink\": \"https://www.googleapis.com/storage/v1/b/gcsfs-testing/o/test%2Faccounts.1.json\",\n
        \"name\": \"test/accounts.1.json\",\n \"bucket\": \"gcsfs-testing\",\n \"generation\":
        \"1515098932489713\",\n \"metageneration\": \"1\",\n \"timeCreated\": \"2018-01-04T20:48:52.435Z\",\n
        \"updated\": \"2018-01-04T20:48:52.435Z\",\n \"storageClass\": \"STANDARD\",\n
        \"timeStorageClassUpdated\": \"2018-01-04T20:48:52.435Z\",\n \"size\": \"133\",\n
        \"md5Hash\": \"xK7pmJz/Oj5HGIyfQpYTig==\",\n \"mediaLink\": \"https://www.googleapis.com/download/storage/v1/b/gcsfs-testing/o/test%2Faccounts.1.json?generation=1515098932489713&alt=media\",\n
        \"crc32c\": \"6wJAgQ==\",\n \"etag\": \"CPHbrq2Xv9gCEAE=\"\n}\n"}
    headers:
      Alt-Svc: ['hq=":443"; ma=2592000; quic=51303431; quic=51303339; quic=51303338;
          quic=51303337; quic=51303335,quic=":443"; ma=2592000; v="41,39,38,37,35"']
      Cache-Control: ['no-cache, no-store, max-age=0, must-revalidate']
      Content-Length: ['723']
      Content-Type: [application/json; charset=UTF-8]
      Date: ['Thu, 04 Jan 2018 20:48:52 GMT']
      ETag: [CPHbrq2Xv9gCEAE=]
>>>>>>> 899a4518
      Expires: ['Mon, 01 Jan 1990 00:00:00 GMT']
      Pragma: [no-cache]
      Server: [UploadServer]
      Vary: [Origin, X-Origin]
<<<<<<< HEAD
      X-GUploader-UploadID: [AEnB2UpzDDKRK8O721kXEjepOSYOZDIV06cuGvTpcxSXrU3sBQ8Lkq9bW2dr3rJrKkSaAkVY0qnjPyr6okvxIeIdBIaYA5cyxQ]
=======
      X-GUploader-UploadID: [AEnB2UrFUL-K_wRazS6eFgzY-D7qZb0xMpcS54khlzoBeAjOgCMe1pqLbxRCmZ54G_J1rD1QxJ7AzcLgKx1JYdEY9fLz3dULAg]
>>>>>>> 899a4518
    status: {code: 200, message: OK}
- request:
    body: '{"amount": 500, "name": "Alice"}

      {"amount": 600, "name": "Bob"}

      {"amount": 700, "name": "Charlie"}

      {"amount": 800, "name": "Dennis"}

'
    headers:
      Accept: ['*/*']
      Accept-Encoding: ['gzip, deflate']
      Connection: [keep-alive]
      Content-Length: ['133']
      User-Agent: [python-requests/2.18.4]
    method: POST
    uri: https://www.googleapis.com/upload/storage/v1/b/gcsfs-testing/o?name=test%2Faccounts.2.json&uploadType=media
  response:
<<<<<<< HEAD
    body: {string: "{\n \"kind\": \"storage#object\",\n \"id\": \"gcsfs-testing/2014-01-03.csv/1507732457818101\",\n
        \"selfLink\": \"https://www.googleapis.com/storage/v1/b/gcsfs-testing/o/2014-01-03.csv\",\n
        \"name\": \"2014-01-03.csv\",\n \"bucket\": \"gcsfs-testing\",\n \"generation\":
        \"1507732457818101\",\n \"metageneration\": \"1\",\n \"timeCreated\": \"2017-10-11T14:34:17.765Z\",\n
        \"updated\": \"2017-10-11T14:34:17.765Z\",\n \"storageClass\": \"STANDARD\",\n
        \"timeStorageClassUpdated\": \"2017-10-11T14:34:17.765Z\",\n \"size\": \"52\",\n
        \"md5Hash\": \"9keZXdUu0YtMynECFSOiMg==\",\n \"mediaLink\": \"https://www.googleapis.com/download/storage/v1/b/gcsfs-testing/o/2014-01-03.csv?generation=1507732457818101&alt=media\",\n
        \"crc32c\": \"x/fq7w==\",\n \"etag\": \"CPWPwozl6NYCEAE=\"\n}\n"}
    headers:
      Alt-Svc: ['quic=":443"; ma=2592000; v="39,38,37,35"']
      Cache-Control: ['no-cache, no-store, max-age=0, must-revalidate']
      Content-Length: ['702']
      Content-Type: [application/json; charset=UTF-8]
      Date: ['Wed, 11 Oct 2017 14:34:17 GMT']
      ETag: [CPWPwozl6NYCEAE=]
      Expires: ['Mon, 01 Jan 1990 00:00:00 GMT']
      Pragma: [no-cache]
      Server: [UploadServer]
      Vary: [Origin, X-Origin]
      X-GUploader-UploadID: [AEnB2Uo4KsSCtP1wX9zjkgUvjEbgEnFXFMJa_EaQb3RG4gThy4H_xq3vw7mVjRocViPHf2Rd_iQYSFICBno0BjsVm7o5CG1VNQ]
    status: {code: 200, message: OK}
- request:
    body: 'name,amount,id

'
    headers:
      Accept: ['*/*']
      Accept-Encoding: ['gzip, deflate']
      Connection: [keep-alive]
      Content-Length: ['15']
      User-Agent: [python-requests/2.13.0]
    method: POST
    uri: https://www.googleapis.com/upload/storage/v1/b/gcsfs-testing/o?name=2014-01-02.csv&uploadType=media
  response:
    body: {string: "{\n \"kind\": \"storage#object\",\n \"id\": \"gcsfs-testing/2014-01-02.csv/1507732458145611\",\n
        \"selfLink\": \"https://www.googleapis.com/storage/v1/b/gcsfs-testing/o/2014-01-02.csv\",\n
        \"name\": \"2014-01-02.csv\",\n \"bucket\": \"gcsfs-testing\",\n \"generation\":
        \"1507732458145611\",\n \"metageneration\": \"1\",\n \"timeCreated\": \"2017-10-11T14:34:18.093Z\",\n
        \"updated\": \"2017-10-11T14:34:18.093Z\",\n \"storageClass\": \"STANDARD\",\n
        \"timeStorageClassUpdated\": \"2017-10-11T14:34:18.093Z\",\n \"size\": \"15\",\n
        \"md5Hash\": \"cGwL6TebGKiJzgyNBJNb6Q==\",\n \"mediaLink\": \"https://www.googleapis.com/download/storage/v1/b/gcsfs-testing/o/2014-01-02.csv?generation=1507732458145611&alt=media\",\n
        \"crc32c\": \"Mpt4QQ==\",\n \"etag\": \"CMuO1ozl6NYCEAE=\"\n}\n"}
    headers:
      Alt-Svc: ['quic=":443"; ma=2592000; v="39,38,37,35"']
      Cache-Control: ['no-cache, no-store, max-age=0, must-revalidate']
      Content-Length: ['702']
      Content-Type: [application/json; charset=UTF-8]
      Date: ['Wed, 11 Oct 2017 14:34:18 GMT']
      ETag: [CMuO1ozl6NYCEAE=]
=======
    body: {string: "{\n \"kind\": \"storage#object\",\n \"id\": \"gcsfs-testing/test/accounts.2.json/1515098932712887\",\n
        \"selfLink\": \"https://www.googleapis.com/storage/v1/b/gcsfs-testing/o/test%2Faccounts.2.json\",\n
        \"name\": \"test/accounts.2.json\",\n \"bucket\": \"gcsfs-testing\",\n \"generation\":
        \"1515098932712887\",\n \"metageneration\": \"1\",\n \"timeCreated\": \"2018-01-04T20:48:52.646Z\",\n
        \"updated\": \"2018-01-04T20:48:52.646Z\",\n \"storageClass\": \"STANDARD\",\n
        \"timeStorageClassUpdated\": \"2018-01-04T20:48:52.646Z\",\n \"size\": \"133\",\n
        \"md5Hash\": \"bjhC5OCrzKV+8MGMCF2BQA==\",\n \"mediaLink\": \"https://www.googleapis.com/download/storage/v1/b/gcsfs-testing/o/test%2Faccounts.2.json?generation=1515098932712887&alt=media\",\n
        \"crc32c\": \"Su+F+g==\",\n \"etag\": \"CLervK2Xv9gCEAE=\"\n}\n"}
    headers:
      Alt-Svc: ['hq=":443"; ma=2592000; quic=51303431; quic=51303339; quic=51303338;
          quic=51303337; quic=51303335,quic=":443"; ma=2592000; v="41,39,38,37,35"']
      Cache-Control: ['no-cache, no-store, max-age=0, must-revalidate']
      Content-Length: ['723']
      Content-Type: [application/json; charset=UTF-8]
      Date: ['Thu, 04 Jan 2018 20:48:52 GMT']
      ETag: [CLervK2Xv9gCEAE=]
>>>>>>> 899a4518
      Expires: ['Mon, 01 Jan 1990 00:00:00 GMT']
      Pragma: [no-cache]
      Server: [UploadServer]
      Vary: [Origin, X-Origin]
<<<<<<< HEAD
      X-GUploader-UploadID: [AEnB2UoAB68RfmR0Poj87eZ8rdokYtzAe68hOuoqR9sFquCQX2laJ0BetC7uN0eeoh1a0j8Z0HCab4YIbssbo5Z57sgpGLJvcA]
=======
      X-GUploader-UploadID: [AEnB2UodBGbBoCAIIusPJtG8o-3JK4I01nxJKw6q1cdyAbo4n_AEkmSuMD4JDQn3QpiGaR0-EDb9NvPUFeZjg--22a6EzUR_2Q]
>>>>>>> 899a4518
    status: {code: 200, message: OK}
- request:
    body: 'name,amount,id

      Alice,100,1

      Bob,200,2

      Charlie,300,3

'
    headers:
      Accept: ['*/*']
      Accept-Encoding: ['gzip, deflate']
      Connection: [keep-alive]
      Content-Length: ['51']
      User-Agent: [python-requests/2.18.4]
    method: POST
    uri: https://www.googleapis.com/upload/storage/v1/b/gcsfs-testing/o?name=2014-01-01.csv&uploadType=media
  response:
<<<<<<< HEAD
    body: {string: "{\n \"kind\": \"storage#object\",\n \"id\": \"gcsfs-testing/2014-01-01.csv/1507732458488367\",\n
        \"selfLink\": \"https://www.googleapis.com/storage/v1/b/gcsfs-testing/o/2014-01-01.csv\",\n
        \"name\": \"2014-01-01.csv\",\n \"bucket\": \"gcsfs-testing\",\n \"generation\":
        \"1507732458488367\",\n \"metageneration\": \"1\",\n \"timeCreated\": \"2017-10-11T14:34:18.437Z\",\n
        \"updated\": \"2017-10-11T14:34:18.437Z\",\n \"storageClass\": \"STANDARD\",\n
        \"timeStorageClassUpdated\": \"2017-10-11T14:34:18.437Z\",\n \"size\": \"51\",\n
        \"md5Hash\": \"Auycd2AT7x5m8G1W0NXcuA==\",\n \"mediaLink\": \"https://www.googleapis.com/download/storage/v1/b/gcsfs-testing/o/2014-01-01.csv?generation=1507732458488367&alt=media\",\n
        \"crc32c\": \"yR1u0w==\",\n \"etag\": \"CK+E64zl6NYCEAE=\"\n}\n"}
    headers:
      Alt-Svc: ['quic=":443"; ma=2592000; v="39,38,37,35"']
      Cache-Control: ['no-cache, no-store, max-age=0, must-revalidate']
      Content-Length: ['702']
      Content-Type: [application/json; charset=UTF-8]
      Date: ['Wed, 11 Oct 2017 14:34:18 GMT']
      ETag: [CK+E64zl6NYCEAE=]
=======
    body: {string: "{\n \"kind\": \"storage#object\",\n \"id\": \"gcsfs-testing/2014-01-01.csv/1515098933076551\",\n
        \"selfLink\": \"https://www.googleapis.com/storage/v1/b/gcsfs-testing/o/2014-01-01.csv\",\n
        \"name\": \"2014-01-01.csv\",\n \"bucket\": \"gcsfs-testing\",\n \"generation\":
        \"1515098933076551\",\n \"metageneration\": \"1\",\n \"timeCreated\": \"2018-01-04T20:48:53.017Z\",\n
        \"updated\": \"2018-01-04T20:48:53.017Z\",\n \"storageClass\": \"STANDARD\",\n
        \"timeStorageClassUpdated\": \"2018-01-04T20:48:53.017Z\",\n \"size\": \"51\",\n
        \"md5Hash\": \"Auycd2AT7x5m8G1W0NXcuA==\",\n \"mediaLink\": \"https://www.googleapis.com/download/storage/v1/b/gcsfs-testing/o/2014-01-01.csv?generation=1515098933076551&alt=media\",\n
        \"crc32c\": \"yR1u0w==\",\n \"etag\": \"CMfE0q2Xv9gCEAE=\"\n}\n"}
    headers:
      Alt-Svc: ['hq=":443"; ma=2592000; quic=51303431; quic=51303339; quic=51303338;
          quic=51303337; quic=51303335,quic=":443"; ma=2592000; v="41,39,38,37,35"']
      Cache-Control: ['no-cache, no-store, max-age=0, must-revalidate']
      Content-Length: ['694']
      Content-Type: [application/json; charset=UTF-8]
      Date: ['Thu, 04 Jan 2018 20:48:53 GMT']
      ETag: [CMfE0q2Xv9gCEAE=]
>>>>>>> 899a4518
      Expires: ['Mon, 01 Jan 1990 00:00:00 GMT']
      Pragma: [no-cache]
      Server: [UploadServer]
      Vary: [Origin, X-Origin]
<<<<<<< HEAD
      X-GUploader-UploadID: [AEnB2UomXdRk3H-9S8keXIxF0_bGAOGdLWZe3NVcGjkUZDJ_E0y-v6YesGVTI6NDR2Ip6xgCHXD-7vvvBtH5Yf8UM8YWgJnerw]
=======
      X-GUploader-UploadID: [AEnB2UrquqkB86pputotJnsIAXQi6SUj7BcYvlwERd3vXn6U-LnZLPo_wfOBf5neJbv2IEiMEDPsvPWZ9PyJLry9H2ZXWhkarw]
>>>>>>> 899a4518
    status: {code: 200, message: OK}
- request:
    body: 'hello

'
    headers:
      Accept: ['*/*']
      Accept-Encoding: ['gzip, deflate']
      Connection: [keep-alive]
<<<<<<< HEAD
      Content-Length: ['6']
      User-Agent: [python-requests/2.13.0]
=======
      Content-Length: ['15']
      User-Agent: [python-requests/2.18.4]
>>>>>>> 899a4518
    method: POST
    uri: https://www.googleapis.com/upload/storage/v1/b/gcsfs-testing/o?name=nested%2Fnested2%2Ffile1&uploadType=media
  response:
<<<<<<< HEAD
    body: {string: "{\n \"kind\": \"storage#object\",\n \"id\": \"gcsfs-testing/nested/nested2/file1/1507732458814322\",\n
        \"selfLink\": \"https://www.googleapis.com/storage/v1/b/gcsfs-testing/o/nested%2Fnested2%2Ffile1\",\n
        \"name\": \"nested/nested2/file1\",\n \"bucket\": \"gcsfs-testing\",\n \"generation\":
        \"1507732458814322\",\n \"metageneration\": \"1\",\n \"timeCreated\": \"2017-10-11T14:34:18.763Z\",\n
        \"updated\": \"2017-10-11T14:34:18.763Z\",\n \"storageClass\": \"STANDARD\",\n
        \"timeStorageClassUpdated\": \"2017-10-11T14:34:18.763Z\",\n \"size\": \"6\",\n
        \"md5Hash\": \"sZRqySSS0jR8YjW00mERhA==\",\n \"mediaLink\": \"https://www.googleapis.com/download/storage/v1/b/gcsfs-testing/o/nested%2Fnested2%2Ffile1?generation=1507732458814322&alt=media\",\n
        \"crc32c\": \"NT3Yvg==\",\n \"etag\": \"CPL2/ozl6NYCEAE=\"\n}\n"}
    headers:
      Alt-Svc: ['quic=":443"; ma=2592000; v="39,38,37,35"']
      Cache-Control: ['no-cache, no-store, max-age=0, must-revalidate']
      Content-Length: ['733']
      Content-Type: [application/json; charset=UTF-8]
      Date: ['Wed, 11 Oct 2017 14:34:18 GMT']
      ETag: [CPL2/ozl6NYCEAE=]
=======
    body: {string: "{\n \"kind\": \"storage#object\",\n \"id\": \"gcsfs-testing/2014-01-02.csv/1515098933320349\",\n
        \"selfLink\": \"https://www.googleapis.com/storage/v1/b/gcsfs-testing/o/2014-01-02.csv\",\n
        \"name\": \"2014-01-02.csv\",\n \"bucket\": \"gcsfs-testing\",\n \"generation\":
        \"1515098933320349\",\n \"metageneration\": \"1\",\n \"timeCreated\": \"2018-01-04T20:48:53.266Z\",\n
        \"updated\": \"2018-01-04T20:48:53.266Z\",\n \"storageClass\": \"STANDARD\",\n
        \"timeStorageClassUpdated\": \"2018-01-04T20:48:53.266Z\",\n \"size\": \"15\",\n
        \"md5Hash\": \"cGwL6TebGKiJzgyNBJNb6Q==\",\n \"mediaLink\": \"https://www.googleapis.com/download/storage/v1/b/gcsfs-testing/o/2014-01-02.csv?generation=1515098933320349&alt=media\",\n
        \"crc32c\": \"Mpt4QQ==\",\n \"etag\": \"CJ214a2Xv9gCEAE=\"\n}\n"}
    headers:
      Alt-Svc: ['hq=":443"; ma=2592000; quic=51303431; quic=51303339; quic=51303338;
          quic=51303337; quic=51303335,quic=":443"; ma=2592000; v="41,39,38,37,35"']
      Cache-Control: ['no-cache, no-store, max-age=0, must-revalidate']
      Content-Length: ['694']
      Content-Type: [application/json; charset=UTF-8]
      Date: ['Thu, 04 Jan 2018 20:48:53 GMT']
      ETag: [CJ214a2Xv9gCEAE=]
      Expires: ['Mon, 01 Jan 1990 00:00:00 GMT']
      Pragma: [no-cache]
      Server: [UploadServer]
      Vary: [Origin, X-Origin]
      X-GUploader-UploadID: [AEnB2UqYMONrk2cGHh2XkhhsUSCSxnEYGr-wSZSCiMHE5ifkPTr66jcJ7nxeXk6jBTJwSLtCAoPtC0AbWnX3j2XO0pQ10-S4RQ]
    status: {code: 200, message: OK}
- request:
    body: 'name,amount,id

      Dennis,400,4

      Edith,500,5

      Frank,600,6

'
    headers:
      Accept: ['*/*']
      Accept-Encoding: ['gzip, deflate']
      Connection: [keep-alive]
      Content-Length: ['52']
      User-Agent: [python-requests/2.18.4]
    method: POST
    uri: https://www.googleapis.com/upload/storage/v1/b/gcsfs-testing/o?name=2014-01-03.csv&uploadType=media
  response:
    body: {string: "{\n \"kind\": \"storage#object\",\n \"id\": \"gcsfs-testing/2014-01-03.csv/1515098933709623\",\n
        \"selfLink\": \"https://www.googleapis.com/storage/v1/b/gcsfs-testing/o/2014-01-03.csv\",\n
        \"name\": \"2014-01-03.csv\",\n \"bucket\": \"gcsfs-testing\",\n \"generation\":
        \"1515098933709623\",\n \"metageneration\": \"1\",\n \"timeCreated\": \"2018-01-04T20:48:53.642Z\",\n
        \"updated\": \"2018-01-04T20:48:53.642Z\",\n \"storageClass\": \"STANDARD\",\n
        \"timeStorageClassUpdated\": \"2018-01-04T20:48:53.642Z\",\n \"size\": \"52\",\n
        \"md5Hash\": \"9keZXdUu0YtMynECFSOiMg==\",\n \"mediaLink\": \"https://www.googleapis.com/download/storage/v1/b/gcsfs-testing/o/2014-01-03.csv?generation=1515098933709623&alt=media\",\n
        \"crc32c\": \"x/fq7w==\",\n \"etag\": \"CLeW+a2Xv9gCEAE=\"\n}\n"}
    headers:
      Alt-Svc: ['hq=":443"; ma=2592000; quic=51303431; quic=51303339; quic=51303338;
          quic=51303337; quic=51303335,quic=":443"; ma=2592000; v="41,39,38,37,35"']
      Cache-Control: ['no-cache, no-store, max-age=0, must-revalidate']
      Content-Length: ['694']
      Content-Type: [application/json; charset=UTF-8]
      Date: ['Thu, 04 Jan 2018 20:48:53 GMT']
      ETag: [CLeW+a2Xv9gCEAE=]
>>>>>>> 899a4518
      Expires: ['Mon, 01 Jan 1990 00:00:00 GMT']
      Pragma: [no-cache]
      Server: [UploadServer]
      Vary: [Origin, X-Origin]
<<<<<<< HEAD
      X-GUploader-UploadID: [AEnB2UosqZwJzc0n_ZW9jWUfWT1GfhPwVJKh11ghQJ-jBNfFxZUqCAYrleBi8SXsYfYSzQQFCDp8dyIhlunanuK00lBd4QOXhQ]
=======
      X-GUploader-UploadID: [AEnB2UqOxX2ABejK-X8g5GTDyzvMOBM83w2B8m2We7pGhgLo57ZbQL4dzUSyLbpD2kzO2kXiPIRAqyiwNDMLG56tIWqpZSEEmg]
>>>>>>> 899a4518
    status: {code: 200, message: OK}
- request:
    body: world
    headers:
      Accept: ['*/*']
      Accept-Encoding: ['gzip, deflate']
      Connection: [keep-alive]
<<<<<<< HEAD
      Content-Length: ['5']
      User-Agent: [python-requests/2.13.0]
=======
      Content-Length: ['6']
      User-Agent: [python-requests/2.18.4]
>>>>>>> 899a4518
    method: POST
    uri: https://www.googleapis.com/upload/storage/v1/b/gcsfs-testing/o?name=nested%2Fnested2%2Ffile2&uploadType=media
  response:
<<<<<<< HEAD
    body: {string: "{\n \"kind\": \"storage#object\",\n \"id\": \"gcsfs-testing/nested/nested2/file2/1507732459162241\",\n
        \"selfLink\": \"https://www.googleapis.com/storage/v1/b/gcsfs-testing/o/nested%2Fnested2%2Ffile2\",\n
        \"name\": \"nested/nested2/file2\",\n \"bucket\": \"gcsfs-testing\",\n \"generation\":
        \"1507732459162241\",\n \"metageneration\": \"1\",\n \"timeCreated\": \"2017-10-11T14:34:19.103Z\",\n
        \"updated\": \"2017-10-11T14:34:19.103Z\",\n \"storageClass\": \"STANDARD\",\n
        \"timeStorageClassUpdated\": \"2017-10-11T14:34:19.103Z\",\n \"size\": \"5\",\n
        \"md5Hash\": \"fXkwN6B2AYZXSwKC8vQ15w==\",\n \"mediaLink\": \"https://www.googleapis.com/download/storage/v1/b/gcsfs-testing/o/nested%2Fnested2%2Ffile2?generation=1507732459162241&alt=media\",\n
        \"crc32c\": \"MaqBTg==\",\n \"etag\": \"CIGVlI3l6NYCEAE=\"\n}\n"}
    headers:
      Alt-Svc: ['quic=":443"; ma=2592000; v="39,38,37,35"']
      Cache-Control: ['no-cache, no-store, max-age=0, must-revalidate']
      Content-Length: ['733']
      Content-Type: [application/json; charset=UTF-8]
      Date: ['Wed, 11 Oct 2017 14:34:19 GMT']
      ETag: [CIGVlI3l6NYCEAE=]
=======
    body: {string: "{\n \"kind\": \"storage#object\",\n \"id\": \"gcsfs-testing/nested/nested2/file1/1515098933963451\",\n
        \"selfLink\": \"https://www.googleapis.com/storage/v1/b/gcsfs-testing/o/nested%2Fnested2%2Ffile1\",\n
        \"name\": \"nested/nested2/file1\",\n \"bucket\": \"gcsfs-testing\",\n \"generation\":
        \"1515098933963451\",\n \"metageneration\": \"1\",\n \"timeCreated\": \"2018-01-04T20:48:53.858Z\",\n
        \"updated\": \"2018-01-04T20:48:53.858Z\",\n \"storageClass\": \"STANDARD\",\n
        \"timeStorageClassUpdated\": \"2018-01-04T20:48:53.858Z\",\n \"size\": \"6\",\n
        \"md5Hash\": \"sZRqySSS0jR8YjW00mERhA==\",\n \"mediaLink\": \"https://www.googleapis.com/download/storage/v1/b/gcsfs-testing/o/nested%2Fnested2%2Ffile1?generation=1515098933963451&alt=media\",\n
        \"crc32c\": \"NT3Yvg==\",\n \"etag\": \"CLvViK6Xv9gCEAE=\"\n}\n"}
    headers:
      Alt-Svc: ['hq=":443"; ma=2592000; quic=51303431; quic=51303339; quic=51303338;
          quic=51303337; quic=51303335,quic=":443"; ma=2592000; v="41,39,38,37,35"']
      Cache-Control: ['no-cache, no-store, max-age=0, must-revalidate']
      Content-Length: ['725']
      Content-Type: [application/json; charset=UTF-8]
      Date: ['Thu, 04 Jan 2018 20:48:54 GMT']
      ETag: [CLvViK6Xv9gCEAE=]
>>>>>>> 899a4518
      Expires: ['Mon, 01 Jan 1990 00:00:00 GMT']
      Pragma: [no-cache]
      Server: [UploadServer]
      Vary: [Origin, X-Origin]
<<<<<<< HEAD
      X-GUploader-UploadID: [AEnB2UqZkicUjHiTkptz0-2LUc7qH1SyLFP6O4aeSfMVCofBgD2johfu4I8kGhPWfaY0YG1QmkW8UXuIkQBchYdcoP94MJGLBw]
=======
      X-GUploader-UploadID: [AEnB2UqdD595fRveLyGn8CtANojc8H_52uAks-2ouL2FxAx5nLLzeIz_azdaCfbdCkLa5vFdC0WXNxDnAXKjoUqf-Zb3QDnNWg]
>>>>>>> 899a4518
    status: {code: 200, message: OK}
- request:
    body: world
    headers:
      Accept: ['*/*']
      Accept-Encoding: ['gzip, deflate']
      Connection: [keep-alive]
      Content-Length: ['5']
      User-Agent: [python-requests/2.18.4]
    method: POST
    uri: https://www.googleapis.com/upload/storage/v1/b/gcsfs-testing/o?name=nested%2Fnested2%2Ffile2&uploadType=media
  response:
<<<<<<< HEAD
    body: {string: "{\n \"kind\": \"storage#object\",\n \"id\": \"gcsfs-testing/nested/file2/1507732459531089\",\n
        \"selfLink\": \"https://www.googleapis.com/storage/v1/b/gcsfs-testing/o/nested%2Ffile2\",\n
        \"name\": \"nested/file2\",\n \"bucket\": \"gcsfs-testing\",\n \"generation\":
        \"1507732459531089\",\n \"metageneration\": \"1\",\n \"timeCreated\": \"2017-10-11T14:34:19.477Z\",\n
        \"updated\": \"2017-10-11T14:34:19.477Z\",\n \"storageClass\": \"STANDARD\",\n
        \"timeStorageClassUpdated\": \"2017-10-11T14:34:19.477Z\",\n \"size\": \"5\",\n
        \"md5Hash\": \"fXkwN6B2AYZXSwKC8vQ15w==\",\n \"mediaLink\": \"https://www.googleapis.com/download/storage/v1/b/gcsfs-testing/o/nested%2Ffile2?generation=1507732459531089&alt=media\",\n
        \"crc32c\": \"MaqBTg==\",\n \"etag\": \"CNHWqo3l6NYCEAE=\"\n}\n"}
    headers:
      Alt-Svc: ['quic=":443"; ma=2592000; v="39,38,37,35"']
      Cache-Control: ['no-cache, no-store, max-age=0, must-revalidate']
      Content-Length: ['697']
      Content-Type: [application/json; charset=UTF-8]
      Date: ['Wed, 11 Oct 2017 14:34:19 GMT']
      ETag: [CNHWqo3l6NYCEAE=]
=======
    body: {string: "{\n \"kind\": \"storage#object\",\n \"id\": \"gcsfs-testing/nested/nested2/file2/1515098934174343\",\n
        \"selfLink\": \"https://www.googleapis.com/storage/v1/b/gcsfs-testing/o/nested%2Fnested2%2Ffile2\",\n
        \"name\": \"nested/nested2/file2\",\n \"bucket\": \"gcsfs-testing\",\n \"generation\":
        \"1515098934174343\",\n \"metageneration\": \"1\",\n \"timeCreated\": \"2018-01-04T20:48:54.115Z\",\n
        \"updated\": \"2018-01-04T20:48:54.115Z\",\n \"storageClass\": \"STANDARD\",\n
        \"timeStorageClassUpdated\": \"2018-01-04T20:48:54.115Z\",\n \"size\": \"5\",\n
        \"md5Hash\": \"fXkwN6B2AYZXSwKC8vQ15w==\",\n \"mediaLink\": \"https://www.googleapis.com/download/storage/v1/b/gcsfs-testing/o/nested%2Fnested2%2Ffile2?generation=1515098934174343&alt=media\",\n
        \"crc32c\": \"MaqBTg==\",\n \"etag\": \"CIfFla6Xv9gCEAE=\"\n}\n"}
    headers:
      Alt-Svc: ['hq=":443"; ma=2592000; quic=51303431; quic=51303339; quic=51303338;
          quic=51303337; quic=51303335,quic=":443"; ma=2592000; v="41,39,38,37,35"']
      Cache-Control: ['no-cache, no-store, max-age=0, must-revalidate']
      Content-Length: ['725']
      Content-Type: [application/json; charset=UTF-8]
      Date: ['Thu, 04 Jan 2018 20:48:54 GMT']
      ETag: [CIfFla6Xv9gCEAE=]
>>>>>>> 899a4518
      Expires: ['Mon, 01 Jan 1990 00:00:00 GMT']
      Pragma: [no-cache]
      Server: [UploadServer]
      Vary: [Origin, X-Origin]
<<<<<<< HEAD
      X-GUploader-UploadID: [AEnB2UonabMW20tIm2LR0D2Luir3D0jU-PglcNfYyAeVABKYGLao3neD3rewITOob91x1uqAABcJ0etZw-hobeOul8yvkUhSFA]
=======
      X-GUploader-UploadID: [AEnB2UqpZMQu9Ty7vFhL8ep5Mu_GBNdj-qMTkmqdvrITtBuBMej99f5oPIL0no-fekyzn73SFG7VMVPdL0TQpn4oIQmu84nSLA]
>>>>>>> 899a4518
    status: {code: 200, message: OK}
- request:
    body: 'hello

'
    headers:
      Accept: ['*/*']
      Accept-Encoding: ['gzip, deflate']
      Connection: [keep-alive]
      Content-Length: ['6']
      User-Agent: [python-requests/2.18.4]
    method: POST
    uri: https://www.googleapis.com/upload/storage/v1/b/gcsfs-testing/o?name=nested%2Ffile1&uploadType=media
  response:
<<<<<<< HEAD
    body: {string: "{\n \"kind\": \"storage#object\",\n \"id\": \"gcsfs-testing/nested/file1/1507732459861183\",\n
        \"selfLink\": \"https://www.googleapis.com/storage/v1/b/gcsfs-testing/o/nested%2Ffile1\",\n
        \"name\": \"nested/file1\",\n \"bucket\": \"gcsfs-testing\",\n \"generation\":
        \"1507732459861183\",\n \"metageneration\": \"1\",\n \"timeCreated\": \"2017-10-11T14:34:19.804Z\",\n
        \"updated\": \"2017-10-11T14:34:19.804Z\",\n \"storageClass\": \"STANDARD\",\n
        \"timeStorageClassUpdated\": \"2017-10-11T14:34:19.804Z\",\n \"size\": \"6\",\n
        \"md5Hash\": \"sZRqySSS0jR8YjW00mERhA==\",\n \"mediaLink\": \"https://www.googleapis.com/download/storage/v1/b/gcsfs-testing/o/nested%2Ffile1?generation=1507732459861183&alt=media\",\n
        \"crc32c\": \"NT3Yvg==\",\n \"etag\": \"CL/pvo3l6NYCEAE=\"\n}\n"}
    headers:
      Alt-Svc: ['quic=":443"; ma=2592000; v="39,38,37,35"']
      Cache-Control: ['no-cache, no-store, max-age=0, must-revalidate']
      Content-Length: ['697']
      Content-Type: [application/json; charset=UTF-8]
      Date: ['Wed, 11 Oct 2017 14:34:19 GMT']
      ETag: [CL/pvo3l6NYCEAE=]
=======
    body: {string: "{\n \"kind\": \"storage#object\",\n \"id\": \"gcsfs-testing/nested/file1/1515098934525983\",\n
        \"selfLink\": \"https://www.googleapis.com/storage/v1/b/gcsfs-testing/o/nested%2Ffile1\",\n
        \"name\": \"nested/file1\",\n \"bucket\": \"gcsfs-testing\",\n \"generation\":
        \"1515098934525983\",\n \"metageneration\": \"1\",\n \"timeCreated\": \"2018-01-04T20:48:54.461Z\",\n
        \"updated\": \"2018-01-04T20:48:54.461Z\",\n \"storageClass\": \"STANDARD\",\n
        \"timeStorageClassUpdated\": \"2018-01-04T20:48:54.461Z\",\n \"size\": \"6\",\n
        \"md5Hash\": \"sZRqySSS0jR8YjW00mERhA==\",\n \"mediaLink\": \"https://www.googleapis.com/download/storage/v1/b/gcsfs-testing/o/nested%2Ffile1?generation=1515098934525983&alt=media\",\n
        \"crc32c\": \"NT3Yvg==\",\n \"etag\": \"CJ+Aq66Xv9gCEAE=\"\n}\n"}
    headers:
      Alt-Svc: ['hq=":443"; ma=2592000; quic=51303431; quic=51303339; quic=51303338;
          quic=51303337; quic=51303335,quic=":443"; ma=2592000; v="41,39,38,37,35"']
      Cache-Control: ['no-cache, no-store, max-age=0, must-revalidate']
      Content-Length: ['689']
      Content-Type: [application/json; charset=UTF-8]
      Date: ['Thu, 04 Jan 2018 20:48:54 GMT']
      ETag: [CJ+Aq66Xv9gCEAE=]
>>>>>>> 899a4518
      Expires: ['Mon, 01 Jan 1990 00:00:00 GMT']
      Pragma: [no-cache]
      Server: [UploadServer]
      Vary: [Origin, X-Origin]
<<<<<<< HEAD
      X-GUploader-UploadID: [AEnB2UowO_DB11IGSGPj0-zzrgKSQ2M4pHmompvnWxIV6pK8fa39lEumoYLTDpj8Qj3zczncuXnbhwsE7t-UoUVtgmSE6Ocsnw]
=======
      X-GUploader-UploadID: [AEnB2UpV7u4sOHGpnwbGVo9WDpBEeSZn4T1Pf3l0zAc9i1RLfUUTW5AOYclqEMIjE1LqsHXbovRgKj0j-Wdt-T2UlEAg3qc2rw]
>>>>>>> 899a4518
    status: {code: 200, message: OK}
- request:
    body: null
    headers:
      Accept: ['*/*']
      Accept-Encoding: ['gzip, deflate']
      Connection: [keep-alive]
<<<<<<< HEAD
      User-Agent: [python-requests/2.13.0]
    method: GET
    uri: https://www.googleapis.com/storage/v1/b/gcsfs-testing/o/test%2Faccounts.1.json
  response:
    body: {string: "{\n \"kind\": \"storage#object\",\n \"id\": \"gcsfs-testing/test/accounts.1.json/1507732457117687\",\n
        \"selfLink\": \"https://www.googleapis.com/storage/v1/b/gcsfs-testing/o/test%2Faccounts.1.json\",\n
        \"name\": \"test/accounts.1.json\",\n \"bucket\": \"gcsfs-testing\",\n \"generation\":
        \"1507732457117687\",\n \"metageneration\": \"1\",\n \"timeCreated\": \"2017-10-11T14:34:17.063Z\",\n
        \"updated\": \"2017-10-11T14:34:17.063Z\",\n \"storageClass\": \"STANDARD\",\n
        \"timeStorageClassUpdated\": \"2017-10-11T14:34:17.063Z\",\n \"size\": \"133\",\n
        \"md5Hash\": \"xK7pmJz/Oj5HGIyfQpYTig==\",\n \"mediaLink\": \"https://www.googleapis.com/download/storage/v1/b/gcsfs-testing/o/test%2Faccounts.1.json?generation=1507732457117687&alt=media\",\n
        \"crc32c\": \"6wJAgQ==\",\n \"etag\": \"CPevl4zl6NYCEAE=\"\n}\n"}
    headers:
      Alt-Svc: ['quic=":443"; ma=2592000; v="39,38,37,35"']
      Cache-Control: ['no-cache, no-store, max-age=0, must-revalidate']
      Content-Length: ['731']
      Content-Type: [application/json; charset=UTF-8]
      Date: ['Wed, 11 Oct 2017 14:34:20 GMT']
      ETag: [CPevl4zl6NYCEAE=]
=======
      Content-Length: ['5']
      User-Agent: [python-requests/2.18.4]
    method: POST
    uri: https://www.googleapis.com/upload/storage/v1/b/gcsfs-testing/o?name=nested%2Ffile2&uploadType=media
  response:
    body: {string: "{\n \"kind\": \"storage#object\",\n \"id\": \"gcsfs-testing/nested/file2/1515098934744135\",\n
        \"selfLink\": \"https://www.googleapis.com/storage/v1/b/gcsfs-testing/o/nested%2Ffile2\",\n
        \"name\": \"nested/file2\",\n \"bucket\": \"gcsfs-testing\",\n \"generation\":
        \"1515098934744135\",\n \"metageneration\": \"1\",\n \"timeCreated\": \"2018-01-04T20:48:54.676Z\",\n
        \"updated\": \"2018-01-04T20:48:54.676Z\",\n \"storageClass\": \"STANDARD\",\n
        \"timeStorageClassUpdated\": \"2018-01-04T20:48:54.676Z\",\n \"size\": \"5\",\n
        \"md5Hash\": \"fXkwN6B2AYZXSwKC8vQ15w==\",\n \"mediaLink\": \"https://www.googleapis.com/download/storage/v1/b/gcsfs-testing/o/nested%2Ffile2?generation=1515098934744135&alt=media\",\n
        \"crc32c\": \"MaqBTg==\",\n \"etag\": \"CMeouK6Xv9gCEAE=\"\n}\n"}
    headers:
      Alt-Svc: ['hq=":443"; ma=2592000; quic=51303431; quic=51303339; quic=51303338;
          quic=51303337; quic=51303335,quic=":443"; ma=2592000; v="41,39,38,37,35"']
      Cache-Control: ['no-cache, no-store, max-age=0, must-revalidate']
      Content-Length: ['689']
      Content-Type: [application/json; charset=UTF-8]
      Date: ['Thu, 04 Jan 2018 20:48:54 GMT']
      ETag: [CMeouK6Xv9gCEAE=]
      Expires: ['Mon, 01 Jan 1990 00:00:00 GMT']
      Pragma: [no-cache]
      Server: [UploadServer]
      Vary: [Origin, X-Origin]
      X-GUploader-UploadID: [AEnB2UqRTjSz2NGj5AehAM0Ugv9THi6_rphTVZc5toc9UsfZuRxOQQNWwZz2jv7h9vJvVB6qW6jjAkoWOHTgT3GYEuvSzSCq5A]
    status: {code: 200, message: OK}
- request:
    body: null
    headers:
      Accept: ['*/*']
      Accept-Encoding: ['gzip, deflate']
      Connection: [keep-alive]
      User-Agent: [python-requests/2.18.4]
    method: GET
    uri: https://www.googleapis.com/storage/v1/b/gcsfs-testing/o/test%2Faccounts.1.json
  response:
    body: {string: "{\n \"kind\": \"storage#object\",\n \"id\": \"gcsfs-testing/test/accounts.1.json/1515098932489713\",\n
        \"selfLink\": \"https://www.googleapis.com/storage/v1/b/gcsfs-testing/o/test%2Faccounts.1.json\",\n
        \"name\": \"test/accounts.1.json\",\n \"bucket\": \"gcsfs-testing\",\n \"generation\":
        \"1515098932489713\",\n \"metageneration\": \"1\",\n \"timeCreated\": \"2018-01-04T20:48:52.435Z\",\n
        \"updated\": \"2018-01-04T20:48:52.435Z\",\n \"storageClass\": \"STANDARD\",\n
        \"timeStorageClassUpdated\": \"2018-01-04T20:48:52.435Z\",\n \"size\": \"133\",\n
        \"md5Hash\": \"xK7pmJz/Oj5HGIyfQpYTig==\",\n \"mediaLink\": \"https://www.googleapis.com/download/storage/v1/b/gcsfs-testing/o/test%2Faccounts.1.json?generation=1515098932489713&alt=media\",\n
        \"crc32c\": \"6wJAgQ==\",\n \"etag\": \"CPHbrq2Xv9gCEAE=\"\n}\n"}
    headers:
      Alt-Svc: ['hq=":443"; ma=2592000; quic=51303431; quic=51303339; quic=51303338;
          quic=51303337; quic=51303335,quic=":443"; ma=2592000; v="41,39,38,37,35"']
      Cache-Control: ['no-cache, no-store, max-age=0, must-revalidate']
      Content-Length: ['723']
      Content-Type: [application/json; charset=UTF-8]
      Date: ['Thu, 04 Jan 2018 20:48:55 GMT']
      ETag: [CPHbrq2Xv9gCEAE=]
>>>>>>> 899a4518
      Expires: ['Mon, 01 Jan 1990 00:00:00 GMT']
      Pragma: [no-cache]
      Server: [UploadServer]
      Vary: [Origin, X-Origin]
<<<<<<< HEAD
      X-GUploader-UploadID: [AEnB2UqlZBP_rEik8fzT3rv4Y4ewCWUijN6LBw93pgnZ80Dok4tEuK400H2ITN__KMob3GtczofmfL-k6bf9DirZECrl-gOo1Q]
=======
      X-GUploader-UploadID: [AEnB2Uq4f9ajMEVrCcXF6P_0dV6DD8QX6PcDmJsPp9DbgpbzGXWkE1YmBaJ7L669EL4JuIj1kgR9cTLPfEF3698ezg4kH_TQlg]
>>>>>>> 899a4518
    status: {code: 200, message: OK}
- request:
    body: null
    headers:
      Accept: ['*/*']
      Accept-Encoding: ['gzip, deflate']
      Connection: [keep-alive]
      Range: [bytes=0-10485759]
<<<<<<< HEAD
      User-Agent: [python-requests/2.13.0]
    method: GET
    uri: https://www.googleapis.com/download/storage/v1/b/gcsfs-testing/o/test%2Faccounts.1.json?alt=media&generation=1507732457117687
=======
      User-Agent: [python-requests/2.18.4]
    method: GET
    uri: https://www.googleapis.com/download/storage/v1/b/gcsfs-testing/o/test%2Faccounts.1.json?alt=media&generation=1515098932489713
>>>>>>> 899a4518
  response:
    body: {string: '{"amount": 100, "name": "Alice"}

        {"amount": 200, "name": "Bob"}

        {"amount": 300, "name": "Charlie"}

        {"amount": 400, "name": "Dennis"}

'}
    headers:
<<<<<<< HEAD
      Alt-Svc: ['quic=":443"; ma=2592000; v="39,38,37,35"']
=======
      Alt-Svc: ['hq=":443"; ma=2592000; quic=51303431; quic=51303339; quic=51303338;
          quic=51303337; quic=51303335,quic=":443"; ma=2592000; v="41,39,38,37,35"']
>>>>>>> 899a4518
      Cache-Control: ['no-cache, no-store, max-age=0, must-revalidate']
      Content-Disposition: [attachment]
      Content-Length: ['133']
      Content-Range: [bytes 0-132/133]
      Content-Type: [application/octet-stream]
<<<<<<< HEAD
      Date: ['Wed, 11 Oct 2017 14:34:20 GMT']
      ETag: [CPevl4zl6NYCEAE=]
=======
      Date: ['Thu, 04 Jan 2018 20:48:55 GMT']
      ETag: [CPHbrq2Xv9gCEAE=]
>>>>>>> 899a4518
      Expires: ['Mon, 01 Jan 1990 00:00:00 GMT']
      Pragma: [no-cache]
      Server: [UploadServer]
      Vary: [Origin, X-Origin]
<<<<<<< HEAD
      X-GUploader-UploadID: [AEnB2UoDpn2g0LqBo5WelaA2DAZA5kMeoU95-5lk8F_zL2bPNyJA6NRGnsuLFv3jXEkap6siXHfBClSAA5MUe61P771-2Jlnmg]
      X-Goog-Generation: ['1507732457117687']
      X-Goog-Hash: [crc32c=6wJAgQ==]
=======
      X-GUploader-UploadID: [AEnB2UoRI9t9ZWXF_ZNeX--Bpk8dLjNrwXhAK4R-JWjPAT4rziKs9pjJFyYH5PsxveHn74P4G0o-qjPcZUYXl3bJYrrjq-DYDw]
      X-Goog-Generation: ['1515098932489713']
>>>>>>> 899a4518
      X-Goog-Metageneration: ['1']
      X-Goog-Storage-Class: [STANDARD]
    status: {code: 206, message: Partial Content}
- request:
    body: null
    headers:
      Accept: ['*/*']
      Accept-Encoding: ['gzip, deflate']
      Connection: [keep-alive]
<<<<<<< HEAD
      User-Agent: [python-requests/2.13.0]
=======
      User-Agent: [python-requests/2.18.4]
>>>>>>> 899a4518
    method: GET
    uri: https://www.googleapis.com/storage/v1/b/gcsfs-testing/o/?maxResults=1000
  response:
    body: {string: "{\n \"kind\": \"storage#objects\",\n \"items\": [\n  {\n   \"kind\":
<<<<<<< HEAD
        \"storage#object\",\n   \"id\": \"gcsfs-testing/2014-01-01.csv/1507732458488367\",\n
        \  \"selfLink\": \"https://www.googleapis.com/storage/v1/b/gcsfs-testing/o/2014-01-01.csv\",\n
        \  \"name\": \"2014-01-01.csv\",\n   \"bucket\": \"gcsfs-testing\",\n   \"generation\":
        \"1507732458488367\",\n   \"metageneration\": \"1\",\n   \"timeCreated\":
        \"2017-10-11T14:34:18.437Z\",\n   \"updated\": \"2017-10-11T14:34:18.437Z\",\n
        \  \"storageClass\": \"STANDARD\",\n   \"timeStorageClassUpdated\": \"2017-10-11T14:34:18.437Z\",\n
        \  \"size\": \"51\",\n   \"md5Hash\": \"Auycd2AT7x5m8G1W0NXcuA==\",\n   \"mediaLink\":
        \"https://www.googleapis.com/download/storage/v1/b/gcsfs-testing/o/2014-01-01.csv?generation=1507732458488367&alt=media\",\n
        \  \"crc32c\": \"yR1u0w==\",\n   \"etag\": \"CK+E64zl6NYCEAE=\"\n  },\n  {\n
        \  \"kind\": \"storage#object\",\n   \"id\": \"gcsfs-testing/2014-01-02.csv/1507732458145611\",\n
        \  \"selfLink\": \"https://www.googleapis.com/storage/v1/b/gcsfs-testing/o/2014-01-02.csv\",\n
        \  \"name\": \"2014-01-02.csv\",\n   \"bucket\": \"gcsfs-testing\",\n   \"generation\":
        \"1507732458145611\",\n   \"metageneration\": \"1\",\n   \"timeCreated\":
        \"2017-10-11T14:34:18.093Z\",\n   \"updated\": \"2017-10-11T14:34:18.093Z\",\n
        \  \"storageClass\": \"STANDARD\",\n   \"timeStorageClassUpdated\": \"2017-10-11T14:34:18.093Z\",\n
        \  \"size\": \"15\",\n   \"md5Hash\": \"cGwL6TebGKiJzgyNBJNb6Q==\",\n   \"mediaLink\":
        \"https://www.googleapis.com/download/storage/v1/b/gcsfs-testing/o/2014-01-02.csv?generation=1507732458145611&alt=media\",\n
        \  \"crc32c\": \"Mpt4QQ==\",\n   \"etag\": \"CMuO1ozl6NYCEAE=\"\n  },\n  {\n
        \  \"kind\": \"storage#object\",\n   \"id\": \"gcsfs-testing/2014-01-03.csv/1507732457818101\",\n
        \  \"selfLink\": \"https://www.googleapis.com/storage/v1/b/gcsfs-testing/o/2014-01-03.csv\",\n
        \  \"name\": \"2014-01-03.csv\",\n   \"bucket\": \"gcsfs-testing\",\n   \"generation\":
        \"1507732457818101\",\n   \"metageneration\": \"1\",\n   \"timeCreated\":
        \"2017-10-11T14:34:17.765Z\",\n   \"updated\": \"2017-10-11T14:34:17.765Z\",\n
        \  \"storageClass\": \"STANDARD\",\n   \"timeStorageClassUpdated\": \"2017-10-11T14:34:17.765Z\",\n
        \  \"size\": \"52\",\n   \"md5Hash\": \"9keZXdUu0YtMynECFSOiMg==\",\n   \"mediaLink\":
        \"https://www.googleapis.com/download/storage/v1/b/gcsfs-testing/o/2014-01-03.csv?generation=1507732457818101&alt=media\",\n
        \  \"crc32c\": \"x/fq7w==\",\n   \"etag\": \"CPWPwozl6NYCEAE=\"\n  },\n  {\n
        \  \"kind\": \"storage#object\",\n   \"id\": \"gcsfs-testing/nested/file1/1507732459861183\",\n
        \  \"selfLink\": \"https://www.googleapis.com/storage/v1/b/gcsfs-testing/o/nested%2Ffile1\",\n
        \  \"name\": \"nested/file1\",\n   \"bucket\": \"gcsfs-testing\",\n   \"generation\":
        \"1507732459861183\",\n   \"metageneration\": \"1\",\n   \"timeCreated\":
        \"2017-10-11T14:34:19.804Z\",\n   \"updated\": \"2017-10-11T14:34:19.804Z\",\n
        \  \"storageClass\": \"STANDARD\",\n   \"timeStorageClassUpdated\": \"2017-10-11T14:34:19.804Z\",\n
        \  \"size\": \"6\",\n   \"md5Hash\": \"sZRqySSS0jR8YjW00mERhA==\",\n   \"mediaLink\":
        \"https://www.googleapis.com/download/storage/v1/b/gcsfs-testing/o/nested%2Ffile1?generation=1507732459861183&alt=media\",\n
        \  \"crc32c\": \"NT3Yvg==\",\n   \"etag\": \"CL/pvo3l6NYCEAE=\"\n  },\n  {\n
        \  \"kind\": \"storage#object\",\n   \"id\": \"gcsfs-testing/nested/file2/1507732459531089\",\n
        \  \"selfLink\": \"https://www.googleapis.com/storage/v1/b/gcsfs-testing/o/nested%2Ffile2\",\n
        \  \"name\": \"nested/file2\",\n   \"bucket\": \"gcsfs-testing\",\n   \"generation\":
        \"1507732459531089\",\n   \"metageneration\": \"1\",\n   \"timeCreated\":
        \"2017-10-11T14:34:19.477Z\",\n   \"updated\": \"2017-10-11T14:34:19.477Z\",\n
        \  \"storageClass\": \"STANDARD\",\n   \"timeStorageClassUpdated\": \"2017-10-11T14:34:19.477Z\",\n
        \  \"size\": \"5\",\n   \"md5Hash\": \"fXkwN6B2AYZXSwKC8vQ15w==\",\n   \"mediaLink\":
        \"https://www.googleapis.com/download/storage/v1/b/gcsfs-testing/o/nested%2Ffile2?generation=1507732459531089&alt=media\",\n
        \  \"crc32c\": \"MaqBTg==\",\n   \"etag\": \"CNHWqo3l6NYCEAE=\"\n  },\n  {\n
        \  \"kind\": \"storage#object\",\n   \"id\": \"gcsfs-testing/nested/nested2/file1/1507732458814322\",\n
        \  \"selfLink\": \"https://www.googleapis.com/storage/v1/b/gcsfs-testing/o/nested%2Fnested2%2Ffile1\",\n
        \  \"name\": \"nested/nested2/file1\",\n   \"bucket\": \"gcsfs-testing\",\n
        \  \"generation\": \"1507732458814322\",\n   \"metageneration\": \"1\",\n
        \  \"timeCreated\": \"2017-10-11T14:34:18.763Z\",\n   \"updated\": \"2017-10-11T14:34:18.763Z\",\n
        \  \"storageClass\": \"STANDARD\",\n   \"timeStorageClassUpdated\": \"2017-10-11T14:34:18.763Z\",\n
        \  \"size\": \"6\",\n   \"md5Hash\": \"sZRqySSS0jR8YjW00mERhA==\",\n   \"mediaLink\":
        \"https://www.googleapis.com/download/storage/v1/b/gcsfs-testing/o/nested%2Fnested2%2Ffile1?generation=1507732458814322&alt=media\",\n
        \  \"crc32c\": \"NT3Yvg==\",\n   \"etag\": \"CPL2/ozl6NYCEAE=\"\n  },\n  {\n
        \  \"kind\": \"storage#object\",\n   \"id\": \"gcsfs-testing/nested/nested2/file2/1507732459162241\",\n
        \  \"selfLink\": \"https://www.googleapis.com/storage/v1/b/gcsfs-testing/o/nested%2Fnested2%2Ffile2\",\n
        \  \"name\": \"nested/nested2/file2\",\n   \"bucket\": \"gcsfs-testing\",\n
        \  \"generation\": \"1507732459162241\",\n   \"metageneration\": \"1\",\n
        \  \"timeCreated\": \"2017-10-11T14:34:19.103Z\",\n   \"updated\": \"2017-10-11T14:34:19.103Z\",\n
        \  \"storageClass\": \"STANDARD\",\n   \"timeStorageClassUpdated\": \"2017-10-11T14:34:19.103Z\",\n
        \  \"size\": \"5\",\n   \"md5Hash\": \"fXkwN6B2AYZXSwKC8vQ15w==\",\n   \"mediaLink\":
        \"https://www.googleapis.com/download/storage/v1/b/gcsfs-testing/o/nested%2Fnested2%2Ffile2?generation=1507732459162241&alt=media\",\n
        \  \"crc32c\": \"MaqBTg==\",\n   \"etag\": \"CIGVlI3l6NYCEAE=\"\n  },\n  {\n
        \  \"kind\": \"storage#object\",\n   \"id\": \"gcsfs-testing/test/accounts.1.json/1507732457117687\",\n
        \  \"selfLink\": \"https://www.googleapis.com/storage/v1/b/gcsfs-testing/o/test%2Faccounts.1.json\",\n
        \  \"name\": \"test/accounts.1.json\",\n   \"bucket\": \"gcsfs-testing\",\n
        \  \"generation\": \"1507732457117687\",\n   \"metageneration\": \"1\",\n
        \  \"timeCreated\": \"2017-10-11T14:34:17.063Z\",\n   \"updated\": \"2017-10-11T14:34:17.063Z\",\n
        \  \"storageClass\": \"STANDARD\",\n   \"timeStorageClassUpdated\": \"2017-10-11T14:34:17.063Z\",\n
        \  \"size\": \"133\",\n   \"md5Hash\": \"xK7pmJz/Oj5HGIyfQpYTig==\",\n   \"mediaLink\":
        \"https://www.googleapis.com/download/storage/v1/b/gcsfs-testing/o/test%2Faccounts.1.json?generation=1507732457117687&alt=media\",\n
        \  \"crc32c\": \"6wJAgQ==\",\n   \"etag\": \"CPevl4zl6NYCEAE=\"\n  },\n  {\n
        \  \"kind\": \"storage#object\",\n   \"id\": \"gcsfs-testing/test/accounts.2.json/1507732457462607\",\n
        \  \"selfLink\": \"https://www.googleapis.com/storage/v1/b/gcsfs-testing/o/test%2Faccounts.2.json\",\n
        \  \"name\": \"test/accounts.2.json\",\n   \"bucket\": \"gcsfs-testing\",\n
        \  \"generation\": \"1507732457462607\",\n   \"metageneration\": \"1\",\n
        \  \"timeCreated\": \"2017-10-11T14:34:17.410Z\",\n   \"updated\": \"2017-10-11T14:34:17.410Z\",\n
        \  \"storageClass\": \"STANDARD\",\n   \"timeStorageClassUpdated\": \"2017-10-11T14:34:17.410Z\",\n
        \  \"size\": \"133\",\n   \"md5Hash\": \"bjhC5OCrzKV+8MGMCF2BQA==\",\n   \"mediaLink\":
        \"https://www.googleapis.com/download/storage/v1/b/gcsfs-testing/o/test%2Faccounts.2.json?generation=1507732457462607&alt=media\",\n
        \  \"crc32c\": \"Su+F+g==\",\n   \"etag\": \"CM+2rIzl6NYCEAE=\"\n  }\n ]\n}\n"}
    headers:
      Alt-Svc: ['quic=":443"; ma=2592000; v="39,38,37,35"']
      Cache-Control: ['private, max-age=0, must-revalidate, no-transform']
      Content-Length: ['6807']
      Content-Type: [application/json; charset=UTF-8]
      Date: ['Wed, 11 Oct 2017 14:34:20 GMT']
      Expires: ['Wed, 11 Oct 2017 14:34:20 GMT']
      Server: [UploadServer]
      Vary: [Origin, X-Origin]
      X-GUploader-UploadID: [AEnB2Up3hh9TQceitrYycaLMufy6k5pDc3TeZ6S4fO28fwNzUxX5wgbzNqA6cs5dn_Z0G2hhDe-9nQfQabQYGhzbkzDqDJIaiw]
=======
        \"storage#object\",\n   \"id\": \"gcsfs-testing/2014-01-01.csv/1515098933076551\",\n
        \  \"selfLink\": \"https://www.googleapis.com/storage/v1/b/gcsfs-testing/o/2014-01-01.csv\",\n
        \  \"name\": \"2014-01-01.csv\",\n   \"bucket\": \"gcsfs-testing\",\n   \"generation\":
        \"1515098933076551\",\n   \"metageneration\": \"1\",\n   \"timeCreated\":
        \"2018-01-04T20:48:53.017Z\",\n   \"updated\": \"2018-01-04T20:48:53.017Z\",\n
        \  \"storageClass\": \"STANDARD\",\n   \"timeStorageClassUpdated\": \"2018-01-04T20:48:53.017Z\",\n
        \  \"size\": \"51\",\n   \"md5Hash\": \"Auycd2AT7x5m8G1W0NXcuA==\",\n   \"mediaLink\":
        \"https://www.googleapis.com/download/storage/v1/b/gcsfs-testing/o/2014-01-01.csv?generation=1515098933076551&alt=media\",\n
        \  \"crc32c\": \"yR1u0w==\",\n   \"etag\": \"CMfE0q2Xv9gCEAE=\"\n  },\n  {\n
        \  \"kind\": \"storage#object\",\n   \"id\": \"gcsfs-testing/2014-01-02.csv/1515098933320349\",\n
        \  \"selfLink\": \"https://www.googleapis.com/storage/v1/b/gcsfs-testing/o/2014-01-02.csv\",\n
        \  \"name\": \"2014-01-02.csv\",\n   \"bucket\": \"gcsfs-testing\",\n   \"generation\":
        \"1515098933320349\",\n   \"metageneration\": \"1\",\n   \"timeCreated\":
        \"2018-01-04T20:48:53.266Z\",\n   \"updated\": \"2018-01-04T20:48:53.266Z\",\n
        \  \"storageClass\": \"STANDARD\",\n   \"timeStorageClassUpdated\": \"2018-01-04T20:48:53.266Z\",\n
        \  \"size\": \"15\",\n   \"md5Hash\": \"cGwL6TebGKiJzgyNBJNb6Q==\",\n   \"mediaLink\":
        \"https://www.googleapis.com/download/storage/v1/b/gcsfs-testing/o/2014-01-02.csv?generation=1515098933320349&alt=media\",\n
        \  \"crc32c\": \"Mpt4QQ==\",\n   \"etag\": \"CJ214a2Xv9gCEAE=\"\n  },\n  {\n
        \  \"kind\": \"storage#object\",\n   \"id\": \"gcsfs-testing/2014-01-03.csv/1515098933709623\",\n
        \  \"selfLink\": \"https://www.googleapis.com/storage/v1/b/gcsfs-testing/o/2014-01-03.csv\",\n
        \  \"name\": \"2014-01-03.csv\",\n   \"bucket\": \"gcsfs-testing\",\n   \"generation\":
        \"1515098933709623\",\n   \"metageneration\": \"1\",\n   \"timeCreated\":
        \"2018-01-04T20:48:53.642Z\",\n   \"updated\": \"2018-01-04T20:48:53.642Z\",\n
        \  \"storageClass\": \"STANDARD\",\n   \"timeStorageClassUpdated\": \"2018-01-04T20:48:53.642Z\",\n
        \  \"size\": \"52\",\n   \"md5Hash\": \"9keZXdUu0YtMynECFSOiMg==\",\n   \"mediaLink\":
        \"https://www.googleapis.com/download/storage/v1/b/gcsfs-testing/o/2014-01-03.csv?generation=1515098933709623&alt=media\",\n
        \  \"crc32c\": \"x/fq7w==\",\n   \"etag\": \"CLeW+a2Xv9gCEAE=\"\n  },\n  {\n
        \  \"kind\": \"storage#object\",\n   \"id\": \"gcsfs-testing/nested/file1/1515098934525983\",\n
        \  \"selfLink\": \"https://www.googleapis.com/storage/v1/b/gcsfs-testing/o/nested%2Ffile1\",\n
        \  \"name\": \"nested/file1\",\n   \"bucket\": \"gcsfs-testing\",\n   \"generation\":
        \"1515098934525983\",\n   \"metageneration\": \"1\",\n   \"timeCreated\":
        \"2018-01-04T20:48:54.461Z\",\n   \"updated\": \"2018-01-04T20:48:54.461Z\",\n
        \  \"storageClass\": \"STANDARD\",\n   \"timeStorageClassUpdated\": \"2018-01-04T20:48:54.461Z\",\n
        \  \"size\": \"6\",\n   \"md5Hash\": \"sZRqySSS0jR8YjW00mERhA==\",\n   \"mediaLink\":
        \"https://www.googleapis.com/download/storage/v1/b/gcsfs-testing/o/nested%2Ffile1?generation=1515098934525983&alt=media\",\n
        \  \"crc32c\": \"NT3Yvg==\",\n   \"etag\": \"CJ+Aq66Xv9gCEAE=\"\n  },\n  {\n
        \  \"kind\": \"storage#object\",\n   \"id\": \"gcsfs-testing/nested/file2/1515098934744135\",\n
        \  \"selfLink\": \"https://www.googleapis.com/storage/v1/b/gcsfs-testing/o/nested%2Ffile2\",\n
        \  \"name\": \"nested/file2\",\n   \"bucket\": \"gcsfs-testing\",\n   \"generation\":
        \"1515098934744135\",\n   \"metageneration\": \"1\",\n   \"timeCreated\":
        \"2018-01-04T20:48:54.676Z\",\n   \"updated\": \"2018-01-04T20:48:54.676Z\",\n
        \  \"storageClass\": \"STANDARD\",\n   \"timeStorageClassUpdated\": \"2018-01-04T20:48:54.676Z\",\n
        \  \"size\": \"5\",\n   \"md5Hash\": \"fXkwN6B2AYZXSwKC8vQ15w==\",\n   \"mediaLink\":
        \"https://www.googleapis.com/download/storage/v1/b/gcsfs-testing/o/nested%2Ffile2?generation=1515098934744135&alt=media\",\n
        \  \"crc32c\": \"MaqBTg==\",\n   \"etag\": \"CMeouK6Xv9gCEAE=\"\n  },\n  {\n
        \  \"kind\": \"storage#object\",\n   \"id\": \"gcsfs-testing/nested/nested2/file1/1515098933963451\",\n
        \  \"selfLink\": \"https://www.googleapis.com/storage/v1/b/gcsfs-testing/o/nested%2Fnested2%2Ffile1\",\n
        \  \"name\": \"nested/nested2/file1\",\n   \"bucket\": \"gcsfs-testing\",\n
        \  \"generation\": \"1515098933963451\",\n   \"metageneration\": \"1\",\n
        \  \"timeCreated\": \"2018-01-04T20:48:53.858Z\",\n   \"updated\": \"2018-01-04T20:48:53.858Z\",\n
        \  \"storageClass\": \"STANDARD\",\n   \"timeStorageClassUpdated\": \"2018-01-04T20:48:53.858Z\",\n
        \  \"size\": \"6\",\n   \"md5Hash\": \"sZRqySSS0jR8YjW00mERhA==\",\n   \"mediaLink\":
        \"https://www.googleapis.com/download/storage/v1/b/gcsfs-testing/o/nested%2Fnested2%2Ffile1?generation=1515098933963451&alt=media\",\n
        \  \"crc32c\": \"NT3Yvg==\",\n   \"etag\": \"CLvViK6Xv9gCEAE=\"\n  },\n  {\n
        \  \"kind\": \"storage#object\",\n   \"id\": \"gcsfs-testing/nested/nested2/file2/1515098934174343\",\n
        \  \"selfLink\": \"https://www.googleapis.com/storage/v1/b/gcsfs-testing/o/nested%2Fnested2%2Ffile2\",\n
        \  \"name\": \"nested/nested2/file2\",\n   \"bucket\": \"gcsfs-testing\",\n
        \  \"generation\": \"1515098934174343\",\n   \"metageneration\": \"1\",\n
        \  \"timeCreated\": \"2018-01-04T20:48:54.115Z\",\n   \"updated\": \"2018-01-04T20:48:54.115Z\",\n
        \  \"storageClass\": \"STANDARD\",\n   \"timeStorageClassUpdated\": \"2018-01-04T20:48:54.115Z\",\n
        \  \"size\": \"5\",\n   \"md5Hash\": \"fXkwN6B2AYZXSwKC8vQ15w==\",\n   \"mediaLink\":
        \"https://www.googleapis.com/download/storage/v1/b/gcsfs-testing/o/nested%2Fnested2%2Ffile2?generation=1515098934174343&alt=media\",\n
        \  \"crc32c\": \"MaqBTg==\",\n   \"etag\": \"CIfFla6Xv9gCEAE=\"\n  },\n  {\n
        \  \"kind\": \"storage#object\",\n   \"id\": \"gcsfs-testing/test/accounts.1.json/1515098932489713\",\n
        \  \"selfLink\": \"https://www.googleapis.com/storage/v1/b/gcsfs-testing/o/test%2Faccounts.1.json\",\n
        \  \"name\": \"test/accounts.1.json\",\n   \"bucket\": \"gcsfs-testing\",\n
        \  \"generation\": \"1515098932489713\",\n   \"metageneration\": \"1\",\n
        \  \"timeCreated\": \"2018-01-04T20:48:52.435Z\",\n   \"updated\": \"2018-01-04T20:48:52.435Z\",\n
        \  \"storageClass\": \"STANDARD\",\n   \"timeStorageClassUpdated\": \"2018-01-04T20:48:52.435Z\",\n
        \  \"size\": \"133\",\n   \"md5Hash\": \"xK7pmJz/Oj5HGIyfQpYTig==\",\n   \"mediaLink\":
        \"https://www.googleapis.com/download/storage/v1/b/gcsfs-testing/o/test%2Faccounts.1.json?generation=1515098932489713&alt=media\",\n
        \  \"crc32c\": \"6wJAgQ==\",\n   \"etag\": \"CPHbrq2Xv9gCEAE=\"\n  },\n  {\n
        \  \"kind\": \"storage#object\",\n   \"id\": \"gcsfs-testing/test/accounts.2.json/1515098932712887\",\n
        \  \"selfLink\": \"https://www.googleapis.com/storage/v1/b/gcsfs-testing/o/test%2Faccounts.2.json\",\n
        \  \"name\": \"test/accounts.2.json\",\n   \"bucket\": \"gcsfs-testing\",\n
        \  \"generation\": \"1515098932712887\",\n   \"metageneration\": \"1\",\n
        \  \"timeCreated\": \"2018-01-04T20:48:52.646Z\",\n   \"updated\": \"2018-01-04T20:48:52.646Z\",\n
        \  \"storageClass\": \"STANDARD\",\n   \"timeStorageClassUpdated\": \"2018-01-04T20:48:52.646Z\",\n
        \  \"size\": \"133\",\n   \"md5Hash\": \"bjhC5OCrzKV+8MGMCF2BQA==\",\n   \"mediaLink\":
        \"https://www.googleapis.com/download/storage/v1/b/gcsfs-testing/o/test%2Faccounts.2.json?generation=1515098932712887&alt=media\",\n
        \  \"crc32c\": \"Su+F+g==\",\n   \"etag\": \"CLervK2Xv9gCEAE=\"\n  }\n ]\n}\n"}
    headers:
      Alt-Svc: ['hq=":443"; ma=2592000; quic=51303431; quic=51303339; quic=51303338;
          quic=51303337; quic=51303335,quic=":443"; ma=2592000; v="41,39,38,37,35"']
      Cache-Control: ['private, max-age=0, must-revalidate, no-transform']
      Content-Length: ['6735']
      Content-Type: [application/json; charset=UTF-8]
      Date: ['Thu, 04 Jan 2018 20:48:55 GMT']
      Expires: ['Thu, 04 Jan 2018 20:48:55 GMT']
      Server: [UploadServer]
      Vary: [Origin, X-Origin]
      X-GUploader-UploadID: [AEnB2UpdJx4pu77rx9NauZgsD_mDSmSZnQMWHjIFowS4nW-o63pf4PxttVY0gOtyO9X4E3XP8BOo8wP5Dk6r3cuKDAn-M68czw]
>>>>>>> 899a4518
    status: {code: 200, message: OK}
- request:
    body: null
    headers:
      Accept: ['*/*']
      Accept-Encoding: ['gzip, deflate']
      Connection: [keep-alive]
<<<<<<< HEAD
      Content-Length: ['0']
      User-Agent: [python-requests/2.13.0]
    method: DELETE
    uri: https://www.googleapis.com/storage/v1/b/gcsfs-testing/o/2014-01-01.csv
  response:
    body: {string: ''}
    headers:
      Alt-Svc: ['quic=":443"; ma=2592000; v="39,38,37,35"']
      Cache-Control: ['no-cache, no-store, max-age=0, must-revalidate']
      Content-Length: ['0']
      Content-Type: [application/json]
      Date: ['Wed, 11 Oct 2017 14:34:21 GMT']
      Expires: ['Mon, 01 Jan 1990 00:00:00 GMT']
      Pragma: [no-cache]
      Server: [UploadServer]
      Vary: [Origin, X-Origin]
      X-GUploader-UploadID: [AEnB2UoZsntOrHTKBrruPNxL3u57EL-8zB0rRvb8tx_fGWXK448L14inGr9bPYHWLURh1Im4ulB66XQZ0ezVgQq2TUahjx2BHQ]
    status: {code: 204, message: No Content}
- request:
    body: null
    headers:
      Accept: ['*/*']
      Accept-Encoding: ['gzip, deflate']
      Connection: [keep-alive]
=======
>>>>>>> 899a4518
      Content-Length: ['0']
      User-Agent: [python-requests/2.18.4]
    method: DELETE
    uri: https://www.googleapis.com/storage/v1/b/gcsfs-testing/o/2014-01-02.csv
  response:
    body: {string: ''}
    headers:
<<<<<<< HEAD
      Alt-Svc: ['quic=":443"; ma=2592000; v="39,38,37,35"']
      Cache-Control: ['no-cache, no-store, max-age=0, must-revalidate']
      Content-Length: ['0']
      Content-Type: [application/json]
      Date: ['Wed, 11 Oct 2017 14:34:21 GMT']
=======
      Alt-Svc: ['hq=":443"; ma=2592000; quic=51303431; quic=51303339; quic=51303338;
          quic=51303337; quic=51303335,quic=":443"; ma=2592000; v="41,39,38,37,35"']
      Cache-Control: ['no-cache, no-store, max-age=0, must-revalidate']
      Content-Length: ['0']
      Content-Type: [application/json]
      Date: ['Thu, 04 Jan 2018 20:48:55 GMT']
>>>>>>> 899a4518
      Expires: ['Mon, 01 Jan 1990 00:00:00 GMT']
      Pragma: [no-cache]
      Server: [UploadServer]
      Vary: [Origin, X-Origin]
<<<<<<< HEAD
      X-GUploader-UploadID: [AEnB2Uq79IB3v8ha5JCYrUh_6vZQtzmqFlBGjJtPgeMhx3NdOR8QaqbA2IbXGwGV04noL2AvnzlBpX11KY_QAHrQaTWqb6_4dw]
=======
      X-GUploader-UploadID: [AEnB2UrBR3MEVJCwV5KU-FC7RSKqFWeSp_SUb0gJTyBIN0Lwiuv_wqswBRaEtNd1COviiOQgc_LH8mxFiUL17n4B0OJzayzRTA]
>>>>>>> 899a4518
    status: {code: 204, message: No Content}
- request:
    body: null
    headers:
      Accept: ['*/*']
      Accept-Encoding: ['gzip, deflate']
      Connection: [keep-alive]
      Content-Length: ['0']
      User-Agent: [python-requests/2.18.4]
    method: DELETE
    uri: https://www.googleapis.com/storage/v1/b/gcsfs-testing/o/2014-01-03.csv
  response:
    body: {string: ''}
    headers:
<<<<<<< HEAD
      Alt-Svc: ['quic=":443"; ma=2592000; v="39,38,37,35"']
      Cache-Control: ['no-cache, no-store, max-age=0, must-revalidate']
      Content-Length: ['0']
      Content-Type: [application/json]
      Date: ['Wed, 11 Oct 2017 14:34:21 GMT']
=======
      Alt-Svc: ['hq=":443"; ma=2592000; quic=51303431; quic=51303339; quic=51303338;
          quic=51303337; quic=51303335,quic=":443"; ma=2592000; v="41,39,38,37,35"']
      Cache-Control: ['no-cache, no-store, max-age=0, must-revalidate']
      Content-Length: ['0']
      Content-Type: [application/json]
      Date: ['Thu, 04 Jan 2018 20:48:55 GMT']
>>>>>>> 899a4518
      Expires: ['Mon, 01 Jan 1990 00:00:00 GMT']
      Pragma: [no-cache]
      Server: [UploadServer]
      Vary: [Origin, X-Origin]
<<<<<<< HEAD
      X-GUploader-UploadID: [AEnB2Uow7y0ny_UZe6Vsqr2ZzeVC7_ffZY4oR6-zK0pNY31xe8qjMdTc-8bMI_2nkd5bPZjeqkdWhaF2o0-Tics-8ZANK8xPHA]
=======
      X-GUploader-UploadID: [AEnB2UpxipM3HfpCOThii35MLhEJerypbARPZLg6am5q760vJJa8i6DV8JTd05efxN_2VXOcJwKIUWBe80tkKLPT6Hk18FYKgw]
>>>>>>> 899a4518
    status: {code: 204, message: No Content}
- request:
    body: null
    headers:
      Accept: ['*/*']
      Accept-Encoding: ['gzip, deflate']
      Connection: [keep-alive]
      Content-Length: ['0']
      User-Agent: [python-requests/2.18.4]
    method: DELETE
    uri: https://www.googleapis.com/storage/v1/b/gcsfs-testing/o/nested%2Ffile1
  response:
    body: {string: ''}
    headers:
<<<<<<< HEAD
      Alt-Svc: ['quic=":443"; ma=2592000; v="39,38,37,35"']
      Cache-Control: ['no-cache, no-store, max-age=0, must-revalidate']
      Content-Length: ['0']
      Content-Type: [application/json]
      Date: ['Wed, 11 Oct 2017 14:34:22 GMT']
=======
      Alt-Svc: ['hq=":443"; ma=2592000; quic=51303431; quic=51303339; quic=51303338;
          quic=51303337; quic=51303335,quic=":443"; ma=2592000; v="41,39,38,37,35"']
      Cache-Control: ['no-cache, no-store, max-age=0, must-revalidate']
      Content-Length: ['0']
      Content-Type: [application/json]
      Date: ['Thu, 04 Jan 2018 20:48:55 GMT']
>>>>>>> 899a4518
      Expires: ['Mon, 01 Jan 1990 00:00:00 GMT']
      Pragma: [no-cache]
      Server: [UploadServer]
      Vary: [Origin, X-Origin]
<<<<<<< HEAD
      X-GUploader-UploadID: [AEnB2UrxuF9Adtgc_KFcLaABIaeE3KnpDVakoeTi6zjRG0sT65W3MDhtlMlheXWwUGtiWG8cYEpif7giZHq3ZIP9t6FEwwM-VQ]
=======
      X-GUploader-UploadID: [AEnB2UpAjfZKun3xeg4XtdzH4hpTv1MxFXM1MnnTiwSGqH7cFzLijQSQ2St_SmG_0jdSOYUd4w6X_W-TGX6PMJfPj8TDdxIrkQ]
>>>>>>> 899a4518
    status: {code: 204, message: No Content}
- request:
    body: null
    headers:
      Accept: ['*/*']
      Accept-Encoding: ['gzip, deflate']
      Connection: [keep-alive]
      Content-Length: ['0']
      User-Agent: [python-requests/2.18.4]
    method: DELETE
    uri: https://www.googleapis.com/storage/v1/b/gcsfs-testing/o/nested%2Ffile2
  response:
    body: {string: ''}
    headers:
<<<<<<< HEAD
      Alt-Svc: ['quic=":443"; ma=2592000; v="39,38,37,35"']
      Cache-Control: ['no-cache, no-store, max-age=0, must-revalidate']
      Content-Length: ['0']
      Content-Type: [application/json]
      Date: ['Wed, 11 Oct 2017 14:34:22 GMT']
=======
      Alt-Svc: ['hq=":443"; ma=2592000; quic=51303431; quic=51303339; quic=51303338;
          quic=51303337; quic=51303335,quic=":443"; ma=2592000; v="41,39,38,37,35"']
      Cache-Control: ['no-cache, no-store, max-age=0, must-revalidate']
      Content-Length: ['0']
      Content-Type: [application/json]
      Date: ['Thu, 04 Jan 2018 20:48:56 GMT']
>>>>>>> 899a4518
      Expires: ['Mon, 01 Jan 1990 00:00:00 GMT']
      Pragma: [no-cache]
      Server: [UploadServer]
      Vary: [Origin, X-Origin]
<<<<<<< HEAD
      X-GUploader-UploadID: [AEnB2UoSp1v_axr9mxw6iyk-VOCxlybFQvP3HzUfdNTcXgJzgjHqvaRx3sajWvwNux6JGvANJIISE64oavTOAdu48jZybG8e7w]
=======
      X-GUploader-UploadID: [AEnB2UqOGnU1GZpr4kxNmcQbTPYnQF2YNqUGdpBVstP7EJCivW0haY70MWRZppaIHvPDH_g_Vdu9rn9EeAF1Gw-TO65794X2nQ]
>>>>>>> 899a4518
    status: {code: 204, message: No Content}
- request:
    body: null
    headers:
      Accept: ['*/*']
      Accept-Encoding: ['gzip, deflate']
      Connection: [keep-alive]
      Content-Length: ['0']
      User-Agent: [python-requests/2.18.4]
    method: DELETE
    uri: https://www.googleapis.com/storage/v1/b/gcsfs-testing/o/nested%2Fnested2%2Ffile1
  response:
    body: {string: ''}
    headers:
<<<<<<< HEAD
      Alt-Svc: ['quic=":443"; ma=2592000; v="39,38,37,35"']
      Cache-Control: ['no-cache, no-store, max-age=0, must-revalidate']
      Content-Length: ['0']
      Content-Type: [application/json]
      Date: ['Wed, 11 Oct 2017 14:34:22 GMT']
=======
      Alt-Svc: ['hq=":443"; ma=2592000; quic=51303431; quic=51303339; quic=51303338;
          quic=51303337; quic=51303335,quic=":443"; ma=2592000; v="41,39,38,37,35"']
      Cache-Control: ['no-cache, no-store, max-age=0, must-revalidate']
      Content-Length: ['0']
      Content-Type: [application/json]
      Date: ['Thu, 04 Jan 2018 20:48:56 GMT']
>>>>>>> 899a4518
      Expires: ['Mon, 01 Jan 1990 00:00:00 GMT']
      Pragma: [no-cache]
      Server: [UploadServer]
      Vary: [Origin, X-Origin]
<<<<<<< HEAD
      X-GUploader-UploadID: [AEnB2Uqn3GX159enBePRLMzMIaAfcZUycGa8S_bQLjqjUk9RV32joPq_ZhiiucvEm5mNDRkdzsQpKgtRLJcoHLvDQ-r6jBLtYw]
=======
      X-GUploader-UploadID: [AEnB2UoBmD7s1l3RkCsPfTIkNiDLQu6mYuQmPC7gcil8Au0D75coUFsN2yBVyt7gXUZjKuAmnpQRBMTPcvqfi9JbnsPjFzZrWg]
>>>>>>> 899a4518
    status: {code: 204, message: No Content}
- request:
    body: null
    headers:
      Accept: ['*/*']
      Accept-Encoding: ['gzip, deflate']
      Connection: [keep-alive]
      Content-Length: ['0']
      User-Agent: [python-requests/2.18.4]
    method: DELETE
    uri: https://www.googleapis.com/storage/v1/b/gcsfs-testing/o/nested%2Fnested2%2Ffile2
  response:
    body: {string: ''}
    headers:
<<<<<<< HEAD
      Alt-Svc: ['quic=":443"; ma=2592000; v="39,38,37,35"']
      Cache-Control: ['no-cache, no-store, max-age=0, must-revalidate']
      Content-Length: ['0']
      Content-Type: [application/json]
      Date: ['Wed, 11 Oct 2017 14:34:22 GMT']
=======
      Alt-Svc: ['hq=":443"; ma=2592000; quic=51303431; quic=51303339; quic=51303338;
          quic=51303337; quic=51303335,quic=":443"; ma=2592000; v="41,39,38,37,35"']
      Cache-Control: ['no-cache, no-store, max-age=0, must-revalidate']
      Content-Length: ['0']
      Content-Type: [application/json]
      Date: ['Thu, 04 Jan 2018 20:48:56 GMT']
>>>>>>> 899a4518
      Expires: ['Mon, 01 Jan 1990 00:00:00 GMT']
      Pragma: [no-cache]
      Server: [UploadServer]
      Vary: [Origin, X-Origin]
<<<<<<< HEAD
      X-GUploader-UploadID: [AEnB2Uo_nKDr5ARUfXsM_L8PZnTPPOabSzQdgmwxXK-5LtjRfKs4I9gJMGOM_L6hFa9JO58s9S9xDbn5lBe1aE3DLNa0KomY2A]
=======
      X-GUploader-UploadID: [AEnB2UqHNYTE2sPQuHVc1fHg1Jzh3QETborKWpBHDDdizqZ1T915D_B7yovJweKJjKKG8_OQbBUkJUf6hAw8NJudSczL-rIjMQ]
>>>>>>> 899a4518
    status: {code: 204, message: No Content}
- request:
    body: null
    headers:
      Accept: ['*/*']
      Accept-Encoding: ['gzip, deflate']
      Connection: [keep-alive]
      Content-Length: ['0']
      User-Agent: [python-requests/2.18.4]
    method: DELETE
    uri: https://www.googleapis.com/storage/v1/b/gcsfs-testing/o/test%2Faccounts.1.json
  response:
    body: {string: ''}
    headers:
<<<<<<< HEAD
      Alt-Svc: ['quic=":443"; ma=2592000; v="39,38,37,35"']
      Cache-Control: ['no-cache, no-store, max-age=0, must-revalidate']
      Content-Length: ['0']
      Content-Type: [application/json]
      Date: ['Wed, 11 Oct 2017 14:34:23 GMT']
=======
      Alt-Svc: ['hq=":443"; ma=2592000; quic=51303431; quic=51303339; quic=51303338;
          quic=51303337; quic=51303335,quic=":443"; ma=2592000; v="41,39,38,37,35"']
      Cache-Control: ['no-cache, no-store, max-age=0, must-revalidate']
      Content-Length: ['0']
      Content-Type: [application/json]
      Date: ['Thu, 04 Jan 2018 20:48:56 GMT']
>>>>>>> 899a4518
      Expires: ['Mon, 01 Jan 1990 00:00:00 GMT']
      Pragma: [no-cache]
      Server: [UploadServer]
      Vary: [Origin, X-Origin]
<<<<<<< HEAD
      X-GUploader-UploadID: [AEnB2UqVduZm6C92-PP_pW2tAi2B5li0qVwJQxT-A0RV6zXRRwyXK2-VtaM3abAtFN9jMC-d-Ex8lDOb_6R65iFq9oDTOFvP1w]
=======
      X-GUploader-UploadID: [AEnB2Uo7w3gmx4LPTMQgD2q4czYdYkNEw3e4HsKY9kkTjrLgpflTrE0AjOEVW2BDYZow4EG5JjC4DtdpESRVzcP0TdbhFk1iqw]
>>>>>>> 899a4518
    status: {code: 204, message: No Content}
- request:
    body: null
    headers:
      Accept: ['*/*']
      Accept-Encoding: ['gzip, deflate']
      Connection: [keep-alive]
      Content-Length: ['0']
      User-Agent: [python-requests/2.18.4]
    method: DELETE
    uri: https://www.googleapis.com/storage/v1/b/gcsfs-testing/o/test%2Faccounts.2.json
  response:
    body: {string: ''}
    headers:
<<<<<<< HEAD
      Alt-Svc: ['quic=":443"; ma=2592000; v="39,38,37,35"']
      Cache-Control: ['no-cache, no-store, max-age=0, must-revalidate']
      Content-Length: ['0']
      Content-Type: [application/json]
      Date: ['Wed, 11 Oct 2017 14:34:23 GMT']
=======
      Alt-Svc: ['hq=":443"; ma=2592000; quic=51303431; quic=51303339; quic=51303338;
          quic=51303337; quic=51303335,quic=":443"; ma=2592000; v="41,39,38,37,35"']
      Cache-Control: ['no-cache, no-store, max-age=0, must-revalidate']
      Content-Length: ['0']
      Content-Type: [application/json]
      Date: ['Thu, 04 Jan 2018 20:48:57 GMT']
>>>>>>> 899a4518
      Expires: ['Mon, 01 Jan 1990 00:00:00 GMT']
      Pragma: [no-cache]
      Server: [UploadServer]
      Vary: [Origin, X-Origin]
<<<<<<< HEAD
      X-GUploader-UploadID: [AEnB2UpBkCNvJCZiptA9DYjl175RIvJNHEq8dmEYsxXQMUnibuOOcMEXgcxVDzBbIGJHXLP7sQn7b6KJnjb0okefeUCH9WGmFw]
=======
      X-GUploader-UploadID: [AEnB2UpqyiRUZbRsc4el3Quiaqas1SGN4ypaO7CnVOVivbAkzi6RAfGNZwh3APrDAwoW8J1-m8gonzU00guZKxYqbjfQNuSJqQ]
>>>>>>> 899a4518
    status: {code: 204, message: No Content}
- request:
    body: null
    headers:
      Accept: ['*/*']
      Accept-Encoding: ['gzip, deflate']
      Connection: [keep-alive]
      Content-Length: ['0']
      User-Agent: [python-requests/2.18.4]
<<<<<<< HEAD
    method: POST
    uri: https://www.googleapis.com/oauth2/v4/token?grant_type=refresh_token
  response:
    body:
      string: !!binary |
        H4sIAOEJMFoC/6tWykyJL8nPTs1TslJQqqioUNJRUALz40sqC1JBgk6piUWpRSDx1IqCzKLU4vhM
        kGJjMwMDoFhicnJqcTGqEbUAnoD1nVYAAAA=
    headers:
      Alt-Svc: ['hq=":443"; ma=2592000; quic=51303431; quic=51303339; quic=51303338;
          quic=51303337; quic=51303335,quic=":443"; ma=2592000; v="41,39,38,37,35"']
      Cache-Control: ['no-cache, no-store, max-age=0, must-revalidate']
      Content-Encoding: [gzip]
      Content-Type: [application/json; charset=UTF-8]
      Date: ['Tue, 12 Dec 2017 16:54:57 GMT']
      Expires: ['Mon, 01 Jan 1990 00:00:00 GMT']
      Pragma: [no-cache]
      Server: [GSE]
      Transfer-Encoding: [chunked]
      Vary: [Origin, X-Origin]
      X-Content-Type-Options: [nosniff]
      X-Frame-Options: [SAMEORIGIN]
      X-XSS-Protection: [1; mode=block]
    status: {code: 200, message: OK}
- request:
    body: null
    headers:
      Accept: ['*/*']
      Accept-Encoding: ['gzip, deflate']
      Connection: [keep-alive]
      User-Agent: [python-requests/2.18.4]
    method: GET
    uri: https://www.googleapis.com/storage/v1/b/?project=test_project
  response:
    body: {string: "{\n \"kind\": \"storage#buckets\",\n \"items\": [\n  {\n   \"kind\":
        \"storage#bucket\",\n   \"id\": \"anaconda-enterprise\",\n   \"selfLink\":
        \"https://www.googleapis.com/storage/v1/b/anaconda-enterprise\",\n   \"projectNumber\":
        \"586241054156\",\n   \"name\": \"anaconda-enterprise\",\n   \"timeCreated\":
        \"2017-07-05T23:53:06.552Z\",\n   \"updated\": \"2017-07-14T17:39:54.178Z\",\n
        \  \"metageneration\": \"3\",\n   \"location\": \"US\",\n   \"storageClass\":
        \"MULTI_REGIONAL\",\n   \"etag\": \"CAM=\"\n  },\n  {\n   \"kind\": \"storage#bucket\",\n
        \  \"id\": \"anaconda-public-data\",\n   \"selfLink\": \"https://www.googleapis.com/storage/v1/b/anaconda-public-data\",\n
        \  \"projectNumber\": \"586241054156\",\n   \"name\": \"anaconda-public-data\",\n
        \  \"timeCreated\": \"2017-04-05T20:22:12.865Z\",\n   \"updated\": \"2017-07-10T16:32:07.980Z\",\n
        \  \"metageneration\": \"2\",\n   \"location\": \"US\",\n   \"storageClass\":
        \"MULTI_REGIONAL\",\n   \"etag\": \"CAI=\"\n  },\n  {\n   \"kind\": \"storage#bucket\",\n
        \  \"id\": \"artifacts.test_project.appspot.com\",\n   \"selfLink\": \"https://www.googleapis.com/storage/v1/b/artifacts.test_project.appspot.com\",\n
        \  \"projectNumber\": \"586241054156\",\n   \"name\": \"artifacts.test_project.appspot.com\",\n
        \  \"timeCreated\": \"2016-05-17T18:29:22.774Z\",\n   \"updated\": \"2016-05-17T18:29:22.774Z\",\n
        \  \"metageneration\": \"1\",\n   \"location\": \"US\",\n   \"storageClass\":
        \"STANDARD\",\n   \"etag\": \"CAE=\"\n  },\n  {\n   \"kind\": \"storage#bucket\",\n
        \  \"id\": \"test_project_cloudbuild\",\n   \"selfLink\": \"https://www.googleapis.com/storage/v1/b/test_project_cloudbuild\",\n
        \  \"projectNumber\": \"586241054156\",\n   \"name\": \"test_project_cloudbuild\",\n
        \  \"timeCreated\": \"2017-11-03T20:06:49.744Z\",\n   \"updated\": \"2017-11-03T20:06:49.744Z\",\n
        \  \"metageneration\": \"1\",\n   \"location\": \"US\",\n   \"storageClass\":
        \"STANDARD\",\n   \"etag\": \"CAE=\"\n  },\n  {\n   \"kind\": \"storage#bucket\",\n
        \  \"id\": \"dataflow-anaconda-compute\",\n   \"selfLink\": \"https://www.googleapis.com/storage/v1/b/dataflow-anaconda-compute\",\n
        \  \"projectNumber\": \"586241054156\",\n   \"name\": \"dataflow-anaconda-compute\",\n
        \  \"timeCreated\": \"2017-09-14T18:55:42.848Z\",\n   \"updated\": \"2017-09-14T18:55:42.848Z\",\n
        \  \"metageneration\": \"1\",\n   \"location\": \"US\",\n   \"storageClass\":
        \"MULTI_REGIONAL\",\n   \"etag\": \"CAE=\"\n  },\n  {\n   \"kind\": \"storage#bucket\",\n
        \  \"id\": \"gcsfs-test\",\n   \"selfLink\": \"https://www.googleapis.com/storage/v1/b/gcsfs-test\",\n
        \  \"projectNumber\": \"586241054156\",\n   \"name\": \"gcsfs-test\",\n   \"timeCreated\":
        \"2017-12-02T23:25:23.058Z\",\n   \"updated\": \"2017-12-02T23:25:23.058Z\",\n
        \  \"metageneration\": \"1\",\n   \"location\": \"US\",\n   \"storageClass\":
        \"MULTI_REGIONAL\",\n   \"etag\": \"CAE=\"\n  },\n  {\n   \"kind\": \"storage#bucket\",\n
        \  \"id\": \"gcsfs-testing\",\n   \"selfLink\": \"https://www.googleapis.com/storage/v1/b/gcsfs-testing\",\n
        \  \"projectNumber\": \"586241054156\",\n   \"name\": \"gcsfs-testing\",\n
        \  \"timeCreated\": \"2017-12-12T16:52:13.675Z\",\n   \"updated\": \"2017-12-12T16:52:13.675Z\",\n
        \  \"metageneration\": \"1\",\n   \"location\": \"US\",\n   \"storageClass\":
        \"STANDARD\",\n   \"etag\": \"CAE=\"\n  }\n ]\n}\n"}
    headers:
      Alt-Svc: ['hq=":443"; ma=2592000; quic=51303431; quic=51303339; quic=51303338;
          quic=51303337; quic=51303335,quic=":443"; ma=2592000; v="41,39,38,37,35"']
      Cache-Control: ['private, max-age=0, must-revalidate, no-transform']
      Content-Length: ['2944']
      Content-Type: [application/json; charset=UTF-8]
      Date: ['Tue, 12 Dec 2017 16:54:57 GMT']
      Expires: ['Tue, 12 Dec 2017 16:54:57 GMT']
      Server: [UploadServer]
      Vary: [Origin, X-Origin]
      X-GUploader-UploadID: [AEnB2Ura5ianBaJfkB_8kDAj-lje7Gl0TxL5qxpJG2ObxTq9Oo76ZGBRRzWQnLmthkuRFxbadUF6pHYHmQbXlqZN91kw_sIoYQ]
    status: {code: 200, message: OK}
- request:
    body: null
    headers:
      Accept: ['*/*']
      Accept-Encoding: ['gzip, deflate']
      Connection: [keep-alive]
      Content-Length: ['0']
      User-Agent: [python-requests/2.18.4]
    method: DELETE
    uri: https://www.googleapis.com/storage/v1/b/gcsfs-testing/o/tmp%2Ftest%2Fa
  response:
    body: {string: "{\n \"error\": {\n  \"errors\": [\n   {\n    \"domain\": \"global\",\n
        \   \"reason\": \"notFound\",\n    \"message\": \"Not Found\"\n   }\n  ],\n
        \ \"code\": 404,\n  \"message\": \"Not Found\"\n }\n}\n"}
    headers:
      Alt-Svc: ['hq=":443"; ma=2592000; quic=51303431; quic=51303339; quic=51303338;
          quic=51303337; quic=51303335,quic=":443"; ma=2592000; v="41,39,38,37,35"']
      Cache-Control: ['private, max-age=0']
      Content-Length: ['165']
      Content-Type: [application/json; charset=UTF-8]
      Date: ['Tue, 12 Dec 2017 16:54:57 GMT']
      Expires: ['Tue, 12 Dec 2017 16:54:57 GMT']
      Server: [UploadServer]
      Vary: [Origin, X-Origin]
      X-GUploader-UploadID: [AEnB2UpZ0lyzHegRBcKOTVgV00hr9CxpjW6bRFbVcql5lU61SS4IKx-sc2QvKH9C1xj4ej_2WKQBDcYeJ9N9qM8e7SInX5gm5A]
    status: {code: 404, message: Not Found}
- request:
    body: null
    headers:
      Accept: ['*/*']
      Accept-Encoding: ['gzip, deflate']
      Connection: [keep-alive]
      Content-Length: ['0']
      User-Agent: [python-requests/2.18.4]
    method: DELETE
    uri: https://www.googleapis.com/storage/v1/b/gcsfs-testing/o/tmp%2Ftest%2Fb
  response:
    body: {string: "{\n \"error\": {\n  \"errors\": [\n   {\n    \"domain\": \"global\",\n
        \   \"reason\": \"notFound\",\n    \"message\": \"Not Found\"\n   }\n  ],\n
        \ \"code\": 404,\n  \"message\": \"Not Found\"\n }\n}\n"}
    headers:
      Alt-Svc: ['hq=":443"; ma=2592000; quic=51303431; quic=51303339; quic=51303338;
          quic=51303337; quic=51303335,quic=":443"; ma=2592000; v="41,39,38,37,35"']
      Cache-Control: ['private, max-age=0']
      Content-Length: ['165']
      Content-Type: [application/json; charset=UTF-8]
      Date: ['Tue, 12 Dec 2017 16:54:57 GMT']
      Expires: ['Tue, 12 Dec 2017 16:54:57 GMT']
      Server: [UploadServer]
      Vary: [Origin, X-Origin]
      X-GUploader-UploadID: [AEnB2UrTYa9biHKU6UVI8ygRWW8AYRuMOAlH0zQq0MVSpS8CRBrYvauaWXWqEGNsUHfQG72bL19h1huRwUFrg2tVbA3Oazylug]
    status: {code: 404, message: Not Found}
- request:
    body: null
    headers:
      Accept: ['*/*']
      Accept-Encoding: ['gzip, deflate']
      Connection: [keep-alive]
      Content-Length: ['0']
      User-Agent: [python-requests/2.18.4]
    method: DELETE
    uri: https://www.googleapis.com/storage/v1/b/gcsfs-testing/o/tmp%2Ftest%2Fc
  response:
    body: {string: "{\n \"error\": {\n  \"errors\": [\n   {\n    \"domain\": \"global\",\n
        \   \"reason\": \"notFound\",\n    \"message\": \"Not Found\"\n   }\n  ],\n
        \ \"code\": 404,\n  \"message\": \"Not Found\"\n }\n}\n"}
    headers:
      Alt-Svc: ['hq=":443"; ma=2592000; quic=51303431; quic=51303339; quic=51303338;
          quic=51303337; quic=51303335,quic=":443"; ma=2592000; v="41,39,38,37,35"']
      Cache-Control: ['private, max-age=0']
      Content-Length: ['165']
      Content-Type: [application/json; charset=UTF-8]
      Date: ['Tue, 12 Dec 2017 16:54:58 GMT']
      Expires: ['Tue, 12 Dec 2017 16:54:58 GMT']
      Server: [UploadServer]
      Vary: [Origin, X-Origin]
      X-GUploader-UploadID: [AEnB2UrkAXIWxctINQjuK6O47V40o07k3WWAumRrU1JnC-Z8b4lffFyJFR63_YbmTwpiktXP3pSHQsBKxYOREquzMv2wWGy3Sg]
    status: {code: 404, message: Not Found}
- request:
    body: null
    headers:
      Accept: ['*/*']
      Accept-Encoding: ['gzip, deflate']
      Connection: [keep-alive]
      Content-Length: ['0']
      User-Agent: [python-requests/2.18.4]
    method: DELETE
    uri: https://www.googleapis.com/storage/v1/b/gcsfs-testing/o/tmp%2Ftest%2Fd
  response:
    body: {string: "{\n \"error\": {\n  \"errors\": [\n   {\n    \"domain\": \"global\",\n
        \   \"reason\": \"notFound\",\n    \"message\": \"Not Found\"\n   }\n  ],\n
        \ \"code\": 404,\n  \"message\": \"Not Found\"\n }\n}\n"}
    headers:
      Alt-Svc: ['hq=":443"; ma=2592000; quic=51303431; quic=51303339; quic=51303338;
          quic=51303337; quic=51303335,quic=":443"; ma=2592000; v="41,39,38,37,35"']
      Cache-Control: ['private, max-age=0']
      Content-Length: ['165']
      Content-Type: [application/json; charset=UTF-8]
      Date: ['Tue, 12 Dec 2017 16:54:58 GMT']
      Expires: ['Tue, 12 Dec 2017 16:54:58 GMT']
      Server: [UploadServer]
      Vary: [Origin, X-Origin]
      X-GUploader-UploadID: [AEnB2Up7GGhYFF0fOawd_iGYibRX_f1sbwUuHqHkTzG3LNTkIb6YmMzxwwfVAgyumbr-CNc9SPhYKTKe6AkjksRJaaOovrWUaw]
    status: {code: 404, message: Not Found}
- request:
    body: '{"amount": 500, "name": "Alice"}

      {"amount": 600, "name": "Bob"}

      {"amount": 700, "name": "Charlie"}

      {"amount": 800, "name": "Dennis"}

'
    headers:
      Accept: ['*/*']
      Accept-Encoding: ['gzip, deflate']
      Connection: [keep-alive]
      Content-Length: ['133']
      User-Agent: [python-requests/2.18.4]
    method: POST
    uri: https://www.googleapis.com/upload/storage/v1/b/gcsfs-testing/o?name=test%2Faccounts.2.json&uploadType=media
  response:
    body: {string: "{\n \"kind\": \"storage#object\",\n \"id\": \"gcsfs-testing/test/accounts.2.json/1513097698547969\",\n
        \"selfLink\": \"https://www.googleapis.com/storage/v1/b/gcsfs-testing/o/test%2Faccounts.2.json\",\n
        \"name\": \"test/accounts.2.json\",\n \"bucket\": \"gcsfs-testing\",\n \"generation\":
        \"1513097698547969\",\n \"metageneration\": \"1\",\n \"timeCreated\": \"2017-12-12T16:54:58.476Z\",\n
        \"updated\": \"2017-12-12T16:54:58.476Z\",\n \"storageClass\": \"STANDARD\",\n
        \"timeStorageClassUpdated\": \"2017-12-12T16:54:58.476Z\",\n \"size\": \"133\",\n
        \"md5Hash\": \"bjhC5OCrzKV+8MGMCF2BQA==\",\n \"mediaLink\": \"https://www.googleapis.com/download/storage/v1/b/gcsfs-testing/o/test%2Faccounts.2.json?generation=1513097698547969&alt=media\",\n
        \"crc32c\": \"Su+F+g==\",\n \"etag\": \"CIGy1Jb4hNgCEAE=\"\n}\n"}
    headers:
      Alt-Svc: ['hq=":443"; ma=2592000; quic=51303431; quic=51303339; quic=51303338;
          quic=51303337; quic=51303335,quic=":443"; ma=2592000; v="41,39,38,37,35"']
      Cache-Control: ['no-cache, no-store, max-age=0, must-revalidate']
      Content-Length: ['723']
      Content-Type: [application/json; charset=UTF-8]
      Date: ['Tue, 12 Dec 2017 16:54:58 GMT']
      ETag: [CIGy1Jb4hNgCEAE=]
      Expires: ['Mon, 01 Jan 1990 00:00:00 GMT']
      Pragma: [no-cache]
      Server: [UploadServer]
      Vary: [Origin, X-Origin]
      X-GUploader-UploadID: [AEnB2UooSCWsn5cUtoqygyOh-H5FMyJyrsQDNrU4GIQJrSILXiOCkjiJbyeArFhxOeo6z1AwpiMDYwX4s4C3IP76BALFZjr07w]
    status: {code: 200, message: OK}
- request:
    body: '{"amount": 100, "name": "Alice"}

      {"amount": 200, "name": "Bob"}

      {"amount": 300, "name": "Charlie"}

      {"amount": 400, "name": "Dennis"}

'
    headers:
      Accept: ['*/*']
      Accept-Encoding: ['gzip, deflate']
      Connection: [keep-alive]
      Content-Length: ['133']
      User-Agent: [python-requests/2.18.4]
    method: POST
    uri: https://www.googleapis.com/upload/storage/v1/b/gcsfs-testing/o?name=test%2Faccounts.1.json&uploadType=media
  response:
    body: {string: "{\n \"kind\": \"storage#object\",\n \"id\": \"gcsfs-testing/test/accounts.1.json/1513097699049654\",\n
        \"selfLink\": \"https://www.googleapis.com/storage/v1/b/gcsfs-testing/o/test%2Faccounts.1.json\",\n
        \"name\": \"test/accounts.1.json\",\n \"bucket\": \"gcsfs-testing\",\n \"generation\":
        \"1513097699049654\",\n \"metageneration\": \"1\",\n \"timeCreated\": \"2017-12-12T16:54:58.983Z\",\n
        \"updated\": \"2017-12-12T16:54:58.983Z\",\n \"storageClass\": \"STANDARD\",\n
        \"timeStorageClassUpdated\": \"2017-12-12T16:54:58.983Z\",\n \"size\": \"133\",\n
        \"md5Hash\": \"xK7pmJz/Oj5HGIyfQpYTig==\",\n \"mediaLink\": \"https://www.googleapis.com/download/storage/v1/b/gcsfs-testing/o/test%2Faccounts.1.json?generation=1513097699049654&alt=media\",\n
        \"crc32c\": \"6wJAgQ==\",\n \"etag\": \"CLaB85b4hNgCEAE=\"\n}\n"}
    headers:
      Alt-Svc: ['hq=":443"; ma=2592000; quic=51303431; quic=51303339; quic=51303338;
          quic=51303337; quic=51303335,quic=":443"; ma=2592000; v="41,39,38,37,35"']
      Cache-Control: ['no-cache, no-store, max-age=0, must-revalidate']
      Content-Length: ['723']
      Content-Type: [application/json; charset=UTF-8]
      Date: ['Tue, 12 Dec 2017 16:54:59 GMT']
      ETag: [CLaB85b4hNgCEAE=]
      Expires: ['Mon, 01 Jan 1990 00:00:00 GMT']
      Pragma: [no-cache]
      Server: [UploadServer]
      Vary: [Origin, X-Origin]
      X-GUploader-UploadID: [AEnB2UppkW88ymTXsInW8cBQMjz5fTQ4xP3O-n_DAD3PRnfT9dh6yaFXB9M--tszVK8abWrnm9m3x3DLa2N71itNsMJPYlINEg]
    status: {code: 200, message: OK}
- request:
    body: 'name,amount,id

      Dennis,400,4

      Edith,500,5

      Frank,600,6

'
    headers:
      Accept: ['*/*']
      Accept-Encoding: ['gzip, deflate']
      Connection: [keep-alive]
      Content-Length: ['52']
      User-Agent: [python-requests/2.18.4]
    method: POST
    uri: https://www.googleapis.com/upload/storage/v1/b/gcsfs-testing/o?name=2014-01-03.csv&uploadType=media
  response:
    body: {string: "{\n \"kind\": \"storage#object\",\n \"id\": \"gcsfs-testing/2014-01-03.csv/1513097699457470\",\n
        \"selfLink\": \"https://www.googleapis.com/storage/v1/b/gcsfs-testing/o/2014-01-03.csv\",\n
        \"name\": \"2014-01-03.csv\",\n \"bucket\": \"gcsfs-testing\",\n \"generation\":
        \"1513097699457470\",\n \"metageneration\": \"1\",\n \"timeCreated\": \"2017-12-12T16:54:59.393Z\",\n
        \"updated\": \"2017-12-12T16:54:59.393Z\",\n \"storageClass\": \"STANDARD\",\n
        \"timeStorageClassUpdated\": \"2017-12-12T16:54:59.393Z\",\n \"size\": \"52\",\n
        \"md5Hash\": \"9keZXdUu0YtMynECFSOiMg==\",\n \"mediaLink\": \"https://www.googleapis.com/download/storage/v1/b/gcsfs-testing/o/2014-01-03.csv?generation=1513097699457470&alt=media\",\n
        \"crc32c\": \"x/fq7w==\",\n \"etag\": \"CL7zi5f4hNgCEAE=\"\n}\n"}
    headers:
      Alt-Svc: ['hq=":443"; ma=2592000; quic=51303431; quic=51303339; quic=51303338;
          quic=51303337; quic=51303335,quic=":443"; ma=2592000; v="41,39,38,37,35"']
      Cache-Control: ['no-cache, no-store, max-age=0, must-revalidate']
      Content-Length: ['694']
      Content-Type: [application/json; charset=UTF-8]
      Date: ['Tue, 12 Dec 2017 16:54:59 GMT']
      ETag: [CL7zi5f4hNgCEAE=]
      Expires: ['Mon, 01 Jan 1990 00:00:00 GMT']
      Pragma: [no-cache]
      Server: [UploadServer]
      Vary: [Origin, X-Origin]
      X-GUploader-UploadID: [AEnB2Up2iR11d6fxCmNIn_LKa28HocQ6ezLl0GcXmviRe7j57TqYlEpIXykp4OG5FjjRL4LSMlZcVqKMO7peJB0zL7v_vA5Ujg]
    status: {code: 200, message: OK}
- request:
    body: 'name,amount,id

'
    headers:
      Accept: ['*/*']
      Accept-Encoding: ['gzip, deflate']
      Connection: [keep-alive]
      Content-Length: ['15']
      User-Agent: [python-requests/2.18.4]
    method: POST
    uri: https://www.googleapis.com/upload/storage/v1/b/gcsfs-testing/o?name=2014-01-02.csv&uploadType=media
  response:
    body: {string: "{\n \"kind\": \"storage#object\",\n \"id\": \"gcsfs-testing/2014-01-02.csv/1513097699762168\",\n
        \"selfLink\": \"https://www.googleapis.com/storage/v1/b/gcsfs-testing/o/2014-01-02.csv\",\n
        \"name\": \"2014-01-02.csv\",\n \"bucket\": \"gcsfs-testing\",\n \"generation\":
        \"1513097699762168\",\n \"metageneration\": \"1\",\n \"timeCreated\": \"2017-12-12T16:54:59.698Z\",\n
        \"updated\": \"2017-12-12T16:54:59.698Z\",\n \"storageClass\": \"STANDARD\",\n
        \"timeStorageClassUpdated\": \"2017-12-12T16:54:59.698Z\",\n \"size\": \"15\",\n
        \"md5Hash\": \"cGwL6TebGKiJzgyNBJNb6Q==\",\n \"mediaLink\": \"https://www.googleapis.com/download/storage/v1/b/gcsfs-testing/o/2014-01-02.csv?generation=1513097699762168&alt=media\",\n
        \"crc32c\": \"Mpt4QQ==\",\n \"etag\": \"CPi/npf4hNgCEAE=\"\n}\n"}
    headers:
      Alt-Svc: ['hq=":443"; ma=2592000; quic=51303431; quic=51303339; quic=51303338;
          quic=51303337; quic=51303335,quic=":443"; ma=2592000; v="41,39,38,37,35"']
      Cache-Control: ['no-cache, no-store, max-age=0, must-revalidate']
      Content-Length: ['694']
      Content-Type: [application/json; charset=UTF-8]
      Date: ['Tue, 12 Dec 2017 16:54:59 GMT']
      ETag: [CPi/npf4hNgCEAE=]
      Expires: ['Mon, 01 Jan 1990 00:00:00 GMT']
      Pragma: [no-cache]
      Server: [UploadServer]
      Vary: [Origin, X-Origin]
      X-GUploader-UploadID: [AEnB2UoUkA_IWsnATU9KquV0MFQDedECsdnE7iIfNvIoqPbAUXGFAznblPNdgpTiJdUGQsAhh9yI_2SYjzhU0Gp2vzx1nq9TbQ]
    status: {code: 200, message: OK}
- request:
    body: 'name,amount,id

      Alice,100,1

      Bob,200,2

      Charlie,300,3

'
    headers:
      Accept: ['*/*']
      Accept-Encoding: ['gzip, deflate']
      Connection: [keep-alive]
      Content-Length: ['51']
      User-Agent: [python-requests/2.18.4]
    method: POST
    uri: https://www.googleapis.com/upload/storage/v1/b/gcsfs-testing/o?name=2014-01-01.csv&uploadType=media
  response:
    body: {string: "{\n \"kind\": \"storage#object\",\n \"id\": \"gcsfs-testing/2014-01-01.csv/1513097700199479\",\n
        \"selfLink\": \"https://www.googleapis.com/storage/v1/b/gcsfs-testing/o/2014-01-01.csv\",\n
        \"name\": \"2014-01-01.csv\",\n \"bucket\": \"gcsfs-testing\",\n \"generation\":
        \"1513097700199479\",\n \"metageneration\": \"1\",\n \"timeCreated\": \"2017-12-12T16:55:00.139Z\",\n
        \"updated\": \"2017-12-12T16:55:00.139Z\",\n \"storageClass\": \"STANDARD\",\n
        \"timeStorageClassUpdated\": \"2017-12-12T16:55:00.139Z\",\n \"size\": \"51\",\n
        \"md5Hash\": \"Auycd2AT7x5m8G1W0NXcuA==\",\n \"mediaLink\": \"https://www.googleapis.com/download/storage/v1/b/gcsfs-testing/o/2014-01-01.csv?generation=1513097700199479&alt=media\",\n
        \"crc32c\": \"yR1u0w==\",\n \"etag\": \"CLeYuZf4hNgCEAE=\"\n}\n"}
    headers:
      Alt-Svc: ['hq=":443"; ma=2592000; quic=51303431; quic=51303339; quic=51303338;
          quic=51303337; quic=51303335,quic=":443"; ma=2592000; v="41,39,38,37,35"']
      Cache-Control: ['no-cache, no-store, max-age=0, must-revalidate']
      Content-Length: ['694']
      Content-Type: [application/json; charset=UTF-8]
      Date: ['Tue, 12 Dec 2017 16:55:00 GMT']
      ETag: [CLeYuZf4hNgCEAE=]
      Expires: ['Mon, 01 Jan 1990 00:00:00 GMT']
      Pragma: [no-cache]
      Server: [UploadServer]
      Vary: [Origin, X-Origin]
      X-GUploader-UploadID: [AEnB2Upx0bz54UWiBFZ92CMaJUaVy8xMDC0rRIt_MtsxGofII4mCOLIRdYzzX8udJgXovTFSEgLjpd8vkRGZ6bJNXi4O4o2vHg]
    status: {code: 200, message: OK}
- request:
    body: 'hello

'
    headers:
      Accept: ['*/*']
      Accept-Encoding: ['gzip, deflate']
      Connection: [keep-alive]
      Content-Length: ['6']
      User-Agent: [python-requests/2.18.4]
    method: POST
    uri: https://www.googleapis.com/upload/storage/v1/b/gcsfs-testing/o?name=nested%2Fnested2%2Ffile1&uploadType=media
  response:
    body: {string: "{\n \"kind\": \"storage#object\",\n \"id\": \"gcsfs-testing/nested/nested2/file1/1513097700527687\",\n
        \"selfLink\": \"https://www.googleapis.com/storage/v1/b/gcsfs-testing/o/nested%2Fnested2%2Ffile1\",\n
        \"name\": \"nested/nested2/file1\",\n \"bucket\": \"gcsfs-testing\",\n \"generation\":
        \"1513097700527687\",\n \"metageneration\": \"1\",\n \"timeCreated\": \"2017-12-12T16:55:00.452Z\",\n
        \"updated\": \"2017-12-12T16:55:00.452Z\",\n \"storageClass\": \"STANDARD\",\n
        \"timeStorageClassUpdated\": \"2017-12-12T16:55:00.452Z\",\n \"size\": \"6\",\n
        \"md5Hash\": \"sZRqySSS0jR8YjW00mERhA==\",\n \"mediaLink\": \"https://www.googleapis.com/download/storage/v1/b/gcsfs-testing/o/nested%2Fnested2%2Ffile1?generation=1513097700527687&alt=media\",\n
        \"crc32c\": \"NT3Yvg==\",\n \"etag\": \"CMeczZf4hNgCEAE=\"\n}\n"}
    headers:
      Alt-Svc: ['hq=":443"; ma=2592000; quic=51303431; quic=51303339; quic=51303338;
          quic=51303337; quic=51303335,quic=":443"; ma=2592000; v="41,39,38,37,35"']
      Cache-Control: ['no-cache, no-store, max-age=0, must-revalidate']
      Content-Length: ['725']
      Content-Type: [application/json; charset=UTF-8]
      Date: ['Tue, 12 Dec 2017 16:55:00 GMT']
      ETag: [CMeczZf4hNgCEAE=]
      Expires: ['Mon, 01 Jan 1990 00:00:00 GMT']
      Pragma: [no-cache]
      Server: [UploadServer]
      Vary: [Origin, X-Origin]
      X-GUploader-UploadID: [AEnB2Upqqpy2zvpIbzn36NK8ZbKmmDOHYDBPxHWc4--dngDvZmkEj4ejj0b8EBf1XPKnvVmffP5DUcGsHRJC7LonOMQNfb7Hlw]
    status: {code: 200, message: OK}
- request:
    body: world
    headers:
      Accept: ['*/*']
      Accept-Encoding: ['gzip, deflate']
      Connection: [keep-alive]
      Content-Length: ['5']
      User-Agent: [python-requests/2.18.4]
    method: POST
    uri: https://www.googleapis.com/upload/storage/v1/b/gcsfs-testing/o?name=nested%2Ffile2&uploadType=media
  response:
    body: {string: "{\n \"kind\": \"storage#object\",\n \"id\": \"gcsfs-testing/nested/file2/1513097700860425\",\n
        \"selfLink\": \"https://www.googleapis.com/storage/v1/b/gcsfs-testing/o/nested%2Ffile2\",\n
        \"name\": \"nested/file2\",\n \"bucket\": \"gcsfs-testing\",\n \"generation\":
        \"1513097700860425\",\n \"metageneration\": \"1\",\n \"timeCreated\": \"2017-12-12T16:55:00.797Z\",\n
        \"updated\": \"2017-12-12T16:55:00.797Z\",\n \"storageClass\": \"STANDARD\",\n
        \"timeStorageClassUpdated\": \"2017-12-12T16:55:00.797Z\",\n \"size\": \"5\",\n
        \"md5Hash\": \"fXkwN6B2AYZXSwKC8vQ15w==\",\n \"mediaLink\": \"https://www.googleapis.com/download/storage/v1/b/gcsfs-testing/o/nested%2Ffile2?generation=1513097700860425&alt=media\",\n
        \"crc32c\": \"MaqBTg==\",\n \"etag\": \"CInE4Zf4hNgCEAE=\"\n}\n"}
    headers:
      Alt-Svc: ['hq=":443"; ma=2592000; quic=51303431; quic=51303339; quic=51303338;
          quic=51303337; quic=51303335,quic=":443"; ma=2592000; v="41,39,38,37,35"']
      Cache-Control: ['no-cache, no-store, max-age=0, must-revalidate']
      Content-Length: ['689']
      Content-Type: [application/json; charset=UTF-8]
      Date: ['Tue, 12 Dec 2017 16:55:01 GMT']
      ETag: [CInE4Zf4hNgCEAE=]
      Expires: ['Mon, 01 Jan 1990 00:00:00 GMT']
      Pragma: [no-cache]
      Server: [UploadServer]
      Vary: [Origin, X-Origin]
      X-GUploader-UploadID: [AEnB2UqvG5W--wVo27h_mbU_XrokM1t06nxd2skSz3bU_eQ1x9yWsTVQ8QVQH5EjoCg3oMbJAogzSKYH9oCvIuT1BitcBUbVLw]
    status: {code: 200, message: OK}
- request:
    body: world
    headers:
      Accept: ['*/*']
      Accept-Encoding: ['gzip, deflate']
      Connection: [keep-alive]
      Content-Length: ['5']
      User-Agent: [python-requests/2.18.4]
    method: POST
    uri: https://www.googleapis.com/upload/storage/v1/b/gcsfs-testing/o?name=nested%2Fnested2%2Ffile2&uploadType=media
  response:
    body: {string: "{\n \"kind\": \"storage#object\",\n \"id\": \"gcsfs-testing/nested/nested2/file2/1513097701315154\",\n
        \"selfLink\": \"https://www.googleapis.com/storage/v1/b/gcsfs-testing/o/nested%2Fnested2%2Ffile2\",\n
        \"name\": \"nested/nested2/file2\",\n \"bucket\": \"gcsfs-testing\",\n \"generation\":
        \"1513097701315154\",\n \"metageneration\": \"1\",\n \"timeCreated\": \"2017-12-12T16:55:01.246Z\",\n
        \"updated\": \"2017-12-12T16:55:01.246Z\",\n \"storageClass\": \"STANDARD\",\n
        \"timeStorageClassUpdated\": \"2017-12-12T16:55:01.246Z\",\n \"size\": \"5\",\n
        \"md5Hash\": \"fXkwN6B2AYZXSwKC8vQ15w==\",\n \"mediaLink\": \"https://www.googleapis.com/download/storage/v1/b/gcsfs-testing/o/nested%2Fnested2%2Ffile2?generation=1513097701315154&alt=media\",\n
        \"crc32c\": \"MaqBTg==\",\n \"etag\": \"CNKk/Zf4hNgCEAE=\"\n}\n"}
    headers:
      Alt-Svc: ['hq=":443"; ma=2592000; quic=51303431; quic=51303339; quic=51303338;
          quic=51303337; quic=51303335,quic=":443"; ma=2592000; v="41,39,38,37,35"']
      Cache-Control: ['no-cache, no-store, max-age=0, must-revalidate']
      Content-Length: ['725']
      Content-Type: [application/json; charset=UTF-8]
      Date: ['Tue, 12 Dec 2017 16:55:01 GMT']
      ETag: [CNKk/Zf4hNgCEAE=]
      Expires: ['Mon, 01 Jan 1990 00:00:00 GMT']
      Pragma: [no-cache]
      Server: [UploadServer]
      Vary: [Origin, X-Origin]
      X-GUploader-UploadID: [AEnB2UonkeWiva0HfYh2G3ZsE7bqyEnr1OOWUDBoVmq4uADdt4Zaa0DKz11gfMs2NZ-be5u7jBkhs6vmLTBw1O98w8dCWmg_BQ]
    status: {code: 200, message: OK}
- request:
    body: 'hello

'
    headers:
      Accept: ['*/*']
      Accept-Encoding: ['gzip, deflate']
      Connection: [keep-alive]
      Content-Length: ['6']
      User-Agent: [python-requests/2.18.4]
    method: POST
    uri: https://www.googleapis.com/upload/storage/v1/b/gcsfs-testing/o?name=nested%2Ffile1&uploadType=media
  response:
    body: {string: "{\n \"kind\": \"storage#object\",\n \"id\": \"gcsfs-testing/nested/file1/1513097701665779\",\n
        \"selfLink\": \"https://www.googleapis.com/storage/v1/b/gcsfs-testing/o/nested%2Ffile1\",\n
        \"name\": \"nested/file1\",\n \"bucket\": \"gcsfs-testing\",\n \"generation\":
        \"1513097701665779\",\n \"metageneration\": \"1\",\n \"timeCreated\": \"2017-12-12T16:55:01.610Z\",\n
        \"updated\": \"2017-12-12T16:55:01.610Z\",\n \"storageClass\": \"STANDARD\",\n
        \"timeStorageClassUpdated\": \"2017-12-12T16:55:01.610Z\",\n \"size\": \"6\",\n
        \"md5Hash\": \"sZRqySSS0jR8YjW00mERhA==\",\n \"mediaLink\": \"https://www.googleapis.com/download/storage/v1/b/gcsfs-testing/o/nested%2Ffile1?generation=1513097701665779&alt=media\",\n
        \"crc32c\": \"NT3Yvg==\",\n \"etag\": \"CPPXkpj4hNgCEAE=\"\n}\n"}
    headers:
      Alt-Svc: ['hq=":443"; ma=2592000; quic=51303431; quic=51303339; quic=51303338;
          quic=51303337; quic=51303335,quic=":443"; ma=2592000; v="41,39,38,37,35"']
      Cache-Control: ['no-cache, no-store, max-age=0, must-revalidate']
      Content-Length: ['689']
      Content-Type: [application/json; charset=UTF-8]
      Date: ['Tue, 12 Dec 2017 16:55:01 GMT']
      ETag: [CPPXkpj4hNgCEAE=]
      Expires: ['Mon, 01 Jan 1990 00:00:00 GMT']
      Pragma: [no-cache]
      Server: [UploadServer]
      Vary: [Origin, X-Origin]
      X-GUploader-UploadID: [AEnB2Uo4R3NMgjhf2RmYbUGuuCrQ0CqoMuM5_m53d3YcRhp-o0m4INSHQZKZmS_9kNzUd2wH9L2gPYFytxaEK9X_V07MmNpxpQ]
    status: {code: 200, message: OK}
- request:
    body: null
    headers:
      Accept: ['*/*']
      Accept-Encoding: ['gzip, deflate']
      Connection: [keep-alive]
      User-Agent: [python-requests/2.18.4]
    method: GET
    uri: https://www.googleapis.com/storage/v1/b/gcsfs-testing/o/test%2Faccounts.1.json
  response:
    body: {string: "{\n \"kind\": \"storage#object\",\n \"id\": \"gcsfs-testing/test/accounts.1.json/1513097699049654\",\n
        \"selfLink\": \"https://www.googleapis.com/storage/v1/b/gcsfs-testing/o/test%2Faccounts.1.json\",\n
        \"name\": \"test/accounts.1.json\",\n \"bucket\": \"gcsfs-testing\",\n \"generation\":
        \"1513097699049654\",\n \"metageneration\": \"1\",\n \"timeCreated\": \"2017-12-12T16:54:58.983Z\",\n
        \"updated\": \"2017-12-12T16:54:58.983Z\",\n \"storageClass\": \"STANDARD\",\n
        \"timeStorageClassUpdated\": \"2017-12-12T16:54:58.983Z\",\n \"size\": \"133\",\n
        \"md5Hash\": \"xK7pmJz/Oj5HGIyfQpYTig==\",\n \"mediaLink\": \"https://www.googleapis.com/download/storage/v1/b/gcsfs-testing/o/test%2Faccounts.1.json?generation=1513097699049654&alt=media\",\n
        \"crc32c\": \"6wJAgQ==\",\n \"etag\": \"CLaB85b4hNgCEAE=\"\n}\n"}
    headers:
      Alt-Svc: ['hq=":443"; ma=2592000; quic=51303431; quic=51303339; quic=51303338;
          quic=51303337; quic=51303335,quic=":443"; ma=2592000; v="41,39,38,37,35"']
      Cache-Control: ['no-cache, no-store, max-age=0, must-revalidate']
      Content-Length: ['723']
      Content-Type: [application/json; charset=UTF-8]
      Date: ['Tue, 12 Dec 2017 16:55:02 GMT']
      ETag: [CLaB85b4hNgCEAE=]
      Expires: ['Mon, 01 Jan 1990 00:00:00 GMT']
      Pragma: [no-cache]
      Server: [UploadServer]
      Vary: [Origin, X-Origin]
      X-GUploader-UploadID: [AEnB2UrVupJl-YlwUFdVnOJR5kEowB5-SGLyZ2_SCcVcVe48UryRNLNxe2IlZDa5-FTbNeK4DRaWOTsTMv4pVbKS8M4w3TxsVg]
    status: {code: 200, message: OK}
- request:
    body: null
    headers:
      Accept: ['*/*']
      Accept-Encoding: ['gzip, deflate']
      Connection: [keep-alive]
      Range: [bytes=0-10485759]
      User-Agent: [python-requests/2.18.4]
    method: GET
    uri: https://www.googleapis.com/download/storage/v1/b/gcsfs-testing/o/test%2Faccounts.1.json?alt=media&generation=1513097699049654
  response:
    body: {string: '{"amount": 100, "name": "Alice"}

        {"amount": 200, "name": "Bob"}

        {"amount": 300, "name": "Charlie"}

        {"amount": 400, "name": "Dennis"}

'}
    headers:
      Alt-Svc: ['hq=":443"; ma=2592000; quic=51303431; quic=51303339; quic=51303338;
          quic=51303337; quic=51303335,quic=":443"; ma=2592000; v="41,39,38,37,35"']
      Cache-Control: ['no-cache, no-store, max-age=0, must-revalidate']
      Content-Disposition: [attachment]
      Content-Length: ['133']
      Content-Range: [bytes 0-132/133]
      Content-Type: [application/octet-stream]
      Date: ['Tue, 12 Dec 2017 16:55:02 GMT']
      ETag: [CLaB85b4hNgCEAE=]
      Expires: ['Mon, 01 Jan 1990 00:00:00 GMT']
      Pragma: [no-cache]
      Server: [UploadServer]
      Vary: [Origin, X-Origin]
      X-GUploader-UploadID: [AEnB2UrDOCjEtmil2KPhTidJCIxr7bl5_pKP9iVUs50sFbVojcDzdzDvY9-9yrxKtzNBXa7Gr4Ai4Tk22pZ1nsaQ-ixws0dKgg]
      X-Goog-Generation: ['1513097699049654']
      X-Goog-Metageneration: ['1']
      X-Goog-Storage-Class: [STANDARD]
    status: {code: 206, message: Partial Content}
- request:
    body: null
    headers:
      Accept: ['*/*']
      Accept-Encoding: ['gzip, deflate']
      Connection: [keep-alive]
      User-Agent: [python-requests/2.18.4]
    method: GET
    uri: https://www.googleapis.com/storage/v1/b/gcsfs-testing/o/?maxResults=1000
  response:
    body: {string: "{\n \"kind\": \"storage#objects\",\n \"items\": [\n  {\n   \"kind\":
        \"storage#object\",\n   \"id\": \"gcsfs-testing/2014-01-01.csv/1513097700199479\",\n
        \  \"selfLink\": \"https://www.googleapis.com/storage/v1/b/gcsfs-testing/o/2014-01-01.csv\",\n
        \  \"name\": \"2014-01-01.csv\",\n   \"bucket\": \"gcsfs-testing\",\n   \"generation\":
        \"1513097700199479\",\n   \"metageneration\": \"1\",\n   \"timeCreated\":
        \"2017-12-12T16:55:00.139Z\",\n   \"updated\": \"2017-12-12T16:55:00.139Z\",\n
        \  \"storageClass\": \"STANDARD\",\n   \"timeStorageClassUpdated\": \"2017-12-12T16:55:00.139Z\",\n
        \  \"size\": \"51\",\n   \"md5Hash\": \"Auycd2AT7x5m8G1W0NXcuA==\",\n   \"mediaLink\":
        \"https://www.googleapis.com/download/storage/v1/b/gcsfs-testing/o/2014-01-01.csv?generation=1513097700199479&alt=media\",\n
        \  \"crc32c\": \"yR1u0w==\",\n   \"etag\": \"CLeYuZf4hNgCEAE=\"\n  },\n  {\n
        \  \"kind\": \"storage#object\",\n   \"id\": \"gcsfs-testing/2014-01-02.csv/1513097699762168\",\n
        \  \"selfLink\": \"https://www.googleapis.com/storage/v1/b/gcsfs-testing/o/2014-01-02.csv\",\n
        \  \"name\": \"2014-01-02.csv\",\n   \"bucket\": \"gcsfs-testing\",\n   \"generation\":
        \"1513097699762168\",\n   \"metageneration\": \"1\",\n   \"timeCreated\":
        \"2017-12-12T16:54:59.698Z\",\n   \"updated\": \"2017-12-12T16:54:59.698Z\",\n
        \  \"storageClass\": \"STANDARD\",\n   \"timeStorageClassUpdated\": \"2017-12-12T16:54:59.698Z\",\n
        \  \"size\": \"15\",\n   \"md5Hash\": \"cGwL6TebGKiJzgyNBJNb6Q==\",\n   \"mediaLink\":
        \"https://www.googleapis.com/download/storage/v1/b/gcsfs-testing/o/2014-01-02.csv?generation=1513097699762168&alt=media\",\n
        \  \"crc32c\": \"Mpt4QQ==\",\n   \"etag\": \"CPi/npf4hNgCEAE=\"\n  },\n  {\n
        \  \"kind\": \"storage#object\",\n   \"id\": \"gcsfs-testing/2014-01-03.csv/1513097699457470\",\n
        \  \"selfLink\": \"https://www.googleapis.com/storage/v1/b/gcsfs-testing/o/2014-01-03.csv\",\n
        \  \"name\": \"2014-01-03.csv\",\n   \"bucket\": \"gcsfs-testing\",\n   \"generation\":
        \"1513097699457470\",\n   \"metageneration\": \"1\",\n   \"timeCreated\":
        \"2017-12-12T16:54:59.393Z\",\n   \"updated\": \"2017-12-12T16:54:59.393Z\",\n
        \  \"storageClass\": \"STANDARD\",\n   \"timeStorageClassUpdated\": \"2017-12-12T16:54:59.393Z\",\n
        \  \"size\": \"52\",\n   \"md5Hash\": \"9keZXdUu0YtMynECFSOiMg==\",\n   \"mediaLink\":
        \"https://www.googleapis.com/download/storage/v1/b/gcsfs-testing/o/2014-01-03.csv?generation=1513097699457470&alt=media\",\n
        \  \"crc32c\": \"x/fq7w==\",\n   \"etag\": \"CL7zi5f4hNgCEAE=\"\n  },\n  {\n
        \  \"kind\": \"storage#object\",\n   \"id\": \"gcsfs-testing/nested/file1/1513097701665779\",\n
        \  \"selfLink\": \"https://www.googleapis.com/storage/v1/b/gcsfs-testing/o/nested%2Ffile1\",\n
        \  \"name\": \"nested/file1\",\n   \"bucket\": \"gcsfs-testing\",\n   \"generation\":
        \"1513097701665779\",\n   \"metageneration\": \"1\",\n   \"timeCreated\":
        \"2017-12-12T16:55:01.610Z\",\n   \"updated\": \"2017-12-12T16:55:01.610Z\",\n
        \  \"storageClass\": \"STANDARD\",\n   \"timeStorageClassUpdated\": \"2017-12-12T16:55:01.610Z\",\n
        \  \"size\": \"6\",\n   \"md5Hash\": \"sZRqySSS0jR8YjW00mERhA==\",\n   \"mediaLink\":
        \"https://www.googleapis.com/download/storage/v1/b/gcsfs-testing/o/nested%2Ffile1?generation=1513097701665779&alt=media\",\n
        \  \"crc32c\": \"NT3Yvg==\",\n   \"etag\": \"CPPXkpj4hNgCEAE=\"\n  },\n  {\n
        \  \"kind\": \"storage#object\",\n   \"id\": \"gcsfs-testing/nested/file2/1513097700860425\",\n
        \  \"selfLink\": \"https://www.googleapis.com/storage/v1/b/gcsfs-testing/o/nested%2Ffile2\",\n
        \  \"name\": \"nested/file2\",\n   \"bucket\": \"gcsfs-testing\",\n   \"generation\":
        \"1513097700860425\",\n   \"metageneration\": \"1\",\n   \"timeCreated\":
        \"2017-12-12T16:55:00.797Z\",\n   \"updated\": \"2017-12-12T16:55:00.797Z\",\n
        \  \"storageClass\": \"STANDARD\",\n   \"timeStorageClassUpdated\": \"2017-12-12T16:55:00.797Z\",\n
        \  \"size\": \"5\",\n   \"md5Hash\": \"fXkwN6B2AYZXSwKC8vQ15w==\",\n   \"mediaLink\":
        \"https://www.googleapis.com/download/storage/v1/b/gcsfs-testing/o/nested%2Ffile2?generation=1513097700860425&alt=media\",\n
        \  \"crc32c\": \"MaqBTg==\",\n   \"etag\": \"CInE4Zf4hNgCEAE=\"\n  },\n  {\n
        \  \"kind\": \"storage#object\",\n   \"id\": \"gcsfs-testing/nested/nested2/file1/1513097700527687\",\n
        \  \"selfLink\": \"https://www.googleapis.com/storage/v1/b/gcsfs-testing/o/nested%2Fnested2%2Ffile1\",\n
        \  \"name\": \"nested/nested2/file1\",\n   \"bucket\": \"gcsfs-testing\",\n
        \  \"generation\": \"1513097700527687\",\n   \"metageneration\": \"1\",\n
        \  \"timeCreated\": \"2017-12-12T16:55:00.452Z\",\n   \"updated\": \"2017-12-12T16:55:00.452Z\",\n
        \  \"storageClass\": \"STANDARD\",\n   \"timeStorageClassUpdated\": \"2017-12-12T16:55:00.452Z\",\n
        \  \"size\": \"6\",\n   \"md5Hash\": \"sZRqySSS0jR8YjW00mERhA==\",\n   \"mediaLink\":
        \"https://www.googleapis.com/download/storage/v1/b/gcsfs-testing/o/nested%2Fnested2%2Ffile1?generation=1513097700527687&alt=media\",\n
        \  \"crc32c\": \"NT3Yvg==\",\n   \"etag\": \"CMeczZf4hNgCEAE=\"\n  },\n  {\n
        \  \"kind\": \"storage#object\",\n   \"id\": \"gcsfs-testing/nested/nested2/file2/1513097701315154\",\n
        \  \"selfLink\": \"https://www.googleapis.com/storage/v1/b/gcsfs-testing/o/nested%2Fnested2%2Ffile2\",\n
        \  \"name\": \"nested/nested2/file2\",\n   \"bucket\": \"gcsfs-testing\",\n
        \  \"generation\": \"1513097701315154\",\n   \"metageneration\": \"1\",\n
        \  \"timeCreated\": \"2017-12-12T16:55:01.246Z\",\n   \"updated\": \"2017-12-12T16:55:01.246Z\",\n
        \  \"storageClass\": \"STANDARD\",\n   \"timeStorageClassUpdated\": \"2017-12-12T16:55:01.246Z\",\n
        \  \"size\": \"5\",\n   \"md5Hash\": \"fXkwN6B2AYZXSwKC8vQ15w==\",\n   \"mediaLink\":
        \"https://www.googleapis.com/download/storage/v1/b/gcsfs-testing/o/nested%2Fnested2%2Ffile2?generation=1513097701315154&alt=media\",\n
        \  \"crc32c\": \"MaqBTg==\",\n   \"etag\": \"CNKk/Zf4hNgCEAE=\"\n  },\n  {\n
        \  \"kind\": \"storage#object\",\n   \"id\": \"gcsfs-testing/test/accounts.1.json/1513097699049654\",\n
        \  \"selfLink\": \"https://www.googleapis.com/storage/v1/b/gcsfs-testing/o/test%2Faccounts.1.json\",\n
        \  \"name\": \"test/accounts.1.json\",\n   \"bucket\": \"gcsfs-testing\",\n
        \  \"generation\": \"1513097699049654\",\n   \"metageneration\": \"1\",\n
        \  \"timeCreated\": \"2017-12-12T16:54:58.983Z\",\n   \"updated\": \"2017-12-12T16:54:58.983Z\",\n
        \  \"storageClass\": \"STANDARD\",\n   \"timeStorageClassUpdated\": \"2017-12-12T16:54:58.983Z\",\n
        \  \"size\": \"133\",\n   \"md5Hash\": \"xK7pmJz/Oj5HGIyfQpYTig==\",\n   \"mediaLink\":
        \"https://www.googleapis.com/download/storage/v1/b/gcsfs-testing/o/test%2Faccounts.1.json?generation=1513097699049654&alt=media\",\n
        \  \"crc32c\": \"6wJAgQ==\",\n   \"etag\": \"CLaB85b4hNgCEAE=\"\n  },\n  {\n
        \  \"kind\": \"storage#object\",\n   \"id\": \"gcsfs-testing/test/accounts.2.json/1513097698547969\",\n
        \  \"selfLink\": \"https://www.googleapis.com/storage/v1/b/gcsfs-testing/o/test%2Faccounts.2.json\",\n
        \  \"name\": \"test/accounts.2.json\",\n   \"bucket\": \"gcsfs-testing\",\n
        \  \"generation\": \"1513097698547969\",\n   \"metageneration\": \"1\",\n
        \  \"timeCreated\": \"2017-12-12T16:54:58.476Z\",\n   \"updated\": \"2017-12-12T16:54:58.476Z\",\n
        \  \"storageClass\": \"STANDARD\",\n   \"timeStorageClassUpdated\": \"2017-12-12T16:54:58.476Z\",\n
        \  \"size\": \"133\",\n   \"md5Hash\": \"bjhC5OCrzKV+8MGMCF2BQA==\",\n   \"mediaLink\":
        \"https://www.googleapis.com/download/storage/v1/b/gcsfs-testing/o/test%2Faccounts.2.json?generation=1513097698547969&alt=media\",\n
        \  \"crc32c\": \"Su+F+g==\",\n   \"etag\": \"CIGy1Jb4hNgCEAE=\"\n  }\n ]\n}\n"}
    headers:
      Alt-Svc: ['hq=":443"; ma=2592000; quic=51303431; quic=51303339; quic=51303338;
          quic=51303337; quic=51303335,quic=":443"; ma=2592000; v="41,39,38,37,35"']
      Cache-Control: ['private, max-age=0, must-revalidate, no-transform']
      Content-Length: ['6735']
      Content-Type: [application/json; charset=UTF-8]
      Date: ['Tue, 12 Dec 2017 16:55:02 GMT']
      Expires: ['Tue, 12 Dec 2017 16:55:02 GMT']
      Server: [UploadServer]
      Vary: [Origin, X-Origin]
      X-GUploader-UploadID: [AEnB2UoZSwx_VGM8-Gp0JNge9TRxGV4bAWSdjAozylCjs0AgjYqIMUW-g4GdnyHOYhCbOxxj9OF-r2xduBTL6p1xggaJCAQQSA]
    status: {code: 200, message: OK}
- request:
    body: null
    headers:
      Accept: ['*/*']
      Accept-Encoding: ['gzip, deflate']
      Connection: [keep-alive]
      Content-Length: ['0']
      User-Agent: [python-requests/2.18.4]
    method: DELETE
    uri: https://www.googleapis.com/storage/v1/b/gcsfs-testing/o/2014-01-01.csv
  response:
    body: {string: ''}
    headers:
      Alt-Svc: ['hq=":443"; ma=2592000; quic=51303431; quic=51303339; quic=51303338;
          quic=51303337; quic=51303335,quic=":443"; ma=2592000; v="41,39,38,37,35"']
      Cache-Control: ['no-cache, no-store, max-age=0, must-revalidate']
      Content-Length: ['0']
      Content-Type: [application/json]
      Date: ['Tue, 12 Dec 2017 16:55:03 GMT']
      Expires: ['Mon, 01 Jan 1990 00:00:00 GMT']
      Pragma: [no-cache]
      Server: [UploadServer]
      Vary: [Origin, X-Origin]
      X-GUploader-UploadID: [AEnB2UpUTDlSAv7Ak_S6RWyXNVIos2G5ZmdcXOgM0cbrgDjvftez7bkknQ1FMbsac0Pc_C4-7zZeXmyynGUh_-fqoY5zJFWuKQ]
    status: {code: 204, message: No Content}
- request:
    body: null
    headers:
      Accept: ['*/*']
      Accept-Encoding: ['gzip, deflate']
      Connection: [keep-alive]
      Content-Length: ['0']
      User-Agent: [python-requests/2.18.4]
    method: DELETE
    uri: https://www.googleapis.com/storage/v1/b/gcsfs-testing/o/2014-01-02.csv
  response:
    body: {string: ''}
    headers:
      Alt-Svc: ['hq=":443"; ma=2592000; quic=51303431; quic=51303339; quic=51303338;
          quic=51303337; quic=51303335,quic=":443"; ma=2592000; v="41,39,38,37,35"']
      Cache-Control: ['no-cache, no-store, max-age=0, must-revalidate']
      Content-Length: ['0']
      Content-Type: [application/json]
      Date: ['Tue, 12 Dec 2017 16:55:03 GMT']
      Expires: ['Mon, 01 Jan 1990 00:00:00 GMT']
      Pragma: [no-cache]
      Server: [UploadServer]
      Vary: [Origin, X-Origin]
      X-GUploader-UploadID: [AEnB2Uo6SlwjY_wMrb3PdwOK3U-HnT4aAN6u5YxiSERaZYADiRmW4q_n2aHZUP44qCJW_1Msi2jW92Re2KciP3_UOVP1MYgyMA]
    status: {code: 204, message: No Content}
- request:
    body: null
    headers:
      Accept: ['*/*']
      Accept-Encoding: ['gzip, deflate']
      Connection: [keep-alive]
      Content-Length: ['0']
      User-Agent: [python-requests/2.18.4]
    method: DELETE
    uri: https://www.googleapis.com/storage/v1/b/gcsfs-testing/o/2014-01-03.csv
  response:
    body: {string: ''}
    headers:
      Alt-Svc: ['hq=":443"; ma=2592000; quic=51303431; quic=51303339; quic=51303338;
          quic=51303337; quic=51303335,quic=":443"; ma=2592000; v="41,39,38,37,35"']
      Cache-Control: ['no-cache, no-store, max-age=0, must-revalidate']
      Content-Length: ['0']
      Content-Type: [application/json]
      Date: ['Tue, 12 Dec 2017 16:55:04 GMT']
      Expires: ['Mon, 01 Jan 1990 00:00:00 GMT']
      Pragma: [no-cache]
      Server: [UploadServer]
      Vary: [Origin, X-Origin]
      X-GUploader-UploadID: [AEnB2UocxlsDJ6YsWslP9O-g6AcHMbXfBIE1wFOo9nIrFJnWPmYUYjfIdpvTiYdVMmu0yyEgUu0qAJtun4NY_XVChWINSAfI-Q]
    status: {code: 204, message: No Content}
- request:
    body: null
    headers:
      Accept: ['*/*']
      Accept-Encoding: ['gzip, deflate']
      Connection: [keep-alive]
      Content-Length: ['0']
      User-Agent: [python-requests/2.18.4]
    method: DELETE
    uri: https://www.googleapis.com/storage/v1/b/gcsfs-testing/o/nested%2Ffile1
  response:
    body: {string: ''}
    headers:
      Alt-Svc: ['hq=":443"; ma=2592000; quic=51303431; quic=51303339; quic=51303338;
          quic=51303337; quic=51303335,quic=":443"; ma=2592000; v="41,39,38,37,35"']
      Cache-Control: ['no-cache, no-store, max-age=0, must-revalidate']
      Content-Length: ['0']
      Content-Type: [application/json]
      Date: ['Tue, 12 Dec 2017 16:55:04 GMT']
      Expires: ['Mon, 01 Jan 1990 00:00:00 GMT']
      Pragma: [no-cache]
      Server: [UploadServer]
      Vary: [Origin, X-Origin]
      X-GUploader-UploadID: [AEnB2UpnMWJYKUPBVzZn744EupHjSAfb2RbbiaDlzG2PP4qj1TknHDuQnflar4T0XiHwciTb1rGSyJs1axOps3Rd6lxQ4yjr3g]
    status: {code: 204, message: No Content}
- request:
    body: null
    headers:
      Accept: ['*/*']
      Accept-Encoding: ['gzip, deflate']
      Connection: [keep-alive]
      Content-Length: ['0']
      User-Agent: [python-requests/2.18.4]
    method: DELETE
    uri: https://www.googleapis.com/storage/v1/b/gcsfs-testing/o/nested%2Ffile2
  response:
    body: {string: ''}
    headers:
      Alt-Svc: ['hq=":443"; ma=2592000; quic=51303431; quic=51303339; quic=51303338;
          quic=51303337; quic=51303335,quic=":443"; ma=2592000; v="41,39,38,37,35"']
      Cache-Control: ['no-cache, no-store, max-age=0, must-revalidate']
      Content-Length: ['0']
      Content-Type: [application/json]
      Date: ['Tue, 12 Dec 2017 16:55:05 GMT']
      Expires: ['Mon, 01 Jan 1990 00:00:00 GMT']
      Pragma: [no-cache]
      Server: [UploadServer]
      Vary: [Origin, X-Origin]
      X-GUploader-UploadID: [AEnB2UpM09cdeMI8THH8hpwK0eGnY24WopdEi9Mcme4xb7ms1WwryjAarZPFV093sazn2AoxNraVAEPfRErHquKTBA4MKYtG6w]
    status: {code: 204, message: No Content}
- request:
    body: null
    headers:
      Accept: ['*/*']
      Accept-Encoding: ['gzip, deflate']
      Connection: [keep-alive]
      Content-Length: ['0']
      User-Agent: [python-requests/2.18.4]
    method: DELETE
    uri: https://www.googleapis.com/storage/v1/b/gcsfs-testing/o/nested%2Fnested2%2Ffile1
  response:
    body: {string: ''}
    headers:
      Alt-Svc: ['hq=":443"; ma=2592000; quic=51303431; quic=51303339; quic=51303338;
          quic=51303337; quic=51303335,quic=":443"; ma=2592000; v="41,39,38,37,35"']
      Cache-Control: ['no-cache, no-store, max-age=0, must-revalidate']
      Content-Length: ['0']
      Content-Type: [application/json]
      Date: ['Tue, 12 Dec 2017 16:55:05 GMT']
      Expires: ['Mon, 01 Jan 1990 00:00:00 GMT']
      Pragma: [no-cache]
      Server: [UploadServer]
      Vary: [Origin, X-Origin]
      X-GUploader-UploadID: [AEnB2Uq4Qf6WLT6Vm3hCuXkNvyPXTZJsmhZSxeFTvN2q2PEoxhQW0AuNH2roK7ok_IWM9b0F0jFmeffJGVRRiIqrcaWziBSOew]
    status: {code: 204, message: No Content}
- request:
    body: null
    headers:
      Accept: ['*/*']
      Accept-Encoding: ['gzip, deflate']
      Connection: [keep-alive]
      Content-Length: ['0']
      User-Agent: [python-requests/2.18.4]
    method: DELETE
    uri: https://www.googleapis.com/storage/v1/b/gcsfs-testing/o/nested%2Fnested2%2Ffile2
  response:
    body: {string: ''}
    headers:
      Alt-Svc: ['hq=":443"; ma=2592000; quic=51303431; quic=51303339; quic=51303338;
          quic=51303337; quic=51303335,quic=":443"; ma=2592000; v="41,39,38,37,35"']
      Cache-Control: ['no-cache, no-store, max-age=0, must-revalidate']
      Content-Length: ['0']
      Content-Type: [application/json]
      Date: ['Tue, 12 Dec 2017 16:55:06 GMT']
      Expires: ['Mon, 01 Jan 1990 00:00:00 GMT']
      Pragma: [no-cache]
      Server: [UploadServer]
      Vary: [Origin, X-Origin]
      X-GUploader-UploadID: [AEnB2UrdBKxAOe3vlbLJYYcXRpxdlGcCdaRSFtYA4oPbPdgn5ZyccYxjL3DQhXCGBRKvu7BE8As_zHC_n2j1vTXIFWyeVEgsTg]
    status: {code: 204, message: No Content}
- request:
    body: null
    headers:
      Accept: ['*/*']
      Accept-Encoding: ['gzip, deflate']
      Connection: [keep-alive]
      Content-Length: ['0']
      User-Agent: [python-requests/2.18.4]
    method: DELETE
    uri: https://www.googleapis.com/storage/v1/b/gcsfs-testing/o/test%2Faccounts.1.json
  response:
    body: {string: ''}
    headers:
      Alt-Svc: ['hq=":443"; ma=2592000; quic=51303431; quic=51303339; quic=51303338;
          quic=51303337; quic=51303335,quic=":443"; ma=2592000; v="41,39,38,37,35"']
      Cache-Control: ['no-cache, no-store, max-age=0, must-revalidate']
      Content-Length: ['0']
      Content-Type: [application/json]
      Date: ['Tue, 12 Dec 2017 16:55:06 GMT']
      Expires: ['Mon, 01 Jan 1990 00:00:00 GMT']
      Pragma: [no-cache]
      Server: [UploadServer]
      Vary: [Origin, X-Origin]
      X-GUploader-UploadID: [AEnB2UqfXP_u4Mmw43cPbrLCfXWk5ikvN7YX-uZVrBhC4-YWWZ0nwM8rcnX-jwgFqF_6_JPoDj-9Mg1TjLPM51NW5Hp_ijlwvw]
    status: {code: 204, message: No Content}
- request:
    body: null
    headers:
      Accept: ['*/*']
      Accept-Encoding: ['gzip, deflate']
      Connection: [keep-alive]
      Content-Length: ['0']
      User-Agent: [python-requests/2.18.4]
=======
>>>>>>> 899a4518
    method: DELETE
    uri: https://www.googleapis.com/storage/v1/b/gcsfs-testing/o/test%2Faccounts.2.json
  response:
    body: {string: ''}
    headers:
      Alt-Svc: ['hq=":443"; ma=2592000; quic=51303431; quic=51303339; quic=51303338;
          quic=51303337; quic=51303335,quic=":443"; ma=2592000; v="41,39,38,37,35"']
      Cache-Control: ['no-cache, no-store, max-age=0, must-revalidate']
      Content-Length: ['0']
      Content-Type: [application/json]
<<<<<<< HEAD
      Date: ['Tue, 12 Dec 2017 16:55:06 GMT']
=======
      Date: ['Thu, 04 Jan 2018 20:48:57 GMT']
>>>>>>> 899a4518
      Expires: ['Mon, 01 Jan 1990 00:00:00 GMT']
      Pragma: [no-cache]
      Server: [UploadServer]
      Vary: [Origin, X-Origin]
<<<<<<< HEAD
      X-GUploader-UploadID: [AEnB2UqAy1hDQFboRkkt8JqapOAxLOkW38b83wHWcB8MRwL67tNpQV1bC0bPAnt4OrA5kk9t3oUYCTePDr-FUJ9BIhWB_vr9vQ]
=======
      X-GUploader-UploadID: [AEnB2Urf-synP81iBK421Z68K9HpaVbJX4iWGh_JOBC1nooOOG01ISilHsz8eONHZH9pV9GQV-1saaW2Rj0MMdbY81AB7aOzLw]
>>>>>>> 899a4518
    status: {code: 204, message: No Content}
version: 1<|MERGE_RESOLUTION|>--- conflicted
+++ resolved
@@ -12,16 +12,6 @@
   response:
     body:
       string: !!binary |
-<<<<<<< HEAD
-        H4sIAOEJMFoC/6tWykyJL8nPTs1TslJQqqioUNJRUALz40sqC1JBgk6piUWpRSDxxOTk1OJiDOWp
-        FQWZRanF8ZkgQWMzA4NaAMCTibZWAAAA
-    headers:
-      Alt-Svc: ['quic=":443"; ma=2592000; v="39,38,37,35"']
-      Cache-Control: ['no-cache, no-store, max-age=0, must-revalidate']
-      Content-Encoding: [gzip]
-      Content-Type: [application/json; charset=UTF-8]
-      Date: ['Wed, 11 Oct 2017 14:34:15 GMT']
-=======
         H4sIADOTTloC/6tWykyJL8nPTs1TslJQqqioUNJRUEqtKMgsSi2OzwQJGpsZGADFEpOTU4uLMZSC
         +fEllQWpIEGn1MSi1CKlWgDtYoPeVgAAAA==
     headers:
@@ -31,7 +21,6 @@
       Content-Encoding: [gzip]
       Content-Type: [application/json; charset=UTF-8]
       Date: ['Thu, 04 Jan 2018 20:48:51 GMT']
->>>>>>> 899a4518
       Expires: ['Mon, 01 Jan 1990 00:00:00 GMT']
       Pragma: [no-cache]
       Server: [GSE]
@@ -68,33 +57,6 @@
         \  \"timeCreated\": \"2016-05-17T18:29:22.774Z\",\n   \"updated\": \"2016-05-17T18:29:22.774Z\",\n
         \  \"metageneration\": \"1\",\n   \"location\": \"US\",\n   \"storageClass\":
         \"STANDARD\",\n   \"etag\": \"CAE=\"\n  },\n  {\n   \"kind\": \"storage#bucket\",\n
-<<<<<<< HEAD
-        \  \"id\": \"dataflow-anaconda-compute\",\n   \"selfLink\": \"https://www.googleapis.com/storage/v1/b/dataflow-anaconda-compute\",\n
-        \  \"projectNumber\": \"586241054156\",\n   \"name\": \"dataflow-anaconda-compute\",\n
-        \  \"timeCreated\": \"2017-09-14T18:55:42.848Z\",\n   \"updated\": \"2017-09-14T18:55:42.848Z\",\n
-        \  \"metageneration\": \"1\",\n   \"location\": \"US\",\n   \"storageClass\":
-        \"MULTI_REGIONAL\",\n   \"etag\": \"CAE=\"\n  },\n  {\n   \"kind\": \"storage#bucket\",\n
-        \  \"id\": \"gcsfs-testing\",\n   \"selfLink\": \"https://www.googleapis.com/storage/v1/b/gcsfs-testing\",\n
-        \  \"projectNumber\": \"586241054156\",\n   \"name\": \"gcsfs-testing\",\n
-        \  \"timeCreated\": \"2017-10-11T14:25:41.055Z\",\n   \"updated\": \"2017-10-11T14:25:41.055Z\",\n
-        \  \"metageneration\": \"1\",\n   \"location\": \"US\",\n   \"storageClass\":
-        \"STANDARD\",\n   \"etag\": \"CAE=\"\n  },\n  {\n   \"kind\": \"storage#bucket\",\n
-        \  \"id\": \"mytempdir\",\n   \"selfLink\": \"https://www.googleapis.com/storage/v1/b/mytempdir\",\n
-        \  \"projectNumber\": \"586241054156\",\n   \"name\": \"mytempdir\",\n   \"timeCreated\":
-        \"2017-10-02T20:32:40.893Z\",\n   \"updated\": \"2017-10-02T20:32:40.893Z\",\n
-        \  \"metageneration\": \"1\",\n   \"location\": \"US\",\n   \"storageClass\":
-        \"STANDARD\",\n   \"etag\": \"CAE=\"\n  }\n ]\n}\n"}
-    headers:
-      Alt-Svc: ['quic=":443"; ma=2592000; v="39,38,37,35"']
-      Cache-Control: ['private, max-age=0, must-revalidate, no-transform']
-      Content-Length: ['2512']
-      Content-Type: [application/json; charset=UTF-8]
-      Date: ['Wed, 11 Oct 2017 14:34:16 GMT']
-      Expires: ['Wed, 11 Oct 2017 14:34:16 GMT']
-      Server: [UploadServer]
-      Vary: [Origin, X-Origin]
-      X-GUploader-UploadID: [AEnB2Upl3d-6Aw9gvSm1IBfjx3vjZX61Rm_RHHjWi7SRk0HVQAgMsszm9g2wrupcYCUP26K22lLV_6Jg58nLh4dPyclZANlBtQ]
-=======
         \  \"id\": \"test_project_cloudbuild\",\n   \"selfLink\": \"https://www.googleapis.com/storage/v1/b/test_project_cloudbuild\",\n
         \  \"projectNumber\": \"586241054156\",\n   \"name\": \"test_project_cloudbuild\",\n
         \  \"timeCreated\": \"2017-11-03T20:06:49.744Z\",\n   \"updated\": \"2017-11-03T20:06:49.744Z\",\n
@@ -126,7 +88,6 @@
       Server: [UploadServer]
       Vary: [Origin, X-Origin]
       X-GUploader-UploadID: [AEnB2UqKIRPEFqGEN1GFf8jJib54DrcvDUAJ-mZLxfcEQ_REUIpE7X5QrEM1hfKPDQrH58bGnTLzdxvH9gWve-SZuj01G2iFHw]
->>>>>>> 899a4518
     status: {code: 200, message: OK}
 - request:
     body: null
@@ -143,28 +104,16 @@
         \   \"reason\": \"notFound\",\n    \"message\": \"Not Found\"\n   }\n  ],\n
         \ \"code\": 404,\n  \"message\": \"Not Found\"\n }\n}\n"}
     headers:
-<<<<<<< HEAD
-      Alt-Svc: ['quic=":443"; ma=2592000; v="39,38,37,35"']
+      Alt-Svc: ['hq=":443"; ma=2592000; quic=51303431; quic=51303339; quic=51303338;
+          quic=51303337; quic=51303335,quic=":443"; ma=2592000; v="41,39,38,37,35"']
       Cache-Control: ['private, max-age=0']
       Content-Length: ['165']
       Content-Type: [application/json; charset=UTF-8]
-      Date: ['Wed, 11 Oct 2017 14:34:16 GMT']
-      Expires: ['Wed, 11 Oct 2017 14:34:16 GMT']
-      Server: [UploadServer]
-      Vary: [Origin, X-Origin]
-      X-GUploader-UploadID: [AEnB2UocdcEdWeSmzt-HcXFVlbnlr4-dE7LoscI_fV_Ly3XNFQ6xseB78okscsArtpaOUJ3VJbffYEWAlQRLusJQZ-oQGaSRYQ]
-=======
-      Alt-Svc: ['hq=":443"; ma=2592000; quic=51303431; quic=51303339; quic=51303338;
-          quic=51303337; quic=51303335,quic=":443"; ma=2592000; v="41,39,38,37,35"']
-      Cache-Control: ['private, max-age=0']
-      Content-Length: ['165']
-      Content-Type: [application/json; charset=UTF-8]
       Date: ['Thu, 04 Jan 2018 20:48:52 GMT']
       Expires: ['Thu, 04 Jan 2018 20:48:52 GMT']
       Server: [UploadServer]
       Vary: [Origin, X-Origin]
       X-GUploader-UploadID: [AEnB2UqzQbyVJMnFnG9MFh_pRpZu7WsRmHwoTGRMfj2YesR_UjlVBbe9NpvADEzT6JNV1YR5ZQp4mnjDZ9p-njzKrSVfCwhB7w]
->>>>>>> 899a4518
     status: {code: 404, message: Not Found}
 - request:
     body: null
@@ -181,28 +130,16 @@
         \   \"reason\": \"notFound\",\n    \"message\": \"Not Found\"\n   }\n  ],\n
         \ \"code\": 404,\n  \"message\": \"Not Found\"\n }\n}\n"}
     headers:
-<<<<<<< HEAD
-      Alt-Svc: ['quic=":443"; ma=2592000; v="39,38,37,35"']
+      Alt-Svc: ['hq=":443"; ma=2592000; quic=51303431; quic=51303339; quic=51303338;
+          quic=51303337; quic=51303335,quic=":443"; ma=2592000; v="41,39,38,37,35"']
       Cache-Control: ['private, max-age=0']
       Content-Length: ['165']
       Content-Type: [application/json; charset=UTF-8]
-      Date: ['Wed, 11 Oct 2017 14:34:16 GMT']
-      Expires: ['Wed, 11 Oct 2017 14:34:16 GMT']
-      Server: [UploadServer]
-      Vary: [Origin, X-Origin]
-      X-GUploader-UploadID: [AEnB2Uq_Ob9aCKqEVslM4LXy9Vx5FqjjSJI7UfWQtIkgr1hECWpa8NvfaYRNTMk8ls3QFVTwAI0eqRIAwXatS0G2Us0DnBfQmQ]
-=======
-      Alt-Svc: ['hq=":443"; ma=2592000; quic=51303431; quic=51303339; quic=51303338;
-          quic=51303337; quic=51303335,quic=":443"; ma=2592000; v="41,39,38,37,35"']
-      Cache-Control: ['private, max-age=0']
-      Content-Length: ['165']
-      Content-Type: [application/json; charset=UTF-8]
       Date: ['Thu, 04 Jan 2018 20:48:52 GMT']
       Expires: ['Thu, 04 Jan 2018 20:48:52 GMT']
       Server: [UploadServer]
       Vary: [Origin, X-Origin]
       X-GUploader-UploadID: [AEnB2UoHLZtpYI_oZ8NKHb1l555p74PcoIlMXumOGnADpXhVhSy7Y8Ti2Dw5clwipexb8eUK1MQCIFK1FHHiTVu8e2-vknnjig]
->>>>>>> 899a4518
     status: {code: 404, message: Not Found}
 - request:
     body: null
@@ -219,28 +156,16 @@
         \   \"reason\": \"notFound\",\n    \"message\": \"Not Found\"\n   }\n  ],\n
         \ \"code\": 404,\n  \"message\": \"Not Found\"\n }\n}\n"}
     headers:
-<<<<<<< HEAD
-      Alt-Svc: ['quic=":443"; ma=2592000; v="39,38,37,35"']
+      Alt-Svc: ['hq=":443"; ma=2592000; quic=51303431; quic=51303339; quic=51303338;
+          quic=51303337; quic=51303335,quic=":443"; ma=2592000; v="41,39,38,37,35"']
       Cache-Control: ['private, max-age=0']
       Content-Length: ['165']
       Content-Type: [application/json; charset=UTF-8]
-      Date: ['Wed, 11 Oct 2017 14:34:16 GMT']
-      Expires: ['Wed, 11 Oct 2017 14:34:16 GMT']
-      Server: [UploadServer]
-      Vary: [Origin, X-Origin]
-      X-GUploader-UploadID: [AEnB2UpQhcUH0bPzA9eGm5xVwCZx7KoKKki2uHbbAnSpbAWlptua5xnqRC297Wrw8lL_iiq7x9lQ44jjNxAFEEUayP_QhXNcOg]
-=======
-      Alt-Svc: ['hq=":443"; ma=2592000; quic=51303431; quic=51303339; quic=51303338;
-          quic=51303337; quic=51303335,quic=":443"; ma=2592000; v="41,39,38,37,35"']
-      Cache-Control: ['private, max-age=0']
-      Content-Length: ['165']
-      Content-Type: [application/json; charset=UTF-8]
       Date: ['Thu, 04 Jan 2018 20:48:52 GMT']
       Expires: ['Thu, 04 Jan 2018 20:48:52 GMT']
       Server: [UploadServer]
       Vary: [Origin, X-Origin]
       X-GUploader-UploadID: [AEnB2Up4SsAiK9SLWh2nNRCYUx2fdHQe_Ff65Ojqnvy2yBw5rmwOq42wYj3Cu14nE-GYdsSoOOyGRRqcyfiKDnAR8lR7t2ccNg]
->>>>>>> 899a4518
     status: {code: 404, message: Not Found}
 - request:
     body: null
@@ -257,16 +182,16 @@
         \   \"reason\": \"notFound\",\n    \"message\": \"Not Found\"\n   }\n  ],\n
         \ \"code\": 404,\n  \"message\": \"Not Found\"\n }\n}\n"}
     headers:
-<<<<<<< HEAD
-      Alt-Svc: ['quic=":443"; ma=2592000; v="39,38,37,35"']
+      Alt-Svc: ['hq=":443"; ma=2592000; quic=51303431; quic=51303339; quic=51303338;
+          quic=51303337; quic=51303335,quic=":443"; ma=2592000; v="41,39,38,37,35"']
       Cache-Control: ['private, max-age=0']
       Content-Length: ['165']
       Content-Type: [application/json; charset=UTF-8]
-      Date: ['Wed, 11 Oct 2017 14:34:16 GMT']
-      Expires: ['Wed, 11 Oct 2017 14:34:16 GMT']
-      Server: [UploadServer]
-      Vary: [Origin, X-Origin]
-      X-GUploader-UploadID: [AEnB2UqMKXRseaU-n5-RkcYQNQxVnmKtxeWBr2q-oARq6xW2CQSiOKLxmPO-Uxt8dOC7glZUGWHQmzppaqJ4Yr4HMIwtkVhlwg]
+      Date: ['Thu, 04 Jan 2018 20:48:52 GMT']
+      Expires: ['Thu, 04 Jan 2018 20:48:52 GMT']
+      Server: [UploadServer]
+      Vary: [Origin, X-Origin]
+      X-GUploader-UploadID: [AEnB2UoTGHfkwzYSoGuQSvrRwqrdMC6iRwJPOuKL9S4H96jtvviGs7W9EOy1GqwmKPIdc5eee7mIWgmgRmqwqd3aX4fM5ZhGrw]
     status: {code: 404, message: Not Found}
 - request:
     body: '{"amount": 100, "name": "Alice"}
@@ -283,82 +208,10 @@
       Accept-Encoding: ['gzip, deflate']
       Connection: [keep-alive]
       Content-Length: ['133']
-      User-Agent: [python-requests/2.13.0]
+      User-Agent: [python-requests/2.18.4]
     method: POST
     uri: https://www.googleapis.com/upload/storage/v1/b/gcsfs-testing/o?name=test%2Faccounts.1.json&uploadType=media
   response:
-    body: {string: "{\n \"kind\": \"storage#object\",\n \"id\": \"gcsfs-testing/test/accounts.1.json/1507732457117687\",\n
-        \"selfLink\": \"https://www.googleapis.com/storage/v1/b/gcsfs-testing/o/test%2Faccounts.1.json\",\n
-        \"name\": \"test/accounts.1.json\",\n \"bucket\": \"gcsfs-testing\",\n \"generation\":
-        \"1507732457117687\",\n \"metageneration\": \"1\",\n \"timeCreated\": \"2017-10-11T14:34:17.063Z\",\n
-        \"updated\": \"2017-10-11T14:34:17.063Z\",\n \"storageClass\": \"STANDARD\",\n
-        \"timeStorageClassUpdated\": \"2017-10-11T14:34:17.063Z\",\n \"size\": \"133\",\n
-        \"md5Hash\": \"xK7pmJz/Oj5HGIyfQpYTig==\",\n \"mediaLink\": \"https://www.googleapis.com/download/storage/v1/b/gcsfs-testing/o/test%2Faccounts.1.json?generation=1507732457117687&alt=media\",\n
-        \"crc32c\": \"6wJAgQ==\",\n \"etag\": \"CPevl4zl6NYCEAE=\"\n}\n"}
-    headers:
-      Alt-Svc: ['quic=":443"; ma=2592000; v="39,38,37,35"']
-      Cache-Control: ['no-cache, no-store, max-age=0, must-revalidate']
-      Content-Length: ['731']
-      Content-Type: [application/json; charset=UTF-8]
-      Date: ['Wed, 11 Oct 2017 14:34:17 GMT']
-      ETag: [CPevl4zl6NYCEAE=]
-      Expires: ['Mon, 01 Jan 1990 00:00:00 GMT']
-      Pragma: [no-cache]
-      Server: [UploadServer]
-      Vary: [Origin, X-Origin]
-      X-GUploader-UploadID: [AEnB2UqIHPrsZgmhDri_7V4owWA8vxT5NQvX7BoZCBHY0QVM_DAnC3OUE1DVf875RWmwImQk6qvveTSBOZDeSgkkICIv14xAyQ]
-    status: {code: 200, message: OK}
-- request:
-    body: '{"amount": 500, "name": "Alice"}
-=======
-      Alt-Svc: ['hq=":443"; ma=2592000; quic=51303431; quic=51303339; quic=51303338;
-          quic=51303337; quic=51303335,quic=":443"; ma=2592000; v="41,39,38,37,35"']
-      Cache-Control: ['private, max-age=0']
-      Content-Length: ['165']
-      Content-Type: [application/json; charset=UTF-8]
-      Date: ['Thu, 04 Jan 2018 20:48:52 GMT']
-      Expires: ['Thu, 04 Jan 2018 20:48:52 GMT']
-      Server: [UploadServer]
-      Vary: [Origin, X-Origin]
-      X-GUploader-UploadID: [AEnB2UoTGHfkwzYSoGuQSvrRwqrdMC6iRwJPOuKL9S4H96jtvviGs7W9EOy1GqwmKPIdc5eee7mIWgmgRmqwqd3aX4fM5ZhGrw]
-    status: {code: 404, message: Not Found}
-- request:
-    body: '{"amount": 100, "name": "Alice"}
->>>>>>> 899a4518
-
-      {"amount": 600, "name": "Bob"}
-
-      {"amount": 700, "name": "Charlie"}
-
-      {"amount": 800, "name": "Dennis"}
-
-'
-    headers:
-      Accept: ['*/*']
-      Accept-Encoding: ['gzip, deflate']
-      Connection: [keep-alive]
-      Content-Length: ['133']
-      User-Agent: [python-requests/2.18.4]
-    method: POST
-    uri: https://www.googleapis.com/upload/storage/v1/b/gcsfs-testing/o?name=test%2Faccounts.2.json&uploadType=media
-  response:
-<<<<<<< HEAD
-    body: {string: "{\n \"kind\": \"storage#object\",\n \"id\": \"gcsfs-testing/test/accounts.2.json/1507732457462607\",\n
-        \"selfLink\": \"https://www.googleapis.com/storage/v1/b/gcsfs-testing/o/test%2Faccounts.2.json\",\n
-        \"name\": \"test/accounts.2.json\",\n \"bucket\": \"gcsfs-testing\",\n \"generation\":
-        \"1507732457462607\",\n \"metageneration\": \"1\",\n \"timeCreated\": \"2017-10-11T14:34:17.410Z\",\n
-        \"updated\": \"2017-10-11T14:34:17.410Z\",\n \"storageClass\": \"STANDARD\",\n
-        \"timeStorageClassUpdated\": \"2017-10-11T14:34:17.410Z\",\n \"size\": \"133\",\n
-        \"md5Hash\": \"bjhC5OCrzKV+8MGMCF2BQA==\",\n \"mediaLink\": \"https://www.googleapis.com/download/storage/v1/b/gcsfs-testing/o/test%2Faccounts.2.json?generation=1507732457462607&alt=media\",\n
-        \"crc32c\": \"Su+F+g==\",\n \"etag\": \"CM+2rIzl6NYCEAE=\"\n}\n"}
-    headers:
-      Alt-Svc: ['quic=":443"; ma=2592000; v="39,38,37,35"']
-      Cache-Control: ['no-cache, no-store, max-age=0, must-revalidate']
-      Content-Length: ['731']
-      Content-Type: [application/json; charset=UTF-8]
-      Date: ['Wed, 11 Oct 2017 14:34:17 GMT']
-      ETag: [CM+2rIzl6NYCEAE=]
-=======
     body: {string: "{\n \"kind\": \"storage#object\",\n \"id\": \"gcsfs-testing/test/accounts.1.json/1515098932489713\",\n
         \"selfLink\": \"https://www.googleapis.com/storage/v1/b/gcsfs-testing/o/test%2Faccounts.1.json\",\n
         \"name\": \"test/accounts.1.json\",\n \"bucket\": \"gcsfs-testing\",\n \"generation\":
@@ -375,16 +228,11 @@
       Content-Type: [application/json; charset=UTF-8]
       Date: ['Thu, 04 Jan 2018 20:48:52 GMT']
       ETag: [CPHbrq2Xv9gCEAE=]
->>>>>>> 899a4518
-      Expires: ['Mon, 01 Jan 1990 00:00:00 GMT']
-      Pragma: [no-cache]
-      Server: [UploadServer]
-      Vary: [Origin, X-Origin]
-<<<<<<< HEAD
-      X-GUploader-UploadID: [AEnB2UpzDDKRK8O721kXEjepOSYOZDIV06cuGvTpcxSXrU3sBQ8Lkq9bW2dr3rJrKkSaAkVY0qnjPyr6okvxIeIdBIaYA5cyxQ]
-=======
+      Expires: ['Mon, 01 Jan 1990 00:00:00 GMT']
+      Pragma: [no-cache]
+      Server: [UploadServer]
+      Vary: [Origin, X-Origin]
       X-GUploader-UploadID: [AEnB2UrFUL-K_wRazS6eFgzY-D7qZb0xMpcS54khlzoBeAjOgCMe1pqLbxRCmZ54G_J1rD1QxJ7AzcLgKx1JYdEY9fLz3dULAg]
->>>>>>> 899a4518
     status: {code: 200, message: OK}
 - request:
     body: '{"amount": 500, "name": "Alice"}
@@ -405,57 +253,6 @@
     method: POST
     uri: https://www.googleapis.com/upload/storage/v1/b/gcsfs-testing/o?name=test%2Faccounts.2.json&uploadType=media
   response:
-<<<<<<< HEAD
-    body: {string: "{\n \"kind\": \"storage#object\",\n \"id\": \"gcsfs-testing/2014-01-03.csv/1507732457818101\",\n
-        \"selfLink\": \"https://www.googleapis.com/storage/v1/b/gcsfs-testing/o/2014-01-03.csv\",\n
-        \"name\": \"2014-01-03.csv\",\n \"bucket\": \"gcsfs-testing\",\n \"generation\":
-        \"1507732457818101\",\n \"metageneration\": \"1\",\n \"timeCreated\": \"2017-10-11T14:34:17.765Z\",\n
-        \"updated\": \"2017-10-11T14:34:17.765Z\",\n \"storageClass\": \"STANDARD\",\n
-        \"timeStorageClassUpdated\": \"2017-10-11T14:34:17.765Z\",\n \"size\": \"52\",\n
-        \"md5Hash\": \"9keZXdUu0YtMynECFSOiMg==\",\n \"mediaLink\": \"https://www.googleapis.com/download/storage/v1/b/gcsfs-testing/o/2014-01-03.csv?generation=1507732457818101&alt=media\",\n
-        \"crc32c\": \"x/fq7w==\",\n \"etag\": \"CPWPwozl6NYCEAE=\"\n}\n"}
-    headers:
-      Alt-Svc: ['quic=":443"; ma=2592000; v="39,38,37,35"']
-      Cache-Control: ['no-cache, no-store, max-age=0, must-revalidate']
-      Content-Length: ['702']
-      Content-Type: [application/json; charset=UTF-8]
-      Date: ['Wed, 11 Oct 2017 14:34:17 GMT']
-      ETag: [CPWPwozl6NYCEAE=]
-      Expires: ['Mon, 01 Jan 1990 00:00:00 GMT']
-      Pragma: [no-cache]
-      Server: [UploadServer]
-      Vary: [Origin, X-Origin]
-      X-GUploader-UploadID: [AEnB2Uo4KsSCtP1wX9zjkgUvjEbgEnFXFMJa_EaQb3RG4gThy4H_xq3vw7mVjRocViPHf2Rd_iQYSFICBno0BjsVm7o5CG1VNQ]
-    status: {code: 200, message: OK}
-- request:
-    body: 'name,amount,id
-
-'
-    headers:
-      Accept: ['*/*']
-      Accept-Encoding: ['gzip, deflate']
-      Connection: [keep-alive]
-      Content-Length: ['15']
-      User-Agent: [python-requests/2.13.0]
-    method: POST
-    uri: https://www.googleapis.com/upload/storage/v1/b/gcsfs-testing/o?name=2014-01-02.csv&uploadType=media
-  response:
-    body: {string: "{\n \"kind\": \"storage#object\",\n \"id\": \"gcsfs-testing/2014-01-02.csv/1507732458145611\",\n
-        \"selfLink\": \"https://www.googleapis.com/storage/v1/b/gcsfs-testing/o/2014-01-02.csv\",\n
-        \"name\": \"2014-01-02.csv\",\n \"bucket\": \"gcsfs-testing\",\n \"generation\":
-        \"1507732458145611\",\n \"metageneration\": \"1\",\n \"timeCreated\": \"2017-10-11T14:34:18.093Z\",\n
-        \"updated\": \"2017-10-11T14:34:18.093Z\",\n \"storageClass\": \"STANDARD\",\n
-        \"timeStorageClassUpdated\": \"2017-10-11T14:34:18.093Z\",\n \"size\": \"15\",\n
-        \"md5Hash\": \"cGwL6TebGKiJzgyNBJNb6Q==\",\n \"mediaLink\": \"https://www.googleapis.com/download/storage/v1/b/gcsfs-testing/o/2014-01-02.csv?generation=1507732458145611&alt=media\",\n
-        \"crc32c\": \"Mpt4QQ==\",\n \"etag\": \"CMuO1ozl6NYCEAE=\"\n}\n"}
-    headers:
-      Alt-Svc: ['quic=":443"; ma=2592000; v="39,38,37,35"']
-      Cache-Control: ['no-cache, no-store, max-age=0, must-revalidate']
-      Content-Length: ['702']
-      Content-Type: [application/json; charset=UTF-8]
-      Date: ['Wed, 11 Oct 2017 14:34:18 GMT']
-      ETag: [CMuO1ozl6NYCEAE=]
-=======
     body: {string: "{\n \"kind\": \"storage#object\",\n \"id\": \"gcsfs-testing/test/accounts.2.json/1515098932712887\",\n
         \"selfLink\": \"https://www.googleapis.com/storage/v1/b/gcsfs-testing/o/test%2Faccounts.2.json\",\n
         \"name\": \"test/accounts.2.json\",\n \"bucket\": \"gcsfs-testing\",\n \"generation\":
@@ -472,16 +269,11 @@
       Content-Type: [application/json; charset=UTF-8]
       Date: ['Thu, 04 Jan 2018 20:48:52 GMT']
       ETag: [CLervK2Xv9gCEAE=]
->>>>>>> 899a4518
-      Expires: ['Mon, 01 Jan 1990 00:00:00 GMT']
-      Pragma: [no-cache]
-      Server: [UploadServer]
-      Vary: [Origin, X-Origin]
-<<<<<<< HEAD
-      X-GUploader-UploadID: [AEnB2UoAB68RfmR0Poj87eZ8rdokYtzAe68hOuoqR9sFquCQX2laJ0BetC7uN0eeoh1a0j8Z0HCab4YIbssbo5Z57sgpGLJvcA]
-=======
+      Expires: ['Mon, 01 Jan 1990 00:00:00 GMT']
+      Pragma: [no-cache]
+      Server: [UploadServer]
+      Vary: [Origin, X-Origin]
       X-GUploader-UploadID: [AEnB2UodBGbBoCAIIusPJtG8o-3JK4I01nxJKw6q1cdyAbo4n_AEkmSuMD4JDQn3QpiGaR0-EDb9NvPUFeZjg--22a6EzUR_2Q]
->>>>>>> 899a4518
     status: {code: 200, message: OK}
 - request:
     body: 'name,amount,id
@@ -502,23 +294,6 @@
     method: POST
     uri: https://www.googleapis.com/upload/storage/v1/b/gcsfs-testing/o?name=2014-01-01.csv&uploadType=media
   response:
-<<<<<<< HEAD
-    body: {string: "{\n \"kind\": \"storage#object\",\n \"id\": \"gcsfs-testing/2014-01-01.csv/1507732458488367\",\n
-        \"selfLink\": \"https://www.googleapis.com/storage/v1/b/gcsfs-testing/o/2014-01-01.csv\",\n
-        \"name\": \"2014-01-01.csv\",\n \"bucket\": \"gcsfs-testing\",\n \"generation\":
-        \"1507732458488367\",\n \"metageneration\": \"1\",\n \"timeCreated\": \"2017-10-11T14:34:18.437Z\",\n
-        \"updated\": \"2017-10-11T14:34:18.437Z\",\n \"storageClass\": \"STANDARD\",\n
-        \"timeStorageClassUpdated\": \"2017-10-11T14:34:18.437Z\",\n \"size\": \"51\",\n
-        \"md5Hash\": \"Auycd2AT7x5m8G1W0NXcuA==\",\n \"mediaLink\": \"https://www.googleapis.com/download/storage/v1/b/gcsfs-testing/o/2014-01-01.csv?generation=1507732458488367&alt=media\",\n
-        \"crc32c\": \"yR1u0w==\",\n \"etag\": \"CK+E64zl6NYCEAE=\"\n}\n"}
-    headers:
-      Alt-Svc: ['quic=":443"; ma=2592000; v="39,38,37,35"']
-      Cache-Control: ['no-cache, no-store, max-age=0, must-revalidate']
-      Content-Length: ['702']
-      Content-Type: [application/json; charset=UTF-8]
-      Date: ['Wed, 11 Oct 2017 14:34:18 GMT']
-      ETag: [CK+E64zl6NYCEAE=]
-=======
     body: {string: "{\n \"kind\": \"storage#object\",\n \"id\": \"gcsfs-testing/2014-01-01.csv/1515098933076551\",\n
         \"selfLink\": \"https://www.googleapis.com/storage/v1/b/gcsfs-testing/o/2014-01-01.csv\",\n
         \"name\": \"2014-01-01.csv\",\n \"bucket\": \"gcsfs-testing\",\n \"generation\":
@@ -535,52 +310,25 @@
       Content-Type: [application/json; charset=UTF-8]
       Date: ['Thu, 04 Jan 2018 20:48:53 GMT']
       ETag: [CMfE0q2Xv9gCEAE=]
->>>>>>> 899a4518
-      Expires: ['Mon, 01 Jan 1990 00:00:00 GMT']
-      Pragma: [no-cache]
-      Server: [UploadServer]
-      Vary: [Origin, X-Origin]
-<<<<<<< HEAD
-      X-GUploader-UploadID: [AEnB2UomXdRk3H-9S8keXIxF0_bGAOGdLWZe3NVcGjkUZDJ_E0y-v6YesGVTI6NDR2Ip6xgCHXD-7vvvBtH5Yf8UM8YWgJnerw]
-=======
+      Expires: ['Mon, 01 Jan 1990 00:00:00 GMT']
+      Pragma: [no-cache]
+      Server: [UploadServer]
+      Vary: [Origin, X-Origin]
       X-GUploader-UploadID: [AEnB2UrquqkB86pputotJnsIAXQi6SUj7BcYvlwERd3vXn6U-LnZLPo_wfOBf5neJbv2IEiMEDPsvPWZ9PyJLry9H2ZXWhkarw]
->>>>>>> 899a4518
-    status: {code: 200, message: OK}
-- request:
-    body: 'hello
+    status: {code: 200, message: OK}
+- request:
+    body: 'name,amount,id
 
 '
     headers:
       Accept: ['*/*']
       Accept-Encoding: ['gzip, deflate']
       Connection: [keep-alive]
-<<<<<<< HEAD
-      Content-Length: ['6']
-      User-Agent: [python-requests/2.13.0]
-=======
       Content-Length: ['15']
       User-Agent: [python-requests/2.18.4]
->>>>>>> 899a4518
     method: POST
-    uri: https://www.googleapis.com/upload/storage/v1/b/gcsfs-testing/o?name=nested%2Fnested2%2Ffile1&uploadType=media
-  response:
-<<<<<<< HEAD
-    body: {string: "{\n \"kind\": \"storage#object\",\n \"id\": \"gcsfs-testing/nested/nested2/file1/1507732458814322\",\n
-        \"selfLink\": \"https://www.googleapis.com/storage/v1/b/gcsfs-testing/o/nested%2Fnested2%2Ffile1\",\n
-        \"name\": \"nested/nested2/file1\",\n \"bucket\": \"gcsfs-testing\",\n \"generation\":
-        \"1507732458814322\",\n \"metageneration\": \"1\",\n \"timeCreated\": \"2017-10-11T14:34:18.763Z\",\n
-        \"updated\": \"2017-10-11T14:34:18.763Z\",\n \"storageClass\": \"STANDARD\",\n
-        \"timeStorageClassUpdated\": \"2017-10-11T14:34:18.763Z\",\n \"size\": \"6\",\n
-        \"md5Hash\": \"sZRqySSS0jR8YjW00mERhA==\",\n \"mediaLink\": \"https://www.googleapis.com/download/storage/v1/b/gcsfs-testing/o/nested%2Fnested2%2Ffile1?generation=1507732458814322&alt=media\",\n
-        \"crc32c\": \"NT3Yvg==\",\n \"etag\": \"CPL2/ozl6NYCEAE=\"\n}\n"}
-    headers:
-      Alt-Svc: ['quic=":443"; ma=2592000; v="39,38,37,35"']
-      Cache-Control: ['no-cache, no-store, max-age=0, must-revalidate']
-      Content-Length: ['733']
-      Content-Type: [application/json; charset=UTF-8]
-      Date: ['Wed, 11 Oct 2017 14:34:18 GMT']
-      ETag: [CPL2/ozl6NYCEAE=]
-=======
+    uri: https://www.googleapis.com/upload/storage/v1/b/gcsfs-testing/o?name=2014-01-02.csv&uploadType=media
+  response:
     body: {string: "{\n \"kind\": \"storage#object\",\n \"id\": \"gcsfs-testing/2014-01-02.csv/1515098933320349\",\n
         \"selfLink\": \"https://www.googleapis.com/storage/v1/b/gcsfs-testing/o/2014-01-02.csv\",\n
         \"name\": \"2014-01-02.csv\",\n \"bucket\": \"gcsfs-testing\",\n \"generation\":
@@ -638,50 +386,25 @@
       Content-Type: [application/json; charset=UTF-8]
       Date: ['Thu, 04 Jan 2018 20:48:53 GMT']
       ETag: [CLeW+a2Xv9gCEAE=]
->>>>>>> 899a4518
-      Expires: ['Mon, 01 Jan 1990 00:00:00 GMT']
-      Pragma: [no-cache]
-      Server: [UploadServer]
-      Vary: [Origin, X-Origin]
-<<<<<<< HEAD
-      X-GUploader-UploadID: [AEnB2UosqZwJzc0n_ZW9jWUfWT1GfhPwVJKh11ghQJ-jBNfFxZUqCAYrleBi8SXsYfYSzQQFCDp8dyIhlunanuK00lBd4QOXhQ]
-=======
+      Expires: ['Mon, 01 Jan 1990 00:00:00 GMT']
+      Pragma: [no-cache]
+      Server: [UploadServer]
+      Vary: [Origin, X-Origin]
       X-GUploader-UploadID: [AEnB2UqOxX2ABejK-X8g5GTDyzvMOBM83w2B8m2We7pGhgLo57ZbQL4dzUSyLbpD2kzO2kXiPIRAqyiwNDMLG56tIWqpZSEEmg]
->>>>>>> 899a4518
-    status: {code: 200, message: OK}
-- request:
-    body: world
-    headers:
-      Accept: ['*/*']
-      Accept-Encoding: ['gzip, deflate']
-      Connection: [keep-alive]
-<<<<<<< HEAD
-      Content-Length: ['5']
-      User-Agent: [python-requests/2.13.0]
-=======
+    status: {code: 200, message: OK}
+- request:
+    body: 'hello
+
+'
+    headers:
+      Accept: ['*/*']
+      Accept-Encoding: ['gzip, deflate']
+      Connection: [keep-alive]
       Content-Length: ['6']
       User-Agent: [python-requests/2.18.4]
->>>>>>> 899a4518
     method: POST
-    uri: https://www.googleapis.com/upload/storage/v1/b/gcsfs-testing/o?name=nested%2Fnested2%2Ffile2&uploadType=media
-  response:
-<<<<<<< HEAD
-    body: {string: "{\n \"kind\": \"storage#object\",\n \"id\": \"gcsfs-testing/nested/nested2/file2/1507732459162241\",\n
-        \"selfLink\": \"https://www.googleapis.com/storage/v1/b/gcsfs-testing/o/nested%2Fnested2%2Ffile2\",\n
-        \"name\": \"nested/nested2/file2\",\n \"bucket\": \"gcsfs-testing\",\n \"generation\":
-        \"1507732459162241\",\n \"metageneration\": \"1\",\n \"timeCreated\": \"2017-10-11T14:34:19.103Z\",\n
-        \"updated\": \"2017-10-11T14:34:19.103Z\",\n \"storageClass\": \"STANDARD\",\n
-        \"timeStorageClassUpdated\": \"2017-10-11T14:34:19.103Z\",\n \"size\": \"5\",\n
-        \"md5Hash\": \"fXkwN6B2AYZXSwKC8vQ15w==\",\n \"mediaLink\": \"https://www.googleapis.com/download/storage/v1/b/gcsfs-testing/o/nested%2Fnested2%2Ffile2?generation=1507732459162241&alt=media\",\n
-        \"crc32c\": \"MaqBTg==\",\n \"etag\": \"CIGVlI3l6NYCEAE=\"\n}\n"}
-    headers:
-      Alt-Svc: ['quic=":443"; ma=2592000; v="39,38,37,35"']
-      Cache-Control: ['no-cache, no-store, max-age=0, must-revalidate']
-      Content-Length: ['733']
-      Content-Type: [application/json; charset=UTF-8]
-      Date: ['Wed, 11 Oct 2017 14:34:19 GMT']
-      ETag: [CIGVlI3l6NYCEAE=]
-=======
+    uri: https://www.googleapis.com/upload/storage/v1/b/gcsfs-testing/o?name=nested%2Fnested2%2Ffile1&uploadType=media
+  response:
     body: {string: "{\n \"kind\": \"storage#object\",\n \"id\": \"gcsfs-testing/nested/nested2/file1/1515098933963451\",\n
         \"selfLink\": \"https://www.googleapis.com/storage/v1/b/gcsfs-testing/o/nested%2Fnested2%2Ffile1\",\n
         \"name\": \"nested/nested2/file1\",\n \"bucket\": \"gcsfs-testing\",\n \"generation\":
@@ -698,16 +421,11 @@
       Content-Type: [application/json; charset=UTF-8]
       Date: ['Thu, 04 Jan 2018 20:48:54 GMT']
       ETag: [CLvViK6Xv9gCEAE=]
->>>>>>> 899a4518
-      Expires: ['Mon, 01 Jan 1990 00:00:00 GMT']
-      Pragma: [no-cache]
-      Server: [UploadServer]
-      Vary: [Origin, X-Origin]
-<<<<<<< HEAD
-      X-GUploader-UploadID: [AEnB2UqZkicUjHiTkptz0-2LUc7qH1SyLFP6O4aeSfMVCofBgD2johfu4I8kGhPWfaY0YG1QmkW8UXuIkQBchYdcoP94MJGLBw]
-=======
+      Expires: ['Mon, 01 Jan 1990 00:00:00 GMT']
+      Pragma: [no-cache]
+      Server: [UploadServer]
+      Vary: [Origin, X-Origin]
       X-GUploader-UploadID: [AEnB2UqdD595fRveLyGn8CtANojc8H_52uAks-2ouL2FxAx5nLLzeIz_azdaCfbdCkLa5vFdC0WXNxDnAXKjoUqf-Zb3QDnNWg]
->>>>>>> 899a4518
     status: {code: 200, message: OK}
 - request:
     body: world
@@ -720,23 +438,6 @@
     method: POST
     uri: https://www.googleapis.com/upload/storage/v1/b/gcsfs-testing/o?name=nested%2Fnested2%2Ffile2&uploadType=media
   response:
-<<<<<<< HEAD
-    body: {string: "{\n \"kind\": \"storage#object\",\n \"id\": \"gcsfs-testing/nested/file2/1507732459531089\",\n
-        \"selfLink\": \"https://www.googleapis.com/storage/v1/b/gcsfs-testing/o/nested%2Ffile2\",\n
-        \"name\": \"nested/file2\",\n \"bucket\": \"gcsfs-testing\",\n \"generation\":
-        \"1507732459531089\",\n \"metageneration\": \"1\",\n \"timeCreated\": \"2017-10-11T14:34:19.477Z\",\n
-        \"updated\": \"2017-10-11T14:34:19.477Z\",\n \"storageClass\": \"STANDARD\",\n
-        \"timeStorageClassUpdated\": \"2017-10-11T14:34:19.477Z\",\n \"size\": \"5\",\n
-        \"md5Hash\": \"fXkwN6B2AYZXSwKC8vQ15w==\",\n \"mediaLink\": \"https://www.googleapis.com/download/storage/v1/b/gcsfs-testing/o/nested%2Ffile2?generation=1507732459531089&alt=media\",\n
-        \"crc32c\": \"MaqBTg==\",\n \"etag\": \"CNHWqo3l6NYCEAE=\"\n}\n"}
-    headers:
-      Alt-Svc: ['quic=":443"; ma=2592000; v="39,38,37,35"']
-      Cache-Control: ['no-cache, no-store, max-age=0, must-revalidate']
-      Content-Length: ['697']
-      Content-Type: [application/json; charset=UTF-8]
-      Date: ['Wed, 11 Oct 2017 14:34:19 GMT']
-      ETag: [CNHWqo3l6NYCEAE=]
-=======
     body: {string: "{\n \"kind\": \"storage#object\",\n \"id\": \"gcsfs-testing/nested/nested2/file2/1515098934174343\",\n
         \"selfLink\": \"https://www.googleapis.com/storage/v1/b/gcsfs-testing/o/nested%2Fnested2%2Ffile2\",\n
         \"name\": \"nested/nested2/file2\",\n \"bucket\": \"gcsfs-testing\",\n \"generation\":
@@ -753,16 +454,11 @@
       Content-Type: [application/json; charset=UTF-8]
       Date: ['Thu, 04 Jan 2018 20:48:54 GMT']
       ETag: [CIfFla6Xv9gCEAE=]
->>>>>>> 899a4518
-      Expires: ['Mon, 01 Jan 1990 00:00:00 GMT']
-      Pragma: [no-cache]
-      Server: [UploadServer]
-      Vary: [Origin, X-Origin]
-<<<<<<< HEAD
-      X-GUploader-UploadID: [AEnB2UonabMW20tIm2LR0D2Luir3D0jU-PglcNfYyAeVABKYGLao3neD3rewITOob91x1uqAABcJ0etZw-hobeOul8yvkUhSFA]
-=======
+      Expires: ['Mon, 01 Jan 1990 00:00:00 GMT']
+      Pragma: [no-cache]
+      Server: [UploadServer]
+      Vary: [Origin, X-Origin]
       X-GUploader-UploadID: [AEnB2UqpZMQu9Ty7vFhL8ep5Mu_GBNdj-qMTkmqdvrITtBuBMej99f5oPIL0no-fekyzn73SFG7VMVPdL0TQpn4oIQmu84nSLA]
->>>>>>> 899a4518
     status: {code: 200, message: OK}
 - request:
     body: 'hello
@@ -777,23 +473,6 @@
     method: POST
     uri: https://www.googleapis.com/upload/storage/v1/b/gcsfs-testing/o?name=nested%2Ffile1&uploadType=media
   response:
-<<<<<<< HEAD
-    body: {string: "{\n \"kind\": \"storage#object\",\n \"id\": \"gcsfs-testing/nested/file1/1507732459861183\",\n
-        \"selfLink\": \"https://www.googleapis.com/storage/v1/b/gcsfs-testing/o/nested%2Ffile1\",\n
-        \"name\": \"nested/file1\",\n \"bucket\": \"gcsfs-testing\",\n \"generation\":
-        \"1507732459861183\",\n \"metageneration\": \"1\",\n \"timeCreated\": \"2017-10-11T14:34:19.804Z\",\n
-        \"updated\": \"2017-10-11T14:34:19.804Z\",\n \"storageClass\": \"STANDARD\",\n
-        \"timeStorageClassUpdated\": \"2017-10-11T14:34:19.804Z\",\n \"size\": \"6\",\n
-        \"md5Hash\": \"sZRqySSS0jR8YjW00mERhA==\",\n \"mediaLink\": \"https://www.googleapis.com/download/storage/v1/b/gcsfs-testing/o/nested%2Ffile1?generation=1507732459861183&alt=media\",\n
-        \"crc32c\": \"NT3Yvg==\",\n \"etag\": \"CL/pvo3l6NYCEAE=\"\n}\n"}
-    headers:
-      Alt-Svc: ['quic=":443"; ma=2592000; v="39,38,37,35"']
-      Cache-Control: ['no-cache, no-store, max-age=0, must-revalidate']
-      Content-Length: ['697']
-      Content-Type: [application/json; charset=UTF-8]
-      Date: ['Wed, 11 Oct 2017 14:34:19 GMT']
-      ETag: [CL/pvo3l6NYCEAE=]
-=======
     body: {string: "{\n \"kind\": \"storage#object\",\n \"id\": \"gcsfs-testing/nested/file1/1515098934525983\",\n
         \"selfLink\": \"https://www.googleapis.com/storage/v1/b/gcsfs-testing/o/nested%2Ffile1\",\n
         \"name\": \"nested/file1\",\n \"bucket\": \"gcsfs-testing\",\n \"generation\":
@@ -810,44 +489,18 @@
       Content-Type: [application/json; charset=UTF-8]
       Date: ['Thu, 04 Jan 2018 20:48:54 GMT']
       ETag: [CJ+Aq66Xv9gCEAE=]
->>>>>>> 899a4518
-      Expires: ['Mon, 01 Jan 1990 00:00:00 GMT']
-      Pragma: [no-cache]
-      Server: [UploadServer]
-      Vary: [Origin, X-Origin]
-<<<<<<< HEAD
-      X-GUploader-UploadID: [AEnB2UowO_DB11IGSGPj0-zzrgKSQ2M4pHmompvnWxIV6pK8fa39lEumoYLTDpj8Qj3zczncuXnbhwsE7t-UoUVtgmSE6Ocsnw]
-=======
+      Expires: ['Mon, 01 Jan 1990 00:00:00 GMT']
+      Pragma: [no-cache]
+      Server: [UploadServer]
+      Vary: [Origin, X-Origin]
       X-GUploader-UploadID: [AEnB2UpV7u4sOHGpnwbGVo9WDpBEeSZn4T1Pf3l0zAc9i1RLfUUTW5AOYclqEMIjE1LqsHXbovRgKj0j-Wdt-T2UlEAg3qc2rw]
->>>>>>> 899a4518
-    status: {code: 200, message: OK}
-- request:
-    body: null
-    headers:
-      Accept: ['*/*']
-      Accept-Encoding: ['gzip, deflate']
-      Connection: [keep-alive]
-<<<<<<< HEAD
-      User-Agent: [python-requests/2.13.0]
-    method: GET
-    uri: https://www.googleapis.com/storage/v1/b/gcsfs-testing/o/test%2Faccounts.1.json
-  response:
-    body: {string: "{\n \"kind\": \"storage#object\",\n \"id\": \"gcsfs-testing/test/accounts.1.json/1507732457117687\",\n
-        \"selfLink\": \"https://www.googleapis.com/storage/v1/b/gcsfs-testing/o/test%2Faccounts.1.json\",\n
-        \"name\": \"test/accounts.1.json\",\n \"bucket\": \"gcsfs-testing\",\n \"generation\":
-        \"1507732457117687\",\n \"metageneration\": \"1\",\n \"timeCreated\": \"2017-10-11T14:34:17.063Z\",\n
-        \"updated\": \"2017-10-11T14:34:17.063Z\",\n \"storageClass\": \"STANDARD\",\n
-        \"timeStorageClassUpdated\": \"2017-10-11T14:34:17.063Z\",\n \"size\": \"133\",\n
-        \"md5Hash\": \"xK7pmJz/Oj5HGIyfQpYTig==\",\n \"mediaLink\": \"https://www.googleapis.com/download/storage/v1/b/gcsfs-testing/o/test%2Faccounts.1.json?generation=1507732457117687&alt=media\",\n
-        \"crc32c\": \"6wJAgQ==\",\n \"etag\": \"CPevl4zl6NYCEAE=\"\n}\n"}
-    headers:
-      Alt-Svc: ['quic=":443"; ma=2592000; v="39,38,37,35"']
-      Cache-Control: ['no-cache, no-store, max-age=0, must-revalidate']
-      Content-Length: ['731']
-      Content-Type: [application/json; charset=UTF-8]
-      Date: ['Wed, 11 Oct 2017 14:34:20 GMT']
-      ETag: [CPevl4zl6NYCEAE=]
-=======
+    status: {code: 200, message: OK}
+- request:
+    body: world
+    headers:
+      Accept: ['*/*']
+      Accept-Encoding: ['gzip, deflate']
+      Connection: [keep-alive]
       Content-Length: ['5']
       User-Agent: [python-requests/2.18.4]
     method: POST
@@ -901,16 +554,11 @@
       Content-Type: [application/json; charset=UTF-8]
       Date: ['Thu, 04 Jan 2018 20:48:55 GMT']
       ETag: [CPHbrq2Xv9gCEAE=]
->>>>>>> 899a4518
-      Expires: ['Mon, 01 Jan 1990 00:00:00 GMT']
-      Pragma: [no-cache]
-      Server: [UploadServer]
-      Vary: [Origin, X-Origin]
-<<<<<<< HEAD
-      X-GUploader-UploadID: [AEnB2UqlZBP_rEik8fzT3rv4Y4ewCWUijN6LBw93pgnZ80Dok4tEuK400H2ITN__KMob3GtczofmfL-k6bf9DirZECrl-gOo1Q]
-=======
+      Expires: ['Mon, 01 Jan 1990 00:00:00 GMT']
+      Pragma: [no-cache]
+      Server: [UploadServer]
+      Vary: [Origin, X-Origin]
       X-GUploader-UploadID: [AEnB2Uq4f9ajMEVrCcXF6P_0dV6DD8QX6PcDmJsPp9DbgpbzGXWkE1YmBaJ7L669EL4JuIj1kgR9cTLPfEF3698ezg4kH_TQlg]
->>>>>>> 899a4518
     status: {code: 200, message: OK}
 - request:
     body: null
@@ -919,15 +567,9 @@
       Accept-Encoding: ['gzip, deflate']
       Connection: [keep-alive]
       Range: [bytes=0-10485759]
-<<<<<<< HEAD
-      User-Agent: [python-requests/2.13.0]
-    method: GET
-    uri: https://www.googleapis.com/download/storage/v1/b/gcsfs-testing/o/test%2Faccounts.1.json?alt=media&generation=1507732457117687
-=======
       User-Agent: [python-requests/2.18.4]
     method: GET
     uri: https://www.googleapis.com/download/storage/v1/b/gcsfs-testing/o/test%2Faccounts.1.json?alt=media&generation=1515098932489713
->>>>>>> 899a4518
   response:
     body: {string: '{"amount": 100, "name": "Alice"}
 
@@ -939,36 +581,21 @@
 
 '}
     headers:
-<<<<<<< HEAD
-      Alt-Svc: ['quic=":443"; ma=2592000; v="39,38,37,35"']
-=======
-      Alt-Svc: ['hq=":443"; ma=2592000; quic=51303431; quic=51303339; quic=51303338;
-          quic=51303337; quic=51303335,quic=":443"; ma=2592000; v="41,39,38,37,35"']
->>>>>>> 899a4518
+      Alt-Svc: ['hq=":443"; ma=2592000; quic=51303431; quic=51303339; quic=51303338;
+          quic=51303337; quic=51303335,quic=":443"; ma=2592000; v="41,39,38,37,35"']
       Cache-Control: ['no-cache, no-store, max-age=0, must-revalidate']
       Content-Disposition: [attachment]
       Content-Length: ['133']
       Content-Range: [bytes 0-132/133]
       Content-Type: [application/octet-stream]
-<<<<<<< HEAD
-      Date: ['Wed, 11 Oct 2017 14:34:20 GMT']
-      ETag: [CPevl4zl6NYCEAE=]
-=======
       Date: ['Thu, 04 Jan 2018 20:48:55 GMT']
       ETag: [CPHbrq2Xv9gCEAE=]
->>>>>>> 899a4518
-      Expires: ['Mon, 01 Jan 1990 00:00:00 GMT']
-      Pragma: [no-cache]
-      Server: [UploadServer]
-      Vary: [Origin, X-Origin]
-<<<<<<< HEAD
-      X-GUploader-UploadID: [AEnB2UoDpn2g0LqBo5WelaA2DAZA5kMeoU95-5lk8F_zL2bPNyJA6NRGnsuLFv3jXEkap6siXHfBClSAA5MUe61P771-2Jlnmg]
-      X-Goog-Generation: ['1507732457117687']
-      X-Goog-Hash: [crc32c=6wJAgQ==]
-=======
+      Expires: ['Mon, 01 Jan 1990 00:00:00 GMT']
+      Pragma: [no-cache]
+      Server: [UploadServer]
+      Vary: [Origin, X-Origin]
       X-GUploader-UploadID: [AEnB2UoRI9t9ZWXF_ZNeX--Bpk8dLjNrwXhAK4R-JWjPAT4rziKs9pjJFyYH5PsxveHn74P4G0o-qjPcZUYXl3bJYrrjq-DYDw]
       X-Goog-Generation: ['1515098932489713']
->>>>>>> 899a4518
       X-Goog-Metageneration: ['1']
       X-Goog-Storage-Class: [STANDARD]
     status: {code: 206, message: Partial Content}
@@ -978,108 +605,11 @@
       Accept: ['*/*']
       Accept-Encoding: ['gzip, deflate']
       Connection: [keep-alive]
-<<<<<<< HEAD
-      User-Agent: [python-requests/2.13.0]
-=======
-      User-Agent: [python-requests/2.18.4]
->>>>>>> 899a4518
+      User-Agent: [python-requests/2.18.4]
     method: GET
     uri: https://www.googleapis.com/storage/v1/b/gcsfs-testing/o/?maxResults=1000
   response:
     body: {string: "{\n \"kind\": \"storage#objects\",\n \"items\": [\n  {\n   \"kind\":
-<<<<<<< HEAD
-        \"storage#object\",\n   \"id\": \"gcsfs-testing/2014-01-01.csv/1507732458488367\",\n
-        \  \"selfLink\": \"https://www.googleapis.com/storage/v1/b/gcsfs-testing/o/2014-01-01.csv\",\n
-        \  \"name\": \"2014-01-01.csv\",\n   \"bucket\": \"gcsfs-testing\",\n   \"generation\":
-        \"1507732458488367\",\n   \"metageneration\": \"1\",\n   \"timeCreated\":
-        \"2017-10-11T14:34:18.437Z\",\n   \"updated\": \"2017-10-11T14:34:18.437Z\",\n
-        \  \"storageClass\": \"STANDARD\",\n   \"timeStorageClassUpdated\": \"2017-10-11T14:34:18.437Z\",\n
-        \  \"size\": \"51\",\n   \"md5Hash\": \"Auycd2AT7x5m8G1W0NXcuA==\",\n   \"mediaLink\":
-        \"https://www.googleapis.com/download/storage/v1/b/gcsfs-testing/o/2014-01-01.csv?generation=1507732458488367&alt=media\",\n
-        \  \"crc32c\": \"yR1u0w==\",\n   \"etag\": \"CK+E64zl6NYCEAE=\"\n  },\n  {\n
-        \  \"kind\": \"storage#object\",\n   \"id\": \"gcsfs-testing/2014-01-02.csv/1507732458145611\",\n
-        \  \"selfLink\": \"https://www.googleapis.com/storage/v1/b/gcsfs-testing/o/2014-01-02.csv\",\n
-        \  \"name\": \"2014-01-02.csv\",\n   \"bucket\": \"gcsfs-testing\",\n   \"generation\":
-        \"1507732458145611\",\n   \"metageneration\": \"1\",\n   \"timeCreated\":
-        \"2017-10-11T14:34:18.093Z\",\n   \"updated\": \"2017-10-11T14:34:18.093Z\",\n
-        \  \"storageClass\": \"STANDARD\",\n   \"timeStorageClassUpdated\": \"2017-10-11T14:34:18.093Z\",\n
-        \  \"size\": \"15\",\n   \"md5Hash\": \"cGwL6TebGKiJzgyNBJNb6Q==\",\n   \"mediaLink\":
-        \"https://www.googleapis.com/download/storage/v1/b/gcsfs-testing/o/2014-01-02.csv?generation=1507732458145611&alt=media\",\n
-        \  \"crc32c\": \"Mpt4QQ==\",\n   \"etag\": \"CMuO1ozl6NYCEAE=\"\n  },\n  {\n
-        \  \"kind\": \"storage#object\",\n   \"id\": \"gcsfs-testing/2014-01-03.csv/1507732457818101\",\n
-        \  \"selfLink\": \"https://www.googleapis.com/storage/v1/b/gcsfs-testing/o/2014-01-03.csv\",\n
-        \  \"name\": \"2014-01-03.csv\",\n   \"bucket\": \"gcsfs-testing\",\n   \"generation\":
-        \"1507732457818101\",\n   \"metageneration\": \"1\",\n   \"timeCreated\":
-        \"2017-10-11T14:34:17.765Z\",\n   \"updated\": \"2017-10-11T14:34:17.765Z\",\n
-        \  \"storageClass\": \"STANDARD\",\n   \"timeStorageClassUpdated\": \"2017-10-11T14:34:17.765Z\",\n
-        \  \"size\": \"52\",\n   \"md5Hash\": \"9keZXdUu0YtMynECFSOiMg==\",\n   \"mediaLink\":
-        \"https://www.googleapis.com/download/storage/v1/b/gcsfs-testing/o/2014-01-03.csv?generation=1507732457818101&alt=media\",\n
-        \  \"crc32c\": \"x/fq7w==\",\n   \"etag\": \"CPWPwozl6NYCEAE=\"\n  },\n  {\n
-        \  \"kind\": \"storage#object\",\n   \"id\": \"gcsfs-testing/nested/file1/1507732459861183\",\n
-        \  \"selfLink\": \"https://www.googleapis.com/storage/v1/b/gcsfs-testing/o/nested%2Ffile1\",\n
-        \  \"name\": \"nested/file1\",\n   \"bucket\": \"gcsfs-testing\",\n   \"generation\":
-        \"1507732459861183\",\n   \"metageneration\": \"1\",\n   \"timeCreated\":
-        \"2017-10-11T14:34:19.804Z\",\n   \"updated\": \"2017-10-11T14:34:19.804Z\",\n
-        \  \"storageClass\": \"STANDARD\",\n   \"timeStorageClassUpdated\": \"2017-10-11T14:34:19.804Z\",\n
-        \  \"size\": \"6\",\n   \"md5Hash\": \"sZRqySSS0jR8YjW00mERhA==\",\n   \"mediaLink\":
-        \"https://www.googleapis.com/download/storage/v1/b/gcsfs-testing/o/nested%2Ffile1?generation=1507732459861183&alt=media\",\n
-        \  \"crc32c\": \"NT3Yvg==\",\n   \"etag\": \"CL/pvo3l6NYCEAE=\"\n  },\n  {\n
-        \  \"kind\": \"storage#object\",\n   \"id\": \"gcsfs-testing/nested/file2/1507732459531089\",\n
-        \  \"selfLink\": \"https://www.googleapis.com/storage/v1/b/gcsfs-testing/o/nested%2Ffile2\",\n
-        \  \"name\": \"nested/file2\",\n   \"bucket\": \"gcsfs-testing\",\n   \"generation\":
-        \"1507732459531089\",\n   \"metageneration\": \"1\",\n   \"timeCreated\":
-        \"2017-10-11T14:34:19.477Z\",\n   \"updated\": \"2017-10-11T14:34:19.477Z\",\n
-        \  \"storageClass\": \"STANDARD\",\n   \"timeStorageClassUpdated\": \"2017-10-11T14:34:19.477Z\",\n
-        \  \"size\": \"5\",\n   \"md5Hash\": \"fXkwN6B2AYZXSwKC8vQ15w==\",\n   \"mediaLink\":
-        \"https://www.googleapis.com/download/storage/v1/b/gcsfs-testing/o/nested%2Ffile2?generation=1507732459531089&alt=media\",\n
-        \  \"crc32c\": \"MaqBTg==\",\n   \"etag\": \"CNHWqo3l6NYCEAE=\"\n  },\n  {\n
-        \  \"kind\": \"storage#object\",\n   \"id\": \"gcsfs-testing/nested/nested2/file1/1507732458814322\",\n
-        \  \"selfLink\": \"https://www.googleapis.com/storage/v1/b/gcsfs-testing/o/nested%2Fnested2%2Ffile1\",\n
-        \  \"name\": \"nested/nested2/file1\",\n   \"bucket\": \"gcsfs-testing\",\n
-        \  \"generation\": \"1507732458814322\",\n   \"metageneration\": \"1\",\n
-        \  \"timeCreated\": \"2017-10-11T14:34:18.763Z\",\n   \"updated\": \"2017-10-11T14:34:18.763Z\",\n
-        \  \"storageClass\": \"STANDARD\",\n   \"timeStorageClassUpdated\": \"2017-10-11T14:34:18.763Z\",\n
-        \  \"size\": \"6\",\n   \"md5Hash\": \"sZRqySSS0jR8YjW00mERhA==\",\n   \"mediaLink\":
-        \"https://www.googleapis.com/download/storage/v1/b/gcsfs-testing/o/nested%2Fnested2%2Ffile1?generation=1507732458814322&alt=media\",\n
-        \  \"crc32c\": \"NT3Yvg==\",\n   \"etag\": \"CPL2/ozl6NYCEAE=\"\n  },\n  {\n
-        \  \"kind\": \"storage#object\",\n   \"id\": \"gcsfs-testing/nested/nested2/file2/1507732459162241\",\n
-        \  \"selfLink\": \"https://www.googleapis.com/storage/v1/b/gcsfs-testing/o/nested%2Fnested2%2Ffile2\",\n
-        \  \"name\": \"nested/nested2/file2\",\n   \"bucket\": \"gcsfs-testing\",\n
-        \  \"generation\": \"1507732459162241\",\n   \"metageneration\": \"1\",\n
-        \  \"timeCreated\": \"2017-10-11T14:34:19.103Z\",\n   \"updated\": \"2017-10-11T14:34:19.103Z\",\n
-        \  \"storageClass\": \"STANDARD\",\n   \"timeStorageClassUpdated\": \"2017-10-11T14:34:19.103Z\",\n
-        \  \"size\": \"5\",\n   \"md5Hash\": \"fXkwN6B2AYZXSwKC8vQ15w==\",\n   \"mediaLink\":
-        \"https://www.googleapis.com/download/storage/v1/b/gcsfs-testing/o/nested%2Fnested2%2Ffile2?generation=1507732459162241&alt=media\",\n
-        \  \"crc32c\": \"MaqBTg==\",\n   \"etag\": \"CIGVlI3l6NYCEAE=\"\n  },\n  {\n
-        \  \"kind\": \"storage#object\",\n   \"id\": \"gcsfs-testing/test/accounts.1.json/1507732457117687\",\n
-        \  \"selfLink\": \"https://www.googleapis.com/storage/v1/b/gcsfs-testing/o/test%2Faccounts.1.json\",\n
-        \  \"name\": \"test/accounts.1.json\",\n   \"bucket\": \"gcsfs-testing\",\n
-        \  \"generation\": \"1507732457117687\",\n   \"metageneration\": \"1\",\n
-        \  \"timeCreated\": \"2017-10-11T14:34:17.063Z\",\n   \"updated\": \"2017-10-11T14:34:17.063Z\",\n
-        \  \"storageClass\": \"STANDARD\",\n   \"timeStorageClassUpdated\": \"2017-10-11T14:34:17.063Z\",\n
-        \  \"size\": \"133\",\n   \"md5Hash\": \"xK7pmJz/Oj5HGIyfQpYTig==\",\n   \"mediaLink\":
-        \"https://www.googleapis.com/download/storage/v1/b/gcsfs-testing/o/test%2Faccounts.1.json?generation=1507732457117687&alt=media\",\n
-        \  \"crc32c\": \"6wJAgQ==\",\n   \"etag\": \"CPevl4zl6NYCEAE=\"\n  },\n  {\n
-        \  \"kind\": \"storage#object\",\n   \"id\": \"gcsfs-testing/test/accounts.2.json/1507732457462607\",\n
-        \  \"selfLink\": \"https://www.googleapis.com/storage/v1/b/gcsfs-testing/o/test%2Faccounts.2.json\",\n
-        \  \"name\": \"test/accounts.2.json\",\n   \"bucket\": \"gcsfs-testing\",\n
-        \  \"generation\": \"1507732457462607\",\n   \"metageneration\": \"1\",\n
-        \  \"timeCreated\": \"2017-10-11T14:34:17.410Z\",\n   \"updated\": \"2017-10-11T14:34:17.410Z\",\n
-        \  \"storageClass\": \"STANDARD\",\n   \"timeStorageClassUpdated\": \"2017-10-11T14:34:17.410Z\",\n
-        \  \"size\": \"133\",\n   \"md5Hash\": \"bjhC5OCrzKV+8MGMCF2BQA==\",\n   \"mediaLink\":
-        \"https://www.googleapis.com/download/storage/v1/b/gcsfs-testing/o/test%2Faccounts.2.json?generation=1507732457462607&alt=media\",\n
-        \  \"crc32c\": \"Su+F+g==\",\n   \"etag\": \"CM+2rIzl6NYCEAE=\"\n  }\n ]\n}\n"}
-    headers:
-      Alt-Svc: ['quic=":443"; ma=2592000; v="39,38,37,35"']
-      Cache-Control: ['private, max-age=0, must-revalidate, no-transform']
-      Content-Length: ['6807']
-      Content-Type: [application/json; charset=UTF-8]
-      Date: ['Wed, 11 Oct 2017 14:34:20 GMT']
-      Expires: ['Wed, 11 Oct 2017 14:34:20 GMT']
-      Server: [UploadServer]
-      Vary: [Origin, X-Origin]
-      X-GUploader-UploadID: [AEnB2Up3hh9TQceitrYycaLMufy6k5pDc3TeZ6S4fO28fwNzUxX5wgbzNqA6cs5dn_Z0G2hhDe-9nQfQabQYGhzbkzDqDJIaiw]
-=======
         \"storage#object\",\n   \"id\": \"gcsfs-testing/2014-01-01.csv/1515098933076551\",\n
         \  \"selfLink\": \"https://www.googleapis.com/storage/v1/b/gcsfs-testing/o/2014-01-01.csv\",\n
         \  \"name\": \"2014-01-01.csv\",\n   \"bucket\": \"gcsfs-testing\",\n   \"generation\":
@@ -1172,71 +702,31 @@
       Server: [UploadServer]
       Vary: [Origin, X-Origin]
       X-GUploader-UploadID: [AEnB2UpdJx4pu77rx9NauZgsD_mDSmSZnQMWHjIFowS4nW-o63pf4PxttVY0gOtyO9X4E3XP8BOo8wP5Dk6r3cuKDAn-M68czw]
->>>>>>> 899a4518
-    status: {code: 200, message: OK}
-- request:
-    body: null
-    headers:
-      Accept: ['*/*']
-      Accept-Encoding: ['gzip, deflate']
-      Connection: [keep-alive]
-<<<<<<< HEAD
-      Content-Length: ['0']
-      User-Agent: [python-requests/2.13.0]
+    status: {code: 200, message: OK}
+- request:
+    body: null
+    headers:
+      Accept: ['*/*']
+      Accept-Encoding: ['gzip, deflate']
+      Connection: [keep-alive]
+      Content-Length: ['0']
+      User-Agent: [python-requests/2.18.4]
     method: DELETE
     uri: https://www.googleapis.com/storage/v1/b/gcsfs-testing/o/2014-01-01.csv
   response:
     body: {string: ''}
     headers:
-      Alt-Svc: ['quic=":443"; ma=2592000; v="39,38,37,35"']
-      Cache-Control: ['no-cache, no-store, max-age=0, must-revalidate']
-      Content-Length: ['0']
-      Content-Type: [application/json]
-      Date: ['Wed, 11 Oct 2017 14:34:21 GMT']
-      Expires: ['Mon, 01 Jan 1990 00:00:00 GMT']
-      Pragma: [no-cache]
-      Server: [UploadServer]
-      Vary: [Origin, X-Origin]
-      X-GUploader-UploadID: [AEnB2UoZsntOrHTKBrruPNxL3u57EL-8zB0rRvb8tx_fGWXK448L14inGr9bPYHWLURh1Im4ulB66XQZ0ezVgQq2TUahjx2BHQ]
-    status: {code: 204, message: No Content}
-- request:
-    body: null
-    headers:
-      Accept: ['*/*']
-      Accept-Encoding: ['gzip, deflate']
-      Connection: [keep-alive]
-=======
->>>>>>> 899a4518
-      Content-Length: ['0']
-      User-Agent: [python-requests/2.18.4]
-    method: DELETE
-    uri: https://www.googleapis.com/storage/v1/b/gcsfs-testing/o/2014-01-02.csv
-  response:
-    body: {string: ''}
-    headers:
-<<<<<<< HEAD
-      Alt-Svc: ['quic=":443"; ma=2592000; v="39,38,37,35"']
-      Cache-Control: ['no-cache, no-store, max-age=0, must-revalidate']
-      Content-Length: ['0']
-      Content-Type: [application/json]
-      Date: ['Wed, 11 Oct 2017 14:34:21 GMT']
-=======
       Alt-Svc: ['hq=":443"; ma=2592000; quic=51303431; quic=51303339; quic=51303338;
           quic=51303337; quic=51303335,quic=":443"; ma=2592000; v="41,39,38,37,35"']
       Cache-Control: ['no-cache, no-store, max-age=0, must-revalidate']
       Content-Length: ['0']
       Content-Type: [application/json]
       Date: ['Thu, 04 Jan 2018 20:48:55 GMT']
->>>>>>> 899a4518
-      Expires: ['Mon, 01 Jan 1990 00:00:00 GMT']
-      Pragma: [no-cache]
-      Server: [UploadServer]
-      Vary: [Origin, X-Origin]
-<<<<<<< HEAD
-      X-GUploader-UploadID: [AEnB2Uq79IB3v8ha5JCYrUh_6vZQtzmqFlBGjJtPgeMhx3NdOR8QaqbA2IbXGwGV04noL2AvnzlBpX11KY_QAHrQaTWqb6_4dw]
-=======
+      Expires: ['Mon, 01 Jan 1990 00:00:00 GMT']
+      Pragma: [no-cache]
+      Server: [UploadServer]
+      Vary: [Origin, X-Origin]
       X-GUploader-UploadID: [AEnB2UrBR3MEVJCwV5KU-FC7RSKqFWeSp_SUb0gJTyBIN0Lwiuv_wqswBRaEtNd1COviiOQgc_LH8mxFiUL17n4B0OJzayzRTA]
->>>>>>> 899a4518
     status: {code: 204, message: No Content}
 - request:
     body: null
@@ -1247,33 +737,21 @@
       Content-Length: ['0']
       User-Agent: [python-requests/2.18.4]
     method: DELETE
-    uri: https://www.googleapis.com/storage/v1/b/gcsfs-testing/o/2014-01-03.csv
+    uri: https://www.googleapis.com/storage/v1/b/gcsfs-testing/o/2014-01-02.csv
   response:
     body: {string: ''}
     headers:
-<<<<<<< HEAD
-      Alt-Svc: ['quic=":443"; ma=2592000; v="39,38,37,35"']
-      Cache-Control: ['no-cache, no-store, max-age=0, must-revalidate']
-      Content-Length: ['0']
-      Content-Type: [application/json]
-      Date: ['Wed, 11 Oct 2017 14:34:21 GMT']
-=======
       Alt-Svc: ['hq=":443"; ma=2592000; quic=51303431; quic=51303339; quic=51303338;
           quic=51303337; quic=51303335,quic=":443"; ma=2592000; v="41,39,38,37,35"']
       Cache-Control: ['no-cache, no-store, max-age=0, must-revalidate']
       Content-Length: ['0']
       Content-Type: [application/json]
       Date: ['Thu, 04 Jan 2018 20:48:55 GMT']
->>>>>>> 899a4518
-      Expires: ['Mon, 01 Jan 1990 00:00:00 GMT']
-      Pragma: [no-cache]
-      Server: [UploadServer]
-      Vary: [Origin, X-Origin]
-<<<<<<< HEAD
-      X-GUploader-UploadID: [AEnB2Uow7y0ny_UZe6Vsqr2ZzeVC7_ffZY4oR6-zK0pNY31xe8qjMdTc-8bMI_2nkd5bPZjeqkdWhaF2o0-Tics-8ZANK8xPHA]
-=======
+      Expires: ['Mon, 01 Jan 1990 00:00:00 GMT']
+      Pragma: [no-cache]
+      Server: [UploadServer]
+      Vary: [Origin, X-Origin]
       X-GUploader-UploadID: [AEnB2UpxipM3HfpCOThii35MLhEJerypbARPZLg6am5q760vJJa8i6DV8JTd05efxN_2VXOcJwKIUWBe80tkKLPT6Hk18FYKgw]
->>>>>>> 899a4518
     status: {code: 204, message: No Content}
 - request:
     body: null
@@ -1284,33 +762,21 @@
       Content-Length: ['0']
       User-Agent: [python-requests/2.18.4]
     method: DELETE
-    uri: https://www.googleapis.com/storage/v1/b/gcsfs-testing/o/nested%2Ffile1
+    uri: https://www.googleapis.com/storage/v1/b/gcsfs-testing/o/2014-01-03.csv
   response:
     body: {string: ''}
     headers:
-<<<<<<< HEAD
-      Alt-Svc: ['quic=":443"; ma=2592000; v="39,38,37,35"']
-      Cache-Control: ['no-cache, no-store, max-age=0, must-revalidate']
-      Content-Length: ['0']
-      Content-Type: [application/json]
-      Date: ['Wed, 11 Oct 2017 14:34:22 GMT']
-=======
       Alt-Svc: ['hq=":443"; ma=2592000; quic=51303431; quic=51303339; quic=51303338;
           quic=51303337; quic=51303335,quic=":443"; ma=2592000; v="41,39,38,37,35"']
       Cache-Control: ['no-cache, no-store, max-age=0, must-revalidate']
       Content-Length: ['0']
       Content-Type: [application/json]
       Date: ['Thu, 04 Jan 2018 20:48:55 GMT']
->>>>>>> 899a4518
-      Expires: ['Mon, 01 Jan 1990 00:00:00 GMT']
-      Pragma: [no-cache]
-      Server: [UploadServer]
-      Vary: [Origin, X-Origin]
-<<<<<<< HEAD
-      X-GUploader-UploadID: [AEnB2UrxuF9Adtgc_KFcLaABIaeE3KnpDVakoeTi6zjRG0sT65W3MDhtlMlheXWwUGtiWG8cYEpif7giZHq3ZIP9t6FEwwM-VQ]
-=======
+      Expires: ['Mon, 01 Jan 1990 00:00:00 GMT']
+      Pragma: [no-cache]
+      Server: [UploadServer]
+      Vary: [Origin, X-Origin]
       X-GUploader-UploadID: [AEnB2UpAjfZKun3xeg4XtdzH4hpTv1MxFXM1MnnTiwSGqH7cFzLijQSQ2St_SmG_0jdSOYUd4w6X_W-TGX6PMJfPj8TDdxIrkQ]
->>>>>>> 899a4518
     status: {code: 204, message: No Content}
 - request:
     body: null
@@ -1321,33 +787,21 @@
       Content-Length: ['0']
       User-Agent: [python-requests/2.18.4]
     method: DELETE
-    uri: https://www.googleapis.com/storage/v1/b/gcsfs-testing/o/nested%2Ffile2
+    uri: https://www.googleapis.com/storage/v1/b/gcsfs-testing/o/nested%2Ffile1
   response:
     body: {string: ''}
     headers:
-<<<<<<< HEAD
-      Alt-Svc: ['quic=":443"; ma=2592000; v="39,38,37,35"']
-      Cache-Control: ['no-cache, no-store, max-age=0, must-revalidate']
-      Content-Length: ['0']
-      Content-Type: [application/json]
-      Date: ['Wed, 11 Oct 2017 14:34:22 GMT']
-=======
       Alt-Svc: ['hq=":443"; ma=2592000; quic=51303431; quic=51303339; quic=51303338;
           quic=51303337; quic=51303335,quic=":443"; ma=2592000; v="41,39,38,37,35"']
       Cache-Control: ['no-cache, no-store, max-age=0, must-revalidate']
       Content-Length: ['0']
       Content-Type: [application/json]
       Date: ['Thu, 04 Jan 2018 20:48:56 GMT']
->>>>>>> 899a4518
-      Expires: ['Mon, 01 Jan 1990 00:00:00 GMT']
-      Pragma: [no-cache]
-      Server: [UploadServer]
-      Vary: [Origin, X-Origin]
-<<<<<<< HEAD
-      X-GUploader-UploadID: [AEnB2UoSp1v_axr9mxw6iyk-VOCxlybFQvP3HzUfdNTcXgJzgjHqvaRx3sajWvwNux6JGvANJIISE64oavTOAdu48jZybG8e7w]
-=======
+      Expires: ['Mon, 01 Jan 1990 00:00:00 GMT']
+      Pragma: [no-cache]
+      Server: [UploadServer]
+      Vary: [Origin, X-Origin]
       X-GUploader-UploadID: [AEnB2UqOGnU1GZpr4kxNmcQbTPYnQF2YNqUGdpBVstP7EJCivW0haY70MWRZppaIHvPDH_g_Vdu9rn9EeAF1Gw-TO65794X2nQ]
->>>>>>> 899a4518
     status: {code: 204, message: No Content}
 - request:
     body: null
@@ -1358,33 +812,21 @@
       Content-Length: ['0']
       User-Agent: [python-requests/2.18.4]
     method: DELETE
-    uri: https://www.googleapis.com/storage/v1/b/gcsfs-testing/o/nested%2Fnested2%2Ffile1
+    uri: https://www.googleapis.com/storage/v1/b/gcsfs-testing/o/nested%2Ffile2
   response:
     body: {string: ''}
     headers:
-<<<<<<< HEAD
-      Alt-Svc: ['quic=":443"; ma=2592000; v="39,38,37,35"']
-      Cache-Control: ['no-cache, no-store, max-age=0, must-revalidate']
-      Content-Length: ['0']
-      Content-Type: [application/json]
-      Date: ['Wed, 11 Oct 2017 14:34:22 GMT']
-=======
       Alt-Svc: ['hq=":443"; ma=2592000; quic=51303431; quic=51303339; quic=51303338;
           quic=51303337; quic=51303335,quic=":443"; ma=2592000; v="41,39,38,37,35"']
       Cache-Control: ['no-cache, no-store, max-age=0, must-revalidate']
       Content-Length: ['0']
       Content-Type: [application/json]
       Date: ['Thu, 04 Jan 2018 20:48:56 GMT']
->>>>>>> 899a4518
-      Expires: ['Mon, 01 Jan 1990 00:00:00 GMT']
-      Pragma: [no-cache]
-      Server: [UploadServer]
-      Vary: [Origin, X-Origin]
-<<<<<<< HEAD
-      X-GUploader-UploadID: [AEnB2Uqn3GX159enBePRLMzMIaAfcZUycGa8S_bQLjqjUk9RV32joPq_ZhiiucvEm5mNDRkdzsQpKgtRLJcoHLvDQ-r6jBLtYw]
-=======
+      Expires: ['Mon, 01 Jan 1990 00:00:00 GMT']
+      Pragma: [no-cache]
+      Server: [UploadServer]
+      Vary: [Origin, X-Origin]
       X-GUploader-UploadID: [AEnB2UoBmD7s1l3RkCsPfTIkNiDLQu6mYuQmPC7gcil8Au0D75coUFsN2yBVyt7gXUZjKuAmnpQRBMTPcvqfi9JbnsPjFzZrWg]
->>>>>>> 899a4518
     status: {code: 204, message: No Content}
 - request:
     body: null
@@ -1395,33 +837,21 @@
       Content-Length: ['0']
       User-Agent: [python-requests/2.18.4]
     method: DELETE
-    uri: https://www.googleapis.com/storage/v1/b/gcsfs-testing/o/nested%2Fnested2%2Ffile2
+    uri: https://www.googleapis.com/storage/v1/b/gcsfs-testing/o/nested%2Fnested2%2Ffile1
   response:
     body: {string: ''}
     headers:
-<<<<<<< HEAD
-      Alt-Svc: ['quic=":443"; ma=2592000; v="39,38,37,35"']
-      Cache-Control: ['no-cache, no-store, max-age=0, must-revalidate']
-      Content-Length: ['0']
-      Content-Type: [application/json]
-      Date: ['Wed, 11 Oct 2017 14:34:22 GMT']
-=======
       Alt-Svc: ['hq=":443"; ma=2592000; quic=51303431; quic=51303339; quic=51303338;
           quic=51303337; quic=51303335,quic=":443"; ma=2592000; v="41,39,38,37,35"']
       Cache-Control: ['no-cache, no-store, max-age=0, must-revalidate']
       Content-Length: ['0']
       Content-Type: [application/json]
       Date: ['Thu, 04 Jan 2018 20:48:56 GMT']
->>>>>>> 899a4518
-      Expires: ['Mon, 01 Jan 1990 00:00:00 GMT']
-      Pragma: [no-cache]
-      Server: [UploadServer]
-      Vary: [Origin, X-Origin]
-<<<<<<< HEAD
-      X-GUploader-UploadID: [AEnB2Uo_nKDr5ARUfXsM_L8PZnTPPOabSzQdgmwxXK-5LtjRfKs4I9gJMGOM_L6hFa9JO58s9S9xDbn5lBe1aE3DLNa0KomY2A]
-=======
+      Expires: ['Mon, 01 Jan 1990 00:00:00 GMT']
+      Pragma: [no-cache]
+      Server: [UploadServer]
+      Vary: [Origin, X-Origin]
       X-GUploader-UploadID: [AEnB2UqHNYTE2sPQuHVc1fHg1Jzh3QETborKWpBHDDdizqZ1T915D_B7yovJweKJjKKG8_OQbBUkJUf6hAw8NJudSczL-rIjMQ]
->>>>>>> 899a4518
     status: {code: 204, message: No Content}
 - request:
     body: null
@@ -1432,33 +862,21 @@
       Content-Length: ['0']
       User-Agent: [python-requests/2.18.4]
     method: DELETE
-    uri: https://www.googleapis.com/storage/v1/b/gcsfs-testing/o/test%2Faccounts.1.json
+    uri: https://www.googleapis.com/storage/v1/b/gcsfs-testing/o/nested%2Fnested2%2Ffile2
   response:
     body: {string: ''}
     headers:
-<<<<<<< HEAD
-      Alt-Svc: ['quic=":443"; ma=2592000; v="39,38,37,35"']
-      Cache-Control: ['no-cache, no-store, max-age=0, must-revalidate']
-      Content-Length: ['0']
-      Content-Type: [application/json]
-      Date: ['Wed, 11 Oct 2017 14:34:23 GMT']
-=======
       Alt-Svc: ['hq=":443"; ma=2592000; quic=51303431; quic=51303339; quic=51303338;
           quic=51303337; quic=51303335,quic=":443"; ma=2592000; v="41,39,38,37,35"']
       Cache-Control: ['no-cache, no-store, max-age=0, must-revalidate']
       Content-Length: ['0']
       Content-Type: [application/json]
       Date: ['Thu, 04 Jan 2018 20:48:56 GMT']
->>>>>>> 899a4518
-      Expires: ['Mon, 01 Jan 1990 00:00:00 GMT']
-      Pragma: [no-cache]
-      Server: [UploadServer]
-      Vary: [Origin, X-Origin]
-<<<<<<< HEAD
-      X-GUploader-UploadID: [AEnB2UqVduZm6C92-PP_pW2tAi2B5li0qVwJQxT-A0RV6zXRRwyXK2-VtaM3abAtFN9jMC-d-Ex8lDOb_6R65iFq9oDTOFvP1w]
-=======
+      Expires: ['Mon, 01 Jan 1990 00:00:00 GMT']
+      Pragma: [no-cache]
+      Server: [UploadServer]
+      Vary: [Origin, X-Origin]
       X-GUploader-UploadID: [AEnB2Uo7w3gmx4LPTMQgD2q4czYdYkNEw3e4HsKY9kkTjrLgpflTrE0AjOEVW2BDYZow4EG5JjC4DtdpESRVzcP0TdbhFk1iqw]
->>>>>>> 899a4518
     status: {code: 204, message: No Content}
 - request:
     body: null
@@ -1469,33 +887,21 @@
       Content-Length: ['0']
       User-Agent: [python-requests/2.18.4]
     method: DELETE
-    uri: https://www.googleapis.com/storage/v1/b/gcsfs-testing/o/test%2Faccounts.2.json
+    uri: https://www.googleapis.com/storage/v1/b/gcsfs-testing/o/test%2Faccounts.1.json
   response:
     body: {string: ''}
     headers:
-<<<<<<< HEAD
-      Alt-Svc: ['quic=":443"; ma=2592000; v="39,38,37,35"']
-      Cache-Control: ['no-cache, no-store, max-age=0, must-revalidate']
-      Content-Length: ['0']
-      Content-Type: [application/json]
-      Date: ['Wed, 11 Oct 2017 14:34:23 GMT']
-=======
       Alt-Svc: ['hq=":443"; ma=2592000; quic=51303431; quic=51303339; quic=51303338;
           quic=51303337; quic=51303335,quic=":443"; ma=2592000; v="41,39,38,37,35"']
       Cache-Control: ['no-cache, no-store, max-age=0, must-revalidate']
       Content-Length: ['0']
       Content-Type: [application/json]
       Date: ['Thu, 04 Jan 2018 20:48:57 GMT']
->>>>>>> 899a4518
-      Expires: ['Mon, 01 Jan 1990 00:00:00 GMT']
-      Pragma: [no-cache]
-      Server: [UploadServer]
-      Vary: [Origin, X-Origin]
-<<<<<<< HEAD
-      X-GUploader-UploadID: [AEnB2UpBkCNvJCZiptA9DYjl175RIvJNHEq8dmEYsxXQMUnibuOOcMEXgcxVDzBbIGJHXLP7sQn7b6KJnjb0okefeUCH9WGmFw]
-=======
+      Expires: ['Mon, 01 Jan 1990 00:00:00 GMT']
+      Pragma: [no-cache]
+      Server: [UploadServer]
+      Vary: [Origin, X-Origin]
       X-GUploader-UploadID: [AEnB2UpqyiRUZbRsc4el3Quiaqas1SGN4ypaO7CnVOVivbAkzi6RAfGNZwh3APrDAwoW8J1-m8gonzU00guZKxYqbjfQNuSJqQ]
->>>>>>> 899a4518
     status: {code: 204, message: No Content}
 - request:
     body: null
@@ -1505,713 +911,8 @@
       Connection: [keep-alive]
       Content-Length: ['0']
       User-Agent: [python-requests/2.18.4]
-<<<<<<< HEAD
-    method: POST
-    uri: https://www.googleapis.com/oauth2/v4/token?grant_type=refresh_token
-  response:
-    body:
-      string: !!binary |
-        H4sIAOEJMFoC/6tWykyJL8nPTs1TslJQqqioUNJRUALz40sqC1JBgk6piUWpRSDx1IqCzKLU4vhM
-        kGJjMwMDoFhicnJqcTGqEbUAnoD1nVYAAAA=
-    headers:
-      Alt-Svc: ['hq=":443"; ma=2592000; quic=51303431; quic=51303339; quic=51303338;
-          quic=51303337; quic=51303335,quic=":443"; ma=2592000; v="41,39,38,37,35"']
-      Cache-Control: ['no-cache, no-store, max-age=0, must-revalidate']
-      Content-Encoding: [gzip]
-      Content-Type: [application/json; charset=UTF-8]
-      Date: ['Tue, 12 Dec 2017 16:54:57 GMT']
-      Expires: ['Mon, 01 Jan 1990 00:00:00 GMT']
-      Pragma: [no-cache]
-      Server: [GSE]
-      Transfer-Encoding: [chunked]
-      Vary: [Origin, X-Origin]
-      X-Content-Type-Options: [nosniff]
-      X-Frame-Options: [SAMEORIGIN]
-      X-XSS-Protection: [1; mode=block]
-    status: {code: 200, message: OK}
-- request:
-    body: null
-    headers:
-      Accept: ['*/*']
-      Accept-Encoding: ['gzip, deflate']
-      Connection: [keep-alive]
-      User-Agent: [python-requests/2.18.4]
-    method: GET
-    uri: https://www.googleapis.com/storage/v1/b/?project=test_project
-  response:
-    body: {string: "{\n \"kind\": \"storage#buckets\",\n \"items\": [\n  {\n   \"kind\":
-        \"storage#bucket\",\n   \"id\": \"anaconda-enterprise\",\n   \"selfLink\":
-        \"https://www.googleapis.com/storage/v1/b/anaconda-enterprise\",\n   \"projectNumber\":
-        \"586241054156\",\n   \"name\": \"anaconda-enterprise\",\n   \"timeCreated\":
-        \"2017-07-05T23:53:06.552Z\",\n   \"updated\": \"2017-07-14T17:39:54.178Z\",\n
-        \  \"metageneration\": \"3\",\n   \"location\": \"US\",\n   \"storageClass\":
-        \"MULTI_REGIONAL\",\n   \"etag\": \"CAM=\"\n  },\n  {\n   \"kind\": \"storage#bucket\",\n
-        \  \"id\": \"anaconda-public-data\",\n   \"selfLink\": \"https://www.googleapis.com/storage/v1/b/anaconda-public-data\",\n
-        \  \"projectNumber\": \"586241054156\",\n   \"name\": \"anaconda-public-data\",\n
-        \  \"timeCreated\": \"2017-04-05T20:22:12.865Z\",\n   \"updated\": \"2017-07-10T16:32:07.980Z\",\n
-        \  \"metageneration\": \"2\",\n   \"location\": \"US\",\n   \"storageClass\":
-        \"MULTI_REGIONAL\",\n   \"etag\": \"CAI=\"\n  },\n  {\n   \"kind\": \"storage#bucket\",\n
-        \  \"id\": \"artifacts.test_project.appspot.com\",\n   \"selfLink\": \"https://www.googleapis.com/storage/v1/b/artifacts.test_project.appspot.com\",\n
-        \  \"projectNumber\": \"586241054156\",\n   \"name\": \"artifacts.test_project.appspot.com\",\n
-        \  \"timeCreated\": \"2016-05-17T18:29:22.774Z\",\n   \"updated\": \"2016-05-17T18:29:22.774Z\",\n
-        \  \"metageneration\": \"1\",\n   \"location\": \"US\",\n   \"storageClass\":
-        \"STANDARD\",\n   \"etag\": \"CAE=\"\n  },\n  {\n   \"kind\": \"storage#bucket\",\n
-        \  \"id\": \"test_project_cloudbuild\",\n   \"selfLink\": \"https://www.googleapis.com/storage/v1/b/test_project_cloudbuild\",\n
-        \  \"projectNumber\": \"586241054156\",\n   \"name\": \"test_project_cloudbuild\",\n
-        \  \"timeCreated\": \"2017-11-03T20:06:49.744Z\",\n   \"updated\": \"2017-11-03T20:06:49.744Z\",\n
-        \  \"metageneration\": \"1\",\n   \"location\": \"US\",\n   \"storageClass\":
-        \"STANDARD\",\n   \"etag\": \"CAE=\"\n  },\n  {\n   \"kind\": \"storage#bucket\",\n
-        \  \"id\": \"dataflow-anaconda-compute\",\n   \"selfLink\": \"https://www.googleapis.com/storage/v1/b/dataflow-anaconda-compute\",\n
-        \  \"projectNumber\": \"586241054156\",\n   \"name\": \"dataflow-anaconda-compute\",\n
-        \  \"timeCreated\": \"2017-09-14T18:55:42.848Z\",\n   \"updated\": \"2017-09-14T18:55:42.848Z\",\n
-        \  \"metageneration\": \"1\",\n   \"location\": \"US\",\n   \"storageClass\":
-        \"MULTI_REGIONAL\",\n   \"etag\": \"CAE=\"\n  },\n  {\n   \"kind\": \"storage#bucket\",\n
-        \  \"id\": \"gcsfs-test\",\n   \"selfLink\": \"https://www.googleapis.com/storage/v1/b/gcsfs-test\",\n
-        \  \"projectNumber\": \"586241054156\",\n   \"name\": \"gcsfs-test\",\n   \"timeCreated\":
-        \"2017-12-02T23:25:23.058Z\",\n   \"updated\": \"2017-12-02T23:25:23.058Z\",\n
-        \  \"metageneration\": \"1\",\n   \"location\": \"US\",\n   \"storageClass\":
-        \"MULTI_REGIONAL\",\n   \"etag\": \"CAE=\"\n  },\n  {\n   \"kind\": \"storage#bucket\",\n
-        \  \"id\": \"gcsfs-testing\",\n   \"selfLink\": \"https://www.googleapis.com/storage/v1/b/gcsfs-testing\",\n
-        \  \"projectNumber\": \"586241054156\",\n   \"name\": \"gcsfs-testing\",\n
-        \  \"timeCreated\": \"2017-12-12T16:52:13.675Z\",\n   \"updated\": \"2017-12-12T16:52:13.675Z\",\n
-        \  \"metageneration\": \"1\",\n   \"location\": \"US\",\n   \"storageClass\":
-        \"STANDARD\",\n   \"etag\": \"CAE=\"\n  }\n ]\n}\n"}
-    headers:
-      Alt-Svc: ['hq=":443"; ma=2592000; quic=51303431; quic=51303339; quic=51303338;
-          quic=51303337; quic=51303335,quic=":443"; ma=2592000; v="41,39,38,37,35"']
-      Cache-Control: ['private, max-age=0, must-revalidate, no-transform']
-      Content-Length: ['2944']
-      Content-Type: [application/json; charset=UTF-8]
-      Date: ['Tue, 12 Dec 2017 16:54:57 GMT']
-      Expires: ['Tue, 12 Dec 2017 16:54:57 GMT']
-      Server: [UploadServer]
-      Vary: [Origin, X-Origin]
-      X-GUploader-UploadID: [AEnB2Ura5ianBaJfkB_8kDAj-lje7Gl0TxL5qxpJG2ObxTq9Oo76ZGBRRzWQnLmthkuRFxbadUF6pHYHmQbXlqZN91kw_sIoYQ]
-    status: {code: 200, message: OK}
-- request:
-    body: null
-    headers:
-      Accept: ['*/*']
-      Accept-Encoding: ['gzip, deflate']
-      Connection: [keep-alive]
-      Content-Length: ['0']
-      User-Agent: [python-requests/2.18.4]
-    method: DELETE
-    uri: https://www.googleapis.com/storage/v1/b/gcsfs-testing/o/tmp%2Ftest%2Fa
-  response:
-    body: {string: "{\n \"error\": {\n  \"errors\": [\n   {\n    \"domain\": \"global\",\n
-        \   \"reason\": \"notFound\",\n    \"message\": \"Not Found\"\n   }\n  ],\n
-        \ \"code\": 404,\n  \"message\": \"Not Found\"\n }\n}\n"}
-    headers:
-      Alt-Svc: ['hq=":443"; ma=2592000; quic=51303431; quic=51303339; quic=51303338;
-          quic=51303337; quic=51303335,quic=":443"; ma=2592000; v="41,39,38,37,35"']
-      Cache-Control: ['private, max-age=0']
-      Content-Length: ['165']
-      Content-Type: [application/json; charset=UTF-8]
-      Date: ['Tue, 12 Dec 2017 16:54:57 GMT']
-      Expires: ['Tue, 12 Dec 2017 16:54:57 GMT']
-      Server: [UploadServer]
-      Vary: [Origin, X-Origin]
-      X-GUploader-UploadID: [AEnB2UpZ0lyzHegRBcKOTVgV00hr9CxpjW6bRFbVcql5lU61SS4IKx-sc2QvKH9C1xj4ej_2WKQBDcYeJ9N9qM8e7SInX5gm5A]
-    status: {code: 404, message: Not Found}
-- request:
-    body: null
-    headers:
-      Accept: ['*/*']
-      Accept-Encoding: ['gzip, deflate']
-      Connection: [keep-alive]
-      Content-Length: ['0']
-      User-Agent: [python-requests/2.18.4]
-    method: DELETE
-    uri: https://www.googleapis.com/storage/v1/b/gcsfs-testing/o/tmp%2Ftest%2Fb
-  response:
-    body: {string: "{\n \"error\": {\n  \"errors\": [\n   {\n    \"domain\": \"global\",\n
-        \   \"reason\": \"notFound\",\n    \"message\": \"Not Found\"\n   }\n  ],\n
-        \ \"code\": 404,\n  \"message\": \"Not Found\"\n }\n}\n"}
-    headers:
-      Alt-Svc: ['hq=":443"; ma=2592000; quic=51303431; quic=51303339; quic=51303338;
-          quic=51303337; quic=51303335,quic=":443"; ma=2592000; v="41,39,38,37,35"']
-      Cache-Control: ['private, max-age=0']
-      Content-Length: ['165']
-      Content-Type: [application/json; charset=UTF-8]
-      Date: ['Tue, 12 Dec 2017 16:54:57 GMT']
-      Expires: ['Tue, 12 Dec 2017 16:54:57 GMT']
-      Server: [UploadServer]
-      Vary: [Origin, X-Origin]
-      X-GUploader-UploadID: [AEnB2UrTYa9biHKU6UVI8ygRWW8AYRuMOAlH0zQq0MVSpS8CRBrYvauaWXWqEGNsUHfQG72bL19h1huRwUFrg2tVbA3Oazylug]
-    status: {code: 404, message: Not Found}
-- request:
-    body: null
-    headers:
-      Accept: ['*/*']
-      Accept-Encoding: ['gzip, deflate']
-      Connection: [keep-alive]
-      Content-Length: ['0']
-      User-Agent: [python-requests/2.18.4]
-    method: DELETE
-    uri: https://www.googleapis.com/storage/v1/b/gcsfs-testing/o/tmp%2Ftest%2Fc
-  response:
-    body: {string: "{\n \"error\": {\n  \"errors\": [\n   {\n    \"domain\": \"global\",\n
-        \   \"reason\": \"notFound\",\n    \"message\": \"Not Found\"\n   }\n  ],\n
-        \ \"code\": 404,\n  \"message\": \"Not Found\"\n }\n}\n"}
-    headers:
-      Alt-Svc: ['hq=":443"; ma=2592000; quic=51303431; quic=51303339; quic=51303338;
-          quic=51303337; quic=51303335,quic=":443"; ma=2592000; v="41,39,38,37,35"']
-      Cache-Control: ['private, max-age=0']
-      Content-Length: ['165']
-      Content-Type: [application/json; charset=UTF-8]
-      Date: ['Tue, 12 Dec 2017 16:54:58 GMT']
-      Expires: ['Tue, 12 Dec 2017 16:54:58 GMT']
-      Server: [UploadServer]
-      Vary: [Origin, X-Origin]
-      X-GUploader-UploadID: [AEnB2UrkAXIWxctINQjuK6O47V40o07k3WWAumRrU1JnC-Z8b4lffFyJFR63_YbmTwpiktXP3pSHQsBKxYOREquzMv2wWGy3Sg]
-    status: {code: 404, message: Not Found}
-- request:
-    body: null
-    headers:
-      Accept: ['*/*']
-      Accept-Encoding: ['gzip, deflate']
-      Connection: [keep-alive]
-      Content-Length: ['0']
-      User-Agent: [python-requests/2.18.4]
-    method: DELETE
-    uri: https://www.googleapis.com/storage/v1/b/gcsfs-testing/o/tmp%2Ftest%2Fd
-  response:
-    body: {string: "{\n \"error\": {\n  \"errors\": [\n   {\n    \"domain\": \"global\",\n
-        \   \"reason\": \"notFound\",\n    \"message\": \"Not Found\"\n   }\n  ],\n
-        \ \"code\": 404,\n  \"message\": \"Not Found\"\n }\n}\n"}
-    headers:
-      Alt-Svc: ['hq=":443"; ma=2592000; quic=51303431; quic=51303339; quic=51303338;
-          quic=51303337; quic=51303335,quic=":443"; ma=2592000; v="41,39,38,37,35"']
-      Cache-Control: ['private, max-age=0']
-      Content-Length: ['165']
-      Content-Type: [application/json; charset=UTF-8]
-      Date: ['Tue, 12 Dec 2017 16:54:58 GMT']
-      Expires: ['Tue, 12 Dec 2017 16:54:58 GMT']
-      Server: [UploadServer]
-      Vary: [Origin, X-Origin]
-      X-GUploader-UploadID: [AEnB2Up7GGhYFF0fOawd_iGYibRX_f1sbwUuHqHkTzG3LNTkIb6YmMzxwwfVAgyumbr-CNc9SPhYKTKe6AkjksRJaaOovrWUaw]
-    status: {code: 404, message: Not Found}
-- request:
-    body: '{"amount": 500, "name": "Alice"}
-
-      {"amount": 600, "name": "Bob"}
-
-      {"amount": 700, "name": "Charlie"}
-
-      {"amount": 800, "name": "Dennis"}
-
-'
-    headers:
-      Accept: ['*/*']
-      Accept-Encoding: ['gzip, deflate']
-      Connection: [keep-alive]
-      Content-Length: ['133']
-      User-Agent: [python-requests/2.18.4]
-    method: POST
-    uri: https://www.googleapis.com/upload/storage/v1/b/gcsfs-testing/o?name=test%2Faccounts.2.json&uploadType=media
-  response:
-    body: {string: "{\n \"kind\": \"storage#object\",\n \"id\": \"gcsfs-testing/test/accounts.2.json/1513097698547969\",\n
-        \"selfLink\": \"https://www.googleapis.com/storage/v1/b/gcsfs-testing/o/test%2Faccounts.2.json\",\n
-        \"name\": \"test/accounts.2.json\",\n \"bucket\": \"gcsfs-testing\",\n \"generation\":
-        \"1513097698547969\",\n \"metageneration\": \"1\",\n \"timeCreated\": \"2017-12-12T16:54:58.476Z\",\n
-        \"updated\": \"2017-12-12T16:54:58.476Z\",\n \"storageClass\": \"STANDARD\",\n
-        \"timeStorageClassUpdated\": \"2017-12-12T16:54:58.476Z\",\n \"size\": \"133\",\n
-        \"md5Hash\": \"bjhC5OCrzKV+8MGMCF2BQA==\",\n \"mediaLink\": \"https://www.googleapis.com/download/storage/v1/b/gcsfs-testing/o/test%2Faccounts.2.json?generation=1513097698547969&alt=media\",\n
-        \"crc32c\": \"Su+F+g==\",\n \"etag\": \"CIGy1Jb4hNgCEAE=\"\n}\n"}
-    headers:
-      Alt-Svc: ['hq=":443"; ma=2592000; quic=51303431; quic=51303339; quic=51303338;
-          quic=51303337; quic=51303335,quic=":443"; ma=2592000; v="41,39,38,37,35"']
-      Cache-Control: ['no-cache, no-store, max-age=0, must-revalidate']
-      Content-Length: ['723']
-      Content-Type: [application/json; charset=UTF-8]
-      Date: ['Tue, 12 Dec 2017 16:54:58 GMT']
-      ETag: [CIGy1Jb4hNgCEAE=]
-      Expires: ['Mon, 01 Jan 1990 00:00:00 GMT']
-      Pragma: [no-cache]
-      Server: [UploadServer]
-      Vary: [Origin, X-Origin]
-      X-GUploader-UploadID: [AEnB2UooSCWsn5cUtoqygyOh-H5FMyJyrsQDNrU4GIQJrSILXiOCkjiJbyeArFhxOeo6z1AwpiMDYwX4s4C3IP76BALFZjr07w]
-    status: {code: 200, message: OK}
-- request:
-    body: '{"amount": 100, "name": "Alice"}
-
-      {"amount": 200, "name": "Bob"}
-
-      {"amount": 300, "name": "Charlie"}
-
-      {"amount": 400, "name": "Dennis"}
-
-'
-    headers:
-      Accept: ['*/*']
-      Accept-Encoding: ['gzip, deflate']
-      Connection: [keep-alive]
-      Content-Length: ['133']
-      User-Agent: [python-requests/2.18.4]
-    method: POST
-    uri: https://www.googleapis.com/upload/storage/v1/b/gcsfs-testing/o?name=test%2Faccounts.1.json&uploadType=media
-  response:
-    body: {string: "{\n \"kind\": \"storage#object\",\n \"id\": \"gcsfs-testing/test/accounts.1.json/1513097699049654\",\n
-        \"selfLink\": \"https://www.googleapis.com/storage/v1/b/gcsfs-testing/o/test%2Faccounts.1.json\",\n
-        \"name\": \"test/accounts.1.json\",\n \"bucket\": \"gcsfs-testing\",\n \"generation\":
-        \"1513097699049654\",\n \"metageneration\": \"1\",\n \"timeCreated\": \"2017-12-12T16:54:58.983Z\",\n
-        \"updated\": \"2017-12-12T16:54:58.983Z\",\n \"storageClass\": \"STANDARD\",\n
-        \"timeStorageClassUpdated\": \"2017-12-12T16:54:58.983Z\",\n \"size\": \"133\",\n
-        \"md5Hash\": \"xK7pmJz/Oj5HGIyfQpYTig==\",\n \"mediaLink\": \"https://www.googleapis.com/download/storage/v1/b/gcsfs-testing/o/test%2Faccounts.1.json?generation=1513097699049654&alt=media\",\n
-        \"crc32c\": \"6wJAgQ==\",\n \"etag\": \"CLaB85b4hNgCEAE=\"\n}\n"}
-    headers:
-      Alt-Svc: ['hq=":443"; ma=2592000; quic=51303431; quic=51303339; quic=51303338;
-          quic=51303337; quic=51303335,quic=":443"; ma=2592000; v="41,39,38,37,35"']
-      Cache-Control: ['no-cache, no-store, max-age=0, must-revalidate']
-      Content-Length: ['723']
-      Content-Type: [application/json; charset=UTF-8]
-      Date: ['Tue, 12 Dec 2017 16:54:59 GMT']
-      ETag: [CLaB85b4hNgCEAE=]
-      Expires: ['Mon, 01 Jan 1990 00:00:00 GMT']
-      Pragma: [no-cache]
-      Server: [UploadServer]
-      Vary: [Origin, X-Origin]
-      X-GUploader-UploadID: [AEnB2UppkW88ymTXsInW8cBQMjz5fTQ4xP3O-n_DAD3PRnfT9dh6yaFXB9M--tszVK8abWrnm9m3x3DLa2N71itNsMJPYlINEg]
-    status: {code: 200, message: OK}
-- request:
-    body: 'name,amount,id
-
-      Dennis,400,4
-
-      Edith,500,5
-
-      Frank,600,6
-
-'
-    headers:
-      Accept: ['*/*']
-      Accept-Encoding: ['gzip, deflate']
-      Connection: [keep-alive]
-      Content-Length: ['52']
-      User-Agent: [python-requests/2.18.4]
-    method: POST
-    uri: https://www.googleapis.com/upload/storage/v1/b/gcsfs-testing/o?name=2014-01-03.csv&uploadType=media
-  response:
-    body: {string: "{\n \"kind\": \"storage#object\",\n \"id\": \"gcsfs-testing/2014-01-03.csv/1513097699457470\",\n
-        \"selfLink\": \"https://www.googleapis.com/storage/v1/b/gcsfs-testing/o/2014-01-03.csv\",\n
-        \"name\": \"2014-01-03.csv\",\n \"bucket\": \"gcsfs-testing\",\n \"generation\":
-        \"1513097699457470\",\n \"metageneration\": \"1\",\n \"timeCreated\": \"2017-12-12T16:54:59.393Z\",\n
-        \"updated\": \"2017-12-12T16:54:59.393Z\",\n \"storageClass\": \"STANDARD\",\n
-        \"timeStorageClassUpdated\": \"2017-12-12T16:54:59.393Z\",\n \"size\": \"52\",\n
-        \"md5Hash\": \"9keZXdUu0YtMynECFSOiMg==\",\n \"mediaLink\": \"https://www.googleapis.com/download/storage/v1/b/gcsfs-testing/o/2014-01-03.csv?generation=1513097699457470&alt=media\",\n
-        \"crc32c\": \"x/fq7w==\",\n \"etag\": \"CL7zi5f4hNgCEAE=\"\n}\n"}
-    headers:
-      Alt-Svc: ['hq=":443"; ma=2592000; quic=51303431; quic=51303339; quic=51303338;
-          quic=51303337; quic=51303335,quic=":443"; ma=2592000; v="41,39,38,37,35"']
-      Cache-Control: ['no-cache, no-store, max-age=0, must-revalidate']
-      Content-Length: ['694']
-      Content-Type: [application/json; charset=UTF-8]
-      Date: ['Tue, 12 Dec 2017 16:54:59 GMT']
-      ETag: [CL7zi5f4hNgCEAE=]
-      Expires: ['Mon, 01 Jan 1990 00:00:00 GMT']
-      Pragma: [no-cache]
-      Server: [UploadServer]
-      Vary: [Origin, X-Origin]
-      X-GUploader-UploadID: [AEnB2Up2iR11d6fxCmNIn_LKa28HocQ6ezLl0GcXmviRe7j57TqYlEpIXykp4OG5FjjRL4LSMlZcVqKMO7peJB0zL7v_vA5Ujg]
-    status: {code: 200, message: OK}
-- request:
-    body: 'name,amount,id
-
-'
-    headers:
-      Accept: ['*/*']
-      Accept-Encoding: ['gzip, deflate']
-      Connection: [keep-alive]
-      Content-Length: ['15']
-      User-Agent: [python-requests/2.18.4]
-    method: POST
-    uri: https://www.googleapis.com/upload/storage/v1/b/gcsfs-testing/o?name=2014-01-02.csv&uploadType=media
-  response:
-    body: {string: "{\n \"kind\": \"storage#object\",\n \"id\": \"gcsfs-testing/2014-01-02.csv/1513097699762168\",\n
-        \"selfLink\": \"https://www.googleapis.com/storage/v1/b/gcsfs-testing/o/2014-01-02.csv\",\n
-        \"name\": \"2014-01-02.csv\",\n \"bucket\": \"gcsfs-testing\",\n \"generation\":
-        \"1513097699762168\",\n \"metageneration\": \"1\",\n \"timeCreated\": \"2017-12-12T16:54:59.698Z\",\n
-        \"updated\": \"2017-12-12T16:54:59.698Z\",\n \"storageClass\": \"STANDARD\",\n
-        \"timeStorageClassUpdated\": \"2017-12-12T16:54:59.698Z\",\n \"size\": \"15\",\n
-        \"md5Hash\": \"cGwL6TebGKiJzgyNBJNb6Q==\",\n \"mediaLink\": \"https://www.googleapis.com/download/storage/v1/b/gcsfs-testing/o/2014-01-02.csv?generation=1513097699762168&alt=media\",\n
-        \"crc32c\": \"Mpt4QQ==\",\n \"etag\": \"CPi/npf4hNgCEAE=\"\n}\n"}
-    headers:
-      Alt-Svc: ['hq=":443"; ma=2592000; quic=51303431; quic=51303339; quic=51303338;
-          quic=51303337; quic=51303335,quic=":443"; ma=2592000; v="41,39,38,37,35"']
-      Cache-Control: ['no-cache, no-store, max-age=0, must-revalidate']
-      Content-Length: ['694']
-      Content-Type: [application/json; charset=UTF-8]
-      Date: ['Tue, 12 Dec 2017 16:54:59 GMT']
-      ETag: [CPi/npf4hNgCEAE=]
-      Expires: ['Mon, 01 Jan 1990 00:00:00 GMT']
-      Pragma: [no-cache]
-      Server: [UploadServer]
-      Vary: [Origin, X-Origin]
-      X-GUploader-UploadID: [AEnB2UoUkA_IWsnATU9KquV0MFQDedECsdnE7iIfNvIoqPbAUXGFAznblPNdgpTiJdUGQsAhh9yI_2SYjzhU0Gp2vzx1nq9TbQ]
-    status: {code: 200, message: OK}
-- request:
-    body: 'name,amount,id
-
-      Alice,100,1
-
-      Bob,200,2
-
-      Charlie,300,3
-
-'
-    headers:
-      Accept: ['*/*']
-      Accept-Encoding: ['gzip, deflate']
-      Connection: [keep-alive]
-      Content-Length: ['51']
-      User-Agent: [python-requests/2.18.4]
-    method: POST
-    uri: https://www.googleapis.com/upload/storage/v1/b/gcsfs-testing/o?name=2014-01-01.csv&uploadType=media
-  response:
-    body: {string: "{\n \"kind\": \"storage#object\",\n \"id\": \"gcsfs-testing/2014-01-01.csv/1513097700199479\",\n
-        \"selfLink\": \"https://www.googleapis.com/storage/v1/b/gcsfs-testing/o/2014-01-01.csv\",\n
-        \"name\": \"2014-01-01.csv\",\n \"bucket\": \"gcsfs-testing\",\n \"generation\":
-        \"1513097700199479\",\n \"metageneration\": \"1\",\n \"timeCreated\": \"2017-12-12T16:55:00.139Z\",\n
-        \"updated\": \"2017-12-12T16:55:00.139Z\",\n \"storageClass\": \"STANDARD\",\n
-        \"timeStorageClassUpdated\": \"2017-12-12T16:55:00.139Z\",\n \"size\": \"51\",\n
-        \"md5Hash\": \"Auycd2AT7x5m8G1W0NXcuA==\",\n \"mediaLink\": \"https://www.googleapis.com/download/storage/v1/b/gcsfs-testing/o/2014-01-01.csv?generation=1513097700199479&alt=media\",\n
-        \"crc32c\": \"yR1u0w==\",\n \"etag\": \"CLeYuZf4hNgCEAE=\"\n}\n"}
-    headers:
-      Alt-Svc: ['hq=":443"; ma=2592000; quic=51303431; quic=51303339; quic=51303338;
-          quic=51303337; quic=51303335,quic=":443"; ma=2592000; v="41,39,38,37,35"']
-      Cache-Control: ['no-cache, no-store, max-age=0, must-revalidate']
-      Content-Length: ['694']
-      Content-Type: [application/json; charset=UTF-8]
-      Date: ['Tue, 12 Dec 2017 16:55:00 GMT']
-      ETag: [CLeYuZf4hNgCEAE=]
-      Expires: ['Mon, 01 Jan 1990 00:00:00 GMT']
-      Pragma: [no-cache]
-      Server: [UploadServer]
-      Vary: [Origin, X-Origin]
-      X-GUploader-UploadID: [AEnB2Upx0bz54UWiBFZ92CMaJUaVy8xMDC0rRIt_MtsxGofII4mCOLIRdYzzX8udJgXovTFSEgLjpd8vkRGZ6bJNXi4O4o2vHg]
-    status: {code: 200, message: OK}
-- request:
-    body: 'hello
-
-'
-    headers:
-      Accept: ['*/*']
-      Accept-Encoding: ['gzip, deflate']
-      Connection: [keep-alive]
-      Content-Length: ['6']
-      User-Agent: [python-requests/2.18.4]
-    method: POST
-    uri: https://www.googleapis.com/upload/storage/v1/b/gcsfs-testing/o?name=nested%2Fnested2%2Ffile1&uploadType=media
-  response:
-    body: {string: "{\n \"kind\": \"storage#object\",\n \"id\": \"gcsfs-testing/nested/nested2/file1/1513097700527687\",\n
-        \"selfLink\": \"https://www.googleapis.com/storage/v1/b/gcsfs-testing/o/nested%2Fnested2%2Ffile1\",\n
-        \"name\": \"nested/nested2/file1\",\n \"bucket\": \"gcsfs-testing\",\n \"generation\":
-        \"1513097700527687\",\n \"metageneration\": \"1\",\n \"timeCreated\": \"2017-12-12T16:55:00.452Z\",\n
-        \"updated\": \"2017-12-12T16:55:00.452Z\",\n \"storageClass\": \"STANDARD\",\n
-        \"timeStorageClassUpdated\": \"2017-12-12T16:55:00.452Z\",\n \"size\": \"6\",\n
-        \"md5Hash\": \"sZRqySSS0jR8YjW00mERhA==\",\n \"mediaLink\": \"https://www.googleapis.com/download/storage/v1/b/gcsfs-testing/o/nested%2Fnested2%2Ffile1?generation=1513097700527687&alt=media\",\n
-        \"crc32c\": \"NT3Yvg==\",\n \"etag\": \"CMeczZf4hNgCEAE=\"\n}\n"}
-    headers:
-      Alt-Svc: ['hq=":443"; ma=2592000; quic=51303431; quic=51303339; quic=51303338;
-          quic=51303337; quic=51303335,quic=":443"; ma=2592000; v="41,39,38,37,35"']
-      Cache-Control: ['no-cache, no-store, max-age=0, must-revalidate']
-      Content-Length: ['725']
-      Content-Type: [application/json; charset=UTF-8]
-      Date: ['Tue, 12 Dec 2017 16:55:00 GMT']
-      ETag: [CMeczZf4hNgCEAE=]
-      Expires: ['Mon, 01 Jan 1990 00:00:00 GMT']
-      Pragma: [no-cache]
-      Server: [UploadServer]
-      Vary: [Origin, X-Origin]
-      X-GUploader-UploadID: [AEnB2Upqqpy2zvpIbzn36NK8ZbKmmDOHYDBPxHWc4--dngDvZmkEj4ejj0b8EBf1XPKnvVmffP5DUcGsHRJC7LonOMQNfb7Hlw]
-    status: {code: 200, message: OK}
-- request:
-    body: world
-    headers:
-      Accept: ['*/*']
-      Accept-Encoding: ['gzip, deflate']
-      Connection: [keep-alive]
-      Content-Length: ['5']
-      User-Agent: [python-requests/2.18.4]
-    method: POST
-    uri: https://www.googleapis.com/upload/storage/v1/b/gcsfs-testing/o?name=nested%2Ffile2&uploadType=media
-  response:
-    body: {string: "{\n \"kind\": \"storage#object\",\n \"id\": \"gcsfs-testing/nested/file2/1513097700860425\",\n
-        \"selfLink\": \"https://www.googleapis.com/storage/v1/b/gcsfs-testing/o/nested%2Ffile2\",\n
-        \"name\": \"nested/file2\",\n \"bucket\": \"gcsfs-testing\",\n \"generation\":
-        \"1513097700860425\",\n \"metageneration\": \"1\",\n \"timeCreated\": \"2017-12-12T16:55:00.797Z\",\n
-        \"updated\": \"2017-12-12T16:55:00.797Z\",\n \"storageClass\": \"STANDARD\",\n
-        \"timeStorageClassUpdated\": \"2017-12-12T16:55:00.797Z\",\n \"size\": \"5\",\n
-        \"md5Hash\": \"fXkwN6B2AYZXSwKC8vQ15w==\",\n \"mediaLink\": \"https://www.googleapis.com/download/storage/v1/b/gcsfs-testing/o/nested%2Ffile2?generation=1513097700860425&alt=media\",\n
-        \"crc32c\": \"MaqBTg==\",\n \"etag\": \"CInE4Zf4hNgCEAE=\"\n}\n"}
-    headers:
-      Alt-Svc: ['hq=":443"; ma=2592000; quic=51303431; quic=51303339; quic=51303338;
-          quic=51303337; quic=51303335,quic=":443"; ma=2592000; v="41,39,38,37,35"']
-      Cache-Control: ['no-cache, no-store, max-age=0, must-revalidate']
-      Content-Length: ['689']
-      Content-Type: [application/json; charset=UTF-8]
-      Date: ['Tue, 12 Dec 2017 16:55:01 GMT']
-      ETag: [CInE4Zf4hNgCEAE=]
-      Expires: ['Mon, 01 Jan 1990 00:00:00 GMT']
-      Pragma: [no-cache]
-      Server: [UploadServer]
-      Vary: [Origin, X-Origin]
-      X-GUploader-UploadID: [AEnB2UqvG5W--wVo27h_mbU_XrokM1t06nxd2skSz3bU_eQ1x9yWsTVQ8QVQH5EjoCg3oMbJAogzSKYH9oCvIuT1BitcBUbVLw]
-    status: {code: 200, message: OK}
-- request:
-    body: world
-    headers:
-      Accept: ['*/*']
-      Accept-Encoding: ['gzip, deflate']
-      Connection: [keep-alive]
-      Content-Length: ['5']
-      User-Agent: [python-requests/2.18.4]
-    method: POST
-    uri: https://www.googleapis.com/upload/storage/v1/b/gcsfs-testing/o?name=nested%2Fnested2%2Ffile2&uploadType=media
-  response:
-    body: {string: "{\n \"kind\": \"storage#object\",\n \"id\": \"gcsfs-testing/nested/nested2/file2/1513097701315154\",\n
-        \"selfLink\": \"https://www.googleapis.com/storage/v1/b/gcsfs-testing/o/nested%2Fnested2%2Ffile2\",\n
-        \"name\": \"nested/nested2/file2\",\n \"bucket\": \"gcsfs-testing\",\n \"generation\":
-        \"1513097701315154\",\n \"metageneration\": \"1\",\n \"timeCreated\": \"2017-12-12T16:55:01.246Z\",\n
-        \"updated\": \"2017-12-12T16:55:01.246Z\",\n \"storageClass\": \"STANDARD\",\n
-        \"timeStorageClassUpdated\": \"2017-12-12T16:55:01.246Z\",\n \"size\": \"5\",\n
-        \"md5Hash\": \"fXkwN6B2AYZXSwKC8vQ15w==\",\n \"mediaLink\": \"https://www.googleapis.com/download/storage/v1/b/gcsfs-testing/o/nested%2Fnested2%2Ffile2?generation=1513097701315154&alt=media\",\n
-        \"crc32c\": \"MaqBTg==\",\n \"etag\": \"CNKk/Zf4hNgCEAE=\"\n}\n"}
-    headers:
-      Alt-Svc: ['hq=":443"; ma=2592000; quic=51303431; quic=51303339; quic=51303338;
-          quic=51303337; quic=51303335,quic=":443"; ma=2592000; v="41,39,38,37,35"']
-      Cache-Control: ['no-cache, no-store, max-age=0, must-revalidate']
-      Content-Length: ['725']
-      Content-Type: [application/json; charset=UTF-8]
-      Date: ['Tue, 12 Dec 2017 16:55:01 GMT']
-      ETag: [CNKk/Zf4hNgCEAE=]
-      Expires: ['Mon, 01 Jan 1990 00:00:00 GMT']
-      Pragma: [no-cache]
-      Server: [UploadServer]
-      Vary: [Origin, X-Origin]
-      X-GUploader-UploadID: [AEnB2UonkeWiva0HfYh2G3ZsE7bqyEnr1OOWUDBoVmq4uADdt4Zaa0DKz11gfMs2NZ-be5u7jBkhs6vmLTBw1O98w8dCWmg_BQ]
-    status: {code: 200, message: OK}
-- request:
-    body: 'hello
-
-'
-    headers:
-      Accept: ['*/*']
-      Accept-Encoding: ['gzip, deflate']
-      Connection: [keep-alive]
-      Content-Length: ['6']
-      User-Agent: [python-requests/2.18.4]
-    method: POST
-    uri: https://www.googleapis.com/upload/storage/v1/b/gcsfs-testing/o?name=nested%2Ffile1&uploadType=media
-  response:
-    body: {string: "{\n \"kind\": \"storage#object\",\n \"id\": \"gcsfs-testing/nested/file1/1513097701665779\",\n
-        \"selfLink\": \"https://www.googleapis.com/storage/v1/b/gcsfs-testing/o/nested%2Ffile1\",\n
-        \"name\": \"nested/file1\",\n \"bucket\": \"gcsfs-testing\",\n \"generation\":
-        \"1513097701665779\",\n \"metageneration\": \"1\",\n \"timeCreated\": \"2017-12-12T16:55:01.610Z\",\n
-        \"updated\": \"2017-12-12T16:55:01.610Z\",\n \"storageClass\": \"STANDARD\",\n
-        \"timeStorageClassUpdated\": \"2017-12-12T16:55:01.610Z\",\n \"size\": \"6\",\n
-        \"md5Hash\": \"sZRqySSS0jR8YjW00mERhA==\",\n \"mediaLink\": \"https://www.googleapis.com/download/storage/v1/b/gcsfs-testing/o/nested%2Ffile1?generation=1513097701665779&alt=media\",\n
-        \"crc32c\": \"NT3Yvg==\",\n \"etag\": \"CPPXkpj4hNgCEAE=\"\n}\n"}
-    headers:
-      Alt-Svc: ['hq=":443"; ma=2592000; quic=51303431; quic=51303339; quic=51303338;
-          quic=51303337; quic=51303335,quic=":443"; ma=2592000; v="41,39,38,37,35"']
-      Cache-Control: ['no-cache, no-store, max-age=0, must-revalidate']
-      Content-Length: ['689']
-      Content-Type: [application/json; charset=UTF-8]
-      Date: ['Tue, 12 Dec 2017 16:55:01 GMT']
-      ETag: [CPPXkpj4hNgCEAE=]
-      Expires: ['Mon, 01 Jan 1990 00:00:00 GMT']
-      Pragma: [no-cache]
-      Server: [UploadServer]
-      Vary: [Origin, X-Origin]
-      X-GUploader-UploadID: [AEnB2Uo4R3NMgjhf2RmYbUGuuCrQ0CqoMuM5_m53d3YcRhp-o0m4INSHQZKZmS_9kNzUd2wH9L2gPYFytxaEK9X_V07MmNpxpQ]
-    status: {code: 200, message: OK}
-- request:
-    body: null
-    headers:
-      Accept: ['*/*']
-      Accept-Encoding: ['gzip, deflate']
-      Connection: [keep-alive]
-      User-Agent: [python-requests/2.18.4]
-    method: GET
-    uri: https://www.googleapis.com/storage/v1/b/gcsfs-testing/o/test%2Faccounts.1.json
-  response:
-    body: {string: "{\n \"kind\": \"storage#object\",\n \"id\": \"gcsfs-testing/test/accounts.1.json/1513097699049654\",\n
-        \"selfLink\": \"https://www.googleapis.com/storage/v1/b/gcsfs-testing/o/test%2Faccounts.1.json\",\n
-        \"name\": \"test/accounts.1.json\",\n \"bucket\": \"gcsfs-testing\",\n \"generation\":
-        \"1513097699049654\",\n \"metageneration\": \"1\",\n \"timeCreated\": \"2017-12-12T16:54:58.983Z\",\n
-        \"updated\": \"2017-12-12T16:54:58.983Z\",\n \"storageClass\": \"STANDARD\",\n
-        \"timeStorageClassUpdated\": \"2017-12-12T16:54:58.983Z\",\n \"size\": \"133\",\n
-        \"md5Hash\": \"xK7pmJz/Oj5HGIyfQpYTig==\",\n \"mediaLink\": \"https://www.googleapis.com/download/storage/v1/b/gcsfs-testing/o/test%2Faccounts.1.json?generation=1513097699049654&alt=media\",\n
-        \"crc32c\": \"6wJAgQ==\",\n \"etag\": \"CLaB85b4hNgCEAE=\"\n}\n"}
-    headers:
-      Alt-Svc: ['hq=":443"; ma=2592000; quic=51303431; quic=51303339; quic=51303338;
-          quic=51303337; quic=51303335,quic=":443"; ma=2592000; v="41,39,38,37,35"']
-      Cache-Control: ['no-cache, no-store, max-age=0, must-revalidate']
-      Content-Length: ['723']
-      Content-Type: [application/json; charset=UTF-8]
-      Date: ['Tue, 12 Dec 2017 16:55:02 GMT']
-      ETag: [CLaB85b4hNgCEAE=]
-      Expires: ['Mon, 01 Jan 1990 00:00:00 GMT']
-      Pragma: [no-cache]
-      Server: [UploadServer]
-      Vary: [Origin, X-Origin]
-      X-GUploader-UploadID: [AEnB2UrVupJl-YlwUFdVnOJR5kEowB5-SGLyZ2_SCcVcVe48UryRNLNxe2IlZDa5-FTbNeK4DRaWOTsTMv4pVbKS8M4w3TxsVg]
-    status: {code: 200, message: OK}
-- request:
-    body: null
-    headers:
-      Accept: ['*/*']
-      Accept-Encoding: ['gzip, deflate']
-      Connection: [keep-alive]
-      Range: [bytes=0-10485759]
-      User-Agent: [python-requests/2.18.4]
-    method: GET
-    uri: https://www.googleapis.com/download/storage/v1/b/gcsfs-testing/o/test%2Faccounts.1.json?alt=media&generation=1513097699049654
-  response:
-    body: {string: '{"amount": 100, "name": "Alice"}
-
-        {"amount": 200, "name": "Bob"}
-
-        {"amount": 300, "name": "Charlie"}
-
-        {"amount": 400, "name": "Dennis"}
-
-'}
-    headers:
-      Alt-Svc: ['hq=":443"; ma=2592000; quic=51303431; quic=51303339; quic=51303338;
-          quic=51303337; quic=51303335,quic=":443"; ma=2592000; v="41,39,38,37,35"']
-      Cache-Control: ['no-cache, no-store, max-age=0, must-revalidate']
-      Content-Disposition: [attachment]
-      Content-Length: ['133']
-      Content-Range: [bytes 0-132/133]
-      Content-Type: [application/octet-stream]
-      Date: ['Tue, 12 Dec 2017 16:55:02 GMT']
-      ETag: [CLaB85b4hNgCEAE=]
-      Expires: ['Mon, 01 Jan 1990 00:00:00 GMT']
-      Pragma: [no-cache]
-      Server: [UploadServer]
-      Vary: [Origin, X-Origin]
-      X-GUploader-UploadID: [AEnB2UrDOCjEtmil2KPhTidJCIxr7bl5_pKP9iVUs50sFbVojcDzdzDvY9-9yrxKtzNBXa7Gr4Ai4Tk22pZ1nsaQ-ixws0dKgg]
-      X-Goog-Generation: ['1513097699049654']
-      X-Goog-Metageneration: ['1']
-      X-Goog-Storage-Class: [STANDARD]
-    status: {code: 206, message: Partial Content}
-- request:
-    body: null
-    headers:
-      Accept: ['*/*']
-      Accept-Encoding: ['gzip, deflate']
-      Connection: [keep-alive]
-      User-Agent: [python-requests/2.18.4]
-    method: GET
-    uri: https://www.googleapis.com/storage/v1/b/gcsfs-testing/o/?maxResults=1000
-  response:
-    body: {string: "{\n \"kind\": \"storage#objects\",\n \"items\": [\n  {\n   \"kind\":
-        \"storage#object\",\n   \"id\": \"gcsfs-testing/2014-01-01.csv/1513097700199479\",\n
-        \  \"selfLink\": \"https://www.googleapis.com/storage/v1/b/gcsfs-testing/o/2014-01-01.csv\",\n
-        \  \"name\": \"2014-01-01.csv\",\n   \"bucket\": \"gcsfs-testing\",\n   \"generation\":
-        \"1513097700199479\",\n   \"metageneration\": \"1\",\n   \"timeCreated\":
-        \"2017-12-12T16:55:00.139Z\",\n   \"updated\": \"2017-12-12T16:55:00.139Z\",\n
-        \  \"storageClass\": \"STANDARD\",\n   \"timeStorageClassUpdated\": \"2017-12-12T16:55:00.139Z\",\n
-        \  \"size\": \"51\",\n   \"md5Hash\": \"Auycd2AT7x5m8G1W0NXcuA==\",\n   \"mediaLink\":
-        \"https://www.googleapis.com/download/storage/v1/b/gcsfs-testing/o/2014-01-01.csv?generation=1513097700199479&alt=media\",\n
-        \  \"crc32c\": \"yR1u0w==\",\n   \"etag\": \"CLeYuZf4hNgCEAE=\"\n  },\n  {\n
-        \  \"kind\": \"storage#object\",\n   \"id\": \"gcsfs-testing/2014-01-02.csv/1513097699762168\",\n
-        \  \"selfLink\": \"https://www.googleapis.com/storage/v1/b/gcsfs-testing/o/2014-01-02.csv\",\n
-        \  \"name\": \"2014-01-02.csv\",\n   \"bucket\": \"gcsfs-testing\",\n   \"generation\":
-        \"1513097699762168\",\n   \"metageneration\": \"1\",\n   \"timeCreated\":
-        \"2017-12-12T16:54:59.698Z\",\n   \"updated\": \"2017-12-12T16:54:59.698Z\",\n
-        \  \"storageClass\": \"STANDARD\",\n   \"timeStorageClassUpdated\": \"2017-12-12T16:54:59.698Z\",\n
-        \  \"size\": \"15\",\n   \"md5Hash\": \"cGwL6TebGKiJzgyNBJNb6Q==\",\n   \"mediaLink\":
-        \"https://www.googleapis.com/download/storage/v1/b/gcsfs-testing/o/2014-01-02.csv?generation=1513097699762168&alt=media\",\n
-        \  \"crc32c\": \"Mpt4QQ==\",\n   \"etag\": \"CPi/npf4hNgCEAE=\"\n  },\n  {\n
-        \  \"kind\": \"storage#object\",\n   \"id\": \"gcsfs-testing/2014-01-03.csv/1513097699457470\",\n
-        \  \"selfLink\": \"https://www.googleapis.com/storage/v1/b/gcsfs-testing/o/2014-01-03.csv\",\n
-        \  \"name\": \"2014-01-03.csv\",\n   \"bucket\": \"gcsfs-testing\",\n   \"generation\":
-        \"1513097699457470\",\n   \"metageneration\": \"1\",\n   \"timeCreated\":
-        \"2017-12-12T16:54:59.393Z\",\n   \"updated\": \"2017-12-12T16:54:59.393Z\",\n
-        \  \"storageClass\": \"STANDARD\",\n   \"timeStorageClassUpdated\": \"2017-12-12T16:54:59.393Z\",\n
-        \  \"size\": \"52\",\n   \"md5Hash\": \"9keZXdUu0YtMynECFSOiMg==\",\n   \"mediaLink\":
-        \"https://www.googleapis.com/download/storage/v1/b/gcsfs-testing/o/2014-01-03.csv?generation=1513097699457470&alt=media\",\n
-        \  \"crc32c\": \"x/fq7w==\",\n   \"etag\": \"CL7zi5f4hNgCEAE=\"\n  },\n  {\n
-        \  \"kind\": \"storage#object\",\n   \"id\": \"gcsfs-testing/nested/file1/1513097701665779\",\n
-        \  \"selfLink\": \"https://www.googleapis.com/storage/v1/b/gcsfs-testing/o/nested%2Ffile1\",\n
-        \  \"name\": \"nested/file1\",\n   \"bucket\": \"gcsfs-testing\",\n   \"generation\":
-        \"1513097701665779\",\n   \"metageneration\": \"1\",\n   \"timeCreated\":
-        \"2017-12-12T16:55:01.610Z\",\n   \"updated\": \"2017-12-12T16:55:01.610Z\",\n
-        \  \"storageClass\": \"STANDARD\",\n   \"timeStorageClassUpdated\": \"2017-12-12T16:55:01.610Z\",\n
-        \  \"size\": \"6\",\n   \"md5Hash\": \"sZRqySSS0jR8YjW00mERhA==\",\n   \"mediaLink\":
-        \"https://www.googleapis.com/download/storage/v1/b/gcsfs-testing/o/nested%2Ffile1?generation=1513097701665779&alt=media\",\n
-        \  \"crc32c\": \"NT3Yvg==\",\n   \"etag\": \"CPPXkpj4hNgCEAE=\"\n  },\n  {\n
-        \  \"kind\": \"storage#object\",\n   \"id\": \"gcsfs-testing/nested/file2/1513097700860425\",\n
-        \  \"selfLink\": \"https://www.googleapis.com/storage/v1/b/gcsfs-testing/o/nested%2Ffile2\",\n
-        \  \"name\": \"nested/file2\",\n   \"bucket\": \"gcsfs-testing\",\n   \"generation\":
-        \"1513097700860425\",\n   \"metageneration\": \"1\",\n   \"timeCreated\":
-        \"2017-12-12T16:55:00.797Z\",\n   \"updated\": \"2017-12-12T16:55:00.797Z\",\n
-        \  \"storageClass\": \"STANDARD\",\n   \"timeStorageClassUpdated\": \"2017-12-12T16:55:00.797Z\",\n
-        \  \"size\": \"5\",\n   \"md5Hash\": \"fXkwN6B2AYZXSwKC8vQ15w==\",\n   \"mediaLink\":
-        \"https://www.googleapis.com/download/storage/v1/b/gcsfs-testing/o/nested%2Ffile2?generation=1513097700860425&alt=media\",\n
-        \  \"crc32c\": \"MaqBTg==\",\n   \"etag\": \"CInE4Zf4hNgCEAE=\"\n  },\n  {\n
-        \  \"kind\": \"storage#object\",\n   \"id\": \"gcsfs-testing/nested/nested2/file1/1513097700527687\",\n
-        \  \"selfLink\": \"https://www.googleapis.com/storage/v1/b/gcsfs-testing/o/nested%2Fnested2%2Ffile1\",\n
-        \  \"name\": \"nested/nested2/file1\",\n   \"bucket\": \"gcsfs-testing\",\n
-        \  \"generation\": \"1513097700527687\",\n   \"metageneration\": \"1\",\n
-        \  \"timeCreated\": \"2017-12-12T16:55:00.452Z\",\n   \"updated\": \"2017-12-12T16:55:00.452Z\",\n
-        \  \"storageClass\": \"STANDARD\",\n   \"timeStorageClassUpdated\": \"2017-12-12T16:55:00.452Z\",\n
-        \  \"size\": \"6\",\n   \"md5Hash\": \"sZRqySSS0jR8YjW00mERhA==\",\n   \"mediaLink\":
-        \"https://www.googleapis.com/download/storage/v1/b/gcsfs-testing/o/nested%2Fnested2%2Ffile1?generation=1513097700527687&alt=media\",\n
-        \  \"crc32c\": \"NT3Yvg==\",\n   \"etag\": \"CMeczZf4hNgCEAE=\"\n  },\n  {\n
-        \  \"kind\": \"storage#object\",\n   \"id\": \"gcsfs-testing/nested/nested2/file2/1513097701315154\",\n
-        \  \"selfLink\": \"https://www.googleapis.com/storage/v1/b/gcsfs-testing/o/nested%2Fnested2%2Ffile2\",\n
-        \  \"name\": \"nested/nested2/file2\",\n   \"bucket\": \"gcsfs-testing\",\n
-        \  \"generation\": \"1513097701315154\",\n   \"metageneration\": \"1\",\n
-        \  \"timeCreated\": \"2017-12-12T16:55:01.246Z\",\n   \"updated\": \"2017-12-12T16:55:01.246Z\",\n
-        \  \"storageClass\": \"STANDARD\",\n   \"timeStorageClassUpdated\": \"2017-12-12T16:55:01.246Z\",\n
-        \  \"size\": \"5\",\n   \"md5Hash\": \"fXkwN6B2AYZXSwKC8vQ15w==\",\n   \"mediaLink\":
-        \"https://www.googleapis.com/download/storage/v1/b/gcsfs-testing/o/nested%2Fnested2%2Ffile2?generation=1513097701315154&alt=media\",\n
-        \  \"crc32c\": \"MaqBTg==\",\n   \"etag\": \"CNKk/Zf4hNgCEAE=\"\n  },\n  {\n
-        \  \"kind\": \"storage#object\",\n   \"id\": \"gcsfs-testing/test/accounts.1.json/1513097699049654\",\n
-        \  \"selfLink\": \"https://www.googleapis.com/storage/v1/b/gcsfs-testing/o/test%2Faccounts.1.json\",\n
-        \  \"name\": \"test/accounts.1.json\",\n   \"bucket\": \"gcsfs-testing\",\n
-        \  \"generation\": \"1513097699049654\",\n   \"metageneration\": \"1\",\n
-        \  \"timeCreated\": \"2017-12-12T16:54:58.983Z\",\n   \"updated\": \"2017-12-12T16:54:58.983Z\",\n
-        \  \"storageClass\": \"STANDARD\",\n   \"timeStorageClassUpdated\": \"2017-12-12T16:54:58.983Z\",\n
-        \  \"size\": \"133\",\n   \"md5Hash\": \"xK7pmJz/Oj5HGIyfQpYTig==\",\n   \"mediaLink\":
-        \"https://www.googleapis.com/download/storage/v1/b/gcsfs-testing/o/test%2Faccounts.1.json?generation=1513097699049654&alt=media\",\n
-        \  \"crc32c\": \"6wJAgQ==\",\n   \"etag\": \"CLaB85b4hNgCEAE=\"\n  },\n  {\n
-        \  \"kind\": \"storage#object\",\n   \"id\": \"gcsfs-testing/test/accounts.2.json/1513097698547969\",\n
-        \  \"selfLink\": \"https://www.googleapis.com/storage/v1/b/gcsfs-testing/o/test%2Faccounts.2.json\",\n
-        \  \"name\": \"test/accounts.2.json\",\n   \"bucket\": \"gcsfs-testing\",\n
-        \  \"generation\": \"1513097698547969\",\n   \"metageneration\": \"1\",\n
-        \  \"timeCreated\": \"2017-12-12T16:54:58.476Z\",\n   \"updated\": \"2017-12-12T16:54:58.476Z\",\n
-        \  \"storageClass\": \"STANDARD\",\n   \"timeStorageClassUpdated\": \"2017-12-12T16:54:58.476Z\",\n
-        \  \"size\": \"133\",\n   \"md5Hash\": \"bjhC5OCrzKV+8MGMCF2BQA==\",\n   \"mediaLink\":
-        \"https://www.googleapis.com/download/storage/v1/b/gcsfs-testing/o/test%2Faccounts.2.json?generation=1513097698547969&alt=media\",\n
-        \  \"crc32c\": \"Su+F+g==\",\n   \"etag\": \"CIGy1Jb4hNgCEAE=\"\n  }\n ]\n}\n"}
-    headers:
-      Alt-Svc: ['hq=":443"; ma=2592000; quic=51303431; quic=51303339; quic=51303338;
-          quic=51303337; quic=51303335,quic=":443"; ma=2592000; v="41,39,38,37,35"']
-      Cache-Control: ['private, max-age=0, must-revalidate, no-transform']
-      Content-Length: ['6735']
-      Content-Type: [application/json; charset=UTF-8]
-      Date: ['Tue, 12 Dec 2017 16:55:02 GMT']
-      Expires: ['Tue, 12 Dec 2017 16:55:02 GMT']
-      Server: [UploadServer]
-      Vary: [Origin, X-Origin]
-      X-GUploader-UploadID: [AEnB2UoZSwx_VGM8-Gp0JNge9TRxGV4bAWSdjAozylCjs0AgjYqIMUW-g4GdnyHOYhCbOxxj9OF-r2xduBTL6p1xggaJCAQQSA]
-    status: {code: 200, message: OK}
-- request:
-    body: null
-    headers:
-      Accept: ['*/*']
-      Accept-Encoding: ['gzip, deflate']
-      Connection: [keep-alive]
-      Content-Length: ['0']
-      User-Agent: [python-requests/2.18.4]
-    method: DELETE
-    uri: https://www.googleapis.com/storage/v1/b/gcsfs-testing/o/2014-01-01.csv
+    method: DELETE
+    uri: https://www.googleapis.com/storage/v1/b/gcsfs-testing/o/test%2Faccounts.2.json
   response:
     body: {string: ''}
     headers:
@@ -2220,221 +921,11 @@
       Cache-Control: ['no-cache, no-store, max-age=0, must-revalidate']
       Content-Length: ['0']
       Content-Type: [application/json]
-      Date: ['Tue, 12 Dec 2017 16:55:03 GMT']
-      Expires: ['Mon, 01 Jan 1990 00:00:00 GMT']
-      Pragma: [no-cache]
-      Server: [UploadServer]
-      Vary: [Origin, X-Origin]
-      X-GUploader-UploadID: [AEnB2UpUTDlSAv7Ak_S6RWyXNVIos2G5ZmdcXOgM0cbrgDjvftez7bkknQ1FMbsac0Pc_C4-7zZeXmyynGUh_-fqoY5zJFWuKQ]
-    status: {code: 204, message: No Content}
-- request:
-    body: null
-    headers:
-      Accept: ['*/*']
-      Accept-Encoding: ['gzip, deflate']
-      Connection: [keep-alive]
-      Content-Length: ['0']
-      User-Agent: [python-requests/2.18.4]
-    method: DELETE
-    uri: https://www.googleapis.com/storage/v1/b/gcsfs-testing/o/2014-01-02.csv
-  response:
-    body: {string: ''}
-    headers:
-      Alt-Svc: ['hq=":443"; ma=2592000; quic=51303431; quic=51303339; quic=51303338;
-          quic=51303337; quic=51303335,quic=":443"; ma=2592000; v="41,39,38,37,35"']
-      Cache-Control: ['no-cache, no-store, max-age=0, must-revalidate']
-      Content-Length: ['0']
-      Content-Type: [application/json]
-      Date: ['Tue, 12 Dec 2017 16:55:03 GMT']
-      Expires: ['Mon, 01 Jan 1990 00:00:00 GMT']
-      Pragma: [no-cache]
-      Server: [UploadServer]
-      Vary: [Origin, X-Origin]
-      X-GUploader-UploadID: [AEnB2Uo6SlwjY_wMrb3PdwOK3U-HnT4aAN6u5YxiSERaZYADiRmW4q_n2aHZUP44qCJW_1Msi2jW92Re2KciP3_UOVP1MYgyMA]
-    status: {code: 204, message: No Content}
-- request:
-    body: null
-    headers:
-      Accept: ['*/*']
-      Accept-Encoding: ['gzip, deflate']
-      Connection: [keep-alive]
-      Content-Length: ['0']
-      User-Agent: [python-requests/2.18.4]
-    method: DELETE
-    uri: https://www.googleapis.com/storage/v1/b/gcsfs-testing/o/2014-01-03.csv
-  response:
-    body: {string: ''}
-    headers:
-      Alt-Svc: ['hq=":443"; ma=2592000; quic=51303431; quic=51303339; quic=51303338;
-          quic=51303337; quic=51303335,quic=":443"; ma=2592000; v="41,39,38,37,35"']
-      Cache-Control: ['no-cache, no-store, max-age=0, must-revalidate']
-      Content-Length: ['0']
-      Content-Type: [application/json]
-      Date: ['Tue, 12 Dec 2017 16:55:04 GMT']
-      Expires: ['Mon, 01 Jan 1990 00:00:00 GMT']
-      Pragma: [no-cache]
-      Server: [UploadServer]
-      Vary: [Origin, X-Origin]
-      X-GUploader-UploadID: [AEnB2UocxlsDJ6YsWslP9O-g6AcHMbXfBIE1wFOo9nIrFJnWPmYUYjfIdpvTiYdVMmu0yyEgUu0qAJtun4NY_XVChWINSAfI-Q]
-    status: {code: 204, message: No Content}
-- request:
-    body: null
-    headers:
-      Accept: ['*/*']
-      Accept-Encoding: ['gzip, deflate']
-      Connection: [keep-alive]
-      Content-Length: ['0']
-      User-Agent: [python-requests/2.18.4]
-    method: DELETE
-    uri: https://www.googleapis.com/storage/v1/b/gcsfs-testing/o/nested%2Ffile1
-  response:
-    body: {string: ''}
-    headers:
-      Alt-Svc: ['hq=":443"; ma=2592000; quic=51303431; quic=51303339; quic=51303338;
-          quic=51303337; quic=51303335,quic=":443"; ma=2592000; v="41,39,38,37,35"']
-      Cache-Control: ['no-cache, no-store, max-age=0, must-revalidate']
-      Content-Length: ['0']
-      Content-Type: [application/json]
-      Date: ['Tue, 12 Dec 2017 16:55:04 GMT']
-      Expires: ['Mon, 01 Jan 1990 00:00:00 GMT']
-      Pragma: [no-cache]
-      Server: [UploadServer]
-      Vary: [Origin, X-Origin]
-      X-GUploader-UploadID: [AEnB2UpnMWJYKUPBVzZn744EupHjSAfb2RbbiaDlzG2PP4qj1TknHDuQnflar4T0XiHwciTb1rGSyJs1axOps3Rd6lxQ4yjr3g]
-    status: {code: 204, message: No Content}
-- request:
-    body: null
-    headers:
-      Accept: ['*/*']
-      Accept-Encoding: ['gzip, deflate']
-      Connection: [keep-alive]
-      Content-Length: ['0']
-      User-Agent: [python-requests/2.18.4]
-    method: DELETE
-    uri: https://www.googleapis.com/storage/v1/b/gcsfs-testing/o/nested%2Ffile2
-  response:
-    body: {string: ''}
-    headers:
-      Alt-Svc: ['hq=":443"; ma=2592000; quic=51303431; quic=51303339; quic=51303338;
-          quic=51303337; quic=51303335,quic=":443"; ma=2592000; v="41,39,38,37,35"']
-      Cache-Control: ['no-cache, no-store, max-age=0, must-revalidate']
-      Content-Length: ['0']
-      Content-Type: [application/json]
-      Date: ['Tue, 12 Dec 2017 16:55:05 GMT']
-      Expires: ['Mon, 01 Jan 1990 00:00:00 GMT']
-      Pragma: [no-cache]
-      Server: [UploadServer]
-      Vary: [Origin, X-Origin]
-      X-GUploader-UploadID: [AEnB2UpM09cdeMI8THH8hpwK0eGnY24WopdEi9Mcme4xb7ms1WwryjAarZPFV093sazn2AoxNraVAEPfRErHquKTBA4MKYtG6w]
-    status: {code: 204, message: No Content}
-- request:
-    body: null
-    headers:
-      Accept: ['*/*']
-      Accept-Encoding: ['gzip, deflate']
-      Connection: [keep-alive]
-      Content-Length: ['0']
-      User-Agent: [python-requests/2.18.4]
-    method: DELETE
-    uri: https://www.googleapis.com/storage/v1/b/gcsfs-testing/o/nested%2Fnested2%2Ffile1
-  response:
-    body: {string: ''}
-    headers:
-      Alt-Svc: ['hq=":443"; ma=2592000; quic=51303431; quic=51303339; quic=51303338;
-          quic=51303337; quic=51303335,quic=":443"; ma=2592000; v="41,39,38,37,35"']
-      Cache-Control: ['no-cache, no-store, max-age=0, must-revalidate']
-      Content-Length: ['0']
-      Content-Type: [application/json]
-      Date: ['Tue, 12 Dec 2017 16:55:05 GMT']
-      Expires: ['Mon, 01 Jan 1990 00:00:00 GMT']
-      Pragma: [no-cache]
-      Server: [UploadServer]
-      Vary: [Origin, X-Origin]
-      X-GUploader-UploadID: [AEnB2Uq4Qf6WLT6Vm3hCuXkNvyPXTZJsmhZSxeFTvN2q2PEoxhQW0AuNH2roK7ok_IWM9b0F0jFmeffJGVRRiIqrcaWziBSOew]
-    status: {code: 204, message: No Content}
-- request:
-    body: null
-    headers:
-      Accept: ['*/*']
-      Accept-Encoding: ['gzip, deflate']
-      Connection: [keep-alive]
-      Content-Length: ['0']
-      User-Agent: [python-requests/2.18.4]
-    method: DELETE
-    uri: https://www.googleapis.com/storage/v1/b/gcsfs-testing/o/nested%2Fnested2%2Ffile2
-  response:
-    body: {string: ''}
-    headers:
-      Alt-Svc: ['hq=":443"; ma=2592000; quic=51303431; quic=51303339; quic=51303338;
-          quic=51303337; quic=51303335,quic=":443"; ma=2592000; v="41,39,38,37,35"']
-      Cache-Control: ['no-cache, no-store, max-age=0, must-revalidate']
-      Content-Length: ['0']
-      Content-Type: [application/json]
-      Date: ['Tue, 12 Dec 2017 16:55:06 GMT']
-      Expires: ['Mon, 01 Jan 1990 00:00:00 GMT']
-      Pragma: [no-cache]
-      Server: [UploadServer]
-      Vary: [Origin, X-Origin]
-      X-GUploader-UploadID: [AEnB2UrdBKxAOe3vlbLJYYcXRpxdlGcCdaRSFtYA4oPbPdgn5ZyccYxjL3DQhXCGBRKvu7BE8As_zHC_n2j1vTXIFWyeVEgsTg]
-    status: {code: 204, message: No Content}
-- request:
-    body: null
-    headers:
-      Accept: ['*/*']
-      Accept-Encoding: ['gzip, deflate']
-      Connection: [keep-alive]
-      Content-Length: ['0']
-      User-Agent: [python-requests/2.18.4]
-    method: DELETE
-    uri: https://www.googleapis.com/storage/v1/b/gcsfs-testing/o/test%2Faccounts.1.json
-  response:
-    body: {string: ''}
-    headers:
-      Alt-Svc: ['hq=":443"; ma=2592000; quic=51303431; quic=51303339; quic=51303338;
-          quic=51303337; quic=51303335,quic=":443"; ma=2592000; v="41,39,38,37,35"']
-      Cache-Control: ['no-cache, no-store, max-age=0, must-revalidate']
-      Content-Length: ['0']
-      Content-Type: [application/json]
-      Date: ['Tue, 12 Dec 2017 16:55:06 GMT']
-      Expires: ['Mon, 01 Jan 1990 00:00:00 GMT']
-      Pragma: [no-cache]
-      Server: [UploadServer]
-      Vary: [Origin, X-Origin]
-      X-GUploader-UploadID: [AEnB2UqfXP_u4Mmw43cPbrLCfXWk5ikvN7YX-uZVrBhC4-YWWZ0nwM8rcnX-jwgFqF_6_JPoDj-9Mg1TjLPM51NW5Hp_ijlwvw]
-    status: {code: 204, message: No Content}
-- request:
-    body: null
-    headers:
-      Accept: ['*/*']
-      Accept-Encoding: ['gzip, deflate']
-      Connection: [keep-alive]
-      Content-Length: ['0']
-      User-Agent: [python-requests/2.18.4]
-=======
->>>>>>> 899a4518
-    method: DELETE
-    uri: https://www.googleapis.com/storage/v1/b/gcsfs-testing/o/test%2Faccounts.2.json
-  response:
-    body: {string: ''}
-    headers:
-      Alt-Svc: ['hq=":443"; ma=2592000; quic=51303431; quic=51303339; quic=51303338;
-          quic=51303337; quic=51303335,quic=":443"; ma=2592000; v="41,39,38,37,35"']
-      Cache-Control: ['no-cache, no-store, max-age=0, must-revalidate']
-      Content-Length: ['0']
-      Content-Type: [application/json]
-<<<<<<< HEAD
-      Date: ['Tue, 12 Dec 2017 16:55:06 GMT']
-=======
       Date: ['Thu, 04 Jan 2018 20:48:57 GMT']
->>>>>>> 899a4518
-      Expires: ['Mon, 01 Jan 1990 00:00:00 GMT']
-      Pragma: [no-cache]
-      Server: [UploadServer]
-      Vary: [Origin, X-Origin]
-<<<<<<< HEAD
-      X-GUploader-UploadID: [AEnB2UqAy1hDQFboRkkt8JqapOAxLOkW38b83wHWcB8MRwL67tNpQV1bC0bPAnt4OrA5kk9t3oUYCTePDr-FUJ9BIhWB_vr9vQ]
-=======
+      Expires: ['Mon, 01 Jan 1990 00:00:00 GMT']
+      Pragma: [no-cache]
+      Server: [UploadServer]
+      Vary: [Origin, X-Origin]
       X-GUploader-UploadID: [AEnB2Urf-synP81iBK421Z68K9HpaVbJX4iWGh_JOBC1nooOOG01ISilHsz8eONHZH9pV9GQV-1saaW2Rj0MMdbY81AB7aOzLw]
->>>>>>> 899a4518
     status: {code: 204, message: No Content}
 version: 1