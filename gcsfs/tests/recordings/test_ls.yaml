--- conflicted
+++ resolved
@@ -1,6 +1,6 @@
 interactions:
 - request:
-    body: grant_type=refresh_token&client_id=xxx&client_secret=xxx&refresh_token=xxx
+    body: client_secret=xxx&refresh_token=xxx&grant_type=refresh_token&client_id=xxx
     headers:
       Accept: ['*/*']
       Accept-Encoding: ['gzip, deflate']
@@ -8,25 +8,20 @@
       Content-Length: ['229']
       content-type: [application/x-www-form-urlencoded]
     method: POST
-    uri: https://accounts.google.com/o/oauth2/token
+    uri: https://www.googleapis.com/oauth2/v4/token
   response:
     body:
       string: !!binary |
-<<<<<<< HEAD
-        H4sIAHZWh1oC/6tWykyJL8nPTs1TslJQqqioUNJRUEpMTk4tLsYQBvPjSyoLUkGCTqmJRalFIPHU
-        ioLMotTi+EyQYmMzA4NaAIbFaipWAAAA
-=======
-        H4sIAHJZh1oC/6tWKsnPTs2LL6ksSFWyUlBySk0sSi1S0lFQykyJB0uBRCsqKkBCicnJqcXFGMKp
-        FQWZRanF8ZkgQWMzA4NaAKg7WRNWAAAA
->>>>>>> 2129f8c8
-    headers:
-      Cache-Control: ['no-cache, no-store, max-age=0, must-revalidate']
-      Content-Disposition: [attachment; filename="json.txt"; filename*=UTF-8''json.txt]
+        H4sIAMVbh1oC/6tWKsnPTs2LL6ksSFWyUlBySk0sSi1S0lFQSkxOTi0ujgdLg2QqKipAwpkpGEKp
+        FQWZRanF8ZkgQWMzA4NaAAUo03FWAAAA
+    headers:
+      Cache-Control: ['no-cache, no-store, max-age=0, must-revalidate']
       Content-Encoding: [gzip]
-      Content-Type: [application/json; charset=utf-8]
-      Pragma: [no-cache]
-      Server: [ESF]
+      Content-Type: [application/json; charset=UTF-8]
+      Pragma: [no-cache]
+      Server: [GSE]
       Transfer-Encoding: [chunked]
+      Vary: [Origin, X-Origin]
       X-Content-Type-Options: [nosniff]
       X-Frame-Options: [SAMEORIGIN]
       X-XSS-Protection: [1; mode=block]
@@ -182,81 +177,89 @@
     method: POST
     uri: https://www.googleapis.com/upload/storage/v1/b/gcsfs-testing/o?name=test%2Faccounts.2.json&uploadType=media
   response:
-<<<<<<< HEAD
-    body: {string: "{\n \"kind\": \"storage#object\",\n \"id\": \"gcsfs-testing/test/accounts.2.json/1518818934921851\",\n
+    body: {string: "{\n \"kind\": \"storage#object\",\n \"id\": \"gcsfs-testing/test/accounts.2.json/1518820293920123\",\n
         \"selfLink\": \"https://www.googleapis.com/storage/v1/b/gcsfs-testing/o/test%2Faccounts.2.json\",\n
         \"name\": \"test/accounts.2.json\",\n \"bucket\": \"gcsfs-testing\",\n \"generation\":
-        \"1518818934921851\",\n \"metageneration\": \"1\",\n \"timeCreated\": \"2018-02-16T22:08:54.909Z\",\n
-        \"updated\": \"2018-02-16T22:08:54.909Z\",\n \"storageClass\": \"MULTI_REGIONAL\",\n
-        \"timeStorageClassUpdated\": \"2018-02-16T22:08:54.909Z\",\n \"size\": \"133\",\n
-        \"md5Hash\": \"bjhC5OCrzKV+8MGMCF2BQA==\",\n \"mediaLink\": \"https://www.googleapis.com/download/storage/v1/b/gcsfs-testing/o/test%2Faccounts.2.json?generation=1518818934921851&alt=media\",\n
-        \"crc32c\": \"Su+F+g==\",\n \"etag\": \"CPu04Li5q9kCEAE=\"\n}\n"}
-=======
-    body: {string: "{\n \"kind\": \"storage#object\",\n \"id\": \"gcsfs-testing/test/accounts.1.json/1518819698897810\",\n
+        \"1518820293920123\",\n \"metageneration\": \"1\",\n \"timeCreated\": \"2018-02-16T22:31:33.909Z\",\n
+        \"updated\": \"2018-02-16T22:31:33.909Z\",\n \"storageClass\": \"MULTI_REGIONAL\",\n
+        \"timeStorageClassUpdated\": \"2018-02-16T22:31:33.909Z\",\n \"size\": \"133\",\n
+        \"md5Hash\": \"bjhC5OCrzKV+8MGMCF2BQA==\",\n \"mediaLink\": \"https://www.googleapis.com/download/storage/v1/b/gcsfs-testing/o/test%2Faccounts.2.json?generation=1518820293920123&alt=media\",\n
+        \"crc32c\": \"Su+F+g==\",\n \"etag\": \"CPuK48C+q9kCEAE=\"\n}\n"}
+    headers:
+      Cache-Control: ['no-cache, no-store, max-age=0, must-revalidate']
+      Content-Length: ['749']
+      Content-Type: [application/json; charset=UTF-8]
+      ETag: [CPuK48C+q9kCEAE=]
+      Pragma: [no-cache]
+      Server: [UploadServer]
+      Vary: [Origin, X-Origin]
+    status: {code: 200, message: OK}
+- request:
+    body: '{"amount": 100, "name": "Alice"}
+
+      {"amount": 200, "name": "Bob"}
+
+      {"amount": 300, "name": "Charlie"}
+
+      {"amount": 400, "name": "Dennis"}
+
+'
+    headers:
+      Accept: ['*/*']
+      Accept-Encoding: ['gzip, deflate']
+      Connection: [keep-alive]
+      Content-Length: ['133']
+    method: POST
+    uri: https://www.googleapis.com/upload/storage/v1/b/gcsfs-testing/o?name=test%2Faccounts.1.json&uploadType=media
+  response:
+    body: {string: "{\n \"kind\": \"storage#object\",\n \"id\": \"gcsfs-testing/test/accounts.1.json/1518820294073129\",\n
         \"selfLink\": \"https://www.googleapis.com/storage/v1/b/gcsfs-testing/o/test%2Faccounts.1.json\",\n
         \"name\": \"test/accounts.1.json\",\n \"bucket\": \"gcsfs-testing\",\n \"generation\":
-        \"1518819698897810\",\n \"metageneration\": \"1\",\n \"timeCreated\": \"2018-02-16T22:21:38.887Z\",\n
-        \"updated\": \"2018-02-16T22:21:38.887Z\",\n \"storageClass\": \"MULTI_REGIONAL\",\n
-        \"timeStorageClassUpdated\": \"2018-02-16T22:21:38.887Z\",\n \"size\": \"133\",\n
-        \"md5Hash\": \"xK7pmJz/Oj5HGIyfQpYTig==\",\n \"mediaLink\": \"https://www.googleapis.com/download/storage/v1/b/gcsfs-testing/o/test%2Faccounts.1.json?generation=1518819698897810&alt=media\",\n
-        \"crc32c\": \"6wJAgQ==\",\n \"etag\": \"CJLnhaW8q9kCEAE=\"\n}\n"}
->>>>>>> 2129f8c8
+        \"1518820294073129\",\n \"metageneration\": \"1\",\n \"timeCreated\": \"2018-02-16T22:31:34.062Z\",\n
+        \"updated\": \"2018-02-16T22:31:34.062Z\",\n \"storageClass\": \"MULTI_REGIONAL\",\n
+        \"timeStorageClassUpdated\": \"2018-02-16T22:31:34.062Z\",\n \"size\": \"133\",\n
+        \"md5Hash\": \"xK7pmJz/Oj5HGIyfQpYTig==\",\n \"mediaLink\": \"https://www.googleapis.com/download/storage/v1/b/gcsfs-testing/o/test%2Faccounts.1.json?generation=1518820294073129&alt=media\",\n
+        \"crc32c\": \"6wJAgQ==\",\n \"etag\": \"CKm27MC+q9kCEAE=\"\n}\n"}
     headers:
       Cache-Control: ['no-cache, no-store, max-age=0, must-revalidate']
       Content-Length: ['749']
       Content-Type: [application/json; charset=UTF-8]
-<<<<<<< HEAD
-      ETag: [CPu04Li5q9kCEAE=]
-=======
-      ETag: [CJLnhaW8q9kCEAE=]
->>>>>>> 2129f8c8
-      Pragma: [no-cache]
-      Server: [UploadServer]
-      Vary: [Origin, X-Origin]
-    status: {code: 200, message: OK}
-- request:
-    body: '{"amount": 100, "name": "Alice"}
-
-      {"amount": 200, "name": "Bob"}
-
-      {"amount": 300, "name": "Charlie"}
-
-      {"amount": 400, "name": "Dennis"}
+      ETag: [CKm27MC+q9kCEAE=]
+      Pragma: [no-cache]
+      Server: [UploadServer]
+      Vary: [Origin, X-Origin]
+    status: {code: 200, message: OK}
+- request:
+    body: 'name,amount,id
+
+      Alice,100,1
+
+      Bob,200,2
+
+      Charlie,300,3
 
 '
     headers:
       Accept: ['*/*']
       Accept-Encoding: ['gzip, deflate']
       Connection: [keep-alive]
-      Content-Length: ['133']
-    method: POST
-    uri: https://www.googleapis.com/upload/storage/v1/b/gcsfs-testing/o?name=test%2Faccounts.1.json&uploadType=media
-  response:
-<<<<<<< HEAD
-    body: {string: "{\n \"kind\": \"storage#object\",\n \"id\": \"gcsfs-testing/test/accounts.1.json/1518818935105522\",\n
-        \"selfLink\": \"https://www.googleapis.com/storage/v1/b/gcsfs-testing/o/test%2Faccounts.1.json\",\n
-        \"name\": \"test/accounts.1.json\",\n \"bucket\": \"gcsfs-testing\",\n \"generation\":
-        \"1518818935105522\",\n \"metageneration\": \"1\",\n \"timeCreated\": \"2018-02-16T22:08:55.067Z\",\n
-        \"updated\": \"2018-02-16T22:08:55.067Z\",\n \"storageClass\": \"MULTI_REGIONAL\",\n
-        \"timeStorageClassUpdated\": \"2018-02-16T22:08:55.067Z\",\n \"size\": \"133\",\n
-        \"md5Hash\": \"xK7pmJz/Oj5HGIyfQpYTig==\",\n \"mediaLink\": \"https://www.googleapis.com/download/storage/v1/b/gcsfs-testing/o/test%2Faccounts.1.json?generation=1518818935105522&alt=media\",\n
-        \"crc32c\": \"6wJAgQ==\",\n \"etag\": \"CPLP67i5q9kCEAE=\"\n}\n"}
-=======
-    body: {string: "{\n \"kind\": \"storage#object\",\n \"id\": \"gcsfs-testing/test/accounts.2.json/1518819699048194\",\n
-        \"selfLink\": \"https://www.googleapis.com/storage/v1/b/gcsfs-testing/o/test%2Faccounts.2.json\",\n
-        \"name\": \"test/accounts.2.json\",\n \"bucket\": \"gcsfs-testing\",\n \"generation\":
-        \"1518819699048194\",\n \"metageneration\": \"1\",\n \"timeCreated\": \"2018-02-16T22:21:39.037Z\",\n
-        \"updated\": \"2018-02-16T22:21:39.037Z\",\n \"storageClass\": \"MULTI_REGIONAL\",\n
-        \"timeStorageClassUpdated\": \"2018-02-16T22:21:39.037Z\",\n \"size\": \"133\",\n
-        \"md5Hash\": \"bjhC5OCrzKV+8MGMCF2BQA==\",\n \"mediaLink\": \"https://www.googleapis.com/download/storage/v1/b/gcsfs-testing/o/test%2Faccounts.2.json?generation=1518819699048194&alt=media\",\n
-        \"crc32c\": \"Su+F+g==\",\n \"etag\": \"CIL+jqW8q9kCEAE=\"\n}\n"}
->>>>>>> 2129f8c8
-    headers:
-      Cache-Control: ['no-cache, no-store, max-age=0, must-revalidate']
-      Content-Length: ['749']
-      Content-Type: [application/json; charset=UTF-8]
-<<<<<<< HEAD
-      ETag: [CPLP67i5q9kCEAE=]
+      Content-Length: ['51']
+    method: POST
+    uri: https://www.googleapis.com/upload/storage/v1/b/gcsfs-testing/o?name=2014-01-01.csv&uploadType=media
+  response:
+    body: {string: "{\n \"kind\": \"storage#object\",\n \"id\": \"gcsfs-testing/2014-01-01.csv/1518820294331384\",\n
+        \"selfLink\": \"https://www.googleapis.com/storage/v1/b/gcsfs-testing/o/2014-01-01.csv\",\n
+        \"name\": \"2014-01-01.csv\",\n \"bucket\": \"gcsfs-testing\",\n \"generation\":
+        \"1518820294331384\",\n \"metageneration\": \"1\",\n \"timeCreated\": \"2018-02-16T22:31:34.320Z\",\n
+        \"updated\": \"2018-02-16T22:31:34.320Z\",\n \"storageClass\": \"MULTI_REGIONAL\",\n
+        \"timeStorageClassUpdated\": \"2018-02-16T22:31:34.320Z\",\n \"size\": \"51\",\n
+        \"md5Hash\": \"Auycd2AT7x5m8G1W0NXcuA==\",\n \"mediaLink\": \"https://www.googleapis.com/download/storage/v1/b/gcsfs-testing/o/2014-01-01.csv?generation=1518820294331384&alt=media\",\n
+        \"crc32c\": \"yR1u0w==\",\n \"etag\": \"CPiX/MC+q9kCEAE=\"\n}\n"}
+    headers:
+      Cache-Control: ['no-cache, no-store, max-age=0, must-revalidate']
+      Content-Length: ['720']
+      Content-Type: [application/json; charset=UTF-8]
+      ETag: [CPiX/MC+q9kCEAE=]
       Pragma: [no-cache]
       Server: [UploadServer]
       Vary: [Origin, X-Origin]
@@ -279,22 +282,19 @@
     method: POST
     uri: https://www.googleapis.com/upload/storage/v1/b/gcsfs-testing/o?name=2014-01-03.csv&uploadType=media
   response:
-    body: {string: "{\n \"kind\": \"storage#object\",\n \"id\": \"gcsfs-testing/2014-01-03.csv/1518818935364281\",\n
+    body: {string: "{\n \"kind\": \"storage#object\",\n \"id\": \"gcsfs-testing/2014-01-03.csv/1518820294479908\",\n
         \"selfLink\": \"https://www.googleapis.com/storage/v1/b/gcsfs-testing/o/2014-01-03.csv\",\n
         \"name\": \"2014-01-03.csv\",\n \"bucket\": \"gcsfs-testing\",\n \"generation\":
-        \"1518818935364281\",\n \"metageneration\": \"1\",\n \"timeCreated\": \"2018-02-16T22:08:55.354Z\",\n
-        \"updated\": \"2018-02-16T22:08:55.354Z\",\n \"storageClass\": \"MULTI_REGIONAL\",\n
-        \"timeStorageClassUpdated\": \"2018-02-16T22:08:55.354Z\",\n \"size\": \"52\",\n
-        \"md5Hash\": \"9keZXdUu0YtMynECFSOiMg==\",\n \"mediaLink\": \"https://www.googleapis.com/download/storage/v1/b/gcsfs-testing/o/2014-01-03.csv?generation=1518818935364281&alt=media\",\n
-        \"crc32c\": \"x/fq7w==\",\n \"etag\": \"CLm1+7i5q9kCEAE=\"\n}\n"}
+        \"1518820294479908\",\n \"metageneration\": \"1\",\n \"timeCreated\": \"2018-02-16T22:31:34.469Z\",\n
+        \"updated\": \"2018-02-16T22:31:34.469Z\",\n \"storageClass\": \"MULTI_REGIONAL\",\n
+        \"timeStorageClassUpdated\": \"2018-02-16T22:31:34.469Z\",\n \"size\": \"52\",\n
+        \"md5Hash\": \"9keZXdUu0YtMynECFSOiMg==\",\n \"mediaLink\": \"https://www.googleapis.com/download/storage/v1/b/gcsfs-testing/o/2014-01-03.csv?generation=1518820294479908&alt=media\",\n
+        \"crc32c\": \"x/fq7w==\",\n \"etag\": \"CKSghcG+q9kCEAE=\"\n}\n"}
     headers:
       Cache-Control: ['no-cache, no-store, max-age=0, must-revalidate']
       Content-Length: ['720']
       Content-Type: [application/json; charset=UTF-8]
-      ETag: [CLm1+7i5q9kCEAE=]
-=======
-      ETag: [CIL+jqW8q9kCEAE=]
->>>>>>> 2129f8c8
+      ETag: [CKSghcG+q9kCEAE=]
       Pragma: [no-cache]
       Server: [UploadServer]
       Vary: [Origin, X-Origin]
@@ -302,138 +302,113 @@
 - request:
     body: 'name,amount,id
 
-      Alice,100,1
-
-      Bob,200,2
-
-      Charlie,300,3
-
 '
     headers:
       Accept: ['*/*']
       Accept-Encoding: ['gzip, deflate']
       Connection: [keep-alive]
-      Content-Length: ['51']
-    method: POST
-    uri: https://www.googleapis.com/upload/storage/v1/b/gcsfs-testing/o?name=2014-01-01.csv&uploadType=media
-  response:
-<<<<<<< HEAD
-    body: {string: "{\n \"kind\": \"storage#object\",\n \"id\": \"gcsfs-testing/2014-01-01.csv/1518818935504372\",\n
-        \"selfLink\": \"https://www.googleapis.com/storage/v1/b/gcsfs-testing/o/2014-01-01.csv\",\n
-        \"name\": \"2014-01-01.csv\",\n \"bucket\": \"gcsfs-testing\",\n \"generation\":
-        \"1518818935504372\",\n \"metageneration\": \"1\",\n \"timeCreated\": \"2018-02-16T22:08:55.492Z\",\n
-        \"updated\": \"2018-02-16T22:08:55.492Z\",\n \"storageClass\": \"MULTI_REGIONAL\",\n
-        \"timeStorageClassUpdated\": \"2018-02-16T22:08:55.492Z\",\n \"size\": \"51\",\n
-        \"md5Hash\": \"Auycd2AT7x5m8G1W0NXcuA==\",\n \"mediaLink\": \"https://www.googleapis.com/download/storage/v1/b/gcsfs-testing/o/2014-01-01.csv?generation=1518818935504372&alt=media\",\n
-        \"crc32c\": \"yR1u0w==\",\n \"etag\": \"CPT7g7m5q9kCEAE=\"\n}\n"}
-=======
-    body: {string: "{\n \"kind\": \"storage#object\",\n \"id\": \"gcsfs-testing/2014-01-01.csv/1518819699200385\",\n
-        \"selfLink\": \"https://www.googleapis.com/storage/v1/b/gcsfs-testing/o/2014-01-01.csv\",\n
-        \"name\": \"2014-01-01.csv\",\n \"bucket\": \"gcsfs-testing\",\n \"generation\":
-        \"1518819699200385\",\n \"metageneration\": \"1\",\n \"timeCreated\": \"2018-02-16T22:21:39.189Z\",\n
-        \"updated\": \"2018-02-16T22:21:39.189Z\",\n \"storageClass\": \"MULTI_REGIONAL\",\n
-        \"timeStorageClassUpdated\": \"2018-02-16T22:21:39.189Z\",\n \"size\": \"51\",\n
-        \"md5Hash\": \"Auycd2AT7x5m8G1W0NXcuA==\",\n \"mediaLink\": \"https://www.googleapis.com/download/storage/v1/b/gcsfs-testing/o/2014-01-01.csv?generation=1518819699200385&alt=media\",\n
-        \"crc32c\": \"yR1u0w==\",\n \"etag\": \"CIGjmKW8q9kCEAE=\"\n}\n"}
->>>>>>> 2129f8c8
-    headers:
-      Cache-Control: ['no-cache, no-store, max-age=0, must-revalidate']
-      Content-Length: ['720']
-      Content-Type: [application/json; charset=UTF-8]
-<<<<<<< HEAD
-      ETag: [CPT7g7m5q9kCEAE=]
-=======
-      ETag: [CIGjmKW8q9kCEAE=]
->>>>>>> 2129f8c8
-      Pragma: [no-cache]
-      Server: [UploadServer]
-      Vary: [Origin, X-Origin]
-    status: {code: 200, message: OK}
-- request:
-    body: 'name,amount,id
-
-'
-    headers:
-      Accept: ['*/*']
-      Accept-Encoding: ['gzip, deflate']
-      Connection: [keep-alive]
       Content-Length: ['15']
     method: POST
     uri: https://www.googleapis.com/upload/storage/v1/b/gcsfs-testing/o?name=2014-01-02.csv&uploadType=media
   response:
-<<<<<<< HEAD
-    body: {string: "{\n \"kind\": \"storage#object\",\n \"id\": \"gcsfs-testing/2014-01-02.csv/1518818935642918\",\n
+    body: {string: "{\n \"kind\": \"storage#object\",\n \"id\": \"gcsfs-testing/2014-01-02.csv/1518820294657112\",\n
         \"selfLink\": \"https://www.googleapis.com/storage/v1/b/gcsfs-testing/o/2014-01-02.csv\",\n
         \"name\": \"2014-01-02.csv\",\n \"bucket\": \"gcsfs-testing\",\n \"generation\":
-        \"1518818935642918\",\n \"metageneration\": \"1\",\n \"timeCreated\": \"2018-02-16T22:08:55.632Z\",\n
-        \"updated\": \"2018-02-16T22:08:55.632Z\",\n \"storageClass\": \"MULTI_REGIONAL\",\n
-        \"timeStorageClassUpdated\": \"2018-02-16T22:08:55.632Z\",\n \"size\": \"15\",\n
-        \"md5Hash\": \"cGwL6TebGKiJzgyNBJNb6Q==\",\n \"mediaLink\": \"https://www.googleapis.com/download/storage/v1/b/gcsfs-testing/o/2014-01-02.csv?generation=1518818935642918&alt=media\",\n
-        \"crc32c\": \"Mpt4QQ==\",\n \"etag\": \"CKa2jLm5q9kCEAE=\"\n}\n"}
-=======
-    body: {string: "{\n \"kind\": \"storage#object\",\n \"id\": \"gcsfs-testing/2014-01-03.csv/1518819699471428\",\n
-        \"selfLink\": \"https://www.googleapis.com/storage/v1/b/gcsfs-testing/o/2014-01-03.csv\",\n
-        \"name\": \"2014-01-03.csv\",\n \"bucket\": \"gcsfs-testing\",\n \"generation\":
-        \"1518819699471428\",\n \"metageneration\": \"1\",\n \"timeCreated\": \"2018-02-16T22:21:39.460Z\",\n
-        \"updated\": \"2018-02-16T22:21:39.460Z\",\n \"storageClass\": \"MULTI_REGIONAL\",\n
-        \"timeStorageClassUpdated\": \"2018-02-16T22:21:39.460Z\",\n \"size\": \"52\",\n
-        \"md5Hash\": \"9keZXdUu0YtMynECFSOiMg==\",\n \"mediaLink\": \"https://www.googleapis.com/download/storage/v1/b/gcsfs-testing/o/2014-01-03.csv?generation=1518819699471428&alt=media\",\n
-        \"crc32c\": \"x/fq7w==\",\n \"etag\": \"CMToqKW8q9kCEAE=\"\n}\n"}
->>>>>>> 2129f8c8
+        \"1518820294657112\",\n \"metageneration\": \"1\",\n \"timeCreated\": \"2018-02-16T22:31:34.619Z\",\n
+        \"updated\": \"2018-02-16T22:31:34.619Z\",\n \"storageClass\": \"MULTI_REGIONAL\",\n
+        \"timeStorageClassUpdated\": \"2018-02-16T22:31:34.619Z\",\n \"size\": \"15\",\n
+        \"md5Hash\": \"cGwL6TebGKiJzgyNBJNb6Q==\",\n \"mediaLink\": \"https://www.googleapis.com/download/storage/v1/b/gcsfs-testing/o/2014-01-02.csv?generation=1518820294657112&alt=media\",\n
+        \"crc32c\": \"Mpt4QQ==\",\n \"etag\": \"CNiIkMG+q9kCEAE=\"\n}\n"}
     headers:
       Cache-Control: ['no-cache, no-store, max-age=0, must-revalidate']
       Content-Length: ['720']
       Content-Type: [application/json; charset=UTF-8]
-<<<<<<< HEAD
-      ETag: [CKa2jLm5q9kCEAE=]
-=======
-      ETag: [CMToqKW8q9kCEAE=]
->>>>>>> 2129f8c8
-      Pragma: [no-cache]
-      Server: [UploadServer]
-      Vary: [Origin, X-Origin]
-    status: {code: 200, message: OK}
-- request:
-    body: 'name,amount,id
+      ETag: [CNiIkMG+q9kCEAE=]
+      Pragma: [no-cache]
+      Server: [UploadServer]
+      Vary: [Origin, X-Origin]
+    status: {code: 200, message: OK}
+- request:
+    body: 'hello
 
 '
     headers:
       Accept: ['*/*']
       Accept-Encoding: ['gzip, deflate']
       Connection: [keep-alive]
-      Content-Length: ['15']
-    method: POST
-    uri: https://www.googleapis.com/upload/storage/v1/b/gcsfs-testing/o?name=2014-01-02.csv&uploadType=media
-  response:
-<<<<<<< HEAD
-    body: {string: "{\n \"kind\": \"storage#object\",\n \"id\": \"gcsfs-testing/nested/nested2/file2/1518818935946446\",\n
+      Content-Length: ['6']
+    method: POST
+    uri: https://www.googleapis.com/upload/storage/v1/b/gcsfs-testing/o?name=nested%2Fnested2%2Ffile1&uploadType=media
+  response:
+    body: {string: "{\n \"kind\": \"storage#object\",\n \"id\": \"gcsfs-testing/nested/nested2/file1/1518820294911975\",\n
+        \"selfLink\": \"https://www.googleapis.com/storage/v1/b/gcsfs-testing/o/nested%2Fnested2%2Ffile1\",\n
+        \"name\": \"nested/nested2/file1\",\n \"bucket\": \"gcsfs-testing\",\n \"generation\":
+        \"1518820294911975\",\n \"metageneration\": \"1\",\n \"timeCreated\": \"2018-02-16T22:31:34.901Z\",\n
+        \"updated\": \"2018-02-16T22:31:34.901Z\",\n \"storageClass\": \"MULTI_REGIONAL\",\n
+        \"timeStorageClassUpdated\": \"2018-02-16T22:31:34.901Z\",\n \"size\": \"6\",\n
+        \"md5Hash\": \"sZRqySSS0jR8YjW00mERhA==\",\n \"mediaLink\": \"https://www.googleapis.com/download/storage/v1/b/gcsfs-testing/o/nested%2Fnested2%2Ffile1?generation=1518820294911975&alt=media\",\n
+        \"crc32c\": \"NT3Yvg==\",\n \"etag\": \"COfPn8G+q9kCEAE=\"\n}\n"}
+    headers:
+      Cache-Control: ['no-cache, no-store, max-age=0, must-revalidate']
+      Content-Length: ['751']
+      Content-Type: [application/json; charset=UTF-8]
+      ETag: [COfPn8G+q9kCEAE=]
+      Pragma: [no-cache]
+      Server: [UploadServer]
+      Vary: [Origin, X-Origin]
+    status: {code: 200, message: OK}
+- request:
+    body: 'hello
+
+'
+    headers:
+      Accept: ['*/*']
+      Accept-Encoding: ['gzip, deflate']
+      Connection: [keep-alive]
+      Content-Length: ['6']
+    method: POST
+    uri: https://www.googleapis.com/upload/storage/v1/b/gcsfs-testing/o?name=nested%2Ffile1&uploadType=media
+  response:
+    body: {string: "{\n \"kind\": \"storage#object\",\n \"id\": \"gcsfs-testing/nested/file1/1518820295070142\",\n
+        \"selfLink\": \"https://www.googleapis.com/storage/v1/b/gcsfs-testing/o/nested%2Ffile1\",\n
+        \"name\": \"nested/file1\",\n \"bucket\": \"gcsfs-testing\",\n \"generation\":
+        \"1518820295070142\",\n \"metageneration\": \"1\",\n \"timeCreated\": \"2018-02-16T22:31:35.059Z\",\n
+        \"updated\": \"2018-02-16T22:31:35.059Z\",\n \"storageClass\": \"MULTI_REGIONAL\",\n
+        \"timeStorageClassUpdated\": \"2018-02-16T22:31:35.059Z\",\n \"size\": \"6\",\n
+        \"md5Hash\": \"sZRqySSS0jR8YjW00mERhA==\",\n \"mediaLink\": \"https://www.googleapis.com/download/storage/v1/b/gcsfs-testing/o/nested%2Ffile1?generation=1518820295070142&alt=media\",\n
+        \"crc32c\": \"NT3Yvg==\",\n \"etag\": \"CL6jqcG+q9kCEAE=\"\n}\n"}
+    headers:
+      Cache-Control: ['no-cache, no-store, max-age=0, must-revalidate']
+      Content-Length: ['715']
+      Content-Type: [application/json; charset=UTF-8]
+      ETag: [CL6jqcG+q9kCEAE=]
+      Pragma: [no-cache]
+      Server: [UploadServer]
+      Vary: [Origin, X-Origin]
+    status: {code: 200, message: OK}
+- request:
+    body: world
+    headers:
+      Accept: ['*/*']
+      Accept-Encoding: ['gzip, deflate']
+      Connection: [keep-alive]
+      Content-Length: ['5']
+    method: POST
+    uri: https://www.googleapis.com/upload/storage/v1/b/gcsfs-testing/o?name=nested%2Fnested2%2Ffile2&uploadType=media
+  response:
+    body: {string: "{\n \"kind\": \"storage#object\",\n \"id\": \"gcsfs-testing/nested/nested2/file2/1518820295341541\",\n
         \"selfLink\": \"https://www.googleapis.com/storage/v1/b/gcsfs-testing/o/nested%2Fnested2%2Ffile2\",\n
         \"name\": \"nested/nested2/file2\",\n \"bucket\": \"gcsfs-testing\",\n \"generation\":
-        \"1518818935946446\",\n \"metageneration\": \"1\",\n \"timeCreated\": \"2018-02-16T22:08:55.902Z\",\n
-        \"updated\": \"2018-02-16T22:08:55.902Z\",\n \"storageClass\": \"MULTI_REGIONAL\",\n
-        \"timeStorageClassUpdated\": \"2018-02-16T22:08:55.902Z\",\n \"size\": \"5\",\n
-        \"md5Hash\": \"fXkwN6B2AYZXSwKC8vQ15w==\",\n \"mediaLink\": \"https://www.googleapis.com/download/storage/v1/b/gcsfs-testing/o/nested%2Fnested2%2Ffile2?generation=1518818935946446&alt=media\",\n
-        \"crc32c\": \"MaqBTg==\",\n \"etag\": \"CM75nrm5q9kCEAE=\"\n}\n"}
+        \"1518820295341541\",\n \"metageneration\": \"1\",\n \"timeCreated\": \"2018-02-16T22:31:35.330Z\",\n
+        \"updated\": \"2018-02-16T22:31:35.330Z\",\n \"storageClass\": \"MULTI_REGIONAL\",\n
+        \"timeStorageClassUpdated\": \"2018-02-16T22:31:35.330Z\",\n \"size\": \"5\",\n
+        \"md5Hash\": \"fXkwN6B2AYZXSwKC8vQ15w==\",\n \"mediaLink\": \"https://www.googleapis.com/download/storage/v1/b/gcsfs-testing/o/nested%2Fnested2%2Ffile2?generation=1518820295341541&alt=media\",\n
+        \"crc32c\": \"MaqBTg==\",\n \"etag\": \"COXrucG+q9kCEAE=\"\n}\n"}
     headers:
       Cache-Control: ['no-cache, no-store, max-age=0, must-revalidate']
       Content-Length: ['751']
       Content-Type: [application/json; charset=UTF-8]
-      ETag: [CM75nrm5q9kCEAE=]
-=======
-    body: {string: "{\n \"kind\": \"storage#object\",\n \"id\": \"gcsfs-testing/2014-01-02.csv/1518819699619151\",\n
-        \"selfLink\": \"https://www.googleapis.com/storage/v1/b/gcsfs-testing/o/2014-01-02.csv\",\n
-        \"name\": \"2014-01-02.csv\",\n \"bucket\": \"gcsfs-testing\",\n \"generation\":
-        \"1518819699619151\",\n \"metageneration\": \"1\",\n \"timeCreated\": \"2018-02-16T22:21:39.608Z\",\n
-        \"updated\": \"2018-02-16T22:21:39.608Z\",\n \"storageClass\": \"MULTI_REGIONAL\",\n
-        \"timeStorageClassUpdated\": \"2018-02-16T22:21:39.608Z\",\n \"size\": \"15\",\n
-        \"md5Hash\": \"cGwL6TebGKiJzgyNBJNb6Q==\",\n \"mediaLink\": \"https://www.googleapis.com/download/storage/v1/b/gcsfs-testing/o/2014-01-02.csv?generation=1518819699619151&alt=media\",\n
-        \"crc32c\": \"Mpt4QQ==\",\n \"etag\": \"CM/qsaW8q9kCEAE=\"\n}\n"}
-    headers:
-      Cache-Control: ['no-cache, no-store, max-age=0, must-revalidate']
-      Content-Length: ['720']
-      Content-Type: [application/json; charset=UTF-8]
-      ETag: [CM/qsaW8q9kCEAE=]
->>>>>>> 2129f8c8
+      ETag: [COXrucG+q9kCEAE=]
       Pragma: [no-cache]
       Server: [UploadServer]
       Vary: [Origin, X-Origin]
@@ -448,150 +423,46 @@
     method: POST
     uri: https://www.googleapis.com/upload/storage/v1/b/gcsfs-testing/o?name=nested%2Ffile2&uploadType=media
   response:
-<<<<<<< HEAD
-    body: {string: "{\n \"kind\": \"storage#object\",\n \"id\": \"gcsfs-testing/nested/file2/1518818936084470\",\n
+    body: {string: "{\n \"kind\": \"storage#object\",\n \"id\": \"gcsfs-testing/nested/file2/1518820295488384\",\n
         \"selfLink\": \"https://www.googleapis.com/storage/v1/b/gcsfs-testing/o/nested%2Ffile2\",\n
         \"name\": \"nested/file2\",\n \"bucket\": \"gcsfs-testing\",\n \"generation\":
-        \"1518818936084470\",\n \"metageneration\": \"1\",\n \"timeCreated\": \"2018-02-16T22:08:56.073Z\",\n
-        \"updated\": \"2018-02-16T22:08:56.073Z\",\n \"storageClass\": \"MULTI_REGIONAL\",\n
-        \"timeStorageClassUpdated\": \"2018-02-16T22:08:56.073Z\",\n \"size\": \"5\",\n
-        \"md5Hash\": \"fXkwN6B2AYZXSwKC8vQ15w==\",\n \"mediaLink\": \"https://www.googleapis.com/download/storage/v1/b/gcsfs-testing/o/nested%2Ffile2?generation=1518818936084470&alt=media\",\n
-        \"crc32c\": \"MaqBTg==\",\n \"etag\": \"CPavp7m5q9kCEAE=\"\n}\n"}
+        \"1518820295488384\",\n \"metageneration\": \"1\",\n \"timeCreated\": \"2018-02-16T22:31:35.477Z\",\n
+        \"updated\": \"2018-02-16T22:31:35.477Z\",\n \"storageClass\": \"MULTI_REGIONAL\",\n
+        \"timeStorageClassUpdated\": \"2018-02-16T22:31:35.477Z\",\n \"size\": \"5\",\n
+        \"md5Hash\": \"fXkwN6B2AYZXSwKC8vQ15w==\",\n \"mediaLink\": \"https://www.googleapis.com/download/storage/v1/b/gcsfs-testing/o/nested%2Ffile2?generation=1518820295488384&alt=media\",\n
+        \"crc32c\": \"MaqBTg==\",\n \"etag\": \"CIDnwsG+q9kCEAE=\"\n}\n"}
     headers:
       Cache-Control: ['no-cache, no-store, max-age=0, must-revalidate']
       Content-Length: ['715']
       Content-Type: [application/json; charset=UTF-8]
-      ETag: [CPavp7m5q9kCEAE=]
-=======
-    body: {string: "{\n \"kind\": \"storage#object\",\n \"id\": \"gcsfs-testing/nested/file2/1518819699774798\",\n
-        \"selfLink\": \"https://www.googleapis.com/storage/v1/b/gcsfs-testing/o/nested%2Ffile2\",\n
-        \"name\": \"nested/file2\",\n \"bucket\": \"gcsfs-testing\",\n \"generation\":
-        \"1518819699774798\",\n \"metageneration\": \"1\",\n \"timeCreated\": \"2018-02-16T22:21:39.764Z\",\n
-        \"updated\": \"2018-02-16T22:21:39.764Z\",\n \"storageClass\": \"MULTI_REGIONAL\",\n
-        \"timeStorageClassUpdated\": \"2018-02-16T22:21:39.764Z\",\n \"size\": \"5\",\n
-        \"md5Hash\": \"fXkwN6B2AYZXSwKC8vQ15w==\",\n \"mediaLink\": \"https://www.googleapis.com/download/storage/v1/b/gcsfs-testing/o/nested%2Ffile2?generation=1518819699774798&alt=media\",\n
-        \"crc32c\": \"MaqBTg==\",\n \"etag\": \"CM6qu6W8q9kCEAE=\"\n}\n"}
-    headers:
-      Cache-Control: ['no-cache, no-store, max-age=0, must-revalidate']
-      Content-Length: ['715']
-      Content-Type: [application/json; charset=UTF-8]
-      ETag: [CM6qu6W8q9kCEAE=]
-      Pragma: [no-cache]
-      Server: [UploadServer]
-      Vary: [Origin, X-Origin]
-    status: {code: 200, message: OK}
-- request:
-    body: world
-    headers:
-      Accept: ['*/*']
-      Accept-Encoding: ['gzip, deflate']
-      Connection: [keep-alive]
-      Content-Length: ['5']
-    method: POST
-    uri: https://www.googleapis.com/upload/storage/v1/b/gcsfs-testing/o?name=nested%2Fnested2%2Ffile2&uploadType=media
-  response:
-    body: {string: "{\n \"kind\": \"storage#object\",\n \"id\": \"gcsfs-testing/nested/nested2/file2/1518819699935931\",\n
-        \"selfLink\": \"https://www.googleapis.com/storage/v1/b/gcsfs-testing/o/nested%2Fnested2%2Ffile2\",\n
-        \"name\": \"nested/nested2/file2\",\n \"bucket\": \"gcsfs-testing\",\n \"generation\":
-        \"1518819699935931\",\n \"metageneration\": \"1\",\n \"timeCreated\": \"2018-02-16T22:21:39.925Z\",\n
-        \"updated\": \"2018-02-16T22:21:39.925Z\",\n \"storageClass\": \"MULTI_REGIONAL\",\n
-        \"timeStorageClassUpdated\": \"2018-02-16T22:21:39.925Z\",\n \"size\": \"5\",\n
-        \"md5Hash\": \"fXkwN6B2AYZXSwKC8vQ15w==\",\n \"mediaLink\": \"https://www.googleapis.com/download/storage/v1/b/gcsfs-testing/o/nested%2Fnested2%2Ffile2?generation=1518819699935931&alt=media\",\n
-        \"crc32c\": \"MaqBTg==\",\n \"etag\": \"CLuVxaW8q9kCEAE=\"\n}\n"}
-    headers:
-      Cache-Control: ['no-cache, no-store, max-age=0, must-revalidate']
-      Content-Length: ['751']
-      Content-Type: [application/json; charset=UTF-8]
-      ETag: [CLuVxaW8q9kCEAE=]
->>>>>>> 2129f8c8
-      Pragma: [no-cache]
-      Server: [UploadServer]
-      Vary: [Origin, X-Origin]
-    status: {code: 200, message: OK}
-- request:
-    body: 'hello
-
-'
-    headers:
-      Accept: ['*/*']
-      Accept-Encoding: ['gzip, deflate']
-      Connection: [keep-alive]
-      Content-Length: ['6']
+      ETag: [CIDnwsG+q9kCEAE=]
+      Pragma: [no-cache]
+      Server: [UploadServer]
+      Vary: [Origin, X-Origin]
+    status: {code: 200, message: OK}
+- request:
+    body: null
+    headers:
+      Accept: ['*/*']
+      Accept-Encoding: ['gzip, deflate']
+      Connection: [keep-alive]
+      Content-Length: ['0']
     method: POST
     uri: https://www.googleapis.com/upload/storage/v1/b/gcsfs-testing/o?name=nested%2Ffile1&uploadType=media
   response:
-<<<<<<< HEAD
-    body: {string: "{\n \"kind\": \"storage#object\",\n \"id\": \"gcsfs-testing/nested/file1/1518818936227210\",\n
+    body: {string: "{\n \"kind\": \"storage#object\",\n \"id\": \"gcsfs-testing/nested/file1/1518820295678988\",\n
         \"selfLink\": \"https://www.googleapis.com/storage/v1/b/gcsfs-testing/o/nested%2Ffile1\",\n
         \"name\": \"nested/file1\",\n \"bucket\": \"gcsfs-testing\",\n \"generation\":
-        \"1518818936227210\",\n \"metageneration\": \"1\",\n \"timeCreated\": \"2018-02-16T22:08:56.216Z\",\n
-        \"updated\": \"2018-02-16T22:08:56.216Z\",\n \"storageClass\": \"MULTI_REGIONAL\",\n
-        \"timeStorageClassUpdated\": \"2018-02-16T22:08:56.216Z\",\n \"size\": \"6\",\n
-        \"md5Hash\": \"sZRqySSS0jR8YjW00mERhA==\",\n \"mediaLink\": \"https://www.googleapis.com/download/storage/v1/b/gcsfs-testing/o/nested%2Ffile1?generation=1518818936227210&alt=media\",\n
-        \"crc32c\": \"NT3Yvg==\",\n \"etag\": \"CIqLsLm5q9kCEAE=\"\n}\n"}
-=======
-    body: {string: "{\n \"kind\": \"storage#object\",\n \"id\": \"gcsfs-testing/nested/file1/1518819700111214\",\n
-        \"selfLink\": \"https://www.googleapis.com/storage/v1/b/gcsfs-testing/o/nested%2Ffile1\",\n
-        \"name\": \"nested/file1\",\n \"bucket\": \"gcsfs-testing\",\n \"generation\":
-        \"1518819700111214\",\n \"metageneration\": \"1\",\n \"timeCreated\": \"2018-02-16T22:21:40.100Z\",\n
-        \"updated\": \"2018-02-16T22:21:40.100Z\",\n \"storageClass\": \"MULTI_REGIONAL\",\n
-        \"timeStorageClassUpdated\": \"2018-02-16T22:21:40.100Z\",\n \"size\": \"6\",\n
-        \"md5Hash\": \"sZRqySSS0jR8YjW00mERhA==\",\n \"mediaLink\": \"https://www.googleapis.com/download/storage/v1/b/gcsfs-testing/o/nested%2Ffile1?generation=1518819700111214&alt=media\",\n
-        \"crc32c\": \"NT3Yvg==\",\n \"etag\": \"CO7uz6W8q9kCEAE=\"\n}\n"}
->>>>>>> 2129f8c8
+        \"1518820295678988\",\n \"metageneration\": \"1\",\n \"timeCreated\": \"2018-02-16T22:31:35.639Z\",\n
+        \"updated\": \"2018-02-16T22:31:35.639Z\",\n \"storageClass\": \"MULTI_REGIONAL\",\n
+        \"timeStorageClassUpdated\": \"2018-02-16T22:31:35.639Z\",\n \"size\": \"0\",\n
+        \"md5Hash\": \"1B2M2Y8AsgTpgAmY7PhCfg==\",\n \"mediaLink\": \"https://www.googleapis.com/download/storage/v1/b/gcsfs-testing/o/nested%2Ffile1?generation=1518820295678988&alt=media\",\n
+        \"crc32c\": \"AAAAAA==\",\n \"etag\": \"CIy4zsG+q9kCEAE=\"\n}\n"}
     headers:
       Cache-Control: ['no-cache, no-store, max-age=0, must-revalidate']
       Content-Length: ['715']
       Content-Type: [application/json; charset=UTF-8]
-<<<<<<< HEAD
-      ETag: [CIqLsLm5q9kCEAE=]
-=======
-      ETag: [CO7uz6W8q9kCEAE=]
->>>>>>> 2129f8c8
-      Pragma: [no-cache]
-      Server: [UploadServer]
-      Vary: [Origin, X-Origin]
-    status: {code: 200, message: OK}
-- request:
-    body: 'hello
-
-'
-    headers:
-      Accept: ['*/*']
-      Accept-Encoding: ['gzip, deflate']
-      Connection: [keep-alive]
-      Content-Length: ['6']
-    method: POST
-    uri: https://www.googleapis.com/upload/storage/v1/b/gcsfs-testing/o?name=nested%2Fnested2%2Ffile1&uploadType=media
-  response:
-<<<<<<< HEAD
-    body: {string: "{\n \"kind\": \"storage#object\",\n \"id\": \"gcsfs-testing/nested/nested2/file1/1518818936481704\",\n
-        \"selfLink\": \"https://www.googleapis.com/storage/v1/b/gcsfs-testing/o/nested%2Fnested2%2Ffile1\",\n
-        \"name\": \"nested/nested2/file1\",\n \"bucket\": \"gcsfs-testing\",\n \"generation\":
-        \"1518818936481704\",\n \"metageneration\": \"1\",\n \"timeCreated\": \"2018-02-16T22:08:56.470Z\",\n
-        \"updated\": \"2018-02-16T22:08:56.470Z\",\n \"storageClass\": \"MULTI_REGIONAL\",\n
-        \"timeStorageClassUpdated\": \"2018-02-16T22:08:56.470Z\",\n \"size\": \"6\",\n
-        \"md5Hash\": \"sZRqySSS0jR8YjW00mERhA==\",\n \"mediaLink\": \"https://www.googleapis.com/download/storage/v1/b/gcsfs-testing/o/nested%2Fnested2%2Ffile1?generation=1518818936481704&alt=media\",\n
-        \"crc32c\": \"NT3Yvg==\",\n \"etag\": \"CKjPv7m5q9kCEAE=\"\n}\n"}
-=======
-    body: {string: "{\n \"kind\": \"storage#object\",\n \"id\": \"gcsfs-testing/nested/nested2/file1/1518819700372983\",\n
-        \"selfLink\": \"https://www.googleapis.com/storage/v1/b/gcsfs-testing/o/nested%2Fnested2%2Ffile1\",\n
-        \"name\": \"nested/nested2/file1\",\n \"bucket\": \"gcsfs-testing\",\n \"generation\":
-        \"1518819700372983\",\n \"metageneration\": \"1\",\n \"timeCreated\": \"2018-02-16T22:21:40.362Z\",\n
-        \"updated\": \"2018-02-16T22:21:40.362Z\",\n \"storageClass\": \"MULTI_REGIONAL\",\n
-        \"timeStorageClassUpdated\": \"2018-02-16T22:21:40.362Z\",\n \"size\": \"6\",\n
-        \"md5Hash\": \"sZRqySSS0jR8YjW00mERhA==\",\n \"mediaLink\": \"https://www.googleapis.com/download/storage/v1/b/gcsfs-testing/o/nested%2Fnested2%2Ffile1?generation=1518819700372983&alt=media\",\n
-        \"crc32c\": \"NT3Yvg==\",\n \"etag\": \"CPfr36W8q9kCEAE=\"\n}\n"}
->>>>>>> 2129f8c8
-    headers:
-      Cache-Control: ['no-cache, no-store, max-age=0, must-revalidate']
-      Content-Length: ['751']
-      Content-Type: [application/json; charset=UTF-8]
-<<<<<<< HEAD
-      ETag: [CKjPv7m5q9kCEAE=]
-=======
-      ETag: [CPfr36W8q9kCEAE=]
->>>>>>> 2129f8c8
+      ETag: [CIy4zsG+q9kCEAE=]
       Pragma: [no-cache]
       Server: [UploadServer]
       Vary: [Origin, X-Origin]
@@ -603,177 +474,162 @@
       Accept-Encoding: ['gzip, deflate']
       Connection: [keep-alive]
     method: GET
-    uri: https://www.googleapis.com/storage/v1/b/gcsfs-testing/o/?maxResults=1000
-  response:
-    body: {string: "{\n \"kind\": \"storage#objects\",\n \"items\": [\n  {\n   \"kind\":
-<<<<<<< HEAD
-        \"storage#object\",\n   \"id\": \"gcsfs-testing/2014-01-01.csv/1518818935504372\",\n
-        \  \"selfLink\": \"https://www.googleapis.com/storage/v1/b/gcsfs-testing/o/2014-01-01.csv\",\n
+    uri: https://www.googleapis.com/storage/v1/b/gcsfs-testing/o/?delimiter=%2F
+  response:
+    body: {string: "{\n \"kind\": \"storage#objects\",\n \"prefixes\": [\n  \"nested/\",\n
+        \ \"test/\"\n ],\n \"items\": [\n  {\n   \"kind\": \"storage#object\",\n   \"id\":
+        \"gcsfs-testing/2014-01-01.csv/1518820294331384\",\n   \"selfLink\": \"https://www.googleapis.com/storage/v1/b/gcsfs-testing/o/2014-01-01.csv\",\n
         \  \"name\": \"2014-01-01.csv\",\n   \"bucket\": \"gcsfs-testing\",\n   \"generation\":
-        \"1518818935504372\",\n   \"metageneration\": \"1\",\n   \"timeCreated\":
-        \"2018-02-16T22:08:55.492Z\",\n   \"updated\": \"2018-02-16T22:08:55.492Z\",\n
+        \"1518820294331384\",\n   \"metageneration\": \"1\",\n   \"timeCreated\":
+        \"2018-02-16T22:31:34.320Z\",\n   \"updated\": \"2018-02-16T22:31:34.320Z\",\n
         \  \"storageClass\": \"MULTI_REGIONAL\",\n   \"timeStorageClassUpdated\":
-        \"2018-02-16T22:08:55.492Z\",\n   \"size\": \"51\",\n   \"md5Hash\": \"Auycd2AT7x5m8G1W0NXcuA==\",\n
-        \  \"mediaLink\": \"https://www.googleapis.com/download/storage/v1/b/gcsfs-testing/o/2014-01-01.csv?generation=1518818935504372&alt=media\",\n
-        \  \"crc32c\": \"yR1u0w==\",\n   \"etag\": \"CPT7g7m5q9kCEAE=\"\n  },\n  {\n
-        \  \"kind\": \"storage#object\",\n   \"id\": \"gcsfs-testing/2014-01-02.csv/1518818935642918\",\n
+        \"2018-02-16T22:31:34.320Z\",\n   \"size\": \"51\",\n   \"md5Hash\": \"Auycd2AT7x5m8G1W0NXcuA==\",\n
+        \  \"mediaLink\": \"https://www.googleapis.com/download/storage/v1/b/gcsfs-testing/o/2014-01-01.csv?generation=1518820294331384&alt=media\",\n
+        \  \"crc32c\": \"yR1u0w==\",\n   \"etag\": \"CPiX/MC+q9kCEAE=\"\n  },\n  {\n
+        \  \"kind\": \"storage#object\",\n   \"id\": \"gcsfs-testing/2014-01-02.csv/1518820294657112\",\n
         \  \"selfLink\": \"https://www.googleapis.com/storage/v1/b/gcsfs-testing/o/2014-01-02.csv\",\n
         \  \"name\": \"2014-01-02.csv\",\n   \"bucket\": \"gcsfs-testing\",\n   \"generation\":
-        \"1518818935642918\",\n   \"metageneration\": \"1\",\n   \"timeCreated\":
-        \"2018-02-16T22:08:55.632Z\",\n   \"updated\": \"2018-02-16T22:08:55.632Z\",\n
+        \"1518820294657112\",\n   \"metageneration\": \"1\",\n   \"timeCreated\":
+        \"2018-02-16T22:31:34.619Z\",\n   \"updated\": \"2018-02-16T22:31:34.619Z\",\n
         \  \"storageClass\": \"MULTI_REGIONAL\",\n   \"timeStorageClassUpdated\":
-        \"2018-02-16T22:08:55.632Z\",\n   \"size\": \"15\",\n   \"md5Hash\": \"cGwL6TebGKiJzgyNBJNb6Q==\",\n
-        \  \"mediaLink\": \"https://www.googleapis.com/download/storage/v1/b/gcsfs-testing/o/2014-01-02.csv?generation=1518818935642918&alt=media\",\n
-        \  \"crc32c\": \"Mpt4QQ==\",\n   \"etag\": \"CKa2jLm5q9kCEAE=\"\n  },\n  {\n
-        \  \"kind\": \"storage#object\",\n   \"id\": \"gcsfs-testing/2014-01-03.csv/1518818935364281\",\n
+        \"2018-02-16T22:31:34.619Z\",\n   \"size\": \"15\",\n   \"md5Hash\": \"cGwL6TebGKiJzgyNBJNb6Q==\",\n
+        \  \"mediaLink\": \"https://www.googleapis.com/download/storage/v1/b/gcsfs-testing/o/2014-01-02.csv?generation=1518820294657112&alt=media\",\n
+        \  \"crc32c\": \"Mpt4QQ==\",\n   \"etag\": \"CNiIkMG+q9kCEAE=\"\n  },\n  {\n
+        \  \"kind\": \"storage#object\",\n   \"id\": \"gcsfs-testing/2014-01-03.csv/1518820294479908\",\n
         \  \"selfLink\": \"https://www.googleapis.com/storage/v1/b/gcsfs-testing/o/2014-01-03.csv\",\n
         \  \"name\": \"2014-01-03.csv\",\n   \"bucket\": \"gcsfs-testing\",\n   \"generation\":
-        \"1518818935364281\",\n   \"metageneration\": \"1\",\n   \"timeCreated\":
-        \"2018-02-16T22:08:55.354Z\",\n   \"updated\": \"2018-02-16T22:08:55.354Z\",\n
+        \"1518820294479908\",\n   \"metageneration\": \"1\",\n   \"timeCreated\":
+        \"2018-02-16T22:31:34.469Z\",\n   \"updated\": \"2018-02-16T22:31:34.469Z\",\n
         \  \"storageClass\": \"MULTI_REGIONAL\",\n   \"timeStorageClassUpdated\":
-        \"2018-02-16T22:08:55.354Z\",\n   \"size\": \"52\",\n   \"md5Hash\": \"9keZXdUu0YtMynECFSOiMg==\",\n
-        \  \"mediaLink\": \"https://www.googleapis.com/download/storage/v1/b/gcsfs-testing/o/2014-01-03.csv?generation=1518818935364281&alt=media\",\n
-        \  \"crc32c\": \"x/fq7w==\",\n   \"etag\": \"CLm1+7i5q9kCEAE=\"\n  },\n  {\n
-        \  \"kind\": \"storage#object\",\n   \"id\": \"gcsfs-testing/nested/file1/1518818936227210\",\n
+        \"2018-02-16T22:31:34.469Z\",\n   \"size\": \"52\",\n   \"md5Hash\": \"9keZXdUu0YtMynECFSOiMg==\",\n
+        \  \"mediaLink\": \"https://www.googleapis.com/download/storage/v1/b/gcsfs-testing/o/2014-01-03.csv?generation=1518820294479908&alt=media\",\n
+        \  \"crc32c\": \"x/fq7w==\",\n   \"etag\": \"CKSghcG+q9kCEAE=\"\n  }\n ]\n}\n"}
+    headers:
+      Cache-Control: ['private, max-age=0, must-revalidate, no-transform']
+      Content-Length: ['2359']
+      Content-Type: [application/json; charset=UTF-8]
+      Server: [UploadServer]
+      Vary: [Origin, X-Origin]
+    status: {code: 200, message: OK}
+- request:
+    body: null
+    headers:
+      Accept: ['*/*']
+      Accept-Encoding: ['gzip, deflate']
+      Connection: [keep-alive]
+    method: GET
+    uri: https://www.googleapis.com/storage/v1/b/gcsfs-testing/o/?delimiter=%2F&prefix=nested%2F
+  response:
+    body: {string: "{\n \"kind\": \"storage#objects\",\n \"prefixes\": [\n  \"nested/nested2/\"\n
+        ],\n \"items\": [\n  {\n   \"kind\": \"storage#object\",\n   \"id\": \"gcsfs-testing/nested/file1/1518820295678988\",\n
         \  \"selfLink\": \"https://www.googleapis.com/storage/v1/b/gcsfs-testing/o/nested%2Ffile1\",\n
         \  \"name\": \"nested/file1\",\n   \"bucket\": \"gcsfs-testing\",\n   \"generation\":
-        \"1518818936227210\",\n   \"metageneration\": \"1\",\n   \"timeCreated\":
-        \"2018-02-16T22:08:56.216Z\",\n   \"updated\": \"2018-02-16T22:08:56.216Z\",\n
+        \"1518820295678988\",\n   \"metageneration\": \"1\",\n   \"timeCreated\":
+        \"2018-02-16T22:31:35.639Z\",\n   \"updated\": \"2018-02-16T22:31:35.639Z\",\n
         \  \"storageClass\": \"MULTI_REGIONAL\",\n   \"timeStorageClassUpdated\":
-        \"2018-02-16T22:08:56.216Z\",\n   \"size\": \"6\",\n   \"md5Hash\": \"sZRqySSS0jR8YjW00mERhA==\",\n
-        \  \"mediaLink\": \"https://www.googleapis.com/download/storage/v1/b/gcsfs-testing/o/nested%2Ffile1?generation=1518818936227210&alt=media\",\n
-        \  \"crc32c\": \"NT3Yvg==\",\n   \"etag\": \"CIqLsLm5q9kCEAE=\"\n  },\n  {\n
-        \  \"kind\": \"storage#object\",\n   \"id\": \"gcsfs-testing/nested/file2/1518818936084470\",\n
+        \"2018-02-16T22:31:35.639Z\",\n   \"size\": \"0\",\n   \"md5Hash\": \"1B2M2Y8AsgTpgAmY7PhCfg==\",\n
+        \  \"mediaLink\": \"https://www.googleapis.com/download/storage/v1/b/gcsfs-testing/o/nested%2Ffile1?generation=1518820295678988&alt=media\",\n
+        \  \"crc32c\": \"AAAAAA==\",\n   \"etag\": \"CIy4zsG+q9kCEAE=\"\n  },\n  {\n
+        \  \"kind\": \"storage#object\",\n   \"id\": \"gcsfs-testing/nested/file2/1518820295488384\",\n
         \  \"selfLink\": \"https://www.googleapis.com/storage/v1/b/gcsfs-testing/o/nested%2Ffile2\",\n
         \  \"name\": \"nested/file2\",\n   \"bucket\": \"gcsfs-testing\",\n   \"generation\":
-        \"1518818936084470\",\n   \"metageneration\": \"1\",\n   \"timeCreated\":
-        \"2018-02-16T22:08:56.073Z\",\n   \"updated\": \"2018-02-16T22:08:56.073Z\",\n
+        \"1518820295488384\",\n   \"metageneration\": \"1\",\n   \"timeCreated\":
+        \"2018-02-16T22:31:35.477Z\",\n   \"updated\": \"2018-02-16T22:31:35.477Z\",\n
         \  \"storageClass\": \"MULTI_REGIONAL\",\n   \"timeStorageClassUpdated\":
-        \"2018-02-16T22:08:56.073Z\",\n   \"size\": \"5\",\n   \"md5Hash\": \"fXkwN6B2AYZXSwKC8vQ15w==\",\n
-        \  \"mediaLink\": \"https://www.googleapis.com/download/storage/v1/b/gcsfs-testing/o/nested%2Ffile2?generation=1518818936084470&alt=media\",\n
-        \  \"crc32c\": \"MaqBTg==\",\n   \"etag\": \"CPavp7m5q9kCEAE=\"\n  },\n  {\n
-        \  \"kind\": \"storage#object\",\n   \"id\": \"gcsfs-testing/nested/nested2/file1/1518818936481704\",\n
+        \"2018-02-16T22:31:35.477Z\",\n   \"size\": \"5\",\n   \"md5Hash\": \"fXkwN6B2AYZXSwKC8vQ15w==\",\n
+        \  \"mediaLink\": \"https://www.googleapis.com/download/storage/v1/b/gcsfs-testing/o/nested%2Ffile2?generation=1518820295488384&alt=media\",\n
+        \  \"crc32c\": \"MaqBTg==\",\n   \"etag\": \"CIDnwsG+q9kCEAE=\"\n  }\n ]\n}\n"}
+    headers:
+      Cache-Control: ['private, max-age=0, must-revalidate, no-transform']
+      Content-Length: ['1589']
+      Content-Type: [application/json; charset=UTF-8]
+      Server: [UploadServer]
+      Vary: [Origin, X-Origin]
+    status: {code: 200, message: OK}
+- request:
+    body: null
+    headers:
+      Accept: ['*/*']
+      Accept-Encoding: ['gzip, deflate']
+      Connection: [keep-alive]
+    method: GET
+    uri: https://www.googleapis.com/storage/v1/b/gcsfs-testing/o/?delimiter=%2F&prefix=nested
+  response:
+    body: {string: "{\n \"kind\": \"storage#objects\",\n \"prefixes\": [\n  \"nested/\"\n
+        ]\n}\n"}
+    headers:
+      Cache-Control: ['private, max-age=0, must-revalidate, no-transform']
+      Content-Length: ['62']
+      Content-Type: [application/json; charset=UTF-8]
+      Server: [UploadServer]
+      Vary: [Origin, X-Origin]
+    status: {code: 200, message: OK}
+- request:
+    body: null
+    headers:
+      Accept: ['*/*']
+      Accept-Encoding: ['gzip, deflate']
+      Connection: [keep-alive]
+    method: GET
+    uri: https://www.googleapis.com/storage/v1/b/gcsfs-testing/o/?delimiter=%2F&prefix=nested%2Fnested2%2F
+  response:
+    body: {string: "{\n \"kind\": \"storage#objects\",\n \"items\": [\n  {\n   \"kind\":
+        \"storage#object\",\n   \"id\": \"gcsfs-testing/nested/nested2/file1/1518820294911975\",\n
         \  \"selfLink\": \"https://www.googleapis.com/storage/v1/b/gcsfs-testing/o/nested%2Fnested2%2Ffile1\",\n
         \  \"name\": \"nested/nested2/file1\",\n   \"bucket\": \"gcsfs-testing\",\n
-        \  \"generation\": \"1518818936481704\",\n   \"metageneration\": \"1\",\n
-        \  \"timeCreated\": \"2018-02-16T22:08:56.470Z\",\n   \"updated\": \"2018-02-16T22:08:56.470Z\",\n
+        \  \"generation\": \"1518820294911975\",\n   \"metageneration\": \"1\",\n
+        \  \"timeCreated\": \"2018-02-16T22:31:34.901Z\",\n   \"updated\": \"2018-02-16T22:31:34.901Z\",\n
         \  \"storageClass\": \"MULTI_REGIONAL\",\n   \"timeStorageClassUpdated\":
-        \"2018-02-16T22:08:56.470Z\",\n   \"size\": \"6\",\n   \"md5Hash\": \"sZRqySSS0jR8YjW00mERhA==\",\n
-        \  \"mediaLink\": \"https://www.googleapis.com/download/storage/v1/b/gcsfs-testing/o/nested%2Fnested2%2Ffile1?generation=1518818936481704&alt=media\",\n
-        \  \"crc32c\": \"NT3Yvg==\",\n   \"etag\": \"CKjPv7m5q9kCEAE=\"\n  },\n  {\n
-        \  \"kind\": \"storage#object\",\n   \"id\": \"gcsfs-testing/nested/nested2/file2/1518818935946446\",\n
+        \"2018-02-16T22:31:34.901Z\",\n   \"size\": \"6\",\n   \"md5Hash\": \"sZRqySSS0jR8YjW00mERhA==\",\n
+        \  \"mediaLink\": \"https://www.googleapis.com/download/storage/v1/b/gcsfs-testing/o/nested%2Fnested2%2Ffile1?generation=1518820294911975&alt=media\",\n
+        \  \"crc32c\": \"NT3Yvg==\",\n   \"etag\": \"COfPn8G+q9kCEAE=\"\n  },\n  {\n
+        \  \"kind\": \"storage#object\",\n   \"id\": \"gcsfs-testing/nested/nested2/file2/1518820295341541\",\n
         \  \"selfLink\": \"https://www.googleapis.com/storage/v1/b/gcsfs-testing/o/nested%2Fnested2%2Ffile2\",\n
         \  \"name\": \"nested/nested2/file2\",\n   \"bucket\": \"gcsfs-testing\",\n
-        \  \"generation\": \"1518818935946446\",\n   \"metageneration\": \"1\",\n
-        \  \"timeCreated\": \"2018-02-16T22:08:55.902Z\",\n   \"updated\": \"2018-02-16T22:08:55.902Z\",\n
+        \  \"generation\": \"1518820295341541\",\n   \"metageneration\": \"1\",\n
+        \  \"timeCreated\": \"2018-02-16T22:31:35.330Z\",\n   \"updated\": \"2018-02-16T22:31:35.330Z\",\n
         \  \"storageClass\": \"MULTI_REGIONAL\",\n   \"timeStorageClassUpdated\":
-        \"2018-02-16T22:08:55.902Z\",\n   \"size\": \"5\",\n   \"md5Hash\": \"fXkwN6B2AYZXSwKC8vQ15w==\",\n
-        \  \"mediaLink\": \"https://www.googleapis.com/download/storage/v1/b/gcsfs-testing/o/nested%2Fnested2%2Ffile2?generation=1518818935946446&alt=media\",\n
-        \  \"crc32c\": \"MaqBTg==\",\n   \"etag\": \"CM75nrm5q9kCEAE=\"\n  },\n  {\n
-        \  \"kind\": \"storage#object\",\n   \"id\": \"gcsfs-testing/test/accounts.1.json/1518818935105522\",\n
+        \"2018-02-16T22:31:35.330Z\",\n   \"size\": \"5\",\n   \"md5Hash\": \"fXkwN6B2AYZXSwKC8vQ15w==\",\n
+        \  \"mediaLink\": \"https://www.googleapis.com/download/storage/v1/b/gcsfs-testing/o/nested%2Fnested2%2Ffile2?generation=1518820295341541&alt=media\",\n
+        \  \"crc32c\": \"MaqBTg==\",\n   \"etag\": \"COXrucG+q9kCEAE=\"\n  }\n ]\n}\n"}
+    headers:
+      Cache-Control: ['private, max-age=0, must-revalidate, no-transform']
+      Content-Length: ['1622']
+      Content-Type: [application/json; charset=UTF-8]
+      Server: [UploadServer]
+      Vary: [Origin, X-Origin]
+    status: {code: 200, message: OK}
+- request:
+    body: null
+    headers:
+      Accept: ['*/*']
+      Accept-Encoding: ['gzip, deflate']
+      Connection: [keep-alive]
+    method: GET
+    uri: https://www.googleapis.com/storage/v1/b/gcsfs-testing/o/?delimiter=%2F&prefix=test%2F
+  response:
+    body: {string: "{\n \"kind\": \"storage#objects\",\n \"items\": [\n  {\n   \"kind\":
+        \"storage#object\",\n   \"id\": \"gcsfs-testing/test/accounts.1.json/1518820294073129\",\n
         \  \"selfLink\": \"https://www.googleapis.com/storage/v1/b/gcsfs-testing/o/test%2Faccounts.1.json\",\n
         \  \"name\": \"test/accounts.1.json\",\n   \"bucket\": \"gcsfs-testing\",\n
-        \  \"generation\": \"1518818935105522\",\n   \"metageneration\": \"1\",\n
-        \  \"timeCreated\": \"2018-02-16T22:08:55.067Z\",\n   \"updated\": \"2018-02-16T22:08:55.067Z\",\n
+        \  \"generation\": \"1518820294073129\",\n   \"metageneration\": \"1\",\n
+        \  \"timeCreated\": \"2018-02-16T22:31:34.062Z\",\n   \"updated\": \"2018-02-16T22:31:34.062Z\",\n
         \  \"storageClass\": \"MULTI_REGIONAL\",\n   \"timeStorageClassUpdated\":
-        \"2018-02-16T22:08:55.067Z\",\n   \"size\": \"133\",\n   \"md5Hash\": \"xK7pmJz/Oj5HGIyfQpYTig==\",\n
-        \  \"mediaLink\": \"https://www.googleapis.com/download/storage/v1/b/gcsfs-testing/o/test%2Faccounts.1.json?generation=1518818935105522&alt=media\",\n
-        \  \"crc32c\": \"6wJAgQ==\",\n   \"etag\": \"CPLP67i5q9kCEAE=\"\n  },\n  {\n
-        \  \"kind\": \"storage#object\",\n   \"id\": \"gcsfs-testing/test/accounts.2.json/1518818934921851\",\n
+        \"2018-02-16T22:31:34.062Z\",\n   \"size\": \"133\",\n   \"md5Hash\": \"xK7pmJz/Oj5HGIyfQpYTig==\",\n
+        \  \"mediaLink\": \"https://www.googleapis.com/download/storage/v1/b/gcsfs-testing/o/test%2Faccounts.1.json?generation=1518820294073129&alt=media\",\n
+        \  \"crc32c\": \"6wJAgQ==\",\n   \"etag\": \"CKm27MC+q9kCEAE=\"\n  },\n  {\n
+        \  \"kind\": \"storage#object\",\n   \"id\": \"gcsfs-testing/test/accounts.2.json/1518820293920123\",\n
         \  \"selfLink\": \"https://www.googleapis.com/storage/v1/b/gcsfs-testing/o/test%2Faccounts.2.json\",\n
         \  \"name\": \"test/accounts.2.json\",\n   \"bucket\": \"gcsfs-testing\",\n
-        \  \"generation\": \"1518818934921851\",\n   \"metageneration\": \"1\",\n
-        \  \"timeCreated\": \"2018-02-16T22:08:54.909Z\",\n   \"updated\": \"2018-02-16T22:08:54.909Z\",\n
+        \  \"generation\": \"1518820293920123\",\n   \"metageneration\": \"1\",\n
+        \  \"timeCreated\": \"2018-02-16T22:31:33.909Z\",\n   \"updated\": \"2018-02-16T22:31:33.909Z\",\n
         \  \"storageClass\": \"MULTI_REGIONAL\",\n   \"timeStorageClassUpdated\":
-        \"2018-02-16T22:08:54.909Z\",\n   \"size\": \"133\",\n   \"md5Hash\": \"bjhC5OCrzKV+8MGMCF2BQA==\",\n
-        \  \"mediaLink\": \"https://www.googleapis.com/download/storage/v1/b/gcsfs-testing/o/test%2Faccounts.2.json?generation=1518818934921851&alt=media\",\n
-        \  \"crc32c\": \"Su+F+g==\",\n   \"etag\": \"CPu04Li5q9kCEAE=\"\n  }\n ]\n}\n"}
-=======
-        \"storage#object\",\n   \"id\": \"gcsfs-testing/2014-01-01.csv/1518819699200385\",\n
-        \  \"selfLink\": \"https://www.googleapis.com/storage/v1/b/gcsfs-testing/o/2014-01-01.csv\",\n
-        \  \"name\": \"2014-01-01.csv\",\n   \"bucket\": \"gcsfs-testing\",\n   \"generation\":
-        \"1518819699200385\",\n   \"metageneration\": \"1\",\n   \"timeCreated\":
-        \"2018-02-16T22:21:39.189Z\",\n   \"updated\": \"2018-02-16T22:21:39.189Z\",\n
-        \  \"storageClass\": \"MULTI_REGIONAL\",\n   \"timeStorageClassUpdated\":
-        \"2018-02-16T22:21:39.189Z\",\n   \"size\": \"51\",\n   \"md5Hash\": \"Auycd2AT7x5m8G1W0NXcuA==\",\n
-        \  \"mediaLink\": \"https://www.googleapis.com/download/storage/v1/b/gcsfs-testing/o/2014-01-01.csv?generation=1518819699200385&alt=media\",\n
-        \  \"crc32c\": \"yR1u0w==\",\n   \"etag\": \"CIGjmKW8q9kCEAE=\"\n  },\n  {\n
-        \  \"kind\": \"storage#object\",\n   \"id\": \"gcsfs-testing/2014-01-02.csv/1518819699619151\",\n
-        \  \"selfLink\": \"https://www.googleapis.com/storage/v1/b/gcsfs-testing/o/2014-01-02.csv\",\n
-        \  \"name\": \"2014-01-02.csv\",\n   \"bucket\": \"gcsfs-testing\",\n   \"generation\":
-        \"1518819699619151\",\n   \"metageneration\": \"1\",\n   \"timeCreated\":
-        \"2018-02-16T22:21:39.608Z\",\n   \"updated\": \"2018-02-16T22:21:39.608Z\",\n
-        \  \"storageClass\": \"MULTI_REGIONAL\",\n   \"timeStorageClassUpdated\":
-        \"2018-02-16T22:21:39.608Z\",\n   \"size\": \"15\",\n   \"md5Hash\": \"cGwL6TebGKiJzgyNBJNb6Q==\",\n
-        \  \"mediaLink\": \"https://www.googleapis.com/download/storage/v1/b/gcsfs-testing/o/2014-01-02.csv?generation=1518819699619151&alt=media\",\n
-        \  \"crc32c\": \"Mpt4QQ==\",\n   \"etag\": \"CM/qsaW8q9kCEAE=\"\n  },\n  {\n
-        \  \"kind\": \"storage#object\",\n   \"id\": \"gcsfs-testing/2014-01-03.csv/1518819699471428\",\n
-        \  \"selfLink\": \"https://www.googleapis.com/storage/v1/b/gcsfs-testing/o/2014-01-03.csv\",\n
-        \  \"name\": \"2014-01-03.csv\",\n   \"bucket\": \"gcsfs-testing\",\n   \"generation\":
-        \"1518819699471428\",\n   \"metageneration\": \"1\",\n   \"timeCreated\":
-        \"2018-02-16T22:21:39.460Z\",\n   \"updated\": \"2018-02-16T22:21:39.460Z\",\n
-        \  \"storageClass\": \"MULTI_REGIONAL\",\n   \"timeStorageClassUpdated\":
-        \"2018-02-16T22:21:39.460Z\",\n   \"size\": \"52\",\n   \"md5Hash\": \"9keZXdUu0YtMynECFSOiMg==\",\n
-        \  \"mediaLink\": \"https://www.googleapis.com/download/storage/v1/b/gcsfs-testing/o/2014-01-03.csv?generation=1518819699471428&alt=media\",\n
-        \  \"crc32c\": \"x/fq7w==\",\n   \"etag\": \"CMToqKW8q9kCEAE=\"\n  },\n  {\n
-        \  \"kind\": \"storage#object\",\n   \"id\": \"gcsfs-testing/nested/file1/1518819700111214\",\n
-        \  \"selfLink\": \"https://www.googleapis.com/storage/v1/b/gcsfs-testing/o/nested%2Ffile1\",\n
-        \  \"name\": \"nested/file1\",\n   \"bucket\": \"gcsfs-testing\",\n   \"generation\":
-        \"1518819700111214\",\n   \"metageneration\": \"1\",\n   \"timeCreated\":
-        \"2018-02-16T22:21:40.100Z\",\n   \"updated\": \"2018-02-16T22:21:40.100Z\",\n
-        \  \"storageClass\": \"MULTI_REGIONAL\",\n   \"timeStorageClassUpdated\":
-        \"2018-02-16T22:21:40.100Z\",\n   \"size\": \"6\",\n   \"md5Hash\": \"sZRqySSS0jR8YjW00mERhA==\",\n
-        \  \"mediaLink\": \"https://www.googleapis.com/download/storage/v1/b/gcsfs-testing/o/nested%2Ffile1?generation=1518819700111214&alt=media\",\n
-        \  \"crc32c\": \"NT3Yvg==\",\n   \"etag\": \"CO7uz6W8q9kCEAE=\"\n  },\n  {\n
-        \  \"kind\": \"storage#object\",\n   \"id\": \"gcsfs-testing/nested/file2/1518819699774798\",\n
-        \  \"selfLink\": \"https://www.googleapis.com/storage/v1/b/gcsfs-testing/o/nested%2Ffile2\",\n
-        \  \"name\": \"nested/file2\",\n   \"bucket\": \"gcsfs-testing\",\n   \"generation\":
-        \"1518819699774798\",\n   \"metageneration\": \"1\",\n   \"timeCreated\":
-        \"2018-02-16T22:21:39.764Z\",\n   \"updated\": \"2018-02-16T22:21:39.764Z\",\n
-        \  \"storageClass\": \"MULTI_REGIONAL\",\n   \"timeStorageClassUpdated\":
-        \"2018-02-16T22:21:39.764Z\",\n   \"size\": \"5\",\n   \"md5Hash\": \"fXkwN6B2AYZXSwKC8vQ15w==\",\n
-        \  \"mediaLink\": \"https://www.googleapis.com/download/storage/v1/b/gcsfs-testing/o/nested%2Ffile2?generation=1518819699774798&alt=media\",\n
-        \  \"crc32c\": \"MaqBTg==\",\n   \"etag\": \"CM6qu6W8q9kCEAE=\"\n  },\n  {\n
-        \  \"kind\": \"storage#object\",\n   \"id\": \"gcsfs-testing/nested/nested2/file1/1518819700372983\",\n
-        \  \"selfLink\": \"https://www.googleapis.com/storage/v1/b/gcsfs-testing/o/nested%2Fnested2%2Ffile1\",\n
-        \  \"name\": \"nested/nested2/file1\",\n   \"bucket\": \"gcsfs-testing\",\n
-        \  \"generation\": \"1518819700372983\",\n   \"metageneration\": \"1\",\n
-        \  \"timeCreated\": \"2018-02-16T22:21:40.362Z\",\n   \"updated\": \"2018-02-16T22:21:40.362Z\",\n
-        \  \"storageClass\": \"MULTI_REGIONAL\",\n   \"timeStorageClassUpdated\":
-        \"2018-02-16T22:21:40.362Z\",\n   \"size\": \"6\",\n   \"md5Hash\": \"sZRqySSS0jR8YjW00mERhA==\",\n
-        \  \"mediaLink\": \"https://www.googleapis.com/download/storage/v1/b/gcsfs-testing/o/nested%2Fnested2%2Ffile1?generation=1518819700372983&alt=media\",\n
-        \  \"crc32c\": \"NT3Yvg==\",\n   \"etag\": \"CPfr36W8q9kCEAE=\"\n  },\n  {\n
-        \  \"kind\": \"storage#object\",\n   \"id\": \"gcsfs-testing/nested/nested2/file2/1518819699935931\",\n
-        \  \"selfLink\": \"https://www.googleapis.com/storage/v1/b/gcsfs-testing/o/nested%2Fnested2%2Ffile2\",\n
-        \  \"name\": \"nested/nested2/file2\",\n   \"bucket\": \"gcsfs-testing\",\n
-        \  \"generation\": \"1518819699935931\",\n   \"metageneration\": \"1\",\n
-        \  \"timeCreated\": \"2018-02-16T22:21:39.925Z\",\n   \"updated\": \"2018-02-16T22:21:39.925Z\",\n
-        \  \"storageClass\": \"MULTI_REGIONAL\",\n   \"timeStorageClassUpdated\":
-        \"2018-02-16T22:21:39.925Z\",\n   \"size\": \"5\",\n   \"md5Hash\": \"fXkwN6B2AYZXSwKC8vQ15w==\",\n
-        \  \"mediaLink\": \"https://www.googleapis.com/download/storage/v1/b/gcsfs-testing/o/nested%2Fnested2%2Ffile2?generation=1518819699935931&alt=media\",\n
-        \  \"crc32c\": \"MaqBTg==\",\n   \"etag\": \"CLuVxaW8q9kCEAE=\"\n  },\n  {\n
-        \  \"kind\": \"storage#object\",\n   \"id\": \"gcsfs-testing/test/accounts.1.json/1518819698897810\",\n
-        \  \"selfLink\": \"https://www.googleapis.com/storage/v1/b/gcsfs-testing/o/test%2Faccounts.1.json\",\n
-        \  \"name\": \"test/accounts.1.json\",\n   \"bucket\": \"gcsfs-testing\",\n
-        \  \"generation\": \"1518819698897810\",\n   \"metageneration\": \"1\",\n
-        \  \"timeCreated\": \"2018-02-16T22:21:38.887Z\",\n   \"updated\": \"2018-02-16T22:21:38.887Z\",\n
-        \  \"storageClass\": \"MULTI_REGIONAL\",\n   \"timeStorageClassUpdated\":
-        \"2018-02-16T22:21:38.887Z\",\n   \"size\": \"133\",\n   \"md5Hash\": \"xK7pmJz/Oj5HGIyfQpYTig==\",\n
-        \  \"mediaLink\": \"https://www.googleapis.com/download/storage/v1/b/gcsfs-testing/o/test%2Faccounts.1.json?generation=1518819698897810&alt=media\",\n
-        \  \"crc32c\": \"6wJAgQ==\",\n   \"etag\": \"CJLnhaW8q9kCEAE=\"\n  },\n  {\n
-        \  \"kind\": \"storage#object\",\n   \"id\": \"gcsfs-testing/test/accounts.2.json/1518819699048194\",\n
-        \  \"selfLink\": \"https://www.googleapis.com/storage/v1/b/gcsfs-testing/o/test%2Faccounts.2.json\",\n
-        \  \"name\": \"test/accounts.2.json\",\n   \"bucket\": \"gcsfs-testing\",\n
-        \  \"generation\": \"1518819699048194\",\n   \"metageneration\": \"1\",\n
-        \  \"timeCreated\": \"2018-02-16T22:21:39.037Z\",\n   \"updated\": \"2018-02-16T22:21:39.037Z\",\n
-        \  \"storageClass\": \"MULTI_REGIONAL\",\n   \"timeStorageClassUpdated\":
-        \"2018-02-16T22:21:39.037Z\",\n   \"size\": \"133\",\n   \"md5Hash\": \"bjhC5OCrzKV+8MGMCF2BQA==\",\n
-        \  \"mediaLink\": \"https://www.googleapis.com/download/storage/v1/b/gcsfs-testing/o/test%2Faccounts.2.json?generation=1518819699048194&alt=media\",\n
-        \  \"crc32c\": \"Su+F+g==\",\n   \"etag\": \"CIL+jqW8q9kCEAE=\"\n  }\n ]\n}\n"}
->>>>>>> 2129f8c8
+        \"2018-02-16T22:31:33.909Z\",\n   \"size\": \"133\",\n   \"md5Hash\": \"bjhC5OCrzKV+8MGMCF2BQA==\",\n
+        \  \"mediaLink\": \"https://www.googleapis.com/download/storage/v1/b/gcsfs-testing/o/test%2Faccounts.2.json?generation=1518820293920123&alt=media\",\n
+        \  \"crc32c\": \"Su+F+g==\",\n   \"etag\": \"CPuK48C+q9kCEAE=\"\n  }\n ]\n}\n"}
     headers:
       Cache-Control: ['private, max-age=0, must-revalidate, no-transform']
-      Content-Length: ['6969']
+      Content-Length: ['1618']
       Content-Type: [application/json; charset=UTF-8]
       Server: [UploadServer]
       Vary: [Origin, X-Origin]
