--- conflicted
+++ resolved
@@ -12,16 +12,6 @@
   response:
     body:
       string: !!binary |
-<<<<<<< HEAD
-        H4sIAHcJMFoC/6tWykyJL8nPTs1TslJQqqioUNJRUALz40sqC1JBgk6piUWpRSDxxOTk1OJiDOWp
-        FQWZRanF8ZkgQWMzA4NaAMCTibZWAAAA
-    headers:
-      Alt-Svc: ['quic=":443"; ma=2592000; v="39,38,37,35"']
-      Cache-Control: ['no-cache, no-store, max-age=0, must-revalidate']
-      Content-Encoding: [gzip]
-      Content-Type: [application/json; charset=UTF-8]
-      Date: ['Wed, 11 Oct 2017 14:32:44 GMT']
-=======
         H4sIAPWSTloC/6tWykyJL8nPTs1TslJQqqioUNJRUEqtKMgsSi2OzwQJGpsZGADFEpOTU4uLMZSC
         +fEllQWpIEGn1MSi1CKlWgDtYoPeVgAAAA==
     headers:
@@ -31,7 +21,6 @@
       Content-Encoding: [gzip]
       Content-Type: [application/json; charset=UTF-8]
       Date: ['Thu, 04 Jan 2018 20:47:49 GMT']
->>>>>>> 899a4518
       Expires: ['Mon, 01 Jan 1990 00:00:00 GMT']
       Pragma: [no-cache]
       Server: [GSE]
@@ -68,33 +57,6 @@
         \  \"timeCreated\": \"2016-05-17T18:29:22.774Z\",\n   \"updated\": \"2016-05-17T18:29:22.774Z\",\n
         \  \"metageneration\": \"1\",\n   \"location\": \"US\",\n   \"storageClass\":
         \"STANDARD\",\n   \"etag\": \"CAE=\"\n  },\n  {\n   \"kind\": \"storage#bucket\",\n
-<<<<<<< HEAD
-        \  \"id\": \"dataflow-anaconda-compute\",\n   \"selfLink\": \"https://www.googleapis.com/storage/v1/b/dataflow-anaconda-compute\",\n
-        \  \"projectNumber\": \"586241054156\",\n   \"name\": \"dataflow-anaconda-compute\",\n
-        \  \"timeCreated\": \"2017-09-14T18:55:42.848Z\",\n   \"updated\": \"2017-09-14T18:55:42.848Z\",\n
-        \  \"metageneration\": \"1\",\n   \"location\": \"US\",\n   \"storageClass\":
-        \"MULTI_REGIONAL\",\n   \"etag\": \"CAE=\"\n  },\n  {\n   \"kind\": \"storage#bucket\",\n
-        \  \"id\": \"gcsfs-testing\",\n   \"selfLink\": \"https://www.googleapis.com/storage/v1/b/gcsfs-testing\",\n
-        \  \"projectNumber\": \"586241054156\",\n   \"name\": \"gcsfs-testing\",\n
-        \  \"timeCreated\": \"2017-10-11T14:25:41.055Z\",\n   \"updated\": \"2017-10-11T14:25:41.055Z\",\n
-        \  \"metageneration\": \"1\",\n   \"location\": \"US\",\n   \"storageClass\":
-        \"STANDARD\",\n   \"etag\": \"CAE=\"\n  },\n  {\n   \"kind\": \"storage#bucket\",\n
-        \  \"id\": \"mytempdir\",\n   \"selfLink\": \"https://www.googleapis.com/storage/v1/b/mytempdir\",\n
-        \  \"projectNumber\": \"586241054156\",\n   \"name\": \"mytempdir\",\n   \"timeCreated\":
-        \"2017-10-02T20:32:40.893Z\",\n   \"updated\": \"2017-10-02T20:32:40.893Z\",\n
-        \  \"metageneration\": \"1\",\n   \"location\": \"US\",\n   \"storageClass\":
-        \"STANDARD\",\n   \"etag\": \"CAE=\"\n  }\n ]\n}\n"}
-    headers:
-      Alt-Svc: ['quic=":443"; ma=2592000; v="39,38,37,35"']
-      Cache-Control: ['private, max-age=0, must-revalidate, no-transform']
-      Content-Length: ['2512']
-      Content-Type: [application/json; charset=UTF-8]
-      Date: ['Wed, 11 Oct 2017 14:32:45 GMT']
-      Expires: ['Wed, 11 Oct 2017 14:32:45 GMT']
-      Server: [UploadServer]
-      Vary: [Origin, X-Origin]
-      X-GUploader-UploadID: [AEnB2UrCwqAaJBbkDg2Q6l-XUCoXY681myeSG7b9ck2D2vom6uDufL-IYRsN1MpC9Gz00oVvW_10U8xqufyVh8qnrZ3gelb-nQ]
-=======
         \  \"id\": \"test_project_cloudbuild\",\n   \"selfLink\": \"https://www.googleapis.com/storage/v1/b/test_project_cloudbuild\",\n
         \  \"projectNumber\": \"586241054156\",\n   \"name\": \"test_project_cloudbuild\",\n
         \  \"timeCreated\": \"2017-11-03T20:06:49.744Z\",\n   \"updated\": \"2017-11-03T20:06:49.744Z\",\n
@@ -126,7 +88,6 @@
       Server: [UploadServer]
       Vary: [Origin, X-Origin]
       X-GUploader-UploadID: [AEnB2UqRNVVjClxm2HwWKlUt2ePO3zbuEIB8ggsybiRPQK0OCPOoerb9f-xtpbK1MIPyjf6I1QOGh8UP49LcMX-yaTJYlOdmLQ]
->>>>>>> 899a4518
     status: {code: 200, message: OK}
 - request:
     body: null
@@ -143,28 +104,16 @@
         \   \"reason\": \"notFound\",\n    \"message\": \"Not Found\"\n   }\n  ],\n
         \ \"code\": 404,\n  \"message\": \"Not Found\"\n }\n}\n"}
     headers:
-<<<<<<< HEAD
-      Alt-Svc: ['quic=":443"; ma=2592000; v="39,38,37,35"']
+      Alt-Svc: ['hq=":443"; ma=2592000; quic=51303431; quic=51303339; quic=51303338;
+          quic=51303337; quic=51303335,quic=":443"; ma=2592000; v="41,39,38,37,35"']
       Cache-Control: ['private, max-age=0']
       Content-Length: ['165']
       Content-Type: [application/json; charset=UTF-8]
-      Date: ['Wed, 11 Oct 2017 14:32:45 GMT']
-      Expires: ['Wed, 11 Oct 2017 14:32:45 GMT']
-      Server: [UploadServer]
-      Vary: [Origin, X-Origin]
-      X-GUploader-UploadID: [AEnB2UokI7llccERgQXA7kRQV79iMaMiOQ9T0RVHSUWJp8eVDVhieu_GTHXxgxTptxvM4voGUe1MYXwCXuI4bvNdyGIJVfHFsQ]
-=======
-      Alt-Svc: ['hq=":443"; ma=2592000; quic=51303431; quic=51303339; quic=51303338;
-          quic=51303337; quic=51303335,quic=":443"; ma=2592000; v="41,39,38,37,35"']
-      Cache-Control: ['private, max-age=0']
-      Content-Length: ['165']
-      Content-Type: [application/json; charset=UTF-8]
       Date: ['Thu, 04 Jan 2018 20:47:49 GMT']
       Expires: ['Thu, 04 Jan 2018 20:47:49 GMT']
       Server: [UploadServer]
       Vary: [Origin, X-Origin]
       X-GUploader-UploadID: [AEnB2UqE68ViJIbVECiViiLY7hJ7rPb4xUr3urZzitKfkFbM8lKKdZ64txcNUoTzoPN1W3MyIxfIPGCuZixd8q66BrETJW2RQg]
->>>>>>> 899a4518
     status: {code: 404, message: Not Found}
 - request:
     body: null
@@ -181,28 +130,16 @@
         \   \"reason\": \"notFound\",\n    \"message\": \"Not Found\"\n   }\n  ],\n
         \ \"code\": 404,\n  \"message\": \"Not Found\"\n }\n}\n"}
     headers:
-<<<<<<< HEAD
-      Alt-Svc: ['quic=":443"; ma=2592000; v="39,38,37,35"']
+      Alt-Svc: ['hq=":443"; ma=2592000; quic=51303431; quic=51303339; quic=51303338;
+          quic=51303337; quic=51303335,quic=":443"; ma=2592000; v="41,39,38,37,35"']
       Cache-Control: ['private, max-age=0']
       Content-Length: ['165']
       Content-Type: [application/json; charset=UTF-8]
-      Date: ['Wed, 11 Oct 2017 14:32:45 GMT']
-      Expires: ['Wed, 11 Oct 2017 14:32:45 GMT']
-      Server: [UploadServer]
-      Vary: [Origin, X-Origin]
-      X-GUploader-UploadID: [AEnB2UoSNqtRxZVI2XWqwznxpK5OfN-KeXtKlLwrxSKQqC2IGaeG6MdlfeMBTJTHP_rax6ENqpgew4rbqMIv96JSaUoCQkcMEg]
-=======
-      Alt-Svc: ['hq=":443"; ma=2592000; quic=51303431; quic=51303339; quic=51303338;
-          quic=51303337; quic=51303335,quic=":443"; ma=2592000; v="41,39,38,37,35"']
-      Cache-Control: ['private, max-age=0']
-      Content-Length: ['165']
-      Content-Type: [application/json; charset=UTF-8]
       Date: ['Thu, 04 Jan 2018 20:47:49 GMT']
       Expires: ['Thu, 04 Jan 2018 20:47:49 GMT']
       Server: [UploadServer]
       Vary: [Origin, X-Origin]
       X-GUploader-UploadID: [AEnB2UqtIEcTkdA5TQs8z1OtzJc_9IaDEzMmhiYADQH7Qoh7xr3Z7YZCb9xXokIdHbth8xjNAj3GFT3EtUYfE87WHo2ssVQZfw]
->>>>>>> 899a4518
     status: {code: 404, message: Not Found}
 - request:
     body: null
@@ -219,28 +156,16 @@
         \   \"reason\": \"notFound\",\n    \"message\": \"Not Found\"\n   }\n  ],\n
         \ \"code\": 404,\n  \"message\": \"Not Found\"\n }\n}\n"}
     headers:
-<<<<<<< HEAD
-      Alt-Svc: ['quic=":443"; ma=2592000; v="39,38,37,35"']
+      Alt-Svc: ['hq=":443"; ma=2592000; quic=51303431; quic=51303339; quic=51303338;
+          quic=51303337; quic=51303335,quic=":443"; ma=2592000; v="41,39,38,37,35"']
       Cache-Control: ['private, max-age=0']
       Content-Length: ['165']
       Content-Type: [application/json; charset=UTF-8]
-      Date: ['Wed, 11 Oct 2017 14:32:45 GMT']
-      Expires: ['Wed, 11 Oct 2017 14:32:45 GMT']
-      Server: [UploadServer]
-      Vary: [Origin, X-Origin]
-      X-GUploader-UploadID: [AEnB2UovXAHhqrYBfbBFB6DKQITU7ErZJ_7WUtzJB_s-U5pBitxN-lIK7QENFcx8B49m8EZtk0vRNg3blsPwiT1kXmHK9ygkWw]
-=======
-      Alt-Svc: ['hq=":443"; ma=2592000; quic=51303431; quic=51303339; quic=51303338;
-          quic=51303337; quic=51303335,quic=":443"; ma=2592000; v="41,39,38,37,35"']
-      Cache-Control: ['private, max-age=0']
-      Content-Length: ['165']
-      Content-Type: [application/json; charset=UTF-8]
       Date: ['Thu, 04 Jan 2018 20:47:50 GMT']
       Expires: ['Thu, 04 Jan 2018 20:47:50 GMT']
       Server: [UploadServer]
       Vary: [Origin, X-Origin]
       X-GUploader-UploadID: [AEnB2UoVzc-fnp8zxg6w31s0WhM1R2byX7CiwD1vOeSnNqKzLd57BS_sv34_sfwJnCAZ5jsdni4BvxVrdGCBYbVK9BQy9g2sIQ]
->>>>>>> 899a4518
     status: {code: 404, message: Not Found}
 - request:
     body: null
@@ -257,65 +182,11 @@
         \   \"reason\": \"notFound\",\n    \"message\": \"Not Found\"\n   }\n  ],\n
         \ \"code\": 404,\n  \"message\": \"Not Found\"\n }\n}\n"}
     headers:
-<<<<<<< HEAD
-      Alt-Svc: ['quic=":443"; ma=2592000; v="39,38,37,35"']
+      Alt-Svc: ['hq=":443"; ma=2592000; quic=51303431; quic=51303339; quic=51303338;
+          quic=51303337; quic=51303335,quic=":443"; ma=2592000; v="41,39,38,37,35"']
       Cache-Control: ['private, max-age=0']
       Content-Length: ['165']
       Content-Type: [application/json; charset=UTF-8]
-      Date: ['Wed, 11 Oct 2017 14:32:45 GMT']
-      Expires: ['Wed, 11 Oct 2017 14:32:45 GMT']
-      Server: [UploadServer]
-      Vary: [Origin, X-Origin]
-      X-GUploader-UploadID: [AEnB2UrQ2JKsPEZ8d9m3e7yGhFF0GLWdJTC4CuaYawuX1mwsrhgZ9Tb7UYFG3fFei1w9uuwbN0k81qgFBhYJIibofXVGFh98kg]
-    status: {code: 404, message: Not Found}
-- request:
-    body: '{"amount": 100, "name": "Alice"}
-
-      {"amount": 200, "name": "Bob"}
-
-      {"amount": 300, "name": "Charlie"}
-
-      {"amount": 400, "name": "Dennis"}
-
-'
-    headers:
-      Accept: ['*/*']
-      Accept-Encoding: ['gzip, deflate']
-      Connection: [keep-alive]
-      Content-Length: ['133']
-      User-Agent: [python-requests/2.13.0]
-    method: POST
-    uri: https://www.googleapis.com/upload/storage/v1/b/gcsfs-testing/o?name=test%2Faccounts.1.json&uploadType=media
-  response:
-    body: {string: "{\n \"kind\": \"storage#object\",\n \"id\": \"gcsfs-testing/test/accounts.1.json/1507732366117442\",\n
-        \"selfLink\": \"https://www.googleapis.com/storage/v1/b/gcsfs-testing/o/test%2Faccounts.1.json\",\n
-        \"name\": \"test/accounts.1.json\",\n \"bucket\": \"gcsfs-testing\",\n \"generation\":
-        \"1507732366117442\",\n \"metageneration\": \"1\",\n \"timeCreated\": \"2017-10-11T14:32:46.063Z\",\n
-        \"updated\": \"2017-10-11T14:32:46.063Z\",\n \"storageClass\": \"STANDARD\",\n
-        \"timeStorageClassUpdated\": \"2017-10-11T14:32:46.063Z\",\n \"size\": \"133\",\n
-        \"md5Hash\": \"xK7pmJz/Oj5HGIyfQpYTig==\",\n \"mediaLink\": \"https://www.googleapis.com/download/storage/v1/b/gcsfs-testing/o/test%2Faccounts.1.json?generation=1507732366117442&alt=media\",\n
-        \"crc32c\": \"6wJAgQ==\",\n \"etag\": \"CMKU5eDk6NYCEAE=\"\n}\n"}
-    headers:
-      Alt-Svc: ['quic=":443"; ma=2592000; v="39,38,37,35"']
-      Cache-Control: ['no-cache, no-store, max-age=0, must-revalidate']
-      Content-Length: ['731']
-      Content-Type: [application/json; charset=UTF-8]
-      Date: ['Wed, 11 Oct 2017 14:32:46 GMT']
-      ETag: [CMKU5eDk6NYCEAE=]
-      Expires: ['Mon, 01 Jan 1990 00:00:00 GMT']
-      Pragma: [no-cache]
-      Server: [UploadServer]
-      Vary: [Origin, X-Origin]
-      X-GUploader-UploadID: [AEnB2UoN5s59cHOQG21xgJLFdnhYuK0DU8vXj7yNOz8W6Teo2j302-AGX2Sft0WMvyocrpP3INFOVE2JnRz57gcqI-oPmafVMA]
-    status: {code: 200, message: OK}
-- request:
-    body: '{"amount": 500, "name": "Alice"}
-=======
-      Alt-Svc: ['hq=":443"; ma=2592000; quic=51303431; quic=51303339; quic=51303338;
-          quic=51303337; quic=51303335,quic=":443"; ma=2592000; v="41,39,38,37,35"']
-      Cache-Control: ['private, max-age=0']
-      Content-Length: ['165']
-      Content-Type: [application/json; charset=UTF-8]
       Date: ['Thu, 04 Jan 2018 20:47:50 GMT']
       Expires: ['Thu, 04 Jan 2018 20:47:50 GMT']
       Server: [UploadServer]
@@ -324,13 +195,12 @@
     status: {code: 404, message: Not Found}
 - request:
     body: '{"amount": 100, "name": "Alice"}
->>>>>>> 899a4518
-
-      {"amount": 600, "name": "Bob"}
-
-      {"amount": 700, "name": "Charlie"}
-
-      {"amount": 800, "name": "Dennis"}
+
+      {"amount": 200, "name": "Bob"}
+
+      {"amount": 300, "name": "Charlie"}
+
+      {"amount": 400, "name": "Dennis"}
 
 '
     headers:
@@ -340,25 +210,8 @@
       Content-Length: ['133']
       User-Agent: [python-requests/2.18.4]
     method: POST
-    uri: https://www.googleapis.com/upload/storage/v1/b/gcsfs-testing/o?name=test%2Faccounts.2.json&uploadType=media
-  response:
-<<<<<<< HEAD
-    body: {string: "{\n \"kind\": \"storage#object\",\n \"id\": \"gcsfs-testing/test/accounts.2.json/1507732366406777\",\n
-        \"selfLink\": \"https://www.googleapis.com/storage/v1/b/gcsfs-testing/o/test%2Faccounts.2.json\",\n
-        \"name\": \"test/accounts.2.json\",\n \"bucket\": \"gcsfs-testing\",\n \"generation\":
-        \"1507732366406777\",\n \"metageneration\": \"1\",\n \"timeCreated\": \"2017-10-11T14:32:46.348Z\",\n
-        \"updated\": \"2017-10-11T14:32:46.348Z\",\n \"storageClass\": \"STANDARD\",\n
-        \"timeStorageClassUpdated\": \"2017-10-11T14:32:46.348Z\",\n \"size\": \"133\",\n
-        \"md5Hash\": \"bjhC5OCrzKV+8MGMCF2BQA==\",\n \"mediaLink\": \"https://www.googleapis.com/download/storage/v1/b/gcsfs-testing/o/test%2Faccounts.2.json?generation=1507732366406777&alt=media\",\n
-        \"crc32c\": \"Su+F+g==\",\n \"etag\": \"CPno9uDk6NYCEAE=\"\n}\n"}
-    headers:
-      Alt-Svc: ['quic=":443"; ma=2592000; v="39,38,37,35"']
-      Cache-Control: ['no-cache, no-store, max-age=0, must-revalidate']
-      Content-Length: ['731']
-      Content-Type: [application/json; charset=UTF-8]
-      Date: ['Wed, 11 Oct 2017 14:32:46 GMT']
-      ETag: [CPno9uDk6NYCEAE=]
-=======
+    uri: https://www.googleapis.com/upload/storage/v1/b/gcsfs-testing/o?name=test%2Faccounts.1.json&uploadType=media
+  response:
     body: {string: "{\n \"kind\": \"storage#object\",\n \"id\": \"gcsfs-testing/test/accounts.1.json/1515098870211297\",\n
         \"selfLink\": \"https://www.googleapis.com/storage/v1/b/gcsfs-testing/o/test%2Faccounts.1.json\",\n
         \"name\": \"test/accounts.1.json\",\n \"bucket\": \"gcsfs-testing\",\n \"generation\":
@@ -375,16 +228,11 @@
       Content-Type: [application/json; charset=UTF-8]
       Date: ['Thu, 04 Jan 2018 20:47:50 GMT']
       ETag: [COHF1Y+Xv9gCEAE=]
->>>>>>> 899a4518
-      Expires: ['Mon, 01 Jan 1990 00:00:00 GMT']
-      Pragma: [no-cache]
-      Server: [UploadServer]
-      Vary: [Origin, X-Origin]
-<<<<<<< HEAD
-      X-GUploader-UploadID: [AEnB2UruhFxHJyupb6S98MaGjU7siRcitJBL08riLZ-miqVd8w7TYBMa3jc43cet_kF-s_HzNkznp66smTCTi6ly3TL5llignA]
-=======
+      Expires: ['Mon, 01 Jan 1990 00:00:00 GMT']
+      Pragma: [no-cache]
+      Server: [UploadServer]
+      Vary: [Origin, X-Origin]
       X-GUploader-UploadID: [AEnB2UrNpX7T4AR_DIn51XIInPFJA3vGBtZLZmp5N6qCRf77JFPjS0hRQaBDa4T-v3nFAJHmWO3Wr_v8XOS8OGFUq3vM4zBvaw]
->>>>>>> 899a4518
     status: {code: 200, message: OK}
 - request:
     body: '{"amount": 500, "name": "Alice"}
@@ -405,23 +253,6 @@
     method: POST
     uri: https://www.googleapis.com/upload/storage/v1/b/gcsfs-testing/o?name=test%2Faccounts.2.json&uploadType=media
   response:
-<<<<<<< HEAD
-    body: {string: "{\n \"kind\": \"storage#object\",\n \"id\": \"gcsfs-testing/2014-01-03.csv/1507732366711184\",\n
-        \"selfLink\": \"https://www.googleapis.com/storage/v1/b/gcsfs-testing/o/2014-01-03.csv\",\n
-        \"name\": \"2014-01-03.csv\",\n \"bucket\": \"gcsfs-testing\",\n \"generation\":
-        \"1507732366711184\",\n \"metageneration\": \"1\",\n \"timeCreated\": \"2017-10-11T14:32:46.650Z\",\n
-        \"updated\": \"2017-10-11T14:32:46.650Z\",\n \"storageClass\": \"STANDARD\",\n
-        \"timeStorageClassUpdated\": \"2017-10-11T14:32:46.650Z\",\n \"size\": \"52\",\n
-        \"md5Hash\": \"9keZXdUu0YtMynECFSOiMg==\",\n \"mediaLink\": \"https://www.googleapis.com/download/storage/v1/b/gcsfs-testing/o/2014-01-03.csv?generation=1507732366711184&alt=media\",\n
-        \"crc32c\": \"x/fq7w==\",\n \"etag\": \"CJCzieHk6NYCEAE=\"\n}\n"}
-    headers:
-      Alt-Svc: ['quic=":443"; ma=2592000; v="39,38,37,35"']
-      Cache-Control: ['no-cache, no-store, max-age=0, must-revalidate']
-      Content-Length: ['702']
-      Content-Type: [application/json; charset=UTF-8]
-      Date: ['Wed, 11 Oct 2017 14:32:46 GMT']
-      ETag: [CJCzieHk6NYCEAE=]
-=======
     body: {string: "{\n \"kind\": \"storage#object\",\n \"id\": \"gcsfs-testing/test/accounts.2.json/1515098870515233\",\n
         \"selfLink\": \"https://www.googleapis.com/storage/v1/b/gcsfs-testing/o/test%2Faccounts.2.json\",\n
         \"name\": \"test/accounts.2.json\",\n \"bucket\": \"gcsfs-testing\",\n \"generation\":
@@ -438,52 +269,31 @@
       Content-Type: [application/json; charset=UTF-8]
       Date: ['Thu, 04 Jan 2018 20:47:50 GMT']
       ETag: [CKGM6I+Xv9gCEAE=]
->>>>>>> 899a4518
-      Expires: ['Mon, 01 Jan 1990 00:00:00 GMT']
-      Pragma: [no-cache]
-      Server: [UploadServer]
-      Vary: [Origin, X-Origin]
-<<<<<<< HEAD
-      X-GUploader-UploadID: [AEnB2Uq-ig2ZtSuMzuTlJHLJ4gLTw_Kfn54_WEm3W1LatyFrSi7OqdLUrqUR-nJfp0wIsHnqKEYrFujoRJA2Jq6bQYGMEIH-aw]
-=======
+      Expires: ['Mon, 01 Jan 1990 00:00:00 GMT']
+      Pragma: [no-cache]
+      Server: [UploadServer]
+      Vary: [Origin, X-Origin]
       X-GUploader-UploadID: [AEnB2UpCNCbxoeLiMbKiPOVMriLAdHhyd_hfzUbAFouHkdHuNYpxGr18olm020C5CbuZjNuPytt7_aQloScQbIaLmdSnfi-K_w]
->>>>>>> 899a4518
     status: {code: 200, message: OK}
 - request:
     body: 'name,amount,id
 
+      Alice,100,1
+
+      Bob,200,2
+
+      Charlie,300,3
+
 '
     headers:
       Accept: ['*/*']
       Accept-Encoding: ['gzip, deflate']
       Connection: [keep-alive]
-<<<<<<< HEAD
-      Content-Length: ['15']
-      User-Agent: [python-requests/2.13.0]
-=======
       Content-Length: ['51']
       User-Agent: [python-requests/2.18.4]
->>>>>>> 899a4518
-    method: POST
-    uri: https://www.googleapis.com/upload/storage/v1/b/gcsfs-testing/o?name=2014-01-02.csv&uploadType=media
-  response:
-<<<<<<< HEAD
-    body: {string: "{\n \"kind\": \"storage#object\",\n \"id\": \"gcsfs-testing/2014-01-02.csv/1507732367001143\",\n
-        \"selfLink\": \"https://www.googleapis.com/storage/v1/b/gcsfs-testing/o/2014-01-02.csv\",\n
-        \"name\": \"2014-01-02.csv\",\n \"bucket\": \"gcsfs-testing\",\n \"generation\":
-        \"1507732367001143\",\n \"metageneration\": \"1\",\n \"timeCreated\": \"2017-10-11T14:32:46.946Z\",\n
-        \"updated\": \"2017-10-11T14:32:46.946Z\",\n \"storageClass\": \"STANDARD\",\n
-        \"timeStorageClassUpdated\": \"2017-10-11T14:32:46.946Z\",\n \"size\": \"15\",\n
-        \"md5Hash\": \"cGwL6TebGKiJzgyNBJNb6Q==\",\n \"mediaLink\": \"https://www.googleapis.com/download/storage/v1/b/gcsfs-testing/o/2014-01-02.csv?generation=1507732367001143&alt=media\",\n
-        \"crc32c\": \"Mpt4QQ==\",\n \"etag\": \"CLeMm+Hk6NYCEAE=\"\n}\n"}
-    headers:
-      Alt-Svc: ['quic=":443"; ma=2592000; v="39,38,37,35"']
-      Cache-Control: ['no-cache, no-store, max-age=0, must-revalidate']
-      Content-Length: ['702']
-      Content-Type: [application/json; charset=UTF-8]
-      Date: ['Wed, 11 Oct 2017 14:32:47 GMT']
-      ETag: [CLeMm+Hk6NYCEAE=]
-=======
+    method: POST
+    uri: https://www.googleapis.com/upload/storage/v1/b/gcsfs-testing/o?name=2014-01-01.csv&uploadType=media
+  response:
     body: {string: "{\n \"kind\": \"storage#object\",\n \"id\": \"gcsfs-testing/2014-01-01.csv/1515098870848189\",\n
         \"selfLink\": \"https://www.googleapis.com/storage/v1/b/gcsfs-testing/o/2014-01-01.csv\",\n
         \"name\": \"2014-01-01.csv\",\n \"bucket\": \"gcsfs-testing\",\n \"generation\":
@@ -500,58 +310,25 @@
       Content-Type: [application/json; charset=UTF-8]
       Date: ['Thu, 04 Jan 2018 20:47:50 GMT']
       ETag: [CL21/I+Xv9gCEAE=]
->>>>>>> 899a4518
-      Expires: ['Mon, 01 Jan 1990 00:00:00 GMT']
-      Pragma: [no-cache]
-      Server: [UploadServer]
-      Vary: [Origin, X-Origin]
-<<<<<<< HEAD
-      X-GUploader-UploadID: [AEnB2Upe_qopneiXSDZLHFKJhkHRdcNRt5jIWFMbtoDLXQNKYByIXss-je-iXtzHHW6mzIbMrn2g0ukT9FkeJ5ovBnJYV08hNw]
-=======
+      Expires: ['Mon, 01 Jan 1990 00:00:00 GMT']
+      Pragma: [no-cache]
+      Server: [UploadServer]
+      Vary: [Origin, X-Origin]
       X-GUploader-UploadID: [AEnB2Urv-eSvfijR6OU6GYhA__1O3tIff1m4CpE0af4-phWCh69VguPsWFVF9HDwPhXiTbRSUwUytGlYbLbMr1sHxfNwt0gEdQ]
->>>>>>> 899a4518
     status: {code: 200, message: OK}
 - request:
     body: 'name,amount,id
 
-      Alice,100,1
-
-      Bob,200,2
-
-      Charlie,300,3
-
 '
     headers:
       Accept: ['*/*']
       Accept-Encoding: ['gzip, deflate']
       Connection: [keep-alive]
-<<<<<<< HEAD
-      Content-Length: ['51']
-      User-Agent: [python-requests/2.13.0]
-=======
       Content-Length: ['15']
       User-Agent: [python-requests/2.18.4]
->>>>>>> 899a4518
-    method: POST
-    uri: https://www.googleapis.com/upload/storage/v1/b/gcsfs-testing/o?name=2014-01-01.csv&uploadType=media
-  response:
-<<<<<<< HEAD
-    body: {string: "{\n \"kind\": \"storage#object\",\n \"id\": \"gcsfs-testing/2014-01-01.csv/1507732367297213\",\n
-        \"selfLink\": \"https://www.googleapis.com/storage/v1/b/gcsfs-testing/o/2014-01-01.csv\",\n
-        \"name\": \"2014-01-01.csv\",\n \"bucket\": \"gcsfs-testing\",\n \"generation\":
-        \"1507732367297213\",\n \"metageneration\": \"1\",\n \"timeCreated\": \"2017-10-11T14:32:47.244Z\",\n
-        \"updated\": \"2017-10-11T14:32:47.244Z\",\n \"storageClass\": \"STANDARD\",\n
-        \"timeStorageClassUpdated\": \"2017-10-11T14:32:47.244Z\",\n \"size\": \"51\",\n
-        \"md5Hash\": \"Auycd2AT7x5m8G1W0NXcuA==\",\n \"mediaLink\": \"https://www.googleapis.com/download/storage/v1/b/gcsfs-testing/o/2014-01-01.csv?generation=1507732367297213&alt=media\",\n
-        \"crc32c\": \"yR1u0w==\",\n \"etag\": \"CL2VreHk6NYCEAE=\"\n}\n"}
-    headers:
-      Alt-Svc: ['quic=":443"; ma=2592000; v="39,38,37,35"']
-      Cache-Control: ['no-cache, no-store, max-age=0, must-revalidate']
-      Content-Length: ['702']
-      Content-Type: [application/json; charset=UTF-8]
-      Date: ['Wed, 11 Oct 2017 14:32:47 GMT']
-      ETag: [CL2VreHk6NYCEAE=]
-=======
+    method: POST
+    uri: https://www.googleapis.com/upload/storage/v1/b/gcsfs-testing/o?name=2014-01-02.csv&uploadType=media
+  response:
     body: {string: "{\n \"kind\": \"storage#object\",\n \"id\": \"gcsfs-testing/2014-01-02.csv/1515098871146481\",\n
         \"selfLink\": \"https://www.googleapis.com/storage/v1/b/gcsfs-testing/o/2014-01-02.csv\",\n
         \"name\": \"2014-01-02.csv\",\n \"bucket\": \"gcsfs-testing\",\n \"generation\":
@@ -609,16 +386,11 @@
       Content-Type: [application/json; charset=UTF-8]
       Date: ['Thu, 04 Jan 2018 20:47:51 GMT']
       ETag: [CKP6pJCXv9gCEAE=]
->>>>>>> 899a4518
-      Expires: ['Mon, 01 Jan 1990 00:00:00 GMT']
-      Pragma: [no-cache]
-      Server: [UploadServer]
-      Vary: [Origin, X-Origin]
-<<<<<<< HEAD
-      X-GUploader-UploadID: [AEnB2UqaermjSFkFMgfqjmhU0W3fWIaT-y4qO3OSuTyWGJ2Hxm8dLo6gW6-4ewQ4DdndJBpt4xo3k4p-lEkJ0wBaQ_sI3o4w8Q]
-=======
+      Expires: ['Mon, 01 Jan 1990 00:00:00 GMT']
+      Pragma: [no-cache]
+      Server: [UploadServer]
+      Vary: [Origin, X-Origin]
       X-GUploader-UploadID: [AEnB2Up04KDRJwVgoilksXG8GzCvDooFuiUhbvsCYmDm-k4QiGG33TH5OuZdN1GVnwI8g6DpMtaeng3uX_1M5OABbrmwXwLR6Q]
->>>>>>> 899a4518
     status: {code: 200, message: OK}
 - request:
     body: 'hello
@@ -633,23 +405,6 @@
     method: POST
     uri: https://www.googleapis.com/upload/storage/v1/b/gcsfs-testing/o?name=nested%2Fnested2%2Ffile1&uploadType=media
   response:
-<<<<<<< HEAD
-    body: {string: "{\n \"kind\": \"storage#object\",\n \"id\": \"gcsfs-testing/nested/nested2/file1/1507732367577775\",\n
-        \"selfLink\": \"https://www.googleapis.com/storage/v1/b/gcsfs-testing/o/nested%2Fnested2%2Ffile1\",\n
-        \"name\": \"nested/nested2/file1\",\n \"bucket\": \"gcsfs-testing\",\n \"generation\":
-        \"1507732367577775\",\n \"metageneration\": \"1\",\n \"timeCreated\": \"2017-10-11T14:32:47.525Z\",\n
-        \"updated\": \"2017-10-11T14:32:47.525Z\",\n \"storageClass\": \"STANDARD\",\n
-        \"timeStorageClassUpdated\": \"2017-10-11T14:32:47.525Z\",\n \"size\": \"6\",\n
-        \"md5Hash\": \"sZRqySSS0jR8YjW00mERhA==\",\n \"mediaLink\": \"https://www.googleapis.com/download/storage/v1/b/gcsfs-testing/o/nested%2Fnested2%2Ffile1?generation=1507732367577775&alt=media\",\n
-        \"crc32c\": \"NT3Yvg==\",\n \"etag\": \"CK+lvuHk6NYCEAE=\"\n}\n"}
-    headers:
-      Alt-Svc: ['quic=":443"; ma=2592000; v="39,38,37,35"']
-      Cache-Control: ['no-cache, no-store, max-age=0, must-revalidate']
-      Content-Length: ['733']
-      Content-Type: [application/json; charset=UTF-8]
-      Date: ['Wed, 11 Oct 2017 14:32:47 GMT']
-      ETag: [CK+lvuHk6NYCEAE=]
-=======
     body: {string: "{\n \"kind\": \"storage#object\",\n \"id\": \"gcsfs-testing/nested/nested2/file1/1515098871716368\",\n
         \"selfLink\": \"https://www.googleapis.com/storage/v1/b/gcsfs-testing/o/nested%2Fnested2%2Ffile1\",\n
         \"name\": \"nested/nested2/file1\",\n \"bucket\": \"gcsfs-testing\",\n \"generation\":
@@ -666,16 +421,11 @@
       Content-Type: [application/json; charset=UTF-8]
       Date: ['Thu, 04 Jan 2018 20:47:51 GMT']
       ETag: [CJC0sZCXv9gCEAE=]
->>>>>>> 899a4518
-      Expires: ['Mon, 01 Jan 1990 00:00:00 GMT']
-      Pragma: [no-cache]
-      Server: [UploadServer]
-      Vary: [Origin, X-Origin]
-<<<<<<< HEAD
-      X-GUploader-UploadID: [AEnB2UpIcbvge66kswvRmqUG-ON1jcsNyhfZv-C_rI9FrRIS1cTs6-xfCoyx5dC2gddUXnJufCg3DacHOUOBU4PcMZmogcs0eg]
-=======
+      Expires: ['Mon, 01 Jan 1990 00:00:00 GMT']
+      Pragma: [no-cache]
+      Server: [UploadServer]
+      Vary: [Origin, X-Origin]
       X-GUploader-UploadID: [AEnB2UqW3SpeQFB8YK7uCana4lyzfygMqWE9PjqixYbEPHBKp8GzbjGwxI6V3QgHs6FXrqQWYevCQl4kgujRIC0bej9LOri5pw]
->>>>>>> 899a4518
     status: {code: 200, message: OK}
 - request:
     body: world
@@ -688,23 +438,6 @@
     method: POST
     uri: https://www.googleapis.com/upload/storage/v1/b/gcsfs-testing/o?name=nested%2Fnested2%2Ffile2&uploadType=media
   response:
-<<<<<<< HEAD
-    body: {string: "{\n \"kind\": \"storage#object\",\n \"id\": \"gcsfs-testing/nested/nested2/file2/1507732367911751\",\n
-        \"selfLink\": \"https://www.googleapis.com/storage/v1/b/gcsfs-testing/o/nested%2Fnested2%2Ffile2\",\n
-        \"name\": \"nested/nested2/file2\",\n \"bucket\": \"gcsfs-testing\",\n \"generation\":
-        \"1507732367911751\",\n \"metageneration\": \"1\",\n \"timeCreated\": \"2017-10-11T14:32:47.858Z\",\n
-        \"updated\": \"2017-10-11T14:32:47.858Z\",\n \"storageClass\": \"STANDARD\",\n
-        \"timeStorageClassUpdated\": \"2017-10-11T14:32:47.858Z\",\n \"size\": \"5\",\n
-        \"md5Hash\": \"fXkwN6B2AYZXSwKC8vQ15w==\",\n \"mediaLink\": \"https://www.googleapis.com/download/storage/v1/b/gcsfs-testing/o/nested%2Fnested2%2Ffile2?generation=1507732367911751&alt=media\",\n
-        \"crc32c\": \"MaqBTg==\",\n \"etag\": \"CMfW0uHk6NYCEAE=\"\n}\n"}
-    headers:
-      Alt-Svc: ['quic=":443"; ma=2592000; v="39,38,37,35"']
-      Cache-Control: ['no-cache, no-store, max-age=0, must-revalidate']
-      Content-Length: ['733']
-      Content-Type: [application/json; charset=UTF-8]
-      Date: ['Wed, 11 Oct 2017 14:32:48 GMT']
-      ETag: [CMfW0uHk6NYCEAE=]
-=======
     body: {string: "{\n \"kind\": \"storage#object\",\n \"id\": \"gcsfs-testing/nested/nested2/file2/1515098871933776\",\n
         \"selfLink\": \"https://www.googleapis.com/storage/v1/b/gcsfs-testing/o/nested%2Fnested2%2Ffile2\",\n
         \"name\": \"nested/nested2/file2\",\n \"bucket\": \"gcsfs-testing\",\n \"generation\":
@@ -721,50 +454,25 @@
       Content-Type: [application/json; charset=UTF-8]
       Date: ['Thu, 04 Jan 2018 20:47:52 GMT']
       ETag: [CNDWvpCXv9gCEAE=]
->>>>>>> 899a4518
-      Expires: ['Mon, 01 Jan 1990 00:00:00 GMT']
-      Pragma: [no-cache]
-      Server: [UploadServer]
-      Vary: [Origin, X-Origin]
-<<<<<<< HEAD
-      X-GUploader-UploadID: [AEnB2UqeCcfGF8JAQumwVhA2YWkTy7KRPWN8-daqeP_JHHxr_QWr0Do6vviCqleYPZfgWD3U9fJtYwed8xga1CmZzjOPwvkxAg]
-=======
+      Expires: ['Mon, 01 Jan 1990 00:00:00 GMT']
+      Pragma: [no-cache]
+      Server: [UploadServer]
+      Vary: [Origin, X-Origin]
       X-GUploader-UploadID: [AEnB2Uo4nndDARotikbM8BoLlM4NkkQ7xQiyQfuJt469HN1Kg7Ix6ipCRiv3HN80iAdgTa86Y3wox5AhxFfrymtA7TVBvoelZg]
->>>>>>> 899a4518
-    status: {code: 200, message: OK}
-- request:
-    body: world
-    headers:
-      Accept: ['*/*']
-      Accept-Encoding: ['gzip, deflate']
-      Connection: [keep-alive]
-<<<<<<< HEAD
-      Content-Length: ['5']
-      User-Agent: [python-requests/2.13.0]
-=======
+    status: {code: 200, message: OK}
+- request:
+    body: 'hello
+
+'
+    headers:
+      Accept: ['*/*']
+      Accept-Encoding: ['gzip, deflate']
+      Connection: [keep-alive]
       Content-Length: ['6']
       User-Agent: [python-requests/2.18.4]
->>>>>>> 899a4518
-    method: POST
-    uri: https://www.googleapis.com/upload/storage/v1/b/gcsfs-testing/o?name=nested%2Ffile2&uploadType=media
-  response:
-<<<<<<< HEAD
-    body: {string: "{\n \"kind\": \"storage#object\",\n \"id\": \"gcsfs-testing/nested/file2/1507732368251884\",\n
-        \"selfLink\": \"https://www.googleapis.com/storage/v1/b/gcsfs-testing/o/nested%2Ffile2\",\n
-        \"name\": \"nested/file2\",\n \"bucket\": \"gcsfs-testing\",\n \"generation\":
-        \"1507732368251884\",\n \"metageneration\": \"1\",\n \"timeCreated\": \"2017-10-11T14:32:48.192Z\",\n
-        \"updated\": \"2017-10-11T14:32:48.192Z\",\n \"storageClass\": \"STANDARD\",\n
-        \"timeStorageClassUpdated\": \"2017-10-11T14:32:48.192Z\",\n \"size\": \"5\",\n
-        \"md5Hash\": \"fXkwN6B2AYZXSwKC8vQ15w==\",\n \"mediaLink\": \"https://www.googleapis.com/download/storage/v1/b/gcsfs-testing/o/nested%2Ffile2?generation=1507732368251884&alt=media\",\n
-        \"crc32c\": \"MaqBTg==\",\n \"etag\": \"COy35+Hk6NYCEAE=\"\n}\n"}
-    headers:
-      Alt-Svc: ['quic=":443"; ma=2592000; v="39,38,37,35"']
-      Cache-Control: ['no-cache, no-store, max-age=0, must-revalidate']
-      Content-Length: ['697']
-      Content-Type: [application/json; charset=UTF-8]
-      Date: ['Wed, 11 Oct 2017 14:32:48 GMT']
-      ETag: [COy35+Hk6NYCEAE=]
-=======
+    method: POST
+    uri: https://www.googleapis.com/upload/storage/v1/b/gcsfs-testing/o?name=nested%2Ffile1&uploadType=media
+  response:
     body: {string: "{\n \"kind\": \"storage#object\",\n \"id\": \"gcsfs-testing/nested/file1/1515098872157809\",\n
         \"selfLink\": \"https://www.googleapis.com/storage/v1/b/gcsfs-testing/o/nested%2Ffile1\",\n
         \"name\": \"nested/file1\",\n \"bucket\": \"gcsfs-testing\",\n \"generation\":
@@ -781,47 +489,18 @@
       Content-Type: [application/json; charset=UTF-8]
       Date: ['Thu, 04 Jan 2018 20:47:52 GMT']
       ETag: [CPGszJCXv9gCEAE=]
->>>>>>> 899a4518
-      Expires: ['Mon, 01 Jan 1990 00:00:00 GMT']
-      Pragma: [no-cache]
-      Server: [UploadServer]
-      Vary: [Origin, X-Origin]
-<<<<<<< HEAD
-      X-GUploader-UploadID: [AEnB2UojmYJZSxtAS98aLtRFgcBmrTLUSVubYwiPMWj1DsXfZQPVPySeJU7BCsqYSGWe_ji-qwuQDmociY6aCvlXQ0zgyxzWtw]
-=======
+      Expires: ['Mon, 01 Jan 1990 00:00:00 GMT']
+      Pragma: [no-cache]
+      Server: [UploadServer]
+      Vary: [Origin, X-Origin]
       X-GUploader-UploadID: [AEnB2Uoy-6Krr9XO-nJ5JYFTDKdN4oSH6hCD5pduo8HVzSxXBYbAXYJIVVmMFGdcnN2gkoKYwnlVeYoDLms2txtFrFyvKgPIIw]
->>>>>>> 899a4518
-    status: {code: 200, message: OK}
-- request:
-    body: 'hello
-
-'
-    headers:
-      Accept: ['*/*']
-      Accept-Encoding: ['gzip, deflate']
-      Connection: [keep-alive]
-<<<<<<< HEAD
-      Content-Length: ['6']
-      User-Agent: [python-requests/2.13.0]
-    method: POST
-    uri: https://www.googleapis.com/upload/storage/v1/b/gcsfs-testing/o?name=nested%2Ffile1&uploadType=media
-  response:
-    body: {string: "{\n \"kind\": \"storage#object\",\n \"id\": \"gcsfs-testing/nested/file1/1507732368634145\",\n
-        \"selfLink\": \"https://www.googleapis.com/storage/v1/b/gcsfs-testing/o/nested%2Ffile1\",\n
-        \"name\": \"nested/file1\",\n \"bucket\": \"gcsfs-testing\",\n \"generation\":
-        \"1507732368634145\",\n \"metageneration\": \"1\",\n \"timeCreated\": \"2017-10-11T14:32:48.583Z\",\n
-        \"updated\": \"2017-10-11T14:32:48.583Z\",\n \"storageClass\": \"STANDARD\",\n
-        \"timeStorageClassUpdated\": \"2017-10-11T14:32:48.583Z\",\n \"size\": \"6\",\n
-        \"md5Hash\": \"sZRqySSS0jR8YjW00mERhA==\",\n \"mediaLink\": \"https://www.googleapis.com/download/storage/v1/b/gcsfs-testing/o/nested%2Ffile1?generation=1507732368634145&alt=media\",\n
-        \"crc32c\": \"NT3Yvg==\",\n \"etag\": \"CKHi/uHk6NYCEAE=\"\n}\n"}
-    headers:
-      Alt-Svc: ['quic=":443"; ma=2592000; v="39,38,37,35"']
-      Cache-Control: ['no-cache, no-store, max-age=0, must-revalidate']
-      Content-Length: ['697']
-      Content-Type: [application/json; charset=UTF-8]
-      Date: ['Wed, 11 Oct 2017 14:32:48 GMT']
-      ETag: [CKHi/uHk6NYCEAE=]
-=======
+    status: {code: 200, message: OK}
+- request:
+    body: world
+    headers:
+      Accept: ['*/*']
+      Accept-Encoding: ['gzip, deflate']
+      Connection: [keep-alive]
       Content-Length: ['5']
       User-Agent: [python-requests/2.18.4]
     method: POST
@@ -843,16 +522,11 @@
       Content-Type: [application/json; charset=UTF-8]
       Date: ['Thu, 04 Jan 2018 20:47:52 GMT']
       ETag: [COv52pCXv9gCEAE=]
->>>>>>> 899a4518
-      Expires: ['Mon, 01 Jan 1990 00:00:00 GMT']
-      Pragma: [no-cache]
-      Server: [UploadServer]
-      Vary: [Origin, X-Origin]
-<<<<<<< HEAD
-      X-GUploader-UploadID: [AEnB2Uq20RDNROQrqgklGboyeaf9xelipmd4P6LzJf9yyLRefyDiZBoWKO2Z7xlho0O6EXozd1OrU6_fZEtsZFHA2_guK1lrng]
-=======
+      Expires: ['Mon, 01 Jan 1990 00:00:00 GMT']
+      Pragma: [no-cache]
+      Server: [UploadServer]
+      Vary: [Origin, X-Origin]
       X-GUploader-UploadID: [AEnB2UqGcKZztZTJjUbW4VJuEcCdjqcZL1enVXkqRlOzcdO8_HBzlAgRJSSRhit20P90mKE0Pm90Xpivj9cBCg7tYjb5D3yYpA]
->>>>>>> 899a4518
     status: {code: 200, message: OK}
 - request:
     body: null
@@ -865,99 +539,6 @@
     uri: https://www.googleapis.com/storage/v1/b/gcsfs-testing/o/?maxResults=1000
   response:
     body: {string: "{\n \"kind\": \"storage#objects\",\n \"items\": [\n  {\n   \"kind\":
-<<<<<<< HEAD
-        \"storage#object\",\n   \"id\": \"gcsfs-testing/2014-01-01.csv/1507732367297213\",\n
-        \  \"selfLink\": \"https://www.googleapis.com/storage/v1/b/gcsfs-testing/o/2014-01-01.csv\",\n
-        \  \"name\": \"2014-01-01.csv\",\n   \"bucket\": \"gcsfs-testing\",\n   \"generation\":
-        \"1507732367297213\",\n   \"metageneration\": \"1\",\n   \"timeCreated\":
-        \"2017-10-11T14:32:47.244Z\",\n   \"updated\": \"2017-10-11T14:32:47.244Z\",\n
-        \  \"storageClass\": \"STANDARD\",\n   \"timeStorageClassUpdated\": \"2017-10-11T14:32:47.244Z\",\n
-        \  \"size\": \"51\",\n   \"md5Hash\": \"Auycd2AT7x5m8G1W0NXcuA==\",\n   \"mediaLink\":
-        \"https://www.googleapis.com/download/storage/v1/b/gcsfs-testing/o/2014-01-01.csv?generation=1507732367297213&alt=media\",\n
-        \  \"crc32c\": \"yR1u0w==\",\n   \"etag\": \"CL2VreHk6NYCEAE=\"\n  },\n  {\n
-        \  \"kind\": \"storage#object\",\n   \"id\": \"gcsfs-testing/2014-01-02.csv/1507732367001143\",\n
-        \  \"selfLink\": \"https://www.googleapis.com/storage/v1/b/gcsfs-testing/o/2014-01-02.csv\",\n
-        \  \"name\": \"2014-01-02.csv\",\n   \"bucket\": \"gcsfs-testing\",\n   \"generation\":
-        \"1507732367001143\",\n   \"metageneration\": \"1\",\n   \"timeCreated\":
-        \"2017-10-11T14:32:46.946Z\",\n   \"updated\": \"2017-10-11T14:32:46.946Z\",\n
-        \  \"storageClass\": \"STANDARD\",\n   \"timeStorageClassUpdated\": \"2017-10-11T14:32:46.946Z\",\n
-        \  \"size\": \"15\",\n   \"md5Hash\": \"cGwL6TebGKiJzgyNBJNb6Q==\",\n   \"mediaLink\":
-        \"https://www.googleapis.com/download/storage/v1/b/gcsfs-testing/o/2014-01-02.csv?generation=1507732367001143&alt=media\",\n
-        \  \"crc32c\": \"Mpt4QQ==\",\n   \"etag\": \"CLeMm+Hk6NYCEAE=\"\n  },\n  {\n
-        \  \"kind\": \"storage#object\",\n   \"id\": \"gcsfs-testing/2014-01-03.csv/1507732366711184\",\n
-        \  \"selfLink\": \"https://www.googleapis.com/storage/v1/b/gcsfs-testing/o/2014-01-03.csv\",\n
-        \  \"name\": \"2014-01-03.csv\",\n   \"bucket\": \"gcsfs-testing\",\n   \"generation\":
-        \"1507732366711184\",\n   \"metageneration\": \"1\",\n   \"timeCreated\":
-        \"2017-10-11T14:32:46.650Z\",\n   \"updated\": \"2017-10-11T14:32:46.650Z\",\n
-        \  \"storageClass\": \"STANDARD\",\n   \"timeStorageClassUpdated\": \"2017-10-11T14:32:46.650Z\",\n
-        \  \"size\": \"52\",\n   \"md5Hash\": \"9keZXdUu0YtMynECFSOiMg==\",\n   \"mediaLink\":
-        \"https://www.googleapis.com/download/storage/v1/b/gcsfs-testing/o/2014-01-03.csv?generation=1507732366711184&alt=media\",\n
-        \  \"crc32c\": \"x/fq7w==\",\n   \"etag\": \"CJCzieHk6NYCEAE=\"\n  },\n  {\n
-        \  \"kind\": \"storage#object\",\n   \"id\": \"gcsfs-testing/nested/file1/1507732368634145\",\n
-        \  \"selfLink\": \"https://www.googleapis.com/storage/v1/b/gcsfs-testing/o/nested%2Ffile1\",\n
-        \  \"name\": \"nested/file1\",\n   \"bucket\": \"gcsfs-testing\",\n   \"generation\":
-        \"1507732368634145\",\n   \"metageneration\": \"1\",\n   \"timeCreated\":
-        \"2017-10-11T14:32:48.583Z\",\n   \"updated\": \"2017-10-11T14:32:48.583Z\",\n
-        \  \"storageClass\": \"STANDARD\",\n   \"timeStorageClassUpdated\": \"2017-10-11T14:32:48.583Z\",\n
-        \  \"size\": \"6\",\n   \"md5Hash\": \"sZRqySSS0jR8YjW00mERhA==\",\n   \"mediaLink\":
-        \"https://www.googleapis.com/download/storage/v1/b/gcsfs-testing/o/nested%2Ffile1?generation=1507732368634145&alt=media\",\n
-        \  \"crc32c\": \"NT3Yvg==\",\n   \"etag\": \"CKHi/uHk6NYCEAE=\"\n  },\n  {\n
-        \  \"kind\": \"storage#object\",\n   \"id\": \"gcsfs-testing/nested/file2/1507732368251884\",\n
-        \  \"selfLink\": \"https://www.googleapis.com/storage/v1/b/gcsfs-testing/o/nested%2Ffile2\",\n
-        \  \"name\": \"nested/file2\",\n   \"bucket\": \"gcsfs-testing\",\n   \"generation\":
-        \"1507732368251884\",\n   \"metageneration\": \"1\",\n   \"timeCreated\":
-        \"2017-10-11T14:32:48.192Z\",\n   \"updated\": \"2017-10-11T14:32:48.192Z\",\n
-        \  \"storageClass\": \"STANDARD\",\n   \"timeStorageClassUpdated\": \"2017-10-11T14:32:48.192Z\",\n
-        \  \"size\": \"5\",\n   \"md5Hash\": \"fXkwN6B2AYZXSwKC8vQ15w==\",\n   \"mediaLink\":
-        \"https://www.googleapis.com/download/storage/v1/b/gcsfs-testing/o/nested%2Ffile2?generation=1507732368251884&alt=media\",\n
-        \  \"crc32c\": \"MaqBTg==\",\n   \"etag\": \"COy35+Hk6NYCEAE=\"\n  },\n  {\n
-        \  \"kind\": \"storage#object\",\n   \"id\": \"gcsfs-testing/nested/nested2/file1/1507732367577775\",\n
-        \  \"selfLink\": \"https://www.googleapis.com/storage/v1/b/gcsfs-testing/o/nested%2Fnested2%2Ffile1\",\n
-        \  \"name\": \"nested/nested2/file1\",\n   \"bucket\": \"gcsfs-testing\",\n
-        \  \"generation\": \"1507732367577775\",\n   \"metageneration\": \"1\",\n
-        \  \"timeCreated\": \"2017-10-11T14:32:47.525Z\",\n   \"updated\": \"2017-10-11T14:32:47.525Z\",\n
-        \  \"storageClass\": \"STANDARD\",\n   \"timeStorageClassUpdated\": \"2017-10-11T14:32:47.525Z\",\n
-        \  \"size\": \"6\",\n   \"md5Hash\": \"sZRqySSS0jR8YjW00mERhA==\",\n   \"mediaLink\":
-        \"https://www.googleapis.com/download/storage/v1/b/gcsfs-testing/o/nested%2Fnested2%2Ffile1?generation=1507732367577775&alt=media\",\n
-        \  \"crc32c\": \"NT3Yvg==\",\n   \"etag\": \"CK+lvuHk6NYCEAE=\"\n  },\n  {\n
-        \  \"kind\": \"storage#object\",\n   \"id\": \"gcsfs-testing/nested/nested2/file2/1507732367911751\",\n
-        \  \"selfLink\": \"https://www.googleapis.com/storage/v1/b/gcsfs-testing/o/nested%2Fnested2%2Ffile2\",\n
-        \  \"name\": \"nested/nested2/file2\",\n   \"bucket\": \"gcsfs-testing\",\n
-        \  \"generation\": \"1507732367911751\",\n   \"metageneration\": \"1\",\n
-        \  \"timeCreated\": \"2017-10-11T14:32:47.858Z\",\n   \"updated\": \"2017-10-11T14:32:47.858Z\",\n
-        \  \"storageClass\": \"STANDARD\",\n   \"timeStorageClassUpdated\": \"2017-10-11T14:32:47.858Z\",\n
-        \  \"size\": \"5\",\n   \"md5Hash\": \"fXkwN6B2AYZXSwKC8vQ15w==\",\n   \"mediaLink\":
-        \"https://www.googleapis.com/download/storage/v1/b/gcsfs-testing/o/nested%2Fnested2%2Ffile2?generation=1507732367911751&alt=media\",\n
-        \  \"crc32c\": \"MaqBTg==\",\n   \"etag\": \"CMfW0uHk6NYCEAE=\"\n  },\n  {\n
-        \  \"kind\": \"storage#object\",\n   \"id\": \"gcsfs-testing/test/accounts.1.json/1507732366117442\",\n
-        \  \"selfLink\": \"https://www.googleapis.com/storage/v1/b/gcsfs-testing/o/test%2Faccounts.1.json\",\n
-        \  \"name\": \"test/accounts.1.json\",\n   \"bucket\": \"gcsfs-testing\",\n
-        \  \"generation\": \"1507732366117442\",\n   \"metageneration\": \"1\",\n
-        \  \"timeCreated\": \"2017-10-11T14:32:46.063Z\",\n   \"updated\": \"2017-10-11T14:32:46.063Z\",\n
-        \  \"storageClass\": \"STANDARD\",\n   \"timeStorageClassUpdated\": \"2017-10-11T14:32:46.063Z\",\n
-        \  \"size\": \"133\",\n   \"md5Hash\": \"xK7pmJz/Oj5HGIyfQpYTig==\",\n   \"mediaLink\":
-        \"https://www.googleapis.com/download/storage/v1/b/gcsfs-testing/o/test%2Faccounts.1.json?generation=1507732366117442&alt=media\",\n
-        \  \"crc32c\": \"6wJAgQ==\",\n   \"etag\": \"CMKU5eDk6NYCEAE=\"\n  },\n  {\n
-        \  \"kind\": \"storage#object\",\n   \"id\": \"gcsfs-testing/test/accounts.2.json/1507732366406777\",\n
-        \  \"selfLink\": \"https://www.googleapis.com/storage/v1/b/gcsfs-testing/o/test%2Faccounts.2.json\",\n
-        \  \"name\": \"test/accounts.2.json\",\n   \"bucket\": \"gcsfs-testing\",\n
-        \  \"generation\": \"1507732366406777\",\n   \"metageneration\": \"1\",\n
-        \  \"timeCreated\": \"2017-10-11T14:32:46.348Z\",\n   \"updated\": \"2017-10-11T14:32:46.348Z\",\n
-        \  \"storageClass\": \"STANDARD\",\n   \"timeStorageClassUpdated\": \"2017-10-11T14:32:46.348Z\",\n
-        \  \"size\": \"133\",\n   \"md5Hash\": \"bjhC5OCrzKV+8MGMCF2BQA==\",\n   \"mediaLink\":
-        \"https://www.googleapis.com/download/storage/v1/b/gcsfs-testing/o/test%2Faccounts.2.json?generation=1507732366406777&alt=media\",\n
-        \  \"crc32c\": \"Su+F+g==\",\n   \"etag\": \"CPno9uDk6NYCEAE=\"\n  }\n ]\n}\n"}
-    headers:
-      Alt-Svc: ['quic=":443"; ma=2592000; v="39,38,37,35"']
-      Cache-Control: ['private, max-age=0, must-revalidate, no-transform']
-      Content-Length: ['6807']
-      Content-Type: [application/json; charset=UTF-8]
-      Date: ['Wed, 11 Oct 2017 14:32:48 GMT']
-      Expires: ['Wed, 11 Oct 2017 14:32:48 GMT']
-      Server: [UploadServer]
-      Vary: [Origin, X-Origin]
-      X-GUploader-UploadID: [AEnB2Uri2I-k3reENMCO0tguZswoYNjLBsmEZObJgGVl2tiaQA1eAdEu0pJmBcJt1VuL70G-7G7_wKk9nis_l5-nvau4wibyrg]
-=======
         \"storage#object\",\n   \"id\": \"gcsfs-testing/2014-01-01.csv/1515098870848189\",\n
         \  \"selfLink\": \"https://www.googleapis.com/storage/v1/b/gcsfs-testing/o/2014-01-01.csv\",\n
         \  \"name\": \"2014-01-01.csv\",\n   \"bucket\": \"gcsfs-testing\",\n   \"generation\":
@@ -1050,7 +631,6 @@
       Server: [UploadServer]
       Vary: [Origin, X-Origin]
       X-GUploader-UploadID: [AEnB2Updd-fuTctoLBxE6Q1m6Wvyom__ZonBPySq_EpkcOzF4n0WXfyczjSH4ucbP-1oITxtBONSWFWvjlzaokoVEnSJMl8l_Q]
->>>>>>> 899a4518
     status: {code: 200, message: OK}
 - request:
     body: null
@@ -1065,29 +645,17 @@
   response:
     body: {string: ''}
     headers:
-<<<<<<< HEAD
-      Alt-Svc: ['quic=":443"; ma=2592000; v="39,38,37,35"']
-      Cache-Control: ['no-cache, no-store, max-age=0, must-revalidate']
-      Content-Length: ['0']
-      Content-Type: [application/json]
-      Date: ['Wed, 11 Oct 2017 14:32:49 GMT']
-=======
       Alt-Svc: ['hq=":443"; ma=2592000; quic=51303431; quic=51303339; quic=51303338;
           quic=51303337; quic=51303335,quic=":443"; ma=2592000; v="41,39,38,37,35"']
       Cache-Control: ['no-cache, no-store, max-age=0, must-revalidate']
       Content-Length: ['0']
       Content-Type: [application/json]
       Date: ['Thu, 04 Jan 2018 20:47:52 GMT']
->>>>>>> 899a4518
-      Expires: ['Mon, 01 Jan 1990 00:00:00 GMT']
-      Pragma: [no-cache]
-      Server: [UploadServer]
-      Vary: [Origin, X-Origin]
-<<<<<<< HEAD
-      X-GUploader-UploadID: [AEnB2UqDrrh7plHBE0sBluMaDSY9Knc0jwFAy6EkKgJ-k-U4qBKhRJiDb9UvmG3yxeAQWHoIBuWZMVSgHouWpGiaX-o2diwSZA]
-=======
+      Expires: ['Mon, 01 Jan 1990 00:00:00 GMT']
+      Pragma: [no-cache]
+      Server: [UploadServer]
+      Vary: [Origin, X-Origin]
       X-GUploader-UploadID: [AEnB2UrJyN3c5jUnsp-48qcWVustq-qkx3zV4JjfnP8KAMYrHGIR4LHpBScRLIh3zlBY8VHgDidWf3tESSvQuyo3uEsuIz7URA]
->>>>>>> 899a4518
     status: {code: 204, message: No Content}
 - request:
     body: null
@@ -1102,29 +670,17 @@
   response:
     body: {string: ''}
     headers:
-<<<<<<< HEAD
-      Alt-Svc: ['quic=":443"; ma=2592000; v="39,38,37,35"']
-      Cache-Control: ['no-cache, no-store, max-age=0, must-revalidate']
-      Content-Length: ['0']
-      Content-Type: [application/json]
-      Date: ['Wed, 11 Oct 2017 14:32:49 GMT']
-=======
       Alt-Svc: ['hq=":443"; ma=2592000; quic=51303431; quic=51303339; quic=51303338;
           quic=51303337; quic=51303335,quic=":443"; ma=2592000; v="41,39,38,37,35"']
       Cache-Control: ['no-cache, no-store, max-age=0, must-revalidate']
       Content-Length: ['0']
       Content-Type: [application/json]
       Date: ['Thu, 04 Jan 2018 20:47:52 GMT']
->>>>>>> 899a4518
-      Expires: ['Mon, 01 Jan 1990 00:00:00 GMT']
-      Pragma: [no-cache]
-      Server: [UploadServer]
-      Vary: [Origin, X-Origin]
-<<<<<<< HEAD
-      X-GUploader-UploadID: [AEnB2UpkG7J4H41bdWaxrQhDwQJuCr24wLi3EYewO_I-oezOIP-OnfDXkpzHGNlDTZJCqrIbPSiU0-GETkza_7WDPLwa_hvT3g]
-=======
+      Expires: ['Mon, 01 Jan 1990 00:00:00 GMT']
+      Pragma: [no-cache]
+      Server: [UploadServer]
+      Vary: [Origin, X-Origin]
       X-GUploader-UploadID: [AEnB2UqTQ8z55eJuYf2MH6X60NLurxx2Xtaw3qchKBiL8cO3EFYWVEkuNjnaVBiopH0MHsanLhcvxJgHPbJLZz0_WAayCivIVQ]
->>>>>>> 899a4518
     status: {code: 204, message: No Content}
 - request:
     body: null
@@ -1139,29 +695,17 @@
   response:
     body: {string: ''}
     headers:
-<<<<<<< HEAD
-      Alt-Svc: ['quic=":443"; ma=2592000; v="39,38,37,35"']
-      Cache-Control: ['no-cache, no-store, max-age=0, must-revalidate']
-      Content-Length: ['0']
-      Content-Type: [application/json]
-      Date: ['Wed, 11 Oct 2017 14:32:49 GMT']
-=======
       Alt-Svc: ['hq=":443"; ma=2592000; quic=51303431; quic=51303339; quic=51303338;
           quic=51303337; quic=51303335,quic=":443"; ma=2592000; v="41,39,38,37,35"']
       Cache-Control: ['no-cache, no-store, max-age=0, must-revalidate']
       Content-Length: ['0']
       Content-Type: [application/json]
       Date: ['Thu, 04 Jan 2018 20:47:53 GMT']
->>>>>>> 899a4518
-      Expires: ['Mon, 01 Jan 1990 00:00:00 GMT']
-      Pragma: [no-cache]
-      Server: [UploadServer]
-      Vary: [Origin, X-Origin]
-<<<<<<< HEAD
-      X-GUploader-UploadID: [AEnB2UpIGucLRNBr1CSrsn8sI13rJE1iCaNh58PuR257ShFpIe3nyjAHkHRFUybWI0t6JU18pfHtH8USxf_MyDku2U3IM3zGwA]
-=======
+      Expires: ['Mon, 01 Jan 1990 00:00:00 GMT']
+      Pragma: [no-cache]
+      Server: [UploadServer]
+      Vary: [Origin, X-Origin]
       X-GUploader-UploadID: [AEnB2UqkjXiuckTwHgA9P8d4p7sHNfLFcgGHbJVYTT2Tnv2hpHqZ0bDRNBs0Pym4BKD1YKfn0-mXgGN58W9fkIE35JuS5wPQCA]
->>>>>>> 899a4518
     status: {code: 204, message: No Content}
 - request:
     body: null
@@ -1176,29 +720,17 @@
   response:
     body: {string: ''}
     headers:
-<<<<<<< HEAD
-      Alt-Svc: ['quic=":443"; ma=2592000; v="39,38,37,35"']
-      Cache-Control: ['no-cache, no-store, max-age=0, must-revalidate']
-      Content-Length: ['0']
-      Content-Type: [application/json]
-      Date: ['Wed, 11 Oct 2017 14:32:50 GMT']
-=======
       Alt-Svc: ['hq=":443"; ma=2592000; quic=51303431; quic=51303339; quic=51303338;
           quic=51303337; quic=51303335,quic=":443"; ma=2592000; v="41,39,38,37,35"']
       Cache-Control: ['no-cache, no-store, max-age=0, must-revalidate']
       Content-Length: ['0']
       Content-Type: [application/json]
       Date: ['Thu, 04 Jan 2018 20:47:53 GMT']
->>>>>>> 899a4518
-      Expires: ['Mon, 01 Jan 1990 00:00:00 GMT']
-      Pragma: [no-cache]
-      Server: [UploadServer]
-      Vary: [Origin, X-Origin]
-<<<<<<< HEAD
-      X-GUploader-UploadID: [AEnB2UovH5QFiOajoKNurR3ZRt8XgqKwqr72yJYZ2YwqXvGGV3Vj1D3qeBA3Vr4BHCIOOyXySO4r_TiBFA5TIkg7KoKxdAOPpQ]
-=======
+      Expires: ['Mon, 01 Jan 1990 00:00:00 GMT']
+      Pragma: [no-cache]
+      Server: [UploadServer]
+      Vary: [Origin, X-Origin]
       X-GUploader-UploadID: [AEnB2UovcZis6gCoUs552IM4J75s5Iy4Oxi9o_LZa1PWYhDHmUVkulFRh5l5r5B2LTO-5s4zhy5ISrAbuHcuF4bzhilgO9RKXQ]
->>>>>>> 899a4518
     status: {code: 204, message: No Content}
 - request:
     body: null
@@ -1213,29 +745,17 @@
   response:
     body: {string: ''}
     headers:
-<<<<<<< HEAD
-      Alt-Svc: ['quic=":443"; ma=2592000; v="39,38,37,35"']
-      Cache-Control: ['no-cache, no-store, max-age=0, must-revalidate']
-      Content-Length: ['0']
-      Content-Type: [application/json]
-      Date: ['Wed, 11 Oct 2017 14:32:50 GMT']
-=======
       Alt-Svc: ['hq=":443"; ma=2592000; quic=51303431; quic=51303339; quic=51303338;
           quic=51303337; quic=51303335,quic=":443"; ma=2592000; v="41,39,38,37,35"']
       Cache-Control: ['no-cache, no-store, max-age=0, must-revalidate']
       Content-Length: ['0']
       Content-Type: [application/json]
       Date: ['Thu, 04 Jan 2018 20:47:53 GMT']
->>>>>>> 899a4518
-      Expires: ['Mon, 01 Jan 1990 00:00:00 GMT']
-      Pragma: [no-cache]
-      Server: [UploadServer]
-      Vary: [Origin, X-Origin]
-<<<<<<< HEAD
-      X-GUploader-UploadID: [AEnB2UrXiHj36kHW690y3GebMnmX4bNNchFg4T3Jqxt9Fr7LOsCI7KNXV7LSfuZUs6etifPAPS9rkcVP_zWys-c5AYZwy6BWeA]
-=======
+      Expires: ['Mon, 01 Jan 1990 00:00:00 GMT']
+      Pragma: [no-cache]
+      Server: [UploadServer]
+      Vary: [Origin, X-Origin]
       X-GUploader-UploadID: [AEnB2Uq7K74d0Q36Rxqtd69frcdBMROQCRMkI-IKIOf1zGJdPCfvX2KsO0HO_21bS3wPmFdDweSWZIkS1dnCkJuNh1PyVluchA]
->>>>>>> 899a4518
     status: {code: 204, message: No Content}
 - request:
     body: null
@@ -1250,29 +770,17 @@
   response:
     body: {string: ''}
     headers:
-<<<<<<< HEAD
-      Alt-Svc: ['quic=":443"; ma=2592000; v="39,38,37,35"']
-      Cache-Control: ['no-cache, no-store, max-age=0, must-revalidate']
-      Content-Length: ['0']
-      Content-Type: [application/json]
-      Date: ['Wed, 11 Oct 2017 14:32:50 GMT']
-=======
       Alt-Svc: ['hq=":443"; ma=2592000; quic=51303431; quic=51303339; quic=51303338;
           quic=51303337; quic=51303335,quic=":443"; ma=2592000; v="41,39,38,37,35"']
       Cache-Control: ['no-cache, no-store, max-age=0, must-revalidate']
       Content-Length: ['0']
       Content-Type: [application/json]
       Date: ['Thu, 04 Jan 2018 20:47:53 GMT']
->>>>>>> 899a4518
-      Expires: ['Mon, 01 Jan 1990 00:00:00 GMT']
-      Pragma: [no-cache]
-      Server: [UploadServer]
-      Vary: [Origin, X-Origin]
-<<<<<<< HEAD
-      X-GUploader-UploadID: [AEnB2UpJF6IojGJhZst8AwIxYNohHb41DT8YG8qQgydxp0o0rhk849vWEWEuO3yvnstDgWL4BDKOOQsEiZIAuDxdUXihQOlPJQ]
-=======
+      Expires: ['Mon, 01 Jan 1990 00:00:00 GMT']
+      Pragma: [no-cache]
+      Server: [UploadServer]
+      Vary: [Origin, X-Origin]
       X-GUploader-UploadID: [AEnB2Uq3B2-h8GeqcjR7QM-c7oK4Ga-DWsUmK6AUYLISJU-CSAu2ou17v_exaDI1Q6HLDr31sYrRGIoJ_Pmpblfl6YdCWHgDMQ]
->>>>>>> 899a4518
     status: {code: 204, message: No Content}
 - request:
     body: null
@@ -1287,29 +795,17 @@
   response:
     body: {string: ''}
     headers:
-<<<<<<< HEAD
-      Alt-Svc: ['quic=":443"; ma=2592000; v="39,38,37,35"']
-      Cache-Control: ['no-cache, no-store, max-age=0, must-revalidate']
-      Content-Length: ['0']
-      Content-Type: [application/json]
-      Date: ['Wed, 11 Oct 2017 14:32:51 GMT']
-=======
       Alt-Svc: ['hq=":443"; ma=2592000; quic=51303431; quic=51303339; quic=51303338;
           quic=51303337; quic=51303335,quic=":443"; ma=2592000; v="41,39,38,37,35"']
       Cache-Control: ['no-cache, no-store, max-age=0, must-revalidate']
       Content-Length: ['0']
       Content-Type: [application/json]
       Date: ['Thu, 04 Jan 2018 20:47:54 GMT']
->>>>>>> 899a4518
-      Expires: ['Mon, 01 Jan 1990 00:00:00 GMT']
-      Pragma: [no-cache]
-      Server: [UploadServer]
-      Vary: [Origin, X-Origin]
-<<<<<<< HEAD
-      X-GUploader-UploadID: [AEnB2Ur2VACoFhCtV1rECPlmvzID-d6hZRu4edJrqfhjK2CKfvkStNt118DSRNgOWjlc8LtRznhIGqME7TS71H0YgODW4ue0ZA]
-=======
+      Expires: ['Mon, 01 Jan 1990 00:00:00 GMT']
+      Pragma: [no-cache]
+      Server: [UploadServer]
+      Vary: [Origin, X-Origin]
       X-GUploader-UploadID: [AEnB2UqPT-jZzEjKMJG5X8nD4t2rkHAlrgpCZFizvTN9yHWPUIiIp2yHjzrEIBiLKHPiT9bYG02YwNwMFt9SA1J1toaeqaJChg]
->>>>>>> 899a4518
     status: {code: 204, message: No Content}
 - request:
     body: null
@@ -1324,29 +820,17 @@
   response:
     body: {string: ''}
     headers:
-<<<<<<< HEAD
-      Alt-Svc: ['quic=":443"; ma=2592000; v="39,38,37,35"']
-      Cache-Control: ['no-cache, no-store, max-age=0, must-revalidate']
-      Content-Length: ['0']
-      Content-Type: [application/json]
-      Date: ['Wed, 11 Oct 2017 14:32:51 GMT']
-=======
       Alt-Svc: ['hq=":443"; ma=2592000; quic=51303431; quic=51303339; quic=51303338;
           quic=51303337; quic=51303335,quic=":443"; ma=2592000; v="41,39,38,37,35"']
       Cache-Control: ['no-cache, no-store, max-age=0, must-revalidate']
       Content-Length: ['0']
       Content-Type: [application/json]
       Date: ['Thu, 04 Jan 2018 20:47:54 GMT']
->>>>>>> 899a4518
-      Expires: ['Mon, 01 Jan 1990 00:00:00 GMT']
-      Pragma: [no-cache]
-      Server: [UploadServer]
-      Vary: [Origin, X-Origin]
-<<<<<<< HEAD
-      X-GUploader-UploadID: [AEnB2UqXZIzJmFCx1q4dQE14hYesauaI0KjN7obahQz7EYSPKY5_Fj-TjPrcW0BGhRldcS-3KY5QyjbmRfiPTJS00vd459PcmA]
-=======
+      Expires: ['Mon, 01 Jan 1990 00:00:00 GMT']
+      Pragma: [no-cache]
+      Server: [UploadServer]
+      Vary: [Origin, X-Origin]
       X-GUploader-UploadID: [AEnB2UoKL7RYryL4keqUosKMYn98xqZjlxE28mY4vY1Mb-R__cq-g-E_foMEOiY2aG8sJ-ZRjEPPwBQJOUXjQQub4xrui_VbNA]
->>>>>>> 899a4518
     status: {code: 204, message: No Content}
 - request:
     body: null
@@ -1361,884 +845,16 @@
   response:
     body: {string: ''}
     headers:
-<<<<<<< HEAD
-      Alt-Svc: ['quic=":443"; ma=2592000; v="39,38,37,35"']
+      Alt-Svc: ['hq=":443"; ma=2592000; quic=51303431; quic=51303339; quic=51303338;
+          quic=51303337; quic=51303335,quic=":443"; ma=2592000; v="41,39,38,37,35"']
       Cache-Control: ['no-cache, no-store, max-age=0, must-revalidate']
       Content-Length: ['0']
       Content-Type: [application/json]
-      Date: ['Wed, 11 Oct 2017 14:32:51 GMT']
-      Expires: ['Mon, 01 Jan 1990 00:00:00 GMT']
-      Pragma: [no-cache]
-      Server: [UploadServer]
-      Vary: [Origin, X-Origin]
-      X-GUploader-UploadID: [AEnB2Uot9a333fidSS3Qg0I8RWi6yeQMKZifh2coNVx_PBNLc2IjrIpNX47aWYFAtETjqdOeA7-6TGoexb8Ur9nlvUM_ZNuFqA]
-    status: {code: 204, message: No Content}
-- request:
-    body: null
-    headers:
-      Accept: ['*/*']
-      Accept-Encoding: ['gzip, deflate']
-      Connection: [keep-alive]
-      Content-Length: ['0']
-      User-Agent: [python-requests/2.18.4]
-    method: POST
-    uri: https://www.googleapis.com/oauth2/v4/token?grant_type=refresh_token
-  response:
-    body:
-      string: !!binary |
-        H4sIAHcJMFoC/6tWykyJL8nPTs1TslJQqqioUNJRUALz40sqC1JBgk6piUWpRSDx1IqCzKLU4vhM
-        kGJjMwMDoFhicnJqcTGqEbUAnoD1nVYAAAA=
-    headers:
-      Alt-Svc: ['hq=":443"; ma=2592000; quic=51303431; quic=51303339; quic=51303338;
-          quic=51303337; quic=51303335,quic=":443"; ma=2592000; v="41,39,38,37,35"']
-      Cache-Control: ['no-cache, no-store, max-age=0, must-revalidate']
-      Content-Encoding: [gzip]
-      Content-Type: [application/json; charset=UTF-8]
-      Date: ['Tue, 12 Dec 2017 16:53:11 GMT']
-      Expires: ['Mon, 01 Jan 1990 00:00:00 GMT']
-      Pragma: [no-cache]
-      Server: [GSE]
-      Transfer-Encoding: [chunked]
-      Vary: [Origin, X-Origin]
-      X-Content-Type-Options: [nosniff]
-      X-Frame-Options: [SAMEORIGIN]
-      X-XSS-Protection: [1; mode=block]
-    status: {code: 200, message: OK}
-- request:
-    body: null
-    headers:
-      Accept: ['*/*']
-      Accept-Encoding: ['gzip, deflate']
-      Connection: [keep-alive]
-      User-Agent: [python-requests/2.18.4]
-    method: GET
-    uri: https://www.googleapis.com/storage/v1/b/?project=test_project
-  response:
-    body: {string: "{\n \"kind\": \"storage#buckets\",\n \"items\": [\n  {\n   \"kind\":
-        \"storage#bucket\",\n   \"id\": \"anaconda-enterprise\",\n   \"selfLink\":
-        \"https://www.googleapis.com/storage/v1/b/anaconda-enterprise\",\n   \"projectNumber\":
-        \"586241054156\",\n   \"name\": \"anaconda-enterprise\",\n   \"timeCreated\":
-        \"2017-07-05T23:53:06.552Z\",\n   \"updated\": \"2017-07-14T17:39:54.178Z\",\n
-        \  \"metageneration\": \"3\",\n   \"location\": \"US\",\n   \"storageClass\":
-        \"MULTI_REGIONAL\",\n   \"etag\": \"CAM=\"\n  },\n  {\n   \"kind\": \"storage#bucket\",\n
-        \  \"id\": \"anaconda-public-data\",\n   \"selfLink\": \"https://www.googleapis.com/storage/v1/b/anaconda-public-data\",\n
-        \  \"projectNumber\": \"586241054156\",\n   \"name\": \"anaconda-public-data\",\n
-        \  \"timeCreated\": \"2017-04-05T20:22:12.865Z\",\n   \"updated\": \"2017-07-10T16:32:07.980Z\",\n
-        \  \"metageneration\": \"2\",\n   \"location\": \"US\",\n   \"storageClass\":
-        \"MULTI_REGIONAL\",\n   \"etag\": \"CAI=\"\n  },\n  {\n   \"kind\": \"storage#bucket\",\n
-        \  \"id\": \"artifacts.test_project.appspot.com\",\n   \"selfLink\": \"https://www.googleapis.com/storage/v1/b/artifacts.test_project.appspot.com\",\n
-        \  \"projectNumber\": \"586241054156\",\n   \"name\": \"artifacts.test_project.appspot.com\",\n
-        \  \"timeCreated\": \"2016-05-17T18:29:22.774Z\",\n   \"updated\": \"2016-05-17T18:29:22.774Z\",\n
-        \  \"metageneration\": \"1\",\n   \"location\": \"US\",\n   \"storageClass\":
-        \"STANDARD\",\n   \"etag\": \"CAE=\"\n  },\n  {\n   \"kind\": \"storage#bucket\",\n
-        \  \"id\": \"test_project_cloudbuild\",\n   \"selfLink\": \"https://www.googleapis.com/storage/v1/b/test_project_cloudbuild\",\n
-        \  \"projectNumber\": \"586241054156\",\n   \"name\": \"test_project_cloudbuild\",\n
-        \  \"timeCreated\": \"2017-11-03T20:06:49.744Z\",\n   \"updated\": \"2017-11-03T20:06:49.744Z\",\n
-        \  \"metageneration\": \"1\",\n   \"location\": \"US\",\n   \"storageClass\":
-        \"STANDARD\",\n   \"etag\": \"CAE=\"\n  },\n  {\n   \"kind\": \"storage#bucket\",\n
-        \  \"id\": \"dataflow-anaconda-compute\",\n   \"selfLink\": \"https://www.googleapis.com/storage/v1/b/dataflow-anaconda-compute\",\n
-        \  \"projectNumber\": \"586241054156\",\n   \"name\": \"dataflow-anaconda-compute\",\n
-        \  \"timeCreated\": \"2017-09-14T18:55:42.848Z\",\n   \"updated\": \"2017-09-14T18:55:42.848Z\",\n
-        \  \"metageneration\": \"1\",\n   \"location\": \"US\",\n   \"storageClass\":
-        \"MULTI_REGIONAL\",\n   \"etag\": \"CAE=\"\n  },\n  {\n   \"kind\": \"storage#bucket\",\n
-        \  \"id\": \"gcsfs-test\",\n   \"selfLink\": \"https://www.googleapis.com/storage/v1/b/gcsfs-test\",\n
-        \  \"projectNumber\": \"586241054156\",\n   \"name\": \"gcsfs-test\",\n   \"timeCreated\":
-        \"2017-12-02T23:25:23.058Z\",\n   \"updated\": \"2017-12-02T23:25:23.058Z\",\n
-        \  \"metageneration\": \"1\",\n   \"location\": \"US\",\n   \"storageClass\":
-        \"MULTI_REGIONAL\",\n   \"etag\": \"CAE=\"\n  },\n  {\n   \"kind\": \"storage#bucket\",\n
-        \  \"id\": \"gcsfs-testing\",\n   \"selfLink\": \"https://www.googleapis.com/storage/v1/b/gcsfs-testing\",\n
-        \  \"projectNumber\": \"586241054156\",\n   \"name\": \"gcsfs-testing\",\n
-        \  \"timeCreated\": \"2017-12-12T16:52:13.675Z\",\n   \"updated\": \"2017-12-12T16:52:13.675Z\",\n
-        \  \"metageneration\": \"1\",\n   \"location\": \"US\",\n   \"storageClass\":
-        \"STANDARD\",\n   \"etag\": \"CAE=\"\n  }\n ]\n}\n"}
-    headers:
-      Alt-Svc: ['hq=":443"; ma=2592000; quic=51303431; quic=51303339; quic=51303338;
-          quic=51303337; quic=51303335,quic=":443"; ma=2592000; v="41,39,38,37,35"']
-      Cache-Control: ['private, max-age=0, must-revalidate, no-transform']
-      Content-Length: ['2944']
-      Content-Type: [application/json; charset=UTF-8]
-      Date: ['Tue, 12 Dec 2017 16:53:11 GMT']
-      Expires: ['Tue, 12 Dec 2017 16:53:11 GMT']
-      Server: [UploadServer]
-      Vary: [Origin, X-Origin]
-      X-GUploader-UploadID: [AEnB2UosPr1moVqtW6QXw_OzIS6cCC6UC-UvAlQvHFG-dxqWPvhqzSacauVlgzFhybtM-lU-_D94wCZTkGXNbnys7roJPE7X8Q]
-    status: {code: 200, message: OK}
-- request:
-    body: null
-    headers:
-      Accept: ['*/*']
-      Accept-Encoding: ['gzip, deflate']
-      Connection: [keep-alive]
-      Content-Length: ['0']
-      User-Agent: [python-requests/2.18.4]
-    method: DELETE
-    uri: https://www.googleapis.com/storage/v1/b/gcsfs-testing/o/tmp%2Ftest%2Fa
-  response:
-    body: {string: "{\n \"error\": {\n  \"errors\": [\n   {\n    \"domain\": \"global\",\n
-        \   \"reason\": \"notFound\",\n    \"message\": \"Not Found\"\n   }\n  ],\n
-        \ \"code\": 404,\n  \"message\": \"Not Found\"\n }\n}\n"}
-    headers:
-      Alt-Svc: ['hq=":443"; ma=2592000; quic=51303431; quic=51303339; quic=51303338;
-          quic=51303337; quic=51303335,quic=":443"; ma=2592000; v="41,39,38,37,35"']
-      Cache-Control: ['private, max-age=0']
-      Content-Length: ['165']
-      Content-Type: [application/json; charset=UTF-8]
-      Date: ['Tue, 12 Dec 2017 16:53:11 GMT']
-      Expires: ['Tue, 12 Dec 2017 16:53:11 GMT']
-      Server: [UploadServer]
-      Vary: [Origin, X-Origin]
-      X-GUploader-UploadID: [AEnB2UraKdL5n6Qjec4CeD7FBaQhx_plMlRyYOPRV6sUOfuKSfBMEErTaRTaMItAcFPpesfWcl3vZUjw8AviJUcDvJuyFIKJHQ]
-    status: {code: 404, message: Not Found}
-- request:
-    body: null
-    headers:
-      Accept: ['*/*']
-      Accept-Encoding: ['gzip, deflate']
-      Connection: [keep-alive]
-      Content-Length: ['0']
-      User-Agent: [python-requests/2.18.4]
-    method: DELETE
-    uri: https://www.googleapis.com/storage/v1/b/gcsfs-testing/o/tmp%2Ftest%2Fb
-  response:
-    body: {string: "{\n \"error\": {\n  \"errors\": [\n   {\n    \"domain\": \"global\",\n
-        \   \"reason\": \"notFound\",\n    \"message\": \"Not Found\"\n   }\n  ],\n
-        \ \"code\": 404,\n  \"message\": \"Not Found\"\n }\n}\n"}
-    headers:
-      Alt-Svc: ['hq=":443"; ma=2592000; quic=51303431; quic=51303339; quic=51303338;
-          quic=51303337; quic=51303335,quic=":443"; ma=2592000; v="41,39,38,37,35"']
-      Cache-Control: ['private, max-age=0']
-      Content-Length: ['165']
-      Content-Type: [application/json; charset=UTF-8]
-      Date: ['Tue, 12 Dec 2017 16:53:12 GMT']
-      Expires: ['Tue, 12 Dec 2017 16:53:12 GMT']
-      Server: [UploadServer]
-      Vary: [Origin, X-Origin]
-      X-GUploader-UploadID: [AEnB2UpqWhw0yUe82ja5CKa3U9AEdX3eZMrU4kLsR9YePwn59Xxc3MUrEohNRCOJEANTWeq-DF3YOdJBGhpfKMavzufC4zgJzw]
-    status: {code: 404, message: Not Found}
-- request:
-    body: null
-    headers:
-      Accept: ['*/*']
-      Accept-Encoding: ['gzip, deflate']
-      Connection: [keep-alive]
-      Content-Length: ['0']
-      User-Agent: [python-requests/2.18.4]
-    method: DELETE
-    uri: https://www.googleapis.com/storage/v1/b/gcsfs-testing/o/tmp%2Ftest%2Fc
-  response:
-    body: {string: "{\n \"error\": {\n  \"errors\": [\n   {\n    \"domain\": \"global\",\n
-        \   \"reason\": \"notFound\",\n    \"message\": \"Not Found\"\n   }\n  ],\n
-        \ \"code\": 404,\n  \"message\": \"Not Found\"\n }\n}\n"}
-    headers:
-      Alt-Svc: ['hq=":443"; ma=2592000; quic=51303431; quic=51303339; quic=51303338;
-          quic=51303337; quic=51303335,quic=":443"; ma=2592000; v="41,39,38,37,35"']
-      Cache-Control: ['private, max-age=0']
-      Content-Length: ['165']
-      Content-Type: [application/json; charset=UTF-8]
-      Date: ['Tue, 12 Dec 2017 16:53:12 GMT']
-      Expires: ['Tue, 12 Dec 2017 16:53:12 GMT']
-      Server: [UploadServer]
-      Vary: [Origin, X-Origin]
-      X-GUploader-UploadID: [AEnB2Uqk8-FnplO_lyE4-eC7WpLiV66N30QES_mM3rybpBE3RTHUd7i4Ky1c9Hu_VFfz4YI3aQTypHpJQg239kOkYM9x5DqaPw]
-    status: {code: 404, message: Not Found}
-- request:
-    body: null
-    headers:
-      Accept: ['*/*']
-      Accept-Encoding: ['gzip, deflate']
-      Connection: [keep-alive]
-      Content-Length: ['0']
-      User-Agent: [python-requests/2.18.4]
-    method: DELETE
-    uri: https://www.googleapis.com/storage/v1/b/gcsfs-testing/o/tmp%2Ftest%2Fd
-  response:
-    body: {string: "{\n \"error\": {\n  \"errors\": [\n   {\n    \"domain\": \"global\",\n
-        \   \"reason\": \"notFound\",\n    \"message\": \"Not Found\"\n   }\n  ],\n
-        \ \"code\": 404,\n  \"message\": \"Not Found\"\n }\n}\n"}
-    headers:
-      Alt-Svc: ['hq=":443"; ma=2592000; quic=51303431; quic=51303339; quic=51303338;
-          quic=51303337; quic=51303335,quic=":443"; ma=2592000; v="41,39,38,37,35"']
-      Cache-Control: ['private, max-age=0']
-      Content-Length: ['165']
-      Content-Type: [application/json; charset=UTF-8]
-      Date: ['Tue, 12 Dec 2017 16:53:12 GMT']
-      Expires: ['Tue, 12 Dec 2017 16:53:12 GMT']
-      Server: [UploadServer]
-      Vary: [Origin, X-Origin]
-      X-GUploader-UploadID: [AEnB2UoTYR8Aqid9v_o1rZApcLzbR6TUklWwzvU6kO5zVYeZKwz9j040sgDBVCyQqifPfDPAK1aBsObBCxfCfM8Lpg4rccNXpg]
-    status: {code: 404, message: Not Found}
-- request:
-    body: '{"amount": 500, "name": "Alice"}
-
-      {"amount": 600, "name": "Bob"}
-
-      {"amount": 700, "name": "Charlie"}
-
-      {"amount": 800, "name": "Dennis"}
-
-'
-    headers:
-      Accept: ['*/*']
-      Accept-Encoding: ['gzip, deflate']
-      Connection: [keep-alive]
-      Content-Length: ['133']
-      User-Agent: [python-requests/2.18.4]
-    method: POST
-    uri: https://www.googleapis.com/upload/storage/v1/b/gcsfs-testing/o?name=test%2Faccounts.2.json&uploadType=media
-  response:
-    body: {string: "{\n \"kind\": \"storage#object\",\n \"id\": \"gcsfs-testing/test/accounts.2.json/1513097592731597\",\n
-        \"selfLink\": \"https://www.googleapis.com/storage/v1/b/gcsfs-testing/o/test%2Faccounts.2.json\",\n
-        \"name\": \"test/accounts.2.json\",\n \"bucket\": \"gcsfs-testing\",\n \"generation\":
-        \"1513097592731597\",\n \"metageneration\": \"1\",\n \"timeCreated\": \"2017-12-12T16:53:12.630Z\",\n
-        \"updated\": \"2017-12-12T16:53:12.630Z\",\n \"storageClass\": \"STANDARD\",\n
-        \"timeStorageClassUpdated\": \"2017-12-12T16:53:12.630Z\",\n \"size\": \"133\",\n
-        \"md5Hash\": \"bjhC5OCrzKV+8MGMCF2BQA==\",\n \"mediaLink\": \"https://www.googleapis.com/download/storage/v1/b/gcsfs-testing/o/test%2Faccounts.2.json?generation=1513097592731597&alt=media\",\n
-        \"crc32c\": \"Su+F+g==\",\n \"etag\": \"CM3vmeT3hNgCEAE=\"\n}\n"}
-    headers:
-      Alt-Svc: ['hq=":443"; ma=2592000; quic=51303431; quic=51303339; quic=51303338;
-          quic=51303337; quic=51303335,quic=":443"; ma=2592000; v="41,39,38,37,35"']
-      Cache-Control: ['no-cache, no-store, max-age=0, must-revalidate']
-      Content-Length: ['723']
-      Content-Type: [application/json; charset=UTF-8]
-      Date: ['Tue, 12 Dec 2017 16:53:12 GMT']
-      ETag: [CM3vmeT3hNgCEAE=]
-      Expires: ['Mon, 01 Jan 1990 00:00:00 GMT']
-      Pragma: [no-cache]
-      Server: [UploadServer]
-      Vary: [Origin, X-Origin]
-      X-GUploader-UploadID: [AEnB2Uq6CWz9WMh-xwuQxq7262Px8pZ79eyXI-z9sx2PLTN7G0KrIBDSJr1O06clEMtH9vbTjqODiS3ruGLyIcNikOt5DurG5g]
-    status: {code: 200, message: OK}
-- request:
-    body: '{"amount": 100, "name": "Alice"}
-
-      {"amount": 200, "name": "Bob"}
-
-      {"amount": 300, "name": "Charlie"}
-
-      {"amount": 400, "name": "Dennis"}
-
-'
-    headers:
-      Accept: ['*/*']
-      Accept-Encoding: ['gzip, deflate']
-      Connection: [keep-alive]
-      Content-Length: ['133']
-      User-Agent: [python-requests/2.18.4]
-    method: POST
-    uri: https://www.googleapis.com/upload/storage/v1/b/gcsfs-testing/o?name=test%2Faccounts.1.json&uploadType=media
-  response:
-    body: {string: "{\n \"kind\": \"storage#object\",\n \"id\": \"gcsfs-testing/test/accounts.1.json/1513097593137386\",\n
-        \"selfLink\": \"https://www.googleapis.com/storage/v1/b/gcsfs-testing/o/test%2Faccounts.1.json\",\n
-        \"name\": \"test/accounts.1.json\",\n \"bucket\": \"gcsfs-testing\",\n \"generation\":
-        \"1513097593137386\",\n \"metageneration\": \"1\",\n \"timeCreated\": \"2017-12-12T16:53:13.077Z\",\n
-        \"updated\": \"2017-12-12T16:53:13.077Z\",\n \"storageClass\": \"STANDARD\",\n
-        \"timeStorageClassUpdated\": \"2017-12-12T16:53:13.077Z\",\n \"size\": \"133\",\n
-        \"md5Hash\": \"xK7pmJz/Oj5HGIyfQpYTig==\",\n \"mediaLink\": \"https://www.googleapis.com/download/storage/v1/b/gcsfs-testing/o/test%2Faccounts.1.json?generation=1513097593137386&alt=media\",\n
-        \"crc32c\": \"6wJAgQ==\",\n \"etag\": \"COrRsuT3hNgCEAE=\"\n}\n"}
-    headers:
-      Alt-Svc: ['hq=":443"; ma=2592000; quic=51303431; quic=51303339; quic=51303338;
-          quic=51303337; quic=51303335,quic=":443"; ma=2592000; v="41,39,38,37,35"']
-      Cache-Control: ['no-cache, no-store, max-age=0, must-revalidate']
-      Content-Length: ['723']
-      Content-Type: [application/json; charset=UTF-8]
-      Date: ['Tue, 12 Dec 2017 16:53:13 GMT']
-      ETag: [COrRsuT3hNgCEAE=]
-      Expires: ['Mon, 01 Jan 1990 00:00:00 GMT']
-      Pragma: [no-cache]
-      Server: [UploadServer]
-      Vary: [Origin, X-Origin]
-      X-GUploader-UploadID: [AEnB2Uot-akULcX0u-1PN6ziXVTBVOkr8-ojV_7Qf2HLPji3A2GQra03lRCIFzc-J8wzMU4n4SKNnLHaCzsyvQyozaIOLPZPqw]
-    status: {code: 200, message: OK}
-- request:
-    body: 'name,amount,id
-
-      Dennis,400,4
-
-      Edith,500,5
-
-      Frank,600,6
-
-'
-    headers:
-      Accept: ['*/*']
-      Accept-Encoding: ['gzip, deflate']
-      Connection: [keep-alive]
-      Content-Length: ['52']
-      User-Agent: [python-requests/2.18.4]
-    method: POST
-    uri: https://www.googleapis.com/upload/storage/v1/b/gcsfs-testing/o?name=2014-01-03.csv&uploadType=media
-  response:
-    body: {string: "{\n \"kind\": \"storage#object\",\n \"id\": \"gcsfs-testing/2014-01-03.csv/1513097593627118\",\n
-        \"selfLink\": \"https://www.googleapis.com/storage/v1/b/gcsfs-testing/o/2014-01-03.csv\",\n
-        \"name\": \"2014-01-03.csv\",\n \"bucket\": \"gcsfs-testing\",\n \"generation\":
-        \"1513097593627118\",\n \"metageneration\": \"1\",\n \"timeCreated\": \"2017-12-12T16:53:13.550Z\",\n
-        \"updated\": \"2017-12-12T16:53:13.550Z\",\n \"storageClass\": \"STANDARD\",\n
-        \"timeStorageClassUpdated\": \"2017-12-12T16:53:13.550Z\",\n \"size\": \"52\",\n
-        \"md5Hash\": \"9keZXdUu0YtMynECFSOiMg==\",\n \"mediaLink\": \"https://www.googleapis.com/download/storage/v1/b/gcsfs-testing/o/2014-01-03.csv?generation=1513097593627118&alt=media\",\n
-        \"crc32c\": \"x/fq7w==\",\n \"etag\": \"CO7D0OT3hNgCEAE=\"\n}\n"}
-    headers:
-      Alt-Svc: ['hq=":443"; ma=2592000; quic=51303431; quic=51303339; quic=51303338;
-          quic=51303337; quic=51303335,quic=":443"; ma=2592000; v="41,39,38,37,35"']
-      Cache-Control: ['no-cache, no-store, max-age=0, must-revalidate']
-      Content-Length: ['694']
-      Content-Type: [application/json; charset=UTF-8]
-      Date: ['Tue, 12 Dec 2017 16:53:13 GMT']
-      ETag: [CO7D0OT3hNgCEAE=]
-      Expires: ['Mon, 01 Jan 1990 00:00:00 GMT']
-      Pragma: [no-cache]
-      Server: [UploadServer]
-      Vary: [Origin, X-Origin]
-      X-GUploader-UploadID: [AEnB2Uq5hu6sagX3msNdnN5jBRFqZtnEef7hnFnRyY_zVhPahAGvNa5Gl1lGsSPSmgTKVPUgZHCIZbOd0QElRMz9bRpKsSKLSg]
-    status: {code: 200, message: OK}
-- request:
-    body: 'name,amount,id
-
-'
-    headers:
-      Accept: ['*/*']
-      Accept-Encoding: ['gzip, deflate']
-      Connection: [keep-alive]
-      Content-Length: ['15']
-      User-Agent: [python-requests/2.18.4]
-    method: POST
-    uri: https://www.googleapis.com/upload/storage/v1/b/gcsfs-testing/o?name=2014-01-02.csv&uploadType=media
-  response:
-    body: {string: "{\n \"kind\": \"storage#object\",\n \"id\": \"gcsfs-testing/2014-01-02.csv/1513097593998733\",\n
-        \"selfLink\": \"https://www.googleapis.com/storage/v1/b/gcsfs-testing/o/2014-01-02.csv\",\n
-        \"name\": \"2014-01-02.csv\",\n \"bucket\": \"gcsfs-testing\",\n \"generation\":
-        \"1513097593998733\",\n \"metageneration\": \"1\",\n \"timeCreated\": \"2017-12-12T16:53:13.926Z\",\n
-        \"updated\": \"2017-12-12T16:53:13.926Z\",\n \"storageClass\": \"STANDARD\",\n
-        \"timeStorageClassUpdated\": \"2017-12-12T16:53:13.926Z\",\n \"size\": \"15\",\n
-        \"md5Hash\": \"cGwL6TebGKiJzgyNBJNb6Q==\",\n \"mediaLink\": \"https://www.googleapis.com/download/storage/v1/b/gcsfs-testing/o/2014-01-02.csv?generation=1513097593998733&alt=media\",\n
-        \"crc32c\": \"Mpt4QQ==\",\n \"etag\": \"CI2b5+T3hNgCEAE=\"\n}\n"}
-    headers:
-      Alt-Svc: ['hq=":443"; ma=2592000; quic=51303431; quic=51303339; quic=51303338;
-          quic=51303337; quic=51303335,quic=":443"; ma=2592000; v="41,39,38,37,35"']
-      Cache-Control: ['no-cache, no-store, max-age=0, must-revalidate']
-      Content-Length: ['694']
-      Content-Type: [application/json; charset=UTF-8]
-      Date: ['Tue, 12 Dec 2017 16:53:14 GMT']
-      ETag: [CI2b5+T3hNgCEAE=]
-      Expires: ['Mon, 01 Jan 1990 00:00:00 GMT']
-      Pragma: [no-cache]
-      Server: [UploadServer]
-      Vary: [Origin, X-Origin]
-      X-GUploader-UploadID: [AEnB2Ur5HUqvgRBtje4Q4NRDHuYLvtCc8_Paq9vFhSprRGjxBRUGi9M4lkCj9nKYVa3vycXFDrHUX7TztJMGnvKGA0icUzAEkQ]
-    status: {code: 200, message: OK}
-- request:
-    body: 'name,amount,id
-
-      Alice,100,1
-
-      Bob,200,2
-
-      Charlie,300,3
-
-'
-    headers:
-      Accept: ['*/*']
-      Accept-Encoding: ['gzip, deflate']
-      Connection: [keep-alive]
-      Content-Length: ['51']
-      User-Agent: [python-requests/2.18.4]
-    method: POST
-    uri: https://www.googleapis.com/upload/storage/v1/b/gcsfs-testing/o?name=2014-01-01.csv&uploadType=media
-  response:
-    body: {string: "{\n \"kind\": \"storage#object\",\n \"id\": \"gcsfs-testing/2014-01-01.csv/1513097594431174\",\n
-        \"selfLink\": \"https://www.googleapis.com/storage/v1/b/gcsfs-testing/o/2014-01-01.csv\",\n
-        \"name\": \"2014-01-01.csv\",\n \"bucket\": \"gcsfs-testing\",\n \"generation\":
-        \"1513097594431174\",\n \"metageneration\": \"1\",\n \"timeCreated\": \"2017-12-12T16:53:14.353Z\",\n
-        \"updated\": \"2017-12-12T16:53:14.353Z\",\n \"storageClass\": \"STANDARD\",\n
-        \"timeStorageClassUpdated\": \"2017-12-12T16:53:14.353Z\",\n \"size\": \"51\",\n
-        \"md5Hash\": \"Auycd2AT7x5m8G1W0NXcuA==\",\n \"mediaLink\": \"https://www.googleapis.com/download/storage/v1/b/gcsfs-testing/o/2014-01-01.csv?generation=1513097594431174&alt=media\",\n
-        \"crc32c\": \"yR1u0w==\",\n \"etag\": \"CMbNgeX3hNgCEAE=\"\n}\n"}
-    headers:
-      Alt-Svc: ['hq=":443"; ma=2592000; quic=51303431; quic=51303339; quic=51303338;
-          quic=51303337; quic=51303335,quic=":443"; ma=2592000; v="41,39,38,37,35"']
-      Cache-Control: ['no-cache, no-store, max-age=0, must-revalidate']
-      Content-Length: ['694']
-      Content-Type: [application/json; charset=UTF-8]
-      Date: ['Tue, 12 Dec 2017 16:53:14 GMT']
-      ETag: [CMbNgeX3hNgCEAE=]
-      Expires: ['Mon, 01 Jan 1990 00:00:00 GMT']
-      Pragma: [no-cache]
-      Server: [UploadServer]
-      Vary: [Origin, X-Origin]
-      X-GUploader-UploadID: [AEnB2UpaS1HJ5N6AyfxjA1Z37DKloS8wj9zl_4J_xj50wXa336XawaCSkGYrDbFQJC23fM_b8Jz1brw_eg1bb5XwHY72V2Qj-A]
-    status: {code: 200, message: OK}
-- request:
-    body: 'hello
-
-'
-    headers:
-      Accept: ['*/*']
-      Accept-Encoding: ['gzip, deflate']
-      Connection: [keep-alive]
-      Content-Length: ['6']
-      User-Agent: [python-requests/2.18.4]
-    method: POST
-    uri: https://www.googleapis.com/upload/storage/v1/b/gcsfs-testing/o?name=nested%2Fnested2%2Ffile1&uploadType=media
-  response:
-    body: {string: "{\n \"kind\": \"storage#object\",\n \"id\": \"gcsfs-testing/nested/nested2/file1/1513097594768550\",\n
-        \"selfLink\": \"https://www.googleapis.com/storage/v1/b/gcsfs-testing/o/nested%2Fnested2%2Ffile1\",\n
-        \"name\": \"nested/nested2/file1\",\n \"bucket\": \"gcsfs-testing\",\n \"generation\":
-        \"1513097594768550\",\n \"metageneration\": \"1\",\n \"timeCreated\": \"2017-12-12T16:53:14.694Z\",\n
-        \"updated\": \"2017-12-12T16:53:14.694Z\",\n \"storageClass\": \"STANDARD\",\n
-        \"timeStorageClassUpdated\": \"2017-12-12T16:53:14.694Z\",\n \"size\": \"6\",\n
-        \"md5Hash\": \"sZRqySSS0jR8YjW00mERhA==\",\n \"mediaLink\": \"https://www.googleapis.com/download/storage/v1/b/gcsfs-testing/o/nested%2Fnested2%2Ffile1?generation=1513097594768550&alt=media\",\n
-        \"crc32c\": \"NT3Yvg==\",\n \"etag\": \"CKaZluX3hNgCEAE=\"\n}\n"}
-    headers:
-      Alt-Svc: ['hq=":443"; ma=2592000; quic=51303431; quic=51303339; quic=51303338;
-          quic=51303337; quic=51303335,quic=":443"; ma=2592000; v="41,39,38,37,35"']
-      Cache-Control: ['no-cache, no-store, max-age=0, must-revalidate']
-      Content-Length: ['725']
-      Content-Type: [application/json; charset=UTF-8]
-      Date: ['Tue, 12 Dec 2017 16:53:14 GMT']
-      ETag: [CKaZluX3hNgCEAE=]
-      Expires: ['Mon, 01 Jan 1990 00:00:00 GMT']
-      Pragma: [no-cache]
-      Server: [UploadServer]
-      Vary: [Origin, X-Origin]
-      X-GUploader-UploadID: [AEnB2Uqmm1HkFxRs-r8ECGmh9vdiuS5mjgZyWzhyxEka98DMIMd8KnzfV_ea6u2ZVXYr9nppGTDQZisBehkYaHBmoxYEkSO8OA]
-    status: {code: 200, message: OK}
-- request:
-    body: world
-    headers:
-      Accept: ['*/*']
-      Accept-Encoding: ['gzip, deflate']
-      Connection: [keep-alive]
-      Content-Length: ['5']
-      User-Agent: [python-requests/2.18.4]
-    method: POST
-    uri: https://www.googleapis.com/upload/storage/v1/b/gcsfs-testing/o?name=nested%2Ffile2&uploadType=media
-  response:
-    body: {string: "{\n \"kind\": \"storage#object\",\n \"id\": \"gcsfs-testing/nested/file2/1513097595179293\",\n
-        \"selfLink\": \"https://www.googleapis.com/storage/v1/b/gcsfs-testing/o/nested%2Ffile2\",\n
-        \"name\": \"nested/file2\",\n \"bucket\": \"gcsfs-testing\",\n \"generation\":
-        \"1513097595179293\",\n \"metageneration\": \"1\",\n \"timeCreated\": \"2017-12-12T16:53:15.118Z\",\n
-        \"updated\": \"2017-12-12T16:53:15.118Z\",\n \"storageClass\": \"STANDARD\",\n
-        \"timeStorageClassUpdated\": \"2017-12-12T16:53:15.118Z\",\n \"size\": \"5\",\n
-        \"md5Hash\": \"fXkwN6B2AYZXSwKC8vQ15w==\",\n \"mediaLink\": \"https://www.googleapis.com/download/storage/v1/b/gcsfs-testing/o/nested%2Ffile2?generation=1513097595179293&alt=media\",\n
-        \"crc32c\": \"MaqBTg==\",\n \"etag\": \"CJ2ir+X3hNgCEAE=\"\n}\n"}
-    headers:
-      Alt-Svc: ['hq=":443"; ma=2592000; quic=51303431; quic=51303339; quic=51303338;
-          quic=51303337; quic=51303335,quic=":443"; ma=2592000; v="41,39,38,37,35"']
-      Cache-Control: ['no-cache, no-store, max-age=0, must-revalidate']
-      Content-Length: ['689']
-      Content-Type: [application/json; charset=UTF-8]
-      Date: ['Tue, 12 Dec 2017 16:53:15 GMT']
-      ETag: [CJ2ir+X3hNgCEAE=]
-      Expires: ['Mon, 01 Jan 1990 00:00:00 GMT']
-      Pragma: [no-cache]
-      Server: [UploadServer]
-      Vary: [Origin, X-Origin]
-      X-GUploader-UploadID: [AEnB2UqhnlsYi1a__RMEIDx5CqvmI_US5luJ4ho3KN3Q8qz1vPPL5x_Vw85a5ZvAbOpxujcYkT_QLDActz0E_60eNRfC0pwEEw]
-    status: {code: 200, message: OK}
-- request:
-    body: world
-    headers:
-      Accept: ['*/*']
-      Accept-Encoding: ['gzip, deflate']
-      Connection: [keep-alive]
-      Content-Length: ['5']
-      User-Agent: [python-requests/2.18.4]
-    method: POST
-    uri: https://www.googleapis.com/upload/storage/v1/b/gcsfs-testing/o?name=nested%2Fnested2%2Ffile2&uploadType=media
-  response:
-    body: {string: "{\n \"kind\": \"storage#object\",\n \"id\": \"gcsfs-testing/nested/nested2/file2/1513097595716366\",\n
-        \"selfLink\": \"https://www.googleapis.com/storage/v1/b/gcsfs-testing/o/nested%2Fnested2%2Ffile2\",\n
-        \"name\": \"nested/nested2/file2\",\n \"bucket\": \"gcsfs-testing\",\n \"generation\":
-        \"1513097595716366\",\n \"metageneration\": \"1\",\n \"timeCreated\": \"2017-12-12T16:53:15.647Z\",\n
-        \"updated\": \"2017-12-12T16:53:15.647Z\",\n \"storageClass\": \"STANDARD\",\n
-        \"timeStorageClassUpdated\": \"2017-12-12T16:53:15.647Z\",\n \"size\": \"5\",\n
-        \"md5Hash\": \"fXkwN6B2AYZXSwKC8vQ15w==\",\n \"mediaLink\": \"https://www.googleapis.com/download/storage/v1/b/gcsfs-testing/o/nested%2Fnested2%2Ffile2?generation=1513097595716366&alt=media\",\n
-        \"crc32c\": \"MaqBTg==\",\n \"etag\": \"CI6G0OX3hNgCEAE=\"\n}\n"}
-    headers:
-      Alt-Svc: ['hq=":443"; ma=2592000; quic=51303431; quic=51303339; quic=51303338;
-          quic=51303337; quic=51303335,quic=":443"; ma=2592000; v="41,39,38,37,35"']
-      Cache-Control: ['no-cache, no-store, max-age=0, must-revalidate']
-      Content-Length: ['725']
-      Content-Type: [application/json; charset=UTF-8]
-      Date: ['Tue, 12 Dec 2017 16:53:15 GMT']
-      ETag: [CI6G0OX3hNgCEAE=]
-      Expires: ['Mon, 01 Jan 1990 00:00:00 GMT']
-      Pragma: [no-cache]
-      Server: [UploadServer]
-      Vary: [Origin, X-Origin]
-      X-GUploader-UploadID: [AEnB2Uo_ZAEtdyjEmfqEtXlTGWDHkZJNRF0WGyZH2hEM3jaEE6X6wuqbpXQQJFnJeM2m7WVCxI9-6QHE4cJTKrWQXoiTbf2RIQ]
-    status: {code: 200, message: OK}
-- request:
-    body: 'hello
-
-'
-    headers:
-      Accept: ['*/*']
-      Accept-Encoding: ['gzip, deflate']
-      Connection: [keep-alive]
-      Content-Length: ['6']
-      User-Agent: [python-requests/2.18.4]
-    method: POST
-    uri: https://www.googleapis.com/upload/storage/v1/b/gcsfs-testing/o?name=nested%2Ffile1&uploadType=media
-  response:
-    body: {string: "{\n \"kind\": \"storage#object\",\n \"id\": \"gcsfs-testing/nested/file1/1513097596163535\",\n
-        \"selfLink\": \"https://www.googleapis.com/storage/v1/b/gcsfs-testing/o/nested%2Ffile1\",\n
-        \"name\": \"nested/file1\",\n \"bucket\": \"gcsfs-testing\",\n \"generation\":
-        \"1513097596163535\",\n \"metageneration\": \"1\",\n \"timeCreated\": \"2017-12-12T16:53:16.092Z\",\n
-        \"updated\": \"2017-12-12T16:53:16.092Z\",\n \"storageClass\": \"STANDARD\",\n
-        \"timeStorageClassUpdated\": \"2017-12-12T16:53:16.092Z\",\n \"size\": \"6\",\n
-        \"md5Hash\": \"sZRqySSS0jR8YjW00mERhA==\",\n \"mediaLink\": \"https://www.googleapis.com/download/storage/v1/b/gcsfs-testing/o/nested%2Ffile1?generation=1513097596163535&alt=media\",\n
-        \"crc32c\": \"NT3Yvg==\",\n \"etag\": \"CM+r6+X3hNgCEAE=\"\n}\n"}
-    headers:
-      Alt-Svc: ['hq=":443"; ma=2592000; quic=51303431; quic=51303339; quic=51303338;
-          quic=51303337; quic=51303335,quic=":443"; ma=2592000; v="41,39,38,37,35"']
-      Cache-Control: ['no-cache, no-store, max-age=0, must-revalidate']
-      Content-Length: ['689']
-      Content-Type: [application/json; charset=UTF-8]
-      Date: ['Tue, 12 Dec 2017 16:53:16 GMT']
-      ETag: [CM+r6+X3hNgCEAE=]
-      Expires: ['Mon, 01 Jan 1990 00:00:00 GMT']
-      Pragma: [no-cache]
-      Server: [UploadServer]
-      Vary: [Origin, X-Origin]
-      X-GUploader-UploadID: [AEnB2UoMrW9-dGJYL6RrHh6AtIXGTc1PBXpAWxeJlO3bp1rC3EzA6wFW-rHixIe8VwWOec9f2ulsJtQFaYi9ja0uKiZWMbZdHg]
-    status: {code: 200, message: OK}
-- request:
-    body: null
-    headers:
-      Accept: ['*/*']
-      Accept-Encoding: ['gzip, deflate']
-      Connection: [keep-alive]
-      User-Agent: [python-requests/2.18.4]
-    method: GET
-    uri: https://www.googleapis.com/storage/v1/b/gcsfs-testing/o/?maxResults=1000
-  response:
-    body: {string: "{\n \"kind\": \"storage#objects\",\n \"items\": [\n  {\n   \"kind\":
-        \"storage#object\",\n   \"id\": \"gcsfs-testing/2014-01-01.csv/1513097594431174\",\n
-        \  \"selfLink\": \"https://www.googleapis.com/storage/v1/b/gcsfs-testing/o/2014-01-01.csv\",\n
-        \  \"name\": \"2014-01-01.csv\",\n   \"bucket\": \"gcsfs-testing\",\n   \"generation\":
-        \"1513097594431174\",\n   \"metageneration\": \"1\",\n   \"timeCreated\":
-        \"2017-12-12T16:53:14.353Z\",\n   \"updated\": \"2017-12-12T16:53:14.353Z\",\n
-        \  \"storageClass\": \"STANDARD\",\n   \"timeStorageClassUpdated\": \"2017-12-12T16:53:14.353Z\",\n
-        \  \"size\": \"51\",\n   \"md5Hash\": \"Auycd2AT7x5m8G1W0NXcuA==\",\n   \"mediaLink\":
-        \"https://www.googleapis.com/download/storage/v1/b/gcsfs-testing/o/2014-01-01.csv?generation=1513097594431174&alt=media\",\n
-        \  \"crc32c\": \"yR1u0w==\",\n   \"etag\": \"CMbNgeX3hNgCEAE=\"\n  },\n  {\n
-        \  \"kind\": \"storage#object\",\n   \"id\": \"gcsfs-testing/2014-01-02.csv/1513097593998733\",\n
-        \  \"selfLink\": \"https://www.googleapis.com/storage/v1/b/gcsfs-testing/o/2014-01-02.csv\",\n
-        \  \"name\": \"2014-01-02.csv\",\n   \"bucket\": \"gcsfs-testing\",\n   \"generation\":
-        \"1513097593998733\",\n   \"metageneration\": \"1\",\n   \"timeCreated\":
-        \"2017-12-12T16:53:13.926Z\",\n   \"updated\": \"2017-12-12T16:53:13.926Z\",\n
-        \  \"storageClass\": \"STANDARD\",\n   \"timeStorageClassUpdated\": \"2017-12-12T16:53:13.926Z\",\n
-        \  \"size\": \"15\",\n   \"md5Hash\": \"cGwL6TebGKiJzgyNBJNb6Q==\",\n   \"mediaLink\":
-        \"https://www.googleapis.com/download/storage/v1/b/gcsfs-testing/o/2014-01-02.csv?generation=1513097593998733&alt=media\",\n
-        \  \"crc32c\": \"Mpt4QQ==\",\n   \"etag\": \"CI2b5+T3hNgCEAE=\"\n  },\n  {\n
-        \  \"kind\": \"storage#object\",\n   \"id\": \"gcsfs-testing/2014-01-03.csv/1513097593627118\",\n
-        \  \"selfLink\": \"https://www.googleapis.com/storage/v1/b/gcsfs-testing/o/2014-01-03.csv\",\n
-        \  \"name\": \"2014-01-03.csv\",\n   \"bucket\": \"gcsfs-testing\",\n   \"generation\":
-        \"1513097593627118\",\n   \"metageneration\": \"1\",\n   \"timeCreated\":
-        \"2017-12-12T16:53:13.550Z\",\n   \"updated\": \"2017-12-12T16:53:13.550Z\",\n
-        \  \"storageClass\": \"STANDARD\",\n   \"timeStorageClassUpdated\": \"2017-12-12T16:53:13.550Z\",\n
-        \  \"size\": \"52\",\n   \"md5Hash\": \"9keZXdUu0YtMynECFSOiMg==\",\n   \"mediaLink\":
-        \"https://www.googleapis.com/download/storage/v1/b/gcsfs-testing/o/2014-01-03.csv?generation=1513097593627118&alt=media\",\n
-        \  \"crc32c\": \"x/fq7w==\",\n   \"etag\": \"CO7D0OT3hNgCEAE=\"\n  },\n  {\n
-        \  \"kind\": \"storage#object\",\n   \"id\": \"gcsfs-testing/nested/file1/1513097596163535\",\n
-        \  \"selfLink\": \"https://www.googleapis.com/storage/v1/b/gcsfs-testing/o/nested%2Ffile1\",\n
-        \  \"name\": \"nested/file1\",\n   \"bucket\": \"gcsfs-testing\",\n   \"generation\":
-        \"1513097596163535\",\n   \"metageneration\": \"1\",\n   \"timeCreated\":
-        \"2017-12-12T16:53:16.092Z\",\n   \"updated\": \"2017-12-12T16:53:16.092Z\",\n
-        \  \"storageClass\": \"STANDARD\",\n   \"timeStorageClassUpdated\": \"2017-12-12T16:53:16.092Z\",\n
-        \  \"size\": \"6\",\n   \"md5Hash\": \"sZRqySSS0jR8YjW00mERhA==\",\n   \"mediaLink\":
-        \"https://www.googleapis.com/download/storage/v1/b/gcsfs-testing/o/nested%2Ffile1?generation=1513097596163535&alt=media\",\n
-        \  \"crc32c\": \"NT3Yvg==\",\n   \"etag\": \"CM+r6+X3hNgCEAE=\"\n  },\n  {\n
-        \  \"kind\": \"storage#object\",\n   \"id\": \"gcsfs-testing/nested/file2/1513097595179293\",\n
-        \  \"selfLink\": \"https://www.googleapis.com/storage/v1/b/gcsfs-testing/o/nested%2Ffile2\",\n
-        \  \"name\": \"nested/file2\",\n   \"bucket\": \"gcsfs-testing\",\n   \"generation\":
-        \"1513097595179293\",\n   \"metageneration\": \"1\",\n   \"timeCreated\":
-        \"2017-12-12T16:53:15.118Z\",\n   \"updated\": \"2017-12-12T16:53:15.118Z\",\n
-        \  \"storageClass\": \"STANDARD\",\n   \"timeStorageClassUpdated\": \"2017-12-12T16:53:15.118Z\",\n
-        \  \"size\": \"5\",\n   \"md5Hash\": \"fXkwN6B2AYZXSwKC8vQ15w==\",\n   \"mediaLink\":
-        \"https://www.googleapis.com/download/storage/v1/b/gcsfs-testing/o/nested%2Ffile2?generation=1513097595179293&alt=media\",\n
-        \  \"crc32c\": \"MaqBTg==\",\n   \"etag\": \"CJ2ir+X3hNgCEAE=\"\n  },\n  {\n
-        \  \"kind\": \"storage#object\",\n   \"id\": \"gcsfs-testing/nested/nested2/file1/1513097594768550\",\n
-        \  \"selfLink\": \"https://www.googleapis.com/storage/v1/b/gcsfs-testing/o/nested%2Fnested2%2Ffile1\",\n
-        \  \"name\": \"nested/nested2/file1\",\n   \"bucket\": \"gcsfs-testing\",\n
-        \  \"generation\": \"1513097594768550\",\n   \"metageneration\": \"1\",\n
-        \  \"timeCreated\": \"2017-12-12T16:53:14.694Z\",\n   \"updated\": \"2017-12-12T16:53:14.694Z\",\n
-        \  \"storageClass\": \"STANDARD\",\n   \"timeStorageClassUpdated\": \"2017-12-12T16:53:14.694Z\",\n
-        \  \"size\": \"6\",\n   \"md5Hash\": \"sZRqySSS0jR8YjW00mERhA==\",\n   \"mediaLink\":
-        \"https://www.googleapis.com/download/storage/v1/b/gcsfs-testing/o/nested%2Fnested2%2Ffile1?generation=1513097594768550&alt=media\",\n
-        \  \"crc32c\": \"NT3Yvg==\",\n   \"etag\": \"CKaZluX3hNgCEAE=\"\n  },\n  {\n
-        \  \"kind\": \"storage#object\",\n   \"id\": \"gcsfs-testing/nested/nested2/file2/1513097595716366\",\n
-        \  \"selfLink\": \"https://www.googleapis.com/storage/v1/b/gcsfs-testing/o/nested%2Fnested2%2Ffile2\",\n
-        \  \"name\": \"nested/nested2/file2\",\n   \"bucket\": \"gcsfs-testing\",\n
-        \  \"generation\": \"1513097595716366\",\n   \"metageneration\": \"1\",\n
-        \  \"timeCreated\": \"2017-12-12T16:53:15.647Z\",\n   \"updated\": \"2017-12-12T16:53:15.647Z\",\n
-        \  \"storageClass\": \"STANDARD\",\n   \"timeStorageClassUpdated\": \"2017-12-12T16:53:15.647Z\",\n
-        \  \"size\": \"5\",\n   \"md5Hash\": \"fXkwN6B2AYZXSwKC8vQ15w==\",\n   \"mediaLink\":
-        \"https://www.googleapis.com/download/storage/v1/b/gcsfs-testing/o/nested%2Fnested2%2Ffile2?generation=1513097595716366&alt=media\",\n
-        \  \"crc32c\": \"MaqBTg==\",\n   \"etag\": \"CI6G0OX3hNgCEAE=\"\n  },\n  {\n
-        \  \"kind\": \"storage#object\",\n   \"id\": \"gcsfs-testing/test/accounts.1.json/1513097593137386\",\n
-        \  \"selfLink\": \"https://www.googleapis.com/storage/v1/b/gcsfs-testing/o/test%2Faccounts.1.json\",\n
-        \  \"name\": \"test/accounts.1.json\",\n   \"bucket\": \"gcsfs-testing\",\n
-        \  \"generation\": \"1513097593137386\",\n   \"metageneration\": \"1\",\n
-        \  \"timeCreated\": \"2017-12-12T16:53:13.077Z\",\n   \"updated\": \"2017-12-12T16:53:13.077Z\",\n
-        \  \"storageClass\": \"STANDARD\",\n   \"timeStorageClassUpdated\": \"2017-12-12T16:53:13.077Z\",\n
-        \  \"size\": \"133\",\n   \"md5Hash\": \"xK7pmJz/Oj5HGIyfQpYTig==\",\n   \"mediaLink\":
-        \"https://www.googleapis.com/download/storage/v1/b/gcsfs-testing/o/test%2Faccounts.1.json?generation=1513097593137386&alt=media\",\n
-        \  \"crc32c\": \"6wJAgQ==\",\n   \"etag\": \"COrRsuT3hNgCEAE=\"\n  },\n  {\n
-        \  \"kind\": \"storage#object\",\n   \"id\": \"gcsfs-testing/test/accounts.2.json/1513097592731597\",\n
-        \  \"selfLink\": \"https://www.googleapis.com/storage/v1/b/gcsfs-testing/o/test%2Faccounts.2.json\",\n
-        \  \"name\": \"test/accounts.2.json\",\n   \"bucket\": \"gcsfs-testing\",\n
-        \  \"generation\": \"1513097592731597\",\n   \"metageneration\": \"1\",\n
-        \  \"timeCreated\": \"2017-12-12T16:53:12.630Z\",\n   \"updated\": \"2017-12-12T16:53:12.630Z\",\n
-        \  \"storageClass\": \"STANDARD\",\n   \"timeStorageClassUpdated\": \"2017-12-12T16:53:12.630Z\",\n
-        \  \"size\": \"133\",\n   \"md5Hash\": \"bjhC5OCrzKV+8MGMCF2BQA==\",\n   \"mediaLink\":
-        \"https://www.googleapis.com/download/storage/v1/b/gcsfs-testing/o/test%2Faccounts.2.json?generation=1513097592731597&alt=media\",\n
-        \  \"crc32c\": \"Su+F+g==\",\n   \"etag\": \"CM3vmeT3hNgCEAE=\"\n  }\n ]\n}\n"}
-    headers:
-      Alt-Svc: ['hq=":443"; ma=2592000; quic=51303431; quic=51303339; quic=51303338;
-          quic=51303337; quic=51303335,quic=":443"; ma=2592000; v="41,39,38,37,35"']
-      Cache-Control: ['private, max-age=0, must-revalidate, no-transform']
-      Content-Length: ['6735']
-      Content-Type: [application/json; charset=UTF-8]
-      Date: ['Tue, 12 Dec 2017 16:53:16 GMT']
-      Expires: ['Tue, 12 Dec 2017 16:53:16 GMT']
-      Server: [UploadServer]
-      Vary: [Origin, X-Origin]
-      X-GUploader-UploadID: [AEnB2UpCrLDamLPk5HEm7aGYFlwZWNjGebv4jUxDkTk35ZGyHUOpMKIZMJTP32KMgdHp5ahVSTuz9GWwfgAGGekXg0UQkcc0cg]
-    status: {code: 200, message: OK}
-- request:
-    body: null
-    headers:
-      Accept: ['*/*']
-      Accept-Encoding: ['gzip, deflate']
-      Connection: [keep-alive]
-      Content-Length: ['0']
-      User-Agent: [python-requests/2.18.4]
-    method: DELETE
-    uri: https://www.googleapis.com/storage/v1/b/gcsfs-testing/o/2014-01-01.csv
-  response:
-    body: {string: ''}
-    headers:
-      Alt-Svc: ['hq=":443"; ma=2592000; quic=51303431; quic=51303339; quic=51303338;
-          quic=51303337; quic=51303335,quic=":443"; ma=2592000; v="41,39,38,37,35"']
-      Cache-Control: ['no-cache, no-store, max-age=0, must-revalidate']
-      Content-Length: ['0']
-      Content-Type: [application/json]
-      Date: ['Tue, 12 Dec 2017 16:53:16 GMT']
-      Expires: ['Mon, 01 Jan 1990 00:00:00 GMT']
-      Pragma: [no-cache]
-      Server: [UploadServer]
-      Vary: [Origin, X-Origin]
-      X-GUploader-UploadID: [AEnB2UoFqJL7ezNElp9GiZjmEVhJrmUnjWp7BFawxpmLnpJW27d9tvRMU_YWqJqlxr74PN-W8frr9eY8n6RcZI4JKTgHCk4iGA]
-    status: {code: 204, message: No Content}
-- request:
-    body: null
-    headers:
-      Accept: ['*/*']
-      Accept-Encoding: ['gzip, deflate']
-      Connection: [keep-alive]
-      Content-Length: ['0']
-      User-Agent: [python-requests/2.18.4]
-    method: DELETE
-    uri: https://www.googleapis.com/storage/v1/b/gcsfs-testing/o/2014-01-02.csv
-  response:
-    body: {string: ''}
-    headers:
-      Alt-Svc: ['hq=":443"; ma=2592000; quic=51303431; quic=51303339; quic=51303338;
-          quic=51303337; quic=51303335,quic=":443"; ma=2592000; v="41,39,38,37,35"']
-      Cache-Control: ['no-cache, no-store, max-age=0, must-revalidate']
-      Content-Length: ['0']
-      Content-Type: [application/json]
-      Date: ['Tue, 12 Dec 2017 16:53:17 GMT']
-      Expires: ['Mon, 01 Jan 1990 00:00:00 GMT']
-      Pragma: [no-cache]
-      Server: [UploadServer]
-      Vary: [Origin, X-Origin]
-      X-GUploader-UploadID: [AEnB2Upu_bMuqZd2J1QbkTmGXNAG4BBwICHGYq4Zx69E-VZ7WglJOQFOiO2wZw6FHa57L9xJvEISGXenpMXf7dpfeJXYktts2Q]
-    status: {code: 204, message: No Content}
-- request:
-    body: null
-    headers:
-      Accept: ['*/*']
-      Accept-Encoding: ['gzip, deflate']
-      Connection: [keep-alive]
-      Content-Length: ['0']
-      User-Agent: [python-requests/2.18.4]
-    method: DELETE
-    uri: https://www.googleapis.com/storage/v1/b/gcsfs-testing/o/2014-01-03.csv
-  response:
-    body: {string: ''}
-    headers:
-      Alt-Svc: ['hq=":443"; ma=2592000; quic=51303431; quic=51303339; quic=51303338;
-          quic=51303337; quic=51303335,quic=":443"; ma=2592000; v="41,39,38,37,35"']
-      Cache-Control: ['no-cache, no-store, max-age=0, must-revalidate']
-      Content-Length: ['0']
-      Content-Type: [application/json]
-      Date: ['Tue, 12 Dec 2017 16:53:17 GMT']
-      Expires: ['Mon, 01 Jan 1990 00:00:00 GMT']
-      Pragma: [no-cache]
-      Server: [UploadServer]
-      Vary: [Origin, X-Origin]
-      X-GUploader-UploadID: [AEnB2UqCRTDwZXPGgF3iRQHQ45KEqRo0moVPmXtASNYgaPcI5ocqQ5zzkIglIOwBtQPfskmvobyZqDE2YJMrMdAIiUa5fbYk4w]
-    status: {code: 204, message: No Content}
-- request:
-    body: null
-    headers:
-      Accept: ['*/*']
-      Accept-Encoding: ['gzip, deflate']
-      Connection: [keep-alive]
-      Content-Length: ['0']
-      User-Agent: [python-requests/2.18.4]
-    method: DELETE
-    uri: https://www.googleapis.com/storage/v1/b/gcsfs-testing/o/nested%2Ffile1
-  response:
-    body: {string: ''}
-    headers:
-      Alt-Svc: ['hq=":443"; ma=2592000; quic=51303431; quic=51303339; quic=51303338;
-          quic=51303337; quic=51303335,quic=":443"; ma=2592000; v="41,39,38,37,35"']
-      Cache-Control: ['no-cache, no-store, max-age=0, must-revalidate']
-      Content-Length: ['0']
-      Content-Type: [application/json]
-      Date: ['Tue, 12 Dec 2017 16:53:17 GMT']
-      Expires: ['Mon, 01 Jan 1990 00:00:00 GMT']
-      Pragma: [no-cache]
-      Server: [UploadServer]
-      Vary: [Origin, X-Origin]
-      X-GUploader-UploadID: [AEnB2UoPu5AB_fXIPRsBxnb1MOE65VHcHtkI20ab54re_UIbV9N1M1bvfoUyRgVm3iYTfh9-buWoeZd2alZs-1kQS89l8MPkQQ]
-    status: {code: 204, message: No Content}
-- request:
-    body: null
-    headers:
-      Accept: ['*/*']
-      Accept-Encoding: ['gzip, deflate']
-      Connection: [keep-alive]
-      Content-Length: ['0']
-      User-Agent: [python-requests/2.18.4]
-    method: DELETE
-    uri: https://www.googleapis.com/storage/v1/b/gcsfs-testing/o/nested%2Ffile2
-  response:
-    body: {string: ''}
-    headers:
-      Alt-Svc: ['hq=":443"; ma=2592000; quic=51303431; quic=51303339; quic=51303338;
-          quic=51303337; quic=51303335,quic=":443"; ma=2592000; v="41,39,38,37,35"']
-      Cache-Control: ['no-cache, no-store, max-age=0, must-revalidate']
-      Content-Length: ['0']
-      Content-Type: [application/json]
-      Date: ['Tue, 12 Dec 2017 16:53:18 GMT']
-      Expires: ['Mon, 01 Jan 1990 00:00:00 GMT']
-      Pragma: [no-cache]
-      Server: [UploadServer]
-      Vary: [Origin, X-Origin]
-      X-GUploader-UploadID: [AEnB2UqBGDeqrgKXB96hS_8WHj8jF48Yz4UZiR8_EAClZcmAlSrilltbnoFAev4ISkKZwEmM-AFBtFF36jVKbhqvfuOoOAEpzQ]
-    status: {code: 204, message: No Content}
-- request:
-    body: null
-    headers:
-      Accept: ['*/*']
-      Accept-Encoding: ['gzip, deflate']
-      Connection: [keep-alive]
-      Content-Length: ['0']
-      User-Agent: [python-requests/2.18.4]
-    method: DELETE
-    uri: https://www.googleapis.com/storage/v1/b/gcsfs-testing/o/nested%2Fnested2%2Ffile1
-  response:
-    body: {string: ''}
-    headers:
-      Alt-Svc: ['hq=":443"; ma=2592000; quic=51303431; quic=51303339; quic=51303338;
-          quic=51303337; quic=51303335,quic=":443"; ma=2592000; v="41,39,38,37,35"']
-      Cache-Control: ['no-cache, no-store, max-age=0, must-revalidate']
-      Content-Length: ['0']
-      Content-Type: [application/json]
-      Date: ['Tue, 12 Dec 2017 16:53:18 GMT']
-      Expires: ['Mon, 01 Jan 1990 00:00:00 GMT']
-      Pragma: [no-cache]
-      Server: [UploadServer]
-      Vary: [Origin, X-Origin]
-      X-GUploader-UploadID: [AEnB2UoKm3KgHvSqhQ_ixT3u3YJPUPkQza5lDS04IRVoRMuUykBntVk2dfo8sWKP1RUPHxls1ZIHlVSEE84bKm9oSa3Bb6v5kA]
-    status: {code: 204, message: No Content}
-- request:
-    body: null
-    headers:
-      Accept: ['*/*']
-      Accept-Encoding: ['gzip, deflate']
-      Connection: [keep-alive]
-      Content-Length: ['0']
-      User-Agent: [python-requests/2.18.4]
-    method: DELETE
-    uri: https://www.googleapis.com/storage/v1/b/gcsfs-testing/o/nested%2Fnested2%2Ffile2
-  response:
-    body: {string: ''}
-    headers:
-      Alt-Svc: ['hq=":443"; ma=2592000; quic=51303431; quic=51303339; quic=51303338;
-          quic=51303337; quic=51303335,quic=":443"; ma=2592000; v="41,39,38,37,35"']
-      Cache-Control: ['no-cache, no-store, max-age=0, must-revalidate']
-      Content-Length: ['0']
-      Content-Type: [application/json]
-      Date: ['Tue, 12 Dec 2017 16:53:19 GMT']
-      Expires: ['Mon, 01 Jan 1990 00:00:00 GMT']
-      Pragma: [no-cache]
-      Server: [UploadServer]
-      Vary: [Origin, X-Origin]
-      X-GUploader-UploadID: [AEnB2UooUojWNQKlD4Ja2XfYE2gghNgN2Y2pxSIxItB2N5TPE4to2vKABt0XUcI8yof5wvDnJXPIHHBdDz1g6N7hr5ZvLpLFRQ]
-    status: {code: 204, message: No Content}
-- request:
-    body: null
-    headers:
-      Accept: ['*/*']
-      Accept-Encoding: ['gzip, deflate']
-      Connection: [keep-alive]
-      Content-Length: ['0']
-      User-Agent: [python-requests/2.18.4]
-    method: DELETE
-    uri: https://www.googleapis.com/storage/v1/b/gcsfs-testing/o/test%2Faccounts.1.json
-  response:
-    body: {string: ''}
-    headers:
-      Alt-Svc: ['hq=":443"; ma=2592000; quic=51303431; quic=51303339; quic=51303338;
-          quic=51303337; quic=51303335,quic=":443"; ma=2592000; v="41,39,38,37,35"']
-      Cache-Control: ['no-cache, no-store, max-age=0, must-revalidate']
-      Content-Length: ['0']
-      Content-Type: [application/json]
-      Date: ['Tue, 12 Dec 2017 16:53:19 GMT']
-      Expires: ['Mon, 01 Jan 1990 00:00:00 GMT']
-      Pragma: [no-cache]
-      Server: [UploadServer]
-      Vary: [Origin, X-Origin]
-      X-GUploader-UploadID: [AEnB2UqOoPkaGuu-0oG4Cc4bzGxE8wsAOYMpqJVnnFFtIaV7KGceH1_D9r294vlXoT7GJHPg5B6V51XHPPKXVCjRPwP0mK1IOQ]
-    status: {code: 204, message: No Content}
-- request:
-    body: null
-    headers:
-      Accept: ['*/*']
-      Accept-Encoding: ['gzip, deflate']
-      Connection: [keep-alive]
-      Content-Length: ['0']
-      User-Agent: [python-requests/2.18.4]
-    method: DELETE
-    uri: https://www.googleapis.com/storage/v1/b/gcsfs-testing/o/test%2Faccounts.2.json
-  response:
-    body: {string: ''}
-    headers:
-=======
->>>>>>> 899a4518
-      Alt-Svc: ['hq=":443"; ma=2592000; quic=51303431; quic=51303339; quic=51303338;
-          quic=51303337; quic=51303335,quic=":443"; ma=2592000; v="41,39,38,37,35"']
-      Cache-Control: ['no-cache, no-store, max-age=0, must-revalidate']
-      Content-Length: ['0']
-      Content-Type: [application/json]
-<<<<<<< HEAD
-      Date: ['Tue, 12 Dec 2017 16:53:19 GMT']
-=======
       Date: ['Thu, 04 Jan 2018 20:47:54 GMT']
->>>>>>> 899a4518
-      Expires: ['Mon, 01 Jan 1990 00:00:00 GMT']
-      Pragma: [no-cache]
-      Server: [UploadServer]
-      Vary: [Origin, X-Origin]
-<<<<<<< HEAD
-      X-GUploader-UploadID: [AEnB2UrL6rbRf8FUGUY8TpK-IJcZYRaLRYq7FBYrLHtLApUGqIPZq_c6oVkm6_171De_S4-1StF0YpamsBO9Rcp2dYjaCbY5wg]
-=======
+      Expires: ['Mon, 01 Jan 1990 00:00:00 GMT']
+      Pragma: [no-cache]
+      Server: [UploadServer]
+      Vary: [Origin, X-Origin]
       X-GUploader-UploadID: [AEnB2UoUkp_MyhrYTrmbShoPGz5D-wXfCUT64xpXAVsF_xKmWLl7fAgfkY7IPp4BReHpeiZHX2qyMP9TiO7cohV8KSKuK6rUiQ]
->>>>>>> 899a4518
     status: {code: 204, message: No Content}
 version: 1