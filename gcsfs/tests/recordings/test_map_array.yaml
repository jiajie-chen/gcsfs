--- conflicted
+++ resolved
@@ -1,10 +1,6 @@
 interactions:
 - request:
-<<<<<<< HEAD
-    body: grant_type=refresh_token&client_id=xxx&client_secret=xxx&refresh_token=xxx
-=======
-    body: client_secret=xxx&client_id=xxx&refresh_token=xxx&grant_type=refresh_token
->>>>>>> 2129f8c8
+    body: client_secret=xxx&refresh_token=xxx&grant_type=refresh_token&client_id=xxx
     headers:
       Accept: ['*/*']
       Accept-Encoding: ['gzip, deflate']
@@ -12,25 +8,20 @@
       Content-Length: ['229']
       content-type: [application/x-www-form-urlencoded]
     method: POST
-    uri: https://accounts.google.com/o/oauth2/token
+    uri: https://www.googleapis.com/oauth2/v4/token
   response:
     body:
       string: !!binary |
-<<<<<<< HEAD
-        H4sIAONWh1oC/6tWykyJL8nPTs1TslJQqqioUNJRUEpMTk4tLsYQBvPjSyoLUkGCTqmJRalFIPHU
-        ioLMotTi+EyQYmMzA4NaAIbFaipWAAAA
-=======
-        H4sIANJZh1oC/6tWKsnPTs2LL6ksSFWyUlBySk0sSi1S0lFQykyJB0uBRCsqKkBCicnJqcXFGMKp
-        FQWZRanF8ZkgQWMzA4NaAKg7WRNWAAAA
->>>>>>> 2129f8c8
-    headers:
-      Cache-Control: ['no-cache, no-store, max-age=0, must-revalidate']
-      Content-Disposition: [attachment; filename="json.txt"; filename*=UTF-8''json.txt]
+        H4sIACNch1oC/6tWKsnPTs2LL6ksSFWyUlBySk0sSi1S0lFQSkxOTi0ujgdLg2QqKipAwpkpGEKp
+        FQWZRanF8ZkgQWMzA4NaAAUo03FWAAAA
+    headers:
+      Cache-Control: ['no-cache, no-store, max-age=0, must-revalidate']
       Content-Encoding: [gzip]
-      Content-Type: [application/json; charset=utf-8]
-      Pragma: [no-cache]
-      Server: [ESF]
+      Content-Type: [application/json; charset=UTF-8]
+      Pragma: [no-cache]
+      Server: [GSE]
       Transfer-Encoding: [chunked]
+      Vary: [Origin, X-Origin]
       X-Content-Type-Options: [nosniff]
       X-Frame-Options: [SAMEORIGIN]
       X-XSS-Protection: [1; mode=block]
@@ -49,8 +40,6 @@
         \  \"selfLink\": \"https://www.googleapis.com/storage/v1/b/artifacts.test_project.appspot.com\",\n
         \  \"projectNumber\": \"353972334481\",\n   \"name\": \"artifacts.test_project.appspot.com\",\n
         \  \"timeCreated\": \"2016-05-17T06:25:43.063Z\",\n   \"updated\": \"2016-05-17T06:25:43.063Z\",\n
-<<<<<<< HEAD
-=======
         \  \"metageneration\": \"1\",\n   \"location\": \"US\",\n   \"storageClass\":
         \"STANDARD\",\n   \"etag\": \"CAE=\"\n  },\n  {\n   \"kind\": \"storage#bucket\",\n
         \  \"id\": \"gcfs-testing-ipd\",\n   \"selfLink\": \"https://www.googleapis.com/storage/v1/b/gcfs-testing-ipd\",\n
@@ -171,157 +160,6 @@
       Vary: [Origin, X-Origin]
     status: {code: 404, message: Not Found}
 - request:
-    body: AAAAAAAAAAAAAAAAAAAAAAAAAAAAAAAAAAAAAAAAAAAAAAAAAAAAAAAAAAAAAAAAAAAAAAAAAAAAAAAAAAAAAAAAAAAAAAAAAAAAAAAAAAAAAAAAAAAAAAAAAAAAAAAAAAAAAAAAAAAAAAAAAAAAAAAAAAAAAAAAAAAAAAAAAAAAAAAAAAAAAAAAAAAAAAAAAAAAAAAAAAAAAAAAAAAAAAAAAAAAAAAAAAAAAAAAAAAAAAAAAAAAAAAAAAAAAAAAAAAAAAAAAAAAAAAAAAAAAAAAAAAAAAAAAAAAAAAAAAAAAAAAAAAAAAAAAAAAAAAAAAAAAAAAAAAAAAAAAAAAAAAAAAAAAAAAAAAAAAAAAAAAAAAAAAAAAAAAAAAAAAAAAAAAAAAAAAAAAAAAAAAAAAAAAAAAAAAAAAAAAAAAAAAAAAAAAAAAAAAAAAAAAAAAAAAAAAAAAAAAAAAAAAAAAAAAAAAAAAAAAAAAAAAAAAAAAAAAAAAAAAAAAAAAAAAAAAAAAAAAAAAAAAAAAAAAAAAAAAAAAAAAAAAAAAAAAAAAAAAAAAAAAAAAAAAAAAAAAAAAAAAAAAAAAAAAAAAAAAAAAAAAAAAAAAAAAAAAAAAAAAAAAAAAAAAAAAAAAAAAAAAAAAAAAAAAAAAAAAAAAAAAAAAAAAAAAAAAAAAAAAAAAAAAAAAAAAAAAAAAAAAAAAAAAAAAAAAAAAAAAAAAAAAAAAAAAAAAAAAAAAAAAAAAAAAAAAAAAAAAAAAAAAAAAAAAAAAAAAAAAAAAAAAAAAAAAAAAAAAAAAAAAAAAAAAAAAAAAAAAAAAAAAAAAAAAAAAAAAAAAAAAAAAAAAAAAAAAAAAAAAAAAAAAAAAAAAAAAAAAAAAAAAAAAAAAAAAAAAAAAAAAAAAAAAAAAAAAAAAAAAAAAAAAAAAAAAAAAAAAAAAAAAAAAAAAAAAAAAAAAAAAAAAAAAAAAAAAAAAAAAAAAAAAAAAAAAAAAAAA
-    headers:
-      Accept: ['*/*']
-      Accept-Encoding: ['gzip, deflate']
-      Connection: [keep-alive]
-      Content-Length: ['1000']
-    method: POST
-    uri: https://www.googleapis.com/upload/storage/v1/b/gcsfs-testing/o?name=mapping%2Fx&uploadType=media
-  response:
-    body: {string: "{\n \"kind\": \"storage#object\",\n \"id\": \"gcsfs-testing/mapping/x/1518819666749913\",\n
-        \"selfLink\": \"https://www.googleapis.com/storage/v1/b/gcsfs-testing/o/mapping%2Fx\",\n
-        \"name\": \"mapping/x\",\n \"bucket\": \"gcsfs-testing\",\n \"generation\":
-        \"1518819666749913\",\n \"metageneration\": \"1\",\n \"timeCreated\": \"2018-02-16T22:21:06.739Z\",\n
-        \"updated\": \"2018-02-16T22:21:06.739Z\",\n \"storageClass\": \"MULTI_REGIONAL\",\n
-        \"timeStorageClassUpdated\": \"2018-02-16T22:21:06.739Z\",\n \"size\": \"1000\",\n
-        \"md5Hash\": \"dkRnLQSSkPA5DZyZPH00PQ==\",\n \"mediaLink\": \"https://www.googleapis.com/download/storage/v1/b/gcsfs-testing/o/mapping%2Fx?generation=1518819666749913&alt=media\",\n
-        \"crc32c\": \"jS1TJA==\",\n \"etag\": \"CNnT25W8q9kCEAE=\"\n}\n"}
-    headers:
-      Cache-Control: ['no-cache, no-store, max-age=0, must-revalidate']
-      Content-Length: ['706']
-      Content-Type: [application/json; charset=UTF-8]
-      ETag: [CNnT25W8q9kCEAE=]
-      Pragma: [no-cache]
-      Server: [UploadServer]
-      Vary: [Origin, X-Origin]
-    status: {code: 200, message: OK}
-- request:
-    body: null
-    headers:
-      Accept: ['*/*']
-      Accept-Encoding: ['gzip, deflate']
-      Connection: [keep-alive]
-    method: GET
-    uri: https://www.googleapis.com/storage/v1/b/gcsfs-testing/o/mapping%2Fx
-  response:
-    body: {string: "{\n \"kind\": \"storage#object\",\n \"id\": \"gcsfs-testing/mapping/x/1518819666749913\",\n
-        \"selfLink\": \"https://www.googleapis.com/storage/v1/b/gcsfs-testing/o/mapping%2Fx\",\n
-        \"name\": \"mapping/x\",\n \"bucket\": \"gcsfs-testing\",\n \"generation\":
-        \"1518819666749913\",\n \"metageneration\": \"1\",\n \"timeCreated\": \"2018-02-16T22:21:06.739Z\",\n
-        \"updated\": \"2018-02-16T22:21:06.739Z\",\n \"storageClass\": \"MULTI_REGIONAL\",\n
-        \"timeStorageClassUpdated\": \"2018-02-16T22:21:06.739Z\",\n \"size\": \"1000\",\n
-        \"md5Hash\": \"dkRnLQSSkPA5DZyZPH00PQ==\",\n \"mediaLink\": \"https://www.googleapis.com/download/storage/v1/b/gcsfs-testing/o/mapping%2Fx?generation=1518819666749913&alt=media\",\n
-        \"crc32c\": \"jS1TJA==\",\n \"etag\": \"CNnT25W8q9kCEAE=\"\n}\n"}
-    headers:
-      Cache-Control: ['no-cache, no-store, max-age=0, must-revalidate']
-      Content-Length: ['706']
-      Content-Type: [application/json; charset=UTF-8]
-      ETag: [CNnT25W8q9kCEAE=]
-      Pragma: [no-cache]
-      Server: [UploadServer]
-      Vary: [Origin, X-Origin]
-    status: {code: 200, message: OK}
-- request:
-    body: null
-    headers:
-      Accept: ['*/*']
-      Accept-Encoding: ['gzip, deflate']
-      Connection: [keep-alive]
-      Range: [bytes=0-5243879]
-    method: GET
-    uri: https://www.googleapis.com/download/storage/v1/b/gcsfs-testing/o/mapping%2Fx?alt=media&generation=1518819666749913
-  response:
-    body: {string: AAAAAAAAAAAAAAAAAAAAAAAAAAAAAAAAAAAAAAAAAAAAAAAAAAAAAAAAAAAAAAAAAAAAAAAAAAAAAAAAAAAAAAAAAAAAAAAAAAAAAAAAAAAAAAAAAAAAAAAAAAAAAAAAAAAAAAAAAAAAAAAAAAAAAAAAAAAAAAAAAAAAAAAAAAAAAAAAAAAAAAAAAAAAAAAAAAAAAAAAAAAAAAAAAAAAAAAAAAAAAAAAAAAAAAAAAAAAAAAAAAAAAAAAAAAAAAAAAAAAAAAAAAAAAAAAAAAAAAAAAAAAAAAAAAAAAAAAAAAAAAAAAAAAAAAAAAAAAAAAAAAAAAAAAAAAAAAAAAAAAAAAAAAAAAAAAAAAAAAAAAAAAAAAAAAAAAAAAAAAAAAAAAAAAAAAAAAAAAAAAAAAAAAAAAAAAAAAAAAAAAAAAAAAAAAAAAAAAAAAAAAAAAAAAAAAAAAAAAAAAAAAAAAAAAAAAAAAAAAAAAAAAAAAAAAAAAAAAAAAAAAAAAAAAAAAAAAAAAAAAAAAAAAAAAAAAAAAAAAAAAAAAAAAAAAAAAAAAAAAAAAAAAAAAAAAAAAAAAAAAAAAAAAAAAAAAAAAAAAAAAAAAAAAAAAAAAAAAAAAAAAAAAAAAAAAAAAAAAAAAAAAAAAAAAAAAAAAAAAAAAAAAAAAAAAAAAAAAAAAAAAAAAAAAAAAAAAAAAAAAAAAAAAAAAAAAAAAAAAAAAAAAAAAAAAAAAAAAAAAAAAAAAAAAAAAAAAAAAAAAAAAAAAAAAAAAAAAAAAAAAAAAAAAAAAAAAAAAAAAAAAAAAAAAAAAAAAAAAAAAAAAAAAAAAAAAAAAAAAAAAAAAAAAAAAAAAAAAAAAAAAAAAAAAAAAAAAAAAAAAAAAAAAAAAAAAAAAAAAAAAAAAAAAAAAAAAAAAAAAAAAAAAAAAAAAAAAAAAAAAAAAAAAAAAAAAAAAAAAAAAAAAAAAAAAAAAAAAAAAAAAAAAAAAAAAAAAAAAAA}
-    headers:
-      Cache-Control: ['no-cache, no-store, max-age=0, must-revalidate']
-      Content-Disposition: [attachment]
-      Content-Length: ['1000']
-      Content-Range: [bytes 0-999/1000]
-      Content-Type: [application/octet-stream]
-      ETag: [CNnT25W8q9kCEAE=]
-      Pragma: [no-cache]
-      Server: [UploadServer]
-      Vary: [Origin, X-Origin]
-      X-Goog-Generation: ['1518819666749913']
-      X-Goog-Hash: [crc32c=jS1TJA==]
-      X-Goog-Metageneration: ['1']
-      X-Goog-Storage-Class: [MULTI_REGIONAL]
-    status: {code: 206, message: Partial Content}
-- request:
-    body: null
-    headers:
-      Accept: ['*/*']
-      Accept-Encoding: ['gzip, deflate']
-      Connection: [keep-alive]
-    method: GET
-    uri: https://www.googleapis.com/storage/v1/b/gcsfs-testing/o/?maxResults=1000
-  response:
-    body: {string: "{\n \"kind\": \"storage#objects\",\n \"items\": [\n  {\n   \"kind\":
-        \"storage#object\",\n   \"id\": \"gcsfs-testing/mapping/x/1518819666749913\",\n
-        \  \"selfLink\": \"https://www.googleapis.com/storage/v1/b/gcsfs-testing/o/mapping%2Fx\",\n
-        \  \"name\": \"mapping/x\",\n   \"bucket\": \"gcsfs-testing\",\n   \"generation\":
-        \"1518819666749913\",\n   \"metageneration\": \"1\",\n   \"timeCreated\":
-        \"2018-02-16T22:21:06.739Z\",\n   \"updated\": \"2018-02-16T22:21:06.739Z\",\n
-        \  \"storageClass\": \"MULTI_REGIONAL\",\n   \"timeStorageClassUpdated\":
-        \"2018-02-16T22:21:06.739Z\",\n   \"size\": \"1000\",\n   \"md5Hash\": \"dkRnLQSSkPA5DZyZPH00PQ==\",\n
-        \  \"mediaLink\": \"https://www.googleapis.com/download/storage/v1/b/gcsfs-testing/o/mapping%2Fx?generation=1518819666749913&alt=media\",\n
-        \  \"crc32c\": \"jS1TJA==\",\n   \"etag\": \"CNnT25W8q9kCEAE=\"\n  }\n ]\n}\n"}
-    headers:
-      Cache-Control: ['private, max-age=0, must-revalidate, no-transform']
-      Content-Length: ['789']
-      Content-Type: [application/json; charset=UTF-8]
-      Server: [UploadServer]
-      Vary: [Origin, X-Origin]
-    status: {code: 200, message: OK}
-- request:
-    body: null
-    headers:
-      Accept: ['*/*']
-      Accept-Encoding: ['gzip, deflate']
-      Connection: [keep-alive]
-      Content-Length: ['0']
-    method: DELETE
-    uri: https://www.googleapis.com/storage/v1/b/gcsfs-testing/o/mapping%2Fx
-  response:
-    body: {string: ''}
-    headers:
-      Cache-Control: ['no-cache, no-store, max-age=0, must-revalidate']
-      Content-Length: ['0']
-      Content-Type: [application/json]
-      Pragma: [no-cache]
-      Server: [UploadServer]
-      Vary: [Origin, X-Origin]
-    status: {code: 204, message: No Content}
-- request:
-    body: grant_type=refresh_token&client_id=xxx&client_secret=xxx&refresh_token=xxx
-    headers:
-      Accept: ['*/*']
-      Accept-Encoding: ['gzip, deflate']
-      Connection: [keep-alive]
-      Content-Length: ['229']
-      content-type: [application/x-www-form-urlencoded]
-    method: POST
-    uri: https://www.googleapis.com/oauth2/v4/token
-  response:
-    body:
-      string: !!binary |
-        H4sIANJZh1oC/6tWKsnPTs2LL6ksSFWyUlBySk0sSi1S0lFQykyJB0uBRCsqKkBCicnJqcXFGMKp
-        FQWZRanF8ZkgQWMzA4NaAKg7WRNWAAAA
-    headers:
-      Cache-Control: ['no-cache, no-store, max-age=0, must-revalidate']
-      Content-Encoding: [gzip]
-      Content-Type: [application/json; charset=UTF-8]
-      Pragma: [no-cache]
-      Server: [GSE]
-      Transfer-Encoding: [chunked]
-      Vary: [Origin, X-Origin]
-      X-Content-Type-Options: [nosniff]
-      X-Frame-Options: [SAMEORIGIN]
-      X-XSS-Protection: [1; mode=block]
-    status: {code: 200, message: OK}
-- request:
     body: null
     headers:
       Accept: ['*/*']
@@ -335,7 +173,6 @@
         \  \"selfLink\": \"https://www.googleapis.com/storage/v1/b/artifacts.test_project.appspot.com\",\n
         \  \"projectNumber\": \"353972334481\",\n   \"name\": \"artifacts.test_project.appspot.com\",\n
         \  \"timeCreated\": \"2016-05-17T06:25:43.063Z\",\n   \"updated\": \"2016-05-17T06:25:43.063Z\",\n
->>>>>>> 2129f8c8
         \  \"metageneration\": \"1\",\n   \"location\": \"US\",\n   \"storageClass\":
         \"STANDARD\",\n   \"etag\": \"CAE=\"\n  },\n  {\n   \"kind\": \"storage#bucket\",\n
         \  \"id\": \"gcfs-testing-ipd\",\n   \"selfLink\": \"https://www.googleapis.com/storage/v1/b/gcfs-testing-ipd\",\n
@@ -376,86 +213,6 @@
       Vary: [Origin, X-Origin]
     status: {code: 200, message: OK}
 - request:
-    body: null
-    headers:
-      Accept: ['*/*']
-      Accept-Encoding: ['gzip, deflate']
-      Connection: [keep-alive]
-      Content-Length: ['0']
-    method: DELETE
-    uri: https://www.googleapis.com/storage/v1/b/gcsfs-testing/o/tmp%2Ftest%2Fa
-  response:
-    body: {string: "{\n \"error\": {\n  \"errors\": [\n   {\n    \"domain\": \"global\",\n
-        \   \"reason\": \"notFound\",\n    \"message\": \"Not Found\"\n   }\n  ],\n
-        \ \"code\": 404,\n  \"message\": \"Not Found\"\n }\n}\n"}
-    headers:
-      Cache-Control: ['private, max-age=0']
-      Content-Length: ['165']
-      Content-Type: [application/json; charset=UTF-8]
-      Server: [UploadServer]
-      Vary: [Origin, X-Origin]
-    status: {code: 404, message: Not Found}
-- request:
-    body: null
-    headers:
-      Accept: ['*/*']
-      Accept-Encoding: ['gzip, deflate']
-      Connection: [keep-alive]
-      Content-Length: ['0']
-    method: DELETE
-    uri: https://www.googleapis.com/storage/v1/b/gcsfs-testing/o/tmp%2Ftest%2Fb
-  response:
-    body: {string: "{\n \"error\": {\n  \"errors\": [\n   {\n    \"domain\": \"global\",\n
-        \   \"reason\": \"notFound\",\n    \"message\": \"Not Found\"\n   }\n  ],\n
-        \ \"code\": 404,\n  \"message\": \"Not Found\"\n }\n}\n"}
-    headers:
-      Cache-Control: ['private, max-age=0']
-      Content-Length: ['165']
-      Content-Type: [application/json; charset=UTF-8]
-      Server: [UploadServer]
-      Vary: [Origin, X-Origin]
-    status: {code: 404, message: Not Found}
-- request:
-    body: null
-    headers:
-      Accept: ['*/*']
-      Accept-Encoding: ['gzip, deflate']
-      Connection: [keep-alive]
-      Content-Length: ['0']
-    method: DELETE
-    uri: https://www.googleapis.com/storage/v1/b/gcsfs-testing/o/tmp%2Ftest%2Fc
-  response:
-    body: {string: "{\n \"error\": {\n  \"errors\": [\n   {\n    \"domain\": \"global\",\n
-        \   \"reason\": \"notFound\",\n    \"message\": \"Not Found\"\n   }\n  ],\n
-        \ \"code\": 404,\n  \"message\": \"Not Found\"\n }\n}\n"}
-    headers:
-      Cache-Control: ['private, max-age=0']
-      Content-Length: ['165']
-      Content-Type: [application/json; charset=UTF-8]
-      Server: [UploadServer]
-      Vary: [Origin, X-Origin]
-    status: {code: 404, message: Not Found}
-- request:
-    body: null
-    headers:
-      Accept: ['*/*']
-      Accept-Encoding: ['gzip, deflate']
-      Connection: [keep-alive]
-      Content-Length: ['0']
-    method: DELETE
-    uri: https://www.googleapis.com/storage/v1/b/gcsfs-testing/o/tmp%2Ftest%2Fd
-  response:
-    body: {string: "{\n \"error\": {\n  \"errors\": [\n   {\n    \"domain\": \"global\",\n
-        \   \"reason\": \"notFound\",\n    \"message\": \"Not Found\"\n   }\n  ],\n
-        \ \"code\": 404,\n  \"message\": \"Not Found\"\n }\n}\n"}
-    headers:
-      Cache-Control: ['private, max-age=0']
-      Content-Length: ['165']
-      Content-Type: [application/json; charset=UTF-8]
-      Server: [UploadServer]
-      Vary: [Origin, X-Origin]
-    status: {code: 404, message: Not Found}
-- request:
     body: AAAAAAAAAAAAAAAAAAAAAAAAAAAAAAAAAAAAAAAAAAAAAAAAAAAAAAAAAAAAAAAAAAAAAAAAAAAAAAAAAAAAAAAAAAAAAAAAAAAAAAAAAAAAAAAAAAAAAAAAAAAAAAAAAAAAAAAAAAAAAAAAAAAAAAAAAAAAAAAAAAAAAAAAAAAAAAAAAAAAAAAAAAAAAAAAAAAAAAAAAAAAAAAAAAAAAAAAAAAAAAAAAAAAAAAAAAAAAAAAAAAAAAAAAAAAAAAAAAAAAAAAAAAAAAAAAAAAAAAAAAAAAAAAAAAAAAAAAAAAAAAAAAAAAAAAAAAAAAAAAAAAAAAAAAAAAAAAAAAAAAAAAAAAAAAAAAAAAAAAAAAAAAAAAAAAAAAAAAAAAAAAAAAAAAAAAAAAAAAAAAAAAAAAAAAAAAAAAAAAAAAAAAAAAAAAAAAAAAAAAAAAAAAAAAAAAAAAAAAAAAAAAAAAAAAAAAAAAAAAAAAAAAAAAAAAAAAAAAAAAAAAAAAAAAAAAAAAAAAAAAAAAAAAAAAAAAAAAAAAAAAAAAAAAAAAAAAAAAAAAAAAAAAAAAAAAAAAAAAAAAAAAAAAAAAAAAAAAAAAAAAAAAAAAAAAAAAAAAAAAAAAAAAAAAAAAAAAAAAAAAAAAAAAAAAAAAAAAAAAAAAAAAAAAAAAAAAAAAAAAAAAAAAAAAAAAAAAAAAAAAAAAAAAAAAAAAAAAAAAAAAAAAAAAAAAAAAAAAAAAAAAAAAAAAAAAAAAAAAAAAAAAAAAAAAAAAAAAAAAAAAAAAAAAAAAAAAAAAAAAAAAAAAAAAAAAAAAAAAAAAAAAAAAAAAAAAAAAAAAAAAAAAAAAAAAAAAAAAAAAAAAAAAAAAAAAAAAAAAAAAAAAAAAAAAAAAAAAAAAAAAAAAAAAAAAAAAAAAAAAAAAAAAAAAAAAAAAAAAAAAAAAAAAAAAAAAAAAAAAAAAAAAAAAAAAAAAAAAAAAAAAAAAAAAAAAAAAAAAA
     headers:
       Accept: ['*/*']
@@ -465,75 +222,45 @@
     method: POST
     uri: https://www.googleapis.com/upload/storage/v1/b/gcsfs-testing/o?name=mapping%2Fx&uploadType=media
   response:
-<<<<<<< HEAD
-    body: {string: "{\n \"kind\": \"storage#object\",\n \"id\": \"gcsfs-testing/mapping/x/1518819043681797\",\n
+    body: {string: "{\n \"kind\": \"storage#object\",\n \"id\": \"gcsfs-testing/mapping/x/1518820387864960\",\n
         \"selfLink\": \"https://www.googleapis.com/storage/v1/b/gcsfs-testing/o/mapping%2Fx\",\n
         \"name\": \"mapping/x\",\n \"bucket\": \"gcsfs-testing\",\n \"generation\":
-        \"1518819043681797\",\n \"metageneration\": \"1\",\n \"timeCreated\": \"2018-02-16T22:10:43.671Z\",\n
-        \"updated\": \"2018-02-16T22:10:43.671Z\",\n \"storageClass\": \"MULTI_REGIONAL\",\n
-        \"timeStorageClassUpdated\": \"2018-02-16T22:10:43.671Z\",\n \"size\": \"1000\",\n
-        \"md5Hash\": \"dkRnLQSSkPA5DZyZPH00PQ==\",\n \"mediaLink\": \"https://www.googleapis.com/download/storage/v1/b/gcsfs-testing/o/mapping%2Fx?generation=1518819043681797&alt=media\",\n
-        \"crc32c\": \"jS1TJA==\",\n \"etag\": \"CIXMzuy5q9kCEAE=\"\n}\n"}
-=======
-    body: {string: "{\n \"kind\": \"storage#object\",\n \"id\": \"gcsfs-testing/mapping/x/1518819795238402\",\n
+        \"1518820387864960\",\n \"metageneration\": \"1\",\n \"timeCreated\": \"2018-02-16T22:33:07.854Z\",\n
+        \"updated\": \"2018-02-16T22:33:07.854Z\",\n \"storageClass\": \"MULTI_REGIONAL\",\n
+        \"timeStorageClassUpdated\": \"2018-02-16T22:33:07.854Z\",\n \"size\": \"1000\",\n
+        \"md5Hash\": \"dkRnLQSSkPA5DZyZPH00PQ==\",\n \"mediaLink\": \"https://www.googleapis.com/download/storage/v1/b/gcsfs-testing/o/mapping%2Fx?generation=1518820387864960&alt=media\",\n
+        \"crc32c\": \"jS1TJA==\",\n \"etag\": \"CICDye2+q9kCEAE=\"\n}\n"}
+    headers:
+      Cache-Control: ['no-cache, no-store, max-age=0, must-revalidate']
+      Content-Length: ['706']
+      Content-Type: [application/json; charset=UTF-8]
+      ETag: [CICDye2+q9kCEAE=]
+      Pragma: [no-cache]
+      Server: [UploadServer]
+      Vary: [Origin, X-Origin]
+    status: {code: 200, message: OK}
+- request:
+    body: null
+    headers:
+      Accept: ['*/*']
+      Accept-Encoding: ['gzip, deflate']
+      Connection: [keep-alive]
+    method: GET
+    uri: https://www.googleapis.com/storage/v1/b/gcsfs-testing/o/mapping%2Fx
+  response:
+    body: {string: "{\n \"kind\": \"storage#object\",\n \"id\": \"gcsfs-testing/mapping/x/1518820387864960\",\n
         \"selfLink\": \"https://www.googleapis.com/storage/v1/b/gcsfs-testing/o/mapping%2Fx\",\n
         \"name\": \"mapping/x\",\n \"bucket\": \"gcsfs-testing\",\n \"generation\":
-        \"1518819795238402\",\n \"metageneration\": \"1\",\n \"timeCreated\": \"2018-02-16T22:23:15.228Z\",\n
-        \"updated\": \"2018-02-16T22:23:15.228Z\",\n \"storageClass\": \"MULTI_REGIONAL\",\n
-        \"timeStorageClassUpdated\": \"2018-02-16T22:23:15.228Z\",\n \"size\": \"1000\",\n
-        \"md5Hash\": \"dkRnLQSSkPA5DZyZPH00PQ==\",\n \"mediaLink\": \"https://www.googleapis.com/download/storage/v1/b/gcsfs-testing/o/mapping%2Fx?generation=1518819795238402&alt=media\",\n
-        \"crc32c\": \"jS1TJA==\",\n \"etag\": \"CIL8/dK8q9kCEAE=\"\n}\n"}
->>>>>>> 2129f8c8
+        \"1518820387864960\",\n \"metageneration\": \"1\",\n \"timeCreated\": \"2018-02-16T22:33:07.854Z\",\n
+        \"updated\": \"2018-02-16T22:33:07.854Z\",\n \"storageClass\": \"MULTI_REGIONAL\",\n
+        \"timeStorageClassUpdated\": \"2018-02-16T22:33:07.854Z\",\n \"size\": \"1000\",\n
+        \"md5Hash\": \"dkRnLQSSkPA5DZyZPH00PQ==\",\n \"mediaLink\": \"https://www.googleapis.com/download/storage/v1/b/gcsfs-testing/o/mapping%2Fx?generation=1518820387864960&alt=media\",\n
+        \"crc32c\": \"jS1TJA==\",\n \"etag\": \"CICDye2+q9kCEAE=\"\n}\n"}
     headers:
       Cache-Control: ['no-cache, no-store, max-age=0, must-revalidate']
       Content-Length: ['706']
       Content-Type: [application/json; charset=UTF-8]
-<<<<<<< HEAD
-      ETag: [CIXMzuy5q9kCEAE=]
-=======
-      ETag: [CIL8/dK8q9kCEAE=]
->>>>>>> 2129f8c8
-      Pragma: [no-cache]
-      Server: [UploadServer]
-      Vary: [Origin, X-Origin]
-    status: {code: 200, message: OK}
-- request:
-    body: null
-    headers:
-      Accept: ['*/*']
-      Accept-Encoding: ['gzip, deflate']
-      Connection: [keep-alive]
-    method: GET
-    uri: https://www.googleapis.com/storage/v1/b/gcsfs-testing/o/mapping%2Fx
-  response:
-<<<<<<< HEAD
-    body: {string: "{\n \"kind\": \"storage#object\",\n \"id\": \"gcsfs-testing/mapping/x/1518819043681797\",\n
-        \"selfLink\": \"https://www.googleapis.com/storage/v1/b/gcsfs-testing/o/mapping%2Fx\",\n
-        \"name\": \"mapping/x\",\n \"bucket\": \"gcsfs-testing\",\n \"generation\":
-        \"1518819043681797\",\n \"metageneration\": \"1\",\n \"timeCreated\": \"2018-02-16T22:10:43.671Z\",\n
-        \"updated\": \"2018-02-16T22:10:43.671Z\",\n \"storageClass\": \"MULTI_REGIONAL\",\n
-        \"timeStorageClassUpdated\": \"2018-02-16T22:10:43.671Z\",\n \"size\": \"1000\",\n
-        \"md5Hash\": \"dkRnLQSSkPA5DZyZPH00PQ==\",\n \"mediaLink\": \"https://www.googleapis.com/download/storage/v1/b/gcsfs-testing/o/mapping%2Fx?generation=1518819043681797&alt=media\",\n
-        \"crc32c\": \"jS1TJA==\",\n \"etag\": \"CIXMzuy5q9kCEAE=\"\n}\n"}
-=======
-    body: {string: "{\n \"kind\": \"storage#object\",\n \"id\": \"gcsfs-testing/mapping/x/1518819795238402\",\n
-        \"selfLink\": \"https://www.googleapis.com/storage/v1/b/gcsfs-testing/o/mapping%2Fx\",\n
-        \"name\": \"mapping/x\",\n \"bucket\": \"gcsfs-testing\",\n \"generation\":
-        \"1518819795238402\",\n \"metageneration\": \"1\",\n \"timeCreated\": \"2018-02-16T22:23:15.228Z\",\n
-        \"updated\": \"2018-02-16T22:23:15.228Z\",\n \"storageClass\": \"MULTI_REGIONAL\",\n
-        \"timeStorageClassUpdated\": \"2018-02-16T22:23:15.228Z\",\n \"size\": \"1000\",\n
-        \"md5Hash\": \"dkRnLQSSkPA5DZyZPH00PQ==\",\n \"mediaLink\": \"https://www.googleapis.com/download/storage/v1/b/gcsfs-testing/o/mapping%2Fx?generation=1518819795238402&alt=media\",\n
-        \"crc32c\": \"jS1TJA==\",\n \"etag\": \"CIL8/dK8q9kCEAE=\"\n}\n"}
->>>>>>> 2129f8c8
-    headers:
-      Cache-Control: ['no-cache, no-store, max-age=0, must-revalidate']
-      Content-Length: ['706']
-      Content-Type: [application/json; charset=UTF-8]
-<<<<<<< HEAD
-      ETag: [CIXMzuy5q9kCEAE=]
-=======
-      ETag: [CIL8/dK8q9kCEAE=]
->>>>>>> 2129f8c8
+      ETag: [CICDye2+q9kCEAE=]
       Pragma: [no-cache]
       Server: [UploadServer]
       Vary: [Origin, X-Origin]
@@ -546,11 +273,7 @@
       Connection: [keep-alive]
       Range: [bytes=0-5243879]
     method: GET
-<<<<<<< HEAD
-    uri: https://www.googleapis.com/download/storage/v1/b/gcsfs-testing/o/mapping%2Fx?alt=media&generation=1518819043681797
-=======
-    uri: https://www.googleapis.com/download/storage/v1/b/gcsfs-testing/o/mapping%2Fx?alt=media&generation=1518819795238402
->>>>>>> 2129f8c8
+    uri: https://www.googleapis.com/download/storage/v1/b/gcsfs-testing/o/mapping%2Fx?alt=media&generation=1518820387864960
   response:
     body: {string: AAAAAAAAAAAAAAAAAAAAAAAAAAAAAAAAAAAAAAAAAAAAAAAAAAAAAAAAAAAAAAAAAAAAAAAAAAAAAAAAAAAAAAAAAAAAAAAAAAAAAAAAAAAAAAAAAAAAAAAAAAAAAAAAAAAAAAAAAAAAAAAAAAAAAAAAAAAAAAAAAAAAAAAAAAAAAAAAAAAAAAAAAAAAAAAAAAAAAAAAAAAAAAAAAAAAAAAAAAAAAAAAAAAAAAAAAAAAAAAAAAAAAAAAAAAAAAAAAAAAAAAAAAAAAAAAAAAAAAAAAAAAAAAAAAAAAAAAAAAAAAAAAAAAAAAAAAAAAAAAAAAAAAAAAAAAAAAAAAAAAAAAAAAAAAAAAAAAAAAAAAAAAAAAAAAAAAAAAAAAAAAAAAAAAAAAAAAAAAAAAAAAAAAAAAAAAAAAAAAAAAAAAAAAAAAAAAAAAAAAAAAAAAAAAAAAAAAAAAAAAAAAAAAAAAAAAAAAAAAAAAAAAAAAAAAAAAAAAAAAAAAAAAAAAAAAAAAAAAAAAAAAAAAAAAAAAAAAAAAAAAAAAAAAAAAAAAAAAAAAAAAAAAAAAAAAAAAAAAAAAAAAAAAAAAAAAAAAAAAAAAAAAAAAAAAAAAAAAAAAAAAAAAAAAAAAAAAAAAAAAAAAAAAAAAAAAAAAAAAAAAAAAAAAAAAAAAAAAAAAAAAAAAAAAAAAAAAAAAAAAAAAAAAAAAAAAAAAAAAAAAAAAAAAAAAAAAAAAAAAAAAAAAAAAAAAAAAAAAAAAAAAAAAAAAAAAAAAAAAAAAAAAAAAAAAAAAAAAAAAAAAAAAAAAAAAAAAAAAAAAAAAAAAAAAAAAAAAAAAAAAAAAAAAAAAAAAAAAAAAAAAAAAAAAAAAAAAAAAAAAAAAAAAAAAAAAAAAAAAAAAAAAAAAAAAAAAAAAAAAAAAAAAAAAAAAAAAAAAAAAAAAAAAAAAAAAAAAAAAAAAAAAAAAAAAAAAAAAAAAAAAAAAAAAAAAAAAAAAAA}
     headers:
@@ -559,19 +282,11 @@
       Content-Length: ['1000']
       Content-Range: [bytes 0-999/1000]
       Content-Type: [application/octet-stream]
-<<<<<<< HEAD
-      ETag: [CIXMzuy5q9kCEAE=]
-      Pragma: [no-cache]
-      Server: [UploadServer]
-      Vary: [Origin, X-Origin]
-      X-Goog-Generation: ['1518819043681797']
-=======
-      ETag: [CIL8/dK8q9kCEAE=]
-      Pragma: [no-cache]
-      Server: [UploadServer]
-      Vary: [Origin, X-Origin]
-      X-Goog-Generation: ['1518819795238402']
->>>>>>> 2129f8c8
+      ETag: [CICDye2+q9kCEAE=]
+      Pragma: [no-cache]
+      Server: [UploadServer]
+      Vary: [Origin, X-Origin]
+      X-Goog-Generation: ['1518820387864960']
       X-Goog-Hash: [crc32c=jS1TJA==]
       X-Goog-Metageneration: ['1']
       X-Goog-Storage-Class: [MULTI_REGIONAL]
@@ -583,30 +298,36 @@
       Accept-Encoding: ['gzip, deflate']
       Connection: [keep-alive]
     method: GET
-    uri: https://www.googleapis.com/storage/v1/b/gcsfs-testing/o/?maxResults=1000
+    uri: https://www.googleapis.com/storage/v1/b/gcsfs-testing/o/?delimiter=%2F
+  response:
+    body: {string: "{\n \"kind\": \"storage#objects\",\n \"prefixes\": [\n  \"mapping/\"\n
+        ]\n}\n"}
+    headers:
+      Cache-Control: ['private, max-age=0, must-revalidate, no-transform']
+      Content-Length: ['63']
+      Content-Type: [application/json; charset=UTF-8]
+      Server: [UploadServer]
+      Vary: [Origin, X-Origin]
+    status: {code: 200, message: OK}
+- request:
+    body: null
+    headers:
+      Accept: ['*/*']
+      Accept-Encoding: ['gzip, deflate']
+      Connection: [keep-alive]
+    method: GET
+    uri: https://www.googleapis.com/storage/v1/b/gcsfs-testing/o/?delimiter=%2F&prefix=mapping%2F
   response:
     body: {string: "{\n \"kind\": \"storage#objects\",\n \"items\": [\n  {\n   \"kind\":
-<<<<<<< HEAD
-        \"storage#object\",\n   \"id\": \"gcsfs-testing/mapping/x/1518819043681797\",\n
+        \"storage#object\",\n   \"id\": \"gcsfs-testing/mapping/x/1518820387864960\",\n
         \  \"selfLink\": \"https://www.googleapis.com/storage/v1/b/gcsfs-testing/o/mapping%2Fx\",\n
         \  \"name\": \"mapping/x\",\n   \"bucket\": \"gcsfs-testing\",\n   \"generation\":
-        \"1518819043681797\",\n   \"metageneration\": \"1\",\n   \"timeCreated\":
-        \"2018-02-16T22:10:43.671Z\",\n   \"updated\": \"2018-02-16T22:10:43.671Z\",\n
+        \"1518820387864960\",\n   \"metageneration\": \"1\",\n   \"timeCreated\":
+        \"2018-02-16T22:33:07.854Z\",\n   \"updated\": \"2018-02-16T22:33:07.854Z\",\n
         \  \"storageClass\": \"MULTI_REGIONAL\",\n   \"timeStorageClassUpdated\":
-        \"2018-02-16T22:10:43.671Z\",\n   \"size\": \"1000\",\n   \"md5Hash\": \"dkRnLQSSkPA5DZyZPH00PQ==\",\n
-        \  \"mediaLink\": \"https://www.googleapis.com/download/storage/v1/b/gcsfs-testing/o/mapping%2Fx?generation=1518819043681797&alt=media\",\n
-        \  \"crc32c\": \"jS1TJA==\",\n   \"etag\": \"CIXMzuy5q9kCEAE=\"\n  }\n ]\n}\n"}
-=======
-        \"storage#object\",\n   \"id\": \"gcsfs-testing/mapping/x/1518819795238402\",\n
-        \  \"selfLink\": \"https://www.googleapis.com/storage/v1/b/gcsfs-testing/o/mapping%2Fx\",\n
-        \  \"name\": \"mapping/x\",\n   \"bucket\": \"gcsfs-testing\",\n   \"generation\":
-        \"1518819795238402\",\n   \"metageneration\": \"1\",\n   \"timeCreated\":
-        \"2018-02-16T22:23:15.228Z\",\n   \"updated\": \"2018-02-16T22:23:15.228Z\",\n
-        \  \"storageClass\": \"MULTI_REGIONAL\",\n   \"timeStorageClassUpdated\":
-        \"2018-02-16T22:23:15.228Z\",\n   \"size\": \"1000\",\n   \"md5Hash\": \"dkRnLQSSkPA5DZyZPH00PQ==\",\n
-        \  \"mediaLink\": \"https://www.googleapis.com/download/storage/v1/b/gcsfs-testing/o/mapping%2Fx?generation=1518819795238402&alt=media\",\n
-        \  \"crc32c\": \"jS1TJA==\",\n   \"etag\": \"CIL8/dK8q9kCEAE=\"\n  }\n ]\n}\n"}
->>>>>>> 2129f8c8
+        \"2018-02-16T22:33:07.854Z\",\n   \"size\": \"1000\",\n   \"md5Hash\": \"dkRnLQSSkPA5DZyZPH00PQ==\",\n
+        \  \"mediaLink\": \"https://www.googleapis.com/download/storage/v1/b/gcsfs-testing/o/mapping%2Fx?generation=1518820387864960&alt=media\",\n
+        \  \"crc32c\": \"jS1TJA==\",\n   \"etag\": \"CICDye2+q9kCEAE=\"\n  }\n ]\n}\n"}
     headers:
       Cache-Control: ['private, max-age=0, must-revalidate, no-transform']
       Content-Length: ['789']
