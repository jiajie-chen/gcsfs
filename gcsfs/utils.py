import requests.exceptions


def seek_delimiter(file, delimiter, blocksize):
    """ Seek current file to next byte after a delimiter bytestring

    This seeks the file to the next byte following the delimiter.  It does
    not return anything.  Use ``file.tell()`` to see location afterwards.

    Parameters
    ----------
    file: a file
    delimiter: bytes
        a delimiter like ``b'\n'`` or message sentinel
    blocksize: int
        Number of bytes to read from the file at once.
    """

    if file.tell() == 0:
        return

    last = b''
    while True:
        current = file.read(blocksize)
        if not current:
            return
        full = last + current
        try:
            i = full.index(delimiter)
            file.seek(file.tell() - (len(full) - i) + len(delimiter))
            return
        except ValueError:
            pass
        last = full[-len(delimiter):]


def read_block(f, offset, length, delimiter=None):
    """ Read a block of bytes from a file

    Parameters
    ----------
    fn: string
        Path to filename on S3
    offset: int
        Byte offset to start read
    length: int
        Number of bytes to read
    delimiter: bytes (optional)
        Ensure reading starts and stops at delimiter bytestring

    If using the ``delimiter=`` keyword argument we ensure that the read
    starts and stops at delimiter boundaries that follow the locations
    ``offset`` and ``offset + length``.  If ``offset`` is zero then we
    start at zero.  The bytestring returned WILL include the
    terminating delimiter string.

    Examples
    --------

    >>> from io import BytesIO  # doctest: +SKIP
    >>> f = BytesIO(b'Alice, 100\\nBob, 200\\nCharlie, 300')  # doctest: +SKIP
    >>> read_block(f, 0, 13)  # doctest: +SKIP
    b'Alice, 100\\nBo'

    >>> read_block(f, 0, 13, delimiter=b'\\n')  # doctest: +SKIP
    b'Alice, 100\\nBob, 200\\n'

    >>> read_block(f, 10, 10, delimiter=b'\\n')  # doctest: +SKIP
    b'Bob, 200\\nCharlie, 300'
    """
    if delimiter:
        f.seek(offset)
        seek_delimiter(f, delimiter, 2**16)
        start = f.tell()
        length -= start - offset

        f.seek(start + length)
        seek_delimiter(f, delimiter, 2**16)
        end = f.tell()
        eof = not f.read(1)

        offset = start
        length = end - start

    f.seek(offset)
    bytes = f.read(length)
    return bytes


class HtmlError(Exception):
    """Holds the message and code from cloud errors."""
    def __init__(self, error_response=None):
        if error_response:
            self.message = error_response.get('message', '')
            self.code = error_response.get('code', None)
        else:
            self.message = ''
            self.code = None
        # Call the base class constructor with the parameters it needs
        super(HtmlError, self).__init__(self.message)

RETRIABLE_EXCEPTIONS = (
    requests.exceptions.ChunkedEncodingError,
    requests.exceptions.ConnectionError,
    requests.exceptions.ReadTimeout,
    requests.exceptions.Timeout,
    requests.exceptions.ProxyError,
    requests.exceptions.SSLError,
    requests.exceptions.ContentDecodingError
)


def is_retriable(exception):
    """Returns True if this exception is retriable."""
    errs = list(range(500, 505))
    errs += [str(e) for e in errs]
    if isinstance(exception, HtmlError):
<<<<<<< HEAD
        return exception.code in [500, 502, 503, 504, '500', '502', '503', '504']
    if isinstance(exception, RETRIABLE_EXCEPTIONS):
        return True
    return False
=======
        return exception.code in errs
    return isinstance(exception, RETRIABLE_EXCEPTIONS)
>>>>>>> 77a72caa
<|MERGE_RESOLUTION|>--- conflicted
+++ resolved
@@ -115,12 +115,5 @@
     errs = list(range(500, 505))
     errs += [str(e) for e in errs]
     if isinstance(exception, HtmlError):
-<<<<<<< HEAD
-        return exception.code in [500, 502, 503, 504, '500', '502', '503', '504']
-    if isinstance(exception, RETRIABLE_EXCEPTIONS):
-        return True
-    return False
-=======
         return exception.code in errs
-    return isinstance(exception, RETRIABLE_EXCEPTIONS)
->>>>>>> 77a72caa
+    return isinstance(exception, RETRIABLE_EXCEPTIONS)